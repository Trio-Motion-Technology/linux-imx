/*
  FUSE: Filesystem in Userspace
  Copyright (C) 2001-2008  Miklos Szeredi <miklos@szeredi.hu>

  This program can be distributed under the terms of the GNU GPL.
  See the file COPYING.
*/

#include "fuse_i.h"

#include <linux/pagemap.h>
#include <linux/file.h>
#include <linux/fs_context.h>
#include <linux/sched.h>
#include <linux/namei.h>
#include <linux/slab.h>
#include <linux/xattr.h>
#include <linux/iversion.h>
#include <linux/posix_acl.h>

static void fuse_advise_use_readdirplus(struct inode *dir)
{
	struct fuse_inode *fi = get_fuse_inode(dir);

	set_bit(FUSE_I_ADVISE_RDPLUS, &fi->state);
}

#if BITS_PER_LONG >= 64
static inline void __fuse_dentry_settime(struct dentry *entry, u64 time)
{
	entry->d_fsdata = (void *) time;
}

static inline u64 fuse_dentry_time(const struct dentry *entry)
{
	return (u64)entry->d_fsdata;
}

#else
union fuse_dentry {
	u64 time;
	struct rcu_head rcu;
};

static inline void __fuse_dentry_settime(struct dentry *dentry, u64 time)
{
	((union fuse_dentry *) dentry->d_fsdata)->time = time;
}

static inline u64 fuse_dentry_time(const struct dentry *entry)
{
	return ((union fuse_dentry *) entry->d_fsdata)->time;
}
#endif

static void fuse_dentry_settime(struct dentry *dentry, u64 time)
{
	struct fuse_conn *fc = get_fuse_conn_super(dentry->d_sb);
	bool delete = !time && fc->delete_stale;
	/*
	 * Mess with DCACHE_OP_DELETE because dput() will be faster without it.
	 * Don't care about races, either way it's just an optimization
	 */
	if ((!delete && (dentry->d_flags & DCACHE_OP_DELETE)) ||
	    (delete && !(dentry->d_flags & DCACHE_OP_DELETE))) {
		spin_lock(&dentry->d_lock);
		if (!delete)
			dentry->d_flags &= ~DCACHE_OP_DELETE;
		else
			dentry->d_flags |= DCACHE_OP_DELETE;
		spin_unlock(&dentry->d_lock);
	}

	__fuse_dentry_settime(dentry, time);
}

/*
 * FUSE caches dentries and attributes with separate timeout.  The
 * time in jiffies until the dentry/attributes are valid is stored in
 * dentry->d_fsdata and fuse_inode->i_time respectively.
 */

/*
 * Calculate the time in jiffies until a dentry/attributes are valid
 */
static u64 time_to_jiffies(u64 sec, u32 nsec)
{
	if (sec || nsec) {
		struct timespec64 ts = {
			sec,
			min_t(u32, nsec, NSEC_PER_SEC - 1)
		};

		return get_jiffies_64() + timespec64_to_jiffies(&ts);
	} else
		return 0;
}

/*
 * Set dentry and possibly attribute timeouts from the lookup/mk*
 * replies
 */
void fuse_change_entry_timeout(struct dentry *entry, struct fuse_entry_out *o)
{
	fuse_dentry_settime(entry,
		time_to_jiffies(o->entry_valid, o->entry_valid_nsec));
}

static u64 attr_timeout(struct fuse_attr_out *o)
{
	return time_to_jiffies(o->attr_valid, o->attr_valid_nsec);
}

u64 entry_attr_timeout(struct fuse_entry_out *o)
{
	return time_to_jiffies(o->attr_valid, o->attr_valid_nsec);
}

static void fuse_invalidate_attr_mask(struct inode *inode, u32 mask)
{
	set_mask_bits(&get_fuse_inode(inode)->inval_mask, 0, mask);
}

/*
 * Mark the attributes as stale, so that at the next call to
 * ->getattr() they will be fetched from userspace
 */
void fuse_invalidate_attr(struct inode *inode)
{
	fuse_invalidate_attr_mask(inode, STATX_BASIC_STATS);
}

static void fuse_dir_changed(struct inode *dir)
{
	fuse_invalidate_attr(dir);
	inode_maybe_inc_iversion(dir, false);
}

/**
 * Mark the attributes as stale due to an atime change.  Avoid the invalidate if
 * atime is not used.
 */
void fuse_invalidate_atime(struct inode *inode)
{
	if (!IS_RDONLY(inode))
		fuse_invalidate_attr_mask(inode, STATX_ATIME);
}

/*
 * Just mark the entry as stale, so that a next attempt to look it up
 * will result in a new lookup call to userspace
 *
 * This is called when a dentry is about to become negative and the
 * timeout is unknown (unlink, rmdir, rename and in some cases
 * lookup)
 */
void fuse_invalidate_entry_cache(struct dentry *entry)
{
	fuse_dentry_settime(entry, 0);
}

/*
 * Same as fuse_invalidate_entry_cache(), but also try to remove the
 * dentry from the hash
 */
static void fuse_invalidate_entry(struct dentry *entry)
{
	d_invalidate(entry);
	fuse_invalidate_entry_cache(entry);
}

static void fuse_lookup_init(struct fuse_conn *fc, struct fuse_args *args,
			     u64 nodeid, const struct qstr *name,
			     struct fuse_entry_out *outarg)
{
	memset(outarg, 0, sizeof(struct fuse_entry_out));
	args->opcode = FUSE_LOOKUP;
	args->nodeid = nodeid;
	args->in_numargs = 1;
	args->in_args[0].size = name->len + 1;
	args->in_args[0].value = name->name;
	args->out_numargs = 1;
	args->out_args[0].size = sizeof(struct fuse_entry_out);
	args->out_args[0].value = outarg;
}

/*
 * Check whether the dentry is still valid
 *
 * If the entry validity timeout has expired and the dentry is
 * positive, try to redo the lookup.  If the lookup results in a
 * different inode, then let the VFS invalidate the dentry and redo
 * the lookup once more.  If the lookup results in the same inode,
 * then refresh the attributes, timeouts and mark the dentry valid.
 */
static int fuse_dentry_revalidate(struct dentry *entry, unsigned int flags)
{
	struct inode *inode;
	struct dentry *parent;
	struct fuse_mount *fm;
	struct fuse_inode *fi;
	int ret;

	inode = d_inode_rcu(entry);
	if (inode && fuse_is_bad(inode))
		goto invalid;
	else if (time_before64(fuse_dentry_time(entry), get_jiffies_64()) ||
		 (flags & (LOOKUP_EXCL | LOOKUP_REVAL))) {
		struct fuse_entry_out outarg;
		FUSE_ARGS(args);
		struct fuse_forget_link *forget;
		u64 attr_version;

		/* For negative dentries, always do a fresh lookup */
		if (!inode)
			goto invalid;

		ret = -ECHILD;
		if (flags & LOOKUP_RCU)
			goto out;

		fm = get_fuse_mount(inode);

		forget = fuse_alloc_forget();
		ret = -ENOMEM;
		if (!forget)
			goto out;

		attr_version = fuse_get_attr_version(fm->fc);

		parent = dget_parent(entry);
		fuse_lookup_init(fm->fc, &args, get_node_id(d_inode(parent)),
				 &entry->d_name, &outarg);
		ret = fuse_simple_request(fm, &args);
		dput(parent);
		/* Zero nodeid is same as -ENOENT */
		if (!ret && !outarg.nodeid)
			ret = -ENOENT;
		if (!ret) {
			fi = get_fuse_inode(inode);
			if (outarg.nodeid != get_node_id(inode) ||
			    (bool) IS_AUTOMOUNT(inode) != (bool) (outarg.attr.flags & FUSE_ATTR_SUBMOUNT)) {
				fuse_queue_forget(fm->fc, forget,
						  outarg.nodeid, 1);
				goto invalid;
			}
			spin_lock(&fi->lock);
			fi->nlookup++;
			spin_unlock(&fi->lock);
		}
		kfree(forget);
		if (ret == -ENOMEM)
			goto out;
		if (ret || fuse_invalid_attr(&outarg.attr) ||
		    fuse_stale_inode(inode, outarg.generation, &outarg.attr))
			goto invalid;

		forget_all_cached_acls(inode);
		fuse_change_attributes(inode, &outarg.attr,
				       entry_attr_timeout(&outarg),
				       attr_version);
		fuse_change_entry_timeout(entry, &outarg);
	} else if (inode) {
		fi = get_fuse_inode(inode);
		if (flags & LOOKUP_RCU) {
			if (test_bit(FUSE_I_INIT_RDPLUS, &fi->state))
				return -ECHILD;
		} else if (test_and_clear_bit(FUSE_I_INIT_RDPLUS, &fi->state)) {
			parent = dget_parent(entry);
			fuse_advise_use_readdirplus(d_inode(parent));
			dput(parent);
		}
	}
	ret = 1;
out:
	return ret;

invalid:
	ret = 0;
	goto out;
}

#if BITS_PER_LONG < 64
static int fuse_dentry_init(struct dentry *dentry)
{
	dentry->d_fsdata = kzalloc(sizeof(union fuse_dentry),
				   GFP_KERNEL_ACCOUNT | __GFP_RECLAIMABLE);

	return dentry->d_fsdata ? 0 : -ENOMEM;
}
static void fuse_dentry_release(struct dentry *dentry)
{
	union fuse_dentry *fd = dentry->d_fsdata;

	kfree_rcu(fd, rcu);
}
#endif

static int fuse_dentry_delete(const struct dentry *dentry)
{
	return time_before64(fuse_dentry_time(dentry), get_jiffies_64());
}

/*
 * Create a fuse_mount object with a new superblock (with path->dentry
 * as the root), and return that mount so it can be auto-mounted on
 * @path.
 */
static struct vfsmount *fuse_dentry_automount(struct path *path)
{
	struct fs_context *fsc;
	struct vfsmount *mnt;
	struct fuse_inode *mp_fi = get_fuse_inode(d_inode(path->dentry));

	fsc = fs_context_for_submount(path->mnt->mnt_sb->s_type, path->dentry);
	if (IS_ERR(fsc))
		return ERR_CAST(fsc);

<<<<<<< HEAD
	err = -ENOMEM;
	fm = kzalloc(sizeof(struct fuse_mount), GFP_KERNEL);
	if (!fm)
		goto out_put_fsc;

	refcount_set(&fm->count, 1);
	fsc->s_fs_info = fm;
	sb = sget_fc(fsc, NULL, set_anon_super_fc);
	if (IS_ERR(sb)) {
		err = PTR_ERR(sb);
		fuse_mount_put(fm);
		goto out_put_fsc;
	}
	fm->fc = fuse_conn_get(fc);

	/* Initialize superblock, making @mp_fi its root */
	err = fuse_fill_super_submount(sb, mp_fi);
	if (err) {
		fuse_conn_put(fc);
		kfree(fm);
		sb->s_fs_info = NULL;
		goto out_put_sb;
	}

	down_write(&fc->killsb);
	list_add_tail(&fm->fc_entry, &fc->mounts);
	up_write(&fc->killsb);

	sb->s_flags |= SB_ACTIVE;
	fsc->root = dget(sb->s_root);

	/*
	 * FIXME: setting SB_BORN requires a write barrier for
	 *        super_cache_count(). We should actually come
	 *        up with a proper ->get_tree() implementation
	 *        for submounts and call vfs_get_tree() to take
	 *        care of the write barrier.
	 */
	smp_wmb();
	sb->s_flags |= SB_BORN;

	/* We are done configuring the superblock, so unlock it */
	up_write(&sb->s_umount);
=======
	/* Pass the FUSE inode of the mount for fuse_get_tree_submount() */
	fsc->fs_private = mp_fi;
>>>>>>> 3b17187f

	/* Create the submount */
	mnt = fc_mount(fsc);
	if (!IS_ERR(mnt))
		mntget(mnt);

	put_fs_context(fsc);
	return mnt;
}

const struct dentry_operations fuse_dentry_operations = {
	.d_revalidate	= fuse_dentry_revalidate,
	.d_delete	= fuse_dentry_delete,
#if BITS_PER_LONG < 64
	.d_init		= fuse_dentry_init,
	.d_release	= fuse_dentry_release,
#endif
	.d_automount	= fuse_dentry_automount,
};

const struct dentry_operations fuse_root_dentry_operations = {
#if BITS_PER_LONG < 64
	.d_init		= fuse_dentry_init,
	.d_release	= fuse_dentry_release,
#endif
};

int fuse_valid_type(int m)
{
	return S_ISREG(m) || S_ISDIR(m) || S_ISLNK(m) || S_ISCHR(m) ||
		S_ISBLK(m) || S_ISFIFO(m) || S_ISSOCK(m);
}

bool fuse_invalid_attr(struct fuse_attr *attr)
{
	return !fuse_valid_type(attr->mode) ||
		attr->size > LLONG_MAX;
}

int fuse_lookup_name(struct super_block *sb, u64 nodeid, const struct qstr *name,
		     struct fuse_entry_out *outarg, struct inode **inode)
{
	struct fuse_mount *fm = get_fuse_mount_super(sb);
	FUSE_ARGS(args);
	struct fuse_forget_link *forget;
	u64 attr_version;
	int err;

	*inode = NULL;
	err = -ENAMETOOLONG;
	if (name->len > FUSE_NAME_MAX)
		goto out;


	forget = fuse_alloc_forget();
	err = -ENOMEM;
	if (!forget)
		goto out;

	attr_version = fuse_get_attr_version(fm->fc);

	fuse_lookup_init(fm->fc, &args, nodeid, name, outarg);
	err = fuse_simple_request(fm, &args);
	/* Zero nodeid is same as -ENOENT, but with valid timeout */
	if (err || !outarg->nodeid)
		goto out_put_forget;

	err = -EIO;
	if (!outarg->nodeid)
		goto out_put_forget;
	if (fuse_invalid_attr(&outarg->attr))
		goto out_put_forget;

	*inode = fuse_iget(sb, outarg->nodeid, outarg->generation,
			   &outarg->attr, entry_attr_timeout(outarg),
			   attr_version);
	err = -ENOMEM;
	if (!*inode) {
		fuse_queue_forget(fm->fc, forget, outarg->nodeid, 1);
		goto out;
	}
	err = 0;

 out_put_forget:
	kfree(forget);
 out:
	return err;
}

static struct dentry *fuse_lookup(struct inode *dir, struct dentry *entry,
				  unsigned int flags)
{
	int err;
	struct fuse_entry_out outarg;
	struct inode *inode;
	struct dentry *newent;
	bool outarg_valid = true;
	bool locked;

	if (fuse_is_bad(dir))
		return ERR_PTR(-EIO);

	locked = fuse_lock_inode(dir);
	err = fuse_lookup_name(dir->i_sb, get_node_id(dir), &entry->d_name,
			       &outarg, &inode);
	fuse_unlock_inode(dir, locked);
	if (err == -ENOENT) {
		outarg_valid = false;
		err = 0;
	}
	if (err)
		goto out_err;

	err = -EIO;
	if (inode && get_node_id(inode) == FUSE_ROOT_ID)
		goto out_iput;

	newent = d_splice_alias(inode, entry);
	err = PTR_ERR(newent);
	if (IS_ERR(newent))
		goto out_err;

	entry = newent ? newent : entry;
	if (outarg_valid)
		fuse_change_entry_timeout(entry, &outarg);
	else
		fuse_invalidate_entry_cache(entry);

	if (inode)
		fuse_advise_use_readdirplus(dir);
	return newent;

 out_iput:
	iput(inode);
 out_err:
	return ERR_PTR(err);
}

/*
 * Atomic create+open operation
 *
 * If the filesystem doesn't support this, then fall back to separate
 * 'mknod' + 'open' requests.
 */
static int fuse_create_open(struct inode *dir, struct dentry *entry,
			    struct file *file, unsigned int flags,
			    umode_t mode)
{
	int err;
	struct inode *inode;
	struct fuse_mount *fm = get_fuse_mount(dir);
	FUSE_ARGS(args);
	struct fuse_forget_link *forget;
	struct fuse_create_in inarg;
	struct fuse_open_out outopen;
	struct fuse_entry_out outentry;
	struct fuse_inode *fi;
	struct fuse_file *ff;

	/* Userspace expects S_IFREG in create mode */
	BUG_ON((mode & S_IFMT) != S_IFREG);

	forget = fuse_alloc_forget();
	err = -ENOMEM;
	if (!forget)
		goto out_err;

	err = -ENOMEM;
	ff = fuse_file_alloc(fm);
	if (!ff)
		goto out_put_forget_req;

	if (!fm->fc->dont_mask)
		mode &= ~current_umask();

	flags &= ~O_NOCTTY;
	memset(&inarg, 0, sizeof(inarg));
	memset(&outentry, 0, sizeof(outentry));
	inarg.flags = flags;
	inarg.mode = mode;
	inarg.umask = current_umask();

	if (fm->fc->handle_killpriv_v2 && (flags & O_TRUNC) &&
	    !(flags & O_EXCL) && !capable(CAP_FSETID)) {
		inarg.open_flags |= FUSE_OPEN_KILL_SUIDGID;
	}

	args.opcode = FUSE_CREATE;
	args.nodeid = get_node_id(dir);
	args.in_numargs = 2;
	args.in_args[0].size = sizeof(inarg);
	args.in_args[0].value = &inarg;
	args.in_args[1].size = entry->d_name.len + 1;
	args.in_args[1].value = entry->d_name.name;
	args.out_numargs = 2;
	args.out_args[0].size = sizeof(outentry);
	args.out_args[0].value = &outentry;
	args.out_args[1].size = sizeof(outopen);
	args.out_args[1].value = &outopen;
	err = fuse_simple_request(fm, &args);
	if (err)
		goto out_free_ff;

	err = -EIO;
	if (!S_ISREG(outentry.attr.mode) || invalid_nodeid(outentry.nodeid) ||
	    fuse_invalid_attr(&outentry.attr))
		goto out_free_ff;

	ff->fh = outopen.fh;
	ff->nodeid = outentry.nodeid;
	ff->open_flags = outopen.open_flags;
	inode = fuse_iget(dir->i_sb, outentry.nodeid, outentry.generation,
			  &outentry.attr, entry_attr_timeout(&outentry), 0);
	if (!inode) {
		flags &= ~(O_CREAT | O_EXCL | O_TRUNC);
		fuse_sync_release(NULL, ff, flags);
		fuse_queue_forget(fm->fc, forget, outentry.nodeid, 1);
		err = -ENOMEM;
		goto out_err;
	}
	kfree(forget);
	d_instantiate(entry, inode);
	fuse_change_entry_timeout(entry, &outentry);
	fuse_dir_changed(dir);
	err = finish_open(file, entry, generic_file_open);
	if (err) {
		fi = get_fuse_inode(inode);
		fuse_sync_release(fi, ff, flags);
	} else {
		file->private_data = ff;
		fuse_finish_open(inode, file);
	}
	return err;

out_free_ff:
	fuse_file_free(ff);
out_put_forget_req:
	kfree(forget);
out_err:
	return err;
}

static int fuse_mknod(struct user_namespace *, struct inode *, struct dentry *,
		      umode_t, dev_t);
static int fuse_atomic_open(struct inode *dir, struct dentry *entry,
			    struct file *file, unsigned flags,
			    umode_t mode)
{
	int err;
	struct fuse_conn *fc = get_fuse_conn(dir);
	struct dentry *res = NULL;

	if (fuse_is_bad(dir))
		return -EIO;

	if (d_in_lookup(entry)) {
		res = fuse_lookup(dir, entry, 0);
		if (IS_ERR(res))
			return PTR_ERR(res);

		if (res)
			entry = res;
	}

	if (!(flags & O_CREAT) || d_really_is_positive(entry))
		goto no_open;

	/* Only creates */
	file->f_mode |= FMODE_CREATED;

	if (fc->no_create)
		goto mknod;

	err = fuse_create_open(dir, entry, file, flags, mode);
	if (err == -ENOSYS) {
		fc->no_create = 1;
		goto mknod;
	}
out_dput:
	dput(res);
	return err;

mknod:
	err = fuse_mknod(&init_user_ns, dir, entry, mode, 0);
	if (err)
		goto out_dput;
no_open:
	return finish_no_open(file, res);
}

/*
 * Code shared between mknod, mkdir, symlink and link
 */
static int create_new_entry(struct fuse_mount *fm, struct fuse_args *args,
			    struct inode *dir, struct dentry *entry,
			    umode_t mode)
{
	struct fuse_entry_out outarg;
	struct inode *inode;
	struct dentry *d;
	int err;
	struct fuse_forget_link *forget;

	if (fuse_is_bad(dir))
		return -EIO;

	forget = fuse_alloc_forget();
	if (!forget)
		return -ENOMEM;

	memset(&outarg, 0, sizeof(outarg));
	args->nodeid = get_node_id(dir);
	args->out_numargs = 1;
	args->out_args[0].size = sizeof(outarg);
	args->out_args[0].value = &outarg;
	err = fuse_simple_request(fm, args);
	if (err)
		goto out_put_forget_req;

	err = -EIO;
	if (invalid_nodeid(outarg.nodeid) || fuse_invalid_attr(&outarg.attr))
		goto out_put_forget_req;

	if ((outarg.attr.mode ^ mode) & S_IFMT)
		goto out_put_forget_req;

	inode = fuse_iget(dir->i_sb, outarg.nodeid, outarg.generation,
			  &outarg.attr, entry_attr_timeout(&outarg), 0);
	if (!inode) {
		fuse_queue_forget(fm->fc, forget, outarg.nodeid, 1);
		return -ENOMEM;
	}
	kfree(forget);

	d_drop(entry);
	d = d_splice_alias(inode, entry);
	if (IS_ERR(d))
		return PTR_ERR(d);

	if (d) {
		fuse_change_entry_timeout(d, &outarg);
		dput(d);
	} else {
		fuse_change_entry_timeout(entry, &outarg);
	}
	fuse_dir_changed(dir);
	return 0;

 out_put_forget_req:
	kfree(forget);
	return err;
}

static int fuse_mknod(struct user_namespace *mnt_userns, struct inode *dir,
		      struct dentry *entry, umode_t mode, dev_t rdev)
{
	struct fuse_mknod_in inarg;
	struct fuse_mount *fm = get_fuse_mount(dir);
	FUSE_ARGS(args);

	if (!fm->fc->dont_mask)
		mode &= ~current_umask();

	memset(&inarg, 0, sizeof(inarg));
	inarg.mode = mode;
	inarg.rdev = new_encode_dev(rdev);
	inarg.umask = current_umask();
	args.opcode = FUSE_MKNOD;
	args.in_numargs = 2;
	args.in_args[0].size = sizeof(inarg);
	args.in_args[0].value = &inarg;
	args.in_args[1].size = entry->d_name.len + 1;
	args.in_args[1].value = entry->d_name.name;
	return create_new_entry(fm, &args, dir, entry, mode);
}

static int fuse_create(struct user_namespace *mnt_userns, struct inode *dir,
		       struct dentry *entry, umode_t mode, bool excl)
{
	return fuse_mknod(&init_user_ns, dir, entry, mode, 0);
}

static int fuse_mkdir(struct user_namespace *mnt_userns, struct inode *dir,
		      struct dentry *entry, umode_t mode)
{
	struct fuse_mkdir_in inarg;
	struct fuse_mount *fm = get_fuse_mount(dir);
	FUSE_ARGS(args);

	if (!fm->fc->dont_mask)
		mode &= ~current_umask();

	memset(&inarg, 0, sizeof(inarg));
	inarg.mode = mode;
	inarg.umask = current_umask();
	args.opcode = FUSE_MKDIR;
	args.in_numargs = 2;
	args.in_args[0].size = sizeof(inarg);
	args.in_args[0].value = &inarg;
	args.in_args[1].size = entry->d_name.len + 1;
	args.in_args[1].value = entry->d_name.name;
	return create_new_entry(fm, &args, dir, entry, S_IFDIR);
}

static int fuse_symlink(struct user_namespace *mnt_userns, struct inode *dir,
			struct dentry *entry, const char *link)
{
	struct fuse_mount *fm = get_fuse_mount(dir);
	unsigned len = strlen(link) + 1;
	FUSE_ARGS(args);

	args.opcode = FUSE_SYMLINK;
	args.in_numargs = 2;
	args.in_args[0].size = entry->d_name.len + 1;
	args.in_args[0].value = entry->d_name.name;
	args.in_args[1].size = len;
	args.in_args[1].value = link;
	return create_new_entry(fm, &args, dir, entry, S_IFLNK);
}

void fuse_update_ctime(struct inode *inode)
{
	if (!IS_NOCMTIME(inode)) {
		inode->i_ctime = current_time(inode);
		mark_inode_dirty_sync(inode);
	}
}

static int fuse_unlink(struct inode *dir, struct dentry *entry)
{
	int err;
	struct fuse_mount *fm = get_fuse_mount(dir);
	FUSE_ARGS(args);

	if (fuse_is_bad(dir))
		return -EIO;

	args.opcode = FUSE_UNLINK;
	args.nodeid = get_node_id(dir);
	args.in_numargs = 1;
	args.in_args[0].size = entry->d_name.len + 1;
	args.in_args[0].value = entry->d_name.name;
	err = fuse_simple_request(fm, &args);
	if (!err) {
		struct inode *inode = d_inode(entry);
		struct fuse_inode *fi = get_fuse_inode(inode);

		spin_lock(&fi->lock);
		fi->attr_version = atomic64_inc_return(&fm->fc->attr_version);
		/*
		 * If i_nlink == 0 then unlink doesn't make sense, yet this can
		 * happen if userspace filesystem is careless.  It would be
		 * difficult to enforce correct nlink usage so just ignore this
		 * condition here
		 */
		if (inode->i_nlink > 0)
			drop_nlink(inode);
		spin_unlock(&fi->lock);
		fuse_invalidate_attr(inode);
		fuse_dir_changed(dir);
		fuse_invalidate_entry_cache(entry);
		fuse_update_ctime(inode);
	} else if (err == -EINTR)
		fuse_invalidate_entry(entry);
	return err;
}

static int fuse_rmdir(struct inode *dir, struct dentry *entry)
{
	int err;
	struct fuse_mount *fm = get_fuse_mount(dir);
	FUSE_ARGS(args);

	if (fuse_is_bad(dir))
		return -EIO;

	args.opcode = FUSE_RMDIR;
	args.nodeid = get_node_id(dir);
	args.in_numargs = 1;
	args.in_args[0].size = entry->d_name.len + 1;
	args.in_args[0].value = entry->d_name.name;
	err = fuse_simple_request(fm, &args);
	if (!err) {
		clear_nlink(d_inode(entry));
		fuse_dir_changed(dir);
		fuse_invalidate_entry_cache(entry);
	} else if (err == -EINTR)
		fuse_invalidate_entry(entry);
	return err;
}

static int fuse_rename_common(struct inode *olddir, struct dentry *oldent,
			      struct inode *newdir, struct dentry *newent,
			      unsigned int flags, int opcode, size_t argsize)
{
	int err;
	struct fuse_rename2_in inarg;
	struct fuse_mount *fm = get_fuse_mount(olddir);
	FUSE_ARGS(args);

	memset(&inarg, 0, argsize);
	inarg.newdir = get_node_id(newdir);
	inarg.flags = flags;
	args.opcode = opcode;
	args.nodeid = get_node_id(olddir);
	args.in_numargs = 3;
	args.in_args[0].size = argsize;
	args.in_args[0].value = &inarg;
	args.in_args[1].size = oldent->d_name.len + 1;
	args.in_args[1].value = oldent->d_name.name;
	args.in_args[2].size = newent->d_name.len + 1;
	args.in_args[2].value = newent->d_name.name;
	err = fuse_simple_request(fm, &args);
	if (!err) {
		/* ctime changes */
		fuse_invalidate_attr(d_inode(oldent));
		fuse_update_ctime(d_inode(oldent));

		if (flags & RENAME_EXCHANGE) {
			fuse_invalidate_attr(d_inode(newent));
			fuse_update_ctime(d_inode(newent));
		}

		fuse_dir_changed(olddir);
		if (olddir != newdir)
			fuse_dir_changed(newdir);

		/* newent will end up negative */
		if (!(flags & RENAME_EXCHANGE) && d_really_is_positive(newent)) {
			fuse_invalidate_attr(d_inode(newent));
			fuse_invalidate_entry_cache(newent);
			fuse_update_ctime(d_inode(newent));
		}
	} else if (err == -EINTR) {
		/* If request was interrupted, DEITY only knows if the
		   rename actually took place.  If the invalidation
		   fails (e.g. some process has CWD under the renamed
		   directory), then there can be inconsistency between
		   the dcache and the real filesystem.  Tough luck. */
		fuse_invalidate_entry(oldent);
		if (d_really_is_positive(newent))
			fuse_invalidate_entry(newent);
	}

	return err;
}

static int fuse_rename2(struct user_namespace *mnt_userns, struct inode *olddir,
			struct dentry *oldent, struct inode *newdir,
			struct dentry *newent, unsigned int flags)
{
	struct fuse_conn *fc = get_fuse_conn(olddir);
	int err;

	if (fuse_is_bad(olddir))
		return -EIO;

	if (flags & ~(RENAME_NOREPLACE | RENAME_EXCHANGE | RENAME_WHITEOUT))
		return -EINVAL;

	if (flags) {
		if (fc->no_rename2 || fc->minor < 23)
			return -EINVAL;

		err = fuse_rename_common(olddir, oldent, newdir, newent, flags,
					 FUSE_RENAME2,
					 sizeof(struct fuse_rename2_in));
		if (err == -ENOSYS) {
			fc->no_rename2 = 1;
			err = -EINVAL;
		}
	} else {
		err = fuse_rename_common(olddir, oldent, newdir, newent, 0,
					 FUSE_RENAME,
					 sizeof(struct fuse_rename_in));
	}

	return err;
}

static int fuse_link(struct dentry *entry, struct inode *newdir,
		     struct dentry *newent)
{
	int err;
	struct fuse_link_in inarg;
	struct inode *inode = d_inode(entry);
	struct fuse_mount *fm = get_fuse_mount(inode);
	FUSE_ARGS(args);

	memset(&inarg, 0, sizeof(inarg));
	inarg.oldnodeid = get_node_id(inode);
	args.opcode = FUSE_LINK;
	args.in_numargs = 2;
	args.in_args[0].size = sizeof(inarg);
	args.in_args[0].value = &inarg;
	args.in_args[1].size = newent->d_name.len + 1;
	args.in_args[1].value = newent->d_name.name;
	err = create_new_entry(fm, &args, newdir, newent, inode->i_mode);
	/* Contrary to "normal" filesystems it can happen that link
	   makes two "logical" inodes point to the same "physical"
	   inode.  We invalidate the attributes of the old one, so it
	   will reflect changes in the backing inode (link count,
	   etc.)
	*/
	if (!err) {
		struct fuse_inode *fi = get_fuse_inode(inode);

		spin_lock(&fi->lock);
		fi->attr_version = atomic64_inc_return(&fm->fc->attr_version);
		if (likely(inode->i_nlink < UINT_MAX))
			inc_nlink(inode);
		spin_unlock(&fi->lock);
		fuse_invalidate_attr(inode);
		fuse_update_ctime(inode);
	} else if (err == -EINTR) {
		fuse_invalidate_attr(inode);
	}
	return err;
}

static void fuse_fillattr(struct inode *inode, struct fuse_attr *attr,
			  struct kstat *stat)
{
	unsigned int blkbits;
	struct fuse_conn *fc = get_fuse_conn(inode);

	/* see the comment in fuse_change_attributes() */
	if (fc->writeback_cache && S_ISREG(inode->i_mode)) {
		attr->size = i_size_read(inode);
		attr->mtime = inode->i_mtime.tv_sec;
		attr->mtimensec = inode->i_mtime.tv_nsec;
		attr->ctime = inode->i_ctime.tv_sec;
		attr->ctimensec = inode->i_ctime.tv_nsec;
	}

	stat->dev = inode->i_sb->s_dev;
	stat->ino = attr->ino;
	stat->mode = (inode->i_mode & S_IFMT) | (attr->mode & 07777);
	stat->nlink = attr->nlink;
	stat->uid = make_kuid(fc->user_ns, attr->uid);
	stat->gid = make_kgid(fc->user_ns, attr->gid);
	stat->rdev = inode->i_rdev;
	stat->atime.tv_sec = attr->atime;
	stat->atime.tv_nsec = attr->atimensec;
	stat->mtime.tv_sec = attr->mtime;
	stat->mtime.tv_nsec = attr->mtimensec;
	stat->ctime.tv_sec = attr->ctime;
	stat->ctime.tv_nsec = attr->ctimensec;
	stat->size = attr->size;
	stat->blocks = attr->blocks;

	if (attr->blksize != 0)
		blkbits = ilog2(attr->blksize);
	else
		blkbits = inode->i_sb->s_blocksize_bits;

	stat->blksize = 1 << blkbits;
}

static int fuse_do_getattr(struct inode *inode, struct kstat *stat,
			   struct file *file)
{
	int err;
	struct fuse_getattr_in inarg;
	struct fuse_attr_out outarg;
	struct fuse_mount *fm = get_fuse_mount(inode);
	FUSE_ARGS(args);
	u64 attr_version;

	attr_version = fuse_get_attr_version(fm->fc);

	memset(&inarg, 0, sizeof(inarg));
	memset(&outarg, 0, sizeof(outarg));
	/* Directories have separate file-handle space */
	if (file && S_ISREG(inode->i_mode)) {
		struct fuse_file *ff = file->private_data;

		inarg.getattr_flags |= FUSE_GETATTR_FH;
		inarg.fh = ff->fh;
	}
	args.opcode = FUSE_GETATTR;
	args.nodeid = get_node_id(inode);
	args.in_numargs = 1;
	args.in_args[0].size = sizeof(inarg);
	args.in_args[0].value = &inarg;
	args.out_numargs = 1;
	args.out_args[0].size = sizeof(outarg);
	args.out_args[0].value = &outarg;
	err = fuse_simple_request(fm, &args);
	if (!err) {
		if (fuse_invalid_attr(&outarg.attr) ||
		    inode_wrong_type(inode, outarg.attr.mode)) {
			fuse_make_bad(inode);
			err = -EIO;
		} else {
			fuse_change_attributes(inode, &outarg.attr,
					       attr_timeout(&outarg),
					       attr_version);
			if (stat)
				fuse_fillattr(inode, &outarg.attr, stat);
		}
	}
	return err;
}

static int fuse_update_get_attr(struct inode *inode, struct file *file,
				struct kstat *stat, u32 request_mask,
				unsigned int flags)
{
	struct fuse_inode *fi = get_fuse_inode(inode);
	int err = 0;
	bool sync;

	if (flags & AT_STATX_FORCE_SYNC)
		sync = true;
	else if (flags & AT_STATX_DONT_SYNC)
		sync = false;
	else if (request_mask & READ_ONCE(fi->inval_mask))
		sync = true;
	else
		sync = time_before64(fi->i_time, get_jiffies_64());

	if (sync) {
		forget_all_cached_acls(inode);
		err = fuse_do_getattr(inode, stat, file);
	} else if (stat) {
		generic_fillattr(&init_user_ns, inode, stat);
		stat->mode = fi->orig_i_mode;
		stat->ino = fi->orig_ino;
	}

	return err;
}

int fuse_update_attributes(struct inode *inode, struct file *file)
{
	/* Do *not* need to get atime for internal purposes */
	return fuse_update_get_attr(inode, file, NULL,
				    STATX_BASIC_STATS & ~STATX_ATIME, 0);
}

int fuse_reverse_inval_entry(struct fuse_conn *fc, u64 parent_nodeid,
			     u64 child_nodeid, struct qstr *name)
{
	int err = -ENOTDIR;
	struct inode *parent;
	struct dentry *dir;
	struct dentry *entry;

	parent = fuse_ilookup(fc, parent_nodeid, NULL);
	if (!parent)
		return -ENOENT;

	inode_lock(parent);
	if (!S_ISDIR(parent->i_mode))
		goto unlock;

	err = -ENOENT;
	dir = d_find_alias(parent);
	if (!dir)
		goto unlock;

	name->hash = full_name_hash(dir, name->name, name->len);
	entry = d_lookup(dir, name);
	dput(dir);
	if (!entry)
		goto unlock;

	fuse_dir_changed(parent);
	fuse_invalidate_entry(entry);

	if (child_nodeid != 0 && d_really_is_positive(entry)) {
		inode_lock(d_inode(entry));
		if (get_node_id(d_inode(entry)) != child_nodeid) {
			err = -ENOENT;
			goto badentry;
		}
		if (d_mountpoint(entry)) {
			err = -EBUSY;
			goto badentry;
		}
		if (d_is_dir(entry)) {
			shrink_dcache_parent(entry);
			if (!simple_empty(entry)) {
				err = -ENOTEMPTY;
				goto badentry;
			}
			d_inode(entry)->i_flags |= S_DEAD;
		}
		dont_mount(entry);
		clear_nlink(d_inode(entry));
		err = 0;
 badentry:
		inode_unlock(d_inode(entry));
		if (!err)
			d_delete(entry);
	} else {
		err = 0;
	}
	dput(entry);

 unlock:
	inode_unlock(parent);
	iput(parent);
	return err;
}

/*
 * Calling into a user-controlled filesystem gives the filesystem
 * daemon ptrace-like capabilities over the current process.  This
 * means, that the filesystem daemon is able to record the exact
 * filesystem operations performed, and can also control the behavior
 * of the requester process in otherwise impossible ways.  For example
 * it can delay the operation for arbitrary length of time allowing
 * DoS against the requester.
 *
 * For this reason only those processes can call into the filesystem,
 * for which the owner of the mount has ptrace privilege.  This
 * excludes processes started by other users, suid or sgid processes.
 */
int fuse_allow_current_process(struct fuse_conn *fc)
{
	const struct cred *cred;

	if (fc->allow_other)
		return current_in_userns(fc->user_ns);

	cred = current_cred();
	if (uid_eq(cred->euid, fc->user_id) &&
	    uid_eq(cred->suid, fc->user_id) &&
	    uid_eq(cred->uid,  fc->user_id) &&
	    gid_eq(cred->egid, fc->group_id) &&
	    gid_eq(cred->sgid, fc->group_id) &&
	    gid_eq(cred->gid,  fc->group_id))
		return 1;

	return 0;
}

static int fuse_access(struct inode *inode, int mask)
{
	struct fuse_mount *fm = get_fuse_mount(inode);
	FUSE_ARGS(args);
	struct fuse_access_in inarg;
	int err;

	BUG_ON(mask & MAY_NOT_BLOCK);

	if (fm->fc->no_access)
		return 0;

	memset(&inarg, 0, sizeof(inarg));
	inarg.mask = mask & (MAY_READ | MAY_WRITE | MAY_EXEC);
	args.opcode = FUSE_ACCESS;
	args.nodeid = get_node_id(inode);
	args.in_numargs = 1;
	args.in_args[0].size = sizeof(inarg);
	args.in_args[0].value = &inarg;
	err = fuse_simple_request(fm, &args);
	if (err == -ENOSYS) {
		fm->fc->no_access = 1;
		err = 0;
	}
	return err;
}

static int fuse_perm_getattr(struct inode *inode, int mask)
{
	if (mask & MAY_NOT_BLOCK)
		return -ECHILD;

	forget_all_cached_acls(inode);
	return fuse_do_getattr(inode, NULL, NULL);
}

/*
 * Check permission.  The two basic access models of FUSE are:
 *
 * 1) Local access checking ('default_permissions' mount option) based
 * on file mode.  This is the plain old disk filesystem permission
 * modell.
 *
 * 2) "Remote" access checking, where server is responsible for
 * checking permission in each inode operation.  An exception to this
 * is if ->permission() was invoked from sys_access() in which case an
 * access request is sent.  Execute permission is still checked
 * locally based on file mode.
 */
static int fuse_permission(struct user_namespace *mnt_userns,
			   struct inode *inode, int mask)
{
	struct fuse_conn *fc = get_fuse_conn(inode);
	bool refreshed = false;
	int err = 0;

	if (fuse_is_bad(inode))
		return -EIO;

	if (!fuse_allow_current_process(fc))
		return -EACCES;

	/*
	 * If attributes are needed, refresh them before proceeding
	 */
	if (fc->default_permissions ||
	    ((mask & MAY_EXEC) && S_ISREG(inode->i_mode))) {
		struct fuse_inode *fi = get_fuse_inode(inode);
		u32 perm_mask = STATX_MODE | STATX_UID | STATX_GID;

		if (perm_mask & READ_ONCE(fi->inval_mask) ||
		    time_before64(fi->i_time, get_jiffies_64())) {
			refreshed = true;

			err = fuse_perm_getattr(inode, mask);
			if (err)
				return err;
		}
	}

	if (fc->default_permissions) {
		err = generic_permission(&init_user_ns, inode, mask);

		/* If permission is denied, try to refresh file
		   attributes.  This is also needed, because the root
		   node will at first have no permissions */
		if (err == -EACCES && !refreshed) {
			err = fuse_perm_getattr(inode, mask);
			if (!err)
				err = generic_permission(&init_user_ns,
							 inode, mask);
		}

		/* Note: the opposite of the above test does not
		   exist.  So if permissions are revoked this won't be
		   noticed immediately, only after the attribute
		   timeout has expired */
	} else if (mask & (MAY_ACCESS | MAY_CHDIR)) {
		err = fuse_access(inode, mask);
	} else if ((mask & MAY_EXEC) && S_ISREG(inode->i_mode)) {
		if (!(inode->i_mode & S_IXUGO)) {
			if (refreshed)
				return -EACCES;

			err = fuse_perm_getattr(inode, mask);
			if (!err && !(inode->i_mode & S_IXUGO))
				return -EACCES;
		}
	}
	return err;
}

static int fuse_readlink_page(struct inode *inode, struct page *page)
{
	struct fuse_mount *fm = get_fuse_mount(inode);
	struct fuse_page_desc desc = { .length = PAGE_SIZE - 1 };
	struct fuse_args_pages ap = {
		.num_pages = 1,
		.pages = &page,
		.descs = &desc,
	};
	char *link;
	ssize_t res;

	ap.args.opcode = FUSE_READLINK;
	ap.args.nodeid = get_node_id(inode);
	ap.args.out_pages = true;
	ap.args.out_argvar = true;
	ap.args.page_zeroing = true;
	ap.args.out_numargs = 1;
	ap.args.out_args[0].size = desc.length;
	res = fuse_simple_request(fm, &ap.args);

	fuse_invalidate_atime(inode);

	if (res < 0)
		return res;

	if (WARN_ON(res >= PAGE_SIZE))
		return -EIO;

	link = page_address(page);
	link[res] = '\0';

	return 0;
}

static const char *fuse_get_link(struct dentry *dentry, struct inode *inode,
				 struct delayed_call *callback)
{
	struct fuse_conn *fc = get_fuse_conn(inode);
	struct page *page;
	int err;

	err = -EIO;
	if (fuse_is_bad(inode))
		goto out_err;

	if (fc->cache_symlinks)
		return page_get_link(dentry, inode, callback);

	err = -ECHILD;
	if (!dentry)
		goto out_err;

	page = alloc_page(GFP_KERNEL);
	err = -ENOMEM;
	if (!page)
		goto out_err;

	err = fuse_readlink_page(inode, page);
	if (err) {
		__free_page(page);
		goto out_err;
	}

	set_delayed_call(callback, page_put_link, page);

	return page_address(page);

out_err:
	return ERR_PTR(err);
}

static int fuse_dir_open(struct inode *inode, struct file *file)
{
	return fuse_open_common(inode, file, true);
}

static int fuse_dir_release(struct inode *inode, struct file *file)
{
	fuse_release_common(file, true);

	return 0;
}

static int fuse_dir_fsync(struct file *file, loff_t start, loff_t end,
			  int datasync)
{
	struct inode *inode = file->f_mapping->host;
	struct fuse_conn *fc = get_fuse_conn(inode);
	int err;

	if (fuse_is_bad(inode))
		return -EIO;

	if (fc->no_fsyncdir)
		return 0;

	inode_lock(inode);
	err = fuse_fsync_common(file, start, end, datasync, FUSE_FSYNCDIR);
	if (err == -ENOSYS) {
		fc->no_fsyncdir = 1;
		err = 0;
	}
	inode_unlock(inode);

	return err;
}

static long fuse_dir_ioctl(struct file *file, unsigned int cmd,
			    unsigned long arg)
{
	struct fuse_conn *fc = get_fuse_conn(file->f_mapping->host);

	/* FUSE_IOCTL_DIR only supported for API version >= 7.18 */
	if (fc->minor < 18)
		return -ENOTTY;

	return fuse_ioctl_common(file, cmd, arg, FUSE_IOCTL_DIR);
}

static long fuse_dir_compat_ioctl(struct file *file, unsigned int cmd,
				   unsigned long arg)
{
	struct fuse_conn *fc = get_fuse_conn(file->f_mapping->host);

	if (fc->minor < 18)
		return -ENOTTY;

	return fuse_ioctl_common(file, cmd, arg,
				 FUSE_IOCTL_COMPAT | FUSE_IOCTL_DIR);
}

static bool update_mtime(unsigned ivalid, bool trust_local_mtime)
{
	/* Always update if mtime is explicitly set  */
	if (ivalid & ATTR_MTIME_SET)
		return true;

	/* Or if kernel i_mtime is the official one */
	if (trust_local_mtime)
		return true;

	/* If it's an open(O_TRUNC) or an ftruncate(), don't update */
	if ((ivalid & ATTR_SIZE) && (ivalid & (ATTR_OPEN | ATTR_FILE)))
		return false;

	/* In all other cases update */
	return true;
}

static void iattr_to_fattr(struct fuse_conn *fc, struct iattr *iattr,
			   struct fuse_setattr_in *arg, bool trust_local_cmtime)
{
	unsigned ivalid = iattr->ia_valid;

	if (ivalid & ATTR_MODE)
		arg->valid |= FATTR_MODE,   arg->mode = iattr->ia_mode;
	if (ivalid & ATTR_UID)
		arg->valid |= FATTR_UID,    arg->uid = from_kuid(fc->user_ns, iattr->ia_uid);
	if (ivalid & ATTR_GID)
		arg->valid |= FATTR_GID,    arg->gid = from_kgid(fc->user_ns, iattr->ia_gid);
	if (ivalid & ATTR_SIZE)
		arg->valid |= FATTR_SIZE,   arg->size = iattr->ia_size;
	if (ivalid & ATTR_ATIME) {
		arg->valid |= FATTR_ATIME;
		arg->atime = iattr->ia_atime.tv_sec;
		arg->atimensec = iattr->ia_atime.tv_nsec;
		if (!(ivalid & ATTR_ATIME_SET))
			arg->valid |= FATTR_ATIME_NOW;
	}
	if ((ivalid & ATTR_MTIME) && update_mtime(ivalid, trust_local_cmtime)) {
		arg->valid |= FATTR_MTIME;
		arg->mtime = iattr->ia_mtime.tv_sec;
		arg->mtimensec = iattr->ia_mtime.tv_nsec;
		if (!(ivalid & ATTR_MTIME_SET) && !trust_local_cmtime)
			arg->valid |= FATTR_MTIME_NOW;
	}
	if ((ivalid & ATTR_CTIME) && trust_local_cmtime) {
		arg->valid |= FATTR_CTIME;
		arg->ctime = iattr->ia_ctime.tv_sec;
		arg->ctimensec = iattr->ia_ctime.tv_nsec;
	}
}

/*
 * Prevent concurrent writepages on inode
 *
 * This is done by adding a negative bias to the inode write counter
 * and waiting for all pending writes to finish.
 */
void fuse_set_nowrite(struct inode *inode)
{
	struct fuse_inode *fi = get_fuse_inode(inode);

	BUG_ON(!inode_is_locked(inode));

	spin_lock(&fi->lock);
	BUG_ON(fi->writectr < 0);
	fi->writectr += FUSE_NOWRITE;
	spin_unlock(&fi->lock);
	wait_event(fi->page_waitq, fi->writectr == FUSE_NOWRITE);
}

/*
 * Allow writepages on inode
 *
 * Remove the bias from the writecounter and send any queued
 * writepages.
 */
static void __fuse_release_nowrite(struct inode *inode)
{
	struct fuse_inode *fi = get_fuse_inode(inode);

	BUG_ON(fi->writectr != FUSE_NOWRITE);
	fi->writectr = 0;
	fuse_flush_writepages(inode);
}

void fuse_release_nowrite(struct inode *inode)
{
	struct fuse_inode *fi = get_fuse_inode(inode);

	spin_lock(&fi->lock);
	__fuse_release_nowrite(inode);
	spin_unlock(&fi->lock);
}

static void fuse_setattr_fill(struct fuse_conn *fc, struct fuse_args *args,
			      struct inode *inode,
			      struct fuse_setattr_in *inarg_p,
			      struct fuse_attr_out *outarg_p)
{
	args->opcode = FUSE_SETATTR;
	args->nodeid = get_node_id(inode);
	args->in_numargs = 1;
	args->in_args[0].size = sizeof(*inarg_p);
	args->in_args[0].value = inarg_p;
	args->out_numargs = 1;
	args->out_args[0].size = sizeof(*outarg_p);
	args->out_args[0].value = outarg_p;
}

/*
 * Flush inode->i_mtime to the server
 */
int fuse_flush_times(struct inode *inode, struct fuse_file *ff)
{
	struct fuse_mount *fm = get_fuse_mount(inode);
	FUSE_ARGS(args);
	struct fuse_setattr_in inarg;
	struct fuse_attr_out outarg;

	memset(&inarg, 0, sizeof(inarg));
	memset(&outarg, 0, sizeof(outarg));

	inarg.valid = FATTR_MTIME;
	inarg.mtime = inode->i_mtime.tv_sec;
	inarg.mtimensec = inode->i_mtime.tv_nsec;
	if (fm->fc->minor >= 23) {
		inarg.valid |= FATTR_CTIME;
		inarg.ctime = inode->i_ctime.tv_sec;
		inarg.ctimensec = inode->i_ctime.tv_nsec;
	}
	if (ff) {
		inarg.valid |= FATTR_FH;
		inarg.fh = ff->fh;
	}
	fuse_setattr_fill(fm->fc, &args, inode, &inarg, &outarg);

	return fuse_simple_request(fm, &args);
}

/*
 * Set attributes, and at the same time refresh them.
 *
 * Truncation is slightly complicated, because the 'truncate' request
 * may fail, in which case we don't want to touch the mapping.
 * vmtruncate() doesn't allow for this case, so do the rlimit checking
 * and the actual truncation by hand.
 */
int fuse_do_setattr(struct dentry *dentry, struct iattr *attr,
		    struct file *file)
{
	struct inode *inode = d_inode(dentry);
	struct fuse_mount *fm = get_fuse_mount(inode);
	struct fuse_conn *fc = fm->fc;
	struct fuse_inode *fi = get_fuse_inode(inode);
	struct address_space *mapping = inode->i_mapping;
	FUSE_ARGS(args);
	struct fuse_setattr_in inarg;
	struct fuse_attr_out outarg;
	bool is_truncate = false;
	bool is_wb = fc->writeback_cache;
	loff_t oldsize;
	int err;
	bool trust_local_cmtime = is_wb && S_ISREG(inode->i_mode);
	bool fault_blocked = false;

	if (!fc->default_permissions)
		attr->ia_valid |= ATTR_FORCE;

	err = setattr_prepare(&init_user_ns, dentry, attr);
	if (err)
		return err;

	if (attr->ia_valid & ATTR_SIZE) {
		if (WARN_ON(!S_ISREG(inode->i_mode)))
			return -EIO;
		is_truncate = true;
	}

	if (FUSE_IS_DAX(inode) && is_truncate) {
		filemap_invalidate_lock(mapping);
		fault_blocked = true;
		err = fuse_dax_break_layouts(inode, 0, 0);
		if (err) {
			filemap_invalidate_unlock(mapping);
			return err;
		}
	}

	if (attr->ia_valid & ATTR_OPEN) {
		/* This is coming from open(..., ... | O_TRUNC); */
		WARN_ON(!(attr->ia_valid & ATTR_SIZE));
		WARN_ON(attr->ia_size != 0);
		if (fc->atomic_o_trunc) {
			/*
			 * No need to send request to userspace, since actual
			 * truncation has already been done by OPEN.  But still
			 * need to truncate page cache.
			 */
			i_size_write(inode, 0);
			truncate_pagecache(inode, 0);
			goto out;
		}
		file = NULL;
	}

	/* Flush dirty data/metadata before non-truncate SETATTR */
	if (is_wb && S_ISREG(inode->i_mode) &&
	    attr->ia_valid &
			(ATTR_MODE | ATTR_UID | ATTR_GID | ATTR_MTIME_SET |
			 ATTR_TIMES_SET)) {
		err = write_inode_now(inode, true);
		if (err)
			return err;

		fuse_set_nowrite(inode);
		fuse_release_nowrite(inode);
	}

	if (is_truncate) {
		fuse_set_nowrite(inode);
		set_bit(FUSE_I_SIZE_UNSTABLE, &fi->state);
		if (trust_local_cmtime && attr->ia_size != inode->i_size)
			attr->ia_valid |= ATTR_MTIME | ATTR_CTIME;
	}

	memset(&inarg, 0, sizeof(inarg));
	memset(&outarg, 0, sizeof(outarg));
	iattr_to_fattr(fc, attr, &inarg, trust_local_cmtime);
	if (file) {
		struct fuse_file *ff = file->private_data;
		inarg.valid |= FATTR_FH;
		inarg.fh = ff->fh;
	}

	/* Kill suid/sgid for non-directory chown unconditionally */
	if (fc->handle_killpriv_v2 && !S_ISDIR(inode->i_mode) &&
	    attr->ia_valid & (ATTR_UID | ATTR_GID))
		inarg.valid |= FATTR_KILL_SUIDGID;

	if (attr->ia_valid & ATTR_SIZE) {
		/* For mandatory locking in truncate */
		inarg.valid |= FATTR_LOCKOWNER;
		inarg.lock_owner = fuse_lock_owner_id(fc, current->files);

		/* Kill suid/sgid for truncate only if no CAP_FSETID */
		if (fc->handle_killpriv_v2 && !capable(CAP_FSETID))
			inarg.valid |= FATTR_KILL_SUIDGID;
	}
	fuse_setattr_fill(fc, &args, inode, &inarg, &outarg);
	err = fuse_simple_request(fm, &args);
	if (err) {
		if (err == -EINTR)
			fuse_invalidate_attr(inode);
		goto error;
	}

	if (fuse_invalid_attr(&outarg.attr) ||
	    inode_wrong_type(inode, outarg.attr.mode)) {
		fuse_make_bad(inode);
		err = -EIO;
		goto error;
	}

	spin_lock(&fi->lock);
	/* the kernel maintains i_mtime locally */
	if (trust_local_cmtime) {
		if (attr->ia_valid & ATTR_MTIME)
			inode->i_mtime = attr->ia_mtime;
		if (attr->ia_valid & ATTR_CTIME)
			inode->i_ctime = attr->ia_ctime;
		/* FIXME: clear I_DIRTY_SYNC? */
	}

	fuse_change_attributes_common(inode, &outarg.attr,
				      attr_timeout(&outarg));
	oldsize = inode->i_size;
	/* see the comment in fuse_change_attributes() */
	if (!is_wb || is_truncate || !S_ISREG(inode->i_mode))
		i_size_write(inode, outarg.attr.size);

	if (is_truncate) {
		/* NOTE: this may release/reacquire fi->lock */
		__fuse_release_nowrite(inode);
	}
	spin_unlock(&fi->lock);

	/*
	 * Only call invalidate_inode_pages2() after removing
	 * FUSE_NOWRITE, otherwise fuse_launder_page() would deadlock.
	 */
	if ((is_truncate || !is_wb) &&
	    S_ISREG(inode->i_mode) && oldsize != outarg.attr.size) {
		truncate_pagecache(inode, outarg.attr.size);
		invalidate_inode_pages2(mapping);
	}

	clear_bit(FUSE_I_SIZE_UNSTABLE, &fi->state);
out:
	if (fault_blocked)
		filemap_invalidate_unlock(mapping);

	return 0;

error:
	if (is_truncate)
		fuse_release_nowrite(inode);

	clear_bit(FUSE_I_SIZE_UNSTABLE, &fi->state);

	if (fault_blocked)
		filemap_invalidate_unlock(mapping);
	return err;
}

static int fuse_setattr(struct user_namespace *mnt_userns, struct dentry *entry,
			struct iattr *attr)
{
	struct inode *inode = d_inode(entry);
	struct fuse_conn *fc = get_fuse_conn(inode);
	struct file *file = (attr->ia_valid & ATTR_FILE) ? attr->ia_file : NULL;
	int ret;

	if (fuse_is_bad(inode))
		return -EIO;

	if (!fuse_allow_current_process(get_fuse_conn(inode)))
		return -EACCES;

	if (attr->ia_valid & (ATTR_KILL_SUID | ATTR_KILL_SGID)) {
		attr->ia_valid &= ~(ATTR_KILL_SUID | ATTR_KILL_SGID |
				    ATTR_MODE);

		/*
		 * The only sane way to reliably kill suid/sgid is to do it in
		 * the userspace filesystem
		 *
		 * This should be done on write(), truncate() and chown().
		 */
		if (!fc->handle_killpriv && !fc->handle_killpriv_v2) {
			/*
			 * ia_mode calculation may have used stale i_mode.
			 * Refresh and recalculate.
			 */
			ret = fuse_do_getattr(inode, NULL, file);
			if (ret)
				return ret;

			attr->ia_mode = inode->i_mode;
			if (inode->i_mode & S_ISUID) {
				attr->ia_valid |= ATTR_MODE;
				attr->ia_mode &= ~S_ISUID;
			}
			if ((inode->i_mode & (S_ISGID | S_IXGRP)) == (S_ISGID | S_IXGRP)) {
				attr->ia_valid |= ATTR_MODE;
				attr->ia_mode &= ~S_ISGID;
			}
		}
	}
	if (!attr->ia_valid)
		return 0;

	ret = fuse_do_setattr(entry, attr, file);
	if (!ret) {
		/*
		 * If filesystem supports acls it may have updated acl xattrs in
		 * the filesystem, so forget cached acls for the inode.
		 */
		if (fc->posix_acl)
			forget_all_cached_acls(inode);

		/* Directory mode changed, may need to revalidate access */
		if (d_is_dir(entry) && (attr->ia_valid & ATTR_MODE))
			fuse_invalidate_entry_cache(entry);
	}
	return ret;
}

static int fuse_getattr(struct user_namespace *mnt_userns,
			const struct path *path, struct kstat *stat,
			u32 request_mask, unsigned int flags)
{
	struct inode *inode = d_inode(path->dentry);
	struct fuse_conn *fc = get_fuse_conn(inode);

	if (fuse_is_bad(inode))
		return -EIO;

	if (!fuse_allow_current_process(fc)) {
		if (!request_mask) {
			/*
			 * If user explicitly requested *nothing* then don't
			 * error out, but return st_dev only.
			 */
			stat->result_mask = 0;
			stat->dev = inode->i_sb->s_dev;
			return 0;
		}
		return -EACCES;
	}

	return fuse_update_get_attr(inode, NULL, stat, request_mask, flags);
}

static const struct inode_operations fuse_dir_inode_operations = {
	.lookup		= fuse_lookup,
	.mkdir		= fuse_mkdir,
	.symlink	= fuse_symlink,
	.unlink		= fuse_unlink,
	.rmdir		= fuse_rmdir,
	.rename		= fuse_rename2,
	.link		= fuse_link,
	.setattr	= fuse_setattr,
	.create		= fuse_create,
	.atomic_open	= fuse_atomic_open,
	.mknod		= fuse_mknod,
	.permission	= fuse_permission,
	.getattr	= fuse_getattr,
	.listxattr	= fuse_listxattr,
	.get_acl	= fuse_get_acl,
	.set_acl	= fuse_set_acl,
	.fileattr_get	= fuse_fileattr_get,
	.fileattr_set	= fuse_fileattr_set,
};

static const struct file_operations fuse_dir_operations = {
	.llseek		= generic_file_llseek,
	.read		= generic_read_dir,
	.iterate_shared	= fuse_readdir,
	.open		= fuse_dir_open,
	.release	= fuse_dir_release,
	.fsync		= fuse_dir_fsync,
	.unlocked_ioctl	= fuse_dir_ioctl,
	.compat_ioctl	= fuse_dir_compat_ioctl,
};

static const struct inode_operations fuse_common_inode_operations = {
	.setattr	= fuse_setattr,
	.permission	= fuse_permission,
	.getattr	= fuse_getattr,
	.listxattr	= fuse_listxattr,
	.get_acl	= fuse_get_acl,
	.set_acl	= fuse_set_acl,
	.fileattr_get	= fuse_fileattr_get,
	.fileattr_set	= fuse_fileattr_set,
};

static const struct inode_operations fuse_symlink_inode_operations = {
	.setattr	= fuse_setattr,
	.get_link	= fuse_get_link,
	.getattr	= fuse_getattr,
	.listxattr	= fuse_listxattr,
};

void fuse_init_common(struct inode *inode)
{
	inode->i_op = &fuse_common_inode_operations;
}

void fuse_init_dir(struct inode *inode)
{
	struct fuse_inode *fi = get_fuse_inode(inode);

	inode->i_op = &fuse_dir_inode_operations;
	inode->i_fop = &fuse_dir_operations;

	spin_lock_init(&fi->rdc.lock);
	fi->rdc.cached = false;
	fi->rdc.size = 0;
	fi->rdc.pos = 0;
	fi->rdc.version = 0;
}

static int fuse_symlink_readpage(struct file *null, struct page *page)
{
	int err = fuse_readlink_page(page->mapping->host, page);

	if (!err)
		SetPageUptodate(page);

	unlock_page(page);

	return err;
}

static const struct address_space_operations fuse_symlink_aops = {
	.readpage	= fuse_symlink_readpage,
};

void fuse_init_symlink(struct inode *inode)
{
	inode->i_op = &fuse_symlink_inode_operations;
	inode->i_data.a_ops = &fuse_symlink_aops;
	inode_nohighmem(inode);
}<|MERGE_RESOLUTION|>--- conflicted
+++ resolved
@@ -316,54 +316,8 @@
 	if (IS_ERR(fsc))
 		return ERR_CAST(fsc);
 
-<<<<<<< HEAD
-	err = -ENOMEM;
-	fm = kzalloc(sizeof(struct fuse_mount), GFP_KERNEL);
-	if (!fm)
-		goto out_put_fsc;
-
-	refcount_set(&fm->count, 1);
-	fsc->s_fs_info = fm;
-	sb = sget_fc(fsc, NULL, set_anon_super_fc);
-	if (IS_ERR(sb)) {
-		err = PTR_ERR(sb);
-		fuse_mount_put(fm);
-		goto out_put_fsc;
-	}
-	fm->fc = fuse_conn_get(fc);
-
-	/* Initialize superblock, making @mp_fi its root */
-	err = fuse_fill_super_submount(sb, mp_fi);
-	if (err) {
-		fuse_conn_put(fc);
-		kfree(fm);
-		sb->s_fs_info = NULL;
-		goto out_put_sb;
-	}
-
-	down_write(&fc->killsb);
-	list_add_tail(&fm->fc_entry, &fc->mounts);
-	up_write(&fc->killsb);
-
-	sb->s_flags |= SB_ACTIVE;
-	fsc->root = dget(sb->s_root);
-
-	/*
-	 * FIXME: setting SB_BORN requires a write barrier for
-	 *        super_cache_count(). We should actually come
-	 *        up with a proper ->get_tree() implementation
-	 *        for submounts and call vfs_get_tree() to take
-	 *        care of the write barrier.
-	 */
-	smp_wmb();
-	sb->s_flags |= SB_BORN;
-
-	/* We are done configuring the superblock, so unlock it */
-	up_write(&sb->s_umount);
-=======
 	/* Pass the FUSE inode of the mount for fuse_get_tree_submount() */
 	fsc->fs_private = mp_fi;
->>>>>>> 3b17187f
 
 	/* Create the submount */
 	mnt = fc_mount(fsc);
