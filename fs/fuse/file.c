--- conflicted
+++ resolved
@@ -1648,8 +1648,6 @@
 	if (FUSE_IS_DAX(inode))
 		return fuse_dax_read_iter(iocb, to);
 
-<<<<<<< HEAD
-=======
 #ifdef CONFIG_FUSE_BPF
 	{
 		struct fuse_err_ret fer;
@@ -1664,7 +1662,6 @@
 	}
 #endif
 
->>>>>>> 93e4fc4c
 	if (ff->passthrough.filp)
 		return fuse_passthrough_read_iter(iocb, to);
 	else if (!(ff->open_flags & FOPEN_DIRECT_IO))
@@ -1685,8 +1682,6 @@
 	if (FUSE_IS_DAX(inode))
 		return fuse_dax_write_iter(iocb, from);
 
-<<<<<<< HEAD
-=======
 #ifdef CONFIG_FUSE_BPF
 	{
 		struct fuse_err_ret fer;
@@ -1701,7 +1696,6 @@
 	}
 #endif
 
->>>>>>> 93e4fc4c
 	if (ff->passthrough.filp)
 		return fuse_passthrough_write_iter(iocb, from);
 	else if (!(ff->open_flags & FOPEN_DIRECT_IO))
@@ -2534,15 +2528,12 @@
 	if (FUSE_IS_DAX(file_inode(file)))
 		return fuse_dax_mmap(file, vma);
 
-<<<<<<< HEAD
-=======
 #ifdef CONFIG_FUSE_BPF
 	/* TODO - this is simply passthrough, not a proper BPF filter */
 	if (ff->backing_file)
 		return fuse_backing_mmap(file, vma);
 #endif
 
->>>>>>> 93e4fc4c
 	if (ff->passthrough.filp)
 		return fuse_passthrough_mmap(file, vma);
 
