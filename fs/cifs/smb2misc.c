--- conflicted
+++ resolved
@@ -115,14 +115,11 @@
 	 * the negotiate contexts start after it
 	 */
 	nc_offset = le32_to_cpu(pneg_rsp->NegotiateContextOffset);
-<<<<<<< HEAD
-=======
 	/*
 	 * non_ctxlen is at least shdr->StructureSize + pdu->StructureSize2
 	 * and the latter is 1 byte bigger than the fix-sized area of the
 	 * NEGOTIATE response
 	 */
->>>>>>> e0733463
 	if (nc_offset + 1 < non_ctxlen) {
 		pr_warn_once("Invalid negotiate context offset %d\n", nc_offset);
 		return 0;
