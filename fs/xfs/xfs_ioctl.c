// SPDX-License-Identifier: GPL-2.0
/*
 * Copyright (c) 2000-2005 Silicon Graphics, Inc.
 * All Rights Reserved.
 */
#include "xfs.h"
#include "xfs_fs.h"
#include "xfs_shared.h"
#include "xfs_format.h"
#include "xfs_log_format.h"
#include "xfs_trans_resv.h"
#include "xfs_mount.h"
#include "xfs_inode.h"
#include "xfs_rtalloc.h"
#include "xfs_iwalk.h"
#include "xfs_itable.h"
#include "xfs_error.h"
#include "xfs_attr.h"
#include "xfs_bmap.h"
#include "xfs_bmap_util.h"
#include "xfs_fsops.h"
#include "xfs_discard.h"
#include "xfs_quota.h"
#include "xfs_export.h"
#include "xfs_trace.h"
#include "xfs_icache.h"
#include "xfs_trans.h"
#include "xfs_acl.h"
#include "xfs_btree.h"
#include <linux/fsmap.h>
#include "xfs_fsmap.h"
#include "scrub/xfs_scrub.h"
#include "xfs_sb.h"
#include "xfs_ag.h"
#include "xfs_health.h"
#include "xfs_reflink.h"
#include "xfs_ioctl.h"
#include "xfs_da_format.h"
#include "xfs_da_btree.h"

#include <linux/mount.h>
#include <linux/namei.h>

/*
 * xfs_find_handle maps from userspace xfs_fsop_handlereq structure to
 * a file or fs handle.
 *
 * XFS_IOC_PATH_TO_FSHANDLE
 *    returns fs handle for a mount point or path within that mount point
 * XFS_IOC_FD_TO_HANDLE
 *    returns full handle for a FD opened in user space
 * XFS_IOC_PATH_TO_HANDLE
 *    returns full handle for a path
 */
int
xfs_find_handle(
	unsigned int		cmd,
	xfs_fsop_handlereq_t	*hreq)
{
	int			hsize;
	xfs_handle_t		handle;
	struct inode		*inode;
	struct fd		f = {NULL};
	struct path		path;
	int			error;
	struct xfs_inode	*ip;

	if (cmd == XFS_IOC_FD_TO_HANDLE) {
		f = fdget(hreq->fd);
		if (!f.file)
			return -EBADF;
		inode = file_inode(f.file);
	} else {
		error = user_path_at(AT_FDCWD, hreq->path, 0, &path);
		if (error)
			return error;
		inode = d_inode(path.dentry);
	}
	ip = XFS_I(inode);

	/*
	 * We can only generate handles for inodes residing on a XFS filesystem,
	 * and only for regular files, directories or symbolic links.
	 */
	error = -EINVAL;
	if (inode->i_sb->s_magic != XFS_SB_MAGIC)
		goto out_put;

	error = -EBADF;
	if (!S_ISREG(inode->i_mode) &&
	    !S_ISDIR(inode->i_mode) &&
	    !S_ISLNK(inode->i_mode))
		goto out_put;


	memcpy(&handle.ha_fsid, ip->i_mount->m_fixedfsid, sizeof(xfs_fsid_t));

	if (cmd == XFS_IOC_PATH_TO_FSHANDLE) {
		/*
		 * This handle only contains an fsid, zero the rest.
		 */
		memset(&handle.ha_fid, 0, sizeof(handle.ha_fid));
		hsize = sizeof(xfs_fsid_t);
	} else {
		handle.ha_fid.fid_len = sizeof(xfs_fid_t) -
					sizeof(handle.ha_fid.fid_len);
		handle.ha_fid.fid_pad = 0;
		handle.ha_fid.fid_gen = inode->i_generation;
		handle.ha_fid.fid_ino = ip->i_ino;
		hsize = sizeof(xfs_handle_t);
	}

	error = -EFAULT;
	if (copy_to_user(hreq->ohandle, &handle, hsize) ||
	    copy_to_user(hreq->ohandlen, &hsize, sizeof(__s32)))
		goto out_put;

	error = 0;

 out_put:
	if (cmd == XFS_IOC_FD_TO_HANDLE)
		fdput(f);
	else
		path_put(&path);
	return error;
}

/*
 * No need to do permission checks on the various pathname components
 * as the handle operations are privileged.
 */
STATIC int
xfs_handle_acceptable(
	void			*context,
	struct dentry		*dentry)
{
	return 1;
}

/*
 * Convert userspace handle data into a dentry.
 */
struct dentry *
xfs_handle_to_dentry(
	struct file		*parfilp,
	void __user		*uhandle,
	u32			hlen)
{
	xfs_handle_t		handle;
	struct xfs_fid64	fid;

	/*
	 * Only allow handle opens under a directory.
	 */
	if (!S_ISDIR(file_inode(parfilp)->i_mode))
		return ERR_PTR(-ENOTDIR);

	if (hlen != sizeof(xfs_handle_t))
		return ERR_PTR(-EINVAL);
	if (copy_from_user(&handle, uhandle, hlen))
		return ERR_PTR(-EFAULT);
	if (handle.ha_fid.fid_len !=
	    sizeof(handle.ha_fid) - sizeof(handle.ha_fid.fid_len))
		return ERR_PTR(-EINVAL);

	memset(&fid, 0, sizeof(struct fid));
	fid.ino = handle.ha_fid.fid_ino;
	fid.gen = handle.ha_fid.fid_gen;

	return exportfs_decode_fh(parfilp->f_path.mnt, (struct fid *)&fid, 3,
			FILEID_INO32_GEN | XFS_FILEID_TYPE_64FLAG,
			xfs_handle_acceptable, NULL);
}

STATIC struct dentry *
xfs_handlereq_to_dentry(
	struct file		*parfilp,
	xfs_fsop_handlereq_t	*hreq)
{
	return xfs_handle_to_dentry(parfilp, hreq->ihandle, hreq->ihandlen);
}

int
xfs_open_by_handle(
	struct file		*parfilp,
	xfs_fsop_handlereq_t	*hreq)
{
	const struct cred	*cred = current_cred();
	int			error;
	int			fd;
	int			permflag;
	struct file		*filp;
	struct inode		*inode;
	struct dentry		*dentry;
	fmode_t			fmode;
	struct path		path;

	if (!capable(CAP_SYS_ADMIN))
		return -EPERM;

	dentry = xfs_handlereq_to_dentry(parfilp, hreq);
	if (IS_ERR(dentry))
		return PTR_ERR(dentry);
	inode = d_inode(dentry);

	/* Restrict xfs_open_by_handle to directories & regular files. */
	if (!(S_ISREG(inode->i_mode) || S_ISDIR(inode->i_mode))) {
		error = -EPERM;
		goto out_dput;
	}

#if BITS_PER_LONG != 32
	hreq->oflags |= O_LARGEFILE;
#endif

	permflag = hreq->oflags;
	fmode = OPEN_FMODE(permflag);
	if ((!(permflag & O_APPEND) || (permflag & O_TRUNC)) &&
	    (fmode & FMODE_WRITE) && IS_APPEND(inode)) {
		error = -EPERM;
		goto out_dput;
	}

	if ((fmode & FMODE_WRITE) && IS_IMMUTABLE(inode)) {
		error = -EPERM;
		goto out_dput;
	}

	/* Can't write directories. */
	if (S_ISDIR(inode->i_mode) && (fmode & FMODE_WRITE)) {
		error = -EISDIR;
		goto out_dput;
	}

	fd = get_unused_fd_flags(0);
	if (fd < 0) {
		error = fd;
		goto out_dput;
	}

	path.mnt = parfilp->f_path.mnt;
	path.dentry = dentry;
	filp = dentry_open(&path, hreq->oflags, cred);
	dput(dentry);
	if (IS_ERR(filp)) {
		put_unused_fd(fd);
		return PTR_ERR(filp);
	}

	if (S_ISREG(inode->i_mode)) {
		filp->f_flags |= O_NOATIME;
		filp->f_mode |= FMODE_NOCMTIME;
	}

	fd_install(fd, filp);
	return fd;

 out_dput:
	dput(dentry);
	return error;
}

int
xfs_readlink_by_handle(
	struct file		*parfilp,
	xfs_fsop_handlereq_t	*hreq)
{
	struct dentry		*dentry;
	__u32			olen;
	int			error;

	if (!capable(CAP_SYS_ADMIN))
		return -EPERM;

	dentry = xfs_handlereq_to_dentry(parfilp, hreq);
	if (IS_ERR(dentry))
		return PTR_ERR(dentry);

	/* Restrict this handle operation to symlinks only. */
	if (!d_is_symlink(dentry)) {
		error = -EINVAL;
		goto out_dput;
	}

	if (copy_from_user(&olen, hreq->ohandlen, sizeof(__u32))) {
		error = -EFAULT;
		goto out_dput;
	}

	error = vfs_readlink(dentry, hreq->ohandle, olen);

 out_dput:
	dput(dentry);
	return error;
}

/*
 * Format an attribute and copy it out to the user's buffer.
 * Take care to check values and protect against them changing later,
 * we may be reading them directly out of a user buffer.
 */
static void
xfs_ioc_attr_put_listent(
	struct xfs_attr_list_context *context,
	int			flags,
	unsigned char		*name,
	int			namelen,
	int			valuelen)
{
	struct xfs_attrlist	*alist = context->buffer;
	struct xfs_attrlist_ent	*aep;
	int			arraytop;

	ASSERT(!context->seen_enough);
	ASSERT(context->count >= 0);
	ASSERT(context->count < (ATTR_MAX_VALUELEN/8));
	ASSERT(context->firstu >= sizeof(*alist));
	ASSERT(context->firstu <= context->bufsize);

	/*
	 * Only list entries in the right namespace.
	 */
	if (context->attr_filter != (flags & XFS_ATTR_NSP_ONDISK_MASK))
		return;

	arraytop = sizeof(*alist) +
			context->count * sizeof(alist->al_offset[0]);

	/* decrement by the actual bytes used by the attr */
	context->firstu -= round_up(offsetof(struct xfs_attrlist_ent, a_name) +
			namelen + 1, sizeof(uint32_t));
	if (context->firstu < arraytop) {
		trace_xfs_attr_list_full(context);
		alist->al_more = 1;
		context->seen_enough = 1;
		return;
	}

	aep = context->buffer + context->firstu;
	aep->a_valuelen = valuelen;
	memcpy(aep->a_name, name, namelen);
	aep->a_name[namelen] = 0;
	alist->al_offset[context->count++] = context->firstu;
	alist->al_count = context->count;
	trace_xfs_attr_list_add(context);
}

static unsigned int
xfs_attr_filter(
	u32			ioc_flags)
{
	if (ioc_flags & XFS_IOC_ATTR_ROOT)
		return XFS_ATTR_ROOT;
	if (ioc_flags & XFS_IOC_ATTR_SECURE)
		return XFS_ATTR_SECURE;
	return 0;
}

static unsigned int
xfs_attr_flags(
	u32			ioc_flags)
{
	if (ioc_flags & XFS_IOC_ATTR_CREATE)
		return XATTR_CREATE;
	if (ioc_flags & XFS_IOC_ATTR_REPLACE)
		return XATTR_REPLACE;
	return 0;
}

int
xfs_ioc_attr_list(
	struct xfs_inode		*dp,
	void __user			*ubuf,
	int				bufsize,
	int				flags,
	struct xfs_attrlist_cursor __user *ucursor)
{
	struct xfs_attr_list_context	context = { };
	struct xfs_attrlist		*alist;
	void				*buffer;
	int				error;

	if (bufsize < sizeof(struct xfs_attrlist) ||
	    bufsize > XFS_XATTR_LIST_MAX)
		return -EINVAL;

	/*
	 * Reject flags, only allow namespaces.
	 */
	if (flags & ~(XFS_IOC_ATTR_ROOT | XFS_IOC_ATTR_SECURE))
		return -EINVAL;
	if (flags == (XFS_IOC_ATTR_ROOT | XFS_IOC_ATTR_SECURE))
		return -EINVAL;

	/*
	 * Validate the cursor.
	 */
	if (copy_from_user(&context.cursor, ucursor, sizeof(context.cursor)))
		return -EFAULT;
	if (context.cursor.pad1 || context.cursor.pad2)
		return -EINVAL;
	if (!context.cursor.initted &&
	    (context.cursor.hashval || context.cursor.blkno ||
	     context.cursor.offset))
		return -EINVAL;

	buffer = kvzalloc(bufsize, GFP_KERNEL);
	if (!buffer)
		return -ENOMEM;

	/*
	 * Initialize the output buffer.
	 */
	context.dp = dp;
	context.resynch = 1;
	context.attr_filter = xfs_attr_filter(flags);
	context.buffer = buffer;
	context.bufsize = round_down(bufsize, sizeof(uint32_t));
	context.firstu = context.bufsize;
	context.put_listent = xfs_ioc_attr_put_listent;

	alist = context.buffer;
	alist->al_count = 0;
	alist->al_more = 0;
	alist->al_offset[0] = context.bufsize;

	error = xfs_attr_list(&context);
	if (error)
		goto out_free;

	if (copy_to_user(ubuf, buffer, bufsize) ||
	    copy_to_user(ucursor, &context.cursor, sizeof(context.cursor)))
		error = -EFAULT;
out_free:
	kmem_free(buffer);
	return error;
}

STATIC int
xfs_attrlist_by_handle(
	struct file		*parfilp,
	struct xfs_fsop_attrlist_handlereq __user *p)
{
	struct xfs_fsop_attrlist_handlereq al_hreq;
	struct dentry		*dentry;
	int			error = -ENOMEM;

	if (!capable(CAP_SYS_ADMIN))
		return -EPERM;
	if (copy_from_user(&al_hreq, p, sizeof(al_hreq)))
		return -EFAULT;

	dentry = xfs_handlereq_to_dentry(parfilp, &al_hreq.hreq);
	if (IS_ERR(dentry))
		return PTR_ERR(dentry);

	error = xfs_ioc_attr_list(XFS_I(d_inode(dentry)), al_hreq.buffer,
				  al_hreq.buflen, al_hreq.flags, &p->pos);
	dput(dentry);
	return error;
}

static int
xfs_attrmulti_attr_get(
	struct inode		*inode,
	unsigned char		*name,
	unsigned char		__user *ubuf,
	uint32_t		*len,
	uint32_t		flags)
{
	struct xfs_da_args	args = {
		.dp		= XFS_I(inode),
		.attr_filter	= xfs_attr_filter(flags),
		.attr_flags	= xfs_attr_flags(flags),
		.name		= name,
		.namelen	= strlen(name),
		.valuelen	= *len,
	};
	int			error;

	if (*len > XFS_XATTR_SIZE_MAX)
		return -EINVAL;

	error = xfs_attr_get(&args);
	if (error)
		goto out_kfree;

	*len = args.valuelen;
	if (copy_to_user(ubuf, args.value, args.valuelen))
		error = -EFAULT;

out_kfree:
	kmem_free(args.value);
	return error;
}

static int
xfs_attrmulti_attr_set(
	struct inode		*inode,
	unsigned char		*name,
	const unsigned char	__user *ubuf,
	uint32_t		len,
	uint32_t		flags)
{
	struct xfs_da_args	args = {
		.dp		= XFS_I(inode),
		.attr_filter	= xfs_attr_filter(flags),
		.attr_flags	= xfs_attr_flags(flags),
		.name		= name,
		.namelen	= strlen(name),
	};
	int			error;

	if (IS_IMMUTABLE(inode) || IS_APPEND(inode))
		return -EPERM;

	if (ubuf) {
		if (len > XFS_XATTR_SIZE_MAX)
			return -EINVAL;
		args.value = memdup_user(ubuf, len);
		if (IS_ERR(args.value))
			return PTR_ERR(args.value);
		args.valuelen = len;
	}

	error = xfs_attr_set(&args);
	if (!error && (flags & XFS_IOC_ATTR_ROOT))
		xfs_forget_acl(inode, name);
	kfree(args.value);
	return error;
}

int
xfs_ioc_attrmulti_one(
	struct file		*parfilp,
	struct inode		*inode,
	uint32_t		opcode,
	void __user		*uname,
	void __user		*value,
	uint32_t		*len,
	uint32_t		flags)
{
	unsigned char		*name;
	int			error;

	if ((flags & XFS_IOC_ATTR_ROOT) && (flags & XFS_IOC_ATTR_SECURE))
		return -EINVAL;

	name = strndup_user(uname, MAXNAMELEN);
	if (IS_ERR(name))
		return PTR_ERR(name);

	switch (opcode) {
	case ATTR_OP_GET:
		error = xfs_attrmulti_attr_get(inode, name, value, len, flags);
		break;
	case ATTR_OP_REMOVE:
		value = NULL;
		*len = 0;
		/* fall through */
	case ATTR_OP_SET:
		error = mnt_want_write_file(parfilp);
		if (error)
			break;
		error = xfs_attrmulti_attr_set(inode, name, value, *len, flags);
		mnt_drop_write_file(parfilp);
		break;
	default:
		error = -EINVAL;
		break;
	}

	kfree(name);
	return error;
}

STATIC int
xfs_attrmulti_by_handle(
	struct file		*parfilp,
	void			__user *arg)
{
	int			error;
	xfs_attr_multiop_t	*ops;
	xfs_fsop_attrmulti_handlereq_t am_hreq;
	struct dentry		*dentry;
	unsigned int		i, size;

	if (!capable(CAP_SYS_ADMIN))
		return -EPERM;
	if (copy_from_user(&am_hreq, arg, sizeof(xfs_fsop_attrmulti_handlereq_t)))
		return -EFAULT;

	/* overflow check */
	if (am_hreq.opcount >= INT_MAX / sizeof(xfs_attr_multiop_t))
		return -E2BIG;

	dentry = xfs_handlereq_to_dentry(parfilp, &am_hreq.hreq);
	if (IS_ERR(dentry))
		return PTR_ERR(dentry);

	error = -E2BIG;
	size = am_hreq.opcount * sizeof(xfs_attr_multiop_t);
	if (!size || size > 16 * PAGE_SIZE)
		goto out_dput;

	ops = memdup_user(am_hreq.ops, size);
	if (IS_ERR(ops)) {
		error = PTR_ERR(ops);
		goto out_dput;
	}

	error = 0;
	for (i = 0; i < am_hreq.opcount; i++) {
<<<<<<< HEAD
		ops[i].am_flags &= ~ATTR_KERNEL_FLAGS;

		ops[i].am_error = strncpy_from_user((char *)attr_name,
				ops[i].am_attrname, MAXNAMELEN);
		if (ops[i].am_error == 0 || ops[i].am_error == MAXNAMELEN)
			error = -ERANGE;
		if (ops[i].am_error < 0)
			break;

		switch (ops[i].am_opcode) {
		case ATTR_OP_GET:
			ops[i].am_error = xfs_attrmulti_attr_get(
					d_inode(dentry), attr_name,
					ops[i].am_attrvalue, &ops[i].am_length,
					ops[i].am_flags);
			break;
		case ATTR_OP_SET:
			ops[i].am_error = mnt_want_write_file(parfilp);
			if (ops[i].am_error)
				break;
			ops[i].am_error = xfs_attrmulti_attr_set(
					d_inode(dentry), attr_name,
					ops[i].am_attrvalue, ops[i].am_length,
					ops[i].am_flags);
			mnt_drop_write_file(parfilp);
			break;
		case ATTR_OP_REMOVE:
			ops[i].am_error = mnt_want_write_file(parfilp);
			if (ops[i].am_error)
				break;
			ops[i].am_error = xfs_attrmulti_attr_remove(
					d_inode(dentry), attr_name,
					ops[i].am_flags);
			mnt_drop_write_file(parfilp);
			break;
		default:
			ops[i].am_error = -EINVAL;
		}
=======
		ops[i].am_error = xfs_ioc_attrmulti_one(parfilp,
				d_inode(dentry), ops[i].am_opcode,
				ops[i].am_attrname, ops[i].am_attrvalue,
				&ops[i].am_length, ops[i].am_flags);
>>>>>>> d1988041
	}

	if (copy_to_user(am_hreq.ops, ops, size))
		error = -EFAULT;

	kfree(ops);
 out_dput:
	dput(dentry);
	return error;
}

int
xfs_ioc_space(
	struct file		*filp,
	xfs_flock64_t		*bf)
{
	struct inode		*inode = file_inode(filp);
	struct xfs_inode	*ip = XFS_I(inode);
	struct iattr		iattr;
	enum xfs_prealloc_flags	flags = XFS_PREALLOC_CLEAR;
	uint			iolock = XFS_IOLOCK_EXCL | XFS_MMAPLOCK_EXCL;
	int			error;

	if (inode->i_flags & (S_IMMUTABLE|S_APPEND))
		return -EPERM;

	if (!(filp->f_mode & FMODE_WRITE))
		return -EBADF;

	if (!S_ISREG(inode->i_mode))
		return -EINVAL;

	if (xfs_is_always_cow_inode(ip))
		return -EOPNOTSUPP;

	if (filp->f_flags & O_DSYNC)
		flags |= XFS_PREALLOC_SYNC;
	if (filp->f_mode & FMODE_NOCMTIME)
		flags |= XFS_PREALLOC_INVISIBLE;

	error = mnt_want_write_file(filp);
	if (error)
		return error;

	xfs_ilock(ip, iolock);
	error = xfs_break_layouts(inode, &iolock, BREAK_UNMAP);
	if (error)
		goto out_unlock;
	inode_dio_wait(inode);

	switch (bf->l_whence) {
	case 0: /*SEEK_SET*/
		break;
	case 1: /*SEEK_CUR*/
		bf->l_start += filp->f_pos;
		break;
	case 2: /*SEEK_END*/
		bf->l_start += XFS_ISIZE(ip);
		break;
	default:
		error = -EINVAL;
		goto out_unlock;
	}

	if (bf->l_start < 0 || bf->l_start > inode->i_sb->s_maxbytes) {
		error = -EINVAL;
		goto out_unlock;
	}

<<<<<<< HEAD
	/*
	 * Must wait for all AIO to complete before we continue as AIO can
	 * change the file size on completion without holding any locks we
	 * currently hold. We must do this first because AIO can update both
	 * the on disk and in memory inode sizes, and the operations that follow
	 * require the in-memory size to be fully up-to-date.
	 */
	inode_dio_wait(inode);

	/*
	 * Now that AIO and DIO has drained we can flush and (if necessary)
	 * invalidate the cached range over the first operation we are about to
	 * run. We include zero range here because it starts with a hole punch
	 * over the target range.
	 */
	switch (cmd) {
	case XFS_IOC_ZERO_RANGE:
	case XFS_IOC_UNRESVSP:
	case XFS_IOC_UNRESVSP64:
		error = xfs_flush_unmap_range(ip, bf->l_start, bf->l_len);
		if (error)
			goto out_unlock;
		break;
	}

	switch (cmd) {
	case XFS_IOC_ZERO_RANGE:
		flags |= XFS_PREALLOC_SET;
		error = xfs_zero_file_space(ip, bf->l_start, bf->l_len);
		break;
	case XFS_IOC_RESVSP:
	case XFS_IOC_RESVSP64:
		flags |= XFS_PREALLOC_SET;
		error = xfs_alloc_file_space(ip, bf->l_start, bf->l_len,
						XFS_BMAPI_PREALLOC);
		break;
	case XFS_IOC_UNRESVSP:
	case XFS_IOC_UNRESVSP64:
		error = xfs_free_file_space(ip, bf->l_start, bf->l_len);
		break;
	case XFS_IOC_ALLOCSP:
	case XFS_IOC_ALLOCSP64:
	case XFS_IOC_FREESP:
	case XFS_IOC_FREESP64:
		flags |= XFS_PREALLOC_CLEAR;
		if (bf->l_start > XFS_ISIZE(ip)) {
			error = xfs_alloc_file_space(ip, XFS_ISIZE(ip),
					bf->l_start - XFS_ISIZE(ip), 0);
			if (error)
				goto out_unlock;
		}

		iattr.ia_valid = ATTR_SIZE;
		iattr.ia_size = bf->l_start;

		error = xfs_vn_setattr_size(file_dentry(filp), &iattr);
		break;
	default:
		ASSERT(0);
		error = -EINVAL;
=======
	if (bf->l_start > XFS_ISIZE(ip)) {
		error = xfs_alloc_file_space(ip, XFS_ISIZE(ip),
				bf->l_start - XFS_ISIZE(ip), 0);
		if (error)
			goto out_unlock;
>>>>>>> d1988041
	}

	iattr.ia_valid = ATTR_SIZE;
	iattr.ia_size = bf->l_start;
	error = xfs_vn_setattr_size(file_dentry(filp), &iattr);
	if (error)
		goto out_unlock;

	error = xfs_update_prealloc_flags(ip, flags);

out_unlock:
	xfs_iunlock(ip, iolock);
	mnt_drop_write_file(filp);
	return error;
}

/* Return 0 on success or positive error */
int
xfs_fsbulkstat_one_fmt(
	struct xfs_ibulk		*breq,
	const struct xfs_bulkstat	*bstat)
{
	struct xfs_bstat		bs1;

	xfs_bulkstat_to_bstat(breq->mp, &bs1, bstat);
	if (copy_to_user(breq->ubuffer, &bs1, sizeof(bs1)))
		return -EFAULT;
	return xfs_ibulk_advance(breq, sizeof(struct xfs_bstat));
}

int
xfs_fsinumbers_fmt(
	struct xfs_ibulk		*breq,
	const struct xfs_inumbers	*igrp)
{
	struct xfs_inogrp		ig1;

	xfs_inumbers_to_inogrp(&ig1, igrp);
	if (copy_to_user(breq->ubuffer, &ig1, sizeof(struct xfs_inogrp)))
		return -EFAULT;
	return xfs_ibulk_advance(breq, sizeof(struct xfs_inogrp));
}

STATIC int
xfs_ioc_fsbulkstat(
	xfs_mount_t		*mp,
	unsigned int		cmd,
	void			__user *arg)
{
	struct xfs_fsop_bulkreq	bulkreq;
	struct xfs_ibulk	breq = {
		.mp		= mp,
		.ocount		= 0,
	};
	xfs_ino_t		lastino;
	int			error;

	/* done = 1 if there are more stats to get and if bulkstat */
	/* should be called again (unused here, but used in dmapi) */

	if (!capable(CAP_SYS_ADMIN))
		return -EPERM;

	if (XFS_FORCED_SHUTDOWN(mp))
		return -EIO;

	if (copy_from_user(&bulkreq, arg, sizeof(struct xfs_fsop_bulkreq)))
		return -EFAULT;

	if (copy_from_user(&lastino, bulkreq.lastip, sizeof(__s64)))
		return -EFAULT;

	if (bulkreq.icount <= 0)
		return -EINVAL;

	if (bulkreq.ubuffer == NULL)
		return -EINVAL;

	breq.ubuffer = bulkreq.ubuffer;
	breq.icount = bulkreq.icount;

	/*
	 * FSBULKSTAT_SINGLE expects that *lastip contains the inode number
	 * that we want to stat.  However, FSINUMBERS and FSBULKSTAT expect
	 * that *lastip contains either zero or the number of the last inode to
	 * be examined by the previous call and return results starting with
	 * the next inode after that.  The new bulk request back end functions
	 * take the inode to start with, so we have to compute the startino
	 * parameter from lastino to maintain correct function.  lastino == 0
	 * is a special case because it has traditionally meant "first inode
	 * in filesystem".
	 */
	if (cmd == XFS_IOC_FSINUMBERS) {
		breq.startino = lastino ? lastino + 1 : 0;
		error = xfs_inumbers(&breq, xfs_fsinumbers_fmt);
		lastino = breq.startino - 1;
	} else if (cmd == XFS_IOC_FSBULKSTAT_SINGLE) {
		breq.startino = lastino;
		breq.icount = 1;
		error = xfs_bulkstat_one(&breq, xfs_fsbulkstat_one_fmt);
	} else {	/* XFS_IOC_FSBULKSTAT */
		breq.startino = lastino ? lastino + 1 : 0;
		error = xfs_bulkstat(&breq, xfs_fsbulkstat_one_fmt);
		lastino = breq.startino - 1;
	}

	if (error)
		return error;

	if (bulkreq.lastip != NULL &&
	    copy_to_user(bulkreq.lastip, &lastino, sizeof(xfs_ino_t)))
		return -EFAULT;

	if (bulkreq.ocount != NULL &&
	    copy_to_user(bulkreq.ocount, &breq.ocount, sizeof(__s32)))
		return -EFAULT;

	return 0;
}

/* Return 0 on success or positive error */
static int
xfs_bulkstat_fmt(
	struct xfs_ibulk		*breq,
	const struct xfs_bulkstat	*bstat)
{
	if (copy_to_user(breq->ubuffer, bstat, sizeof(struct xfs_bulkstat)))
		return -EFAULT;
	return xfs_ibulk_advance(breq, sizeof(struct xfs_bulkstat));
}

/*
 * Check the incoming bulk request @hdr from userspace and initialize the
 * internal @breq bulk request appropriately.  Returns 0 if the bulk request
 * should proceed; -ECANCELED if there's nothing to do; or the usual
 * negative error code.
 */
static int
xfs_bulk_ireq_setup(
	struct xfs_mount	*mp,
	struct xfs_bulk_ireq	*hdr,
	struct xfs_ibulk	*breq,
	void __user		*ubuffer)
{
	if (hdr->icount == 0 ||
	    (hdr->flags & ~XFS_BULK_IREQ_FLAGS_ALL) ||
	    memchr_inv(hdr->reserved, 0, sizeof(hdr->reserved)))
		return -EINVAL;

	breq->startino = hdr->ino;
	breq->ubuffer = ubuffer;
	breq->icount = hdr->icount;
	breq->ocount = 0;
	breq->flags = 0;

	/*
	 * The @ino parameter is a special value, so we must look it up here.
	 * We're not allowed to have IREQ_AGNO, and we only return one inode
	 * worth of data.
	 */
	if (hdr->flags & XFS_BULK_IREQ_SPECIAL) {
		if (hdr->flags & XFS_BULK_IREQ_AGNO)
			return -EINVAL;

		switch (hdr->ino) {
		case XFS_BULK_IREQ_SPECIAL_ROOT:
			hdr->ino = mp->m_sb.sb_rootino;
			break;
		default:
			return -EINVAL;
		}
		breq->icount = 1;
	}

	/*
	 * The IREQ_AGNO flag means that we only want results from a given AG.
	 * If @hdr->ino is zero, we start iterating in that AG.  If @hdr->ino is
	 * beyond the specified AG then we return no results.
	 */
	if (hdr->flags & XFS_BULK_IREQ_AGNO) {
		if (hdr->agno >= mp->m_sb.sb_agcount)
			return -EINVAL;

		if (breq->startino == 0)
			breq->startino = XFS_AGINO_TO_INO(mp, hdr->agno, 0);
		else if (XFS_INO_TO_AGNO(mp, breq->startino) < hdr->agno)
			return -EINVAL;

		breq->flags |= XFS_IBULK_SAME_AG;

		/* Asking for an inode past the end of the AG?  We're done! */
		if (XFS_INO_TO_AGNO(mp, breq->startino) > hdr->agno)
			return -ECANCELED;
	} else if (hdr->agno)
		return -EINVAL;

	/* Asking for an inode past the end of the FS?  We're done! */
	if (XFS_INO_TO_AGNO(mp, breq->startino) >= mp->m_sb.sb_agcount)
		return -ECANCELED;

	return 0;
}

/*
 * Update the userspace bulk request @hdr to reflect the end state of the
 * internal bulk request @breq.
 */
static void
xfs_bulk_ireq_teardown(
	struct xfs_bulk_ireq	*hdr,
	struct xfs_ibulk	*breq)
{
	hdr->ino = breq->startino;
	hdr->ocount = breq->ocount;
}

/* Handle the v5 bulkstat ioctl. */
STATIC int
xfs_ioc_bulkstat(
	struct xfs_mount		*mp,
	unsigned int			cmd,
	struct xfs_bulkstat_req __user	*arg)
{
	struct xfs_bulk_ireq		hdr;
	struct xfs_ibulk		breq = {
		.mp			= mp,
	};
	int				error;

	if (!capable(CAP_SYS_ADMIN))
		return -EPERM;

	if (XFS_FORCED_SHUTDOWN(mp))
		return -EIO;

	if (copy_from_user(&hdr, &arg->hdr, sizeof(hdr)))
		return -EFAULT;

	error = xfs_bulk_ireq_setup(mp, &hdr, &breq, arg->bulkstat);
	if (error == -ECANCELED)
		goto out_teardown;
	if (error < 0)
		return error;

	error = xfs_bulkstat(&breq, xfs_bulkstat_fmt);
	if (error)
		return error;

out_teardown:
	xfs_bulk_ireq_teardown(&hdr, &breq);
	if (copy_to_user(&arg->hdr, &hdr, sizeof(hdr)))
		return -EFAULT;

	return 0;
}

STATIC int
xfs_inumbers_fmt(
	struct xfs_ibulk		*breq,
	const struct xfs_inumbers	*igrp)
{
	if (copy_to_user(breq->ubuffer, igrp, sizeof(struct xfs_inumbers)))
		return -EFAULT;
	return xfs_ibulk_advance(breq, sizeof(struct xfs_inumbers));
}

/* Handle the v5 inumbers ioctl. */
STATIC int
xfs_ioc_inumbers(
	struct xfs_mount		*mp,
	unsigned int			cmd,
	struct xfs_inumbers_req __user	*arg)
{
	struct xfs_bulk_ireq		hdr;
	struct xfs_ibulk		breq = {
		.mp			= mp,
	};
	int				error;

	if (!capable(CAP_SYS_ADMIN))
		return -EPERM;

	if (XFS_FORCED_SHUTDOWN(mp))
		return -EIO;

	if (copy_from_user(&hdr, &arg->hdr, sizeof(hdr)))
		return -EFAULT;

	error = xfs_bulk_ireq_setup(mp, &hdr, &breq, arg->inumbers);
	if (error == -ECANCELED)
		goto out_teardown;
	if (error < 0)
		return error;

	error = xfs_inumbers(&breq, xfs_inumbers_fmt);
	if (error)
		return error;

out_teardown:
	xfs_bulk_ireq_teardown(&hdr, &breq);
	if (copy_to_user(&arg->hdr, &hdr, sizeof(hdr)))
		return -EFAULT;

	return 0;
}

STATIC int
xfs_ioc_fsgeometry(
	struct xfs_mount	*mp,
	void			__user *arg,
	int			struct_version)
{
	struct xfs_fsop_geom	fsgeo;
	size_t			len;

	xfs_fs_geometry(&mp->m_sb, &fsgeo, struct_version);

	if (struct_version <= 3)
		len = sizeof(struct xfs_fsop_geom_v1);
	else if (struct_version == 4)
		len = sizeof(struct xfs_fsop_geom_v4);
	else {
		xfs_fsop_geom_health(mp, &fsgeo);
		len = sizeof(fsgeo);
	}

	if (copy_to_user(arg, &fsgeo, len))
		return -EFAULT;
	return 0;
}

STATIC int
xfs_ioc_ag_geometry(
	struct xfs_mount	*mp,
	void			__user *arg)
{
	struct xfs_ag_geometry	ageo;
	int			error;

	if (copy_from_user(&ageo, arg, sizeof(ageo)))
		return -EFAULT;
	if (ageo.ag_flags)
		return -EINVAL;
	if (memchr_inv(&ageo.ag_reserved, 0, sizeof(ageo.ag_reserved)))
		return -EINVAL;

	error = xfs_ag_get_geometry(mp, ageo.ag_number, &ageo);
	if (error)
		return error;

	if (copy_to_user(arg, &ageo, sizeof(ageo)))
		return -EFAULT;
	return 0;
}

/*
 * Linux extended inode flags interface.
 */

STATIC unsigned int
xfs_merge_ioc_xflags(
	unsigned int	flags,
	unsigned int	start)
{
	unsigned int	xflags = start;

	if (flags & FS_IMMUTABLE_FL)
		xflags |= FS_XFLAG_IMMUTABLE;
	else
		xflags &= ~FS_XFLAG_IMMUTABLE;
	if (flags & FS_APPEND_FL)
		xflags |= FS_XFLAG_APPEND;
	else
		xflags &= ~FS_XFLAG_APPEND;
	if (flags & FS_SYNC_FL)
		xflags |= FS_XFLAG_SYNC;
	else
		xflags &= ~FS_XFLAG_SYNC;
	if (flags & FS_NOATIME_FL)
		xflags |= FS_XFLAG_NOATIME;
	else
		xflags &= ~FS_XFLAG_NOATIME;
	if (flags & FS_NODUMP_FL)
		xflags |= FS_XFLAG_NODUMP;
	else
		xflags &= ~FS_XFLAG_NODUMP;
	if (flags & FS_DAX_FL)
		xflags |= FS_XFLAG_DAX;
	else
		xflags &= ~FS_XFLAG_DAX;

	return xflags;
}

STATIC unsigned int
xfs_di2lxflags(
	uint16_t	di_flags,
	uint64_t	di_flags2)
{
	unsigned int	flags = 0;

	if (di_flags & XFS_DIFLAG_IMMUTABLE)
		flags |= FS_IMMUTABLE_FL;
	if (di_flags & XFS_DIFLAG_APPEND)
		flags |= FS_APPEND_FL;
	if (di_flags & XFS_DIFLAG_SYNC)
		flags |= FS_SYNC_FL;
	if (di_flags & XFS_DIFLAG_NOATIME)
		flags |= FS_NOATIME_FL;
	if (di_flags & XFS_DIFLAG_NODUMP)
		flags |= FS_NODUMP_FL;
	if (di_flags2 & XFS_DIFLAG2_DAX) {
		flags |= FS_DAX_FL;
	}
	return flags;
}

static void
xfs_fill_fsxattr(
	struct xfs_inode	*ip,
	bool			attr,
	struct fsxattr		*fa)
{
	struct xfs_ifork	*ifp = attr ? ip->i_afp : &ip->i_df;

	simple_fill_fsxattr(fa, xfs_ip2xflags(ip));
	fa->fsx_extsize = ip->i_d.di_extsize << ip->i_mount->m_sb.sb_blocklog;
	fa->fsx_cowextsize = ip->i_d.di_cowextsize <<
			ip->i_mount->m_sb.sb_blocklog;
	fa->fsx_projid = ip->i_d.di_projid;
	if (ifp && (ifp->if_flags & XFS_IFEXTENTS))
		fa->fsx_nextents = xfs_iext_count(ifp);
	else
		fa->fsx_nextents = xfs_ifork_nextents(ifp);
}

STATIC int
xfs_ioc_fsgetxattr(
	xfs_inode_t		*ip,
	int			attr,
	void			__user *arg)
{
	struct fsxattr		fa;

	xfs_ilock(ip, XFS_ILOCK_SHARED);
	xfs_fill_fsxattr(ip, attr, &fa);
	xfs_iunlock(ip, XFS_ILOCK_SHARED);

	if (copy_to_user(arg, &fa, sizeof(fa)))
		return -EFAULT;
	return 0;
}

STATIC uint16_t
xfs_flags2diflags(
	struct xfs_inode	*ip,
	unsigned int		xflags)
{
	/* can't set PREALLOC this way, just preserve it */
	uint16_t		di_flags =
		(ip->i_d.di_flags & XFS_DIFLAG_PREALLOC);

	if (xflags & FS_XFLAG_IMMUTABLE)
		di_flags |= XFS_DIFLAG_IMMUTABLE;
	if (xflags & FS_XFLAG_APPEND)
		di_flags |= XFS_DIFLAG_APPEND;
	if (xflags & FS_XFLAG_SYNC)
		di_flags |= XFS_DIFLAG_SYNC;
	if (xflags & FS_XFLAG_NOATIME)
		di_flags |= XFS_DIFLAG_NOATIME;
	if (xflags & FS_XFLAG_NODUMP)
		di_flags |= XFS_DIFLAG_NODUMP;
	if (xflags & FS_XFLAG_NODEFRAG)
		di_flags |= XFS_DIFLAG_NODEFRAG;
	if (xflags & FS_XFLAG_FILESTREAM)
		di_flags |= XFS_DIFLAG_FILESTREAM;
	if (S_ISDIR(VFS_I(ip)->i_mode)) {
		if (xflags & FS_XFLAG_RTINHERIT)
			di_flags |= XFS_DIFLAG_RTINHERIT;
		if (xflags & FS_XFLAG_NOSYMLINKS)
			di_flags |= XFS_DIFLAG_NOSYMLINKS;
		if (xflags & FS_XFLAG_EXTSZINHERIT)
			di_flags |= XFS_DIFLAG_EXTSZINHERIT;
		if (xflags & FS_XFLAG_PROJINHERIT)
			di_flags |= XFS_DIFLAG_PROJINHERIT;
	} else if (S_ISREG(VFS_I(ip)->i_mode)) {
		if (xflags & FS_XFLAG_REALTIME)
			di_flags |= XFS_DIFLAG_REALTIME;
		if (xflags & FS_XFLAG_EXTSIZE)
			di_flags |= XFS_DIFLAG_EXTSIZE;
	}

	return di_flags;
}

STATIC uint64_t
xfs_flags2diflags2(
	struct xfs_inode	*ip,
	unsigned int		xflags)
{
	uint64_t		di_flags2 =
		(ip->i_d.di_flags2 & (XFS_DIFLAG2_REFLINK |
				      XFS_DIFLAG2_BIGTIME));

	if (xflags & FS_XFLAG_DAX)
		di_flags2 |= XFS_DIFLAG2_DAX;
	if (xflags & FS_XFLAG_COWEXTSIZE)
		di_flags2 |= XFS_DIFLAG2_COWEXTSIZE;

	return di_flags2;
}

static int
xfs_ioctl_setattr_xflags(
	struct xfs_trans	*tp,
	struct xfs_inode	*ip,
	struct fsxattr		*fa)
{
	struct xfs_mount	*mp = ip->i_mount;
	uint64_t		di_flags2;

	/* Can't change realtime flag if any extents are allocated. */
	if ((ip->i_df.if_nextents || ip->i_delayed_blks) &&
	    XFS_IS_REALTIME_INODE(ip) != (fa->fsx_xflags & FS_XFLAG_REALTIME))
		return -EINVAL;

	/* If realtime flag is set then must have realtime device */
	if (fa->fsx_xflags & FS_XFLAG_REALTIME) {
		if (mp->m_sb.sb_rblocks == 0 || mp->m_sb.sb_rextsize == 0 ||
		    (ip->i_d.di_extsize % mp->m_sb.sb_rextsize))
			return -EINVAL;
	}

	/* Clear reflink if we are actually able to set the rt flag. */
	if ((fa->fsx_xflags & FS_XFLAG_REALTIME) && xfs_is_reflink_inode(ip))
		ip->i_d.di_flags2 &= ~XFS_DIFLAG2_REFLINK;

	/* Don't allow us to set DAX mode for a reflinked file for now. */
	if ((fa->fsx_xflags & FS_XFLAG_DAX) && xfs_is_reflink_inode(ip))
		return -EINVAL;

	/* diflags2 only valid for v3 inodes. */
	di_flags2 = xfs_flags2diflags2(ip, fa->fsx_xflags);
	if (di_flags2 && !xfs_sb_version_has_v3inode(&mp->m_sb))
		return -EINVAL;

	ip->i_d.di_flags = xfs_flags2diflags(ip, fa->fsx_xflags);
	ip->i_d.di_flags2 = di_flags2;

	xfs_diflags_to_iflags(ip, false);
	xfs_trans_ichgtime(tp, ip, XFS_ICHGTIME_CHG);
	xfs_trans_log_inode(tp, ip, XFS_ILOG_CORE);
	XFS_STATS_INC(mp, xs_ig_attrchg);
	return 0;
}

static void
xfs_ioctl_setattr_prepare_dax(
	struct xfs_inode	*ip,
	struct fsxattr		*fa)
{
	struct xfs_mount	*mp = ip->i_mount;
	struct inode            *inode = VFS_I(ip);

	if (S_ISDIR(inode->i_mode))
		return;

	if ((mp->m_flags & XFS_MOUNT_DAX_ALWAYS) ||
	    (mp->m_flags & XFS_MOUNT_DAX_NEVER))
		return;

	if (((fa->fsx_xflags & FS_XFLAG_DAX) &&
	    !(ip->i_d.di_flags2 & XFS_DIFLAG2_DAX)) ||
	    (!(fa->fsx_xflags & FS_XFLAG_DAX) &&
	     (ip->i_d.di_flags2 & XFS_DIFLAG2_DAX)))
		d_mark_dontcache(inode);
}

/*
 * Set up the transaction structure for the setattr operation, checking that we
 * have permission to do so. On success, return a clean transaction and the
 * inode locked exclusively ready for further operation specific checks. On
 * failure, return an error without modifying or locking the inode.
 */
static struct xfs_trans *
xfs_ioctl_setattr_get_trans(
	struct xfs_inode	*ip)
{
	struct xfs_mount	*mp = ip->i_mount;
	struct xfs_trans	*tp;
	int			error = -EROFS;

	if (mp->m_flags & XFS_MOUNT_RDONLY)
		goto out_unlock;
	error = -EIO;
	if (XFS_FORCED_SHUTDOWN(mp))
		goto out_unlock;

	error = xfs_trans_alloc(mp, &M_RES(mp)->tr_ichange, 0, 0, 0, &tp);
	if (error)
		goto out_unlock;

	xfs_ilock(ip, XFS_ILOCK_EXCL);
	xfs_trans_ijoin(tp, ip, XFS_ILOCK_EXCL);

	/*
	 * CAP_FOWNER overrides the following restrictions:
	 *
	 * The user ID of the calling process must be equal to the file owner
	 * ID, except in cases where the CAP_FSETID capability is applicable.
	 */
	if (!inode_owner_or_capable(VFS_I(ip))) {
		error = -EPERM;
		goto out_cancel;
	}

	if (mp->m_flags & XFS_MOUNT_WSYNC)
		xfs_trans_set_sync(tp);

	return tp;

out_cancel:
	xfs_trans_cancel(tp);
out_unlock:
	return ERR_PTR(error);
}

/*
 * extent size hint validation is somewhat cumbersome. Rules are:
 *
 * 1. extent size hint is only valid for directories and regular files
 * 2. FS_XFLAG_EXTSIZE is only valid for regular files
 * 3. FS_XFLAG_EXTSZINHERIT is only valid for directories.
 * 4. can only be changed on regular files if no extents are allocated
 * 5. can be changed on directories at any time
 * 6. extsize hint of 0 turns off hints, clears inode flags.
 * 7. Extent size must be a multiple of the appropriate block size.
 * 8. for non-realtime files, the extent size hint must be limited
 *    to half the AG size to avoid alignment extending the extent beyond the
 *    limits of the AG.
 *
 * Please keep this function in sync with xfs_scrub_inode_extsize.
 */
static int
xfs_ioctl_setattr_check_extsize(
	struct xfs_inode	*ip,
	struct fsxattr		*fa)
{
	struct xfs_mount	*mp = ip->i_mount;
	xfs_extlen_t		size;
	xfs_fsblock_t		extsize_fsb;

	if (S_ISREG(VFS_I(ip)->i_mode) && ip->i_df.if_nextents &&
	    ((ip->i_d.di_extsize << mp->m_sb.sb_blocklog) != fa->fsx_extsize))
		return -EINVAL;

	if (fa->fsx_extsize == 0)
		return 0;

	extsize_fsb = XFS_B_TO_FSB(mp, fa->fsx_extsize);
	if (extsize_fsb > MAXEXTLEN)
		return -EINVAL;

	if (XFS_IS_REALTIME_INODE(ip) ||
	    (fa->fsx_xflags & FS_XFLAG_REALTIME)) {
		size = mp->m_sb.sb_rextsize << mp->m_sb.sb_blocklog;
	} else {
		size = mp->m_sb.sb_blocksize;
		if (extsize_fsb > mp->m_sb.sb_agblocks / 2)
			return -EINVAL;
	}

	if (fa->fsx_extsize % size)
		return -EINVAL;

	return 0;
}

/*
 * CoW extent size hint validation rules are:
 *
 * 1. CoW extent size hint can only be set if reflink is enabled on the fs.
 *    The inode does not have to have any shared blocks, but it must be a v3.
 * 2. FS_XFLAG_COWEXTSIZE is only valid for directories and regular files;
 *    for a directory, the hint is propagated to new files.
 * 3. Can be changed on files & directories at any time.
 * 4. CoW extsize hint of 0 turns off hints, clears inode flags.
 * 5. Extent size must be a multiple of the appropriate block size.
 * 6. The extent size hint must be limited to half the AG size to avoid
 *    alignment extending the extent beyond the limits of the AG.
 *
 * Please keep this function in sync with xfs_scrub_inode_cowextsize.
 */
static int
xfs_ioctl_setattr_check_cowextsize(
	struct xfs_inode	*ip,
	struct fsxattr		*fa)
{
	struct xfs_mount	*mp = ip->i_mount;
	xfs_extlen_t		size;
	xfs_fsblock_t		cowextsize_fsb;

	if (!(fa->fsx_xflags & FS_XFLAG_COWEXTSIZE))
		return 0;

	if (!xfs_sb_version_hasreflink(&ip->i_mount->m_sb))
		return -EINVAL;

	if (fa->fsx_cowextsize == 0)
		return 0;

	cowextsize_fsb = XFS_B_TO_FSB(mp, fa->fsx_cowextsize);
	if (cowextsize_fsb > MAXEXTLEN)
		return -EINVAL;

	size = mp->m_sb.sb_blocksize;
	if (cowextsize_fsb > mp->m_sb.sb_agblocks / 2)
		return -EINVAL;

	if (fa->fsx_cowextsize % size)
		return -EINVAL;

	return 0;
}

static int
xfs_ioctl_setattr_check_projid(
	struct xfs_inode	*ip,
	struct fsxattr		*fa)
{
	/* Disallow 32bit project ids if projid32bit feature is not enabled. */
	if (fa->fsx_projid > (uint16_t)-1 &&
	    !xfs_sb_version_hasprojid32bit(&ip->i_mount->m_sb))
		return -EINVAL;
	return 0;
}

STATIC int
xfs_ioctl_setattr(
	xfs_inode_t		*ip,
	struct fsxattr		*fa)
{
	struct fsxattr		old_fa;
	struct xfs_mount	*mp = ip->i_mount;
	struct xfs_trans	*tp;
	struct xfs_dquot	*pdqp = NULL;
	struct xfs_dquot	*olddquot = NULL;
	int			code;

	trace_xfs_ioctl_setattr(ip);

	code = xfs_ioctl_setattr_check_projid(ip, fa);
	if (code)
		return code;

	/*
	 * If disk quotas is on, we make sure that the dquots do exist on disk,
	 * before we start any other transactions. Trying to do this later
	 * is messy. We don't care to take a readlock to look at the ids
	 * in inode here, because we can't hold it across the trans_reserve.
	 * If the IDs do change before we take the ilock, we're covered
	 * because the i_*dquot fields will get updated anyway.
	 */
	if (XFS_IS_QUOTA_ON(mp)) {
		code = xfs_qm_vop_dqalloc(ip, VFS_I(ip)->i_uid,
				VFS_I(ip)->i_gid, fa->fsx_projid,
				XFS_QMOPT_PQUOTA, NULL, NULL, &pdqp);
		if (code)
			return code;
	}

	xfs_ioctl_setattr_prepare_dax(ip, fa);

	tp = xfs_ioctl_setattr_get_trans(ip);
	if (IS_ERR(tp)) {
		code = PTR_ERR(tp);
		goto error_free_dquots;
	}

	if (XFS_IS_QUOTA_RUNNING(mp) && XFS_IS_PQUOTA_ON(mp) &&
	    ip->i_d.di_projid != fa->fsx_projid) {
		code = xfs_qm_vop_chown_reserve(tp, ip, NULL, NULL, pdqp,
				capable(CAP_FOWNER) ?  XFS_QMOPT_FORCE_RES : 0);
		if (code)	/* out of quota */
			goto error_trans_cancel;
	}

	xfs_fill_fsxattr(ip, false, &old_fa);
	code = vfs_ioc_fssetxattr_check(VFS_I(ip), &old_fa, fa);
	if (code)
		goto error_trans_cancel;

	code = xfs_ioctl_setattr_check_extsize(ip, fa);
	if (code)
		goto error_trans_cancel;

	code = xfs_ioctl_setattr_check_cowextsize(ip, fa);
	if (code)
		goto error_trans_cancel;

	code = xfs_ioctl_setattr_xflags(tp, ip, fa);
	if (code)
		goto error_trans_cancel;

	/*
	 * Change file ownership.  Must be the owner or privileged.  CAP_FSETID
	 * overrides the following restrictions:
	 *
	 * The set-user-ID and set-group-ID bits of a file will be cleared upon
	 * successful return from chown()
	 */

	if ((VFS_I(ip)->i_mode & (S_ISUID|S_ISGID)) &&
	    !capable_wrt_inode_uidgid(VFS_I(ip), CAP_FSETID))
		VFS_I(ip)->i_mode &= ~(S_ISUID|S_ISGID);

	/* Change the ownerships and register project quota modifications */
	if (ip->i_d.di_projid != fa->fsx_projid) {
		if (XFS_IS_QUOTA_RUNNING(mp) && XFS_IS_PQUOTA_ON(mp)) {
			olddquot = xfs_qm_vop_chown(tp, ip,
						&ip->i_pdquot, pdqp);
		}
		ip->i_d.di_projid = fa->fsx_projid;
	}

	/*
	 * Only set the extent size hint if we've already determined that the
	 * extent size hint should be set on the inode. If no extent size flags
	 * are set on the inode then unconditionally clear the extent size hint.
	 */
	if (ip->i_d.di_flags & (XFS_DIFLAG_EXTSIZE | XFS_DIFLAG_EXTSZINHERIT))
		ip->i_d.di_extsize = fa->fsx_extsize >> mp->m_sb.sb_blocklog;
	else
		ip->i_d.di_extsize = 0;
	if (xfs_sb_version_has_v3inode(&mp->m_sb) &&
	    (ip->i_d.di_flags2 & XFS_DIFLAG2_COWEXTSIZE))
		ip->i_d.di_cowextsize = fa->fsx_cowextsize >>
				mp->m_sb.sb_blocklog;
	else
		ip->i_d.di_cowextsize = 0;

	code = xfs_trans_commit(tp);

	/*
	 * Release any dquot(s) the inode had kept before chown.
	 */
	xfs_qm_dqrele(olddquot);
	xfs_qm_dqrele(pdqp);

	return code;

error_trans_cancel:
	xfs_trans_cancel(tp);
error_free_dquots:
	xfs_qm_dqrele(pdqp);
	return code;
}

STATIC int
xfs_ioc_fssetxattr(
	xfs_inode_t		*ip,
	struct file		*filp,
	void			__user *arg)
{
	struct fsxattr		fa;
	int error;

	if (copy_from_user(&fa, arg, sizeof(fa)))
		return -EFAULT;

	error = mnt_want_write_file(filp);
	if (error)
		return error;
	error = xfs_ioctl_setattr(ip, &fa);
	mnt_drop_write_file(filp);
	return error;
}

STATIC int
xfs_ioc_getxflags(
	xfs_inode_t		*ip,
	void			__user *arg)
{
	unsigned int		flags;

	flags = xfs_di2lxflags(ip->i_d.di_flags, ip->i_d.di_flags2);
	if (copy_to_user(arg, &flags, sizeof(flags)))
		return -EFAULT;
	return 0;
}

STATIC int
xfs_ioc_setxflags(
	struct xfs_inode	*ip,
	struct file		*filp,
	void			__user *arg)
{
	struct xfs_trans	*tp;
	struct fsxattr		fa;
	struct fsxattr		old_fa;
	unsigned int		flags;
	int			error;

	if (copy_from_user(&flags, arg, sizeof(flags)))
		return -EFAULT;

	if (flags & ~(FS_IMMUTABLE_FL | FS_APPEND_FL | \
		      FS_NOATIME_FL | FS_NODUMP_FL | \
		      FS_SYNC_FL | FS_DAX_FL))
		return -EOPNOTSUPP;

	fa.fsx_xflags = xfs_merge_ioc_xflags(flags, xfs_ip2xflags(ip));

	error = mnt_want_write_file(filp);
	if (error)
		return error;

	xfs_ioctl_setattr_prepare_dax(ip, &fa);

	tp = xfs_ioctl_setattr_get_trans(ip);
	if (IS_ERR(tp)) {
		error = PTR_ERR(tp);
		goto out_drop_write;
	}

	xfs_fill_fsxattr(ip, false, &old_fa);
	error = vfs_ioc_fssetxattr_check(VFS_I(ip), &old_fa, &fa);
	if (error) {
		xfs_trans_cancel(tp);
		goto out_drop_write;
	}

	error = xfs_ioctl_setattr_xflags(tp, ip, &fa);
	if (error) {
		xfs_trans_cancel(tp);
		goto out_drop_write;
	}

	error = xfs_trans_commit(tp);
out_drop_write:
	mnt_drop_write_file(filp);
	return error;
}

static bool
xfs_getbmap_format(
	struct kgetbmap		*p,
	struct getbmapx __user	*u,
	size_t			recsize)
{
	if (put_user(p->bmv_offset, &u->bmv_offset) ||
	    put_user(p->bmv_block, &u->bmv_block) ||
	    put_user(p->bmv_length, &u->bmv_length) ||
	    put_user(0, &u->bmv_count) ||
	    put_user(0, &u->bmv_entries))
		return false;
	if (recsize < sizeof(struct getbmapx))
		return true;
	if (put_user(0, &u->bmv_iflags) ||
	    put_user(p->bmv_oflags, &u->bmv_oflags) ||
	    put_user(0, &u->bmv_unused1) ||
	    put_user(0, &u->bmv_unused2))
		return false;
	return true;
}

STATIC int
xfs_ioc_getbmap(
	struct file		*file,
	unsigned int		cmd,
	void			__user *arg)
{
	struct getbmapx		bmx = { 0 };
	struct kgetbmap		*buf;
	size_t			recsize;
	int			error, i;

	switch (cmd) {
	case XFS_IOC_GETBMAPA:
		bmx.bmv_iflags = BMV_IF_ATTRFORK;
		/*FALLTHRU*/
	case XFS_IOC_GETBMAP:
		if (file->f_mode & FMODE_NOCMTIME)
			bmx.bmv_iflags |= BMV_IF_NO_DMAPI_READ;
		/* struct getbmap is a strict subset of struct getbmapx. */
		recsize = sizeof(struct getbmap);
		break;
	case XFS_IOC_GETBMAPX:
		recsize = sizeof(struct getbmapx);
		break;
	default:
		return -EINVAL;
	}

	if (copy_from_user(&bmx, arg, recsize))
		return -EFAULT;

	if (bmx.bmv_count < 2)
		return -EINVAL;
	if (bmx.bmv_count > ULONG_MAX / recsize)
		return -ENOMEM;

	buf = kvzalloc(bmx.bmv_count * sizeof(*buf), GFP_KERNEL);
	if (!buf)
		return -ENOMEM;

	error = xfs_getbmap(XFS_I(file_inode(file)), &bmx, buf);
	if (error)
		goto out_free_buf;

	error = -EFAULT;
	if (copy_to_user(arg, &bmx, recsize))
		goto out_free_buf;
	arg += recsize;

	for (i = 0; i < bmx.bmv_entries; i++) {
		if (!xfs_getbmap_format(buf + i, arg, recsize))
			goto out_free_buf;
		arg += recsize;
	}

	error = 0;
out_free_buf:
	kmem_free(buf);
	return error;
}

STATIC int
xfs_ioc_getfsmap(
	struct xfs_inode	*ip,
	struct fsmap_head	__user *arg)
{
	struct xfs_fsmap_head	xhead = {0};
	struct fsmap_head	head;
	struct fsmap		*recs;
	unsigned int		count;
	__u32			last_flags = 0;
	bool			done = false;
	int			error;

	if (copy_from_user(&head, arg, sizeof(struct fsmap_head)))
		return -EFAULT;
	if (memchr_inv(head.fmh_reserved, 0, sizeof(head.fmh_reserved)) ||
	    memchr_inv(head.fmh_keys[0].fmr_reserved, 0,
		       sizeof(head.fmh_keys[0].fmr_reserved)) ||
	    memchr_inv(head.fmh_keys[1].fmr_reserved, 0,
		       sizeof(head.fmh_keys[1].fmr_reserved)))
		return -EINVAL;

	/*
	 * Use an internal memory buffer so that we don't have to copy fsmap
	 * data to userspace while holding locks.  Start by trying to allocate
	 * up to 128k for the buffer, but fall back to a single page if needed.
	 */
	count = min_t(unsigned int, head.fmh_count,
			131072 / sizeof(struct fsmap));
	recs = kvzalloc(count * sizeof(struct fsmap), GFP_KERNEL);
	if (!recs) {
		count = min_t(unsigned int, head.fmh_count,
				PAGE_SIZE / sizeof(struct fsmap));
		recs = kvzalloc(count * sizeof(struct fsmap), GFP_KERNEL);
		if (!recs)
			return -ENOMEM;
	}

	xhead.fmh_iflags = head.fmh_iflags;
	xfs_fsmap_to_internal(&xhead.fmh_keys[0], &head.fmh_keys[0]);
	xfs_fsmap_to_internal(&xhead.fmh_keys[1], &head.fmh_keys[1]);

	trace_xfs_getfsmap_low_key(ip->i_mount, &xhead.fmh_keys[0]);
	trace_xfs_getfsmap_high_key(ip->i_mount, &xhead.fmh_keys[1]);

	head.fmh_entries = 0;
	do {
		struct fsmap __user	*user_recs;
		struct fsmap		*last_rec;

		user_recs = &arg->fmh_recs[head.fmh_entries];
		xhead.fmh_entries = 0;
		xhead.fmh_count = min_t(unsigned int, count,
					head.fmh_count - head.fmh_entries);

		/* Run query, record how many entries we got. */
		error = xfs_getfsmap(ip->i_mount, &xhead, recs);
		switch (error) {
		case 0:
			/*
			 * There are no more records in the result set.  Copy
			 * whatever we got to userspace and break out.
			 */
			done = true;
			break;
		case -ECANCELED:
			/*
			 * The internal memory buffer is full.  Copy whatever
			 * records we got to userspace and go again if we have
			 * not yet filled the userspace buffer.
			 */
			error = 0;
			break;
		default:
			goto out_free;
		}
		head.fmh_entries += xhead.fmh_entries;
		head.fmh_oflags = xhead.fmh_oflags;

		/*
		 * If the caller wanted a record count or there aren't any
		 * new records to return, we're done.
		 */
		if (head.fmh_count == 0 || xhead.fmh_entries == 0)
			break;

		/* Copy all the records we got out to userspace. */
		if (copy_to_user(user_recs, recs,
				 xhead.fmh_entries * sizeof(struct fsmap))) {
			error = -EFAULT;
			goto out_free;
		}

		/* Remember the last record flags we copied to userspace. */
		last_rec = &recs[xhead.fmh_entries - 1];
		last_flags = last_rec->fmr_flags;

		/* Set up the low key for the next iteration. */
		xfs_fsmap_to_internal(&xhead.fmh_keys[0], last_rec);
		trace_xfs_getfsmap_low_key(ip->i_mount, &xhead.fmh_keys[0]);
	} while (!done && head.fmh_entries < head.fmh_count);

	/*
	 * If there are no more records in the query result set and we're not
	 * in counting mode, mark the last record returned with the LAST flag.
	 */
	if (done && head.fmh_count > 0 && head.fmh_entries > 0) {
		struct fsmap __user	*user_rec;

		last_flags |= FMR_OF_LAST;
		user_rec = &arg->fmh_recs[head.fmh_entries - 1];

		if (copy_to_user(&user_rec->fmr_flags, &last_flags,
					sizeof(last_flags))) {
			error = -EFAULT;
			goto out_free;
		}
	}

	/* copy back header */
	if (copy_to_user(arg, &head, sizeof(struct fsmap_head))) {
		error = -EFAULT;
		goto out_free;
	}

out_free:
	kmem_free(recs);
	return error;
}

STATIC int
xfs_ioc_scrub_metadata(
	struct xfs_inode		*ip,
	void				__user *arg)
{
	struct xfs_scrub_metadata	scrub;
	int				error;

	if (!capable(CAP_SYS_ADMIN))
		return -EPERM;

	if (copy_from_user(&scrub, arg, sizeof(scrub)))
		return -EFAULT;

	error = xfs_scrub_metadata(ip, &scrub);
	if (error)
		return error;

	if (copy_to_user(arg, &scrub, sizeof(scrub)))
		return -EFAULT;

	return 0;
}

int
xfs_ioc_swapext(
	xfs_swapext_t	*sxp)
{
	xfs_inode_t     *ip, *tip;
	struct fd	f, tmp;
	int		error = 0;

	/* Pull information for the target fd */
	f = fdget((int)sxp->sx_fdtarget);
	if (!f.file) {
		error = -EINVAL;
		goto out;
	}

	if (!(f.file->f_mode & FMODE_WRITE) ||
	    !(f.file->f_mode & FMODE_READ) ||
	    (f.file->f_flags & O_APPEND)) {
		error = -EBADF;
		goto out_put_file;
	}

	tmp = fdget((int)sxp->sx_fdtmp);
	if (!tmp.file) {
		error = -EINVAL;
		goto out_put_file;
	}

	if (!(tmp.file->f_mode & FMODE_WRITE) ||
	    !(tmp.file->f_mode & FMODE_READ) ||
	    (tmp.file->f_flags & O_APPEND)) {
		error = -EBADF;
		goto out_put_tmp_file;
	}

	if (IS_SWAPFILE(file_inode(f.file)) ||
	    IS_SWAPFILE(file_inode(tmp.file))) {
		error = -EINVAL;
		goto out_put_tmp_file;
	}

	/*
	 * We need to ensure that the fds passed in point to XFS inodes
	 * before we cast and access them as XFS structures as we have no
	 * control over what the user passes us here.
	 */
	if (f.file->f_op != &xfs_file_operations ||
	    tmp.file->f_op != &xfs_file_operations) {
		error = -EINVAL;
		goto out_put_tmp_file;
	}

	ip = XFS_I(file_inode(f.file));
	tip = XFS_I(file_inode(tmp.file));

	if (ip->i_mount != tip->i_mount) {
		error = -EINVAL;
		goto out_put_tmp_file;
	}

	if (ip->i_ino == tip->i_ino) {
		error = -EINVAL;
		goto out_put_tmp_file;
	}

	if (XFS_FORCED_SHUTDOWN(ip->i_mount)) {
		error = -EIO;
		goto out_put_tmp_file;
	}

	error = xfs_swap_extents(ip, tip, sxp);

 out_put_tmp_file:
	fdput(tmp);
 out_put_file:
	fdput(f);
 out:
	return error;
}

static int
xfs_ioc_getlabel(
	struct xfs_mount	*mp,
	char			__user *user_label)
{
	struct xfs_sb		*sbp = &mp->m_sb;
	char			label[XFSLABEL_MAX + 1];

	/* Paranoia */
	BUILD_BUG_ON(sizeof(sbp->sb_fname) > FSLABEL_MAX);

	/* 1 larger than sb_fname, so this ensures a trailing NUL char */
	memset(label, 0, sizeof(label));
	spin_lock(&mp->m_sb_lock);
	strncpy(label, sbp->sb_fname, XFSLABEL_MAX);
	spin_unlock(&mp->m_sb_lock);

	if (copy_to_user(user_label, label, sizeof(label)))
		return -EFAULT;
	return 0;
}

static int
xfs_ioc_setlabel(
	struct file		*filp,
	struct xfs_mount	*mp,
	char			__user *newlabel)
{
	struct xfs_sb		*sbp = &mp->m_sb;
	char			label[XFSLABEL_MAX + 1];
	size_t			len;
	int			error;

	if (!capable(CAP_SYS_ADMIN))
		return -EPERM;
	/*
	 * The generic ioctl allows up to FSLABEL_MAX chars, but XFS is much
	 * smaller, at 12 bytes.  We copy one more to be sure we find the
	 * (required) NULL character to test the incoming label length.
	 * NB: The on disk label doesn't need to be null terminated.
	 */
	if (copy_from_user(label, newlabel, XFSLABEL_MAX + 1))
		return -EFAULT;
	len = strnlen(label, XFSLABEL_MAX + 1);
	if (len > sizeof(sbp->sb_fname))
		return -EINVAL;

	error = mnt_want_write_file(filp);
	if (error)
		return error;

	spin_lock(&mp->m_sb_lock);
	memset(sbp->sb_fname, 0, sizeof(sbp->sb_fname));
	memcpy(sbp->sb_fname, label, len);
	spin_unlock(&mp->m_sb_lock);

	/*
	 * Now we do several things to satisfy userspace.
	 * In addition to normal logging of the primary superblock, we also
	 * immediately write these changes to sector zero for the primary, then
	 * update all backup supers (as xfs_db does for a label change), then
	 * invalidate the block device page cache.  This is so that any prior
	 * buffered reads from userspace (i.e. from blkid) are invalidated,
	 * and userspace will see the newly-written label.
	 */
	error = xfs_sync_sb_buf(mp);
	if (error)
		goto out;
	/*
	 * growfs also updates backup supers so lock against that.
	 */
	mutex_lock(&mp->m_growlock);
	error = xfs_update_secondary_sbs(mp);
	mutex_unlock(&mp->m_growlock);

	invalidate_bdev(mp->m_ddev_targp->bt_bdev);

out:
	mnt_drop_write_file(filp);
	return error;
}

static inline int
xfs_fs_eofblocks_from_user(
	struct xfs_fs_eofblocks		*src,
	struct xfs_eofblocks		*dst)
{
	if (src->eof_version != XFS_EOFBLOCKS_VERSION)
		return -EINVAL;

	if (src->eof_flags & ~XFS_EOF_FLAGS_VALID)
		return -EINVAL;

	if (memchr_inv(&src->pad32, 0, sizeof(src->pad32)) ||
	    memchr_inv(src->pad64, 0, sizeof(src->pad64)))
		return -EINVAL;

	dst->eof_flags = src->eof_flags;
	dst->eof_prid = src->eof_prid;
	dst->eof_min_file_size = src->eof_min_file_size;

	dst->eof_uid = INVALID_UID;
	if (src->eof_flags & XFS_EOF_FLAGS_UID) {
		dst->eof_uid = make_kuid(current_user_ns(), src->eof_uid);
		if (!uid_valid(dst->eof_uid))
			return -EINVAL;
	}

	dst->eof_gid = INVALID_GID;
	if (src->eof_flags & XFS_EOF_FLAGS_GID) {
		dst->eof_gid = make_kgid(current_user_ns(), src->eof_gid);
		if (!gid_valid(dst->eof_gid))
			return -EINVAL;
	}
	return 0;
}

/*
 * Note: some of the ioctl's return positive numbers as a
 * byte count indicating success, such as readlink_by_handle.
 * So we don't "sign flip" like most other routines.  This means
 * true errors need to be returned as a negative value.
 */
long
xfs_file_ioctl(
	struct file		*filp,
	unsigned int		cmd,
	unsigned long		p)
{
	struct inode		*inode = file_inode(filp);
	struct xfs_inode	*ip = XFS_I(inode);
	struct xfs_mount	*mp = ip->i_mount;
	void			__user *arg = (void __user *)p;
	int			error;

	trace_xfs_file_ioctl(ip);

	switch (cmd) {
	case FITRIM:
		return xfs_ioc_trim(mp, arg);
	case FS_IOC_GETFSLABEL:
		return xfs_ioc_getlabel(mp, arg);
	case FS_IOC_SETFSLABEL:
		return xfs_ioc_setlabel(filp, mp, arg);
	case XFS_IOC_ALLOCSP:
	case XFS_IOC_FREESP:
	case XFS_IOC_ALLOCSP64:
	case XFS_IOC_FREESP64: {
		xfs_flock64_t		bf;

		if (copy_from_user(&bf, arg, sizeof(bf)))
			return -EFAULT;
		return xfs_ioc_space(filp, &bf);
	}
	case XFS_IOC_DIOINFO: {
		struct xfs_buftarg	*target = xfs_inode_buftarg(ip);
		struct dioattr		da;

		da.d_mem =  da.d_miniosz = target->bt_logical_sectorsize;
		da.d_maxiosz = INT_MAX & ~(da.d_miniosz - 1);

		if (copy_to_user(arg, &da, sizeof(da)))
			return -EFAULT;
		return 0;
	}

	case XFS_IOC_FSBULKSTAT_SINGLE:
	case XFS_IOC_FSBULKSTAT:
	case XFS_IOC_FSINUMBERS:
		return xfs_ioc_fsbulkstat(mp, cmd, arg);

	case XFS_IOC_BULKSTAT:
		return xfs_ioc_bulkstat(mp, cmd, arg);
	case XFS_IOC_INUMBERS:
		return xfs_ioc_inumbers(mp, cmd, arg);

	case XFS_IOC_FSGEOMETRY_V1:
		return xfs_ioc_fsgeometry(mp, arg, 3);
	case XFS_IOC_FSGEOMETRY_V4:
		return xfs_ioc_fsgeometry(mp, arg, 4);
	case XFS_IOC_FSGEOMETRY:
		return xfs_ioc_fsgeometry(mp, arg, 5);

	case XFS_IOC_AG_GEOMETRY:
		return xfs_ioc_ag_geometry(mp, arg);

	case XFS_IOC_GETVERSION:
		return put_user(inode->i_generation, (int __user *)arg);

	case XFS_IOC_FSGETXATTR:
		return xfs_ioc_fsgetxattr(ip, 0, arg);
	case XFS_IOC_FSGETXATTRA:
		return xfs_ioc_fsgetxattr(ip, 1, arg);
	case XFS_IOC_FSSETXATTR:
		return xfs_ioc_fssetxattr(ip, filp, arg);
	case XFS_IOC_GETXFLAGS:
		return xfs_ioc_getxflags(ip, arg);
	case XFS_IOC_SETXFLAGS:
		return xfs_ioc_setxflags(ip, filp, arg);

	case XFS_IOC_GETBMAP:
	case XFS_IOC_GETBMAPA:
	case XFS_IOC_GETBMAPX:
		return xfs_ioc_getbmap(filp, cmd, arg);

	case FS_IOC_GETFSMAP:
		return xfs_ioc_getfsmap(ip, arg);

	case XFS_IOC_SCRUB_METADATA:
		return xfs_ioc_scrub_metadata(ip, arg);

	case XFS_IOC_FD_TO_HANDLE:
	case XFS_IOC_PATH_TO_HANDLE:
	case XFS_IOC_PATH_TO_FSHANDLE: {
		xfs_fsop_handlereq_t	hreq;

		if (copy_from_user(&hreq, arg, sizeof(hreq)))
			return -EFAULT;
		return xfs_find_handle(cmd, &hreq);
	}
	case XFS_IOC_OPEN_BY_HANDLE: {
		xfs_fsop_handlereq_t	hreq;

		if (copy_from_user(&hreq, arg, sizeof(xfs_fsop_handlereq_t)))
			return -EFAULT;
		return xfs_open_by_handle(filp, &hreq);
	}

	case XFS_IOC_READLINK_BY_HANDLE: {
		xfs_fsop_handlereq_t	hreq;

		if (copy_from_user(&hreq, arg, sizeof(xfs_fsop_handlereq_t)))
			return -EFAULT;
		return xfs_readlink_by_handle(filp, &hreq);
	}
	case XFS_IOC_ATTRLIST_BY_HANDLE:
		return xfs_attrlist_by_handle(filp, arg);

	case XFS_IOC_ATTRMULTI_BY_HANDLE:
		return xfs_attrmulti_by_handle(filp, arg);

	case XFS_IOC_SWAPEXT: {
		struct xfs_swapext	sxp;

		if (copy_from_user(&sxp, arg, sizeof(xfs_swapext_t)))
			return -EFAULT;
		error = mnt_want_write_file(filp);
		if (error)
			return error;
		error = xfs_ioc_swapext(&sxp);
		mnt_drop_write_file(filp);
		return error;
	}

	case XFS_IOC_FSCOUNTS: {
		xfs_fsop_counts_t out;

		xfs_fs_counts(mp, &out);

		if (copy_to_user(arg, &out, sizeof(out)))
			return -EFAULT;
		return 0;
	}

	case XFS_IOC_SET_RESBLKS: {
		xfs_fsop_resblks_t inout;
		uint64_t	   in;

		if (!capable(CAP_SYS_ADMIN))
			return -EPERM;

		if (mp->m_flags & XFS_MOUNT_RDONLY)
			return -EROFS;

		if (copy_from_user(&inout, arg, sizeof(inout)))
			return -EFAULT;

		error = mnt_want_write_file(filp);
		if (error)
			return error;

		/* input parameter is passed in resblks field of structure */
		in = inout.resblks;
		error = xfs_reserve_blocks(mp, &in, &inout);
		mnt_drop_write_file(filp);
		if (error)
			return error;

		if (copy_to_user(arg, &inout, sizeof(inout)))
			return -EFAULT;
		return 0;
	}

	case XFS_IOC_GET_RESBLKS: {
		xfs_fsop_resblks_t out;

		if (!capable(CAP_SYS_ADMIN))
			return -EPERM;

		error = xfs_reserve_blocks(mp, NULL, &out);
		if (error)
			return error;

		if (copy_to_user(arg, &out, sizeof(out)))
			return -EFAULT;

		return 0;
	}

	case XFS_IOC_FSGROWFSDATA: {
		xfs_growfs_data_t in;

		if (copy_from_user(&in, arg, sizeof(in)))
			return -EFAULT;

		error = mnt_want_write_file(filp);
		if (error)
			return error;
		error = xfs_growfs_data(mp, &in);
		mnt_drop_write_file(filp);
		return error;
	}

	case XFS_IOC_FSGROWFSLOG: {
		xfs_growfs_log_t in;

		if (copy_from_user(&in, arg, sizeof(in)))
			return -EFAULT;

		error = mnt_want_write_file(filp);
		if (error)
			return error;
		error = xfs_growfs_log(mp, &in);
		mnt_drop_write_file(filp);
		return error;
	}

	case XFS_IOC_FSGROWFSRT: {
		xfs_growfs_rt_t in;

		if (copy_from_user(&in, arg, sizeof(in)))
			return -EFAULT;

		error = mnt_want_write_file(filp);
		if (error)
			return error;
		error = xfs_growfs_rt(mp, &in);
		mnt_drop_write_file(filp);
		return error;
	}

	case XFS_IOC_GOINGDOWN: {
		uint32_t in;

		if (!capable(CAP_SYS_ADMIN))
			return -EPERM;

		if (get_user(in, (uint32_t __user *)arg))
			return -EFAULT;

		return xfs_fs_goingdown(mp, in);
	}

	case XFS_IOC_ERROR_INJECTION: {
		xfs_error_injection_t in;

		if (!capable(CAP_SYS_ADMIN))
			return -EPERM;

		if (copy_from_user(&in, arg, sizeof(in)))
			return -EFAULT;

		return xfs_errortag_add(mp, in.errtag);
	}

	case XFS_IOC_ERROR_CLEARALL:
		if (!capable(CAP_SYS_ADMIN))
			return -EPERM;

		return xfs_errortag_clearall(mp);

	case XFS_IOC_FREE_EOFBLOCKS: {
		struct xfs_fs_eofblocks eofb;
		struct xfs_eofblocks keofb;

		if (!capable(CAP_SYS_ADMIN))
			return -EPERM;

		if (mp->m_flags & XFS_MOUNT_RDONLY)
			return -EROFS;

		if (copy_from_user(&eofb, arg, sizeof(eofb)))
			return -EFAULT;

		error = xfs_fs_eofblocks_from_user(&eofb, &keofb);
		if (error)
			return error;

		sb_start_write(mp->m_super);
		error = xfs_icache_free_eofblocks(mp, &keofb);
		sb_end_write(mp->m_super);
		return error;
	}

	default:
		return -ENOTTY;
	}
}<|MERGE_RESOLUTION|>--- conflicted
+++ resolved
@@ -611,51 +611,10 @@
 
 	error = 0;
 	for (i = 0; i < am_hreq.opcount; i++) {
-<<<<<<< HEAD
-		ops[i].am_flags &= ~ATTR_KERNEL_FLAGS;
-
-		ops[i].am_error = strncpy_from_user((char *)attr_name,
-				ops[i].am_attrname, MAXNAMELEN);
-		if (ops[i].am_error == 0 || ops[i].am_error == MAXNAMELEN)
-			error = -ERANGE;
-		if (ops[i].am_error < 0)
-			break;
-
-		switch (ops[i].am_opcode) {
-		case ATTR_OP_GET:
-			ops[i].am_error = xfs_attrmulti_attr_get(
-					d_inode(dentry), attr_name,
-					ops[i].am_attrvalue, &ops[i].am_length,
-					ops[i].am_flags);
-			break;
-		case ATTR_OP_SET:
-			ops[i].am_error = mnt_want_write_file(parfilp);
-			if (ops[i].am_error)
-				break;
-			ops[i].am_error = xfs_attrmulti_attr_set(
-					d_inode(dentry), attr_name,
-					ops[i].am_attrvalue, ops[i].am_length,
-					ops[i].am_flags);
-			mnt_drop_write_file(parfilp);
-			break;
-		case ATTR_OP_REMOVE:
-			ops[i].am_error = mnt_want_write_file(parfilp);
-			if (ops[i].am_error)
-				break;
-			ops[i].am_error = xfs_attrmulti_attr_remove(
-					d_inode(dentry), attr_name,
-					ops[i].am_flags);
-			mnt_drop_write_file(parfilp);
-			break;
-		default:
-			ops[i].am_error = -EINVAL;
-		}
-=======
 		ops[i].am_error = xfs_ioc_attrmulti_one(parfilp,
 				d_inode(dentry), ops[i].am_opcode,
 				ops[i].am_attrname, ops[i].am_attrvalue,
 				&ops[i].am_length, ops[i].am_flags);
->>>>>>> d1988041
 	}
 
 	if (copy_to_user(am_hreq.ops, ops, size))
@@ -725,74 +684,11 @@
 		goto out_unlock;
 	}
 
-<<<<<<< HEAD
-	/*
-	 * Must wait for all AIO to complete before we continue as AIO can
-	 * change the file size on completion without holding any locks we
-	 * currently hold. We must do this first because AIO can update both
-	 * the on disk and in memory inode sizes, and the operations that follow
-	 * require the in-memory size to be fully up-to-date.
-	 */
-	inode_dio_wait(inode);
-
-	/*
-	 * Now that AIO and DIO has drained we can flush and (if necessary)
-	 * invalidate the cached range over the first operation we are about to
-	 * run. We include zero range here because it starts with a hole punch
-	 * over the target range.
-	 */
-	switch (cmd) {
-	case XFS_IOC_ZERO_RANGE:
-	case XFS_IOC_UNRESVSP:
-	case XFS_IOC_UNRESVSP64:
-		error = xfs_flush_unmap_range(ip, bf->l_start, bf->l_len);
-		if (error)
-			goto out_unlock;
-		break;
-	}
-
-	switch (cmd) {
-	case XFS_IOC_ZERO_RANGE:
-		flags |= XFS_PREALLOC_SET;
-		error = xfs_zero_file_space(ip, bf->l_start, bf->l_len);
-		break;
-	case XFS_IOC_RESVSP:
-	case XFS_IOC_RESVSP64:
-		flags |= XFS_PREALLOC_SET;
-		error = xfs_alloc_file_space(ip, bf->l_start, bf->l_len,
-						XFS_BMAPI_PREALLOC);
-		break;
-	case XFS_IOC_UNRESVSP:
-	case XFS_IOC_UNRESVSP64:
-		error = xfs_free_file_space(ip, bf->l_start, bf->l_len);
-		break;
-	case XFS_IOC_ALLOCSP:
-	case XFS_IOC_ALLOCSP64:
-	case XFS_IOC_FREESP:
-	case XFS_IOC_FREESP64:
-		flags |= XFS_PREALLOC_CLEAR;
-		if (bf->l_start > XFS_ISIZE(ip)) {
-			error = xfs_alloc_file_space(ip, XFS_ISIZE(ip),
-					bf->l_start - XFS_ISIZE(ip), 0);
-			if (error)
-				goto out_unlock;
-		}
-
-		iattr.ia_valid = ATTR_SIZE;
-		iattr.ia_size = bf->l_start;
-
-		error = xfs_vn_setattr_size(file_dentry(filp), &iattr);
-		break;
-	default:
-		ASSERT(0);
-		error = -EINVAL;
-=======
 	if (bf->l_start > XFS_ISIZE(ip)) {
 		error = xfs_alloc_file_space(ip, XFS_ISIZE(ip),
 				bf->l_start - XFS_ISIZE(ip), 0);
 		if (error)
 			goto out_unlock;
->>>>>>> d1988041
 	}
 
 	iattr.ia_valid = ATTR_SIZE;
