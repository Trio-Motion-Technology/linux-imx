// SPDX-License-Identifier: GPL-2.0
/*
 * fs/f2fs/data.c
 *
 * Copyright (c) 2012 Samsung Electronics Co., Ltd.
 *             http://www.samsung.com/
 */
#include <linux/fs.h>
#include <linux/f2fs_fs.h>
#include <linux/buffer_head.h>
#include <linux/mpage.h>
#include <linux/writeback.h>
#include <linux/backing-dev.h>
#include <linux/pagevec.h>
#include <linux/blkdev.h>
#include <linux/bio.h>
#include <linux/swap.h>
#include <linux/prefetch.h>
#include <linux/uio.h>
#include <linux/cleancache.h>
#include <linux/sched/signal.h>

#include "f2fs.h"
#include "node.h"
#include "segment.h"
#include "trace.h"
#include <trace/events/f2fs.h>
#include <trace/events/android_fs.h>

#define NUM_PREALLOC_POST_READ_CTXS	128

static struct kmem_cache *bio_post_read_ctx_cache;
static struct kmem_cache *bio_entry_slab;
static mempool_t *bio_post_read_ctx_pool;
static struct bio_set f2fs_bioset;

#define	F2FS_BIO_POOL_SIZE	NR_CURSEG_TYPE

int __init f2fs_init_bioset(void)
{
	if (bioset_init(&f2fs_bioset, F2FS_BIO_POOL_SIZE,
					0, BIOSET_NEED_BVECS))
		return -ENOMEM;
	return 0;
}

void f2fs_destroy_bioset(void)
{
	bioset_exit(&f2fs_bioset);
}

static inline struct bio *__f2fs_bio_alloc(gfp_t gfp_mask,
						unsigned int nr_iovecs)
{
	return bio_alloc_bioset(gfp_mask, nr_iovecs, &f2fs_bioset);
}

<<<<<<< HEAD
struct bio *f2fs_bio_alloc(struct f2fs_sb_info *sbi, int npages, bool no_fail)
{
	struct bio *bio;

	if (no_fail) {
		/* No failure on bio allocation */
		bio = __f2fs_bio_alloc(GFP_NOIO, npages);
		if (!bio)
			bio = __f2fs_bio_alloc(GFP_NOIO | __GFP_NOFAIL, npages);
		return bio;
	}
=======
struct bio *f2fs_bio_alloc(struct f2fs_sb_info *sbi, int npages, bool noio)
{
	if (noio) {
		/* No failure on bio allocation */
		return __f2fs_bio_alloc(GFP_NOIO, npages);
	}

>>>>>>> 22e35a1d
	if (time_to_inject(sbi, FAULT_ALLOC_BIO)) {
		f2fs_show_injection_info(sbi, FAULT_ALLOC_BIO);
		return NULL;
	}

	return __f2fs_bio_alloc(GFP_KERNEL, npages);
}

static bool __is_cp_guaranteed(struct page *page)
{
	struct address_space *mapping = page->mapping;
	struct inode *inode;
	struct f2fs_sb_info *sbi;

	if (!mapping)
		return false;

	if (f2fs_is_compressed_page(page))
		return false;

	inode = mapping->host;
	sbi = F2FS_I_SB(inode);

	if (inode->i_ino == F2FS_META_INO(sbi) ||
			inode->i_ino ==  F2FS_NODE_INO(sbi) ||
			S_ISDIR(inode->i_mode) ||
			(S_ISREG(inode->i_mode) &&
			(f2fs_is_atomic_file(inode) || IS_NOQUOTA(inode))) ||
			is_cold_data(page))
		return true;
	return false;
}

static enum count_type __read_io_type(struct page *page)
{
	struct address_space *mapping = page_file_mapping(page);

	if (mapping) {
		struct inode *inode = mapping->host;
		struct f2fs_sb_info *sbi = F2FS_I_SB(inode);

		if (inode->i_ino == F2FS_META_INO(sbi))
			return F2FS_RD_META;

		if (inode->i_ino == F2FS_NODE_INO(sbi))
			return F2FS_RD_NODE;
	}
	return F2FS_RD_DATA;
}

/* postprocessing steps for read bios */
enum bio_post_read_step {
	STEP_DECRYPT,
<<<<<<< HEAD
	STEP_DECOMPRESS,
=======
	STEP_DECOMPRESS_NOWQ,		/* handle normal cluster data inplace */
	STEP_DECOMPRESS,		/* handle compressed cluster data in workqueue */
>>>>>>> 22e35a1d
	STEP_VERITY,
};

struct bio_post_read_ctx {
	struct bio *bio;
	struct f2fs_sb_info *sbi;
	struct work_struct work;
	unsigned int enabled_steps;
};

static void __read_end_io(struct bio *bio, bool compr, bool verity)
{
	struct page *page;
	struct bio_vec *bv;
	struct bvec_iter_all iter_all;

	bio_for_each_segment_all(bv, bio, iter_all) {
		page = bv->bv_page;

#ifdef CONFIG_F2FS_FS_COMPRESSION
		if (compr && f2fs_is_compressed_page(page)) {
			f2fs_decompress_pages(bio, page, verity);
			continue;
		}
<<<<<<< HEAD
=======
		if (verity)
			continue;
>>>>>>> 22e35a1d
#endif

		/* PG_error was set if any post_read step failed */
		if (bio->bi_status || PageError(page)) {
			ClearPageUptodate(page);
			/* will re-read again later */
			ClearPageError(page);
		} else {
			SetPageUptodate(page);
		}
		dec_page_count(F2FS_P_SB(page), __read_io_type(page));
		unlock_page(page);
	}
}

static void f2fs_release_read_bio(struct bio *bio);
static void __f2fs_read_end_io(struct bio *bio, bool compr, bool verity)
{
	if (!compr)
		__read_end_io(bio, false, verity);
	f2fs_release_read_bio(bio);
}

static void f2fs_decompress_bio(struct bio *bio, bool verity)
{
	__read_end_io(bio, true, verity);
}

static void bio_post_read_processing(struct bio_post_read_ctx *ctx);

static void f2fs_decrypt_work(struct bio_post_read_ctx *ctx)
{
	fscrypt_decrypt_bio(ctx->bio);
}

static void f2fs_decompress_work(struct bio_post_read_ctx *ctx)
{
	f2fs_decompress_bio(ctx->bio, ctx->enabled_steps & (1 << STEP_VERITY));
}

#ifdef CONFIG_F2FS_FS_COMPRESSION
static void f2fs_verify_pages(struct page **rpages, unsigned int cluster_size)
{
	f2fs_decompress_end_io(rpages, cluster_size, false, true);
}

static void f2fs_verify_bio(struct bio *bio)
{
<<<<<<< HEAD
	struct page *page = bio_first_page_all(bio);
	struct decompress_io_ctx *dic =
			(struct decompress_io_ctx *)page_private(page);

	f2fs_verify_pages(dic->rpages, dic->cluster_size);
	f2fs_free_dic(dic);
=======
	struct bio_vec *bv;
	struct bvec_iter_all iter_all;

	bio_for_each_segment_all(bv, bio, iter_all) {
		struct page *page = bv->bv_page;
		struct decompress_io_ctx *dic;

		dic = (struct decompress_io_ctx *)page_private(page);

		if (dic) {
			if (refcount_dec_not_one(&dic->ref))
				continue;
			f2fs_verify_pages(dic->rpages,
						dic->cluster_size);
			f2fs_free_dic(dic);
			continue;
		}

		if (bio->bi_status || PageError(page))
			goto clear_uptodate;

		if (fsverity_verify_page(page)) {
			SetPageUptodate(page);
			goto unlock;
		}
clear_uptodate:
		ClearPageUptodate(page);
		ClearPageError(page);
unlock:
		dec_page_count(F2FS_P_SB(page), __read_io_type(page));
		unlock_page(page);
	}
>>>>>>> 22e35a1d
}
#endif

static void f2fs_verity_work(struct work_struct *work)
{
	struct bio_post_read_ctx *ctx =
		container_of(work, struct bio_post_read_ctx, work);
	struct bio *bio = ctx->bio;
#ifdef CONFIG_F2FS_FS_COMPRESSION
	unsigned int enabled_steps = ctx->enabled_steps;
#endif

	/*
	 * fsverity_verify_bio() may call readpages() again, and while verity
	 * will be disabled for this, decryption may still be needed, resulting
	 * in another bio_post_read_ctx being allocated.  So to prevent
	 * deadlocks we need to release the current ctx to the mempool first.
	 * This assumes that verity is the last post-read step.
	 */
	mempool_free(ctx, bio_post_read_ctx_pool);
	bio->bi_private = NULL;

#ifdef CONFIG_F2FS_FS_COMPRESSION
	/* previous step is decompression */
	if (enabled_steps & (1 << STEP_DECOMPRESS)) {
		f2fs_verify_bio(bio);
		f2fs_release_read_bio(bio);
		return;
	}
#endif

	fsverity_verify_bio(bio);
	__f2fs_read_end_io(bio, false, false);
}

static void f2fs_post_read_work(struct work_struct *work)
{
	struct bio_post_read_ctx *ctx =
		container_of(work, struct bio_post_read_ctx, work);

	if (ctx->enabled_steps & (1 << STEP_DECRYPT))
		f2fs_decrypt_work(ctx);

	if (ctx->enabled_steps & (1 << STEP_DECOMPRESS))
		f2fs_decompress_work(ctx);

	if (ctx->enabled_steps & (1 << STEP_VERITY)) {
		INIT_WORK(&ctx->work, f2fs_verity_work);
		fsverity_enqueue_verify_work(&ctx->work);
		return;
	}

	__f2fs_read_end_io(ctx->bio,
		ctx->enabled_steps & (1 << STEP_DECOMPRESS), false);
}

static void f2fs_enqueue_post_read_work(struct f2fs_sb_info *sbi,
						struct work_struct *work)
{
	queue_work(sbi->post_read_wq, work);
}

static void bio_post_read_processing(struct bio_post_read_ctx *ctx)
{
	/*
	 * We use different work queues for decryption and for verity because
	 * verity may require reading metadata pages that need decryption, and
	 * we shouldn't recurse to the same workqueue.
	 */

	if (ctx->enabled_steps & (1 << STEP_DECRYPT) ||
		ctx->enabled_steps & (1 << STEP_DECOMPRESS)) {
		INIT_WORK(&ctx->work, f2fs_post_read_work);
		f2fs_enqueue_post_read_work(ctx->sbi, &ctx->work);
		return;
<<<<<<< HEAD
	}

	if (ctx->enabled_steps & (1 << STEP_VERITY)) {
		INIT_WORK(&ctx->work, f2fs_verity_work);
		fsverity_enqueue_verify_work(&ctx->work);
		return;
	}

=======
	}

	if (ctx->enabled_steps & (1 << STEP_VERITY)) {
		INIT_WORK(&ctx->work, f2fs_verity_work);
		fsverity_enqueue_verify_work(&ctx->work);
		return;
	}

>>>>>>> 22e35a1d
	__f2fs_read_end_io(ctx->bio, false, false);
}

static bool f2fs_bio_post_read_required(struct bio *bio)
{
	return bio->bi_private;
}

static void f2fs_read_end_io(struct bio *bio)
{
	struct f2fs_sb_info *sbi = F2FS_P_SB(bio_first_page_all(bio));

	if (time_to_inject(sbi, FAULT_READ_IO)) {
		f2fs_show_injection_info(sbi, FAULT_READ_IO);
		bio->bi_status = BLK_STS_IOERR;
	}

	if (f2fs_bio_post_read_required(bio)) {
		struct bio_post_read_ctx *ctx = bio->bi_private;

		bio_post_read_processing(ctx);
		return;
	}

	__f2fs_read_end_io(bio, false, false);
}

static void f2fs_write_end_io(struct bio *bio)
{
	struct f2fs_sb_info *sbi = bio->bi_private;
	struct bio_vec *bvec;
	struct bvec_iter_all iter_all;

	if (time_to_inject(sbi, FAULT_WRITE_IO)) {
		f2fs_show_injection_info(sbi, FAULT_WRITE_IO);
		bio->bi_status = BLK_STS_IOERR;
	}

	bio_for_each_segment_all(bvec, bio, iter_all) {
		struct page *page = bvec->bv_page;
		enum count_type type = WB_DATA_TYPE(page);

		if (IS_DUMMY_WRITTEN_PAGE(page)) {
			set_page_private(page, (unsigned long)NULL);
			ClearPagePrivate(page);
			unlock_page(page);
			mempool_free(page, sbi->write_io_dummy);

			if (unlikely(bio->bi_status))
				f2fs_stop_checkpoint(sbi, true);
			continue;
		}

		fscrypt_finalize_bounce_page(&page);

#ifdef CONFIG_F2FS_FS_COMPRESSION
		if (f2fs_is_compressed_page(page)) {
			f2fs_compress_write_end_io(bio, page);
			continue;
		}
#endif

		if (unlikely(bio->bi_status)) {
			mapping_set_error(page->mapping, -EIO);
			if (type == F2FS_WB_CP_DATA)
				f2fs_stop_checkpoint(sbi, true);
		}

		f2fs_bug_on(sbi, page->mapping == NODE_MAPPING(sbi) &&
					page->index != nid_of_node(page));

		dec_page_count(sbi, type);
		if (f2fs_in_warm_node_list(sbi, page))
			f2fs_del_fsync_node_entry(sbi, page);
		clear_cold_data(page);
		end_page_writeback(page);
	}
	if (!get_pages(sbi, F2FS_WB_CP_DATA) &&
				wq_has_sleeper(&sbi->cp_wait))
		wake_up(&sbi->cp_wait);

	bio_put(bio);
}

struct block_device *f2fs_target_device(struct f2fs_sb_info *sbi,
				block_t blk_addr, struct bio *bio)
{
	struct block_device *bdev = sbi->sb->s_bdev;
	int i;

	if (f2fs_is_multi_device(sbi)) {
		for (i = 0; i < sbi->s_ndevs; i++) {
			if (FDEV(i).start_blk <= blk_addr &&
			    FDEV(i).end_blk >= blk_addr) {
				blk_addr -= FDEV(i).start_blk;
				bdev = FDEV(i).bdev;
				break;
			}
		}
	}
	if (bio) {
		bio_set_dev(bio, bdev);
		bio->bi_iter.bi_sector = SECTOR_FROM_BLOCK(blk_addr);
	}
	return bdev;
}

int f2fs_target_device_index(struct f2fs_sb_info *sbi, block_t blkaddr)
{
	int i;

	if (!f2fs_is_multi_device(sbi))
		return 0;

	for (i = 0; i < sbi->s_ndevs; i++)
		if (FDEV(i).start_blk <= blkaddr && FDEV(i).end_blk >= blkaddr)
			return i;
	return 0;
}

/*
 * Return true, if pre_bio's bdev is same as its target device.
 */
static bool __same_bdev(struct f2fs_sb_info *sbi,
				block_t blk_addr, struct bio *bio)
{
	struct block_device *b = f2fs_target_device(sbi, blk_addr, NULL);
	return bio->bi_disk == b->bd_disk && bio->bi_partno == b->bd_partno;
}

static struct bio *__bio_alloc(struct f2fs_io_info *fio, int npages)
{
	struct f2fs_sb_info *sbi = fio->sbi;
	struct bio *bio;

	bio = f2fs_bio_alloc(sbi, npages, true);

	f2fs_target_device(sbi, fio->new_blkaddr, bio);
	if (is_read_io(fio->op)) {
		bio->bi_end_io = f2fs_read_end_io;
		bio->bi_private = NULL;
	} else {
		bio->bi_end_io = f2fs_write_end_io;
		bio->bi_private = sbi;
		bio->bi_write_hint = f2fs_io_type_to_rw_hint(sbi,
						fio->type, fio->temp);
	}
	if (fio->io_wbc)
		wbc_init_bio(fio->io_wbc, bio);

	return bio;
}

static void f2fs_set_bio_crypt_ctx(struct bio *bio, const struct inode *inode,
				  pgoff_t first_idx,
				  const struct f2fs_io_info *fio,
				  gfp_t gfp_mask)
{
	/*
	 * The f2fs garbage collector sets ->encrypted_page when it wants to
	 * read/write raw data without encryption.
	 */
	if (!fio || !fio->encrypted_page)
		fscrypt_set_bio_crypt_ctx(bio, inode, first_idx, gfp_mask);
	else if (fscrypt_inode_should_skip_dm_default_key(inode))
		bio_set_skip_dm_default_key(bio);
}

static bool f2fs_crypt_mergeable_bio(struct bio *bio, const struct inode *inode,
				     pgoff_t next_idx,
				     const struct f2fs_io_info *fio)
{
	/*
	 * The f2fs garbage collector sets ->encrypted_page when it wants to
	 * read/write raw data without encryption.
	 */
	if (fio && fio->encrypted_page)
		return !bio_has_crypt_ctx(bio) &&
			(bio_should_skip_dm_default_key(bio) ==
			 fscrypt_inode_should_skip_dm_default_key(inode));

	return fscrypt_mergeable_bio(bio, inode, next_idx);
}

static inline void __submit_bio(struct f2fs_sb_info *sbi,
				struct bio *bio, enum page_type type)
{
	if (!is_read_io(bio_op(bio))) {
		unsigned int start;

		if (type != DATA && type != NODE)
			goto submit_io;

		if (f2fs_lfs_mode(sbi) && current->plug)
			blk_finish_plug(current->plug);

		if (F2FS_IO_ALIGNED(sbi))
			goto submit_io;

		start = bio->bi_iter.bi_size >> F2FS_BLKSIZE_BITS;
		start %= F2FS_IO_SIZE(sbi);

		if (start == 0)
			goto submit_io;

		/* fill dummy pages */
		for (; start < F2FS_IO_SIZE(sbi); start++) {
			struct page *page =
				mempool_alloc(sbi->write_io_dummy,
					      GFP_NOIO | __GFP_NOFAIL);
			f2fs_bug_on(sbi, !page);

			zero_user_segment(page, 0, PAGE_SIZE);
			SetPagePrivate(page);
			set_page_private(page, (unsigned long)DUMMY_WRITTEN_PAGE);
			lock_page(page);
			if (bio_add_page(bio, page, PAGE_SIZE, 0) < PAGE_SIZE)
				f2fs_bug_on(sbi, 1);
		}
		/*
		 * In the NODE case, we lose next block address chain. So, we
		 * need to do checkpoint in f2fs_sync_file.
		 */
		if (type == NODE)
			set_sbi_flag(sbi, SBI_NEED_CP);
	}
submit_io:
	if (is_read_io(bio_op(bio)))
		trace_f2fs_submit_read_bio(sbi->sb, type, bio);
	else
		trace_f2fs_submit_write_bio(sbi->sb, type, bio);
	submit_bio(bio);
}

void f2fs_submit_bio(struct f2fs_sb_info *sbi,
				struct bio *bio, enum page_type type)
{
	__submit_bio(sbi, bio, type);
}

<<<<<<< HEAD
=======
static void __attach_io_flag(struct f2fs_io_info *fio)
{
	struct f2fs_sb_info *sbi = fio->sbi;
	unsigned int temp_mask = (1 << NR_TEMP_TYPE) - 1;
	unsigned int io_flag, fua_flag, meta_flag;

	if (fio->type == DATA)
		io_flag = sbi->data_io_flag;
	else if (fio->type == NODE)
		io_flag = sbi->node_io_flag;
	else
		return;

	fua_flag = io_flag & temp_mask;
	meta_flag = (io_flag >> NR_TEMP_TYPE) & temp_mask;

	/*
	 * data/node io flag bits per temp:
	 *      REQ_META     |      REQ_FUA      |
	 *    5 |    4 |   3 |    2 |    1 |   0 |
	 * Cold | Warm | Hot | Cold | Warm | Hot |
	 */
	if ((1 << fio->temp) & meta_flag)
		fio->op_flags |= REQ_META;
	if ((1 << fio->temp) & fua_flag)
		fio->op_flags |= REQ_FUA;
}

>>>>>>> 22e35a1d
static void __submit_merged_bio(struct f2fs_bio_info *io)
{
	struct f2fs_io_info *fio = &io->fio;

	if (!io->bio)
		return;

	__attach_io_flag(fio);
	bio_set_op_attrs(io->bio, fio->op, fio->op_flags);

	if (is_read_io(fio->op))
		trace_f2fs_prepare_read_bio(io->sbi->sb, fio->type, io->bio);
	else
		trace_f2fs_prepare_write_bio(io->sbi->sb, fio->type, io->bio);

	__submit_bio(io->sbi, io->bio, fio->type);
	io->bio = NULL;
}

static bool __has_merged_page(struct bio *bio, struct inode *inode,
						struct page *page, nid_t ino)
{
	struct bio_vec *bvec;
	struct bvec_iter_all iter_all;

	if (!bio)
		return false;

	if (!inode && !page && !ino)
		return true;

	bio_for_each_segment_all(bvec, bio, iter_all) {
		struct page *target = bvec->bv_page;

		if (fscrypt_is_bounce_page(target)) {
			target = fscrypt_pagecache_page(target);
			if (IS_ERR(target))
				continue;
		}
		if (f2fs_is_compressed_page(target)) {
			target = f2fs_compress_control_page(target);
			if (IS_ERR(target))
				continue;
		}

		if (inode && inode == target->mapping->host)
			return true;
		if (page && page == target)
			return true;
		if (ino && ino == ino_of_node(target))
			return true;
	}

	return false;
}

static void __f2fs_submit_merged_write(struct f2fs_sb_info *sbi,
				enum page_type type, enum temp_type temp)
{
	enum page_type btype = PAGE_TYPE_OF_BIO(type);
	struct f2fs_bio_info *io = sbi->write_io[btype] + temp;

	down_write(&io->io_rwsem);

	/* change META to META_FLUSH in the checkpoint procedure */
	if (type >= META_FLUSH) {
		io->fio.type = META_FLUSH;
		io->fio.op = REQ_OP_WRITE;
		io->fio.op_flags = REQ_META | REQ_PRIO | REQ_SYNC;
		if (!test_opt(sbi, NOBARRIER))
			io->fio.op_flags |= REQ_PREFLUSH | REQ_FUA;
	}
	__submit_merged_bio(io);
	up_write(&io->io_rwsem);
}

static void __submit_merged_write_cond(struct f2fs_sb_info *sbi,
				struct inode *inode, struct page *page,
				nid_t ino, enum page_type type, bool force)
{
	enum temp_type temp;
	bool ret = true;

	for (temp = HOT; temp < NR_TEMP_TYPE; temp++) {
		if (!force)	{
			enum page_type btype = PAGE_TYPE_OF_BIO(type);
			struct f2fs_bio_info *io = sbi->write_io[btype] + temp;

			down_read(&io->io_rwsem);
			ret = __has_merged_page(io->bio, inode, page, ino);
			up_read(&io->io_rwsem);
		}
		if (ret)
			__f2fs_submit_merged_write(sbi, type, temp);

		/* TODO: use HOT temp only for meta pages now. */
		if (type >= META)
			break;
	}
}

void f2fs_submit_merged_write(struct f2fs_sb_info *sbi, enum page_type type)
{
	__submit_merged_write_cond(sbi, NULL, NULL, 0, type, true);
}

void f2fs_submit_merged_write_cond(struct f2fs_sb_info *sbi,
				struct inode *inode, struct page *page,
				nid_t ino, enum page_type type)
{
	__submit_merged_write_cond(sbi, inode, page, ino, type, false);
}

void f2fs_flush_merged_writes(struct f2fs_sb_info *sbi)
{
	f2fs_submit_merged_write(sbi, DATA);
	f2fs_submit_merged_write(sbi, NODE);
	f2fs_submit_merged_write(sbi, META);
}

/*
 * Fill the locked page with data located in the block address.
 * A caller needs to unlock the page on failure.
 */
int f2fs_submit_page_bio(struct f2fs_io_info *fio)
{
	struct bio *bio;
	struct page *page = fio->encrypted_page ?
			fio->encrypted_page : fio->page;

	if (!f2fs_is_valid_blkaddr(fio->sbi, fio->new_blkaddr,
			fio->is_por ? META_POR : (__is_meta_io(fio) ?
			META_GENERIC : DATA_GENERIC_ENHANCE)))
		return -EFSCORRUPTED;

	trace_f2fs_submit_page_bio(page, fio);
	f2fs_trace_ios(fio, 0);

	/* Allocate a new bio */
	bio = __bio_alloc(fio, 1);

	f2fs_set_bio_crypt_ctx(bio, fio->page->mapping->host,
			       fio->page->index, fio, GFP_NOIO);

	if (bio_add_page(bio, page, PAGE_SIZE, 0) < PAGE_SIZE) {
		bio_put(bio);
		return -EFAULT;
	}

	if (fio->io_wbc && !is_read_io(fio->op))
		wbc_account_cgroup_owner(fio->io_wbc, page, PAGE_SIZE);

	__attach_io_flag(fio);
	bio_set_op_attrs(bio, fio->op, fio->op_flags);

	inc_page_count(fio->sbi, is_read_io(fio->op) ?
			__read_io_type(page): WB_DATA_TYPE(fio->page));

	__submit_bio(fio->sbi, bio, fio->type);
	return 0;
}

static bool page_is_mergeable(struct f2fs_sb_info *sbi, struct bio *bio,
				block_t last_blkaddr, block_t cur_blkaddr)
{
	if (last_blkaddr + 1 != cur_blkaddr)
		return false;
	return __same_bdev(sbi, cur_blkaddr, bio);
}

static bool io_type_is_mergeable(struct f2fs_bio_info *io,
						struct f2fs_io_info *fio)
{
	if (io->fio.op != fio->op)
		return false;
	return io->fio.op_flags == fio->op_flags;
}

static bool io_is_mergeable(struct f2fs_sb_info *sbi, struct bio *bio,
					struct f2fs_bio_info *io,
					struct f2fs_io_info *fio,
					block_t last_blkaddr,
					block_t cur_blkaddr)
{
	if (F2FS_IO_ALIGNED(sbi) && (fio->type == DATA || fio->type == NODE)) {
		unsigned int filled_blocks =
				F2FS_BYTES_TO_BLK(bio->bi_iter.bi_size);
		unsigned int io_size = F2FS_IO_SIZE(sbi);
		unsigned int left_vecs = bio->bi_max_vecs - bio->bi_vcnt;

		/* IOs in bio is aligned and left space of vectors is not enough */
		if (!(filled_blocks % io_size) && left_vecs < io_size)
			return false;
	}
	if (!page_is_mergeable(sbi, bio, last_blkaddr, cur_blkaddr))
		return false;
	return io_type_is_mergeable(io, fio);
}

static void add_bio_entry(struct f2fs_sb_info *sbi, struct bio *bio,
				struct page *page, enum temp_type temp)
{
	struct f2fs_bio_info *io = sbi->write_io[DATA] + temp;
	struct bio_entry *be;

	be = f2fs_kmem_cache_alloc(bio_entry_slab, GFP_NOFS);
	be->bio = bio;
	bio_get(bio);

	if (bio_add_page(bio, page, PAGE_SIZE, 0) != PAGE_SIZE)
		f2fs_bug_on(sbi, 1);

	down_write(&io->bio_list_lock);
	list_add_tail(&be->list, &io->bio_list);
	up_write(&io->bio_list_lock);
}

static void del_bio_entry(struct bio_entry *be)
{
	list_del(&be->list);
	kmem_cache_free(bio_entry_slab, be);
}

static int add_ipu_page(struct f2fs_sb_info *sbi, struct bio **bio,
							struct page *page)
{
	enum temp_type temp;
	bool found = false;
	int ret = -EAGAIN;

	for (temp = HOT; temp < NR_TEMP_TYPE && !found; temp++) {
		struct f2fs_bio_info *io = sbi->write_io[DATA] + temp;
		struct list_head *head = &io->bio_list;
		struct bio_entry *be;

		down_write(&io->bio_list_lock);
		list_for_each_entry(be, head, list) {
			if (be->bio != *bio)
				continue;

			found = true;

			if (bio_add_page(*bio, page, PAGE_SIZE, 0) ==
							PAGE_SIZE) {
				ret = 0;
				break;
			}

			/* bio is full */
			del_bio_entry(be);
			__submit_bio(sbi, *bio, DATA);
			break;
		}
		up_write(&io->bio_list_lock);
	}

	if (ret) {
		bio_put(*bio);
		*bio = NULL;
	}

	return ret;
}

void f2fs_submit_merged_ipu_write(struct f2fs_sb_info *sbi,
					struct bio **bio, struct page *page)
{
	enum temp_type temp;
	bool found = false;
	struct bio *target = bio ? *bio : NULL;

	for (temp = HOT; temp < NR_TEMP_TYPE && !found; temp++) {
		struct f2fs_bio_info *io = sbi->write_io[DATA] + temp;
		struct list_head *head = &io->bio_list;
		struct bio_entry *be;

		if (list_empty(head))
			continue;

		down_read(&io->bio_list_lock);
		list_for_each_entry(be, head, list) {
			if (target)
				found = (target == be->bio);
			else
				found = __has_merged_page(be->bio, NULL,
								page, 0);
			if (found)
				break;
		}
		up_read(&io->bio_list_lock);

		if (!found)
			continue;

		found = false;

		down_write(&io->bio_list_lock);
		list_for_each_entry(be, head, list) {
			if (target)
				found = (target == be->bio);
			else
				found = __has_merged_page(be->bio, NULL,
								page, 0);
			if (found) {
				target = be->bio;
				del_bio_entry(be);
				break;
			}
		}
		up_write(&io->bio_list_lock);
	}

	if (found)
		__submit_bio(sbi, target, DATA);
	if (bio && *bio) {
		bio_put(*bio);
		*bio = NULL;
	}
}

int f2fs_merge_page_bio(struct f2fs_io_info *fio)
{
	struct bio *bio = *fio->bio;
	struct page *page = fio->encrypted_page ?
			fio->encrypted_page : fio->page;

	if (!f2fs_is_valid_blkaddr(fio->sbi, fio->new_blkaddr,
			__is_meta_io(fio) ? META_GENERIC : DATA_GENERIC))
		return -EFSCORRUPTED;

	trace_f2fs_submit_page_bio(page, fio);
	f2fs_trace_ios(fio, 0);

	if (bio && (!page_is_mergeable(fio->sbi, bio, *fio->last_block,
				       fio->new_blkaddr) ||
		    !f2fs_crypt_mergeable_bio(bio, fio->page->mapping->host,
					      fio->page->index, fio)))
		f2fs_submit_merged_ipu_write(fio->sbi, &bio, NULL);
alloc_new:
	if (!bio) {
		bio = __bio_alloc(fio, BIO_MAX_PAGES);
		f2fs_set_bio_crypt_ctx(bio, fio->page->mapping->host,
				       fio->page->index, fio,
				       GFP_NOIO);
<<<<<<< HEAD
=======
		__attach_io_flag(fio);
>>>>>>> 22e35a1d
		bio_set_op_attrs(bio, fio->op, fio->op_flags);

		add_bio_entry(fio->sbi, bio, page, fio->temp);
	} else {
		if (add_ipu_page(fio->sbi, &bio, page))
			goto alloc_new;
	}

	if (fio->io_wbc)
		wbc_account_cgroup_owner(fio->io_wbc, page, PAGE_SIZE);

	inc_page_count(fio->sbi, WB_DATA_TYPE(page));

	*fio->last_block = fio->new_blkaddr;
	*fio->bio = bio;

	return 0;
}

void f2fs_submit_page_write(struct f2fs_io_info *fio)
{
	struct f2fs_sb_info *sbi = fio->sbi;
	enum page_type btype = PAGE_TYPE_OF_BIO(fio->type);
	struct f2fs_bio_info *io = sbi->write_io[btype] + fio->temp;
	struct page *bio_page;

	f2fs_bug_on(sbi, is_read_io(fio->op));

	down_write(&io->io_rwsem);
next:
	if (fio->in_list) {
		spin_lock(&io->io_lock);
		if (list_empty(&io->io_list)) {
			spin_unlock(&io->io_lock);
			goto out;
		}
		fio = list_first_entry(&io->io_list,
						struct f2fs_io_info, list);
		list_del(&fio->list);
		spin_unlock(&io->io_lock);
	}

	verify_fio_blkaddr(fio);

	if (fio->encrypted_page)
		bio_page = fio->encrypted_page;
	else if (fio->compressed_page)
		bio_page = fio->compressed_page;
	else
		bio_page = fio->page;

	/* set submitted = true as a return value */
	fio->submitted = true;

	inc_page_count(sbi, WB_DATA_TYPE(bio_page));

	if (io->bio &&
	    (!io_is_mergeable(sbi, io->bio, io, fio, io->last_block_in_bio,
			      fio->new_blkaddr) ||
	     !f2fs_crypt_mergeable_bio(io->bio, fio->page->mapping->host,
				       fio->page->index, fio)))
		__submit_merged_bio(io);
alloc_new:
	if (io->bio == NULL) {
		if (F2FS_IO_ALIGNED(sbi) &&
				(fio->type == DATA || fio->type == NODE) &&
				fio->new_blkaddr & F2FS_IO_SIZE_MASK(sbi)) {
			dec_page_count(sbi, WB_DATA_TYPE(bio_page));
			fio->retry = true;
			goto skip;
		}
		io->bio = __bio_alloc(fio, BIO_MAX_PAGES);
		f2fs_set_bio_crypt_ctx(io->bio, fio->page->mapping->host,
				       fio->page->index, fio,
				       GFP_NOIO);
		io->fio = *fio;
	}

	if (bio_add_page(io->bio, bio_page, PAGE_SIZE, 0) < PAGE_SIZE) {
		__submit_merged_bio(io);
		goto alloc_new;
	}

	if (fio->io_wbc)
		wbc_account_cgroup_owner(fio->io_wbc, bio_page, PAGE_SIZE);

	io->last_block_in_bio = fio->new_blkaddr;
	f2fs_trace_ios(fio, 0);

	trace_f2fs_submit_page_write(fio->page, fio);
skip:
	if (fio->in_list)
		goto next;
out:
	if (is_sbi_flag_set(sbi, SBI_IS_SHUTDOWN) ||
				!f2fs_is_checkpoint_ready(sbi))
		__submit_merged_bio(io);
	up_write(&io->io_rwsem);
}

static inline bool f2fs_need_verity(const struct inode *inode, pgoff_t idx)
{
	return fsverity_active(inode) &&
	       idx < DIV_ROUND_UP(inode->i_size, PAGE_SIZE);
}

static struct bio *f2fs_grab_read_bio(struct inode *inode, block_t blkaddr,
				      unsigned nr_pages, unsigned op_flag,
				      pgoff_t first_idx, bool for_write)
{
	struct f2fs_sb_info *sbi = F2FS_I_SB(inode);
	struct bio *bio;
	struct bio_post_read_ctx *ctx;
	unsigned int post_read_steps = 0;

	bio = f2fs_bio_alloc(sbi, min_t(int, nr_pages, BIO_MAX_PAGES),
								for_write);
	if (!bio)
		return ERR_PTR(-ENOMEM);

	f2fs_set_bio_crypt_ctx(bio, inode, first_idx, NULL, GFP_NOFS);

	f2fs_target_device(sbi, blkaddr, bio);
	bio->bi_end_io = f2fs_read_end_io;
	bio_set_op_attrs(bio, REQ_OP_READ, op_flag);

	if (fscrypt_inode_uses_fs_layer_crypto(inode))
		post_read_steps |= 1 << STEP_DECRYPT;
	if (f2fs_compressed_file(inode))
<<<<<<< HEAD
		post_read_steps |= 1 << STEP_DECOMPRESS;
=======
		post_read_steps |= 1 << STEP_DECOMPRESS_NOWQ;
>>>>>>> 22e35a1d
	if (f2fs_need_verity(inode, first_idx))
		post_read_steps |= 1 << STEP_VERITY;

	if (post_read_steps) {
		/* Due to the mempool, this never fails. */
		ctx = mempool_alloc(bio_post_read_ctx_pool, GFP_NOFS);
		ctx->bio = bio;
		ctx->sbi = sbi;
		ctx->enabled_steps = post_read_steps;
		bio->bi_private = ctx;
	}

	return bio;
}

static void f2fs_release_read_bio(struct bio *bio)
{
	if (bio->bi_private)
		mempool_free(bio->bi_private, bio_post_read_ctx_pool);
	bio_put(bio);
}

/* This can handle encryption stuffs */
static int f2fs_submit_page_read(struct inode *inode, struct page *page,
						block_t blkaddr, bool for_write)
{
	struct f2fs_sb_info *sbi = F2FS_I_SB(inode);
	struct bio *bio;

	bio = f2fs_grab_read_bio(inode, blkaddr, 1, 0, page->index, for_write);
	if (IS_ERR(bio))
		return PTR_ERR(bio);

	/* wait for GCed page writeback via META_MAPPING */
	f2fs_wait_on_block_writeback(inode, blkaddr);

	if (bio_add_page(bio, page, PAGE_SIZE, 0) < PAGE_SIZE) {
		bio_put(bio);
		return -EFAULT;
	}
	ClearPageError(page);
	inc_page_count(sbi, F2FS_RD_DATA);
	f2fs_update_iostat(sbi, FS_DATA_READ_IO, F2FS_BLKSIZE);
	__submit_bio(sbi, bio, DATA);
	return 0;
}

static void __set_data_blkaddr(struct dnode_of_data *dn)
{
	struct f2fs_node *rn = F2FS_NODE(dn->node_page);
	__le32 *addr_array;
	int base = 0;

	if (IS_INODE(dn->node_page) && f2fs_has_extra_attr(dn->inode))
		base = get_extra_isize(dn->inode);

	/* Get physical address of data block */
	addr_array = blkaddr_in_node(rn);
	addr_array[base + dn->ofs_in_node] = cpu_to_le32(dn->data_blkaddr);
}

/*
 * Lock ordering for the change of data block address:
 * ->data_page
 *  ->node_page
 *    update block addresses in the node page
 */
void f2fs_set_data_blkaddr(struct dnode_of_data *dn)
{
	f2fs_wait_on_page_writeback(dn->node_page, NODE, true, true);
	__set_data_blkaddr(dn);
	if (set_page_dirty(dn->node_page))
		dn->node_changed = true;
}

void f2fs_update_data_blkaddr(struct dnode_of_data *dn, block_t blkaddr)
{
	dn->data_blkaddr = blkaddr;
	f2fs_set_data_blkaddr(dn);
	f2fs_update_extent_cache(dn);
}

/* dn->ofs_in_node will be returned with up-to-date last block pointer */
int f2fs_reserve_new_blocks(struct dnode_of_data *dn, blkcnt_t count)
{
	struct f2fs_sb_info *sbi = F2FS_I_SB(dn->inode);
	int err;

	if (!count)
		return 0;

	if (unlikely(is_inode_flag_set(dn->inode, FI_NO_ALLOC)))
		return -EPERM;
	if (unlikely((err = inc_valid_block_count(sbi, dn->inode, &count))))
		return err;

	trace_f2fs_reserve_new_blocks(dn->inode, dn->nid,
						dn->ofs_in_node, count);

	f2fs_wait_on_page_writeback(dn->node_page, NODE, true, true);

	for (; count > 0; dn->ofs_in_node++) {
		block_t blkaddr = f2fs_data_blkaddr(dn);
		if (blkaddr == NULL_ADDR) {
			dn->data_blkaddr = NEW_ADDR;
			__set_data_blkaddr(dn);
			count--;
		}
	}

	if (set_page_dirty(dn->node_page))
		dn->node_changed = true;
	return 0;
}

/* Should keep dn->ofs_in_node unchanged */
int f2fs_reserve_new_block(struct dnode_of_data *dn)
{
	unsigned int ofs_in_node = dn->ofs_in_node;
	int ret;

	ret = f2fs_reserve_new_blocks(dn, 1);
	dn->ofs_in_node = ofs_in_node;
	return ret;
}

int f2fs_reserve_block(struct dnode_of_data *dn, pgoff_t index)
{
	bool need_put = dn->inode_page ? false : true;
	int err;

	err = f2fs_get_dnode_of_data(dn, index, ALLOC_NODE);
	if (err)
		return err;

	if (dn->data_blkaddr == NULL_ADDR)
		err = f2fs_reserve_new_block(dn);
	if (err || need_put)
		f2fs_put_dnode(dn);
	return err;
}

int f2fs_get_block(struct dnode_of_data *dn, pgoff_t index)
{
	struct extent_info ei  = {0,0,0};
	struct inode *inode = dn->inode;

	if (f2fs_lookup_extent_cache(inode, index, &ei)) {
		dn->data_blkaddr = ei.blk + index - ei.fofs;
		return 0;
	}

	return f2fs_reserve_block(dn, index);
}

struct page *f2fs_get_read_data_page(struct inode *inode, pgoff_t index,
						int op_flags, bool for_write)
{
	struct address_space *mapping = inode->i_mapping;
	struct dnode_of_data dn;
	struct page *page;
	struct extent_info ei = {0,0,0};
	int err;

	page = f2fs_grab_cache_page(mapping, index, for_write);
	if (!page)
		return ERR_PTR(-ENOMEM);

	if (f2fs_lookup_extent_cache(inode, index, &ei)) {
		dn.data_blkaddr = ei.blk + index - ei.fofs;
		if (!f2fs_is_valid_blkaddr(F2FS_I_SB(inode), dn.data_blkaddr,
						DATA_GENERIC_ENHANCE_READ)) {
			err = -EFSCORRUPTED;
			goto put_err;
		}
		goto got_it;
	}

	set_new_dnode(&dn, inode, NULL, NULL, 0);
	err = f2fs_get_dnode_of_data(&dn, index, LOOKUP_NODE);
	if (err)
		goto put_err;
	f2fs_put_dnode(&dn);

	if (unlikely(dn.data_blkaddr == NULL_ADDR)) {
		err = -ENOENT;
		goto put_err;
	}
	if (dn.data_blkaddr != NEW_ADDR &&
			!f2fs_is_valid_blkaddr(F2FS_I_SB(inode),
						dn.data_blkaddr,
						DATA_GENERIC_ENHANCE)) {
		err = -EFSCORRUPTED;
		goto put_err;
	}
got_it:
	if (PageUptodate(page)) {
		unlock_page(page);
		return page;
	}

	/*
	 * A new dentry page is allocated but not able to be written, since its
	 * new inode page couldn't be allocated due to -ENOSPC.
	 * In such the case, its blkaddr can be remained as NEW_ADDR.
	 * see, f2fs_add_link -> f2fs_get_new_data_page ->
	 * f2fs_init_inode_metadata.
	 */
	if (dn.data_blkaddr == NEW_ADDR) {
		zero_user_segment(page, 0, PAGE_SIZE);
		if (!PageUptodate(page))
			SetPageUptodate(page);
		unlock_page(page);
		return page;
	}

	err = f2fs_submit_page_read(inode, page, dn.data_blkaddr, for_write);
	if (err)
		goto put_err;
	return page;

put_err:
	f2fs_put_page(page, 1);
	return ERR_PTR(err);
}

struct page *f2fs_find_data_page(struct inode *inode, pgoff_t index)
{
	struct address_space *mapping = inode->i_mapping;
	struct page *page;

	page = find_get_page(mapping, index);
	if (page && PageUptodate(page))
		return page;
	f2fs_put_page(page, 0);

	page = f2fs_get_read_data_page(inode, index, 0, false);
	if (IS_ERR(page))
		return page;

	if (PageUptodate(page))
		return page;

	wait_on_page_locked(page);
	if (unlikely(!PageUptodate(page))) {
		f2fs_put_page(page, 0);
		return ERR_PTR(-EIO);
	}
	return page;
}

/*
 * If it tries to access a hole, return an error.
 * Because, the callers, functions in dir.c and GC, should be able to know
 * whether this page exists or not.
 */
struct page *f2fs_get_lock_data_page(struct inode *inode, pgoff_t index,
							bool for_write)
{
	struct address_space *mapping = inode->i_mapping;
	struct page *page;
repeat:
	page = f2fs_get_read_data_page(inode, index, 0, for_write);
	if (IS_ERR(page))
		return page;

	/* wait for read completion */
	lock_page(page);
	if (unlikely(page->mapping != mapping)) {
		f2fs_put_page(page, 1);
		goto repeat;
	}
	if (unlikely(!PageUptodate(page))) {
		f2fs_put_page(page, 1);
		return ERR_PTR(-EIO);
	}
	return page;
}

/*
 * Caller ensures that this data page is never allocated.
 * A new zero-filled data page is allocated in the page cache.
 *
 * Also, caller should grab and release a rwsem by calling f2fs_lock_op() and
 * f2fs_unlock_op().
 * Note that, ipage is set only by make_empty_dir, and if any error occur,
 * ipage should be released by this function.
 */
struct page *f2fs_get_new_data_page(struct inode *inode,
		struct page *ipage, pgoff_t index, bool new_i_size)
{
	struct address_space *mapping = inode->i_mapping;
	struct page *page;
	struct dnode_of_data dn;
	int err;

	page = f2fs_grab_cache_page(mapping, index, true);
	if (!page) {
		/*
		 * before exiting, we should make sure ipage will be released
		 * if any error occur.
		 */
		f2fs_put_page(ipage, 1);
		return ERR_PTR(-ENOMEM);
	}

	set_new_dnode(&dn, inode, ipage, NULL, 0);
	err = f2fs_reserve_block(&dn, index);
	if (err) {
		f2fs_put_page(page, 1);
		return ERR_PTR(err);
	}
	if (!ipage)
		f2fs_put_dnode(&dn);

	if (PageUptodate(page))
		goto got_it;

	if (dn.data_blkaddr == NEW_ADDR) {
		zero_user_segment(page, 0, PAGE_SIZE);
		if (!PageUptodate(page))
			SetPageUptodate(page);
	} else {
		f2fs_put_page(page, 1);

		/* if ipage exists, blkaddr should be NEW_ADDR */
		f2fs_bug_on(F2FS_I_SB(inode), ipage);
		page = f2fs_get_lock_data_page(inode, index, true);
		if (IS_ERR(page))
			return page;
	}
got_it:
	if (new_i_size && i_size_read(inode) <
				((loff_t)(index + 1) << PAGE_SHIFT))
		f2fs_i_size_write(inode, ((loff_t)(index + 1) << PAGE_SHIFT));
	return page;
}

static int __allocate_data_block(struct dnode_of_data *dn, int seg_type)
{
	struct f2fs_sb_info *sbi = F2FS_I_SB(dn->inode);
	struct f2fs_summary sum;
	struct node_info ni;
	block_t old_blkaddr;
	blkcnt_t count = 1;
	int err;

	if (unlikely(is_inode_flag_set(dn->inode, FI_NO_ALLOC)))
		return -EPERM;

	err = f2fs_get_node_info(sbi, dn->nid, &ni);
	if (err)
		return err;

	dn->data_blkaddr = f2fs_data_blkaddr(dn);
	if (dn->data_blkaddr != NULL_ADDR)
		goto alloc;

	if (unlikely((err = inc_valid_block_count(sbi, dn->inode, &count))))
		return err;

alloc:
	set_summary(&sum, dn->nid, dn->ofs_in_node, ni.version);
	old_blkaddr = dn->data_blkaddr;
	f2fs_allocate_data_block(sbi, NULL, old_blkaddr, &dn->data_blkaddr,
					&sum, seg_type, NULL, false);
	if (GET_SEGNO(sbi, old_blkaddr) != NULL_SEGNO)
		invalidate_mapping_pages(META_MAPPING(sbi),
					old_blkaddr, old_blkaddr);
	f2fs_update_data_blkaddr(dn, dn->data_blkaddr);

	/*
	 * i_size will be updated by direct_IO. Otherwise, we'll get stale
	 * data from unwritten block via dio_read.
	 */
	return 0;
}

int f2fs_preallocate_blocks(struct kiocb *iocb, struct iov_iter *from)
{
	struct inode *inode = file_inode(iocb->ki_filp);
	struct f2fs_map_blocks map;
	int flag;
	int err = 0;
	bool direct_io = iocb->ki_flags & IOCB_DIRECT;

	map.m_lblk = F2FS_BLK_ALIGN(iocb->ki_pos);
	map.m_len = F2FS_BYTES_TO_BLK(iocb->ki_pos + iov_iter_count(from));
	if (map.m_len > map.m_lblk)
		map.m_len -= map.m_lblk;
	else
		map.m_len = 0;

	map.m_next_pgofs = NULL;
	map.m_next_extent = NULL;
	map.m_seg_type = NO_CHECK_TYPE;
	map.m_may_create = true;

	if (direct_io) {
		map.m_seg_type = f2fs_rw_hint_to_seg_type(iocb->ki_hint);
		flag = f2fs_force_buffered_io(inode, iocb, from) ?
					F2FS_GET_BLOCK_PRE_AIO :
					F2FS_GET_BLOCK_PRE_DIO;
		goto map_blocks;
	}
	if (iocb->ki_pos + iov_iter_count(from) > MAX_INLINE_DATA(inode)) {
		err = f2fs_convert_inline_inode(inode);
		if (err)
			return err;
	}
	if (f2fs_has_inline_data(inode))
		return err;

	flag = F2FS_GET_BLOCK_PRE_AIO;

map_blocks:
	err = f2fs_map_blocks(inode, &map, 1, flag);
	if (map.m_len > 0 && err == -ENOSPC) {
		if (!direct_io)
			set_inode_flag(inode, FI_NO_PREALLOC);
		err = 0;
	}
	return err;
}

void __do_map_lock(struct f2fs_sb_info *sbi, int flag, bool lock)
{
	if (flag == F2FS_GET_BLOCK_PRE_AIO) {
		if (lock)
			down_read(&sbi->node_change);
		else
			up_read(&sbi->node_change);
	} else {
		if (lock)
			f2fs_lock_op(sbi);
		else
			f2fs_unlock_op(sbi);
	}
}

/*
 * f2fs_map_blocks() tries to find or build mapping relationship which
 * maps continuous logical blocks to physical blocks, and return such
 * info via f2fs_map_blocks structure.
 */
int f2fs_map_blocks(struct inode *inode, struct f2fs_map_blocks *map,
						int create, int flag)
{
	unsigned int maxblocks = map->m_len;
	struct dnode_of_data dn;
	struct f2fs_sb_info *sbi = F2FS_I_SB(inode);
	int mode = map->m_may_create ? ALLOC_NODE : LOOKUP_NODE;
	pgoff_t pgofs, end_offset, end;
	int err = 0, ofs = 1;
	unsigned int ofs_in_node, last_ofs_in_node;
	blkcnt_t prealloc;
	struct extent_info ei = {0,0,0};
	block_t blkaddr;
	unsigned int start_pgofs;

	if (!maxblocks)
		return 0;

	map->m_len = 0;
	map->m_flags = 0;

	/* it only supports block size == page size */
	pgofs =	(pgoff_t)map->m_lblk;
	end = pgofs + maxblocks;

	if (!create && f2fs_lookup_extent_cache(inode, pgofs, &ei)) {
		if (f2fs_lfs_mode(sbi) && flag == F2FS_GET_BLOCK_DIO &&
							map->m_may_create)
			goto next_dnode;

		map->m_pblk = ei.blk + pgofs - ei.fofs;
		map->m_len = min((pgoff_t)maxblocks, ei.fofs + ei.len - pgofs);
		map->m_flags = F2FS_MAP_MAPPED;
		if (map->m_next_extent)
			*map->m_next_extent = pgofs + map->m_len;

		/* for hardware encryption, but to avoid potential issue in future */
		if (flag == F2FS_GET_BLOCK_DIO)
			f2fs_wait_on_block_writeback_range(inode,
						map->m_pblk, map->m_len);
		goto out;
	}

next_dnode:
	if (map->m_may_create)
		__do_map_lock(sbi, flag, true);

	/* When reading holes, we need its node page */
	set_new_dnode(&dn, inode, NULL, NULL, 0);
	err = f2fs_get_dnode_of_data(&dn, pgofs, mode);
	if (err) {
		if (flag == F2FS_GET_BLOCK_BMAP)
			map->m_pblk = 0;
		if (err == -ENOENT) {
			err = 0;
			if (map->m_next_pgofs)
				*map->m_next_pgofs =
					f2fs_get_next_page_offset(&dn, pgofs);
			if (map->m_next_extent)
				*map->m_next_extent =
					f2fs_get_next_page_offset(&dn, pgofs);
		}
		goto unlock_out;
	}

	start_pgofs = pgofs;
	prealloc = 0;
	last_ofs_in_node = ofs_in_node = dn.ofs_in_node;
	end_offset = ADDRS_PER_PAGE(dn.node_page, inode);

next_block:
	blkaddr = f2fs_data_blkaddr(&dn);

	if (__is_valid_data_blkaddr(blkaddr) &&
		!f2fs_is_valid_blkaddr(sbi, blkaddr, DATA_GENERIC_ENHANCE)) {
		err = -EFSCORRUPTED;
		goto sync_out;
	}

	if (__is_valid_data_blkaddr(blkaddr)) {
		/* use out-place-update for driect IO under LFS mode */
		if (f2fs_lfs_mode(sbi) && flag == F2FS_GET_BLOCK_DIO &&
							map->m_may_create) {
			err = __allocate_data_block(&dn, map->m_seg_type);
			if (err)
				goto sync_out;
			blkaddr = dn.data_blkaddr;
			set_inode_flag(inode, FI_APPEND_WRITE);
		}
	} else {
		if (create) {
			if (unlikely(f2fs_cp_error(sbi))) {
				err = -EIO;
				goto sync_out;
			}
			if (flag == F2FS_GET_BLOCK_PRE_AIO) {
				if (blkaddr == NULL_ADDR) {
					prealloc++;
					last_ofs_in_node = dn.ofs_in_node;
				}
			} else {
				WARN_ON(flag != F2FS_GET_BLOCK_PRE_DIO &&
					flag != F2FS_GET_BLOCK_DIO);
				err = __allocate_data_block(&dn,
							map->m_seg_type);
				if (!err)
					set_inode_flag(inode, FI_APPEND_WRITE);
			}
			if (err)
				goto sync_out;
			map->m_flags |= F2FS_MAP_NEW;
			blkaddr = dn.data_blkaddr;
		} else {
			if (flag == F2FS_GET_BLOCK_BMAP) {
				map->m_pblk = 0;
				goto sync_out;
			}
			if (flag == F2FS_GET_BLOCK_PRECACHE)
				goto sync_out;
			if (flag == F2FS_GET_BLOCK_FIEMAP &&
						blkaddr == NULL_ADDR) {
				if (map->m_next_pgofs)
					*map->m_next_pgofs = pgofs + 1;
				goto sync_out;
			}
			if (flag != F2FS_GET_BLOCK_FIEMAP) {
				/* for defragment case */
				if (map->m_next_pgofs)
					*map->m_next_pgofs = pgofs + 1;
				goto sync_out;
			}
		}
	}

	if (flag == F2FS_GET_BLOCK_PRE_AIO)
		goto skip;

	if (map->m_len == 0) {
		/* preallocated unwritten block should be mapped for fiemap. */
		if (blkaddr == NEW_ADDR)
			map->m_flags |= F2FS_MAP_UNWRITTEN;
		map->m_flags |= F2FS_MAP_MAPPED;

		map->m_pblk = blkaddr;
		map->m_len = 1;
	} else if ((map->m_pblk != NEW_ADDR &&
			blkaddr == (map->m_pblk + ofs)) ||
			(map->m_pblk == NEW_ADDR && blkaddr == NEW_ADDR) ||
			flag == F2FS_GET_BLOCK_PRE_DIO) {
		ofs++;
		map->m_len++;
	} else {
		goto sync_out;
	}

skip:
	dn.ofs_in_node++;
	pgofs++;

	/* preallocate blocks in batch for one dnode page */
	if (flag == F2FS_GET_BLOCK_PRE_AIO &&
			(pgofs == end || dn.ofs_in_node == end_offset)) {

		dn.ofs_in_node = ofs_in_node;
		err = f2fs_reserve_new_blocks(&dn, prealloc);
		if (err)
			goto sync_out;

		map->m_len += dn.ofs_in_node - ofs_in_node;
		if (prealloc && dn.ofs_in_node != last_ofs_in_node + 1) {
			err = -ENOSPC;
			goto sync_out;
		}
		dn.ofs_in_node = end_offset;
	}

	if (pgofs >= end)
		goto sync_out;
	else if (dn.ofs_in_node < end_offset)
		goto next_block;

	if (flag == F2FS_GET_BLOCK_PRECACHE) {
		if (map->m_flags & F2FS_MAP_MAPPED) {
			unsigned int ofs = start_pgofs - map->m_lblk;

			f2fs_update_extent_cache_range(&dn,
				start_pgofs, map->m_pblk + ofs,
				map->m_len - ofs);
		}
	}

	f2fs_put_dnode(&dn);

	if (map->m_may_create) {
		__do_map_lock(sbi, flag, false);
		f2fs_balance_fs(sbi, dn.node_changed);
	}
	goto next_dnode;

sync_out:

	/* for hardware encryption, but to avoid potential issue in future */
	if (flag == F2FS_GET_BLOCK_DIO && map->m_flags & F2FS_MAP_MAPPED)
		f2fs_wait_on_block_writeback_range(inode,
						map->m_pblk, map->m_len);

	if (flag == F2FS_GET_BLOCK_PRECACHE) {
		if (map->m_flags & F2FS_MAP_MAPPED) {
			unsigned int ofs = start_pgofs - map->m_lblk;

			f2fs_update_extent_cache_range(&dn,
				start_pgofs, map->m_pblk + ofs,
				map->m_len - ofs);
		}
		if (map->m_next_extent)
			*map->m_next_extent = pgofs + 1;
	}
	f2fs_put_dnode(&dn);
unlock_out:
	if (map->m_may_create) {
		__do_map_lock(sbi, flag, false);
		f2fs_balance_fs(sbi, dn.node_changed);
	}
out:
	trace_f2fs_map_blocks(inode, map, err);
	return err;
}

bool f2fs_overwrite_io(struct inode *inode, loff_t pos, size_t len)
{
	struct f2fs_map_blocks map;
	block_t last_lblk;
	int err;

	if (pos + len > i_size_read(inode))
		return false;

	map.m_lblk = F2FS_BYTES_TO_BLK(pos);
	map.m_next_pgofs = NULL;
	map.m_next_extent = NULL;
	map.m_seg_type = NO_CHECK_TYPE;
	map.m_may_create = false;
	last_lblk = F2FS_BLK_ALIGN(pos + len);

	while (map.m_lblk < last_lblk) {
		map.m_len = last_lblk - map.m_lblk;
		err = f2fs_map_blocks(inode, &map, 0, F2FS_GET_BLOCK_DEFAULT);
		if (err || map.m_len == 0)
			return false;
		map.m_lblk += map.m_len;
	}
	return true;
}

static int __get_data_block(struct inode *inode, sector_t iblock,
			struct buffer_head *bh, int create, int flag,
			pgoff_t *next_pgofs, int seg_type, bool may_write)
{
	struct f2fs_map_blocks map;
	int err;

	map.m_lblk = iblock;
	map.m_len = bh->b_size >> inode->i_blkbits;
	map.m_next_pgofs = next_pgofs;
	map.m_next_extent = NULL;
	map.m_seg_type = seg_type;
	map.m_may_create = may_write;

	err = f2fs_map_blocks(inode, &map, create, flag);
	if (!err) {
		map_bh(bh, inode->i_sb, map.m_pblk);
		bh->b_state = (bh->b_state & ~F2FS_MAP_FLAGS) | map.m_flags;
		bh->b_size = (u64)map.m_len << inode->i_blkbits;
	}
	return err;
}

static int get_data_block(struct inode *inode, sector_t iblock,
			struct buffer_head *bh_result, int create, int flag,
			pgoff_t *next_pgofs)
{
	return __get_data_block(inode, iblock, bh_result, create,
							flag, next_pgofs,
							NO_CHECK_TYPE, create);
}

static int get_data_block_dio_write(struct inode *inode, sector_t iblock,
			struct buffer_head *bh_result, int create)
{
	return __get_data_block(inode, iblock, bh_result, create,
				F2FS_GET_BLOCK_DIO, NULL,
				f2fs_rw_hint_to_seg_type(inode->i_write_hint),
				IS_SWAPFILE(inode) ? false : true);
}

static int get_data_block_dio(struct inode *inode, sector_t iblock,
			struct buffer_head *bh_result, int create)
{
	return __get_data_block(inode, iblock, bh_result, create,
				F2FS_GET_BLOCK_DIO, NULL,
				f2fs_rw_hint_to_seg_type(inode->i_write_hint),
				false);
}

static int get_data_block_bmap(struct inode *inode, sector_t iblock,
			struct buffer_head *bh_result, int create)
{
	/* Block number less than F2FS MAX BLOCKS */
	if (unlikely(iblock >= F2FS_I_SB(inode)->max_file_blocks))
		return -EFBIG;

	return __get_data_block(inode, iblock, bh_result, create,
						F2FS_GET_BLOCK_BMAP, NULL,
						NO_CHECK_TYPE, create);
}

static inline sector_t logical_to_blk(struct inode *inode, loff_t offset)
{
	return (offset >> inode->i_blkbits);
}

static inline loff_t blk_to_logical(struct inode *inode, sector_t blk)
{
	return (blk << inode->i_blkbits);
}

static int f2fs_xattr_fiemap(struct inode *inode,
				struct fiemap_extent_info *fieinfo)
{
	struct f2fs_sb_info *sbi = F2FS_I_SB(inode);
	struct page *page;
	struct node_info ni;
	__u64 phys = 0, len;
	__u32 flags;
	nid_t xnid = F2FS_I(inode)->i_xattr_nid;
	int err = 0;

	if (f2fs_has_inline_xattr(inode)) {
		int offset;

		page = f2fs_grab_cache_page(NODE_MAPPING(sbi),
						inode->i_ino, false);
		if (!page)
			return -ENOMEM;

		err = f2fs_get_node_info(sbi, inode->i_ino, &ni);
		if (err) {
			f2fs_put_page(page, 1);
			return err;
		}

		phys = (__u64)blk_to_logical(inode, ni.blk_addr);
		offset = offsetof(struct f2fs_inode, i_addr) +
					sizeof(__le32) * (DEF_ADDRS_PER_INODE -
					get_inline_xattr_addrs(inode));

		phys += offset;
		len = inline_xattr_size(inode);

		f2fs_put_page(page, 1);

		flags = FIEMAP_EXTENT_DATA_INLINE | FIEMAP_EXTENT_NOT_ALIGNED;

		if (!xnid)
			flags |= FIEMAP_EXTENT_LAST;

		err = fiemap_fill_next_extent(fieinfo, 0, phys, len, flags);
		if (err || err == 1)
			return err;
	}

	if (xnid) {
		page = f2fs_grab_cache_page(NODE_MAPPING(sbi), xnid, false);
		if (!page)
			return -ENOMEM;

		err = f2fs_get_node_info(sbi, xnid, &ni);
		if (err) {
			f2fs_put_page(page, 1);
			return err;
		}

		phys = (__u64)blk_to_logical(inode, ni.blk_addr);
		len = inode->i_sb->s_blocksize;

		f2fs_put_page(page, 1);

		flags = FIEMAP_EXTENT_LAST;
	}

	if (phys)
		err = fiemap_fill_next_extent(fieinfo, 0, phys, len, flags);

	return (err < 0 ? err : 0);
}

static loff_t max_inode_blocks(struct inode *inode)
{
	loff_t result = ADDRS_PER_INODE(inode);
	loff_t leaf_count = ADDRS_PER_BLOCK(inode);

	/* two direct node blocks */
	result += (leaf_count * 2);

	/* two indirect node blocks */
	leaf_count *= NIDS_PER_BLOCK;
	result += (leaf_count * 2);

	/* one double indirect node block */
	leaf_count *= NIDS_PER_BLOCK;
	result += leaf_count;

	return result;
}

int f2fs_fiemap(struct inode *inode, struct fiemap_extent_info *fieinfo,
		u64 start, u64 len)
{
	struct buffer_head map_bh;
	sector_t start_blk, last_blk;
	pgoff_t next_pgofs;
	u64 logical = 0, phys = 0, size = 0;
	u32 flags = 0;
	int ret = 0;
	bool compr_cluster = false;
	unsigned int cluster_size = F2FS_I(inode)->i_cluster_size;

	if (fieinfo->fi_flags & FIEMAP_FLAG_CACHE) {
		ret = f2fs_precache_extents(inode);
		if (ret)
			return ret;
	}

	ret = fiemap_check_flags(fieinfo, FIEMAP_FLAG_SYNC | FIEMAP_FLAG_XATTR);
	if (ret)
		return ret;

	inode_lock(inode);

	if (fieinfo->fi_flags & FIEMAP_FLAG_XATTR) {
		ret = f2fs_xattr_fiemap(inode, fieinfo);
		goto out;
	}

	if (f2fs_has_inline_data(inode) || f2fs_has_inline_dentry(inode)) {
		ret = f2fs_inline_data_fiemap(inode, fieinfo, start, len);
		if (ret != -EAGAIN)
			goto out;
	}

	if (logical_to_blk(inode, len) == 0)
		len = blk_to_logical(inode, 1);

	start_blk = logical_to_blk(inode, start);
	last_blk = logical_to_blk(inode, start + len - 1);

next:
	memset(&map_bh, 0, sizeof(struct buffer_head));
	map_bh.b_size = len;

	if (compr_cluster)
		map_bh.b_size = blk_to_logical(inode, cluster_size - 1);

	ret = get_data_block(inode, start_blk, &map_bh, 0,
					F2FS_GET_BLOCK_FIEMAP, &next_pgofs);
	if (ret)
		goto out;

	/* HOLE */
	if (!buffer_mapped(&map_bh)) {
		start_blk = next_pgofs;

		if (blk_to_logical(inode, start_blk) < blk_to_logical(inode,
						max_inode_blocks(inode)))
			goto prep_next;

		flags |= FIEMAP_EXTENT_LAST;
	}

	if (size) {
		if (IS_ENCRYPTED(inode))
			flags |= FIEMAP_EXTENT_DATA_ENCRYPTED;

		ret = fiemap_fill_next_extent(fieinfo, logical,
				phys, size, flags);
		if (ret)
			goto out;
		size = 0;
	}

	if (start_blk > last_blk)
		goto out;

	if (compr_cluster) {
		compr_cluster = false;


		logical = blk_to_logical(inode, start_blk - 1);
		phys = blk_to_logical(inode, map_bh.b_blocknr);
		size = blk_to_logical(inode, cluster_size);

		flags |= FIEMAP_EXTENT_ENCODED;

		start_blk += cluster_size - 1;

		if (start_blk > last_blk)
			goto out;

		goto prep_next;
	}

	if (map_bh.b_blocknr == COMPRESS_ADDR) {
		compr_cluster = true;
		start_blk++;
		goto prep_next;
	}

	logical = blk_to_logical(inode, start_blk);
	phys = blk_to_logical(inode, map_bh.b_blocknr);
	size = map_bh.b_size;
	flags = 0;
	if (buffer_unwritten(&map_bh))
		flags = FIEMAP_EXTENT_UNWRITTEN;

	start_blk += logical_to_blk(inode, size);

prep_next:
	cond_resched();
	if (fatal_signal_pending(current))
		ret = -EINTR;
	else
		goto next;
out:
	if (ret == 1)
		ret = 0;

	inode_unlock(inode);
	return ret;
}

static inline loff_t f2fs_readpage_limit(struct inode *inode)
{
	if (IS_ENABLED(CONFIG_FS_VERITY) &&
	    (IS_VERITY(inode) || f2fs_verity_in_progress(inode)))
		return inode->i_sb->s_maxbytes;

	return i_size_read(inode);
}

static int f2fs_read_single_page(struct inode *inode, struct page *page,
					unsigned nr_pages,
					struct f2fs_map_blocks *map,
					struct bio **bio_ret,
					sector_t *last_block_in_bio,
					bool is_readahead)
{
	struct bio *bio = *bio_ret;
	const unsigned blkbits = inode->i_blkbits;
	const unsigned blocksize = 1 << blkbits;
	sector_t block_in_file;
	sector_t last_block;
	sector_t last_block_in_file;
	sector_t block_nr;
	int ret = 0;

	block_in_file = (sector_t)page_index(page);
	last_block = block_in_file + nr_pages;
	last_block_in_file = (f2fs_readpage_limit(inode) + blocksize - 1) >>
							blkbits;
	if (last_block > last_block_in_file)
		last_block = last_block_in_file;

	/* just zeroing out page which is beyond EOF */
	if (block_in_file >= last_block)
		goto zero_out;
	/*
	 * Map blocks using the previous result first.
	 */
	if ((map->m_flags & F2FS_MAP_MAPPED) &&
			block_in_file > map->m_lblk &&
			block_in_file < (map->m_lblk + map->m_len))
		goto got_it;

	/*
	 * Then do more f2fs_map_blocks() calls until we are
	 * done with this page.
	 */
	map->m_lblk = block_in_file;
	map->m_len = last_block - block_in_file;

	ret = f2fs_map_blocks(inode, map, 0, F2FS_GET_BLOCK_DEFAULT);
	if (ret)
		goto out;
got_it:
	if ((map->m_flags & F2FS_MAP_MAPPED)) {
		block_nr = map->m_pblk + block_in_file - map->m_lblk;
		SetPageMappedToDisk(page);

		if (!PageUptodate(page) && (!PageSwapCache(page) &&
					!cleancache_get_page(page))) {
			SetPageUptodate(page);
			goto confused;
		}

		if (!f2fs_is_valid_blkaddr(F2FS_I_SB(inode), block_nr,
						DATA_GENERIC_ENHANCE_READ)) {
			ret = -EFSCORRUPTED;
			goto out;
		}
	} else {
zero_out:
		zero_user_segment(page, 0, PAGE_SIZE);
		if (f2fs_need_verity(inode, page->index) &&
		    !fsverity_verify_page(page)) {
			ret = -EIO;
			goto out;
		}
		if (!PageUptodate(page))
			SetPageUptodate(page);
		unlock_page(page);
		goto out;
	}

	/*
	 * This page will go to BIO.  Do we need to send this
	 * BIO off first?
	 */
	if (bio && (!page_is_mergeable(F2FS_I_SB(inode), bio,
				       *last_block_in_bio, block_nr) ||
		    !f2fs_crypt_mergeable_bio(bio, inode, page->index, NULL))) {
submit_and_realloc:
		__submit_bio(F2FS_I_SB(inode), bio, DATA);
		bio = NULL;
	}
	if (bio == NULL) {
		bio = f2fs_grab_read_bio(inode, block_nr, nr_pages,
				is_readahead ? REQ_RAHEAD : 0, page->index,
				false);
		if (IS_ERR(bio)) {
			ret = PTR_ERR(bio);
			bio = NULL;
			goto out;
		}
	}

	/*
	 * If the page is under writeback, we need to wait for
	 * its completion to see the correct decrypted data.
	 */
	f2fs_wait_on_block_writeback(inode, block_nr);

	if (bio_add_page(bio, page, blocksize, 0) < blocksize)
		goto submit_and_realloc;

	inc_page_count(F2FS_I_SB(inode), F2FS_RD_DATA);
	f2fs_update_iostat(F2FS_I_SB(inode), FS_DATA_READ_IO, F2FS_BLKSIZE);
	ClearPageError(page);
	*last_block_in_bio = block_nr;
	goto out;
confused:
	if (bio) {
		__submit_bio(F2FS_I_SB(inode), bio, DATA);
		bio = NULL;
	}
	unlock_page(page);
out:
	*bio_ret = bio;
	return ret;
}

#ifdef CONFIG_F2FS_FS_COMPRESSION
int f2fs_read_multi_pages(struct compress_ctx *cc, struct bio **bio_ret,
				unsigned nr_pages, sector_t *last_block_in_bio,
<<<<<<< HEAD
				bool is_readahead)
=======
				bool is_readahead, bool for_write)
>>>>>>> 22e35a1d
{
	struct dnode_of_data dn;
	struct inode *inode = cc->inode;
	struct f2fs_sb_info *sbi = F2FS_I_SB(inode);
	struct bio *bio = *bio_ret;
	unsigned int start_idx = cc->cluster_idx << cc->log_cluster_size;
	sector_t last_block_in_file;
	const unsigned blkbits = inode->i_blkbits;
	const unsigned blocksize = 1 << blkbits;
	struct decompress_io_ctx *dic = NULL;
	int i;
	int ret = 0;

	f2fs_bug_on(sbi, f2fs_cluster_is_empty(cc));

<<<<<<< HEAD
	last_block_in_file = (i_size_read(inode) + blocksize - 1) >> blkbits;
=======
	last_block_in_file = (f2fs_readpage_limit(inode) +
					blocksize - 1) >> blkbits;
>>>>>>> 22e35a1d

	/* get rid of pages beyond EOF */
	for (i = 0; i < cc->cluster_size; i++) {
		struct page *page = cc->rpages[i];

		if (!page)
			continue;
		if ((sector_t)page->index >= last_block_in_file) {
			zero_user_segment(page, 0, PAGE_SIZE);
			if (!PageUptodate(page))
				SetPageUptodate(page);
		} else if (!PageUptodate(page)) {
			continue;
		}
		unlock_page(page);
		cc->rpages[i] = NULL;
		cc->nr_rpages--;
	}

	/* we are done since all pages are beyond EOF */
	if (f2fs_cluster_is_empty(cc))
		goto out;

	set_new_dnode(&dn, inode, NULL, NULL, 0);
	ret = f2fs_get_dnode_of_data(&dn, start_idx, LOOKUP_NODE);
	if (ret)
		goto out;

	/* cluster was overwritten as normal cluster */
	if (dn.data_blkaddr != COMPRESS_ADDR)
		goto out;

	for (i = 1; i < cc->cluster_size; i++) {
		block_t blkaddr;

<<<<<<< HEAD
		blkaddr = datablock_addr(dn.inode, dn.node_page,
=======
		blkaddr = data_blkaddr(dn.inode, dn.node_page,
>>>>>>> 22e35a1d
						dn.ofs_in_node + i);

		if (!__is_valid_data_blkaddr(blkaddr))
			break;

		if (!f2fs_is_valid_blkaddr(sbi, blkaddr, DATA_GENERIC)) {
			ret = -EFAULT;
			goto out_put_dnode;
		}
		cc->nr_cpages++;
	}

	/* nothing to decompress */
	if (cc->nr_cpages == 0) {
		ret = 0;
		goto out_put_dnode;
	}

	dic = f2fs_alloc_dic(cc);
	if (IS_ERR(dic)) {
		ret = PTR_ERR(dic);
		goto out_put_dnode;
	}

	for (i = 0; i < dic->nr_cpages; i++) {
		struct page *page = dic->cpages[i];
		block_t blkaddr;
<<<<<<< HEAD

		blkaddr = datablock_addr(dn.inode, dn.node_page,
=======
		struct bio_post_read_ctx *ctx;

		blkaddr = data_blkaddr(dn.inode, dn.node_page,
>>>>>>> 22e35a1d
						dn.ofs_in_node + i + 1);

		if (bio && (!page_is_mergeable(sbi, bio,
					*last_block_in_bio, blkaddr) ||
		    !f2fs_crypt_mergeable_bio(bio, inode, page->index, NULL))) {
submit_and_realloc:
			__submit_bio(sbi, bio, DATA);
			bio = NULL;
		}

		if (!bio) {
			bio = f2fs_grab_read_bio(inode, blkaddr, nr_pages,
					is_readahead ? REQ_RAHEAD : 0,
<<<<<<< HEAD
					page->index);
			if (IS_ERR(bio)) {
				ret = PTR_ERR(bio);
				bio = NULL;
				dic->failed = true;
				if (refcount_sub_and_test(dic->nr_cpages - i,
							&dic->ref))
					f2fs_decompress_end_io(dic->rpages,
							cc->cluster_size, true,
							false);
				f2fs_free_dic(dic);
				f2fs_put_dnode(&dn);
				*bio_ret = bio;
=======
					page->index, for_write);
			if (IS_ERR(bio)) {
				ret = PTR_ERR(bio);
				dic->failed = true;
				if (refcount_sub_and_test(dic->nr_cpages - i,
							&dic->ref)) {
					f2fs_decompress_end_io(dic->rpages,
							cc->cluster_size, true,
							false);
					f2fs_free_dic(dic);
				}
				f2fs_put_dnode(&dn);
				*bio_ret = NULL;
>>>>>>> 22e35a1d
				return ret;
			}
		}

		f2fs_wait_on_block_writeback(inode, blkaddr);

		if (bio_add_page(bio, page, blocksize, 0) < blocksize)
			goto submit_and_realloc;

<<<<<<< HEAD
		inc_page_count(sbi, F2FS_RD_DATA);
=======
		/* tag STEP_DECOMPRESS to handle IO in wq */
		ctx = bio->bi_private;
		if (!(ctx->enabled_steps & (1 << STEP_DECOMPRESS)))
			ctx->enabled_steps |= 1 << STEP_DECOMPRESS;

		inc_page_count(sbi, F2FS_RD_DATA);
		f2fs_update_iostat(sbi, FS_DATA_READ_IO, F2FS_BLKSIZE);
		f2fs_update_iostat(sbi, FS_CDATA_READ_IO, F2FS_BLKSIZE);
>>>>>>> 22e35a1d
		ClearPageError(page);
		*last_block_in_bio = blkaddr;
	}

	f2fs_put_dnode(&dn);

	*bio_ret = bio;
	return 0;

out_put_dnode:
	f2fs_put_dnode(&dn);
out:
	f2fs_decompress_end_io(cc->rpages, cc->cluster_size, true, false);
	*bio_ret = bio;
	return ret;
}
#endif

/*
 * This function was originally taken from fs/mpage.c, and customized for f2fs.
 * Major change was from block_size == page_size in f2fs by default.
 *
 * Note that the aops->readpages() function is ONLY used for read-ahead. If
 * this function ever deviates from doing just read-ahead, it should either
 * use ->readpage() or do the necessary surgery to decouple ->readpages()
 * from read-ahead.
 */
int f2fs_mpage_readpages(struct address_space *mapping,
			struct list_head *pages, struct page *page,
			unsigned nr_pages, bool is_readahead)
{
	struct bio *bio = NULL;
	sector_t last_block_in_bio = 0;
	struct inode *inode = mapping->host;
	struct f2fs_map_blocks map;
#ifdef CONFIG_F2FS_FS_COMPRESSION
	struct compress_ctx cc = {
		.inode = inode,
		.log_cluster_size = F2FS_I(inode)->i_log_cluster_size,
		.cluster_size = F2FS_I(inode)->i_cluster_size,
		.cluster_idx = NULL_CLUSTER,
		.rpages = NULL,
		.cpages = NULL,
		.nr_rpages = 0,
		.nr_cpages = 0,
	};
#endif
	unsigned max_nr_pages = nr_pages;
	int ret = 0;

	map.m_pblk = 0;
	map.m_lblk = 0;
	map.m_len = 0;
	map.m_flags = 0;
	map.m_next_pgofs = NULL;
	map.m_next_extent = NULL;
	map.m_seg_type = NO_CHECK_TYPE;
	map.m_may_create = false;

	for (; nr_pages; nr_pages--) {
		if (pages) {
			page = list_last_entry(pages, struct page, lru);

			prefetchw(&page->flags);
			list_del(&page->lru);
			if (add_to_page_cache_lru(page, mapping,
						  page_index(page),
						  readahead_gfp_mask(mapping)))
				goto next_page;
		}

#ifdef CONFIG_F2FS_FS_COMPRESSION
		if (f2fs_compressed_file(inode)) {
			/* there are remained comressed pages, submit them */
			if (!f2fs_cluster_can_merge_page(&cc, page->index)) {
				ret = f2fs_read_multi_pages(&cc, &bio,
							max_nr_pages,
							&last_block_in_bio,
<<<<<<< HEAD
							is_readahead);
=======
							is_readahead, false);
>>>>>>> 22e35a1d
				f2fs_destroy_compress_ctx(&cc);
				if (ret)
					goto set_error_page;
			}
			ret = f2fs_is_compressed_cluster(inode, page->index);
			if (ret < 0)
				goto set_error_page;
			else if (!ret)
				goto read_single_page;

			ret = f2fs_init_compress_ctx(&cc);
			if (ret)
				goto set_error_page;

			f2fs_compress_ctx_add_page(&cc, page);

			goto next_page;
		}
read_single_page:
#endif

		ret = f2fs_read_single_page(inode, page, max_nr_pages, &map,
					&bio, &last_block_in_bio, is_readahead);
		if (ret) {
#ifdef CONFIG_F2FS_FS_COMPRESSION
set_error_page:
#endif
			SetPageError(page);
			zero_user_segment(page, 0, PAGE_SIZE);
			unlock_page(page);
		}
next_page:
		if (pages)
			put_page(page);

#ifdef CONFIG_F2FS_FS_COMPRESSION
		if (f2fs_compressed_file(inode)) {
			/* last page */
			if (nr_pages == 1 && !f2fs_cluster_is_empty(&cc)) {
				ret = f2fs_read_multi_pages(&cc, &bio,
							max_nr_pages,
							&last_block_in_bio,
<<<<<<< HEAD
							is_readahead);
=======
							is_readahead, false);
>>>>>>> 22e35a1d
				f2fs_destroy_compress_ctx(&cc);
			}
		}
#endif
	}
	BUG_ON(pages && !list_empty(pages));
	if (bio)
		__submit_bio(F2FS_I_SB(inode), bio, DATA);
	return pages ? 0 : ret;
}

static int f2fs_read_data_page(struct file *file, struct page *page)
{
	struct inode *inode = page_file_mapping(page)->host;
	int ret = -EAGAIN;

	trace_f2fs_readpage(page, DATA);

	if (!f2fs_is_compress_backend_ready(inode)) {
		unlock_page(page);
		return -EOPNOTSUPP;
	}

	/* If the file has inline data, try to read it directly */
	if (f2fs_has_inline_data(inode))
		ret = f2fs_read_inline_data(inode, page);
	if (ret == -EAGAIN)
		ret = f2fs_mpage_readpages(page_file_mapping(page),
						NULL, page, 1, false);
	return ret;
}

static int f2fs_read_data_pages(struct file *file,
			struct address_space *mapping,
			struct list_head *pages, unsigned nr_pages)
{
	struct inode *inode = mapping->host;
	struct page *page = list_last_entry(pages, struct page, lru);

	trace_f2fs_readpages(inode, page, nr_pages);

	if (!f2fs_is_compress_backend_ready(inode))
		return 0;

	/* If the file has inline data, skip readpages */
	if (f2fs_has_inline_data(inode))
		return 0;

	return f2fs_mpage_readpages(mapping, pages, NULL, nr_pages, true);
}

int f2fs_encrypt_one_page(struct f2fs_io_info *fio)
{
	struct inode *inode = fio->page->mapping->host;
	struct page *mpage, *page;
	gfp_t gfp_flags = GFP_NOFS;

	if (!f2fs_encrypted_file(inode))
		return 0;

	page = fio->compressed_page ? fio->compressed_page : fio->page;

	/* wait for GCed page writeback via META_MAPPING */
	f2fs_wait_on_block_writeback(inode, fio->old_blkaddr);

	if (fscrypt_inode_uses_inline_crypto(inode))
		return 0;

retry_encrypt:
	fio->encrypted_page = fscrypt_encrypt_pagecache_blocks(page,
					PAGE_SIZE, 0, gfp_flags);
	if (IS_ERR(fio->encrypted_page)) {
		/* flush pending IOs and wait for a while in the ENOMEM case */
		if (PTR_ERR(fio->encrypted_page) == -ENOMEM) {
			f2fs_flush_merged_writes(fio->sbi);
			congestion_wait(BLK_RW_ASYNC, DEFAULT_IO_TIMEOUT);
			gfp_flags |= __GFP_NOFAIL;
			goto retry_encrypt;
		}
		return PTR_ERR(fio->encrypted_page);
	}

	mpage = find_lock_page(META_MAPPING(fio->sbi), fio->old_blkaddr);
	if (mpage) {
		if (PageUptodate(mpage))
			memcpy(page_address(mpage),
				page_address(fio->encrypted_page), PAGE_SIZE);
		f2fs_put_page(mpage, 1);
	}
	return 0;
}

static inline bool check_inplace_update_policy(struct inode *inode,
				struct f2fs_io_info *fio)
{
	struct f2fs_sb_info *sbi = F2FS_I_SB(inode);
	unsigned int policy = SM_I(sbi)->ipu_policy;

	if (policy & (0x1 << F2FS_IPU_FORCE))
		return true;
	if (policy & (0x1 << F2FS_IPU_SSR) && f2fs_need_SSR(sbi))
		return true;
	if (policy & (0x1 << F2FS_IPU_UTIL) &&
			utilization(sbi) > SM_I(sbi)->min_ipu_util)
		return true;
	if (policy & (0x1 << F2FS_IPU_SSR_UTIL) && f2fs_need_SSR(sbi) &&
			utilization(sbi) > SM_I(sbi)->min_ipu_util)
		return true;

	/*
	 * IPU for rewrite async pages
	 */
	if (policy & (0x1 << F2FS_IPU_ASYNC) &&
			fio && fio->op == REQ_OP_WRITE &&
			!(fio->op_flags & REQ_SYNC) &&
			!IS_ENCRYPTED(inode))
		return true;

	/* this is only set during fdatasync */
	if (policy & (0x1 << F2FS_IPU_FSYNC) &&
			is_inode_flag_set(inode, FI_NEED_IPU))
		return true;

	if (unlikely(fio && is_sbi_flag_set(sbi, SBI_CP_DISABLED) &&
			!f2fs_is_checkpointed_data(sbi, fio->old_blkaddr)))
		return true;

	return false;
}

bool f2fs_should_update_inplace(struct inode *inode, struct f2fs_io_info *fio)
{
	if (f2fs_is_pinned_file(inode))
		return true;

	/* if this is cold file, we should overwrite to avoid fragmentation */
	if (file_is_cold(inode))
		return true;

	return check_inplace_update_policy(inode, fio);
}

bool f2fs_should_update_outplace(struct inode *inode, struct f2fs_io_info *fio)
{
	struct f2fs_sb_info *sbi = F2FS_I_SB(inode);

	if (f2fs_lfs_mode(sbi))
		return true;
	if (S_ISDIR(inode->i_mode))
		return true;
	if (IS_NOQUOTA(inode))
		return true;
	if (f2fs_is_atomic_file(inode))
		return true;
	if (fio) {
		if (is_cold_data(fio->page))
			return true;
		if (IS_ATOMIC_WRITTEN_PAGE(fio->page))
			return true;
		if (unlikely(is_sbi_flag_set(sbi, SBI_CP_DISABLED) &&
			f2fs_is_checkpointed_data(sbi, fio->old_blkaddr)))
			return true;
	}
	return false;
}

static inline bool need_inplace_update(struct f2fs_io_info *fio)
{
	struct inode *inode = fio->page->mapping->host;

	if (f2fs_should_update_outplace(inode, fio))
		return false;

	return f2fs_should_update_inplace(inode, fio);
}

int f2fs_do_write_data_page(struct f2fs_io_info *fio)
{
	struct page *page = fio->page;
	struct inode *inode = page->mapping->host;
	struct dnode_of_data dn;
	struct extent_info ei = {0,0,0};
	struct node_info ni;
	bool ipu_force = false;
	int err = 0;

	set_new_dnode(&dn, inode, NULL, NULL, 0);
	if (need_inplace_update(fio) &&
			f2fs_lookup_extent_cache(inode, page->index, &ei)) {
		fio->old_blkaddr = ei.blk + page->index - ei.fofs;

		if (!f2fs_is_valid_blkaddr(fio->sbi, fio->old_blkaddr,
						DATA_GENERIC_ENHANCE))
			return -EFSCORRUPTED;

		ipu_force = true;
		fio->need_lock = LOCK_DONE;
		goto got_it;
	}

	/* Deadlock due to between page->lock and f2fs_lock_op */
	if (fio->need_lock == LOCK_REQ && !f2fs_trylock_op(fio->sbi))
		return -EAGAIN;

	err = f2fs_get_dnode_of_data(&dn, page->index, LOOKUP_NODE);
	if (err)
		goto out;

	fio->old_blkaddr = dn.data_blkaddr;

	/* This page is already truncated */
	if (fio->old_blkaddr == NULL_ADDR) {
		ClearPageUptodate(page);
		clear_cold_data(page);
		goto out_writepage;
	}
got_it:
	if (__is_valid_data_blkaddr(fio->old_blkaddr) &&
		!f2fs_is_valid_blkaddr(fio->sbi, fio->old_blkaddr,
						DATA_GENERIC_ENHANCE)) {
		err = -EFSCORRUPTED;
		goto out_writepage;
	}
	/*
	 * If current allocation needs SSR,
	 * it had better in-place writes for updated data.
	 */
	if (ipu_force ||
		(__is_valid_data_blkaddr(fio->old_blkaddr) &&
					need_inplace_update(fio))) {
		err = f2fs_encrypt_one_page(fio);
		if (err)
			goto out_writepage;

		set_page_writeback(page);
		ClearPageError(page);
		f2fs_put_dnode(&dn);
		if (fio->need_lock == LOCK_REQ)
			f2fs_unlock_op(fio->sbi);
		err = f2fs_inplace_write_data(fio);
		if (err) {
			if (fscrypt_inode_uses_fs_layer_crypto(inode))
				fscrypt_finalize_bounce_page(&fio->encrypted_page);
			if (PageWriteback(page))
				end_page_writeback(page);
		} else {
			set_inode_flag(inode, FI_UPDATE_WRITE);
		}
		trace_f2fs_do_write_data_page(fio->page, IPU);
		return err;
	}

	if (fio->need_lock == LOCK_RETRY) {
		if (!f2fs_trylock_op(fio->sbi)) {
			err = -EAGAIN;
			goto out_writepage;
		}
		fio->need_lock = LOCK_REQ;
	}

	err = f2fs_get_node_info(fio->sbi, dn.nid, &ni);
	if (err)
		goto out_writepage;

	fio->version = ni.version;

	err = f2fs_encrypt_one_page(fio);
	if (err)
		goto out_writepage;

	set_page_writeback(page);
	ClearPageError(page);

	if (fio->compr_blocks && fio->old_blkaddr == COMPRESS_ADDR)
		f2fs_i_compr_blocks_update(inode, fio->compr_blocks - 1, false);

	/* LFS mode write path */
	f2fs_outplace_write_data(&dn, fio);
	trace_f2fs_do_write_data_page(page, OPU);
	set_inode_flag(inode, FI_APPEND_WRITE);
	if (page->index == 0)
		set_inode_flag(inode, FI_FIRST_BLOCK_WRITTEN);
out_writepage:
	f2fs_put_dnode(&dn);
out:
	if (fio->need_lock == LOCK_REQ)
		f2fs_unlock_op(fio->sbi);
	return err;
}

int f2fs_write_single_data_page(struct page *page, int *submitted,
				struct bio **bio,
				sector_t *last_block,
				struct writeback_control *wbc,
				enum iostat_type io_type,
				int compr_blocks)
{
	struct inode *inode = page->mapping->host;
	struct f2fs_sb_info *sbi = F2FS_I_SB(inode);
	loff_t i_size = i_size_read(inode);
	const pgoff_t end_index = ((unsigned long long)i_size)
							>> PAGE_SHIFT;
	loff_t psize = (loff_t)(page->index + 1) << PAGE_SHIFT;
	unsigned offset = 0;
	bool need_balance_fs = false;
	int err = 0;
	struct f2fs_io_info fio = {
		.sbi = sbi,
		.ino = inode->i_ino,
		.type = DATA,
		.op = REQ_OP_WRITE,
		.op_flags = wbc_to_write_flags(wbc),
		.old_blkaddr = NULL_ADDR,
		.page = page,
		.encrypted_page = NULL,
		.submitted = false,
		.compr_blocks = compr_blocks,
		.need_lock = LOCK_RETRY,
		.io_type = io_type,
		.io_wbc = wbc,
		.bio = bio,
		.last_block = last_block,
	};

	trace_f2fs_writepage(page, DATA);

	/* we should bypass data pages to proceed the kworkder jobs */
	if (unlikely(f2fs_cp_error(sbi))) {
		mapping_set_error(page->mapping, -EIO);
		/*
		 * don't drop any dirty dentry pages for keeping lastest
		 * directory structure.
		 */
		if (S_ISDIR(inode->i_mode))
			goto redirty_out;
		goto out;
	}

	if (unlikely(is_sbi_flag_set(sbi, SBI_POR_DOING)))
		goto redirty_out;

	if (page->index < end_index ||
			f2fs_verity_in_progress(inode) ||
			compr_blocks)
		goto write;

	/*
	 * If the offset is out-of-range of file size,
	 * this page does not have to be written to disk.
	 */
	offset = i_size & (PAGE_SIZE - 1);
	if ((page->index >= end_index + 1) || !offset)
		goto out;

	zero_user_segment(page, offset, PAGE_SIZE);
write:
	if (f2fs_is_drop_cache(inode))
		goto out;
	/* we should not write 0'th page having journal header */
	if (f2fs_is_volatile_file(inode) && (!page->index ||
			(!wbc->for_reclaim &&
			f2fs_available_free_memory(sbi, BASE_CHECK))))
		goto redirty_out;

	/* Dentry/quota blocks are controlled by checkpoint */
	if (S_ISDIR(inode->i_mode) || IS_NOQUOTA(inode)) {
		fio.need_lock = LOCK_DONE;
		err = f2fs_do_write_data_page(&fio);
		goto done;
	}

	if (!wbc->for_reclaim)
		need_balance_fs = true;
	else if (has_not_enough_free_secs(sbi, 0, 0))
		goto redirty_out;
	else
		set_inode_flag(inode, FI_HOT_DATA);

	err = -EAGAIN;
	if (f2fs_has_inline_data(inode)) {
		err = f2fs_write_inline_data(inode, page);
		if (!err)
			goto out;
	}

	if (err == -EAGAIN) {
		err = f2fs_do_write_data_page(&fio);
		if (err == -EAGAIN) {
			fio.need_lock = LOCK_REQ;
			err = f2fs_do_write_data_page(&fio);
		}
	}

	if (err) {
		file_set_keep_isize(inode);
	} else {
		spin_lock(&F2FS_I(inode)->i_size_lock);
		if (F2FS_I(inode)->last_disk_size < psize)
			F2FS_I(inode)->last_disk_size = psize;
		spin_unlock(&F2FS_I(inode)->i_size_lock);
	}

done:
	if (err && err != -ENOENT)
		goto redirty_out;

out:
	inode_dec_dirty_pages(inode);
	if (err) {
		ClearPageUptodate(page);
		clear_cold_data(page);
	}

	if (wbc->for_reclaim) {
		f2fs_submit_merged_write_cond(sbi, NULL, page, 0, DATA);
		clear_inode_flag(inode, FI_HOT_DATA);
		f2fs_remove_dirty_inode(inode);
		submitted = NULL;
	}
	unlock_page(page);
	if (!S_ISDIR(inode->i_mode) && !IS_NOQUOTA(inode) &&
					!F2FS_I(inode)->cp_task)
		f2fs_balance_fs(sbi, need_balance_fs);

	if (unlikely(f2fs_cp_error(sbi))) {
		f2fs_submit_merged_write(sbi, DATA);
		f2fs_submit_merged_ipu_write(sbi, bio, NULL);
		submitted = NULL;
	}

	if (submitted)
		*submitted = fio.submitted ? 1 : 0;

	return 0;

redirty_out:
	redirty_page_for_writepage(wbc, page);
	/*
	 * pageout() in MM traslates EAGAIN, so calls handle_write_error()
	 * -> mapping_set_error() -> set_bit(AS_EIO, ...).
	 * file_write_and_wait_range() will see EIO error, which is critical
	 * to return value of fsync() followed by atomic_write failure to user.
	 */
	if (!err || wbc->for_reclaim)
		return AOP_WRITEPAGE_ACTIVATE;
	unlock_page(page);
	return err;
}

static int f2fs_write_data_page(struct page *page,
					struct writeback_control *wbc)
{
#ifdef CONFIG_F2FS_FS_COMPRESSION
	struct inode *inode = page->mapping->host;

	if (unlikely(f2fs_cp_error(F2FS_I_SB(inode))))
		goto out;

	if (f2fs_compressed_file(inode)) {
		if (f2fs_is_compressed_cluster(inode, page->index)) {
			redirty_page_for_writepage(wbc, page);
			return AOP_WRITEPAGE_ACTIVATE;
		}
	}
out:
#endif

	return f2fs_write_single_data_page(page, NULL, NULL, NULL,
						wbc, FS_DATA_IO, 0);
}

/*
 * This function was copied from write_cche_pages from mm/page-writeback.c.
 * The major change is making write step of cold data page separately from
 * warm/hot data page.
 */
static int f2fs_write_cache_pages(struct address_space *mapping,
					struct writeback_control *wbc,
					enum iostat_type io_type)
{
	int ret = 0;
	int done = 0, retry = 0;
	struct pagevec pvec;
	struct f2fs_sb_info *sbi = F2FS_M_SB(mapping);
	struct bio *bio = NULL;
	sector_t last_block;
#ifdef CONFIG_F2FS_FS_COMPRESSION
	struct inode *inode = mapping->host;
	struct compress_ctx cc = {
		.inode = inode,
		.log_cluster_size = F2FS_I(inode)->i_log_cluster_size,
		.cluster_size = F2FS_I(inode)->i_cluster_size,
		.cluster_idx = NULL_CLUSTER,
		.rpages = NULL,
		.nr_rpages = 0,
		.cpages = NULL,
		.rbuf = NULL,
		.cbuf = NULL,
		.rlen = PAGE_SIZE * F2FS_I(inode)->i_cluster_size,
		.private = NULL,
	};
#endif
	int nr_pages;
	pgoff_t uninitialized_var(writeback_index);
	pgoff_t index;
	pgoff_t end;		/* Inclusive */
	pgoff_t done_index;
	int range_whole = 0;
	xa_mark_t tag;
	int nwritten = 0;
	int submitted = 0;
	int i;

	pagevec_init(&pvec);

	if (get_dirty_pages(mapping->host) <=
				SM_I(F2FS_M_SB(mapping))->min_hot_blocks)
		set_inode_flag(mapping->host, FI_HOT_DATA);
	else
		clear_inode_flag(mapping->host, FI_HOT_DATA);

	if (wbc->range_cyclic) {
		writeback_index = mapping->writeback_index; /* prev offset */
		index = writeback_index;
		end = -1;
	} else {
		index = wbc->range_start >> PAGE_SHIFT;
		end = wbc->range_end >> PAGE_SHIFT;
		if (wbc->range_start == 0 && wbc->range_end == LLONG_MAX)
			range_whole = 1;
	}
	if (wbc->sync_mode == WB_SYNC_ALL || wbc->tagged_writepages)
		tag = PAGECACHE_TAG_TOWRITE;
	else
		tag = PAGECACHE_TAG_DIRTY;
retry:
	retry = 0;
	if (wbc->sync_mode == WB_SYNC_ALL || wbc->tagged_writepages)
		tag_pages_for_writeback(mapping, index, end);
	done_index = index;
	while (!done && !retry && (index <= end)) {
		nr_pages = pagevec_lookup_range_tag(&pvec, mapping, &index, end,
				tag);
		if (nr_pages == 0)
			break;

		for (i = 0; i < nr_pages; i++) {
			struct page *page = pvec.pages[i];
			bool need_readd;
readd:
			need_readd = false;
#ifdef CONFIG_F2FS_FS_COMPRESSION
			if (f2fs_compressed_file(inode)) {
				ret = f2fs_init_compress_ctx(&cc);
				if (ret) {
					done = 1;
					break;
				}

				if (!f2fs_cluster_can_merge_page(&cc,
								page->index)) {
					ret = f2fs_write_multi_pages(&cc,
						&submitted, wbc, io_type);
					if (!ret)
						need_readd = true;
					goto result;
				}

				if (unlikely(f2fs_cp_error(sbi)))
					goto lock_page;

				if (f2fs_cluster_is_empty(&cc)) {
					void *fsdata = NULL;
					struct page *pagep;
					int ret2;

					ret2 = f2fs_prepare_compress_overwrite(
							inode, &pagep,
							page->index, &fsdata);
					if (ret2 < 0) {
						ret = ret2;
						done = 1;
						break;
					} else if (ret2 &&
						!f2fs_compress_write_end(inode,
								fsdata, page->index,
								1)) {
						retry = 1;
						break;
					}
				} else {
					goto lock_page;
				}
			}
#endif
			/* give a priority to WB_SYNC threads */
			if (atomic_read(&sbi->wb_sync_req[DATA]) &&
					wbc->sync_mode == WB_SYNC_NONE) {
				done = 1;
				break;
			}
#ifdef CONFIG_F2FS_FS_COMPRESSION
lock_page:
#endif
			done_index = page->index;
retry_write:
			lock_page(page);

			if (unlikely(page->mapping != mapping)) {
continue_unlock:
				unlock_page(page);
				continue;
			}

			if (!PageDirty(page)) {
				/* someone wrote it for us */
				goto continue_unlock;
			}

			if (PageWriteback(page)) {
				if (wbc->sync_mode != WB_SYNC_NONE)
					f2fs_wait_on_page_writeback(page,
							DATA, true, true);
				else
					goto continue_unlock;
			}

			if (!clear_page_dirty_for_io(page))
				goto continue_unlock;

#ifdef CONFIG_F2FS_FS_COMPRESSION
			if (f2fs_compressed_file(inode)) {
				get_page(page);
				f2fs_compress_ctx_add_page(&cc, page);
				continue;
			}
#endif
			ret = f2fs_write_single_data_page(page, &submitted,
					&bio, &last_block, wbc, io_type, 0);
			if (ret == AOP_WRITEPAGE_ACTIVATE)
				unlock_page(page);
#ifdef CONFIG_F2FS_FS_COMPRESSION
result:
#endif
			nwritten += submitted;
			wbc->nr_to_write -= submitted;

			if (unlikely(ret)) {
				/*
				 * keep nr_to_write, since vfs uses this to
				 * get # of written pages.
				 */
				if (ret == AOP_WRITEPAGE_ACTIVATE) {
					ret = 0;
					goto next;
				} else if (ret == -EAGAIN) {
					ret = 0;
					if (wbc->sync_mode == WB_SYNC_ALL) {
						cond_resched();
						congestion_wait(BLK_RW_ASYNC,
<<<<<<< HEAD
								HZ/50);
=======
							DEFAULT_IO_TIMEOUT);
>>>>>>> 22e35a1d
						goto retry_write;
					}
					goto next;
				}
				done_index = page->index + 1;
				done = 1;
				break;
			}

			if (wbc->nr_to_write <= 0 &&
					wbc->sync_mode == WB_SYNC_NONE) {
				done = 1;
				break;
			}
next:
			if (need_readd)
				goto readd;
		}
		pagevec_release(&pvec);
		cond_resched();
	}
#ifdef CONFIG_F2FS_FS_COMPRESSION
	/* flush remained pages in compress cluster */
	if (f2fs_compressed_file(inode) && !f2fs_cluster_is_empty(&cc)) {
		ret = f2fs_write_multi_pages(&cc, &submitted, wbc, io_type);
		nwritten += submitted;
		wbc->nr_to_write -= submitted;
		if (ret) {
			done = 1;
			retry = 0;
		}
	}
#endif
<<<<<<< HEAD
	if ((!cycled && !done) || retry) {
		cycled = 1;
=======
	if (retry) {
>>>>>>> 22e35a1d
		index = 0;
		end = -1;
		goto retry;
	}
	if (wbc->range_cyclic && !done)
		done_index = 0;
	if (wbc->range_cyclic || (range_whole && wbc->nr_to_write > 0))
		mapping->writeback_index = done_index;

	if (nwritten)
		f2fs_submit_merged_write_cond(F2FS_M_SB(mapping), mapping->host,
								NULL, 0, DATA);
	/* submit cached bio of IPU write */
	if (bio)
		f2fs_submit_merged_ipu_write(sbi, &bio, NULL);

	return ret;
}

static inline bool __should_serialize_io(struct inode *inode,
					struct writeback_control *wbc)
{
	/* to avoid deadlock in path of data flush */
	if (F2FS_I(inode)->cp_task)
		return false;

	if (!S_ISREG(inode->i_mode))
		return false;
	if (f2fs_compressed_file(inode))
		return true;
	if (IS_NOQUOTA(inode))
		return false;

	if (f2fs_compressed_file(inode))
		return true;
	if (wbc->sync_mode != WB_SYNC_ALL)
		return true;
	if (get_dirty_pages(inode) >= SM_I(F2FS_I_SB(inode))->min_seq_blocks)
		return true;
	return false;
}

static int __f2fs_write_data_pages(struct address_space *mapping,
						struct writeback_control *wbc,
						enum iostat_type io_type)
{
	struct inode *inode = mapping->host;
	struct f2fs_sb_info *sbi = F2FS_I_SB(inode);
	struct blk_plug plug;
	int ret;
	bool locked = false;

	/* deal with chardevs and other special file */
	if (!mapping->a_ops->writepage)
		return 0;

	/* skip writing if there is no dirty page in this inode */
	if (!get_dirty_pages(inode) && wbc->sync_mode == WB_SYNC_NONE)
		return 0;

	/* during POR, we don't need to trigger writepage at all. */
	if (unlikely(is_sbi_flag_set(sbi, SBI_POR_DOING)))
		goto skip_write;

	if ((S_ISDIR(inode->i_mode) || IS_NOQUOTA(inode)) &&
			wbc->sync_mode == WB_SYNC_NONE &&
			get_dirty_pages(inode) < nr_pages_to_skip(sbi, DATA) &&
			f2fs_available_free_memory(sbi, DIRTY_DENTS))
		goto skip_write;

	/* skip writing during file defragment */
	if (is_inode_flag_set(inode, FI_DO_DEFRAG))
		goto skip_write;

	trace_f2fs_writepages(mapping->host, wbc, DATA);

	/* to avoid spliting IOs due to mixed WB_SYNC_ALL and WB_SYNC_NONE */
	if (wbc->sync_mode == WB_SYNC_ALL)
		atomic_inc(&sbi->wb_sync_req[DATA]);
	else if (atomic_read(&sbi->wb_sync_req[DATA]))
		goto skip_write;

	if (__should_serialize_io(inode, wbc)) {
		mutex_lock(&sbi->writepages);
		locked = true;
	}

	blk_start_plug(&plug);
	ret = f2fs_write_cache_pages(mapping, wbc, io_type);
	blk_finish_plug(&plug);

	if (locked)
		mutex_unlock(&sbi->writepages);

	if (wbc->sync_mode == WB_SYNC_ALL)
		atomic_dec(&sbi->wb_sync_req[DATA]);
	/*
	 * if some pages were truncated, we cannot guarantee its mapping->host
	 * to detect pending bios.
	 */

	f2fs_remove_dirty_inode(inode);
	return ret;

skip_write:
	wbc->pages_skipped += get_dirty_pages(inode);
	trace_f2fs_writepages(mapping->host, wbc, DATA);
	return 0;
}

static int f2fs_write_data_pages(struct address_space *mapping,
			    struct writeback_control *wbc)
{
	struct inode *inode = mapping->host;

	return __f2fs_write_data_pages(mapping, wbc,
			F2FS_I(inode)->cp_task == current ?
			FS_CP_DATA_IO : FS_DATA_IO);
}

static void f2fs_write_failed(struct address_space *mapping, loff_t to)
{
	struct inode *inode = mapping->host;
	loff_t i_size = i_size_read(inode);

	if (IS_NOQUOTA(inode))
		return;

	/* In the fs-verity case, f2fs_end_enable_verity() does the truncate */
	if (to > i_size && !f2fs_verity_in_progress(inode)) {
		down_write(&F2FS_I(inode)->i_gc_rwsem[WRITE]);
		down_write(&F2FS_I(inode)->i_mmap_sem);

		truncate_pagecache(inode, i_size);
		f2fs_truncate_blocks(inode, i_size, true);

		up_write(&F2FS_I(inode)->i_mmap_sem);
		up_write(&F2FS_I(inode)->i_gc_rwsem[WRITE]);
	}
}

static int prepare_write_begin(struct f2fs_sb_info *sbi,
			struct page *page, loff_t pos, unsigned len,
			block_t *blk_addr, bool *node_changed)
{
	struct inode *inode = page->mapping->host;
	pgoff_t index = page->index;
	struct dnode_of_data dn;
	struct page *ipage;
	bool locked = false;
	struct extent_info ei = {0,0,0};
	int err = 0;
	int flag;

	/*
	 * we already allocated all the blocks, so we don't need to get
	 * the block addresses when there is no need to fill the page.
	 */
	if (!f2fs_has_inline_data(inode) && len == PAGE_SIZE &&
	    !is_inode_flag_set(inode, FI_NO_PREALLOC) &&
	    !f2fs_verity_in_progress(inode))
		return 0;

	/* f2fs_lock_op avoids race between write CP and convert_inline_page */
	if (f2fs_has_inline_data(inode) && pos + len > MAX_INLINE_DATA(inode))
		flag = F2FS_GET_BLOCK_DEFAULT;
	else
		flag = F2FS_GET_BLOCK_PRE_AIO;

	if (f2fs_has_inline_data(inode) ||
			(pos & PAGE_MASK) >= i_size_read(inode)) {
		__do_map_lock(sbi, flag, true);
		locked = true;
	}

restart:
	/* check inline_data */
	ipage = f2fs_get_node_page(sbi, inode->i_ino);
	if (IS_ERR(ipage)) {
		err = PTR_ERR(ipage);
		goto unlock_out;
	}

	set_new_dnode(&dn, inode, ipage, ipage, 0);

	if (f2fs_has_inline_data(inode)) {
		if (pos + len <= MAX_INLINE_DATA(inode)) {
			f2fs_do_read_inline_data(page, ipage);
			set_inode_flag(inode, FI_DATA_EXIST);
			if (inode->i_nlink)
				set_inline_node(ipage);
		} else {
			err = f2fs_convert_inline_page(&dn, page);
			if (err)
				goto out;
			if (dn.data_blkaddr == NULL_ADDR)
				err = f2fs_get_block(&dn, index);
		}
	} else if (locked) {
		err = f2fs_get_block(&dn, index);
	} else {
		if (f2fs_lookup_extent_cache(inode, index, &ei)) {
			dn.data_blkaddr = ei.blk + index - ei.fofs;
		} else {
			/* hole case */
			err = f2fs_get_dnode_of_data(&dn, index, LOOKUP_NODE);
			if (err || dn.data_blkaddr == NULL_ADDR) {
				f2fs_put_dnode(&dn);
				__do_map_lock(sbi, F2FS_GET_BLOCK_PRE_AIO,
								true);
				WARN_ON(flag != F2FS_GET_BLOCK_PRE_AIO);
				locked = true;
				goto restart;
			}
		}
	}

	/* convert_inline_page can make node_changed */
	*blk_addr = dn.data_blkaddr;
	*node_changed = dn.node_changed;
out:
	f2fs_put_dnode(&dn);
unlock_out:
	if (locked)
		__do_map_lock(sbi, flag, false);
	return err;
}

static int f2fs_write_begin(struct file *file, struct address_space *mapping,
		loff_t pos, unsigned len, unsigned flags,
		struct page **pagep, void **fsdata)
{
	struct inode *inode = mapping->host;
	struct f2fs_sb_info *sbi = F2FS_I_SB(inode);
	struct page *page = NULL;
	pgoff_t index = ((unsigned long long) pos) >> PAGE_SHIFT;
	bool need_balance = false, drop_atomic = false;
	block_t blkaddr = NULL_ADDR;
	int err = 0;

	if (trace_android_fs_datawrite_start_enabled()) {
		char *path, pathbuf[MAX_TRACE_PATHBUF_LEN];

		path = android_fstrace_get_pathname(pathbuf,
						    MAX_TRACE_PATHBUF_LEN,
						    inode);
		trace_android_fs_datawrite_start(inode, pos, len,
						 current->pid, path,
						 current->comm);
	}
	trace_f2fs_write_begin(inode, pos, len, flags);

	if (!f2fs_is_checkpoint_ready(sbi)) {
		err = -ENOSPC;
		goto fail;
	}

	if ((f2fs_is_atomic_file(inode) &&
			!f2fs_available_free_memory(sbi, INMEM_PAGES)) ||
			is_inode_flag_set(inode, FI_ATOMIC_REVOKE_REQUEST)) {
		err = -ENOMEM;
		drop_atomic = true;
		goto fail;
	}

	/*
	 * We should check this at this moment to avoid deadlock on inode page
	 * and #0 page. The locking rule for inline_data conversion should be:
	 * lock_page(page #0) -> lock_page(inode_page)
	 */
	if (index != 0) {
		err = f2fs_convert_inline_inode(inode);
		if (err)
			goto fail;
	}

#ifdef CONFIG_F2FS_FS_COMPRESSION
	if (f2fs_compressed_file(inode)) {
		int ret;

		*fsdata = NULL;

		ret = f2fs_prepare_compress_overwrite(inode, pagep,
							index, fsdata);
		if (ret < 0) {
			err = ret;
			goto fail;
		} else if (ret) {
			return 0;
		}
	}
#endif

repeat:
	/*
	 * Do not use grab_cache_page_write_begin() to avoid deadlock due to
	 * wait_for_stable_page. Will wait that below with our IO control.
	 */
	page = f2fs_pagecache_get_page(mapping, index,
				FGP_LOCK | FGP_WRITE | FGP_CREAT, GFP_NOFS);
	if (!page) {
		err = -ENOMEM;
		goto fail;
	}

	/* TODO: cluster can be compressed due to race with .writepage */

	*pagep = page;

	err = prepare_write_begin(sbi, page, pos, len,
					&blkaddr, &need_balance);
	if (err)
		goto fail;

	if (need_balance && !IS_NOQUOTA(inode) &&
			has_not_enough_free_secs(sbi, 0, 0)) {
		unlock_page(page);
		f2fs_balance_fs(sbi, true);
		lock_page(page);
		if (page->mapping != mapping) {
			/* The page got truncated from under us */
			f2fs_put_page(page, 1);
			goto repeat;
		}
	}

	f2fs_wait_on_page_writeback(page, DATA, false, true);

	if (len == PAGE_SIZE || PageUptodate(page))
		return 0;

	if (!(pos & (PAGE_SIZE - 1)) && (pos + len) >= i_size_read(inode) &&
	    !f2fs_verity_in_progress(inode)) {
		zero_user_segment(page, len, PAGE_SIZE);
		return 0;
	}

	if (blkaddr == NEW_ADDR) {
		zero_user_segment(page, 0, PAGE_SIZE);
		SetPageUptodate(page);
	} else {
		if (!f2fs_is_valid_blkaddr(sbi, blkaddr,
				DATA_GENERIC_ENHANCE_READ)) {
			err = -EFSCORRUPTED;
			goto fail;
		}
		err = f2fs_submit_page_read(inode, page, blkaddr, true);
		if (err)
			goto fail;

		lock_page(page);
		if (unlikely(page->mapping != mapping)) {
			f2fs_put_page(page, 1);
			goto repeat;
		}
		if (unlikely(!PageUptodate(page))) {
			err = -EIO;
			goto fail;
		}
	}
	return 0;

fail:
	f2fs_put_page(page, 1);
	f2fs_write_failed(mapping, pos + len);
	if (drop_atomic)
		f2fs_drop_inmem_pages_all(sbi, false);
	return err;
}

static int f2fs_write_end(struct file *file,
			struct address_space *mapping,
			loff_t pos, unsigned len, unsigned copied,
			struct page *page, void *fsdata)
{
	struct inode *inode = page->mapping->host;

	trace_android_fs_datawrite_end(inode, pos, len);
	trace_f2fs_write_end(inode, pos, len, copied);

	/*
	 * This should be come from len == PAGE_SIZE, and we expect copied
	 * should be PAGE_SIZE. Otherwise, we treat it with zero copied and
	 * let generic_perform_write() try to copy data again through copied=0.
	 */
	if (!PageUptodate(page)) {
		if (unlikely(copied != len))
			copied = 0;
		else
			SetPageUptodate(page);
	}

#ifdef CONFIG_F2FS_FS_COMPRESSION
	/* overwrite compressed file */
	if (f2fs_compressed_file(inode) && fsdata) {
		f2fs_compress_write_end(inode, fsdata, page->index, copied);
		f2fs_update_time(F2FS_I_SB(inode), REQ_TIME);
		return copied;
	}
#endif

	if (!copied)
		goto unlock_out;

	set_page_dirty(page);

	if (pos + copied > i_size_read(inode) &&
	    !f2fs_verity_in_progress(inode))
		f2fs_i_size_write(inode, pos + copied);
unlock_out:
	f2fs_put_page(page, 1);
	f2fs_update_time(F2FS_I_SB(inode), REQ_TIME);
	return copied;
}

static int check_direct_IO(struct inode *inode, struct iov_iter *iter,
			   loff_t offset)
{
	unsigned i_blkbits = READ_ONCE(inode->i_blkbits);
	unsigned blkbits = i_blkbits;
	unsigned blocksize_mask = (1 << blkbits) - 1;
	unsigned long align = offset | iov_iter_alignment(iter);
	struct block_device *bdev = inode->i_sb->s_bdev;

	if (align & blocksize_mask) {
		if (bdev)
			blkbits = blksize_bits(bdev_logical_block_size(bdev));
		blocksize_mask = (1 << blkbits) - 1;
		if (align & blocksize_mask)
			return -EINVAL;
		return 1;
	}
	return 0;
}

static void f2fs_dio_end_io(struct bio *bio)
{
	struct f2fs_private_dio *dio = bio->bi_private;

	dec_page_count(F2FS_I_SB(dio->inode),
			dio->write ? F2FS_DIO_WRITE : F2FS_DIO_READ);

	bio->bi_private = dio->orig_private;
	bio->bi_end_io = dio->orig_end_io;

	kvfree(dio);

	bio_endio(bio);
}

static void f2fs_dio_submit_bio(struct bio *bio, struct inode *inode,
							loff_t file_offset)
{
	struct f2fs_private_dio *dio;
	bool write = (bio_op(bio) == REQ_OP_WRITE);

	dio = f2fs_kzalloc(F2FS_I_SB(inode),
			sizeof(struct f2fs_private_dio), GFP_NOFS);
	if (!dio)
		goto out;

	dio->inode = inode;
	dio->orig_end_io = bio->bi_end_io;
	dio->orig_private = bio->bi_private;
	dio->write = write;

	bio->bi_end_io = f2fs_dio_end_io;
	bio->bi_private = dio;

	inc_page_count(F2FS_I_SB(inode),
			write ? F2FS_DIO_WRITE : F2FS_DIO_READ);

	submit_bio(bio);
	return;
out:
	bio->bi_status = BLK_STS_IOERR;
	bio_endio(bio);
}

static ssize_t f2fs_direct_IO(struct kiocb *iocb, struct iov_iter *iter)
{
	struct address_space *mapping = iocb->ki_filp->f_mapping;
	struct inode *inode = mapping->host;
	struct f2fs_sb_info *sbi = F2FS_I_SB(inode);
	struct f2fs_inode_info *fi = F2FS_I(inode);
	size_t count = iov_iter_count(iter);
	loff_t offset = iocb->ki_pos;
	int rw = iov_iter_rw(iter);
	int err;
	enum rw_hint hint = iocb->ki_hint;
	int whint_mode = F2FS_OPTION(sbi).whint_mode;
	bool do_opu;

	err = check_direct_IO(inode, iter, offset);
	if (err)
		return err < 0 ? err : 0;

	if (f2fs_force_buffered_io(inode, iocb, iter))
		return 0;

	do_opu = allow_outplace_dio(inode, iocb, iter);

	trace_f2fs_direct_IO_enter(inode, offset, count, rw);

	if (trace_android_fs_dataread_start_enabled() &&
	    (rw == READ)) {
		char *path, pathbuf[MAX_TRACE_PATHBUF_LEN];

		path = android_fstrace_get_pathname(pathbuf,
						    MAX_TRACE_PATHBUF_LEN,
						    inode);
		trace_android_fs_dataread_start(inode, offset,
						count, current->pid, path,
						current->comm);
	}
	if (trace_android_fs_datawrite_start_enabled() &&
	    (rw == WRITE)) {
		char *path, pathbuf[MAX_TRACE_PATHBUF_LEN];

		path = android_fstrace_get_pathname(pathbuf,
						    MAX_TRACE_PATHBUF_LEN,
						    inode);
		trace_android_fs_datawrite_start(inode, offset, count,
						 current->pid, path,
						 current->comm);
	}

	if (rw == WRITE && whint_mode == WHINT_MODE_OFF)
		iocb->ki_hint = WRITE_LIFE_NOT_SET;

	if (iocb->ki_flags & IOCB_NOWAIT) {
		if (!down_read_trylock(&fi->i_gc_rwsem[rw])) {
			iocb->ki_hint = hint;
			err = -EAGAIN;
			goto out;
		}
		if (do_opu && !down_read_trylock(&fi->i_gc_rwsem[READ])) {
			up_read(&fi->i_gc_rwsem[rw]);
			iocb->ki_hint = hint;
			err = -EAGAIN;
			goto out;
		}
	} else {
		down_read(&fi->i_gc_rwsem[rw]);
		if (do_opu)
			down_read(&fi->i_gc_rwsem[READ]);
	}

	err = __blockdev_direct_IO(iocb, inode, inode->i_sb->s_bdev,
			iter, rw == WRITE ? get_data_block_dio_write :
			get_data_block_dio, NULL, f2fs_dio_submit_bio,
			rw == WRITE ? DIO_LOCKING | DIO_SKIP_HOLES :
			DIO_SKIP_HOLES);

	if (do_opu)
		up_read(&fi->i_gc_rwsem[READ]);

	up_read(&fi->i_gc_rwsem[rw]);

	if (rw == WRITE) {
		if (whint_mode == WHINT_MODE_OFF)
			iocb->ki_hint = hint;
		if (err > 0) {
			f2fs_update_iostat(F2FS_I_SB(inode), APP_DIRECT_IO,
									err);
			if (!do_opu)
				set_inode_flag(inode, FI_UPDATE_WRITE);
		} else if (err < 0) {
			f2fs_write_failed(mapping, offset + count);
		}
	} else {
		if (err > 0)
			f2fs_update_iostat(sbi, APP_DIRECT_READ_IO, err);
	}

out:
	if (trace_android_fs_dataread_start_enabled() &&
	    (rw == READ))
		trace_android_fs_dataread_end(inode, offset, count);
	if (trace_android_fs_datawrite_start_enabled() &&
	    (rw == WRITE))
		trace_android_fs_datawrite_end(inode, offset, count);

	trace_f2fs_direct_IO_exit(inode, offset, count, rw, err);

	return err;
}

void f2fs_invalidate_page(struct page *page, unsigned int offset,
							unsigned int length)
{
	struct inode *inode = page->mapping->host;
	struct f2fs_sb_info *sbi = F2FS_I_SB(inode);

	if (inode->i_ino >= F2FS_ROOT_INO(sbi) &&
		(offset % PAGE_SIZE || length != PAGE_SIZE))
		return;

	if (PageDirty(page)) {
		if (inode->i_ino == F2FS_META_INO(sbi)) {
			dec_page_count(sbi, F2FS_DIRTY_META);
		} else if (inode->i_ino == F2FS_NODE_INO(sbi)) {
			dec_page_count(sbi, F2FS_DIRTY_NODES);
		} else {
			inode_dec_dirty_pages(inode);
			f2fs_remove_dirty_inode(inode);
		}
	}

	clear_cold_data(page);

	if (IS_ATOMIC_WRITTEN_PAGE(page))
		return f2fs_drop_inmem_page(inode, page);

	f2fs_clear_page_private(page);
}

int f2fs_release_page(struct page *page, gfp_t wait)
{
	/* If this is dirty page, keep PagePrivate */
	if (PageDirty(page))
		return 0;

	/* This is atomic written page, keep Private */
	if (IS_ATOMIC_WRITTEN_PAGE(page))
		return 0;

	clear_cold_data(page);
	f2fs_clear_page_private(page);
	return 1;
}

static int f2fs_set_data_page_dirty(struct page *page)
{
	struct inode *inode = page_file_mapping(page)->host;

	trace_f2fs_set_page_dirty(page, DATA);

	if (!PageUptodate(page))
		SetPageUptodate(page);
	if (PageSwapCache(page))
		return __set_page_dirty_nobuffers(page);

	if (f2fs_is_atomic_file(inode) && !f2fs_is_commit_atomic_write(inode)) {
		if (!IS_ATOMIC_WRITTEN_PAGE(page)) {
			f2fs_register_inmem_page(inode, page);
			return 1;
		}
		/*
		 * Previously, this page has been registered, we just
		 * return here.
		 */
		return 0;
	}

	if (!PageDirty(page)) {
		__set_page_dirty_nobuffers(page);
		f2fs_update_dirty_page(inode, page);
		return 1;
	}
	return 0;
}


static sector_t f2fs_bmap_compress(struct inode *inode, sector_t block)
{
#ifdef CONFIG_F2FS_FS_COMPRESSION
	struct dnode_of_data dn;
	sector_t start_idx, blknr = 0;
	int ret;

	start_idx = round_down(block, F2FS_I(inode)->i_cluster_size);

	set_new_dnode(&dn, inode, NULL, NULL, 0);
	ret = f2fs_get_dnode_of_data(&dn, start_idx, LOOKUP_NODE);
	if (ret)
		return 0;

	if (dn.data_blkaddr != COMPRESS_ADDR) {
		dn.ofs_in_node += block - start_idx;
		blknr = f2fs_data_blkaddr(&dn);
		if (!__is_valid_data_blkaddr(blknr))
			blknr = 0;
	}

	f2fs_put_dnode(&dn);

	return blknr;
#else
	return -EOPNOTSUPP;
#endif
}


static sector_t f2fs_bmap(struct address_space *mapping, sector_t block)
{
	struct inode *inode = mapping->host;

	if (f2fs_has_inline_data(inode))
		return 0;

	/* make sure allocating whole blocks */
	if (mapping_tagged(mapping, PAGECACHE_TAG_DIRTY))
		filemap_write_and_wait(mapping);

	if (f2fs_compressed_file(inode))
		return f2fs_bmap_compress(inode, block);

	return generic_block_bmap(mapping, block, get_data_block_bmap);
}

#ifdef CONFIG_MIGRATION
#include <linux/migrate.h>

int f2fs_migrate_page(struct address_space *mapping,
		struct page *newpage, struct page *page, enum migrate_mode mode)
{
	int rc, extra_count;
	struct f2fs_inode_info *fi = F2FS_I(mapping->host);
	bool atomic_written = IS_ATOMIC_WRITTEN_PAGE(page);

	BUG_ON(PageWriteback(page));

	/* migrating an atomic written page is safe with the inmem_lock hold */
	if (atomic_written) {
		if (mode != MIGRATE_SYNC)
			return -EBUSY;
		if (!mutex_trylock(&fi->inmem_lock))
			return -EAGAIN;
	}

	/* one extra reference was held for atomic_write page */
	extra_count = atomic_written ? 1 : 0;
	rc = migrate_page_move_mapping(mapping, newpage,
				page, extra_count);
	if (rc != MIGRATEPAGE_SUCCESS) {
		if (atomic_written)
			mutex_unlock(&fi->inmem_lock);
		return rc;
	}

	if (atomic_written) {
		struct inmem_pages *cur;
		list_for_each_entry(cur, &fi->inmem_pages, list)
			if (cur->page == page) {
				cur->page = newpage;
				break;
			}
		mutex_unlock(&fi->inmem_lock);
		put_page(page);
		get_page(newpage);
	}

	if (PagePrivate(page)) {
		f2fs_set_page_private(newpage, page_private(page));
		f2fs_clear_page_private(page);
	}

	if (mode != MIGRATE_SYNC_NO_COPY)
		migrate_page_copy(newpage, page);
	else
		migrate_page_states(newpage, page);

	return MIGRATEPAGE_SUCCESS;
}
#endif

#ifdef CONFIG_SWAP
/* Copied from generic_swapfile_activate() to check any holes */
static int check_swap_activate(struct swap_info_struct *sis,
				struct file *swap_file, sector_t *span)
{
	struct address_space *mapping = swap_file->f_mapping;
	struct inode *inode = mapping->host;
	unsigned blocks_per_page;
	unsigned long page_no;
	unsigned blkbits;
	sector_t probe_block;
	sector_t last_block;
	sector_t lowest_block = -1;
	sector_t highest_block = 0;
	int nr_extents = 0;
	int ret;

	blkbits = inode->i_blkbits;
	blocks_per_page = PAGE_SIZE >> blkbits;

	/*
	 * Map all the blocks into the extent list.  This code doesn't try
	 * to be very smart.
	 */
	probe_block = 0;
	page_no = 0;
	last_block = i_size_read(inode) >> blkbits;
	while ((probe_block + blocks_per_page) <= last_block &&
			page_no < sis->max) {
		unsigned block_in_page;
		sector_t first_block;

		cond_resched();

		first_block = bmap(inode, probe_block);
		if (first_block == 0)
			goto bad_bmap;

		/*
		 * It must be PAGE_SIZE aligned on-disk
		 */
		if (first_block & (blocks_per_page - 1)) {
			probe_block++;
			goto reprobe;
		}

		for (block_in_page = 1; block_in_page < blocks_per_page;
					block_in_page++) {
			sector_t block;

			block = bmap(inode, probe_block + block_in_page);
			if (block == 0)
				goto bad_bmap;
			if (block != first_block + block_in_page) {
				/* Discontiguity */
				probe_block++;
				goto reprobe;
			}
		}

		first_block >>= (PAGE_SHIFT - blkbits);
		if (page_no) {	/* exclude the header page */
			if (first_block < lowest_block)
				lowest_block = first_block;
			if (first_block > highest_block)
				highest_block = first_block;
		}

		/*
		 * We found a PAGE_SIZE-length, PAGE_SIZE-aligned run of blocks
		 */
		ret = add_swap_extent(sis, page_no, 1, first_block);
		if (ret < 0)
			goto out;
		nr_extents += ret;
		page_no++;
		probe_block += blocks_per_page;
reprobe:
		continue;
	}
	ret = nr_extents;
	*span = 1 + highest_block - lowest_block;
	if (page_no == 0)
		page_no = 1;	/* force Empty message */
	sis->max = page_no;
	sis->pages = page_no - 1;
	sis->highest_bit = page_no - 1;
out:
	return ret;
bad_bmap:
	pr_err("swapon: swapfile has holes\n");
	return -EINVAL;
}

static int f2fs_swap_activate(struct swap_info_struct *sis, struct file *file,
				sector_t *span)
{
	struct inode *inode = file_inode(file);
	int ret;

	if (!S_ISREG(inode->i_mode))
		return -EINVAL;

	if (f2fs_readonly(F2FS_I_SB(inode)->sb))
		return -EROFS;

	ret = f2fs_convert_inline_inode(inode);
	if (ret)
		return ret;

	if (f2fs_disable_compressed_file(inode))
		return -EINVAL;

	ret = check_swap_activate(sis, file, span);
	if (ret < 0)
		return ret;

	set_inode_flag(inode, FI_PIN_FILE);
	f2fs_precache_extents(inode);
	f2fs_update_time(F2FS_I_SB(inode), REQ_TIME);
	return ret;
}

static void f2fs_swap_deactivate(struct file *file)
{
	struct inode *inode = file_inode(file);

	clear_inode_flag(inode, FI_PIN_FILE);
}
#else
static int f2fs_swap_activate(struct swap_info_struct *sis, struct file *file,
				sector_t *span)
{
	return -EOPNOTSUPP;
}

static void f2fs_swap_deactivate(struct file *file)
{
}
#endif

const struct address_space_operations f2fs_dblock_aops = {
	.readpage	= f2fs_read_data_page,
	.readpages	= f2fs_read_data_pages,
	.writepage	= f2fs_write_data_page,
	.writepages	= f2fs_write_data_pages,
	.write_begin	= f2fs_write_begin,
	.write_end	= f2fs_write_end,
	.set_page_dirty	= f2fs_set_data_page_dirty,
	.invalidatepage	= f2fs_invalidate_page,
	.releasepage	= f2fs_release_page,
	.direct_IO	= f2fs_direct_IO,
	.bmap		= f2fs_bmap,
	.swap_activate  = f2fs_swap_activate,
	.swap_deactivate = f2fs_swap_deactivate,
#ifdef CONFIG_MIGRATION
	.migratepage    = f2fs_migrate_page,
#endif
};

void f2fs_clear_page_cache_dirty_tag(struct page *page)
{
	struct address_space *mapping = page_mapping(page);
	unsigned long flags;

	xa_lock_irqsave(&mapping->i_pages, flags);
	__xa_clear_mark(&mapping->i_pages, page_index(page),
						PAGECACHE_TAG_DIRTY);
	xa_unlock_irqrestore(&mapping->i_pages, flags);
}

int __init f2fs_init_post_read_processing(void)
{
	bio_post_read_ctx_cache =
		kmem_cache_create("f2fs_bio_post_read_ctx",
				  sizeof(struct bio_post_read_ctx), 0, 0, NULL);
	if (!bio_post_read_ctx_cache)
		goto fail;
	bio_post_read_ctx_pool =
		mempool_create_slab_pool(NUM_PREALLOC_POST_READ_CTXS,
					 bio_post_read_ctx_cache);
	if (!bio_post_read_ctx_pool)
		goto fail_free_cache;
	return 0;

fail_free_cache:
	kmem_cache_destroy(bio_post_read_ctx_cache);
fail:
	return -ENOMEM;
}

void f2fs_destroy_post_read_processing(void)
{
	mempool_destroy(bio_post_read_ctx_pool);
	kmem_cache_destroy(bio_post_read_ctx_cache);
}

int f2fs_init_post_read_wq(struct f2fs_sb_info *sbi)
{
	if (!f2fs_sb_has_encrypt(sbi) &&
		!f2fs_sb_has_verity(sbi) &&
		!f2fs_sb_has_compression(sbi))
		return 0;

	sbi->post_read_wq = alloc_workqueue("f2fs_post_read_wq",
						 WQ_UNBOUND | WQ_HIGHPRI,
						 num_online_cpus());
	if (!sbi->post_read_wq)
		return -ENOMEM;
	return 0;
}

void f2fs_destroy_post_read_wq(struct f2fs_sb_info *sbi)
{
	if (sbi->post_read_wq)
		destroy_workqueue(sbi->post_read_wq);
}

int __init f2fs_init_bio_entry_cache(void)
{
<<<<<<< HEAD
	bio_entry_slab = f2fs_kmem_cache_create("bio_entry_slab",
=======
	bio_entry_slab = f2fs_kmem_cache_create("f2fs_bio_entry_slab",
>>>>>>> 22e35a1d
			sizeof(struct bio_entry));
	if (!bio_entry_slab)
		return -ENOMEM;
	return 0;
}

void f2fs_destroy_bio_entry_cache(void)
{
	kmem_cache_destroy(bio_entry_slab);
}<|MERGE_RESOLUTION|>--- conflicted
+++ resolved
@@ -55,19 +55,6 @@
 	return bio_alloc_bioset(gfp_mask, nr_iovecs, &f2fs_bioset);
 }
 
-<<<<<<< HEAD
-struct bio *f2fs_bio_alloc(struct f2fs_sb_info *sbi, int npages, bool no_fail)
-{
-	struct bio *bio;
-
-	if (no_fail) {
-		/* No failure on bio allocation */
-		bio = __f2fs_bio_alloc(GFP_NOIO, npages);
-		if (!bio)
-			bio = __f2fs_bio_alloc(GFP_NOIO | __GFP_NOFAIL, npages);
-		return bio;
-	}
-=======
 struct bio *f2fs_bio_alloc(struct f2fs_sb_info *sbi, int npages, bool noio)
 {
 	if (noio) {
@@ -75,7 +62,6 @@
 		return __f2fs_bio_alloc(GFP_NOIO, npages);
 	}
 
->>>>>>> 22e35a1d
 	if (time_to_inject(sbi, FAULT_ALLOC_BIO)) {
 		f2fs_show_injection_info(sbi, FAULT_ALLOC_BIO);
 		return NULL;
@@ -129,12 +115,8 @@
 /* postprocessing steps for read bios */
 enum bio_post_read_step {
 	STEP_DECRYPT,
-<<<<<<< HEAD
-	STEP_DECOMPRESS,
-=======
 	STEP_DECOMPRESS_NOWQ,		/* handle normal cluster data inplace */
 	STEP_DECOMPRESS,		/* handle compressed cluster data in workqueue */
->>>>>>> 22e35a1d
 	STEP_VERITY,
 };
 
@@ -159,11 +141,8 @@
 			f2fs_decompress_pages(bio, page, verity);
 			continue;
 		}
-<<<<<<< HEAD
-=======
 		if (verity)
 			continue;
->>>>>>> 22e35a1d
 #endif
 
 		/* PG_error was set if any post_read step failed */
@@ -212,14 +191,6 @@
 
 static void f2fs_verify_bio(struct bio *bio)
 {
-<<<<<<< HEAD
-	struct page *page = bio_first_page_all(bio);
-	struct decompress_io_ctx *dic =
-			(struct decompress_io_ctx *)page_private(page);
-
-	f2fs_verify_pages(dic->rpages, dic->cluster_size);
-	f2fs_free_dic(dic);
-=======
 	struct bio_vec *bv;
 	struct bvec_iter_all iter_all;
 
@@ -252,7 +223,6 @@
 		dec_page_count(F2FS_P_SB(page), __read_io_type(page));
 		unlock_page(page);
 	}
->>>>>>> 22e35a1d
 }
 #endif
 
@@ -328,7 +298,6 @@
 		INIT_WORK(&ctx->work, f2fs_post_read_work);
 		f2fs_enqueue_post_read_work(ctx->sbi, &ctx->work);
 		return;
-<<<<<<< HEAD
 	}
 
 	if (ctx->enabled_steps & (1 << STEP_VERITY)) {
@@ -337,16 +306,6 @@
 		return;
 	}
 
-=======
-	}
-
-	if (ctx->enabled_steps & (1 << STEP_VERITY)) {
-		INIT_WORK(&ctx->work, f2fs_verity_work);
-		fsverity_enqueue_verify_work(&ctx->work);
-		return;
-	}
-
->>>>>>> 22e35a1d
 	__f2fs_read_end_io(ctx->bio, false, false);
 }
 
@@ -587,8 +546,6 @@
 	__submit_bio(sbi, bio, type);
 }
 
-<<<<<<< HEAD
-=======
 static void __attach_io_flag(struct f2fs_io_info *fio)
 {
 	struct f2fs_sb_info *sbi = fio->sbi;
@@ -617,7 +574,6 @@
 		fio->op_flags |= REQ_FUA;
 }
 
->>>>>>> 22e35a1d
 static void __submit_merged_bio(struct f2fs_bio_info *io)
 {
 	struct f2fs_io_info *fio = &io->fio;
@@ -962,10 +918,7 @@
 		f2fs_set_bio_crypt_ctx(bio, fio->page->mapping->host,
 				       fio->page->index, fio,
 				       GFP_NOIO);
-<<<<<<< HEAD
-=======
 		__attach_io_flag(fio);
->>>>>>> 22e35a1d
 		bio_set_op_attrs(bio, fio->op, fio->op_flags);
 
 		add_bio_entry(fio->sbi, bio, page, fio->temp);
@@ -1095,11 +1048,7 @@
 	if (fscrypt_inode_uses_fs_layer_crypto(inode))
 		post_read_steps |= 1 << STEP_DECRYPT;
 	if (f2fs_compressed_file(inode))
-<<<<<<< HEAD
-		post_read_steps |= 1 << STEP_DECOMPRESS;
-=======
 		post_read_steps |= 1 << STEP_DECOMPRESS_NOWQ;
->>>>>>> 22e35a1d
 	if (f2fs_need_verity(inode, first_idx))
 		post_read_steps |= 1 << STEP_VERITY;
 
@@ -2218,11 +2167,7 @@
 #ifdef CONFIG_F2FS_FS_COMPRESSION
 int f2fs_read_multi_pages(struct compress_ctx *cc, struct bio **bio_ret,
 				unsigned nr_pages, sector_t *last_block_in_bio,
-<<<<<<< HEAD
-				bool is_readahead)
-=======
 				bool is_readahead, bool for_write)
->>>>>>> 22e35a1d
 {
 	struct dnode_of_data dn;
 	struct inode *inode = cc->inode;
@@ -2238,12 +2183,8 @@
 
 	f2fs_bug_on(sbi, f2fs_cluster_is_empty(cc));
 
-<<<<<<< HEAD
-	last_block_in_file = (i_size_read(inode) + blocksize - 1) >> blkbits;
-=======
 	last_block_in_file = (f2fs_readpage_limit(inode) +
 					blocksize - 1) >> blkbits;
->>>>>>> 22e35a1d
 
 	/* get rid of pages beyond EOF */
 	for (i = 0; i < cc->cluster_size; i++) {
@@ -2279,11 +2220,7 @@
 	for (i = 1; i < cc->cluster_size; i++) {
 		block_t blkaddr;
 
-<<<<<<< HEAD
-		blkaddr = datablock_addr(dn.inode, dn.node_page,
-=======
 		blkaddr = data_blkaddr(dn.inode, dn.node_page,
->>>>>>> 22e35a1d
 						dn.ofs_in_node + i);
 
 		if (!__is_valid_data_blkaddr(blkaddr))
@@ -2311,14 +2248,9 @@
 	for (i = 0; i < dic->nr_cpages; i++) {
 		struct page *page = dic->cpages[i];
 		block_t blkaddr;
-<<<<<<< HEAD
-
-		blkaddr = datablock_addr(dn.inode, dn.node_page,
-=======
 		struct bio_post_read_ctx *ctx;
 
 		blkaddr = data_blkaddr(dn.inode, dn.node_page,
->>>>>>> 22e35a1d
 						dn.ofs_in_node + i + 1);
 
 		if (bio && (!page_is_mergeable(sbi, bio,
@@ -2332,21 +2264,6 @@
 		if (!bio) {
 			bio = f2fs_grab_read_bio(inode, blkaddr, nr_pages,
 					is_readahead ? REQ_RAHEAD : 0,
-<<<<<<< HEAD
-					page->index);
-			if (IS_ERR(bio)) {
-				ret = PTR_ERR(bio);
-				bio = NULL;
-				dic->failed = true;
-				if (refcount_sub_and_test(dic->nr_cpages - i,
-							&dic->ref))
-					f2fs_decompress_end_io(dic->rpages,
-							cc->cluster_size, true,
-							false);
-				f2fs_free_dic(dic);
-				f2fs_put_dnode(&dn);
-				*bio_ret = bio;
-=======
 					page->index, for_write);
 			if (IS_ERR(bio)) {
 				ret = PTR_ERR(bio);
@@ -2360,7 +2277,6 @@
 				}
 				f2fs_put_dnode(&dn);
 				*bio_ret = NULL;
->>>>>>> 22e35a1d
 				return ret;
 			}
 		}
@@ -2370,9 +2286,6 @@
 		if (bio_add_page(bio, page, blocksize, 0) < blocksize)
 			goto submit_and_realloc;
 
-<<<<<<< HEAD
-		inc_page_count(sbi, F2FS_RD_DATA);
-=======
 		/* tag STEP_DECOMPRESS to handle IO in wq */
 		ctx = bio->bi_private;
 		if (!(ctx->enabled_steps & (1 << STEP_DECOMPRESS)))
@@ -2381,7 +2294,6 @@
 		inc_page_count(sbi, F2FS_RD_DATA);
 		f2fs_update_iostat(sbi, FS_DATA_READ_IO, F2FS_BLKSIZE);
 		f2fs_update_iostat(sbi, FS_CDATA_READ_IO, F2FS_BLKSIZE);
->>>>>>> 22e35a1d
 		ClearPageError(page);
 		*last_block_in_bio = blkaddr;
 	}
@@ -2460,11 +2372,7 @@
 				ret = f2fs_read_multi_pages(&cc, &bio,
 							max_nr_pages,
 							&last_block_in_bio,
-<<<<<<< HEAD
-							is_readahead);
-=======
 							is_readahead, false);
->>>>>>> 22e35a1d
 				f2fs_destroy_compress_ctx(&cc);
 				if (ret)
 					goto set_error_page;
@@ -2507,11 +2415,7 @@
 				ret = f2fs_read_multi_pages(&cc, &bio,
 							max_nr_pages,
 							&last_block_in_bio,
-<<<<<<< HEAD
-							is_readahead);
-=======
 							is_readahead, false);
->>>>>>> 22e35a1d
 				f2fs_destroy_compress_ctx(&cc);
 			}
 		}
@@ -3172,11 +3076,7 @@
 					if (wbc->sync_mode == WB_SYNC_ALL) {
 						cond_resched();
 						congestion_wait(BLK_RW_ASYNC,
-<<<<<<< HEAD
-								HZ/50);
-=======
 							DEFAULT_IO_TIMEOUT);
->>>>>>> 22e35a1d
 						goto retry_write;
 					}
 					goto next;
@@ -3210,12 +3110,7 @@
 		}
 	}
 #endif
-<<<<<<< HEAD
-	if ((!cycled && !done) || retry) {
-		cycled = 1;
-=======
 	if (retry) {
->>>>>>> 22e35a1d
 		index = 0;
 		end = -1;
 		goto retry;
@@ -3244,8 +3139,6 @@
 
 	if (!S_ISREG(inode->i_mode))
 		return false;
-	if (f2fs_compressed_file(inode))
-		return true;
 	if (IS_NOQUOTA(inode))
 		return false;
 
@@ -4203,11 +4096,7 @@
 
 int __init f2fs_init_bio_entry_cache(void)
 {
-<<<<<<< HEAD
-	bio_entry_slab = f2fs_kmem_cache_create("bio_entry_slab",
-=======
 	bio_entry_slab = f2fs_kmem_cache_create("f2fs_bio_entry_slab",
->>>>>>> 22e35a1d
 			sizeof(struct bio_entry));
 	if (!bio_entry_slab)
 		return -ENOMEM;
