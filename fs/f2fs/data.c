// SPDX-License-Identifier: GPL-2.0
/*
 * fs/f2fs/data.c
 *
 * Copyright (c) 2012 Samsung Electronics Co., Ltd.
 *             http://www.samsung.com/
 */
#include <linux/fs.h>
#include <linux/f2fs_fs.h>
#include <linux/buffer_head.h>
#include <linux/mpage.h>
#include <linux/writeback.h>
#include <linux/backing-dev.h>
#include <linux/pagevec.h>
#include <linux/blkdev.h>
#include <linux/bio.h>
#include <linux/swap.h>
#include <linux/prefetch.h>
#include <linux/uio.h>
#include <linux/cleancache.h>
#include <linux/sched/signal.h>

#include "f2fs.h"
#include "node.h"
#include "segment.h"
#include "trace.h"
#include <trace/events/f2fs.h>
#include <trace/events/android_fs.h>

#define NUM_PREALLOC_POST_READ_CTXS	128

static struct kmem_cache *bio_post_read_ctx_cache;
static mempool_t *bio_post_read_ctx_pool;

static bool __is_cp_guaranteed(struct page *page)
{
	struct address_space *mapping = page->mapping;
	struct inode *inode;
	struct f2fs_sb_info *sbi;

	if (!mapping)
		return false;

	inode = mapping->host;
	sbi = F2FS_I_SB(inode);

	if (inode->i_ino == F2FS_META_INO(sbi) ||
			inode->i_ino ==  F2FS_NODE_INO(sbi) ||
			S_ISDIR(inode->i_mode) ||
			(S_ISREG(inode->i_mode) &&
			(f2fs_is_atomic_file(inode) || IS_NOQUOTA(inode))) ||
			is_cold_data(page))
		return true;
	return false;
}

static enum count_type __read_io_type(struct page *page)
{
	struct address_space *mapping = page_file_mapping(page);

	if (mapping) {
		struct inode *inode = mapping->host;
		struct f2fs_sb_info *sbi = F2FS_I_SB(inode);

		if (inode->i_ino == F2FS_META_INO(sbi))
			return F2FS_RD_META;

		if (inode->i_ino == F2FS_NODE_INO(sbi))
			return F2FS_RD_NODE;
	}
	return F2FS_RD_DATA;
}

/* postprocessing steps for read bios */
enum bio_post_read_step {
	STEP_INITIAL = 0,
	STEP_DECRYPT,
	STEP_VERITY,
};

struct bio_post_read_ctx {
	struct bio *bio;
	struct work_struct work;
	unsigned int cur_step;
	unsigned int enabled_steps;
};

static void __read_end_io(struct bio *bio)
{
	struct page *page;
	struct bio_vec *bv;
	struct bvec_iter_all iter_all;

	bio_for_each_segment_all(bv, bio, iter_all) {
		page = bv->bv_page;

		/* PG_error was set if any post_read step failed */
		if (bio->bi_status || PageError(page)) {
			ClearPageUptodate(page);
			/* will re-read again later */
			ClearPageError(page);
		} else {
			SetPageUptodate(page);
		}
		dec_page_count(F2FS_P_SB(page), __read_io_type(page));
		unlock_page(page);
	}
	if (bio->bi_private)
		mempool_free(bio->bi_private, bio_post_read_ctx_pool);
	bio_put(bio);
}

static void bio_post_read_processing(struct bio_post_read_ctx *ctx);

static void decrypt_work(struct work_struct *work)
{
	struct bio_post_read_ctx *ctx =
		container_of(work, struct bio_post_read_ctx, work);

	fscrypt_decrypt_bio(ctx->bio);

	bio_post_read_processing(ctx);
}

static void verity_work(struct work_struct *work)
{
	struct bio_post_read_ctx *ctx =
		container_of(work, struct bio_post_read_ctx, work);

	fsverity_verify_bio(ctx->bio);

	bio_post_read_processing(ctx);
}

static void bio_post_read_processing(struct bio_post_read_ctx *ctx)
{
	/*
	 * We use different work queues for decryption and for verity because
	 * verity may require reading metadata pages that need decryption, and
	 * we shouldn't recurse to the same workqueue.
	 */
	switch (++ctx->cur_step) {
	case STEP_DECRYPT:
		if (ctx->enabled_steps & (1 << STEP_DECRYPT)) {
			INIT_WORK(&ctx->work, decrypt_work);
			fscrypt_enqueue_decrypt_work(&ctx->work);
			return;
		}
		ctx->cur_step++;
		/* fall-through */
	case STEP_VERITY:
		if (ctx->enabled_steps & (1 << STEP_VERITY)) {
			INIT_WORK(&ctx->work, verity_work);
			fsverity_enqueue_verify_work(&ctx->work);
			return;
		}
		ctx->cur_step++;
		/* fall-through */
	default:
		__read_end_io(ctx->bio);
	}
}

static bool f2fs_bio_post_read_required(struct bio *bio)
{
	return bio->bi_private && !bio->bi_status;
}

static void f2fs_read_end_io(struct bio *bio)
{
	if (time_to_inject(F2FS_P_SB(bio_first_page_all(bio)),
						FAULT_READ_IO)) {
		f2fs_show_injection_info(FAULT_READ_IO);
		bio->bi_status = BLK_STS_IOERR;
	}

	if (f2fs_bio_post_read_required(bio)) {
		struct bio_post_read_ctx *ctx = bio->bi_private;

		ctx->cur_step = STEP_INITIAL;
		bio_post_read_processing(ctx);
		return;
	}

	__read_end_io(bio);
}

static void f2fs_write_end_io(struct bio *bio)
{
	struct f2fs_sb_info *sbi = bio->bi_private;
	struct bio_vec *bvec;
	struct bvec_iter_all iter_all;

	if (time_to_inject(sbi, FAULT_WRITE_IO)) {
		f2fs_show_injection_info(FAULT_WRITE_IO);
		bio->bi_status = BLK_STS_IOERR;
	}

	bio_for_each_segment_all(bvec, bio, iter_all) {
		struct page *page = bvec->bv_page;
		enum count_type type = WB_DATA_TYPE(page);

		if (IS_DUMMY_WRITTEN_PAGE(page)) {
			set_page_private(page, (unsigned long)NULL);
			ClearPagePrivate(page);
			unlock_page(page);
			mempool_free(page, sbi->write_io_dummy);

			if (unlikely(bio->bi_status))
				f2fs_stop_checkpoint(sbi, true);
			continue;
		}

		fscrypt_finalize_bounce_page(&page);

		if (unlikely(bio->bi_status)) {
			mapping_set_error(page->mapping, -EIO);
			if (type == F2FS_WB_CP_DATA)
				f2fs_stop_checkpoint(sbi, true);
		}

		f2fs_bug_on(sbi, page->mapping == NODE_MAPPING(sbi) &&
					page->index != nid_of_node(page));

		dec_page_count(sbi, type);
		if (f2fs_in_warm_node_list(sbi, page))
			f2fs_del_fsync_node_entry(sbi, page);
		clear_cold_data(page);
		end_page_writeback(page);
	}
	if (!get_pages(sbi, F2FS_WB_CP_DATA) &&
				wq_has_sleeper(&sbi->cp_wait))
		wake_up(&sbi->cp_wait);

	bio_put(bio);
}

/*
 * Return true, if pre_bio's bdev is same as its target device.
 */
struct block_device *f2fs_target_device(struct f2fs_sb_info *sbi,
				block_t blk_addr, struct bio *bio)
{
	struct block_device *bdev = sbi->sb->s_bdev;
	int i;

	if (f2fs_is_multi_device(sbi)) {
		for (i = 0; i < sbi->s_ndevs; i++) {
			if (FDEV(i).start_blk <= blk_addr &&
			    FDEV(i).end_blk >= blk_addr) {
				blk_addr -= FDEV(i).start_blk;
				bdev = FDEV(i).bdev;
				break;
			}
		}
	}
	if (bio) {
		bio_set_dev(bio, bdev);
		bio->bi_iter.bi_sector = SECTOR_FROM_BLOCK(blk_addr);
	}
	return bdev;
}

int f2fs_target_device_index(struct f2fs_sb_info *sbi, block_t blkaddr)
{
	int i;

	if (!f2fs_is_multi_device(sbi))
		return 0;

	for (i = 0; i < sbi->s_ndevs; i++)
		if (FDEV(i).start_blk <= blkaddr && FDEV(i).end_blk >= blkaddr)
			return i;
	return 0;
}

static bool __same_bdev(struct f2fs_sb_info *sbi,
				block_t blk_addr, struct bio *bio)
{
	struct block_device *b = f2fs_target_device(sbi, blk_addr, NULL);
	return bio->bi_disk == b->bd_disk && bio->bi_partno == b->bd_partno;
}

/*
 * Low-level block read/write IO operations.
 */
static struct bio *__bio_alloc(struct f2fs_io_info *fio, int npages)
{
	struct f2fs_sb_info *sbi = fio->sbi;
	struct bio *bio;

	bio = f2fs_bio_alloc(sbi, npages, true);

	f2fs_target_device(sbi, fio->new_blkaddr, bio);
	if (is_read_io(fio->op)) {
		bio->bi_end_io = f2fs_read_end_io;
		bio->bi_private = NULL;
	} else {
		bio->bi_end_io = f2fs_write_end_io;
		bio->bi_private = sbi;
		bio->bi_write_hint = f2fs_io_type_to_rw_hint(sbi,
						fio->type, fio->temp);
	}
	if (fio->io_wbc)
		wbc_init_bio(fio->io_wbc, bio);

	return bio;
}

static int f2fs_set_bio_crypt_ctx(struct bio *bio, const struct inode *inode,
				  pgoff_t first_idx,
				  const struct f2fs_io_info *fio,
				  gfp_t gfp_mask)
{
	/*
	 * The f2fs garbage collector sets ->encrypted_page when it wants to
	 * read/write raw data without encryption.
	 */
	if (fio && fio->encrypted_page)
		return 0;

	return fscrypt_set_bio_crypt_ctx(bio, inode, first_idx, gfp_mask);
}

static bool f2fs_crypt_mergeable_bio(struct bio *bio, const struct inode *inode,
				     pgoff_t next_idx,
				     const struct f2fs_io_info *fio)
{
	/*
	 * The f2fs garbage collector sets ->encrypted_page when it wants to
	 * read/write raw data without encryption.
	 */
	if (fio && fio->encrypted_page)
<<<<<<< HEAD
		return true;
=======
		return !bio_has_crypt_ctx(bio);
>>>>>>> 681294e7

	return fscrypt_mergeable_bio(bio, inode, next_idx);
}

static inline void __submit_bio(struct f2fs_sb_info *sbi,
				struct bio *bio, enum page_type type)
{
	if (!is_read_io(bio_op(bio))) {
		unsigned int start;

		if (type != DATA && type != NODE)
			goto submit_io;

		if (test_opt(sbi, LFS) && current->plug)
			blk_finish_plug(current->plug);

		if (F2FS_IO_ALIGNED(sbi))
			goto submit_io;

		start = bio->bi_iter.bi_size >> F2FS_BLKSIZE_BITS;
		start %= F2FS_IO_SIZE(sbi);

		if (start == 0)
			goto submit_io;

		/* fill dummy pages */
		for (; start < F2FS_IO_SIZE(sbi); start++) {
			struct page *page =
				mempool_alloc(sbi->write_io_dummy,
					      GFP_NOIO | __GFP_NOFAIL);
			f2fs_bug_on(sbi, !page);

			zero_user_segment(page, 0, PAGE_SIZE);
			SetPagePrivate(page);
			set_page_private(page, (unsigned long)DUMMY_WRITTEN_PAGE);
			lock_page(page);
			if (bio_add_page(bio, page, PAGE_SIZE, 0) < PAGE_SIZE)
				f2fs_bug_on(sbi, 1);
		}
		/*
		 * In the NODE case, we lose next block address chain. So, we
		 * need to do checkpoint in f2fs_sync_file.
		 */
		if (type == NODE)
			set_sbi_flag(sbi, SBI_NEED_CP);
	}
submit_io:
	if (is_read_io(bio_op(bio)))
		trace_f2fs_submit_read_bio(sbi->sb, type, bio);
	else
		trace_f2fs_submit_write_bio(sbi->sb, type, bio);
	submit_bio(bio);
}

static void __submit_merged_bio(struct f2fs_bio_info *io)
{
	struct f2fs_io_info *fio = &io->fio;

	if (!io->bio)
		return;

	bio_set_op_attrs(io->bio, fio->op, fio->op_flags);

	if (is_read_io(fio->op))
		trace_f2fs_prepare_read_bio(io->sbi->sb, fio->type, io->bio);
	else
		trace_f2fs_prepare_write_bio(io->sbi->sb, fio->type, io->bio);

	__submit_bio(io->sbi, io->bio, fio->type);
	io->bio = NULL;
}

static bool __has_merged_page(struct bio *bio, struct inode *inode,
						struct page *page, nid_t ino)
{
	struct bio_vec *bvec;
	struct page *target;
	struct bvec_iter_all iter_all;

	if (!bio)
		return false;

	if (!inode && !page && !ino)
		return true;

	bio_for_each_segment_all(bvec, bio, iter_all) {

		target = bvec->bv_page;
		if (fscrypt_is_bounce_page(target))
			target = fscrypt_pagecache_page(target);

		if (inode && inode == target->mapping->host)
			return true;
		if (page && page == target)
			return true;
		if (ino && ino == ino_of_node(target))
			return true;
	}

	return false;
}

static void __f2fs_submit_merged_write(struct f2fs_sb_info *sbi,
				enum page_type type, enum temp_type temp)
{
	enum page_type btype = PAGE_TYPE_OF_BIO(type);
	struct f2fs_bio_info *io = sbi->write_io[btype] + temp;

	down_write(&io->io_rwsem);

	/* change META to META_FLUSH in the checkpoint procedure */
	if (type >= META_FLUSH) {
		io->fio.type = META_FLUSH;
		io->fio.op = REQ_OP_WRITE;
		io->fio.op_flags = REQ_META | REQ_PRIO | REQ_SYNC;
		if (!test_opt(sbi, NOBARRIER))
			io->fio.op_flags |= REQ_PREFLUSH | REQ_FUA;
	}
	__submit_merged_bio(io);
	up_write(&io->io_rwsem);
}

static void __submit_merged_write_cond(struct f2fs_sb_info *sbi,
				struct inode *inode, struct page *page,
				nid_t ino, enum page_type type, bool force)
{
	enum temp_type temp;
	bool ret = true;

	for (temp = HOT; temp < NR_TEMP_TYPE; temp++) {
		if (!force)	{
			enum page_type btype = PAGE_TYPE_OF_BIO(type);
			struct f2fs_bio_info *io = sbi->write_io[btype] + temp;

			down_read(&io->io_rwsem);
			ret = __has_merged_page(io->bio, inode, page, ino);
			up_read(&io->io_rwsem);
		}
		if (ret)
			__f2fs_submit_merged_write(sbi, type, temp);

		/* TODO: use HOT temp only for meta pages now. */
		if (type >= META)
			break;
	}
}

void f2fs_submit_merged_write(struct f2fs_sb_info *sbi, enum page_type type)
{
	__submit_merged_write_cond(sbi, NULL, NULL, 0, type, true);
}

void f2fs_submit_merged_write_cond(struct f2fs_sb_info *sbi,
				struct inode *inode, struct page *page,
				nid_t ino, enum page_type type)
{
	__submit_merged_write_cond(sbi, inode, page, ino, type, false);
}

void f2fs_flush_merged_writes(struct f2fs_sb_info *sbi)
{
	f2fs_submit_merged_write(sbi, DATA);
	f2fs_submit_merged_write(sbi, NODE);
	f2fs_submit_merged_write(sbi, META);
}

/*
 * Fill the locked page with data located in the block address.
 * A caller needs to unlock the page on failure.
 */
int f2fs_submit_page_bio(struct f2fs_io_info *fio)
{
	struct bio *bio;
	struct page *page = fio->encrypted_page ?
			fio->encrypted_page : fio->page;
	int err;

	if (!f2fs_is_valid_blkaddr(fio->sbi, fio->new_blkaddr,
			fio->is_por ? META_POR : (__is_meta_io(fio) ?
			META_GENERIC : DATA_GENERIC_ENHANCE)))
		return -EFSCORRUPTED;

	trace_f2fs_submit_page_bio(page, fio);
	f2fs_trace_ios(fio, 0);

	/* Allocate a new bio */
	bio = __bio_alloc(fio, 1);

	err = f2fs_set_bio_crypt_ctx(bio, fio->page->mapping->host,
				     fio->page->index, fio, GFP_NOIO);
	if (err) {
		bio_put(bio);
		return err;
	}

	if (bio_add_page(bio, page, PAGE_SIZE, 0) < PAGE_SIZE) {
		bio_put(bio);
		return -EFAULT;
	}

	if (fio->io_wbc && !is_read_io(fio->op))
		wbc_account_cgroup_owner(fio->io_wbc, page, PAGE_SIZE);

	bio_set_op_attrs(bio, fio->op, fio->op_flags);

	inc_page_count(fio->sbi, is_read_io(fio->op) ?
			__read_io_type(page): WB_DATA_TYPE(fio->page));

	__submit_bio(fio->sbi, bio, fio->type);
	return 0;
}

static bool page_is_mergeable(struct f2fs_sb_info *sbi, struct bio *bio,
				block_t last_blkaddr, block_t cur_blkaddr)
{
	if (last_blkaddr + 1 != cur_blkaddr)
		return false;
	return __same_bdev(sbi, cur_blkaddr, bio);
}

static bool io_type_is_mergeable(struct f2fs_bio_info *io,
						struct f2fs_io_info *fio)
{
	if (io->fio.op != fio->op)
		return false;
	return io->fio.op_flags == fio->op_flags;
}

static bool io_is_mergeable(struct f2fs_sb_info *sbi, struct bio *bio,
					struct f2fs_bio_info *io,
					struct f2fs_io_info *fio,
					block_t last_blkaddr,
					block_t cur_blkaddr)
{
	if (F2FS_IO_ALIGNED(sbi) && (fio->type == DATA || fio->type == NODE)) {
		unsigned int filled_blocks =
				F2FS_BYTES_TO_BLK(bio->bi_iter.bi_size);
		unsigned int io_size = F2FS_IO_SIZE(sbi);
		unsigned int left_vecs = bio->bi_max_vecs - bio->bi_vcnt;

		/* IOs in bio is aligned and left space of vectors is not enough */
		if (!(filled_blocks % io_size) && left_vecs < io_size)
			return false;
	}
	if (!page_is_mergeable(sbi, bio, last_blkaddr, cur_blkaddr))
		return false;
	return io_type_is_mergeable(io, fio);
}

int f2fs_merge_page_bio(struct f2fs_io_info *fio)
{
	struct bio *bio = *fio->bio;
	struct page *page = fio->encrypted_page ?
			fio->encrypted_page : fio->page;

	if (!f2fs_is_valid_blkaddr(fio->sbi, fio->new_blkaddr,
			__is_meta_io(fio) ? META_GENERIC : DATA_GENERIC))
		return -EFSCORRUPTED;

	trace_f2fs_submit_page_bio(page, fio);
	f2fs_trace_ios(fio, 0);

	if (bio && (!page_is_mergeable(fio->sbi, bio, *fio->last_block,
				       fio->new_blkaddr) ||
		    !f2fs_crypt_mergeable_bio(bio, fio->page->mapping->host,
					      fio->page->index, fio))) {
		__submit_bio(fio->sbi, bio, fio->type);
		bio = NULL;
	}
alloc_new:
	if (!bio) {
		bio = __bio_alloc(fio, BIO_MAX_PAGES);
		f2fs_set_bio_crypt_ctx(bio, fio->page->mapping->host,
				       fio->page->index, fio,
				       GFP_NOIO | __GFP_NOFAIL);
		bio_set_op_attrs(bio, fio->op, fio->op_flags);
	}

	if (bio_add_page(bio, page, PAGE_SIZE, 0) < PAGE_SIZE) {
		__submit_bio(fio->sbi, bio, fio->type);
		bio = NULL;
		goto alloc_new;
	}

	if (fio->io_wbc)
		wbc_account_cgroup_owner(fio->io_wbc, page, PAGE_SIZE);

	inc_page_count(fio->sbi, WB_DATA_TYPE(page));

	*fio->last_block = fio->new_blkaddr;
	*fio->bio = bio;

	return 0;
}

static void f2fs_submit_ipu_bio(struct f2fs_sb_info *sbi, struct bio **bio,
							struct page *page)
{
	if (!bio)
		return;

	if (!__has_merged_page(*bio, NULL, page, 0))
		return;

	__submit_bio(sbi, *bio, DATA);
	*bio = NULL;
}

void f2fs_submit_page_write(struct f2fs_io_info *fio)
{
	struct f2fs_sb_info *sbi = fio->sbi;
	enum page_type btype = PAGE_TYPE_OF_BIO(fio->type);
	struct f2fs_bio_info *io = sbi->write_io[btype] + fio->temp;
	struct page *bio_page;

	f2fs_bug_on(sbi, is_read_io(fio->op));

	down_write(&io->io_rwsem);
next:
	if (fio->in_list) {
		spin_lock(&io->io_lock);
		if (list_empty(&io->io_list)) {
			spin_unlock(&io->io_lock);
			goto out;
		}
		fio = list_first_entry(&io->io_list,
						struct f2fs_io_info, list);
		list_del(&fio->list);
		spin_unlock(&io->io_lock);
	}

	verify_fio_blkaddr(fio);

	bio_page = fio->encrypted_page ? fio->encrypted_page : fio->page;

	/* set submitted = true as a return value */
	fio->submitted = true;

	inc_page_count(sbi, WB_DATA_TYPE(bio_page));

	if (io->bio &&
	    (!io_is_mergeable(sbi, io->bio, io, fio, io->last_block_in_bio,
			      fio->new_blkaddr) ||
	     !f2fs_crypt_mergeable_bio(io->bio, fio->page->mapping->host,
				       fio->page->index, fio)))
		__submit_merged_bio(io);
alloc_new:
	if (io->bio == NULL) {
		if (F2FS_IO_ALIGNED(sbi) &&
				(fio->type == DATA || fio->type == NODE) &&
				fio->new_blkaddr & F2FS_IO_SIZE_MASK(sbi)) {
			dec_page_count(sbi, WB_DATA_TYPE(bio_page));
			fio->retry = true;
			goto skip;
		}
		io->bio = __bio_alloc(fio, BIO_MAX_PAGES);
		f2fs_set_bio_crypt_ctx(io->bio, fio->page->mapping->host,
				       fio->page->index, fio,
				       GFP_NOIO | __GFP_NOFAIL);
		io->fio = *fio;
	}

	if (bio_add_page(io->bio, bio_page, PAGE_SIZE, 0) < PAGE_SIZE) {
		__submit_merged_bio(io);
		goto alloc_new;
	}

	if (fio->io_wbc)
		wbc_account_cgroup_owner(fio->io_wbc, bio_page, PAGE_SIZE);

	io->last_block_in_bio = fio->new_blkaddr;
	f2fs_trace_ios(fio, 0);

	trace_f2fs_submit_page_write(fio->page, fio);
skip:
	if (fio->in_list)
		goto next;
out:
	if (is_sbi_flag_set(sbi, SBI_IS_SHUTDOWN) ||
				!f2fs_is_checkpoint_ready(sbi))
		__submit_merged_bio(io);
	up_write(&io->io_rwsem);
}

static inline bool f2fs_need_verity(const struct inode *inode, pgoff_t idx)
{
	return fsverity_active(inode) &&
	       idx < DIV_ROUND_UP(inode->i_size, PAGE_SIZE);
}

static struct bio *f2fs_grab_read_bio(struct inode *inode, block_t blkaddr,
				      unsigned nr_pages, unsigned op_flag,
				      pgoff_t first_idx)
{
	struct f2fs_sb_info *sbi = F2FS_I_SB(inode);
	struct bio *bio;
	struct bio_post_read_ctx *ctx;
	unsigned int post_read_steps = 0;
	int err;

	bio = f2fs_bio_alloc(sbi, min_t(int, nr_pages, BIO_MAX_PAGES), false);
	if (!bio)
		return ERR_PTR(-ENOMEM);

	err = f2fs_set_bio_crypt_ctx(bio, inode, first_idx, NULL, GFP_NOFS);
	if (err) {
		bio_put(bio);
		return ERR_PTR(err);
	}

	f2fs_target_device(sbi, blkaddr, bio);
	bio->bi_end_io = f2fs_read_end_io;
	bio_set_op_attrs(bio, REQ_OP_READ, op_flag);

	if (fscrypt_inode_uses_fs_layer_crypto(inode))
		post_read_steps |= 1 << STEP_DECRYPT;

	if (f2fs_need_verity(inode, first_idx))
		post_read_steps |= 1 << STEP_VERITY;

	if (post_read_steps) {
		ctx = mempool_alloc(bio_post_read_ctx_pool, GFP_NOFS);
		if (!ctx) {
			bio_put(bio);
			return ERR_PTR(-ENOMEM);
		}
		ctx->bio = bio;
		ctx->enabled_steps = post_read_steps;
		bio->bi_private = ctx;
	}

	return bio;
}

/* This can handle encryption stuffs */
static int f2fs_submit_page_read(struct inode *inode, struct page *page,
							block_t blkaddr)
{
	struct f2fs_sb_info *sbi = F2FS_I_SB(inode);
	struct bio *bio;

	bio = f2fs_grab_read_bio(inode, blkaddr, 1, 0, page->index);
	if (IS_ERR(bio))
		return PTR_ERR(bio);

	/* wait for GCed page writeback via META_MAPPING */
	f2fs_wait_on_block_writeback(inode, blkaddr);

	if (bio_add_page(bio, page, PAGE_SIZE, 0) < PAGE_SIZE) {
		bio_put(bio);
		return -EFAULT;
	}
	ClearPageError(page);
	inc_page_count(sbi, F2FS_RD_DATA);
	__submit_bio(sbi, bio, DATA);
	return 0;
}

static void __set_data_blkaddr(struct dnode_of_data *dn)
{
	struct f2fs_node *rn = F2FS_NODE(dn->node_page);
	__le32 *addr_array;
	int base = 0;

	if (IS_INODE(dn->node_page) && f2fs_has_extra_attr(dn->inode))
		base = get_extra_isize(dn->inode);

	/* Get physical address of data block */
	addr_array = blkaddr_in_node(rn);
	addr_array[base + dn->ofs_in_node] = cpu_to_le32(dn->data_blkaddr);
}

/*
 * Lock ordering for the change of data block address:
 * ->data_page
 *  ->node_page
 *    update block addresses in the node page
 */
void f2fs_set_data_blkaddr(struct dnode_of_data *dn)
{
	f2fs_wait_on_page_writeback(dn->node_page, NODE, true, true);
	__set_data_blkaddr(dn);
	if (set_page_dirty(dn->node_page))
		dn->node_changed = true;
}

void f2fs_update_data_blkaddr(struct dnode_of_data *dn, block_t blkaddr)
{
	dn->data_blkaddr = blkaddr;
	f2fs_set_data_blkaddr(dn);
	f2fs_update_extent_cache(dn);
}

/* dn->ofs_in_node will be returned with up-to-date last block pointer */
int f2fs_reserve_new_blocks(struct dnode_of_data *dn, blkcnt_t count)
{
	struct f2fs_sb_info *sbi = F2FS_I_SB(dn->inode);
	int err;

	if (!count)
		return 0;

	if (unlikely(is_inode_flag_set(dn->inode, FI_NO_ALLOC)))
		return -EPERM;
	if (unlikely((err = inc_valid_block_count(sbi, dn->inode, &count))))
		return err;

	trace_f2fs_reserve_new_blocks(dn->inode, dn->nid,
						dn->ofs_in_node, count);

	f2fs_wait_on_page_writeback(dn->node_page, NODE, true, true);

	for (; count > 0; dn->ofs_in_node++) {
		block_t blkaddr = datablock_addr(dn->inode,
					dn->node_page, dn->ofs_in_node);
		if (blkaddr == NULL_ADDR) {
			dn->data_blkaddr = NEW_ADDR;
			__set_data_blkaddr(dn);
			count--;
		}
	}

	if (set_page_dirty(dn->node_page))
		dn->node_changed = true;
	return 0;
}

/* Should keep dn->ofs_in_node unchanged */
int f2fs_reserve_new_block(struct dnode_of_data *dn)
{
	unsigned int ofs_in_node = dn->ofs_in_node;
	int ret;

	ret = f2fs_reserve_new_blocks(dn, 1);
	dn->ofs_in_node = ofs_in_node;
	return ret;
}

int f2fs_reserve_block(struct dnode_of_data *dn, pgoff_t index)
{
	bool need_put = dn->inode_page ? false : true;
	int err;

	err = f2fs_get_dnode_of_data(dn, index, ALLOC_NODE);
	if (err)
		return err;

	if (dn->data_blkaddr == NULL_ADDR)
		err = f2fs_reserve_new_block(dn);
	if (err || need_put)
		f2fs_put_dnode(dn);
	return err;
}

int f2fs_get_block(struct dnode_of_data *dn, pgoff_t index)
{
	struct extent_info ei  = {0,0,0};
	struct inode *inode = dn->inode;

	if (f2fs_lookup_extent_cache(inode, index, &ei)) {
		dn->data_blkaddr = ei.blk + index - ei.fofs;
		return 0;
	}

	return f2fs_reserve_block(dn, index);
}

struct page *f2fs_get_read_data_page(struct inode *inode, pgoff_t index,
						int op_flags, bool for_write)
{
	struct address_space *mapping = inode->i_mapping;
	struct dnode_of_data dn;
	struct page *page;
	struct extent_info ei = {0,0,0};
	int err;

	page = f2fs_grab_cache_page(mapping, index, for_write);
	if (!page)
		return ERR_PTR(-ENOMEM);

	if (f2fs_lookup_extent_cache(inode, index, &ei)) {
		dn.data_blkaddr = ei.blk + index - ei.fofs;
		if (!f2fs_is_valid_blkaddr(F2FS_I_SB(inode), dn.data_blkaddr,
						DATA_GENERIC_ENHANCE_READ)) {
			err = -EFSCORRUPTED;
			goto put_err;
		}
		goto got_it;
	}

	set_new_dnode(&dn, inode, NULL, NULL, 0);
	err = f2fs_get_dnode_of_data(&dn, index, LOOKUP_NODE);
	if (err)
		goto put_err;
	f2fs_put_dnode(&dn);

	if (unlikely(dn.data_blkaddr == NULL_ADDR)) {
		err = -ENOENT;
		goto put_err;
	}
	if (dn.data_blkaddr != NEW_ADDR &&
			!f2fs_is_valid_blkaddr(F2FS_I_SB(inode),
						dn.data_blkaddr,
						DATA_GENERIC_ENHANCE)) {
		err = -EFSCORRUPTED;
		goto put_err;
	}
got_it:
	if (PageUptodate(page)) {
		unlock_page(page);
		return page;
	}

	/*
	 * A new dentry page is allocated but not able to be written, since its
	 * new inode page couldn't be allocated due to -ENOSPC.
	 * In such the case, its blkaddr can be remained as NEW_ADDR.
	 * see, f2fs_add_link -> f2fs_get_new_data_page ->
	 * f2fs_init_inode_metadata.
	 */
	if (dn.data_blkaddr == NEW_ADDR) {
		zero_user_segment(page, 0, PAGE_SIZE);
		if (!PageUptodate(page))
			SetPageUptodate(page);
		unlock_page(page);
		return page;
	}

	err = f2fs_submit_page_read(inode, page, dn.data_blkaddr);
	if (err)
		goto put_err;
	return page;

put_err:
	f2fs_put_page(page, 1);
	return ERR_PTR(err);
}

struct page *f2fs_find_data_page(struct inode *inode, pgoff_t index)
{
	struct address_space *mapping = inode->i_mapping;
	struct page *page;

	page = find_get_page(mapping, index);
	if (page && PageUptodate(page))
		return page;
	f2fs_put_page(page, 0);

	page = f2fs_get_read_data_page(inode, index, 0, false);
	if (IS_ERR(page))
		return page;

	if (PageUptodate(page))
		return page;

	wait_on_page_locked(page);
	if (unlikely(!PageUptodate(page))) {
		f2fs_put_page(page, 0);
		return ERR_PTR(-EIO);
	}
	return page;
}

/*
 * If it tries to access a hole, return an error.
 * Because, the callers, functions in dir.c and GC, should be able to know
 * whether this page exists or not.
 */
struct page *f2fs_get_lock_data_page(struct inode *inode, pgoff_t index,
							bool for_write)
{
	struct address_space *mapping = inode->i_mapping;
	struct page *page;
repeat:
	page = f2fs_get_read_data_page(inode, index, 0, for_write);
	if (IS_ERR(page))
		return page;

	/* wait for read completion */
	lock_page(page);
	if (unlikely(page->mapping != mapping)) {
		f2fs_put_page(page, 1);
		goto repeat;
	}
	if (unlikely(!PageUptodate(page))) {
		f2fs_put_page(page, 1);
		return ERR_PTR(-EIO);
	}
	return page;
}

/*
 * Caller ensures that this data page is never allocated.
 * A new zero-filled data page is allocated in the page cache.
 *
 * Also, caller should grab and release a rwsem by calling f2fs_lock_op() and
 * f2fs_unlock_op().
 * Note that, ipage is set only by make_empty_dir, and if any error occur,
 * ipage should be released by this function.
 */
struct page *f2fs_get_new_data_page(struct inode *inode,
		struct page *ipage, pgoff_t index, bool new_i_size)
{
	struct address_space *mapping = inode->i_mapping;
	struct page *page;
	struct dnode_of_data dn;
	int err;

	page = f2fs_grab_cache_page(mapping, index, true);
	if (!page) {
		/*
		 * before exiting, we should make sure ipage will be released
		 * if any error occur.
		 */
		f2fs_put_page(ipage, 1);
		return ERR_PTR(-ENOMEM);
	}

	set_new_dnode(&dn, inode, ipage, NULL, 0);
	err = f2fs_reserve_block(&dn, index);
	if (err) {
		f2fs_put_page(page, 1);
		return ERR_PTR(err);
	}
	if (!ipage)
		f2fs_put_dnode(&dn);

	if (PageUptodate(page))
		goto got_it;

	if (dn.data_blkaddr == NEW_ADDR) {
		zero_user_segment(page, 0, PAGE_SIZE);
		if (!PageUptodate(page))
			SetPageUptodate(page);
	} else {
		f2fs_put_page(page, 1);

		/* if ipage exists, blkaddr should be NEW_ADDR */
		f2fs_bug_on(F2FS_I_SB(inode), ipage);
		page = f2fs_get_lock_data_page(inode, index, true);
		if (IS_ERR(page))
			return page;
	}
got_it:
	if (new_i_size && i_size_read(inode) <
				((loff_t)(index + 1) << PAGE_SHIFT))
		f2fs_i_size_write(inode, ((loff_t)(index + 1) << PAGE_SHIFT));
	return page;
}

static int __allocate_data_block(struct dnode_of_data *dn, int seg_type)
{
	struct f2fs_sb_info *sbi = F2FS_I_SB(dn->inode);
	struct f2fs_summary sum;
	struct node_info ni;
	block_t old_blkaddr;
	blkcnt_t count = 1;
	int err;

	if (unlikely(is_inode_flag_set(dn->inode, FI_NO_ALLOC)))
		return -EPERM;

	err = f2fs_get_node_info(sbi, dn->nid, &ni);
	if (err)
		return err;

	dn->data_blkaddr = datablock_addr(dn->inode,
				dn->node_page, dn->ofs_in_node);
	if (dn->data_blkaddr != NULL_ADDR)
		goto alloc;

	if (unlikely((err = inc_valid_block_count(sbi, dn->inode, &count))))
		return err;

alloc:
	set_summary(&sum, dn->nid, dn->ofs_in_node, ni.version);
	old_blkaddr = dn->data_blkaddr;
	f2fs_allocate_data_block(sbi, NULL, old_blkaddr, &dn->data_blkaddr,
					&sum, seg_type, NULL, false);
	if (GET_SEGNO(sbi, old_blkaddr) != NULL_SEGNO)
		invalidate_mapping_pages(META_MAPPING(sbi),
					old_blkaddr, old_blkaddr);
	f2fs_update_data_blkaddr(dn, dn->data_blkaddr);

	/*
	 * i_size will be updated by direct_IO. Otherwise, we'll get stale
	 * data from unwritten block via dio_read.
	 */
	return 0;
}

int f2fs_preallocate_blocks(struct kiocb *iocb, struct iov_iter *from)
{
	struct inode *inode = file_inode(iocb->ki_filp);
	struct f2fs_map_blocks map;
	int flag;
	int err = 0;
	bool direct_io = iocb->ki_flags & IOCB_DIRECT;

	/* convert inline data for Direct I/O*/
	if (direct_io) {
		err = f2fs_convert_inline_inode(inode);
		if (err)
			return err;
	}

	if (direct_io && allow_outplace_dio(inode, iocb, from))
		return 0;

	if (is_inode_flag_set(inode, FI_NO_PREALLOC))
		return 0;

	map.m_lblk = F2FS_BLK_ALIGN(iocb->ki_pos);
	map.m_len = F2FS_BYTES_TO_BLK(iocb->ki_pos + iov_iter_count(from));
	if (map.m_len > map.m_lblk)
		map.m_len -= map.m_lblk;
	else
		map.m_len = 0;

	map.m_next_pgofs = NULL;
	map.m_next_extent = NULL;
	map.m_seg_type = NO_CHECK_TYPE;
	map.m_may_create = true;

	if (direct_io) {
		map.m_seg_type = f2fs_rw_hint_to_seg_type(iocb->ki_hint);
		flag = f2fs_force_buffered_io(inode, iocb, from) ?
					F2FS_GET_BLOCK_PRE_AIO :
					F2FS_GET_BLOCK_PRE_DIO;
		goto map_blocks;
	}
	if (iocb->ki_pos + iov_iter_count(from) > MAX_INLINE_DATA(inode)) {
		err = f2fs_convert_inline_inode(inode);
		if (err)
			return err;
	}
	if (f2fs_has_inline_data(inode))
		return err;

	flag = F2FS_GET_BLOCK_PRE_AIO;

map_blocks:
	err = f2fs_map_blocks(inode, &map, 1, flag);
	if (map.m_len > 0 && err == -ENOSPC) {
		if (!direct_io)
			set_inode_flag(inode, FI_NO_PREALLOC);
		err = 0;
	}
	return err;
}

void __do_map_lock(struct f2fs_sb_info *sbi, int flag, bool lock)
{
	if (flag == F2FS_GET_BLOCK_PRE_AIO) {
		if (lock)
			down_read(&sbi->node_change);
		else
			up_read(&sbi->node_change);
	} else {
		if (lock)
			f2fs_lock_op(sbi);
		else
			f2fs_unlock_op(sbi);
	}
}

/*
 * f2fs_map_blocks() now supported readahead/bmap/rw direct_IO with
 * f2fs_map_blocks structure.
 * If original data blocks are allocated, then give them to blockdev.
 * Otherwise,
 *     a. preallocate requested block addresses
 *     b. do not use extent cache for better performance
 *     c. give the block addresses to blockdev
 */
int f2fs_map_blocks(struct inode *inode, struct f2fs_map_blocks *map,
						int create, int flag)
{
	unsigned int maxblocks = map->m_len;
	struct dnode_of_data dn;
	struct f2fs_sb_info *sbi = F2FS_I_SB(inode);
	int mode = map->m_may_create ? ALLOC_NODE : LOOKUP_NODE;
	pgoff_t pgofs, end_offset, end;
	int err = 0, ofs = 1;
	unsigned int ofs_in_node, last_ofs_in_node;
	blkcnt_t prealloc;
	struct extent_info ei = {0,0,0};
	block_t blkaddr;
	unsigned int start_pgofs;

	if (!maxblocks)
		return 0;

	map->m_len = 0;
	map->m_flags = 0;

	/* it only supports block size == page size */
	pgofs =	(pgoff_t)map->m_lblk;
	end = pgofs + maxblocks;

	if (!create && f2fs_lookup_extent_cache(inode, pgofs, &ei)) {
		if (test_opt(sbi, LFS) && flag == F2FS_GET_BLOCK_DIO &&
							map->m_may_create)
			goto next_dnode;

		map->m_pblk = ei.blk + pgofs - ei.fofs;
		map->m_len = min((pgoff_t)maxblocks, ei.fofs + ei.len - pgofs);
		map->m_flags = F2FS_MAP_MAPPED;
		if (map->m_next_extent)
			*map->m_next_extent = pgofs + map->m_len;

		/* for hardware encryption, but to avoid potential issue in future */
		if (flag == F2FS_GET_BLOCK_DIO)
			f2fs_wait_on_block_writeback_range(inode,
						map->m_pblk, map->m_len);
		goto out;
	}

next_dnode:
	if (map->m_may_create)
		__do_map_lock(sbi, flag, true);

	/* When reading holes, we need its node page */
	set_new_dnode(&dn, inode, NULL, NULL, 0);
	err = f2fs_get_dnode_of_data(&dn, pgofs, mode);
	if (err) {
		if (flag == F2FS_GET_BLOCK_BMAP)
			map->m_pblk = 0;
		if (err == -ENOENT) {
			err = 0;
			if (map->m_next_pgofs)
				*map->m_next_pgofs =
					f2fs_get_next_page_offset(&dn, pgofs);
			if (map->m_next_extent)
				*map->m_next_extent =
					f2fs_get_next_page_offset(&dn, pgofs);
		}
		goto unlock_out;
	}

	start_pgofs = pgofs;
	prealloc = 0;
	last_ofs_in_node = ofs_in_node = dn.ofs_in_node;
	end_offset = ADDRS_PER_PAGE(dn.node_page, inode);

next_block:
	blkaddr = datablock_addr(dn.inode, dn.node_page, dn.ofs_in_node);

	if (__is_valid_data_blkaddr(blkaddr) &&
		!f2fs_is_valid_blkaddr(sbi, blkaddr, DATA_GENERIC_ENHANCE)) {
		err = -EFSCORRUPTED;
		goto sync_out;
	}

	if (__is_valid_data_blkaddr(blkaddr)) {
		/* use out-place-update for driect IO under LFS mode */
		if (test_opt(sbi, LFS) && flag == F2FS_GET_BLOCK_DIO &&
							map->m_may_create) {
			err = __allocate_data_block(&dn, map->m_seg_type);
			if (err)
				goto sync_out;
			blkaddr = dn.data_blkaddr;
			set_inode_flag(inode, FI_APPEND_WRITE);
		}
	} else {
		if (create) {
			if (unlikely(f2fs_cp_error(sbi))) {
				err = -EIO;
				goto sync_out;
			}
			if (flag == F2FS_GET_BLOCK_PRE_AIO) {
				if (blkaddr == NULL_ADDR) {
					prealloc++;
					last_ofs_in_node = dn.ofs_in_node;
				}
			} else {
				WARN_ON(flag != F2FS_GET_BLOCK_PRE_DIO &&
					flag != F2FS_GET_BLOCK_DIO);
				err = __allocate_data_block(&dn,
							map->m_seg_type);
				if (!err)
					set_inode_flag(inode, FI_APPEND_WRITE);
			}
			if (err)
				goto sync_out;
			map->m_flags |= F2FS_MAP_NEW;
			blkaddr = dn.data_blkaddr;
		} else {
			if (flag == F2FS_GET_BLOCK_BMAP) {
				map->m_pblk = 0;
				goto sync_out;
			}
			if (flag == F2FS_GET_BLOCK_PRECACHE)
				goto sync_out;
			if (flag == F2FS_GET_BLOCK_FIEMAP &&
						blkaddr == NULL_ADDR) {
				if (map->m_next_pgofs)
					*map->m_next_pgofs = pgofs + 1;
				goto sync_out;
			}
			if (flag != F2FS_GET_BLOCK_FIEMAP) {
				/* for defragment case */
				if (map->m_next_pgofs)
					*map->m_next_pgofs = pgofs + 1;
				goto sync_out;
			}
		}
	}

	if (flag == F2FS_GET_BLOCK_PRE_AIO)
		goto skip;

	if (map->m_len == 0) {
		/* preallocated unwritten block should be mapped for fiemap. */
		if (blkaddr == NEW_ADDR)
			map->m_flags |= F2FS_MAP_UNWRITTEN;
		map->m_flags |= F2FS_MAP_MAPPED;

		map->m_pblk = blkaddr;
		map->m_len = 1;
	} else if ((map->m_pblk != NEW_ADDR &&
			blkaddr == (map->m_pblk + ofs)) ||
			(map->m_pblk == NEW_ADDR && blkaddr == NEW_ADDR) ||
			flag == F2FS_GET_BLOCK_PRE_DIO) {
		ofs++;
		map->m_len++;
	} else {
		goto sync_out;
	}

skip:
	dn.ofs_in_node++;
	pgofs++;

	/* preallocate blocks in batch for one dnode page */
	if (flag == F2FS_GET_BLOCK_PRE_AIO &&
			(pgofs == end || dn.ofs_in_node == end_offset)) {

		dn.ofs_in_node = ofs_in_node;
		err = f2fs_reserve_new_blocks(&dn, prealloc);
		if (err)
			goto sync_out;

		map->m_len += dn.ofs_in_node - ofs_in_node;
		if (prealloc && dn.ofs_in_node != last_ofs_in_node + 1) {
			err = -ENOSPC;
			goto sync_out;
		}
		dn.ofs_in_node = end_offset;
	}

	if (pgofs >= end)
		goto sync_out;
	else if (dn.ofs_in_node < end_offset)
		goto next_block;

	if (flag == F2FS_GET_BLOCK_PRECACHE) {
		if (map->m_flags & F2FS_MAP_MAPPED) {
			unsigned int ofs = start_pgofs - map->m_lblk;

			f2fs_update_extent_cache_range(&dn,
				start_pgofs, map->m_pblk + ofs,
				map->m_len - ofs);
		}
	}

	f2fs_put_dnode(&dn);

	if (map->m_may_create) {
		__do_map_lock(sbi, flag, false);
		f2fs_balance_fs(sbi, dn.node_changed);
	}
	goto next_dnode;

sync_out:

	/* for hardware encryption, but to avoid potential issue in future */
	if (flag == F2FS_GET_BLOCK_DIO && map->m_flags & F2FS_MAP_MAPPED)
		f2fs_wait_on_block_writeback_range(inode,
						map->m_pblk, map->m_len);

	if (flag == F2FS_GET_BLOCK_PRECACHE) {
		if (map->m_flags & F2FS_MAP_MAPPED) {
			unsigned int ofs = start_pgofs - map->m_lblk;

			f2fs_update_extent_cache_range(&dn,
				start_pgofs, map->m_pblk + ofs,
				map->m_len - ofs);
		}
		if (map->m_next_extent)
			*map->m_next_extent = pgofs + 1;
	}
	f2fs_put_dnode(&dn);
unlock_out:
	if (map->m_may_create) {
		__do_map_lock(sbi, flag, false);
		f2fs_balance_fs(sbi, dn.node_changed);
	}
out:
	trace_f2fs_map_blocks(inode, map, err);
	return err;
}

bool f2fs_overwrite_io(struct inode *inode, loff_t pos, size_t len)
{
	struct f2fs_map_blocks map;
	block_t last_lblk;
	int err;

	if (pos + len > i_size_read(inode))
		return false;

	map.m_lblk = F2FS_BYTES_TO_BLK(pos);
	map.m_next_pgofs = NULL;
	map.m_next_extent = NULL;
	map.m_seg_type = NO_CHECK_TYPE;
	map.m_may_create = false;
	last_lblk = F2FS_BLK_ALIGN(pos + len);

	while (map.m_lblk < last_lblk) {
		map.m_len = last_lblk - map.m_lblk;
		err = f2fs_map_blocks(inode, &map, 0, F2FS_GET_BLOCK_DEFAULT);
		if (err || map.m_len == 0)
			return false;
		map.m_lblk += map.m_len;
	}
	return true;
}

static int __get_data_block(struct inode *inode, sector_t iblock,
			struct buffer_head *bh, int create, int flag,
			pgoff_t *next_pgofs, int seg_type, bool may_write)
{
	struct f2fs_map_blocks map;
	int err;

	map.m_lblk = iblock;
	map.m_len = bh->b_size >> inode->i_blkbits;
	map.m_next_pgofs = next_pgofs;
	map.m_next_extent = NULL;
	map.m_seg_type = seg_type;
	map.m_may_create = may_write;

	err = f2fs_map_blocks(inode, &map, create, flag);
	if (!err) {
		map_bh(bh, inode->i_sb, map.m_pblk);
		bh->b_state = (bh->b_state & ~F2FS_MAP_FLAGS) | map.m_flags;
		bh->b_size = (u64)map.m_len << inode->i_blkbits;
	}
	return err;
}

static int get_data_block(struct inode *inode, sector_t iblock,
			struct buffer_head *bh_result, int create, int flag,
			pgoff_t *next_pgofs)
{
	return __get_data_block(inode, iblock, bh_result, create,
							flag, next_pgofs,
							NO_CHECK_TYPE, create);
}

static int get_data_block_dio_write(struct inode *inode, sector_t iblock,
			struct buffer_head *bh_result, int create)
{
	return __get_data_block(inode, iblock, bh_result, create,
				F2FS_GET_BLOCK_DIO, NULL,
				f2fs_rw_hint_to_seg_type(inode->i_write_hint),
				IS_SWAPFILE(inode) ? false : true);
}

static int get_data_block_dio(struct inode *inode, sector_t iblock,
			struct buffer_head *bh_result, int create)
{
	return __get_data_block(inode, iblock, bh_result, create,
				F2FS_GET_BLOCK_DIO, NULL,
				f2fs_rw_hint_to_seg_type(inode->i_write_hint),
				false);
}

static int get_data_block_bmap(struct inode *inode, sector_t iblock,
			struct buffer_head *bh_result, int create)
{
	/* Block number less than F2FS MAX BLOCKS */
	if (unlikely(iblock >= F2FS_I_SB(inode)->max_file_blocks))
		return -EFBIG;

	return __get_data_block(inode, iblock, bh_result, create,
						F2FS_GET_BLOCK_BMAP, NULL,
						NO_CHECK_TYPE, create);
}

static inline sector_t logical_to_blk(struct inode *inode, loff_t offset)
{
	return (offset >> inode->i_blkbits);
}

static inline loff_t blk_to_logical(struct inode *inode, sector_t blk)
{
	return (blk << inode->i_blkbits);
}

static int f2fs_xattr_fiemap(struct inode *inode,
				struct fiemap_extent_info *fieinfo)
{
	struct f2fs_sb_info *sbi = F2FS_I_SB(inode);
	struct page *page;
	struct node_info ni;
	__u64 phys = 0, len;
	__u32 flags;
	nid_t xnid = F2FS_I(inode)->i_xattr_nid;
	int err = 0;

	if (f2fs_has_inline_xattr(inode)) {
		int offset;

		page = f2fs_grab_cache_page(NODE_MAPPING(sbi),
						inode->i_ino, false);
		if (!page)
			return -ENOMEM;

		err = f2fs_get_node_info(sbi, inode->i_ino, &ni);
		if (err) {
			f2fs_put_page(page, 1);
			return err;
		}

		phys = (__u64)blk_to_logical(inode, ni.blk_addr);
		offset = offsetof(struct f2fs_inode, i_addr) +
					sizeof(__le32) * (DEF_ADDRS_PER_INODE -
					get_inline_xattr_addrs(inode));

		phys += offset;
		len = inline_xattr_size(inode);

		f2fs_put_page(page, 1);

		flags = FIEMAP_EXTENT_DATA_INLINE | FIEMAP_EXTENT_NOT_ALIGNED;

		if (!xnid)
			flags |= FIEMAP_EXTENT_LAST;

		err = fiemap_fill_next_extent(fieinfo, 0, phys, len, flags);
		if (err || err == 1)
			return err;
	}

	if (xnid) {
		page = f2fs_grab_cache_page(NODE_MAPPING(sbi), xnid, false);
		if (!page)
			return -ENOMEM;

		err = f2fs_get_node_info(sbi, xnid, &ni);
		if (err) {
			f2fs_put_page(page, 1);
			return err;
		}

		phys = (__u64)blk_to_logical(inode, ni.blk_addr);
		len = inode->i_sb->s_blocksize;

		f2fs_put_page(page, 1);

		flags = FIEMAP_EXTENT_LAST;
	}

	if (phys)
		err = fiemap_fill_next_extent(fieinfo, 0, phys, len, flags);

	return (err < 0 ? err : 0);
}

int f2fs_fiemap(struct inode *inode, struct fiemap_extent_info *fieinfo,
		u64 start, u64 len)
{
	struct buffer_head map_bh;
	sector_t start_blk, last_blk;
	pgoff_t next_pgofs;
	u64 logical = 0, phys = 0, size = 0;
	u32 flags = 0;
	int ret = 0;

	if (fieinfo->fi_flags & FIEMAP_FLAG_CACHE) {
		ret = f2fs_precache_extents(inode);
		if (ret)
			return ret;
	}

	ret = fiemap_check_flags(fieinfo, FIEMAP_FLAG_SYNC | FIEMAP_FLAG_XATTR);
	if (ret)
		return ret;

	inode_lock(inode);

	if (fieinfo->fi_flags & FIEMAP_FLAG_XATTR) {
		ret = f2fs_xattr_fiemap(inode, fieinfo);
		goto out;
	}

	if (f2fs_has_inline_data(inode) || f2fs_has_inline_dentry(inode)) {
		ret = f2fs_inline_data_fiemap(inode, fieinfo, start, len);
		if (ret != -EAGAIN)
			goto out;
	}

	if (logical_to_blk(inode, len) == 0)
		len = blk_to_logical(inode, 1);

	start_blk = logical_to_blk(inode, start);
	last_blk = logical_to_blk(inode, start + len - 1);

next:
	memset(&map_bh, 0, sizeof(struct buffer_head));
	map_bh.b_size = len;

	ret = get_data_block(inode, start_blk, &map_bh, 0,
					F2FS_GET_BLOCK_FIEMAP, &next_pgofs);
	if (ret)
		goto out;

	/* HOLE */
	if (!buffer_mapped(&map_bh)) {
		start_blk = next_pgofs;

		if (blk_to_logical(inode, start_blk) < blk_to_logical(inode,
					F2FS_I_SB(inode)->max_file_blocks))
			goto prep_next;

		flags |= FIEMAP_EXTENT_LAST;
	}

	if (size) {
		if (IS_ENCRYPTED(inode))
			flags |= FIEMAP_EXTENT_DATA_ENCRYPTED;

		ret = fiemap_fill_next_extent(fieinfo, logical,
				phys, size, flags);
	}

	if (start_blk > last_blk || ret)
		goto out;

	logical = blk_to_logical(inode, start_blk);
	phys = blk_to_logical(inode, map_bh.b_blocknr);
	size = map_bh.b_size;
	flags = 0;
	if (buffer_unwritten(&map_bh))
		flags = FIEMAP_EXTENT_UNWRITTEN;

	start_blk += logical_to_blk(inode, size);

prep_next:
	cond_resched();
	if (fatal_signal_pending(current))
		ret = -EINTR;
	else
		goto next;
out:
	if (ret == 1)
		ret = 0;

	inode_unlock(inode);
	return ret;
}

static inline loff_t f2fs_readpage_limit(struct inode *inode)
{
	if (IS_ENABLED(CONFIG_FS_VERITY) &&
	    (IS_VERITY(inode) || f2fs_verity_in_progress(inode)))
		return inode->i_sb->s_maxbytes;

	return i_size_read(inode);
}

static int f2fs_read_single_page(struct inode *inode, struct page *page,
					unsigned nr_pages,
					struct f2fs_map_blocks *map,
					struct bio **bio_ret,
					sector_t *last_block_in_bio,
					bool is_readahead)
{
	struct bio *bio = *bio_ret;
	const unsigned blkbits = inode->i_blkbits;
	const unsigned blocksize = 1 << blkbits;
	sector_t block_in_file;
	sector_t last_block;
	sector_t last_block_in_file;
	sector_t block_nr;
	int ret = 0;

	block_in_file = (sector_t)page_index(page);
	last_block = block_in_file + nr_pages;
	last_block_in_file = (f2fs_readpage_limit(inode) + blocksize - 1) >>
							blkbits;
	if (last_block > last_block_in_file)
		last_block = last_block_in_file;

	/* just zeroing out page which is beyond EOF */
	if (block_in_file >= last_block)
		goto zero_out;
	/*
	 * Map blocks using the previous result first.
	 */
	if ((map->m_flags & F2FS_MAP_MAPPED) &&
			block_in_file > map->m_lblk &&
			block_in_file < (map->m_lblk + map->m_len))
		goto got_it;

	/*
	 * Then do more f2fs_map_blocks() calls until we are
	 * done with this page.
	 */
	map->m_lblk = block_in_file;
	map->m_len = last_block - block_in_file;

	ret = f2fs_map_blocks(inode, map, 0, F2FS_GET_BLOCK_DEFAULT);
	if (ret)
		goto out;
got_it:
	if ((map->m_flags & F2FS_MAP_MAPPED)) {
		block_nr = map->m_pblk + block_in_file - map->m_lblk;
		SetPageMappedToDisk(page);

		if (!PageUptodate(page) && (!PageSwapCache(page) &&
					!cleancache_get_page(page))) {
			SetPageUptodate(page);
			goto confused;
		}

		if (!f2fs_is_valid_blkaddr(F2FS_I_SB(inode), block_nr,
						DATA_GENERIC_ENHANCE_READ)) {
			ret = -EFSCORRUPTED;
			goto out;
		}
	} else {
zero_out:
		zero_user_segment(page, 0, PAGE_SIZE);
		if (f2fs_need_verity(inode, page->index) &&
		    !fsverity_verify_page(page)) {
			ret = -EIO;
			goto out;
		}
		if (!PageUptodate(page))
			SetPageUptodate(page);
		unlock_page(page);
		goto out;
	}

	/*
	 * This page will go to BIO.  Do we need to send this
	 * BIO off first?
	 */
	if (bio && (!page_is_mergeable(F2FS_I_SB(inode), bio,
				       *last_block_in_bio, block_nr) ||
		    !f2fs_crypt_mergeable_bio(bio, inode, page->index, NULL))) {
submit_and_realloc:
		__submit_bio(F2FS_I_SB(inode), bio, DATA);
		bio = NULL;
	}
	if (bio == NULL) {
		bio = f2fs_grab_read_bio(inode, block_nr, nr_pages,
				is_readahead ? REQ_RAHEAD : 0, page->index);
		if (IS_ERR(bio)) {
			ret = PTR_ERR(bio);
			bio = NULL;
			goto out;
		}
	}

	/*
	 * If the page is under writeback, we need to wait for
	 * its completion to see the correct decrypted data.
	 */
	f2fs_wait_on_block_writeback(inode, block_nr);

	if (bio_add_page(bio, page, blocksize, 0) < blocksize)
		goto submit_and_realloc;

	inc_page_count(F2FS_I_SB(inode), F2FS_RD_DATA);
	ClearPageError(page);
	*last_block_in_bio = block_nr;
	goto out;
confused:
	if (bio) {
		__submit_bio(F2FS_I_SB(inode), bio, DATA);
		bio = NULL;
	}
	unlock_page(page);
out:
	*bio_ret = bio;
	return ret;
}

/*
 * This function was originally taken from fs/mpage.c, and customized for f2fs.
 * Major change was from block_size == page_size in f2fs by default.
 *
 * Note that the aops->readpages() function is ONLY used for read-ahead. If
 * this function ever deviates from doing just read-ahead, it should either
 * use ->readpage() or do the necessary surgery to decouple ->readpages()
 * from read-ahead.
 */
static int f2fs_mpage_readpages(struct address_space *mapping,
			struct list_head *pages, struct page *page,
			unsigned nr_pages, bool is_readahead)
{
	struct bio *bio = NULL;
	sector_t last_block_in_bio = 0;
	struct inode *inode = mapping->host;
	struct f2fs_map_blocks map;
	int ret = 0;

	map.m_pblk = 0;
	map.m_lblk = 0;
	map.m_len = 0;
	map.m_flags = 0;
	map.m_next_pgofs = NULL;
	map.m_next_extent = NULL;
	map.m_seg_type = NO_CHECK_TYPE;
	map.m_may_create = false;

	for (; nr_pages; nr_pages--) {
		if (pages) {
			page = list_last_entry(pages, struct page, lru);

			prefetchw(&page->flags);
			list_del(&page->lru);
			if (add_to_page_cache_lru(page, mapping,
						  page_index(page),
						  readahead_gfp_mask(mapping)))
				goto next_page;
		}

		ret = f2fs_read_single_page(inode, page, nr_pages, &map, &bio,
					&last_block_in_bio, is_readahead);
		if (ret) {
			SetPageError(page);
			zero_user_segment(page, 0, PAGE_SIZE);
			unlock_page(page);
		}
next_page:
		if (pages)
			put_page(page);
	}
	BUG_ON(pages && !list_empty(pages));
	if (bio)
		__submit_bio(F2FS_I_SB(inode), bio, DATA);
	return pages ? 0 : ret;
}

static int f2fs_read_data_page(struct file *file, struct page *page)
{
	struct inode *inode = page_file_mapping(page)->host;
	int ret = -EAGAIN;

	trace_f2fs_readpage(page, DATA);

	/* If the file has inline data, try to read it directly */
	if (f2fs_has_inline_data(inode))
		ret = f2fs_read_inline_data(inode, page);
	if (ret == -EAGAIN)
		ret = f2fs_mpage_readpages(page_file_mapping(page),
						NULL, page, 1, false);
	return ret;
}

static int f2fs_read_data_pages(struct file *file,
			struct address_space *mapping,
			struct list_head *pages, unsigned nr_pages)
{
	struct inode *inode = mapping->host;
	struct page *page = list_last_entry(pages, struct page, lru);

	trace_f2fs_readpages(inode, page, nr_pages);

	/* If the file has inline data, skip readpages */
	if (f2fs_has_inline_data(inode))
		return 0;

	return f2fs_mpage_readpages(mapping, pages, NULL, nr_pages, true);
}

static int encrypt_one_page(struct f2fs_io_info *fio)
{
	struct inode *inode = fio->page->mapping->host;
	struct page *mpage;
	gfp_t gfp_flags = GFP_NOFS;

	if (!f2fs_encrypted_file(inode))
		return 0;

	/* wait for GCed page writeback via META_MAPPING */
	f2fs_wait_on_block_writeback(inode, fio->old_blkaddr);

	if (fscrypt_inode_uses_inline_crypto(inode))
		return 0;

retry_encrypt:
	fio->encrypted_page = fscrypt_encrypt_pagecache_blocks(fio->page,
							       PAGE_SIZE, 0,
							       gfp_flags);
	if (IS_ERR(fio->encrypted_page)) {
		/* flush pending IOs and wait for a while in the ENOMEM case */
		if (PTR_ERR(fio->encrypted_page) == -ENOMEM) {
			f2fs_flush_merged_writes(fio->sbi);
			congestion_wait(BLK_RW_ASYNC, HZ/50);
			gfp_flags |= __GFP_NOFAIL;
			goto retry_encrypt;
		}
		return PTR_ERR(fio->encrypted_page);
	}

	mpage = find_lock_page(META_MAPPING(fio->sbi), fio->old_blkaddr);
	if (mpage) {
		if (PageUptodate(mpage))
			memcpy(page_address(mpage),
				page_address(fio->encrypted_page), PAGE_SIZE);
		f2fs_put_page(mpage, 1);
	}
	return 0;
}

static inline bool check_inplace_update_policy(struct inode *inode,
				struct f2fs_io_info *fio)
{
	struct f2fs_sb_info *sbi = F2FS_I_SB(inode);
	unsigned int policy = SM_I(sbi)->ipu_policy;

	if (policy & (0x1 << F2FS_IPU_FORCE))
		return true;
	if (policy & (0x1 << F2FS_IPU_SSR) && f2fs_need_SSR(sbi))
		return true;
	if (policy & (0x1 << F2FS_IPU_UTIL) &&
			utilization(sbi) > SM_I(sbi)->min_ipu_util)
		return true;
	if (policy & (0x1 << F2FS_IPU_SSR_UTIL) && f2fs_need_SSR(sbi) &&
			utilization(sbi) > SM_I(sbi)->min_ipu_util)
		return true;

	/*
	 * IPU for rewrite async pages
	 */
	if (policy & (0x1 << F2FS_IPU_ASYNC) &&
			fio && fio->op == REQ_OP_WRITE &&
			!(fio->op_flags & REQ_SYNC) &&
			!IS_ENCRYPTED(inode))
		return true;

	/* this is only set during fdatasync */
	if (policy & (0x1 << F2FS_IPU_FSYNC) &&
			is_inode_flag_set(inode, FI_NEED_IPU))
		return true;

	if (unlikely(fio && is_sbi_flag_set(sbi, SBI_CP_DISABLED) &&
			!f2fs_is_checkpointed_data(sbi, fio->old_blkaddr)))
		return true;

	return false;
}

bool f2fs_should_update_inplace(struct inode *inode, struct f2fs_io_info *fio)
{
	if (f2fs_is_pinned_file(inode))
		return true;

	/* if this is cold file, we should overwrite to avoid fragmentation */
	if (file_is_cold(inode))
		return true;

	return check_inplace_update_policy(inode, fio);
}

bool f2fs_should_update_outplace(struct inode *inode, struct f2fs_io_info *fio)
{
	struct f2fs_sb_info *sbi = F2FS_I_SB(inode);

	if (test_opt(sbi, LFS))
		return true;
	if (S_ISDIR(inode->i_mode))
		return true;
	if (IS_NOQUOTA(inode))
		return true;
	if (f2fs_is_atomic_file(inode))
		return true;
	if (fio) {
		if (is_cold_data(fio->page))
			return true;
		if (IS_ATOMIC_WRITTEN_PAGE(fio->page))
			return true;
		if (unlikely(is_sbi_flag_set(sbi, SBI_CP_DISABLED) &&
			f2fs_is_checkpointed_data(sbi, fio->old_blkaddr)))
			return true;
	}
	return false;
}

static inline bool need_inplace_update(struct f2fs_io_info *fio)
{
	struct inode *inode = fio->page->mapping->host;

	if (f2fs_should_update_outplace(inode, fio))
		return false;

	return f2fs_should_update_inplace(inode, fio);
}

int f2fs_do_write_data_page(struct f2fs_io_info *fio)
{
	struct page *page = fio->page;
	struct inode *inode = page->mapping->host;
	struct dnode_of_data dn;
	struct extent_info ei = {0,0,0};
	struct node_info ni;
	bool ipu_force = false;
	int err = 0;

	set_new_dnode(&dn, inode, NULL, NULL, 0);
	if (need_inplace_update(fio) &&
			f2fs_lookup_extent_cache(inode, page->index, &ei)) {
		fio->old_blkaddr = ei.blk + page->index - ei.fofs;

		if (!f2fs_is_valid_blkaddr(fio->sbi, fio->old_blkaddr,
						DATA_GENERIC_ENHANCE))
			return -EFSCORRUPTED;

		ipu_force = true;
		fio->need_lock = LOCK_DONE;
		goto got_it;
	}

	/* Deadlock due to between page->lock and f2fs_lock_op */
	if (fio->need_lock == LOCK_REQ && !f2fs_trylock_op(fio->sbi))
		return -EAGAIN;

	err = f2fs_get_dnode_of_data(&dn, page->index, LOOKUP_NODE);
	if (err)
		goto out;

	fio->old_blkaddr = dn.data_blkaddr;

	/* This page is already truncated */
	if (fio->old_blkaddr == NULL_ADDR) {
		ClearPageUptodate(page);
		clear_cold_data(page);
		goto out_writepage;
	}
got_it:
	if (__is_valid_data_blkaddr(fio->old_blkaddr) &&
		!f2fs_is_valid_blkaddr(fio->sbi, fio->old_blkaddr,
						DATA_GENERIC_ENHANCE)) {
		err = -EFSCORRUPTED;
		goto out_writepage;
	}
	/*
	 * If current allocation needs SSR,
	 * it had better in-place writes for updated data.
	 */
	if (ipu_force ||
		(__is_valid_data_blkaddr(fio->old_blkaddr) &&
					need_inplace_update(fio))) {
		err = encrypt_one_page(fio);
		if (err)
			goto out_writepage;

		set_page_writeback(page);
		ClearPageError(page);
		f2fs_put_dnode(&dn);
		if (fio->need_lock == LOCK_REQ)
			f2fs_unlock_op(fio->sbi);
		err = f2fs_inplace_write_data(fio);
		if (err) {
			if (fscrypt_inode_uses_fs_layer_crypto(inode))
				fscrypt_finalize_bounce_page(&fio->encrypted_page);
			if (PageWriteback(page))
				end_page_writeback(page);
		} else {
			set_inode_flag(inode, FI_UPDATE_WRITE);
		}
		trace_f2fs_do_write_data_page(fio->page, IPU);
		return err;
	}

	if (fio->need_lock == LOCK_RETRY) {
		if (!f2fs_trylock_op(fio->sbi)) {
			err = -EAGAIN;
			goto out_writepage;
		}
		fio->need_lock = LOCK_REQ;
	}

	err = f2fs_get_node_info(fio->sbi, dn.nid, &ni);
	if (err)
		goto out_writepage;

	fio->version = ni.version;

	err = encrypt_one_page(fio);
	if (err)
		goto out_writepage;

	set_page_writeback(page);
	ClearPageError(page);

	/* LFS mode write path */
	f2fs_outplace_write_data(&dn, fio);
	trace_f2fs_do_write_data_page(page, OPU);
	set_inode_flag(inode, FI_APPEND_WRITE);
	if (page->index == 0)
		set_inode_flag(inode, FI_FIRST_BLOCK_WRITTEN);
out_writepage:
	f2fs_put_dnode(&dn);
out:
	if (fio->need_lock == LOCK_REQ)
		f2fs_unlock_op(fio->sbi);
	return err;
}

static int __write_data_page(struct page *page, bool *submitted,
				struct bio **bio,
				sector_t *last_block,
				struct writeback_control *wbc,
				enum iostat_type io_type)
{
	struct inode *inode = page->mapping->host;
	struct f2fs_sb_info *sbi = F2FS_I_SB(inode);
	loff_t i_size = i_size_read(inode);
	const pgoff_t end_index = ((unsigned long long) i_size)
							>> PAGE_SHIFT;
	loff_t psize = (page->index + 1) << PAGE_SHIFT;
	unsigned offset = 0;
	bool need_balance_fs = false;
	int err = 0;
	struct f2fs_io_info fio = {
		.sbi = sbi,
		.ino = inode->i_ino,
		.type = DATA,
		.op = REQ_OP_WRITE,
		.op_flags = wbc_to_write_flags(wbc),
		.old_blkaddr = NULL_ADDR,
		.page = page,
		.encrypted_page = NULL,
		.submitted = false,
		.need_lock = LOCK_RETRY,
		.io_type = io_type,
		.io_wbc = wbc,
		.bio = bio,
		.last_block = last_block,
	};

	trace_f2fs_writepage(page, DATA);

	/* we should bypass data pages to proceed the kworkder jobs */
	if (unlikely(f2fs_cp_error(sbi))) {
		mapping_set_error(page->mapping, -EIO);
		/*
		 * don't drop any dirty dentry pages for keeping lastest
		 * directory structure.
		 */
		if (S_ISDIR(inode->i_mode))
			goto redirty_out;
		goto out;
	}

	if (unlikely(is_sbi_flag_set(sbi, SBI_POR_DOING)))
		goto redirty_out;

	if (page->index < end_index || f2fs_verity_in_progress(inode))
		goto write;

	/*
	 * If the offset is out-of-range of file size,
	 * this page does not have to be written to disk.
	 */
	offset = i_size & (PAGE_SIZE - 1);
	if ((page->index >= end_index + 1) || !offset)
		goto out;

	zero_user_segment(page, offset, PAGE_SIZE);
write:
	if (f2fs_is_drop_cache(inode))
		goto out;
	/* we should not write 0'th page having journal header */
	if (f2fs_is_volatile_file(inode) && (!page->index ||
			(!wbc->for_reclaim &&
			f2fs_available_free_memory(sbi, BASE_CHECK))))
		goto redirty_out;

	/* Dentry blocks are controlled by checkpoint */
	if (S_ISDIR(inode->i_mode)) {
		fio.need_lock = LOCK_DONE;
		err = f2fs_do_write_data_page(&fio);
		goto done;
	}

	if (!wbc->for_reclaim)
		need_balance_fs = true;
	else if (has_not_enough_free_secs(sbi, 0, 0))
		goto redirty_out;
	else
		set_inode_flag(inode, FI_HOT_DATA);

	err = -EAGAIN;
	if (f2fs_has_inline_data(inode)) {
		err = f2fs_write_inline_data(inode, page);
		if (!err)
			goto out;
	}

	if (err == -EAGAIN) {
		err = f2fs_do_write_data_page(&fio);
		if (err == -EAGAIN) {
			fio.need_lock = LOCK_REQ;
			err = f2fs_do_write_data_page(&fio);
		}
	}

	if (err) {
		file_set_keep_isize(inode);
	} else {
		down_write(&F2FS_I(inode)->i_sem);
		if (F2FS_I(inode)->last_disk_size < psize)
			F2FS_I(inode)->last_disk_size = psize;
		up_write(&F2FS_I(inode)->i_sem);
	}

done:
	if (err && err != -ENOENT)
		goto redirty_out;

out:
	inode_dec_dirty_pages(inode);
	if (err) {
		ClearPageUptodate(page);
		clear_cold_data(page);
	}

	if (wbc->for_reclaim) {
		f2fs_submit_merged_write_cond(sbi, NULL, page, 0, DATA);
		clear_inode_flag(inode, FI_HOT_DATA);
		f2fs_remove_dirty_inode(inode);
		submitted = NULL;
	}

	unlock_page(page);
	if (!S_ISDIR(inode->i_mode) && !IS_NOQUOTA(inode) &&
					!F2FS_I(inode)->cp_task) {
		f2fs_submit_ipu_bio(sbi, bio, page);
		f2fs_balance_fs(sbi, need_balance_fs);
	}

	if (unlikely(f2fs_cp_error(sbi))) {
		f2fs_submit_ipu_bio(sbi, bio, page);
		f2fs_submit_merged_write(sbi, DATA);
		submitted = NULL;
	}

	if (submitted)
		*submitted = fio.submitted;

	return 0;

redirty_out:
	redirty_page_for_writepage(wbc, page);
	/*
	 * pageout() in MM traslates EAGAIN, so calls handle_write_error()
	 * -> mapping_set_error() -> set_bit(AS_EIO, ...).
	 * file_write_and_wait_range() will see EIO error, which is critical
	 * to return value of fsync() followed by atomic_write failure to user.
	 */
	if (!err || wbc->for_reclaim)
		return AOP_WRITEPAGE_ACTIVATE;
	unlock_page(page);
	return err;
}

static int f2fs_write_data_page(struct page *page,
					struct writeback_control *wbc)
{
	return __write_data_page(page, NULL, NULL, NULL, wbc, FS_DATA_IO);
}

/*
 * This function was copied from write_cche_pages from mm/page-writeback.c.
 * The major change is making write step of cold data page separately from
 * warm/hot data page.
 */
static int f2fs_write_cache_pages(struct address_space *mapping,
					struct writeback_control *wbc,
					enum iostat_type io_type)
{
	int ret = 0;
	int done = 0;
	struct pagevec pvec;
	struct f2fs_sb_info *sbi = F2FS_M_SB(mapping);
	struct bio *bio = NULL;
	sector_t last_block;
	int nr_pages;
	pgoff_t uninitialized_var(writeback_index);
	pgoff_t index;
	pgoff_t end;		/* Inclusive */
	pgoff_t done_index;
	int cycled;
	int range_whole = 0;
	xa_mark_t tag;
	int nwritten = 0;

	pagevec_init(&pvec);

	if (get_dirty_pages(mapping->host) <=
				SM_I(F2FS_M_SB(mapping))->min_hot_blocks)
		set_inode_flag(mapping->host, FI_HOT_DATA);
	else
		clear_inode_flag(mapping->host, FI_HOT_DATA);

	if (wbc->range_cyclic) {
		writeback_index = mapping->writeback_index; /* prev offset */
		index = writeback_index;
		if (index == 0)
			cycled = 1;
		else
			cycled = 0;
		end = -1;
	} else {
		index = wbc->range_start >> PAGE_SHIFT;
		end = wbc->range_end >> PAGE_SHIFT;
		if (wbc->range_start == 0 && wbc->range_end == LLONG_MAX)
			range_whole = 1;
		cycled = 1; /* ignore range_cyclic tests */
	}
	if (wbc->sync_mode == WB_SYNC_ALL || wbc->tagged_writepages)
		tag = PAGECACHE_TAG_TOWRITE;
	else
		tag = PAGECACHE_TAG_DIRTY;
retry:
	if (wbc->sync_mode == WB_SYNC_ALL || wbc->tagged_writepages)
		tag_pages_for_writeback(mapping, index, end);
	done_index = index;
	while (!done && (index <= end)) {
		int i;

		nr_pages = pagevec_lookup_range_tag(&pvec, mapping, &index, end,
				tag);
		if (nr_pages == 0)
			break;

		for (i = 0; i < nr_pages; i++) {
			struct page *page = pvec.pages[i];
			bool submitted = false;

			/* give a priority to WB_SYNC threads */
			if (atomic_read(&sbi->wb_sync_req[DATA]) &&
					wbc->sync_mode == WB_SYNC_NONE) {
				done = 1;
				break;
			}

			done_index = page->index;
retry_write:
			lock_page(page);

			if (unlikely(page->mapping != mapping)) {
continue_unlock:
				unlock_page(page);
				continue;
			}

			if (!PageDirty(page)) {
				/* someone wrote it for us */
				goto continue_unlock;
			}

			if (PageWriteback(page)) {
				if (wbc->sync_mode != WB_SYNC_NONE) {
					f2fs_wait_on_page_writeback(page,
							DATA, true, true);
					f2fs_submit_ipu_bio(sbi, &bio, page);
				} else {
					goto continue_unlock;
				}
			}

			if (!clear_page_dirty_for_io(page))
				goto continue_unlock;

			ret = __write_data_page(page, &submitted, &bio,
					&last_block, wbc, io_type);
			if (unlikely(ret)) {
				/*
				 * keep nr_to_write, since vfs uses this to
				 * get # of written pages.
				 */
				if (ret == AOP_WRITEPAGE_ACTIVATE) {
					unlock_page(page);
					ret = 0;
					continue;
				} else if (ret == -EAGAIN) {
					ret = 0;
					if (wbc->sync_mode == WB_SYNC_ALL) {
						cond_resched();
						congestion_wait(BLK_RW_ASYNC,
									HZ/50);
						goto retry_write;
					}
					continue;
				}
				done_index = page->index + 1;
				done = 1;
				break;
			} else if (submitted) {
				nwritten++;
			}

			if (--wbc->nr_to_write <= 0 &&
					wbc->sync_mode == WB_SYNC_NONE) {
				done = 1;
				break;
			}
		}
		pagevec_release(&pvec);
		cond_resched();
	}

	if (!cycled && !done) {
		cycled = 1;
		index = 0;
		end = writeback_index - 1;
		goto retry;
	}
	if (wbc->range_cyclic || (range_whole && wbc->nr_to_write > 0))
		mapping->writeback_index = done_index;

	if (nwritten)
		f2fs_submit_merged_write_cond(F2FS_M_SB(mapping), mapping->host,
								NULL, 0, DATA);
	/* submit cached bio of IPU write */
	if (bio)
		__submit_bio(sbi, bio, DATA);

	return ret;
}

static inline bool __should_serialize_io(struct inode *inode,
					struct writeback_control *wbc)
{
	if (!S_ISREG(inode->i_mode))
		return false;
	if (IS_NOQUOTA(inode))
		return false;
	/* to avoid deadlock in path of data flush */
	if (F2FS_I(inode)->cp_task)
		return false;
	if (wbc->sync_mode != WB_SYNC_ALL)
		return true;
	if (get_dirty_pages(inode) >= SM_I(F2FS_I_SB(inode))->min_seq_blocks)
		return true;
	return false;
}

static int __f2fs_write_data_pages(struct address_space *mapping,
						struct writeback_control *wbc,
						enum iostat_type io_type)
{
	struct inode *inode = mapping->host;
	struct f2fs_sb_info *sbi = F2FS_I_SB(inode);
	struct blk_plug plug;
	int ret;
	bool locked = false;

	/* deal with chardevs and other special file */
	if (!mapping->a_ops->writepage)
		return 0;

	/* skip writing if there is no dirty page in this inode */
	if (!get_dirty_pages(inode) && wbc->sync_mode == WB_SYNC_NONE)
		return 0;

	/* during POR, we don't need to trigger writepage at all. */
	if (unlikely(is_sbi_flag_set(sbi, SBI_POR_DOING)))
		goto skip_write;

	if ((S_ISDIR(inode->i_mode) || IS_NOQUOTA(inode)) &&
			wbc->sync_mode == WB_SYNC_NONE &&
			get_dirty_pages(inode) < nr_pages_to_skip(sbi, DATA) &&
			f2fs_available_free_memory(sbi, DIRTY_DENTS))
		goto skip_write;

	/* skip writing during file defragment */
	if (is_inode_flag_set(inode, FI_DO_DEFRAG))
		goto skip_write;

	trace_f2fs_writepages(mapping->host, wbc, DATA);

	/* to avoid spliting IOs due to mixed WB_SYNC_ALL and WB_SYNC_NONE */
	if (wbc->sync_mode == WB_SYNC_ALL)
		atomic_inc(&sbi->wb_sync_req[DATA]);
	else if (atomic_read(&sbi->wb_sync_req[DATA]))
		goto skip_write;

	if (__should_serialize_io(inode, wbc)) {
		mutex_lock(&sbi->writepages);
		locked = true;
	}

	blk_start_plug(&plug);
	ret = f2fs_write_cache_pages(mapping, wbc, io_type);
	blk_finish_plug(&plug);

	if (locked)
		mutex_unlock(&sbi->writepages);

	if (wbc->sync_mode == WB_SYNC_ALL)
		atomic_dec(&sbi->wb_sync_req[DATA]);
	/*
	 * if some pages were truncated, we cannot guarantee its mapping->host
	 * to detect pending bios.
	 */

	f2fs_remove_dirty_inode(inode);
	return ret;

skip_write:
	wbc->pages_skipped += get_dirty_pages(inode);
	trace_f2fs_writepages(mapping->host, wbc, DATA);
	return 0;
}

static int f2fs_write_data_pages(struct address_space *mapping,
			    struct writeback_control *wbc)
{
	struct inode *inode = mapping->host;

	return __f2fs_write_data_pages(mapping, wbc,
			F2FS_I(inode)->cp_task == current ?
			FS_CP_DATA_IO : FS_DATA_IO);
}

static void f2fs_write_failed(struct address_space *mapping, loff_t to)
{
	struct inode *inode = mapping->host;
	loff_t i_size = i_size_read(inode);

	/* In the fs-verity case, f2fs_end_enable_verity() does the truncate */
	if (to > i_size && !f2fs_verity_in_progress(inode)) {
		down_write(&F2FS_I(inode)->i_gc_rwsem[WRITE]);
		down_write(&F2FS_I(inode)->i_mmap_sem);

		truncate_pagecache(inode, i_size);
		if (!IS_NOQUOTA(inode))
			f2fs_truncate_blocks(inode, i_size, true);

		up_write(&F2FS_I(inode)->i_mmap_sem);
		up_write(&F2FS_I(inode)->i_gc_rwsem[WRITE]);
	}
}

static int prepare_write_begin(struct f2fs_sb_info *sbi,
			struct page *page, loff_t pos, unsigned len,
			block_t *blk_addr, bool *node_changed)
{
	struct inode *inode = page->mapping->host;
	pgoff_t index = page->index;
	struct dnode_of_data dn;
	struct page *ipage;
	bool locked = false;
	struct extent_info ei = {0,0,0};
	int err = 0;
	int flag;

	/*
	 * we already allocated all the blocks, so we don't need to get
	 * the block addresses when there is no need to fill the page.
	 */
	if (!f2fs_has_inline_data(inode) && len == PAGE_SIZE &&
	    !is_inode_flag_set(inode, FI_NO_PREALLOC) &&
	    !f2fs_verity_in_progress(inode))
		return 0;

	/* f2fs_lock_op avoids race between write CP and convert_inline_page */
	if (f2fs_has_inline_data(inode) && pos + len > MAX_INLINE_DATA(inode))
		flag = F2FS_GET_BLOCK_DEFAULT;
	else
		flag = F2FS_GET_BLOCK_PRE_AIO;

	if (f2fs_has_inline_data(inode) ||
			(pos & PAGE_MASK) >= i_size_read(inode)) {
		__do_map_lock(sbi, flag, true);
		locked = true;
	}
restart:
	/* check inline_data */
	ipage = f2fs_get_node_page(sbi, inode->i_ino);
	if (IS_ERR(ipage)) {
		err = PTR_ERR(ipage);
		goto unlock_out;
	}

	set_new_dnode(&dn, inode, ipage, ipage, 0);

	if (f2fs_has_inline_data(inode)) {
		if (pos + len <= MAX_INLINE_DATA(inode)) {
			f2fs_do_read_inline_data(page, ipage);
			set_inode_flag(inode, FI_DATA_EXIST);
			if (inode->i_nlink)
				set_inline_node(ipage);
		} else {
			err = f2fs_convert_inline_page(&dn, page);
			if (err)
				goto out;
			if (dn.data_blkaddr == NULL_ADDR)
				err = f2fs_get_block(&dn, index);
		}
	} else if (locked) {
		err = f2fs_get_block(&dn, index);
	} else {
		if (f2fs_lookup_extent_cache(inode, index, &ei)) {
			dn.data_blkaddr = ei.blk + index - ei.fofs;
		} else {
			/* hole case */
			err = f2fs_get_dnode_of_data(&dn, index, LOOKUP_NODE);
			if (err || dn.data_blkaddr == NULL_ADDR) {
				f2fs_put_dnode(&dn);
				__do_map_lock(sbi, F2FS_GET_BLOCK_PRE_AIO,
								true);
				WARN_ON(flag != F2FS_GET_BLOCK_PRE_AIO);
				locked = true;
				goto restart;
			}
		}
	}

	/* convert_inline_page can make node_changed */
	*blk_addr = dn.data_blkaddr;
	*node_changed = dn.node_changed;
out:
	f2fs_put_dnode(&dn);
unlock_out:
	if (locked)
		__do_map_lock(sbi, flag, false);
	return err;
}

static int f2fs_write_begin(struct file *file, struct address_space *mapping,
		loff_t pos, unsigned len, unsigned flags,
		struct page **pagep, void **fsdata)
{
	struct inode *inode = mapping->host;
	struct f2fs_sb_info *sbi = F2FS_I_SB(inode);
	struct page *page = NULL;
	pgoff_t index = ((unsigned long long) pos) >> PAGE_SHIFT;
	bool need_balance = false, drop_atomic = false;
	block_t blkaddr = NULL_ADDR;
	int err = 0;

	if (trace_android_fs_datawrite_start_enabled()) {
		char *path, pathbuf[MAX_TRACE_PATHBUF_LEN];

		path = android_fstrace_get_pathname(pathbuf,
						    MAX_TRACE_PATHBUF_LEN,
						    inode);
		trace_android_fs_datawrite_start(inode, pos, len,
						 current->pid, path,
						 current->comm);
	}
	trace_f2fs_write_begin(inode, pos, len, flags);

	if (!f2fs_is_checkpoint_ready(sbi)) {
		err = -ENOSPC;
		goto fail;
	}

	if ((f2fs_is_atomic_file(inode) &&
			!f2fs_available_free_memory(sbi, INMEM_PAGES)) ||
			is_inode_flag_set(inode, FI_ATOMIC_REVOKE_REQUEST)) {
		err = -ENOMEM;
		drop_atomic = true;
		goto fail;
	}

	/*
	 * We should check this at this moment to avoid deadlock on inode page
	 * and #0 page. The locking rule for inline_data conversion should be:
	 * lock_page(page #0) -> lock_page(inode_page)
	 */
	if (index != 0) {
		err = f2fs_convert_inline_inode(inode);
		if (err)
			goto fail;
	}
repeat:
	/*
	 * Do not use grab_cache_page_write_begin() to avoid deadlock due to
	 * wait_for_stable_page. Will wait that below with our IO control.
	 */
	page = f2fs_pagecache_get_page(mapping, index,
				FGP_LOCK | FGP_WRITE | FGP_CREAT, GFP_NOFS);
	if (!page) {
		err = -ENOMEM;
		goto fail;
	}

	*pagep = page;

	err = prepare_write_begin(sbi, page, pos, len,
					&blkaddr, &need_balance);
	if (err)
		goto fail;

	if (need_balance && !IS_NOQUOTA(inode) &&
			has_not_enough_free_secs(sbi, 0, 0)) {
		unlock_page(page);
		f2fs_balance_fs(sbi, true);
		lock_page(page);
		if (page->mapping != mapping) {
			/* The page got truncated from under us */
			f2fs_put_page(page, 1);
			goto repeat;
		}
	}

	f2fs_wait_on_page_writeback(page, DATA, false, true);

	if (len == PAGE_SIZE || PageUptodate(page))
		return 0;

	if (!(pos & (PAGE_SIZE - 1)) && (pos + len) >= i_size_read(inode) &&
	    !f2fs_verity_in_progress(inode)) {
		zero_user_segment(page, len, PAGE_SIZE);
		return 0;
	}

	if (blkaddr == NEW_ADDR) {
		zero_user_segment(page, 0, PAGE_SIZE);
		SetPageUptodate(page);
	} else {
		if (!f2fs_is_valid_blkaddr(sbi, blkaddr,
				DATA_GENERIC_ENHANCE_READ)) {
			err = -EFSCORRUPTED;
			goto fail;
		}
		err = f2fs_submit_page_read(inode, page, blkaddr);
		if (err)
			goto fail;

		lock_page(page);
		if (unlikely(page->mapping != mapping)) {
			f2fs_put_page(page, 1);
			goto repeat;
		}
		if (unlikely(!PageUptodate(page))) {
			err = -EIO;
			goto fail;
		}
	}
	return 0;

fail:
	f2fs_put_page(page, 1);
	f2fs_write_failed(mapping, pos + len);
	if (drop_atomic)
		f2fs_drop_inmem_pages_all(sbi, false);
	return err;
}

static int f2fs_write_end(struct file *file,
			struct address_space *mapping,
			loff_t pos, unsigned len, unsigned copied,
			struct page *page, void *fsdata)
{
	struct inode *inode = page->mapping->host;

	trace_android_fs_datawrite_end(inode, pos, len);
	trace_f2fs_write_end(inode, pos, len, copied);

	/*
	 * This should be come from len == PAGE_SIZE, and we expect copied
	 * should be PAGE_SIZE. Otherwise, we treat it with zero copied and
	 * let generic_perform_write() try to copy data again through copied=0.
	 */
	if (!PageUptodate(page)) {
		if (unlikely(copied != len))
			copied = 0;
		else
			SetPageUptodate(page);
	}
	if (!copied)
		goto unlock_out;

	set_page_dirty(page);

	if (pos + copied > i_size_read(inode) &&
	    !f2fs_verity_in_progress(inode))
		f2fs_i_size_write(inode, pos + copied);
unlock_out:
	f2fs_put_page(page, 1);
	f2fs_update_time(F2FS_I_SB(inode), REQ_TIME);
	return copied;
}

static int check_direct_IO(struct inode *inode, struct iov_iter *iter,
			   loff_t offset)
{
	unsigned i_blkbits = READ_ONCE(inode->i_blkbits);
	unsigned blkbits = i_blkbits;
	unsigned blocksize_mask = (1 << blkbits) - 1;
	unsigned long align = offset | iov_iter_alignment(iter);
	struct block_device *bdev = inode->i_sb->s_bdev;

	if (align & blocksize_mask) {
		if (bdev)
			blkbits = blksize_bits(bdev_logical_block_size(bdev));
		blocksize_mask = (1 << blkbits) - 1;
		if (align & blocksize_mask)
			return -EINVAL;
		return 1;
	}
	return 0;
}

static void f2fs_dio_end_io(struct bio *bio)
{
	struct f2fs_private_dio *dio = bio->bi_private;

	dec_page_count(F2FS_I_SB(dio->inode),
			dio->write ? F2FS_DIO_WRITE : F2FS_DIO_READ);

	bio->bi_private = dio->orig_private;
	bio->bi_end_io = dio->orig_end_io;

	kvfree(dio);

	bio_endio(bio);
}

static void f2fs_dio_submit_bio(struct bio *bio, struct inode *inode,
							loff_t file_offset)
{
	struct f2fs_private_dio *dio;
	bool write = (bio_op(bio) == REQ_OP_WRITE);

	dio = f2fs_kzalloc(F2FS_I_SB(inode),
			sizeof(struct f2fs_private_dio), GFP_NOFS);
	if (!dio)
		goto out;

	dio->inode = inode;
	dio->orig_end_io = bio->bi_end_io;
	dio->orig_private = bio->bi_private;
	dio->write = write;

	bio->bi_end_io = f2fs_dio_end_io;
	bio->bi_private = dio;

	inc_page_count(F2FS_I_SB(inode),
			write ? F2FS_DIO_WRITE : F2FS_DIO_READ);

	submit_bio(bio);
	return;
out:
	bio->bi_status = BLK_STS_IOERR;
	bio_endio(bio);
}

static ssize_t f2fs_direct_IO(struct kiocb *iocb, struct iov_iter *iter)
{
	struct address_space *mapping = iocb->ki_filp->f_mapping;
	struct inode *inode = mapping->host;
	struct f2fs_sb_info *sbi = F2FS_I_SB(inode);
	struct f2fs_inode_info *fi = F2FS_I(inode);
	size_t count = iov_iter_count(iter);
	loff_t offset = iocb->ki_pos;
	int rw = iov_iter_rw(iter);
	int err;
	enum rw_hint hint = iocb->ki_hint;
	int whint_mode = F2FS_OPTION(sbi).whint_mode;
	bool do_opu;

	err = check_direct_IO(inode, iter, offset);
	if (err)
		return err < 0 ? err : 0;

	if (f2fs_force_buffered_io(inode, iocb, iter))
		return 0;

	do_opu = allow_outplace_dio(inode, iocb, iter);

	trace_f2fs_direct_IO_enter(inode, offset, count, rw);

	if (trace_android_fs_dataread_start_enabled() &&
	    (rw == READ)) {
		char *path, pathbuf[MAX_TRACE_PATHBUF_LEN];

		path = android_fstrace_get_pathname(pathbuf,
						    MAX_TRACE_PATHBUF_LEN,
						    inode);
		trace_android_fs_dataread_start(inode, offset,
						count, current->pid, path,
						current->comm);
	}
	if (trace_android_fs_datawrite_start_enabled() &&
	    (rw == WRITE)) {
		char *path, pathbuf[MAX_TRACE_PATHBUF_LEN];

		path = android_fstrace_get_pathname(pathbuf,
						    MAX_TRACE_PATHBUF_LEN,
						    inode);
		trace_android_fs_datawrite_start(inode, offset, count,
						 current->pid, path,
						 current->comm);
	}

	if (rw == WRITE && whint_mode == WHINT_MODE_OFF)
		iocb->ki_hint = WRITE_LIFE_NOT_SET;

	if (iocb->ki_flags & IOCB_NOWAIT) {
		if (!down_read_trylock(&fi->i_gc_rwsem[rw])) {
			iocb->ki_hint = hint;
			err = -EAGAIN;
			goto out;
		}
		if (do_opu && !down_read_trylock(&fi->i_gc_rwsem[READ])) {
			up_read(&fi->i_gc_rwsem[rw]);
			iocb->ki_hint = hint;
			err = -EAGAIN;
			goto out;
		}
	} else {
		down_read(&fi->i_gc_rwsem[rw]);
		if (do_opu)
			down_read(&fi->i_gc_rwsem[READ]);
	}

	err = __blockdev_direct_IO(iocb, inode, inode->i_sb->s_bdev,
			iter, rw == WRITE ? get_data_block_dio_write :
			get_data_block_dio, NULL, f2fs_dio_submit_bio,
			DIO_LOCKING | DIO_SKIP_HOLES);

	if (do_opu)
		up_read(&fi->i_gc_rwsem[READ]);

	up_read(&fi->i_gc_rwsem[rw]);

	if (rw == WRITE) {
		if (whint_mode == WHINT_MODE_OFF)
			iocb->ki_hint = hint;
		if (err > 0) {
			f2fs_update_iostat(F2FS_I_SB(inode), APP_DIRECT_IO,
									err);
			if (!do_opu)
				set_inode_flag(inode, FI_UPDATE_WRITE);
		} else if (err < 0) {
			f2fs_write_failed(mapping, offset + count);
		}
	}

out:
	if (trace_android_fs_dataread_start_enabled() &&
	    (rw == READ))
		trace_android_fs_dataread_end(inode, offset, count);
	if (trace_android_fs_datawrite_start_enabled() &&
	    (rw == WRITE))
		trace_android_fs_datawrite_end(inode, offset, count);

	trace_f2fs_direct_IO_exit(inode, offset, count, rw, err);

	return err;
}

void f2fs_invalidate_page(struct page *page, unsigned int offset,
							unsigned int length)
{
	struct inode *inode = page->mapping->host;
	struct f2fs_sb_info *sbi = F2FS_I_SB(inode);

	if (inode->i_ino >= F2FS_ROOT_INO(sbi) &&
		(offset % PAGE_SIZE || length != PAGE_SIZE))
		return;

	if (PageDirty(page)) {
		if (inode->i_ino == F2FS_META_INO(sbi)) {
			dec_page_count(sbi, F2FS_DIRTY_META);
		} else if (inode->i_ino == F2FS_NODE_INO(sbi)) {
			dec_page_count(sbi, F2FS_DIRTY_NODES);
		} else {
			inode_dec_dirty_pages(inode);
			f2fs_remove_dirty_inode(inode);
		}
	}

	clear_cold_data(page);

	if (IS_ATOMIC_WRITTEN_PAGE(page))
		return f2fs_drop_inmem_page(inode, page);

	f2fs_clear_page_private(page);
}

int f2fs_release_page(struct page *page, gfp_t wait)
{
	/* If this is dirty page, keep PagePrivate */
	if (PageDirty(page))
		return 0;

	/* This is atomic written page, keep Private */
	if (IS_ATOMIC_WRITTEN_PAGE(page))
		return 0;

	clear_cold_data(page);
	f2fs_clear_page_private(page);
	return 1;
}

static int f2fs_set_data_page_dirty(struct page *page)
{
	struct inode *inode = page_file_mapping(page)->host;

	trace_f2fs_set_page_dirty(page, DATA);

	if (!PageUptodate(page))
		SetPageUptodate(page);
	if (PageSwapCache(page))
		return __set_page_dirty_nobuffers(page);

	if (f2fs_is_atomic_file(inode) && !f2fs_is_commit_atomic_write(inode)) {
		if (!IS_ATOMIC_WRITTEN_PAGE(page)) {
			f2fs_register_inmem_page(inode, page);
			return 1;
		}
		/*
		 * Previously, this page has been registered, we just
		 * return here.
		 */
		return 0;
	}

	if (!PageDirty(page)) {
		__set_page_dirty_nobuffers(page);
		f2fs_update_dirty_page(inode, page);
		return 1;
	}
	return 0;
}

static sector_t f2fs_bmap(struct address_space *mapping, sector_t block)
{
	struct inode *inode = mapping->host;

	if (f2fs_has_inline_data(inode))
		return 0;

	/* make sure allocating whole blocks */
	if (mapping_tagged(mapping, PAGECACHE_TAG_DIRTY))
		filemap_write_and_wait(mapping);

	return generic_block_bmap(mapping, block, get_data_block_bmap);
}

#ifdef CONFIG_MIGRATION
#include <linux/migrate.h>

int f2fs_migrate_page(struct address_space *mapping,
		struct page *newpage, struct page *page, enum migrate_mode mode)
{
	int rc, extra_count;
	struct f2fs_inode_info *fi = F2FS_I(mapping->host);
	bool atomic_written = IS_ATOMIC_WRITTEN_PAGE(page);

	BUG_ON(PageWriteback(page));

	/* migrating an atomic written page is safe with the inmem_lock hold */
	if (atomic_written) {
		if (mode != MIGRATE_SYNC)
			return -EBUSY;
		if (!mutex_trylock(&fi->inmem_lock))
			return -EAGAIN;
	}

	/* one extra reference was held for atomic_write page */
	extra_count = atomic_written ? 1 : 0;
	rc = migrate_page_move_mapping(mapping, newpage,
				page, extra_count);
	if (rc != MIGRATEPAGE_SUCCESS) {
		if (atomic_written)
			mutex_unlock(&fi->inmem_lock);
		return rc;
	}

	if (atomic_written) {
		struct inmem_pages *cur;
		list_for_each_entry(cur, &fi->inmem_pages, list)
			if (cur->page == page) {
				cur->page = newpage;
				break;
			}
		mutex_unlock(&fi->inmem_lock);
		put_page(page);
		get_page(newpage);
	}

	if (PagePrivate(page)) {
		f2fs_set_page_private(newpage, page_private(page));
		f2fs_clear_page_private(page);
	}

	if (mode != MIGRATE_SYNC_NO_COPY)
		migrate_page_copy(newpage, page);
	else
		migrate_page_states(newpage, page);

	return MIGRATEPAGE_SUCCESS;
}
#endif

#ifdef CONFIG_SWAP
/* Copied from generic_swapfile_activate() to check any holes */
static int check_swap_activate(struct file *swap_file, unsigned int max)
{
	struct address_space *mapping = swap_file->f_mapping;
	struct inode *inode = mapping->host;
	unsigned blocks_per_page;
	unsigned long page_no;
	unsigned blkbits;
	sector_t probe_block;
	sector_t last_block;
	sector_t lowest_block = -1;
	sector_t highest_block = 0;

	blkbits = inode->i_blkbits;
	blocks_per_page = PAGE_SIZE >> blkbits;

	/*
	 * Map all the blocks into the extent list.  This code doesn't try
	 * to be very smart.
	 */
	probe_block = 0;
	page_no = 0;
	last_block = i_size_read(inode) >> blkbits;
	while ((probe_block + blocks_per_page) <= last_block && page_no < max) {
		unsigned block_in_page;
		sector_t first_block;

		cond_resched();

		first_block = bmap(inode, probe_block);
		if (first_block == 0)
			goto bad_bmap;

		/*
		 * It must be PAGE_SIZE aligned on-disk
		 */
		if (first_block & (blocks_per_page - 1)) {
			probe_block++;
			goto reprobe;
		}

		for (block_in_page = 1; block_in_page < blocks_per_page;
					block_in_page++) {
			sector_t block;

			block = bmap(inode, probe_block + block_in_page);
			if (block == 0)
				goto bad_bmap;
			if (block != first_block + block_in_page) {
				/* Discontiguity */
				probe_block++;
				goto reprobe;
			}
		}

		first_block >>= (PAGE_SHIFT - blkbits);
		if (page_no) {	/* exclude the header page */
			if (first_block < lowest_block)
				lowest_block = first_block;
			if (first_block > highest_block)
				highest_block = first_block;
		}

		page_no++;
		probe_block += blocks_per_page;
reprobe:
		continue;
	}
	return 0;

bad_bmap:
	pr_err("swapon: swapfile has holes\n");
	return -EINVAL;
}

static int f2fs_swap_activate(struct swap_info_struct *sis, struct file *file,
				sector_t *span)
{
	struct inode *inode = file_inode(file);
	int ret;

	if (!S_ISREG(inode->i_mode))
		return -EINVAL;

	if (f2fs_readonly(F2FS_I_SB(inode)->sb))
		return -EROFS;

	ret = f2fs_convert_inline_inode(inode);
	if (ret)
		return ret;

	ret = check_swap_activate(file, sis->max);
	if (ret)
		return ret;

	set_inode_flag(inode, FI_PIN_FILE);
	f2fs_precache_extents(inode);
	f2fs_update_time(F2FS_I_SB(inode), REQ_TIME);
	return 0;
}

static void f2fs_swap_deactivate(struct file *file)
{
	struct inode *inode = file_inode(file);

	clear_inode_flag(inode, FI_PIN_FILE);
}
#else
static int f2fs_swap_activate(struct swap_info_struct *sis, struct file *file,
				sector_t *span)
{
	return -EOPNOTSUPP;
}

static void f2fs_swap_deactivate(struct file *file)
{
}
#endif

const struct address_space_operations f2fs_dblock_aops = {
	.readpage	= f2fs_read_data_page,
	.readpages	= f2fs_read_data_pages,
	.writepage	= f2fs_write_data_page,
	.writepages	= f2fs_write_data_pages,
	.write_begin	= f2fs_write_begin,
	.write_end	= f2fs_write_end,
	.set_page_dirty	= f2fs_set_data_page_dirty,
	.invalidatepage	= f2fs_invalidate_page,
	.releasepage	= f2fs_release_page,
	.direct_IO	= f2fs_direct_IO,
	.bmap		= f2fs_bmap,
	.swap_activate  = f2fs_swap_activate,
	.swap_deactivate = f2fs_swap_deactivate,
#ifdef CONFIG_MIGRATION
	.migratepage    = f2fs_migrate_page,
#endif
};

void f2fs_clear_page_cache_dirty_tag(struct page *page)
{
	struct address_space *mapping = page_mapping(page);
	unsigned long flags;

	xa_lock_irqsave(&mapping->i_pages, flags);
	__xa_clear_mark(&mapping->i_pages, page_index(page),
						PAGECACHE_TAG_DIRTY);
	xa_unlock_irqrestore(&mapping->i_pages, flags);
}

int __init f2fs_init_post_read_processing(void)
{
	bio_post_read_ctx_cache =
		kmem_cache_create("f2fs_bio_post_read_ctx",
				  sizeof(struct bio_post_read_ctx), 0, 0, NULL);
	if (!bio_post_read_ctx_cache)
		goto fail;
	bio_post_read_ctx_pool =
		mempool_create_slab_pool(NUM_PREALLOC_POST_READ_CTXS,
					 bio_post_read_ctx_cache);
	if (!bio_post_read_ctx_pool)
		goto fail_free_cache;
	return 0;

fail_free_cache:
	kmem_cache_destroy(bio_post_read_ctx_cache);
fail:
	return -ENOMEM;
}

void __exit f2fs_destroy_post_read_processing(void)
{
	mempool_destroy(bio_post_read_ctx_pool);
	kmem_cache_destroy(bio_post_read_ctx_cache);
}<|MERGE_RESOLUTION|>--- conflicted
+++ resolved
@@ -331,11 +331,7 @@
 	 * read/write raw data without encryption.
 	 */
 	if (fio && fio->encrypted_page)
-<<<<<<< HEAD
-		return true;
-=======
 		return !bio_has_crypt_ctx(bio);
->>>>>>> 681294e7
 
 	return fscrypt_mergeable_bio(bio, inode, next_idx);
 }
