--- conflicted
+++ resolved
@@ -965,11 +965,7 @@
 	f2fs_put_page(cp1, 1);
 	f2fs_put_page(cp2, 1);
 fail_no_cp:
-<<<<<<< HEAD
-	kfree(sbi->ckpt);
-=======
 	kvfree(sbi->ckpt);
->>>>>>> f7688b48
 	return err;
 }
 
