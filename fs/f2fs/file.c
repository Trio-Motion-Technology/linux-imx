--- conflicted
+++ resolved
@@ -3044,17 +3044,6 @@
 	if (!F2FS_FITS_IN_INODE(ri, fi->i_extra_isize, i_projid))
 		return -EOVERFLOW;
 
-<<<<<<< HEAD
-=======
-	if (!F2FS_FITS_IN_INODE(F2FS_INODE(ipage), fi->i_extra_isize,
-								i_projid)) {
-		err = -EOVERFLOW;
-		f2fs_put_page(ipage, 1);
-		return err;
-	}
-	f2fs_put_page(ipage, 1);
-
->>>>>>> 2a6c029a
 	err = f2fs_dquot_initialize(inode);
 	if (err)
 		return err;
@@ -4590,7 +4579,6 @@
 		ret = iomap_dio_complete(dio);
 	}
 
-<<<<<<< HEAD
 	if (whint_mode == WHINT_MODE_OFF)
 		iocb->ki_hint = hint;
 	if (do_opu)
@@ -4632,25 +4620,6 @@
 							    bufio_start_pos,
 							    bufio_end_pos);
 			if (ret2 < 0)
-=======
-	ret = generic_write_checks(iocb, from);
-	if (ret > 0) {
-		bool preallocated = false;
-		size_t target_size = 0;
-		int err;
-
-		if (fault_in_iov_iter_readable(from, iov_iter_count(from)))
-			set_inode_flag(inode, FI_NO_PREALLOC);
-
-		if ((iocb->ki_flags & IOCB_NOWAIT)) {
-			if (!f2fs_overwrite_io(inode, iocb->ki_pos,
-						iov_iter_count(from)) ||
-				f2fs_has_inline_data(inode) ||
-				f2fs_force_buffered_io(inode, iocb, from)) {
-				clear_inode_flag(inode, FI_NO_PREALLOC);
-				inode_unlock(inode);
-				ret = -EAGAIN;
->>>>>>> 2a6c029a
 				goto out;
 			invalidate_mapping_pages(file->f_mapping,
 						 bufio_start_pos >> PAGE_SHIFT,
