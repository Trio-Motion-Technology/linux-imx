// SPDX-License-Identifier: GPL-2.0
/*
 * fs/f2fs/super.c
 *
 * Copyright (c) 2012 Samsung Electronics Co., Ltd.
 *             http://www.samsung.com/
 */
#include <linux/module.h>
#include <linux/init.h>
#include <linux/fs.h>
#include <linux/statfs.h>
#include <linux/buffer_head.h>
#include <linux/backing-dev.h>
#include <linux/kthread.h>
#include <linux/parser.h>
#include <linux/mount.h>
#include <linux/seq_file.h>
#include <linux/proc_fs.h>
#include <linux/random.h>
#include <linux/exportfs.h>
#include <linux/blkdev.h>
#include <linux/quotaops.h>
#include <linux/f2fs_fs.h>
#include <linux/sysfs.h>
#include <linux/quota.h>
#include <linux/unicode.h>

#include "f2fs.h"
#include "node.h"
#include "segment.h"
#include "xattr.h"
#include "gc.h"
#include "trace.h"

#define CREATE_TRACE_POINTS
#include <trace/events/f2fs.h>

static struct kmem_cache *f2fs_inode_cachep;

#ifdef CONFIG_F2FS_FAULT_INJECTION

const char *f2fs_fault_name[FAULT_MAX] = {
	[FAULT_KMALLOC]		= "kmalloc",
	[FAULT_KVMALLOC]	= "kvmalloc",
	[FAULT_PAGE_ALLOC]	= "page alloc",
	[FAULT_PAGE_GET]	= "page get",
	[FAULT_ALLOC_BIO]	= "alloc bio",
	[FAULT_ALLOC_NID]	= "alloc nid",
	[FAULT_ORPHAN]		= "orphan",
	[FAULT_BLOCK]		= "no more block",
	[FAULT_DIR_DEPTH]	= "too big dir depth",
	[FAULT_EVICT_INODE]	= "evict_inode fail",
	[FAULT_TRUNCATE]	= "truncate fail",
	[FAULT_READ_IO]		= "read IO error",
	[FAULT_CHECKPOINT]	= "checkpoint error",
	[FAULT_DISCARD]		= "discard error",
	[FAULT_WRITE_IO]	= "write IO error",
};

void f2fs_build_fault_attr(struct f2fs_sb_info *sbi, unsigned int rate,
							unsigned int type)
{
	struct f2fs_fault_info *ffi = &F2FS_OPTION(sbi).fault_info;

	if (rate) {
		atomic_set(&ffi->inject_ops, 0);
		ffi->inject_rate = rate;
	}

	if (type)
		ffi->inject_type = type;

	if (!rate && !type)
		memset(ffi, 0, sizeof(struct f2fs_fault_info));
}
#endif

/* f2fs-wide shrinker description */
static struct shrinker f2fs_shrinker_info = {
	.scan_objects = f2fs_shrink_scan,
	.count_objects = f2fs_shrink_count,
	.seeks = DEFAULT_SEEKS,
};

enum {
	Opt_gc_background,
	Opt_disable_roll_forward,
	Opt_norecovery,
	Opt_discard,
	Opt_nodiscard,
	Opt_noheap,
	Opt_heap,
	Opt_user_xattr,
	Opt_nouser_xattr,
	Opt_acl,
	Opt_noacl,
	Opt_active_logs,
	Opt_disable_ext_identify,
	Opt_inline_xattr,
	Opt_noinline_xattr,
	Opt_inline_xattr_size,
	Opt_inline_data,
	Opt_inline_dentry,
	Opt_noinline_dentry,
	Opt_flush_merge,
	Opt_noflush_merge,
	Opt_nobarrier,
	Opt_fastboot,
	Opt_extent_cache,
	Opt_noextent_cache,
	Opt_noinline_data,
	Opt_data_flush,
	Opt_reserve_root,
	Opt_resgid,
	Opt_resuid,
	Opt_mode,
	Opt_io_size_bits,
	Opt_fault_injection,
	Opt_fault_type,
	Opt_lazytime,
	Opt_nolazytime,
	Opt_quota,
	Opt_noquota,
	Opt_usrquota,
	Opt_grpquota,
	Opt_prjquota,
	Opt_usrjquota,
	Opt_grpjquota,
	Opt_prjjquota,
	Opt_offusrjquota,
	Opt_offgrpjquota,
	Opt_offprjjquota,
	Opt_jqfmt_vfsold,
	Opt_jqfmt_vfsv0,
	Opt_jqfmt_vfsv1,
	Opt_whint,
	Opt_alloc,
	Opt_fsync,
	Opt_test_dummy_encryption,
	Opt_checkpoint_disable,
	Opt_checkpoint_disable_cap,
	Opt_checkpoint_disable_cap_perc,
	Opt_checkpoint_enable,
	Opt_err,
};

static match_table_t f2fs_tokens = {
	{Opt_gc_background, "background_gc=%s"},
	{Opt_disable_roll_forward, "disable_roll_forward"},
	{Opt_norecovery, "norecovery"},
	{Opt_discard, "discard"},
	{Opt_nodiscard, "nodiscard"},
	{Opt_noheap, "no_heap"},
	{Opt_heap, "heap"},
	{Opt_user_xattr, "user_xattr"},
	{Opt_nouser_xattr, "nouser_xattr"},
	{Opt_acl, "acl"},
	{Opt_noacl, "noacl"},
	{Opt_active_logs, "active_logs=%u"},
	{Opt_disable_ext_identify, "disable_ext_identify"},
	{Opt_inline_xattr, "inline_xattr"},
	{Opt_noinline_xattr, "noinline_xattr"},
	{Opt_inline_xattr_size, "inline_xattr_size=%u"},
	{Opt_inline_data, "inline_data"},
	{Opt_inline_dentry, "inline_dentry"},
	{Opt_noinline_dentry, "noinline_dentry"},
	{Opt_flush_merge, "flush_merge"},
	{Opt_noflush_merge, "noflush_merge"},
	{Opt_nobarrier, "nobarrier"},
	{Opt_fastboot, "fastboot"},
	{Opt_extent_cache, "extent_cache"},
	{Opt_noextent_cache, "noextent_cache"},
	{Opt_noinline_data, "noinline_data"},
	{Opt_data_flush, "data_flush"},
	{Opt_reserve_root, "reserve_root=%u"},
	{Opt_resgid, "resgid=%u"},
	{Opt_resuid, "resuid=%u"},
	{Opt_mode, "mode=%s"},
	{Opt_io_size_bits, "io_bits=%u"},
	{Opt_fault_injection, "fault_injection=%u"},
	{Opt_fault_type, "fault_type=%u"},
	{Opt_lazytime, "lazytime"},
	{Opt_nolazytime, "nolazytime"},
	{Opt_quota, "quota"},
	{Opt_noquota, "noquota"},
	{Opt_usrquota, "usrquota"},
	{Opt_grpquota, "grpquota"},
	{Opt_prjquota, "prjquota"},
	{Opt_usrjquota, "usrjquota=%s"},
	{Opt_grpjquota, "grpjquota=%s"},
	{Opt_prjjquota, "prjjquota=%s"},
	{Opt_offusrjquota, "usrjquota="},
	{Opt_offgrpjquota, "grpjquota="},
	{Opt_offprjjquota, "prjjquota="},
	{Opt_jqfmt_vfsold, "jqfmt=vfsold"},
	{Opt_jqfmt_vfsv0, "jqfmt=vfsv0"},
	{Opt_jqfmt_vfsv1, "jqfmt=vfsv1"},
	{Opt_whint, "whint_mode=%s"},
	{Opt_alloc, "alloc_mode=%s"},
	{Opt_fsync, "fsync_mode=%s"},
	{Opt_test_dummy_encryption, "test_dummy_encryption"},
	{Opt_checkpoint_disable, "checkpoint=disable"},
	{Opt_checkpoint_disable_cap, "checkpoint=disable:%u"},
	{Opt_checkpoint_disable_cap_perc, "checkpoint=disable:%u%%"},
	{Opt_checkpoint_enable, "checkpoint=enable"},
	{Opt_err, NULL},
};

void f2fs_printk(struct f2fs_sb_info *sbi, const char *fmt, ...)
{
	struct va_format vaf;
	va_list args;
	int level;

	va_start(args, fmt);

	level = printk_get_level(fmt);
	vaf.fmt = printk_skip_level(fmt);
	vaf.va = &args;
	printk("%c%cF2FS-fs (%s): %pV\n",
	       KERN_SOH_ASCII, level, sbi->sb->s_id, &vaf);

	va_end(args);
}

#ifdef CONFIG_UNICODE
static const struct f2fs_sb_encodings {
	__u16 magic;
	char *name;
	char *version;
} f2fs_sb_encoding_map[] = {
	{F2FS_ENC_UTF8_12_1, "utf8", "12.1.0"},
};

static int f2fs_sb_read_encoding(const struct f2fs_super_block *sb,
				 const struct f2fs_sb_encodings **encoding,
				 __u16 *flags)
{
	__u16 magic = le16_to_cpu(sb->s_encoding);
	int i;

	for (i = 0; i < ARRAY_SIZE(f2fs_sb_encoding_map); i++)
		if (magic == f2fs_sb_encoding_map[i].magic)
			break;

	if (i >= ARRAY_SIZE(f2fs_sb_encoding_map))
		return -EINVAL;

	*encoding = &f2fs_sb_encoding_map[i];
	*flags = le16_to_cpu(sb->s_encoding_flags);

	return 0;
}
#endif

static inline void limit_reserve_root(struct f2fs_sb_info *sbi)
{
	block_t limit = min((sbi->user_block_count << 1) / 1000,
			sbi->user_block_count - sbi->reserved_blocks);

	/* limit is 0.2% */
	if (test_opt(sbi, RESERVE_ROOT) &&
			F2FS_OPTION(sbi).root_reserved_blocks > limit) {
		F2FS_OPTION(sbi).root_reserved_blocks = limit;
		f2fs_info(sbi, "Reduce reserved blocks for root = %u",
			  F2FS_OPTION(sbi).root_reserved_blocks);
	}
	if (!test_opt(sbi, RESERVE_ROOT) &&
		(!uid_eq(F2FS_OPTION(sbi).s_resuid,
				make_kuid(&init_user_ns, F2FS_DEF_RESUID)) ||
		!gid_eq(F2FS_OPTION(sbi).s_resgid,
				make_kgid(&init_user_ns, F2FS_DEF_RESGID))))
		f2fs_info(sbi, "Ignore s_resuid=%u, s_resgid=%u w/o reserve_root",
			  from_kuid_munged(&init_user_ns,
					   F2FS_OPTION(sbi).s_resuid),
			  from_kgid_munged(&init_user_ns,
					   F2FS_OPTION(sbi).s_resgid));
}

static void init_once(void *foo)
{
	struct f2fs_inode_info *fi = (struct f2fs_inode_info *) foo;

	inode_init_once(&fi->vfs_inode);
}

#ifdef CONFIG_QUOTA
static const char * const quotatypes[] = INITQFNAMES;
#define QTYPE2NAME(t) (quotatypes[t])
static int f2fs_set_qf_name(struct super_block *sb, int qtype,
							substring_t *args)
{
	struct f2fs_sb_info *sbi = F2FS_SB(sb);
	char *qname;
	int ret = -EINVAL;

	if (sb_any_quota_loaded(sb) && !F2FS_OPTION(sbi).s_qf_names[qtype]) {
		f2fs_err(sbi, "Cannot change journaled quota options when quota turned on");
		return -EINVAL;
	}
	if (f2fs_sb_has_quota_ino(sbi)) {
		f2fs_info(sbi, "QUOTA feature is enabled, so ignore qf_name");
		return 0;
	}

	qname = match_strdup(args);
	if (!qname) {
		f2fs_err(sbi, "Not enough memory for storing quotafile name");
		return -ENOMEM;
	}
	if (F2FS_OPTION(sbi).s_qf_names[qtype]) {
		if (strcmp(F2FS_OPTION(sbi).s_qf_names[qtype], qname) == 0)
			ret = 0;
		else
			f2fs_err(sbi, "%s quota file already specified",
				 QTYPE2NAME(qtype));
		goto errout;
	}
	if (strchr(qname, '/')) {
		f2fs_err(sbi, "quotafile must be on filesystem root");
		goto errout;
	}
	F2FS_OPTION(sbi).s_qf_names[qtype] = qname;
	set_opt(sbi, QUOTA);
	return 0;
errout:
	kvfree(qname);
	return ret;
}

static int f2fs_clear_qf_name(struct super_block *sb, int qtype)
{
	struct f2fs_sb_info *sbi = F2FS_SB(sb);

	if (sb_any_quota_loaded(sb) && F2FS_OPTION(sbi).s_qf_names[qtype]) {
		f2fs_err(sbi, "Cannot change journaled quota options when quota turned on");
		return -EINVAL;
	}
	kvfree(F2FS_OPTION(sbi).s_qf_names[qtype]);
	F2FS_OPTION(sbi).s_qf_names[qtype] = NULL;
	return 0;
}

static int f2fs_check_quota_options(struct f2fs_sb_info *sbi)
{
	/*
	 * We do the test below only for project quotas. 'usrquota' and
	 * 'grpquota' mount options are allowed even without quota feature
	 * to support legacy quotas in quota files.
	 */
	if (test_opt(sbi, PRJQUOTA) && !f2fs_sb_has_project_quota(sbi)) {
		f2fs_err(sbi, "Project quota feature not enabled. Cannot enable project quota enforcement.");
		return -1;
	}
	if (F2FS_OPTION(sbi).s_qf_names[USRQUOTA] ||
			F2FS_OPTION(sbi).s_qf_names[GRPQUOTA] ||
			F2FS_OPTION(sbi).s_qf_names[PRJQUOTA]) {
		if (test_opt(sbi, USRQUOTA) &&
				F2FS_OPTION(sbi).s_qf_names[USRQUOTA])
			clear_opt(sbi, USRQUOTA);

		if (test_opt(sbi, GRPQUOTA) &&
				F2FS_OPTION(sbi).s_qf_names[GRPQUOTA])
			clear_opt(sbi, GRPQUOTA);

		if (test_opt(sbi, PRJQUOTA) &&
				F2FS_OPTION(sbi).s_qf_names[PRJQUOTA])
			clear_opt(sbi, PRJQUOTA);

		if (test_opt(sbi, GRPQUOTA) || test_opt(sbi, USRQUOTA) ||
				test_opt(sbi, PRJQUOTA)) {
			f2fs_err(sbi, "old and new quota format mixing");
			return -1;
		}

		if (!F2FS_OPTION(sbi).s_jquota_fmt) {
			f2fs_err(sbi, "journaled quota format not specified");
			return -1;
		}
	}

	if (f2fs_sb_has_quota_ino(sbi) && F2FS_OPTION(sbi).s_jquota_fmt) {
		f2fs_info(sbi, "QUOTA feature is enabled, so ignore jquota_fmt");
		F2FS_OPTION(sbi).s_jquota_fmt = 0;
	}
	return 0;
}
#endif

static int parse_options(struct super_block *sb, char *options)
{
	struct f2fs_sb_info *sbi = F2FS_SB(sb);
	substring_t args[MAX_OPT_ARGS];
	char *p, *name;
	int arg = 0;
	kuid_t uid;
	kgid_t gid;
#ifdef CONFIG_QUOTA
	int ret;
#endif

	if (!options)
		return 0;

	while ((p = strsep(&options, ",")) != NULL) {
		int token;
		if (!*p)
			continue;
		/*
		 * Initialize args struct so we know whether arg was
		 * found; some options take optional arguments.
		 */
		args[0].to = args[0].from = NULL;
		token = match_token(p, f2fs_tokens, args);

		switch (token) {
		case Opt_gc_background:
			name = match_strdup(&args[0]);

			if (!name)
				return -ENOMEM;
			if (strlen(name) == 2 && !strncmp(name, "on", 2)) {
				set_opt(sbi, BG_GC);
				clear_opt(sbi, FORCE_FG_GC);
			} else if (strlen(name) == 3 && !strncmp(name, "off", 3)) {
				clear_opt(sbi, BG_GC);
				clear_opt(sbi, FORCE_FG_GC);
			} else if (strlen(name) == 4 && !strncmp(name, "sync", 4)) {
				set_opt(sbi, BG_GC);
				set_opt(sbi, FORCE_FG_GC);
			} else {
				kvfree(name);
				return -EINVAL;
			}
			kvfree(name);
			break;
		case Opt_disable_roll_forward:
			set_opt(sbi, DISABLE_ROLL_FORWARD);
			break;
		case Opt_norecovery:
			/* this option mounts f2fs with ro */
			set_opt(sbi, DISABLE_ROLL_FORWARD);
			if (!f2fs_readonly(sb))
				return -EINVAL;
			break;
		case Opt_discard:
			set_opt(sbi, DISCARD);
			break;
		case Opt_nodiscard:
			if (f2fs_sb_has_blkzoned(sbi)) {
				f2fs_warn(sbi, "discard is required for zoned block devices");
				return -EINVAL;
			}
			clear_opt(sbi, DISCARD);
			break;
		case Opt_noheap:
			set_opt(sbi, NOHEAP);
			break;
		case Opt_heap:
			clear_opt(sbi, NOHEAP);
			break;
#ifdef CONFIG_F2FS_FS_XATTR
		case Opt_user_xattr:
			set_opt(sbi, XATTR_USER);
			break;
		case Opt_nouser_xattr:
			clear_opt(sbi, XATTR_USER);
			break;
		case Opt_inline_xattr:
			set_opt(sbi, INLINE_XATTR);
			break;
		case Opt_noinline_xattr:
			clear_opt(sbi, INLINE_XATTR);
			break;
		case Opt_inline_xattr_size:
			if (args->from && match_int(args, &arg))
				return -EINVAL;
			set_opt(sbi, INLINE_XATTR_SIZE);
			F2FS_OPTION(sbi).inline_xattr_size = arg;
			break;
#else
		case Opt_user_xattr:
			f2fs_info(sbi, "user_xattr options not supported");
			break;
		case Opt_nouser_xattr:
			f2fs_info(sbi, "nouser_xattr options not supported");
			break;
		case Opt_inline_xattr:
			f2fs_info(sbi, "inline_xattr options not supported");
			break;
		case Opt_noinline_xattr:
			f2fs_info(sbi, "noinline_xattr options not supported");
			break;
#endif
#ifdef CONFIG_F2FS_FS_POSIX_ACL
		case Opt_acl:
			set_opt(sbi, POSIX_ACL);
			break;
		case Opt_noacl:
			clear_opt(sbi, POSIX_ACL);
			break;
#else
		case Opt_acl:
			f2fs_info(sbi, "acl options not supported");
			break;
		case Opt_noacl:
			f2fs_info(sbi, "noacl options not supported");
			break;
#endif
		case Opt_active_logs:
			if (args->from && match_int(args, &arg))
				return -EINVAL;
			if (arg != 2 && arg != 4 && arg != NR_CURSEG_TYPE)
				return -EINVAL;
			F2FS_OPTION(sbi).active_logs = arg;
			break;
		case Opt_disable_ext_identify:
			set_opt(sbi, DISABLE_EXT_IDENTIFY);
			break;
		case Opt_inline_data:
			set_opt(sbi, INLINE_DATA);
			break;
		case Opt_inline_dentry:
			set_opt(sbi, INLINE_DENTRY);
			break;
		case Opt_noinline_dentry:
			clear_opt(sbi, INLINE_DENTRY);
			break;
		case Opt_flush_merge:
			set_opt(sbi, FLUSH_MERGE);
			break;
		case Opt_noflush_merge:
			clear_opt(sbi, FLUSH_MERGE);
			break;
		case Opt_nobarrier:
			set_opt(sbi, NOBARRIER);
			break;
		case Opt_fastboot:
			set_opt(sbi, FASTBOOT);
			break;
		case Opt_extent_cache:
			set_opt(sbi, EXTENT_CACHE);
			break;
		case Opt_noextent_cache:
			clear_opt(sbi, EXTENT_CACHE);
			break;
		case Opt_noinline_data:
			clear_opt(sbi, INLINE_DATA);
			break;
		case Opt_data_flush:
			set_opt(sbi, DATA_FLUSH);
			break;
		case Opt_reserve_root:
			if (args->from && match_int(args, &arg))
				return -EINVAL;
			if (test_opt(sbi, RESERVE_ROOT)) {
				f2fs_info(sbi, "Preserve previous reserve_root=%u",
					  F2FS_OPTION(sbi).root_reserved_blocks);
			} else {
				F2FS_OPTION(sbi).root_reserved_blocks = arg;
				set_opt(sbi, RESERVE_ROOT);
			}
			break;
		case Opt_resuid:
			if (args->from && match_int(args, &arg))
				return -EINVAL;
			uid = make_kuid(current_user_ns(), arg);
			if (!uid_valid(uid)) {
				f2fs_err(sbi, "Invalid uid value %d", arg);
				return -EINVAL;
			}
			F2FS_OPTION(sbi).s_resuid = uid;
			break;
		case Opt_resgid:
			if (args->from && match_int(args, &arg))
				return -EINVAL;
			gid = make_kgid(current_user_ns(), arg);
			if (!gid_valid(gid)) {
				f2fs_err(sbi, "Invalid gid value %d", arg);
				return -EINVAL;
			}
			F2FS_OPTION(sbi).s_resgid = gid;
			break;
		case Opt_mode:
			name = match_strdup(&args[0]);

			if (!name)
				return -ENOMEM;
			if (strlen(name) == 8 &&
					!strncmp(name, "adaptive", 8)) {
				if (f2fs_sb_has_blkzoned(sbi)) {
					f2fs_warn(sbi, "adaptive mode is not allowed with zoned block device feature");
					kvfree(name);
					return -EINVAL;
				}
				set_opt_mode(sbi, F2FS_MOUNT_ADAPTIVE);
			} else if (strlen(name) == 3 &&
					!strncmp(name, "lfs", 3)) {
				set_opt_mode(sbi, F2FS_MOUNT_LFS);
			} else {
				kvfree(name);
				return -EINVAL;
			}
			kvfree(name);
			break;
		case Opt_io_size_bits:
			if (args->from && match_int(args, &arg))
				return -EINVAL;
			if (arg <= 0 || arg > __ilog2_u32(BIO_MAX_PAGES)) {
				f2fs_warn(sbi, "Not support %d, larger than %d",
					  1 << arg, BIO_MAX_PAGES);
				return -EINVAL;
			}
			F2FS_OPTION(sbi).write_io_size_bits = arg;
			break;
#ifdef CONFIG_F2FS_FAULT_INJECTION
		case Opt_fault_injection:
			if (args->from && match_int(args, &arg))
				return -EINVAL;
			f2fs_build_fault_attr(sbi, arg, F2FS_ALL_FAULT_TYPE);
			set_opt(sbi, FAULT_INJECTION);
			break;

		case Opt_fault_type:
			if (args->from && match_int(args, &arg))
				return -EINVAL;
			f2fs_build_fault_attr(sbi, 0, arg);
			set_opt(sbi, FAULT_INJECTION);
			break;
#else
		case Opt_fault_injection:
			f2fs_info(sbi, "fault_injection options not supported");
			break;

		case Opt_fault_type:
			f2fs_info(sbi, "fault_type options not supported");
			break;
#endif
		case Opt_lazytime:
			sb->s_flags |= SB_LAZYTIME;
			break;
		case Opt_nolazytime:
			sb->s_flags &= ~SB_LAZYTIME;
			break;
#ifdef CONFIG_QUOTA
		case Opt_quota:
		case Opt_usrquota:
			set_opt(sbi, USRQUOTA);
			break;
		case Opt_grpquota:
			set_opt(sbi, GRPQUOTA);
			break;
		case Opt_prjquota:
			set_opt(sbi, PRJQUOTA);
			break;
		case Opt_usrjquota:
			ret = f2fs_set_qf_name(sb, USRQUOTA, &args[0]);
			if (ret)
				return ret;
			break;
		case Opt_grpjquota:
			ret = f2fs_set_qf_name(sb, GRPQUOTA, &args[0]);
			if (ret)
				return ret;
			break;
		case Opt_prjjquota:
			ret = f2fs_set_qf_name(sb, PRJQUOTA, &args[0]);
			if (ret)
				return ret;
			break;
		case Opt_offusrjquota:
			ret = f2fs_clear_qf_name(sb, USRQUOTA);
			if (ret)
				return ret;
			break;
		case Opt_offgrpjquota:
			ret = f2fs_clear_qf_name(sb, GRPQUOTA);
			if (ret)
				return ret;
			break;
		case Opt_offprjjquota:
			ret = f2fs_clear_qf_name(sb, PRJQUOTA);
			if (ret)
				return ret;
			break;
		case Opt_jqfmt_vfsold:
			F2FS_OPTION(sbi).s_jquota_fmt = QFMT_VFS_OLD;
			break;
		case Opt_jqfmt_vfsv0:
			F2FS_OPTION(sbi).s_jquota_fmt = QFMT_VFS_V0;
			break;
		case Opt_jqfmt_vfsv1:
			F2FS_OPTION(sbi).s_jquota_fmt = QFMT_VFS_V1;
			break;
		case Opt_noquota:
			clear_opt(sbi, QUOTA);
			clear_opt(sbi, USRQUOTA);
			clear_opt(sbi, GRPQUOTA);
			clear_opt(sbi, PRJQUOTA);
			break;
#else
		case Opt_quota:
		case Opt_usrquota:
		case Opt_grpquota:
		case Opt_prjquota:
		case Opt_usrjquota:
		case Opt_grpjquota:
		case Opt_prjjquota:
		case Opt_offusrjquota:
		case Opt_offgrpjquota:
		case Opt_offprjjquota:
		case Opt_jqfmt_vfsold:
		case Opt_jqfmt_vfsv0:
		case Opt_jqfmt_vfsv1:
		case Opt_noquota:
			f2fs_info(sbi, "quota operations not supported");
			break;
#endif
		case Opt_whint:
			name = match_strdup(&args[0]);
			if (!name)
				return -ENOMEM;
			if (strlen(name) == 10 &&
					!strncmp(name, "user-based", 10)) {
				F2FS_OPTION(sbi).whint_mode = WHINT_MODE_USER;
			} else if (strlen(name) == 3 &&
					!strncmp(name, "off", 3)) {
				F2FS_OPTION(sbi).whint_mode = WHINT_MODE_OFF;
			} else if (strlen(name) == 8 &&
					!strncmp(name, "fs-based", 8)) {
				F2FS_OPTION(sbi).whint_mode = WHINT_MODE_FS;
			} else {
				kvfree(name);
				return -EINVAL;
			}
			kvfree(name);
			break;
		case Opt_alloc:
			name = match_strdup(&args[0]);
			if (!name)
				return -ENOMEM;

			if (strlen(name) == 7 &&
					!strncmp(name, "default", 7)) {
				F2FS_OPTION(sbi).alloc_mode = ALLOC_MODE_DEFAULT;
			} else if (strlen(name) == 5 &&
					!strncmp(name, "reuse", 5)) {
				F2FS_OPTION(sbi).alloc_mode = ALLOC_MODE_REUSE;
			} else {
				kvfree(name);
				return -EINVAL;
			}
			kvfree(name);
			break;
		case Opt_fsync:
			name = match_strdup(&args[0]);
			if (!name)
				return -ENOMEM;
			if (strlen(name) == 5 &&
					!strncmp(name, "posix", 5)) {
				F2FS_OPTION(sbi).fsync_mode = FSYNC_MODE_POSIX;
			} else if (strlen(name) == 6 &&
					!strncmp(name, "strict", 6)) {
				F2FS_OPTION(sbi).fsync_mode = FSYNC_MODE_STRICT;
			} else if (strlen(name) == 9 &&
					!strncmp(name, "nobarrier", 9)) {
				F2FS_OPTION(sbi).fsync_mode =
							FSYNC_MODE_NOBARRIER;
			} else {
				kvfree(name);
				return -EINVAL;
			}
			kvfree(name);
			break;
		case Opt_test_dummy_encryption:
#ifdef CONFIG_FS_ENCRYPTION
			if (!f2fs_sb_has_encrypt(sbi)) {
				f2fs_err(sbi, "Encrypt feature is off");
				return -EINVAL;
			}

			F2FS_OPTION(sbi).test_dummy_encryption = true;
			f2fs_info(sbi, "Test dummy encryption mode enabled");
#else
			f2fs_info(sbi, "Test dummy encryption mount option ignored");
#endif
			break;
		case Opt_checkpoint_disable_cap_perc:
			if (args->from && match_int(args, &arg))
				return -EINVAL;
			if (arg < 0 || arg > 100)
				return -EINVAL;
			if (arg == 100)
				F2FS_OPTION(sbi).unusable_cap =
					sbi->user_block_count;
			else
				F2FS_OPTION(sbi).unusable_cap =
					(sbi->user_block_count / 100) *	arg;
			set_opt(sbi, DISABLE_CHECKPOINT);
			break;
		case Opt_checkpoint_disable_cap:
			if (args->from && match_int(args, &arg))
				return -EINVAL;
			F2FS_OPTION(sbi).unusable_cap = arg;
			set_opt(sbi, DISABLE_CHECKPOINT);
			break;
		case Opt_checkpoint_disable:
			set_opt(sbi, DISABLE_CHECKPOINT);
			break;
		case Opt_checkpoint_enable:
			clear_opt(sbi, DISABLE_CHECKPOINT);
			break;
		default:
			f2fs_err(sbi, "Unrecognized mount option \"%s\" or missing value",
				 p);
			return -EINVAL;
		}
	}
#ifdef CONFIG_QUOTA
	if (f2fs_check_quota_options(sbi))
		return -EINVAL;
#else
	if (f2fs_sb_has_quota_ino(sbi) && !f2fs_readonly(sbi->sb)) {
		f2fs_info(sbi, "Filesystem with quota feature cannot be mounted RDWR without CONFIG_QUOTA");
		return -EINVAL;
	}
	if (f2fs_sb_has_project_quota(sbi) && !f2fs_readonly(sbi->sb)) {
		f2fs_err(sbi, "Filesystem with project quota feature cannot be mounted RDWR without CONFIG_QUOTA");
		return -EINVAL;
	}
#endif
#ifndef CONFIG_UNICODE
	if (f2fs_sb_has_casefold(sbi)) {
		f2fs_err(sbi,
			"Filesystem with casefold feature cannot be mounted without CONFIG_UNICODE");
		return -EINVAL;
	}
#endif

	if (F2FS_IO_SIZE_BITS(sbi) && !test_opt(sbi, LFS)) {
		f2fs_err(sbi, "Should set mode=lfs with %uKB-sized IO",
			 F2FS_IO_SIZE_KB(sbi));
		return -EINVAL;
	}

	if (test_opt(sbi, INLINE_XATTR_SIZE)) {
		int min_size, max_size;

		if (!f2fs_sb_has_extra_attr(sbi) ||
			!f2fs_sb_has_flexible_inline_xattr(sbi)) {
			f2fs_err(sbi, "extra_attr or flexible_inline_xattr feature is off");
			return -EINVAL;
		}
		if (!test_opt(sbi, INLINE_XATTR)) {
			f2fs_err(sbi, "inline_xattr_size option should be set with inline_xattr option");
			return -EINVAL;
		}
<<<<<<< HEAD
		if (F2FS_OPTION(sbi).inline_xattr_size <
			sizeof(struct f2fs_xattr_header) / sizeof(__le32) ||
			F2FS_OPTION(sbi).inline_xattr_size >
			DEF_ADDRS_PER_INODE -
			F2FS_TOTAL_EXTRA_ATTR_SIZE / sizeof(__le32) -
			DEF_INLINE_RESERVED_SIZE -
			MIN_INLINE_DENTRY_SIZE / sizeof(__le32)) {
			f2fs_msg(sb, KERN_ERR,
					"inline xattr size is out of range");
=======

		min_size = sizeof(struct f2fs_xattr_header) / sizeof(__le32);
		max_size = MAX_INLINE_XATTR_SIZE;

		if (F2FS_OPTION(sbi).inline_xattr_size < min_size ||
				F2FS_OPTION(sbi).inline_xattr_size > max_size) {
			f2fs_err(sbi, "inline xattr size is out of range: %d ~ %d",
				 min_size, max_size);
>>>>>>> f7688b48
			return -EINVAL;
		}
	}

	if (test_opt(sbi, DISABLE_CHECKPOINT) && test_opt(sbi, LFS)) {
		f2fs_err(sbi, "LFS not compatible with checkpoint=disable\n");
		return -EINVAL;
	}

	/* Not pass down write hints if the number of active logs is lesser
	 * than NR_CURSEG_TYPE.
	 */
	if (F2FS_OPTION(sbi).active_logs != NR_CURSEG_TYPE)
		F2FS_OPTION(sbi).whint_mode = WHINT_MODE_OFF;
	return 0;
}

static struct inode *f2fs_alloc_inode(struct super_block *sb)
{
	struct f2fs_inode_info *fi;

	fi = kmem_cache_alloc(f2fs_inode_cachep, GFP_F2FS_ZERO);
	if (!fi)
		return NULL;

	init_once((void *) fi);

	/* Initialize f2fs-specific inode info */
	atomic_set(&fi->dirty_pages, 0);
	init_rwsem(&fi->i_sem);
	INIT_LIST_HEAD(&fi->dirty_list);
	INIT_LIST_HEAD(&fi->gdirty_list);
	INIT_LIST_HEAD(&fi->inmem_ilist);
	INIT_LIST_HEAD(&fi->inmem_pages);
	mutex_init(&fi->inmem_lock);
	init_rwsem(&fi->i_gc_rwsem[READ]);
	init_rwsem(&fi->i_gc_rwsem[WRITE]);
	init_rwsem(&fi->i_mmap_sem);
	init_rwsem(&fi->i_xattr_sem);

	/* Will be used by directory only */
	fi->i_dir_level = F2FS_SB(sb)->dir_level;

	return &fi->vfs_inode;
}

static int f2fs_drop_inode(struct inode *inode)
{
	struct f2fs_sb_info *sbi = F2FS_I_SB(inode);
	int ret;

	/*
	 * during filesystem shutdown, if checkpoint is disabled,
	 * drop useless meta/node dirty pages.
	 */
	if (unlikely(is_sbi_flag_set(sbi, SBI_CP_DISABLED))) {
		if (inode->i_ino == F2FS_NODE_INO(sbi) ||
			inode->i_ino == F2FS_META_INO(sbi)) {
			trace_f2fs_drop_inode(inode, 1);
			return 1;
		}
	}

	/*
	 * This is to avoid a deadlock condition like below.
	 * writeback_single_inode(inode)
	 *  - f2fs_write_data_page
	 *    - f2fs_gc -> iput -> evict
	 *       - inode_wait_for_writeback(inode)
	 */
	if ((!inode_unhashed(inode) && inode->i_state & I_SYNC)) {
		if (!inode->i_nlink && !is_bad_inode(inode)) {
			/* to avoid evict_inode call simultaneously */
			atomic_inc(&inode->i_count);
			spin_unlock(&inode->i_lock);

			/* some remained atomic pages should discarded */
			if (f2fs_is_atomic_file(inode))
				f2fs_drop_inmem_pages(inode);

			/* should remain fi->extent_tree for writepage */
			f2fs_destroy_extent_node(inode);

			sb_start_intwrite(inode->i_sb);
			f2fs_i_size_write(inode, 0);

			f2fs_submit_merged_write_cond(F2FS_I_SB(inode),
					inode, NULL, 0, DATA);
			truncate_inode_pages_final(inode->i_mapping);

			if (F2FS_HAS_BLOCKS(inode))
				f2fs_truncate(inode);

			sb_end_intwrite(inode->i_sb);

			spin_lock(&inode->i_lock);
			atomic_dec(&inode->i_count);
		}
		trace_f2fs_drop_inode(inode, 0);
		return 0;
	}
	ret = generic_drop_inode(inode);
	if (!ret)
		ret = fscrypt_drop_inode(inode);
	trace_f2fs_drop_inode(inode, ret);
	return ret;
}

int f2fs_inode_dirtied(struct inode *inode, bool sync)
{
	struct f2fs_sb_info *sbi = F2FS_I_SB(inode);
	int ret = 0;

	spin_lock(&sbi->inode_lock[DIRTY_META]);
	if (is_inode_flag_set(inode, FI_DIRTY_INODE)) {
		ret = 1;
	} else {
		set_inode_flag(inode, FI_DIRTY_INODE);
		stat_inc_dirty_inode(sbi, DIRTY_META);
	}
	if (sync && list_empty(&F2FS_I(inode)->gdirty_list)) {
		list_add_tail(&F2FS_I(inode)->gdirty_list,
				&sbi->inode_list[DIRTY_META]);
		inc_page_count(sbi, F2FS_DIRTY_IMETA);
	}
	spin_unlock(&sbi->inode_lock[DIRTY_META]);
	return ret;
}

void f2fs_inode_synced(struct inode *inode)
{
	struct f2fs_sb_info *sbi = F2FS_I_SB(inode);

	spin_lock(&sbi->inode_lock[DIRTY_META]);
	if (!is_inode_flag_set(inode, FI_DIRTY_INODE)) {
		spin_unlock(&sbi->inode_lock[DIRTY_META]);
		return;
	}
	if (!list_empty(&F2FS_I(inode)->gdirty_list)) {
		list_del_init(&F2FS_I(inode)->gdirty_list);
		dec_page_count(sbi, F2FS_DIRTY_IMETA);
	}
	clear_inode_flag(inode, FI_DIRTY_INODE);
	clear_inode_flag(inode, FI_AUTO_RECOVER);
	stat_dec_dirty_inode(F2FS_I_SB(inode), DIRTY_META);
	spin_unlock(&sbi->inode_lock[DIRTY_META]);
}

/*
 * f2fs_dirty_inode() is called from __mark_inode_dirty()
 *
 * We should call set_dirty_inode to write the dirty inode through write_inode.
 */
static void f2fs_dirty_inode(struct inode *inode, int flags)
{
	struct f2fs_sb_info *sbi = F2FS_I_SB(inode);

	if (inode->i_ino == F2FS_NODE_INO(sbi) ||
			inode->i_ino == F2FS_META_INO(sbi))
		return;

	if (flags == I_DIRTY_TIME)
		return;

	if (is_inode_flag_set(inode, FI_AUTO_RECOVER))
		clear_inode_flag(inode, FI_AUTO_RECOVER);

	f2fs_inode_dirtied(inode, false);
}

static void f2fs_free_inode(struct inode *inode)
{
	fscrypt_free_inode(inode);
	kmem_cache_free(f2fs_inode_cachep, F2FS_I(inode));
}

static void destroy_percpu_info(struct f2fs_sb_info *sbi)
{
	percpu_counter_destroy(&sbi->alloc_valid_block_count);
	percpu_counter_destroy(&sbi->total_valid_inode_count);
}

static void destroy_device_list(struct f2fs_sb_info *sbi)
{
	int i;

	for (i = 0; i < sbi->s_ndevs; i++) {
		blkdev_put(FDEV(i).bdev, FMODE_EXCL);
#ifdef CONFIG_BLK_DEV_ZONED
		kvfree(FDEV(i).blkz_seq);
#endif
	}
	kvfree(sbi->devs);
}

static void f2fs_put_super(struct super_block *sb)
{
	struct f2fs_sb_info *sbi = F2FS_SB(sb);
	int i;
	bool dropped;

	f2fs_quota_off_umount(sb);

	/* prevent remaining shrinker jobs */
	mutex_lock(&sbi->umount_mutex);

	/*
	 * We don't need to do checkpoint when superblock is clean.
	 * But, the previous checkpoint was not done by umount, it needs to do
	 * clean checkpoint again.
	 */
	if ((is_sbi_flag_set(sbi, SBI_IS_DIRTY) ||
			!is_set_ckpt_flags(sbi, CP_UMOUNT_FLAG))) {
		struct cp_control cpc = {
			.reason = CP_UMOUNT,
		};
		f2fs_write_checkpoint(sbi, &cpc);
	}

	/* be sure to wait for any on-going discard commands */
	dropped = f2fs_issue_discard_timeout(sbi);

	if ((f2fs_hw_support_discard(sbi) || f2fs_hw_should_discard(sbi)) &&
					!sbi->discard_blks && !dropped) {
		struct cp_control cpc = {
			.reason = CP_UMOUNT | CP_TRIMMED,
		};
		f2fs_write_checkpoint(sbi, &cpc);
	}

	/*
	 * normally superblock is clean, so we need to release this.
	 * In addition, EIO will skip do checkpoint, we need this as well.
	 */
	f2fs_release_ino_entry(sbi, true);

	f2fs_leave_shrinker(sbi);
	mutex_unlock(&sbi->umount_mutex);

	/* our cp_error case, we can wait for any writeback page */
	f2fs_flush_merged_writes(sbi);

	f2fs_wait_on_all_pages_writeback(sbi);

	f2fs_bug_on(sbi, sbi->fsync_node_num);

	iput(sbi->node_inode);
	sbi->node_inode = NULL;

	iput(sbi->meta_inode);
	sbi->meta_inode = NULL;

	/*
	 * iput() can update stat information, if f2fs_write_checkpoint()
	 * above failed with error.
	 */
	f2fs_destroy_stats(sbi);

	/* destroy f2fs internal modules */
	f2fs_destroy_node_manager(sbi);
	f2fs_destroy_segment_manager(sbi);

	kvfree(sbi->ckpt);

	f2fs_unregister_sysfs(sbi);

	sb->s_fs_info = NULL;
	if (sbi->s_chksum_driver)
		crypto_free_shash(sbi->s_chksum_driver);
	kvfree(sbi->raw_super);

	destroy_device_list(sbi);
	mempool_destroy(sbi->write_io_dummy);
#ifdef CONFIG_QUOTA
	for (i = 0; i < MAXQUOTAS; i++)
		kvfree(F2FS_OPTION(sbi).s_qf_names[i]);
#endif
	destroy_percpu_info(sbi);
	for (i = 0; i < NR_PAGE_TYPE; i++)
		kvfree(sbi->write_io[i]);
#ifdef CONFIG_UNICODE
	utf8_unload(sbi->s_encoding);
#endif
	kvfree(sbi);
}

int f2fs_sync_fs(struct super_block *sb, int sync)
{
	struct f2fs_sb_info *sbi = F2FS_SB(sb);
	int err = 0;

	if (unlikely(f2fs_cp_error(sbi)))
		return 0;
	if (unlikely(is_sbi_flag_set(sbi, SBI_CP_DISABLED)))
		return 0;

	trace_f2fs_sync_fs(sb, sync);

	if (unlikely(is_sbi_flag_set(sbi, SBI_POR_DOING)))
		return -EAGAIN;

	if (sync) {
		struct cp_control cpc;

		cpc.reason = __get_cp_reason(sbi);

		mutex_lock(&sbi->gc_mutex);
		err = f2fs_write_checkpoint(sbi, &cpc);
		mutex_unlock(&sbi->gc_mutex);
	}
	f2fs_trace_ios(NULL, 1);

	return err;
}

static int f2fs_freeze(struct super_block *sb)
{
	if (f2fs_readonly(sb))
		return 0;

	/* IO error happened before */
	if (unlikely(f2fs_cp_error(F2FS_SB(sb))))
		return -EIO;

	/* must be clean, since sync_filesystem() was already called */
	if (is_sbi_flag_set(F2FS_SB(sb), SBI_IS_DIRTY))
		return -EINVAL;
	return 0;
}

static int f2fs_unfreeze(struct super_block *sb)
{
	return 0;
}

#ifdef CONFIG_QUOTA
static int f2fs_statfs_project(struct super_block *sb,
				kprojid_t projid, struct kstatfs *buf)
{
	struct kqid qid;
	struct dquot *dquot;
	u64 limit;
	u64 curblock;

	qid = make_kqid_projid(projid);
	dquot = dqget(sb, qid);
	if (IS_ERR(dquot))
		return PTR_ERR(dquot);
	spin_lock(&dquot->dq_dqb_lock);

	limit = (dquot->dq_dqb.dqb_bsoftlimit ?
		 dquot->dq_dqb.dqb_bsoftlimit :
		 dquot->dq_dqb.dqb_bhardlimit) >> sb->s_blocksize_bits;
	if (limit && buf->f_blocks > limit) {
		curblock = dquot->dq_dqb.dqb_curspace >> sb->s_blocksize_bits;
		buf->f_blocks = limit;
		buf->f_bfree = buf->f_bavail =
			(buf->f_blocks > curblock) ?
			 (buf->f_blocks - curblock) : 0;
	}

	limit = dquot->dq_dqb.dqb_isoftlimit ?
		dquot->dq_dqb.dqb_isoftlimit :
		dquot->dq_dqb.dqb_ihardlimit;
	if (limit && buf->f_files > limit) {
		buf->f_files = limit;
		buf->f_ffree =
			(buf->f_files > dquot->dq_dqb.dqb_curinodes) ?
			 (buf->f_files - dquot->dq_dqb.dqb_curinodes) : 0;
	}

	spin_unlock(&dquot->dq_dqb_lock);
	dqput(dquot);
	return 0;
}
#endif

static int f2fs_statfs(struct dentry *dentry, struct kstatfs *buf)
{
	struct super_block *sb = dentry->d_sb;
	struct f2fs_sb_info *sbi = F2FS_SB(sb);
	u64 id = huge_encode_dev(sb->s_bdev->bd_dev);
	block_t total_count, user_block_count, start_count;
	u64 avail_node_count;

	total_count = le64_to_cpu(sbi->raw_super->block_count);
	user_block_count = sbi->user_block_count;
	start_count = le32_to_cpu(sbi->raw_super->segment0_blkaddr);
	buf->f_type = F2FS_SUPER_MAGIC;
	buf->f_bsize = sbi->blocksize;

	buf->f_blocks = total_count - start_count;
	buf->f_bfree = user_block_count - valid_user_blocks(sbi) -
						sbi->current_reserved_blocks;

	spin_lock(&sbi->stat_lock);
	if (unlikely(buf->f_bfree <= sbi->unusable_block_count))
		buf->f_bfree = 0;
	else
		buf->f_bfree -= sbi->unusable_block_count;
	spin_unlock(&sbi->stat_lock);

	if (buf->f_bfree > F2FS_OPTION(sbi).root_reserved_blocks)
		buf->f_bavail = buf->f_bfree -
				F2FS_OPTION(sbi).root_reserved_blocks;
	else
		buf->f_bavail = 0;

	avail_node_count = sbi->total_node_count - F2FS_RESERVED_NODE_NUM;

	if (avail_node_count > user_block_count) {
		buf->f_files = user_block_count;
		buf->f_ffree = buf->f_bavail;
	} else {
		buf->f_files = avail_node_count;
		buf->f_ffree = min(avail_node_count - valid_node_count(sbi),
					buf->f_bavail);
	}

	buf->f_namelen = F2FS_NAME_LEN;
	buf->f_fsid.val[0] = (u32)id;
	buf->f_fsid.val[1] = (u32)(id >> 32);

#ifdef CONFIG_QUOTA
	if (is_inode_flag_set(dentry->d_inode, FI_PROJ_INHERIT) &&
			sb_has_quota_limits_enabled(sb, PRJQUOTA)) {
		f2fs_statfs_project(sb, F2FS_I(dentry->d_inode)->i_projid, buf);
	}
#endif
	return 0;
}

static inline void f2fs_show_quota_options(struct seq_file *seq,
					   struct super_block *sb)
{
#ifdef CONFIG_QUOTA
	struct f2fs_sb_info *sbi = F2FS_SB(sb);

	if (F2FS_OPTION(sbi).s_jquota_fmt) {
		char *fmtname = "";

		switch (F2FS_OPTION(sbi).s_jquota_fmt) {
		case QFMT_VFS_OLD:
			fmtname = "vfsold";
			break;
		case QFMT_VFS_V0:
			fmtname = "vfsv0";
			break;
		case QFMT_VFS_V1:
			fmtname = "vfsv1";
			break;
		}
		seq_printf(seq, ",jqfmt=%s", fmtname);
	}

	if (F2FS_OPTION(sbi).s_qf_names[USRQUOTA])
		seq_show_option(seq, "usrjquota",
			F2FS_OPTION(sbi).s_qf_names[USRQUOTA]);

	if (F2FS_OPTION(sbi).s_qf_names[GRPQUOTA])
		seq_show_option(seq, "grpjquota",
			F2FS_OPTION(sbi).s_qf_names[GRPQUOTA]);

	if (F2FS_OPTION(sbi).s_qf_names[PRJQUOTA])
		seq_show_option(seq, "prjjquota",
			F2FS_OPTION(sbi).s_qf_names[PRJQUOTA]);
#endif
}

static int f2fs_show_options(struct seq_file *seq, struct dentry *root)
{
	struct f2fs_sb_info *sbi = F2FS_SB(root->d_sb);

	if (!f2fs_readonly(sbi->sb) && test_opt(sbi, BG_GC)) {
		if (test_opt(sbi, FORCE_FG_GC))
			seq_printf(seq, ",background_gc=%s", "sync");
		else
			seq_printf(seq, ",background_gc=%s", "on");
	} else {
		seq_printf(seq, ",background_gc=%s", "off");
	}
	if (test_opt(sbi, DISABLE_ROLL_FORWARD))
		seq_puts(seq, ",disable_roll_forward");
	if (test_opt(sbi, DISCARD))
		seq_puts(seq, ",discard");
	else
		seq_puts(seq, ",nodiscard");
	if (test_opt(sbi, NOHEAP))
		seq_puts(seq, ",no_heap");
	else
		seq_puts(seq, ",heap");
#ifdef CONFIG_F2FS_FS_XATTR
	if (test_opt(sbi, XATTR_USER))
		seq_puts(seq, ",user_xattr");
	else
		seq_puts(seq, ",nouser_xattr");
	if (test_opt(sbi, INLINE_XATTR))
		seq_puts(seq, ",inline_xattr");
	else
		seq_puts(seq, ",noinline_xattr");
	if (test_opt(sbi, INLINE_XATTR_SIZE))
		seq_printf(seq, ",inline_xattr_size=%u",
					F2FS_OPTION(sbi).inline_xattr_size);
#endif
#ifdef CONFIG_F2FS_FS_POSIX_ACL
	if (test_opt(sbi, POSIX_ACL))
		seq_puts(seq, ",acl");
	else
		seq_puts(seq, ",noacl");
#endif
	if (test_opt(sbi, DISABLE_EXT_IDENTIFY))
		seq_puts(seq, ",disable_ext_identify");
	if (test_opt(sbi, INLINE_DATA))
		seq_puts(seq, ",inline_data");
	else
		seq_puts(seq, ",noinline_data");
	if (test_opt(sbi, INLINE_DENTRY))
		seq_puts(seq, ",inline_dentry");
	else
		seq_puts(seq, ",noinline_dentry");
	if (!f2fs_readonly(sbi->sb) && test_opt(sbi, FLUSH_MERGE))
		seq_puts(seq, ",flush_merge");
	if (test_opt(sbi, NOBARRIER))
		seq_puts(seq, ",nobarrier");
	if (test_opt(sbi, FASTBOOT))
		seq_puts(seq, ",fastboot");
	if (test_opt(sbi, EXTENT_CACHE))
		seq_puts(seq, ",extent_cache");
	else
		seq_puts(seq, ",noextent_cache");
	if (test_opt(sbi, DATA_FLUSH))
		seq_puts(seq, ",data_flush");

	seq_puts(seq, ",mode=");
	if (test_opt(sbi, ADAPTIVE))
		seq_puts(seq, "adaptive");
	else if (test_opt(sbi, LFS))
		seq_puts(seq, "lfs");
	seq_printf(seq, ",active_logs=%u", F2FS_OPTION(sbi).active_logs);
	if (test_opt(sbi, RESERVE_ROOT))
		seq_printf(seq, ",reserve_root=%u,resuid=%u,resgid=%u",
				F2FS_OPTION(sbi).root_reserved_blocks,
				from_kuid_munged(&init_user_ns,
					F2FS_OPTION(sbi).s_resuid),
				from_kgid_munged(&init_user_ns,
					F2FS_OPTION(sbi).s_resgid));
	if (F2FS_IO_SIZE_BITS(sbi))
		seq_printf(seq, ",io_bits=%u",
				F2FS_OPTION(sbi).write_io_size_bits);
#ifdef CONFIG_F2FS_FAULT_INJECTION
	if (test_opt(sbi, FAULT_INJECTION)) {
		seq_printf(seq, ",fault_injection=%u",
				F2FS_OPTION(sbi).fault_info.inject_rate);
		seq_printf(seq, ",fault_type=%u",
				F2FS_OPTION(sbi).fault_info.inject_type);
	}
#endif
#ifdef CONFIG_QUOTA
	if (test_opt(sbi, QUOTA))
		seq_puts(seq, ",quota");
	if (test_opt(sbi, USRQUOTA))
		seq_puts(seq, ",usrquota");
	if (test_opt(sbi, GRPQUOTA))
		seq_puts(seq, ",grpquota");
	if (test_opt(sbi, PRJQUOTA))
		seq_puts(seq, ",prjquota");
#endif
	f2fs_show_quota_options(seq, sbi->sb);
	if (F2FS_OPTION(sbi).whint_mode == WHINT_MODE_USER)
		seq_printf(seq, ",whint_mode=%s", "user-based");
	else if (F2FS_OPTION(sbi).whint_mode == WHINT_MODE_FS)
		seq_printf(seq, ",whint_mode=%s", "fs-based");
#ifdef CONFIG_FS_ENCRYPTION
	if (F2FS_OPTION(sbi).test_dummy_encryption)
		seq_puts(seq, ",test_dummy_encryption");
#endif

	if (F2FS_OPTION(sbi).alloc_mode == ALLOC_MODE_DEFAULT)
		seq_printf(seq, ",alloc_mode=%s", "default");
	else if (F2FS_OPTION(sbi).alloc_mode == ALLOC_MODE_REUSE)
		seq_printf(seq, ",alloc_mode=%s", "reuse");

	if (test_opt(sbi, DISABLE_CHECKPOINT))
		seq_printf(seq, ",checkpoint=disable:%u",
				F2FS_OPTION(sbi).unusable_cap);
	if (F2FS_OPTION(sbi).fsync_mode == FSYNC_MODE_POSIX)
		seq_printf(seq, ",fsync_mode=%s", "posix");
	else if (F2FS_OPTION(sbi).fsync_mode == FSYNC_MODE_STRICT)
		seq_printf(seq, ",fsync_mode=%s", "strict");
	else if (F2FS_OPTION(sbi).fsync_mode == FSYNC_MODE_NOBARRIER)
		seq_printf(seq, ",fsync_mode=%s", "nobarrier");
	return 0;
}

static void default_options(struct f2fs_sb_info *sbi)
{
	/* init some FS parameters */
	F2FS_OPTION(sbi).active_logs = NR_CURSEG_TYPE;
	F2FS_OPTION(sbi).inline_xattr_size = DEFAULT_INLINE_XATTR_ADDRS;
	F2FS_OPTION(sbi).whint_mode = WHINT_MODE_OFF;
	F2FS_OPTION(sbi).alloc_mode = ALLOC_MODE_DEFAULT;
	F2FS_OPTION(sbi).fsync_mode = FSYNC_MODE_POSIX;
	F2FS_OPTION(sbi).test_dummy_encryption = false;
	F2FS_OPTION(sbi).s_resuid = make_kuid(&init_user_ns, F2FS_DEF_RESUID);
	F2FS_OPTION(sbi).s_resgid = make_kgid(&init_user_ns, F2FS_DEF_RESGID);

	set_opt(sbi, BG_GC);
	set_opt(sbi, INLINE_XATTR);
	set_opt(sbi, INLINE_DATA);
	set_opt(sbi, INLINE_DENTRY);
	set_opt(sbi, EXTENT_CACHE);
	set_opt(sbi, NOHEAP);
	clear_opt(sbi, DISABLE_CHECKPOINT);
	F2FS_OPTION(sbi).unusable_cap = 0;
	sbi->sb->s_flags |= SB_LAZYTIME;
	set_opt(sbi, FLUSH_MERGE);
	set_opt(sbi, DISCARD);
<<<<<<< HEAD
	if (f2fs_sb_has_blkzoned(sbi->sb))
=======
	if (f2fs_sb_has_blkzoned(sbi))
>>>>>>> f7688b48
		set_opt_mode(sbi, F2FS_MOUNT_LFS);
	else
		set_opt_mode(sbi, F2FS_MOUNT_ADAPTIVE);

#ifdef CONFIG_F2FS_FS_XATTR
	set_opt(sbi, XATTR_USER);
#endif
#ifdef CONFIG_F2FS_FS_POSIX_ACL
	set_opt(sbi, POSIX_ACL);
#endif

	f2fs_build_fault_attr(sbi, 0, 0);
}

#ifdef CONFIG_QUOTA
static int f2fs_enable_quotas(struct super_block *sb);
#endif

static int f2fs_disable_checkpoint(struct f2fs_sb_info *sbi)
{
	unsigned int s_flags = sbi->sb->s_flags;
	struct cp_control cpc;
	int err = 0;
	int ret;
	block_t unusable;

	if (s_flags & SB_RDONLY) {
		f2fs_err(sbi, "checkpoint=disable on readonly fs");
		return -EINVAL;
	}
	sbi->sb->s_flags |= SB_ACTIVE;

	f2fs_update_time(sbi, DISABLE_TIME);

	while (!f2fs_time_over(sbi, DISABLE_TIME)) {
		mutex_lock(&sbi->gc_mutex);
		err = f2fs_gc(sbi, true, false, NULL_SEGNO);
		if (err == -ENODATA) {
			err = 0;
			break;
		}
		if (err && err != -EAGAIN)
			break;
	}

	ret = sync_filesystem(sbi->sb);
	if (ret || err) {
		err = ret ? ret: err;
		goto restore_flag;
	}

	unusable = f2fs_get_unusable_blocks(sbi);
	if (f2fs_disable_cp_again(sbi, unusable)) {
		err = -EAGAIN;
		goto restore_flag;
	}

	mutex_lock(&sbi->gc_mutex);
	cpc.reason = CP_PAUSE;
	set_sbi_flag(sbi, SBI_CP_DISABLED);
	err = f2fs_write_checkpoint(sbi, &cpc);
	if (err)
		goto out_unlock;

	spin_lock(&sbi->stat_lock);
	sbi->unusable_block_count = unusable;
	spin_unlock(&sbi->stat_lock);

out_unlock:
	mutex_unlock(&sbi->gc_mutex);
restore_flag:
	sbi->sb->s_flags = s_flags;	/* Restore MS_RDONLY status */
	return err;
}

static void f2fs_enable_checkpoint(struct f2fs_sb_info *sbi)
{
	mutex_lock(&sbi->gc_mutex);
	f2fs_dirty_to_prefree(sbi);

	clear_sbi_flag(sbi, SBI_CP_DISABLED);
	set_sbi_flag(sbi, SBI_IS_DIRTY);
	mutex_unlock(&sbi->gc_mutex);

	f2fs_sync_fs(sbi->sb, 1);
}

static int f2fs_remount(struct super_block *sb, int *flags, char *data)
{
	struct f2fs_sb_info *sbi = F2FS_SB(sb);
	struct f2fs_mount_info org_mount_opt;
	unsigned long old_sb_flags;
	int err;
	bool need_restart_gc = false;
	bool need_stop_gc = false;
	bool no_extent_cache = !test_opt(sbi, EXTENT_CACHE);
	bool disable_checkpoint = test_opt(sbi, DISABLE_CHECKPOINT);
	bool no_io_align = !F2FS_IO_ALIGNED(sbi);
	bool checkpoint_changed;
#ifdef CONFIG_QUOTA
	int i, j;
#endif

	/*
	 * Save the old mount options in case we
	 * need to restore them.
	 */
	org_mount_opt = sbi->mount_opt;
	old_sb_flags = sb->s_flags;

#ifdef CONFIG_QUOTA
	org_mount_opt.s_jquota_fmt = F2FS_OPTION(sbi).s_jquota_fmt;
	for (i = 0; i < MAXQUOTAS; i++) {
		if (F2FS_OPTION(sbi).s_qf_names[i]) {
			org_mount_opt.s_qf_names[i] =
				kstrdup(F2FS_OPTION(sbi).s_qf_names[i],
				GFP_KERNEL);
			if (!org_mount_opt.s_qf_names[i]) {
				for (j = 0; j < i; j++)
					kvfree(org_mount_opt.s_qf_names[j]);
				return -ENOMEM;
			}
		} else {
			org_mount_opt.s_qf_names[i] = NULL;
		}
	}
#endif

	/* recover superblocks we couldn't write due to previous RO mount */
	if (!(*flags & SB_RDONLY) && is_sbi_flag_set(sbi, SBI_NEED_SB_WRITE)) {
		err = f2fs_commit_super(sbi, false);
		f2fs_info(sbi, "Try to recover all the superblocks, ret: %d",
			  err);
		if (!err)
			clear_sbi_flag(sbi, SBI_NEED_SB_WRITE);
	}

	default_options(sbi);

	/* parse mount options */
	err = parse_options(sb, data);
	if (err)
		goto restore_opts;
	checkpoint_changed =
			disable_checkpoint != test_opt(sbi, DISABLE_CHECKPOINT);

	/*
	 * Previous and new state of filesystem is RO,
	 * so skip checking GC and FLUSH_MERGE conditions.
	 */
	if (f2fs_readonly(sb) && (*flags & SB_RDONLY))
		goto skip;

#ifdef CONFIG_QUOTA
	if (!f2fs_readonly(sb) && (*flags & SB_RDONLY)) {
		err = dquot_suspend(sb, -1);
		if (err < 0)
			goto restore_opts;
	} else if (f2fs_readonly(sb) && !(*flags & SB_RDONLY)) {
		/* dquot_resume needs RW */
		sb->s_flags &= ~SB_RDONLY;
		if (sb_any_quota_suspended(sb)) {
			dquot_resume(sb, -1);
		} else if (f2fs_sb_has_quota_ino(sbi)) {
			err = f2fs_enable_quotas(sb);
			if (err)
				goto restore_opts;
		}
	}
#endif
	/* disallow enable/disable extent_cache dynamically */
	if (no_extent_cache == !!test_opt(sbi, EXTENT_CACHE)) {
		err = -EINVAL;
		f2fs_warn(sbi, "switch extent_cache option is not allowed");
		goto restore_opts;
	}

	if (no_io_align == !!F2FS_IO_ALIGNED(sbi)) {
		err = -EINVAL;
		f2fs_warn(sbi, "switch io_bits option is not allowed");
		goto restore_opts;
	}

	if ((*flags & SB_RDONLY) && test_opt(sbi, DISABLE_CHECKPOINT)) {
		err = -EINVAL;
		f2fs_warn(sbi, "disabling checkpoint not compatible with read-only");
		goto restore_opts;
	}

	/*
	 * We stop the GC thread if FS is mounted as RO
	 * or if background_gc = off is passed in mount
	 * option. Also sync the filesystem.
	 */
	if ((*flags & SB_RDONLY) || !test_opt(sbi, BG_GC)) {
		if (sbi->gc_thread) {
			f2fs_stop_gc_thread(sbi);
			need_restart_gc = true;
		}
	} else if (!sbi->gc_thread) {
		err = f2fs_start_gc_thread(sbi);
		if (err)
			goto restore_opts;
		need_stop_gc = true;
	}

	if (*flags & SB_RDONLY ||
		F2FS_OPTION(sbi).whint_mode != org_mount_opt.whint_mode) {
		writeback_inodes_sb(sb, WB_REASON_SYNC);
		sync_inodes_sb(sb);

		set_sbi_flag(sbi, SBI_IS_DIRTY);
		set_sbi_flag(sbi, SBI_IS_CLOSE);
		f2fs_sync_fs(sb, 1);
		clear_sbi_flag(sbi, SBI_IS_CLOSE);
	}

	if (checkpoint_changed) {
		if (test_opt(sbi, DISABLE_CHECKPOINT)) {
			err = f2fs_disable_checkpoint(sbi);
			if (err)
				goto restore_gc;
		} else {
			f2fs_enable_checkpoint(sbi);
		}
	}

	/*
	 * We stop issue flush thread if FS is mounted as RO
	 * or if flush_merge is not passed in mount option.
	 */
	if ((*flags & SB_RDONLY) || !test_opt(sbi, FLUSH_MERGE)) {
		clear_opt(sbi, FLUSH_MERGE);
		f2fs_destroy_flush_cmd_control(sbi, false);
	} else {
		err = f2fs_create_flush_cmd_control(sbi);
		if (err)
			goto restore_gc;
	}
skip:
#ifdef CONFIG_QUOTA
	/* Release old quota file names */
	for (i = 0; i < MAXQUOTAS; i++)
		kvfree(org_mount_opt.s_qf_names[i]);
#endif
	/* Update the POSIXACL Flag */
	sb->s_flags = (sb->s_flags & ~SB_POSIXACL) |
		(test_opt(sbi, POSIX_ACL) ? SB_POSIXACL : 0);

	limit_reserve_root(sbi);
	*flags = (*flags & ~SB_LAZYTIME) | (sb->s_flags & SB_LAZYTIME);
	return 0;
restore_gc:
	if (need_restart_gc) {
		if (f2fs_start_gc_thread(sbi))
			f2fs_warn(sbi, "background gc thread has stopped");
	} else if (need_stop_gc) {
		f2fs_stop_gc_thread(sbi);
	}
restore_opts:
#ifdef CONFIG_QUOTA
	F2FS_OPTION(sbi).s_jquota_fmt = org_mount_opt.s_jquota_fmt;
	for (i = 0; i < MAXQUOTAS; i++) {
		kvfree(F2FS_OPTION(sbi).s_qf_names[i]);
		F2FS_OPTION(sbi).s_qf_names[i] = org_mount_opt.s_qf_names[i];
	}
#endif
	sbi->mount_opt = org_mount_opt;
	sb->s_flags = old_sb_flags;
	return err;
}

#ifdef CONFIG_QUOTA
/* Read data from quotafile */
static ssize_t f2fs_quota_read(struct super_block *sb, int type, char *data,
			       size_t len, loff_t off)
{
	struct inode *inode = sb_dqopt(sb)->files[type];
	struct address_space *mapping = inode->i_mapping;
	block_t blkidx = F2FS_BYTES_TO_BLK(off);
	int offset = off & (sb->s_blocksize - 1);
	int tocopy;
	size_t toread;
	loff_t i_size = i_size_read(inode);
	struct page *page;
	char *kaddr;

	if (off > i_size)
		return 0;

	if (off + len > i_size)
		len = i_size - off;
	toread = len;
	while (toread > 0) {
		tocopy = min_t(unsigned long, sb->s_blocksize - offset, toread);
repeat:
		page = read_cache_page_gfp(mapping, blkidx, GFP_NOFS);
		if (IS_ERR(page)) {
			if (PTR_ERR(page) == -ENOMEM) {
				congestion_wait(BLK_RW_ASYNC, HZ/50);
				goto repeat;
			}
			set_sbi_flag(F2FS_SB(sb), SBI_QUOTA_NEED_REPAIR);
			return PTR_ERR(page);
		}

		lock_page(page);

		if (unlikely(page->mapping != mapping)) {
			f2fs_put_page(page, 1);
			goto repeat;
		}
		if (unlikely(!PageUptodate(page))) {
			f2fs_put_page(page, 1);
			set_sbi_flag(F2FS_SB(sb), SBI_QUOTA_NEED_REPAIR);
			return -EIO;
		}

		kaddr = kmap_atomic(page);
		memcpy(data, kaddr + offset, tocopy);
		kunmap_atomic(kaddr);
		f2fs_put_page(page, 1);

		offset = 0;
		toread -= tocopy;
		data += tocopy;
		blkidx++;
	}
	return len;
}

/* Write to quotafile */
static ssize_t f2fs_quota_write(struct super_block *sb, int type,
				const char *data, size_t len, loff_t off)
{
	struct inode *inode = sb_dqopt(sb)->files[type];
	struct address_space *mapping = inode->i_mapping;
	const struct address_space_operations *a_ops = mapping->a_ops;
	int offset = off & (sb->s_blocksize - 1);
	size_t towrite = len;
	struct page *page;
	char *kaddr;
	int err = 0;
	int tocopy;

	while (towrite > 0) {
		tocopy = min_t(unsigned long, sb->s_blocksize - offset,
								towrite);
retry:
		err = a_ops->write_begin(NULL, mapping, off, tocopy, 0,
							&page, NULL);
		if (unlikely(err)) {
			if (err == -ENOMEM) {
				congestion_wait(BLK_RW_ASYNC, HZ/50);
				goto retry;
			}
			set_sbi_flag(F2FS_SB(sb), SBI_QUOTA_NEED_REPAIR);
			break;
		}

		kaddr = kmap_atomic(page);
		memcpy(kaddr + offset, data, tocopy);
		kunmap_atomic(kaddr);
		flush_dcache_page(page);

		a_ops->write_end(NULL, mapping, off, tocopy, tocopy,
						page, NULL);
		offset = 0;
		towrite -= tocopy;
		off += tocopy;
		data += tocopy;
		cond_resched();
	}

	if (len == towrite)
		return err;
	inode->i_mtime = inode->i_ctime = current_time(inode);
	f2fs_mark_inode_dirty_sync(inode, false);
	return len - towrite;
}

static struct dquot **f2fs_get_dquots(struct inode *inode)
{
	return F2FS_I(inode)->i_dquot;
}

static qsize_t *f2fs_get_reserved_space(struct inode *inode)
{
	return &F2FS_I(inode)->i_reserved_quota;
}

static int f2fs_quota_on_mount(struct f2fs_sb_info *sbi, int type)
{
	if (is_set_ckpt_flags(sbi, CP_QUOTA_NEED_FSCK_FLAG)) {
		f2fs_err(sbi, "quota sysfile may be corrupted, skip loading it");
		return 0;
	}

	return dquot_quota_on_mount(sbi->sb, F2FS_OPTION(sbi).s_qf_names[type],
					F2FS_OPTION(sbi).s_jquota_fmt, type);
}

int f2fs_enable_quota_files(struct f2fs_sb_info *sbi, bool rdonly)
{
	int enabled = 0;
	int i, err;

	if (f2fs_sb_has_quota_ino(sbi) && rdonly) {
		err = f2fs_enable_quotas(sbi->sb);
		if (err) {
			f2fs_err(sbi, "Cannot turn on quota_ino: %d", err);
			return 0;
		}
		return 1;
	}

	for (i = 0; i < MAXQUOTAS; i++) {
		if (F2FS_OPTION(sbi).s_qf_names[i]) {
			err = f2fs_quota_on_mount(sbi, i);
			if (!err) {
				enabled = 1;
				continue;
			}
			f2fs_err(sbi, "Cannot turn on quotas: %d on %d",
				 err, i);
		}
	}
	return enabled;
}

static int f2fs_quota_enable(struct super_block *sb, int type, int format_id,
			     unsigned int flags)
{
	struct inode *qf_inode;
	unsigned long qf_inum;
	int err;

	BUG_ON(!f2fs_sb_has_quota_ino(F2FS_SB(sb)));

	qf_inum = f2fs_qf_ino(sb, type);
	if (!qf_inum)
		return -EPERM;

	qf_inode = f2fs_iget(sb, qf_inum);
	if (IS_ERR(qf_inode)) {
		f2fs_err(F2FS_SB(sb), "Bad quota inode %u:%lu", type, qf_inum);
		return PTR_ERR(qf_inode);
	}

	/* Don't account quota for quota files to avoid recursion */
	qf_inode->i_flags |= S_NOQUOTA;
	err = dquot_enable(qf_inode, type, format_id, flags);
	iput(qf_inode);
	return err;
}

static int f2fs_enable_quotas(struct super_block *sb)
{
	struct f2fs_sb_info *sbi = F2FS_SB(sb);
	int type, err = 0;
	unsigned long qf_inum;
	bool quota_mopt[MAXQUOTAS] = {
		test_opt(sbi, USRQUOTA),
		test_opt(sbi, GRPQUOTA),
		test_opt(sbi, PRJQUOTA),
	};

	if (is_set_ckpt_flags(F2FS_SB(sb), CP_QUOTA_NEED_FSCK_FLAG)) {
		f2fs_err(sbi, "quota file may be corrupted, skip loading it");
		return 0;
	}

	sb_dqopt(sb)->flags |= DQUOT_QUOTA_SYS_FILE;

	for (type = 0; type < MAXQUOTAS; type++) {
		qf_inum = f2fs_qf_ino(sb, type);
		if (qf_inum) {
			err = f2fs_quota_enable(sb, type, QFMT_VFS_V1,
				DQUOT_USAGE_ENABLED |
				(quota_mopt[type] ? DQUOT_LIMITS_ENABLED : 0));
			if (err) {
				f2fs_err(sbi, "Failed to enable quota tracking (type=%d, err=%d). Please run fsck to fix.",
					 type, err);
				for (type--; type >= 0; type--)
					dquot_quota_off(sb, type);
				set_sbi_flag(F2FS_SB(sb),
						SBI_QUOTA_NEED_REPAIR);
				return err;
			}
		}
	}
	return 0;
}

int f2fs_quota_sync(struct super_block *sb, int type)
{
	struct f2fs_sb_info *sbi = F2FS_SB(sb);
	struct quota_info *dqopt = sb_dqopt(sb);
	int cnt;
	int ret;

	/*
	 * do_quotactl
	 *  f2fs_quota_sync
	 *  down_read(quota_sem)
	 *  dquot_writeback_dquots()
	 *  f2fs_dquot_commit
	 *                            block_operation
	 *                            down_read(quota_sem)
	 */
	f2fs_lock_op(sbi);

	down_read(&sbi->quota_sem);
	ret = dquot_writeback_dquots(sb, type);
	if (ret)
		goto out;

	/*
	 * Now when everything is written we can discard the pagecache so
	 * that userspace sees the changes.
	 */
	for (cnt = 0; cnt < MAXQUOTAS; cnt++) {
		struct address_space *mapping;

		if (type != -1 && cnt != type)
			continue;
		if (!sb_has_quota_active(sb, cnt))
			continue;

		mapping = dqopt->files[cnt]->i_mapping;

		ret = filemap_fdatawrite(mapping);
		if (ret)
			goto out;

		/* if we are using journalled quota */
		if (is_journalled_quota(sbi))
			continue;

		ret = filemap_fdatawait(mapping);
		if (ret)
			set_sbi_flag(F2FS_SB(sb), SBI_QUOTA_NEED_REPAIR);

		inode_lock(dqopt->files[cnt]);
		truncate_inode_pages(&dqopt->files[cnt]->i_data, 0);
		inode_unlock(dqopt->files[cnt]);
	}
out:
	if (ret)
		set_sbi_flag(F2FS_SB(sb), SBI_QUOTA_NEED_REPAIR);
	up_read(&sbi->quota_sem);
	f2fs_unlock_op(sbi);
	return ret;
}

static int f2fs_quota_on(struct super_block *sb, int type, int format_id,
							const struct path *path)
{
	struct inode *inode;
	int err;

	/* if quota sysfile exists, deny enabling quota with specific file */
	if (f2fs_sb_has_quota_ino(F2FS_SB(sb))) {
		f2fs_err(F2FS_SB(sb), "quota sysfile already exists");
		return -EBUSY;
	}

	err = f2fs_quota_sync(sb, type);
	if (err)
		return err;

	err = dquot_quota_on(sb, type, format_id, path);
	if (err)
		return err;

	inode = d_inode(path->dentry);

	inode_lock(inode);
	F2FS_I(inode)->i_flags |= F2FS_NOATIME_FL | F2FS_IMMUTABLE_FL;
	f2fs_set_inode_flags(inode);
	inode_unlock(inode);
	f2fs_mark_inode_dirty_sync(inode, false);

	return 0;
}

static int __f2fs_quota_off(struct super_block *sb, int type)
{
	struct inode *inode = sb_dqopt(sb)->files[type];
	int err;

	if (!inode || !igrab(inode))
		return dquot_quota_off(sb, type);

	err = f2fs_quota_sync(sb, type);
	if (err)
		goto out_put;

	err = dquot_quota_off(sb, type);
	if (err || f2fs_sb_has_quota_ino(F2FS_SB(sb)))
		goto out_put;

	inode_lock(inode);
	F2FS_I(inode)->i_flags &= ~(F2FS_NOATIME_FL | F2FS_IMMUTABLE_FL);
	f2fs_set_inode_flags(inode);
	inode_unlock(inode);
	f2fs_mark_inode_dirty_sync(inode, false);
out_put:
	iput(inode);
	return err;
}

static int f2fs_quota_off(struct super_block *sb, int type)
{
	struct f2fs_sb_info *sbi = F2FS_SB(sb);
	int err;

	err = __f2fs_quota_off(sb, type);

	/*
	 * quotactl can shutdown journalled quota, result in inconsistence
	 * between quota record and fs data by following updates, tag the
	 * flag to let fsck be aware of it.
	 */
	if (is_journalled_quota(sbi))
		set_sbi_flag(sbi, SBI_QUOTA_NEED_REPAIR);
	return err;
}

void f2fs_quota_off_umount(struct super_block *sb)
{
	int type;
	int err;
<<<<<<< HEAD

	for (type = 0; type < MAXQUOTAS; type++) {
		err = f2fs_quota_off(sb, type);
		if (err) {
			int ret = dquot_quota_off(sb, type);

			f2fs_msg(sb, KERN_ERR,
				"Fail to turn off disk quota "
				"(type: %d, err: %d, ret:%d), Please "
				"run fsck to fix it.", type, err, ret);
			set_sbi_flag(F2FS_SB(sb), SBI_NEED_FSCK);
		}
	}
	/*
	 * In case of checkpoint=disable, we must flush quota blocks.
	 * This can cause NULL exception for node_inode in end_io, since
	 * put_super already dropped it.
	 */
	sync_filesystem(sb);
}

static void f2fs_truncate_quota_inode_pages(struct super_block *sb)
{
	struct quota_info *dqopt = sb_dqopt(sb);
	int type;

	for (type = 0; type < MAXQUOTAS; type++) {
=======

	for (type = 0; type < MAXQUOTAS; type++) {
		err = __f2fs_quota_off(sb, type);
		if (err) {
			int ret = dquot_quota_off(sb, type);

			f2fs_err(F2FS_SB(sb), "Fail to turn off disk quota (type: %d, err: %d, ret:%d), Please run fsck to fix it.",
				 type, err, ret);
			set_sbi_flag(F2FS_SB(sb), SBI_QUOTA_NEED_REPAIR);
		}
	}
	/*
	 * In case of checkpoint=disable, we must flush quota blocks.
	 * This can cause NULL exception for node_inode in end_io, since
	 * put_super already dropped it.
	 */
	sync_filesystem(sb);
}

static void f2fs_truncate_quota_inode_pages(struct super_block *sb)
{
	struct quota_info *dqopt = sb_dqopt(sb);
	int type;

	for (type = 0; type < MAXQUOTAS; type++) {
>>>>>>> f7688b48
		if (!dqopt->files[type])
			continue;
		f2fs_inode_synced(dqopt->files[type]);
	}
<<<<<<< HEAD
=======
}

static int f2fs_dquot_commit(struct dquot *dquot)
{
	struct f2fs_sb_info *sbi = F2FS_SB(dquot->dq_sb);
	int ret;

	down_read(&sbi->quota_sem);
	ret = dquot_commit(dquot);
	if (ret < 0)
		set_sbi_flag(sbi, SBI_QUOTA_NEED_REPAIR);
	up_read(&sbi->quota_sem);
	return ret;
}

static int f2fs_dquot_acquire(struct dquot *dquot)
{
	struct f2fs_sb_info *sbi = F2FS_SB(dquot->dq_sb);
	int ret;

	down_read(&sbi->quota_sem);
	ret = dquot_acquire(dquot);
	if (ret < 0)
		set_sbi_flag(sbi, SBI_QUOTA_NEED_REPAIR);
	up_read(&sbi->quota_sem);
	return ret;
}

static int f2fs_dquot_release(struct dquot *dquot)
{
	struct f2fs_sb_info *sbi = F2FS_SB(dquot->dq_sb);
	int ret;

	down_read(&sbi->quota_sem);
	ret = dquot_release(dquot);
	if (ret < 0)
		set_sbi_flag(sbi, SBI_QUOTA_NEED_REPAIR);
	up_read(&sbi->quota_sem);
	return ret;
}

static int f2fs_dquot_mark_dquot_dirty(struct dquot *dquot)
{
	struct super_block *sb = dquot->dq_sb;
	struct f2fs_sb_info *sbi = F2FS_SB(sb);
	int ret;

	down_read(&sbi->quota_sem);
	ret = dquot_mark_dquot_dirty(dquot);

	/* if we are using journalled quota */
	if (is_journalled_quota(sbi))
		set_sbi_flag(sbi, SBI_QUOTA_NEED_FLUSH);

	up_read(&sbi->quota_sem);
	return ret;
}

static int f2fs_dquot_commit_info(struct super_block *sb, int type)
{
	struct f2fs_sb_info *sbi = F2FS_SB(sb);
	int ret;

	down_read(&sbi->quota_sem);
	ret = dquot_commit_info(sb, type);
	if (ret < 0)
		set_sbi_flag(sbi, SBI_QUOTA_NEED_REPAIR);
	up_read(&sbi->quota_sem);
	return ret;
>>>>>>> f7688b48
}


static int f2fs_get_projid(struct inode *inode, kprojid_t *projid)
{
	*projid = F2FS_I(inode)->i_projid;
	return 0;
}

static const struct dquot_operations f2fs_quota_operations = {
	.get_reserved_space = f2fs_get_reserved_space,
	.write_dquot	= f2fs_dquot_commit,
	.acquire_dquot	= f2fs_dquot_acquire,
	.release_dquot	= f2fs_dquot_release,
	.mark_dirty	= f2fs_dquot_mark_dquot_dirty,
	.write_info	= f2fs_dquot_commit_info,
	.alloc_dquot	= dquot_alloc,
	.destroy_dquot	= dquot_destroy,
	.get_projid	= f2fs_get_projid,
	.get_next_id	= dquot_get_next_id,
};

static const struct quotactl_ops f2fs_quotactl_ops = {
	.quota_on	= f2fs_quota_on,
	.quota_off	= f2fs_quota_off,
	.quota_sync	= f2fs_quota_sync,
	.get_state	= dquot_get_state,
	.set_info	= dquot_set_dqinfo,
	.get_dqblk	= dquot_get_dqblk,
	.set_dqblk	= dquot_set_dqblk,
	.get_nextdqblk	= dquot_get_next_dqblk,
};
#else
int f2fs_quota_sync(struct super_block *sb, int type)
{
	return 0;
}

void f2fs_quota_off_umount(struct super_block *sb)
{
}
#endif

static const struct super_operations f2fs_sops = {
	.alloc_inode	= f2fs_alloc_inode,
	.free_inode	= f2fs_free_inode,
	.drop_inode	= f2fs_drop_inode,
	.write_inode	= f2fs_write_inode,
	.dirty_inode	= f2fs_dirty_inode,
	.show_options	= f2fs_show_options,
#ifdef CONFIG_QUOTA
	.quota_read	= f2fs_quota_read,
	.quota_write	= f2fs_quota_write,
	.get_dquots	= f2fs_get_dquots,
#endif
	.evict_inode	= f2fs_evict_inode,
	.put_super	= f2fs_put_super,
	.sync_fs	= f2fs_sync_fs,
	.freeze_fs	= f2fs_freeze,
	.unfreeze_fs	= f2fs_unfreeze,
	.statfs		= f2fs_statfs,
	.remount_fs	= f2fs_remount,
};

#ifdef CONFIG_FS_ENCRYPTION
static int f2fs_get_context(struct inode *inode, void *ctx, size_t len)
{
	return f2fs_getxattr(inode, F2FS_XATTR_INDEX_ENCRYPTION,
				F2FS_XATTR_NAME_ENCRYPTION_CONTEXT,
				ctx, len, NULL);
}

static int f2fs_set_context(struct inode *inode, const void *ctx, size_t len,
							void *fs_data)
{
	struct f2fs_sb_info *sbi = F2FS_I_SB(inode);

	/*
	 * Encrypting the root directory is not allowed because fsck
	 * expects lost+found directory to exist and remain unencrypted
	 * if LOST_FOUND feature is enabled.
	 *
	 */
	if (f2fs_sb_has_lost_found(sbi) &&
			inode->i_ino == F2FS_ROOT_INO(sbi))
		return -EPERM;

	return f2fs_setxattr(inode, F2FS_XATTR_INDEX_ENCRYPTION,
				F2FS_XATTR_NAME_ENCRYPTION_CONTEXT,
				ctx, len, fs_data, XATTR_CREATE);
}

static bool f2fs_dummy_context(struct inode *inode)
{
	return DUMMY_ENCRYPTION_ENABLED(F2FS_I_SB(inode));
}

static const struct fscrypt_operations f2fs_cryptops = {
	.key_prefix	= "f2fs:",
	.get_context	= f2fs_get_context,
	.set_context	= f2fs_set_context,
	.dummy_context	= f2fs_dummy_context,
	.empty_dir	= f2fs_empty_dir,
	.max_namelen	= F2FS_NAME_LEN,
};
#endif

static struct inode *f2fs_nfs_get_inode(struct super_block *sb,
		u64 ino, u32 generation)
{
	struct f2fs_sb_info *sbi = F2FS_SB(sb);
	struct inode *inode;

	if (f2fs_check_nid_range(sbi, ino))
		return ERR_PTR(-ESTALE);

	/*
	 * f2fs_iget isn't quite right if the inode is currently unallocated!
	 * However f2fs_iget currently does appropriate checks to handle stale
	 * inodes so everything is OK.
	 */
	inode = f2fs_iget(sb, ino);
	if (IS_ERR(inode))
		return ERR_CAST(inode);
	if (unlikely(generation && inode->i_generation != generation)) {
		/* we didn't find the right inode.. */
		iput(inode);
		return ERR_PTR(-ESTALE);
	}
	return inode;
}

static struct dentry *f2fs_fh_to_dentry(struct super_block *sb, struct fid *fid,
		int fh_len, int fh_type)
{
	return generic_fh_to_dentry(sb, fid, fh_len, fh_type,
				    f2fs_nfs_get_inode);
}

static struct dentry *f2fs_fh_to_parent(struct super_block *sb, struct fid *fid,
		int fh_len, int fh_type)
{
	return generic_fh_to_parent(sb, fid, fh_len, fh_type,
				    f2fs_nfs_get_inode);
}

static const struct export_operations f2fs_export_ops = {
	.fh_to_dentry = f2fs_fh_to_dentry,
	.fh_to_parent = f2fs_fh_to_parent,
	.get_parent = f2fs_get_parent,
};

static loff_t max_file_blocks(void)
{
	loff_t result = 0;
	loff_t leaf_count = DEF_ADDRS_PER_BLOCK;

	/*
	 * note: previously, result is equal to (DEF_ADDRS_PER_INODE -
	 * DEFAULT_INLINE_XATTR_ADDRS), but now f2fs try to reserve more
	 * space in inode.i_addr, it will be more safe to reassign
	 * result as zero.
	 */

	/* two direct node blocks */
	result += (leaf_count * 2);

	/* two indirect node blocks */
	leaf_count *= NIDS_PER_BLOCK;
	result += (leaf_count * 2);

	/* one double indirect node block */
	leaf_count *= NIDS_PER_BLOCK;
	result += leaf_count;

	return result;
}

static int __f2fs_commit_super(struct buffer_head *bh,
			struct f2fs_super_block *super)
{
	lock_buffer(bh);
	if (super)
		memcpy(bh->b_data + F2FS_SUPER_OFFSET, super, sizeof(*super));
	set_buffer_dirty(bh);
	unlock_buffer(bh);

	/* it's rare case, we can do fua all the time */
	return __sync_dirty_buffer(bh, REQ_SYNC | REQ_PREFLUSH | REQ_FUA);
}

static inline bool sanity_check_area_boundary(struct f2fs_sb_info *sbi,
					struct buffer_head *bh)
{
	struct f2fs_super_block *raw_super = (struct f2fs_super_block *)
					(bh->b_data + F2FS_SUPER_OFFSET);
	struct super_block *sb = sbi->sb;
	u32 segment0_blkaddr = le32_to_cpu(raw_super->segment0_blkaddr);
	u32 cp_blkaddr = le32_to_cpu(raw_super->cp_blkaddr);
	u32 sit_blkaddr = le32_to_cpu(raw_super->sit_blkaddr);
	u32 nat_blkaddr = le32_to_cpu(raw_super->nat_blkaddr);
	u32 ssa_blkaddr = le32_to_cpu(raw_super->ssa_blkaddr);
	u32 main_blkaddr = le32_to_cpu(raw_super->main_blkaddr);
	u32 segment_count_ckpt = le32_to_cpu(raw_super->segment_count_ckpt);
	u32 segment_count_sit = le32_to_cpu(raw_super->segment_count_sit);
	u32 segment_count_nat = le32_to_cpu(raw_super->segment_count_nat);
	u32 segment_count_ssa = le32_to_cpu(raw_super->segment_count_ssa);
	u32 segment_count_main = le32_to_cpu(raw_super->segment_count_main);
	u32 segment_count = le32_to_cpu(raw_super->segment_count);
	u32 log_blocks_per_seg = le32_to_cpu(raw_super->log_blocks_per_seg);
	u64 main_end_blkaddr = main_blkaddr +
				(segment_count_main << log_blocks_per_seg);
	u64 seg_end_blkaddr = segment0_blkaddr +
				(segment_count << log_blocks_per_seg);

	if (segment0_blkaddr != cp_blkaddr) {
		f2fs_info(sbi, "Mismatch start address, segment0(%u) cp_blkaddr(%u)",
			  segment0_blkaddr, cp_blkaddr);
		return true;
	}

	if (cp_blkaddr + (segment_count_ckpt << log_blocks_per_seg) !=
							sit_blkaddr) {
		f2fs_info(sbi, "Wrong CP boundary, start(%u) end(%u) blocks(%u)",
			  cp_blkaddr, sit_blkaddr,
			  segment_count_ckpt << log_blocks_per_seg);
		return true;
	}

	if (sit_blkaddr + (segment_count_sit << log_blocks_per_seg) !=
							nat_blkaddr) {
		f2fs_info(sbi, "Wrong SIT boundary, start(%u) end(%u) blocks(%u)",
			  sit_blkaddr, nat_blkaddr,
			  segment_count_sit << log_blocks_per_seg);
		return true;
	}

	if (nat_blkaddr + (segment_count_nat << log_blocks_per_seg) !=
							ssa_blkaddr) {
		f2fs_info(sbi, "Wrong NAT boundary, start(%u) end(%u) blocks(%u)",
			  nat_blkaddr, ssa_blkaddr,
			  segment_count_nat << log_blocks_per_seg);
		return true;
	}

	if (ssa_blkaddr + (segment_count_ssa << log_blocks_per_seg) !=
							main_blkaddr) {
		f2fs_info(sbi, "Wrong SSA boundary, start(%u) end(%u) blocks(%u)",
			  ssa_blkaddr, main_blkaddr,
			  segment_count_ssa << log_blocks_per_seg);
		return true;
	}

	if (main_end_blkaddr > seg_end_blkaddr) {
		f2fs_info(sbi, "Wrong MAIN_AREA boundary, start(%u) end(%u) block(%u)",
			  main_blkaddr,
			  segment0_blkaddr +
			  (segment_count << log_blocks_per_seg),
			  segment_count_main << log_blocks_per_seg);
		return true;
	} else if (main_end_blkaddr < seg_end_blkaddr) {
		int err = 0;
		char *res;

		/* fix in-memory information all the time */
		raw_super->segment_count = cpu_to_le32((main_end_blkaddr -
				segment0_blkaddr) >> log_blocks_per_seg);

		if (f2fs_readonly(sb) || bdev_read_only(sb->s_bdev)) {
			set_sbi_flag(sbi, SBI_NEED_SB_WRITE);
			res = "internally";
		} else {
			err = __f2fs_commit_super(bh, NULL);
			res = err ? "failed" : "done";
		}
		f2fs_info(sbi, "Fix alignment : %s, start(%u) end(%u) block(%u)",
			  res, main_blkaddr,
			  segment0_blkaddr +
			  (segment_count << log_blocks_per_seg),
			  segment_count_main << log_blocks_per_seg);
		if (err)
			return true;
	}
	return false;
}

static int sanity_check_raw_super(struct f2fs_sb_info *sbi,
				struct buffer_head *bh)
{
	block_t segment_count, segs_per_sec, secs_per_zone;
	block_t total_sections, blocks_per_seg;
	struct f2fs_super_block *raw_super = (struct f2fs_super_block *)
					(bh->b_data + F2FS_SUPER_OFFSET);
	unsigned int blocksize;
	size_t crc_offset = 0;
	__u32 crc = 0;

	if (le32_to_cpu(raw_super->magic) != F2FS_SUPER_MAGIC) {
<<<<<<< HEAD
		f2fs_msg(sb, KERN_INFO,
			"Magic Mismatch, valid(0x%x) - read(0x%x)",
			F2FS_SUPER_MAGIC, le32_to_cpu(raw_super->magic));
		return -EINVAL;
=======
		f2fs_info(sbi, "Magic Mismatch, valid(0x%x) - read(0x%x)",
			  F2FS_SUPER_MAGIC, le32_to_cpu(raw_super->magic));
		return -EINVAL;
	}

	/* Check checksum_offset and crc in superblock */
	if (__F2FS_HAS_FEATURE(raw_super, F2FS_FEATURE_SB_CHKSUM)) {
		crc_offset = le32_to_cpu(raw_super->checksum_offset);
		if (crc_offset !=
			offsetof(struct f2fs_super_block, crc)) {
			f2fs_info(sbi, "Invalid SB checksum offset: %zu",
				  crc_offset);
			return -EFSCORRUPTED;
		}
		crc = le32_to_cpu(raw_super->crc);
		if (!f2fs_crc_valid(sbi, crc, raw_super, crc_offset)) {
			f2fs_info(sbi, "Invalid SB checksum value: %u", crc);
			return -EFSCORRUPTED;
		}
>>>>>>> f7688b48
	}

	/* Currently, support only 4KB page cache size */
	if (F2FS_BLKSIZE != PAGE_SIZE) {
<<<<<<< HEAD
		f2fs_msg(sb, KERN_INFO,
			"Invalid page_cache_size (%lu), supports only 4KB\n",
			PAGE_SIZE);
=======
		f2fs_info(sbi, "Invalid page_cache_size (%lu), supports only 4KB",
			  PAGE_SIZE);
>>>>>>> f7688b48
		return -EFSCORRUPTED;
	}

	/* Currently, support only 4KB block size */
	blocksize = 1 << le32_to_cpu(raw_super->log_blocksize);
	if (blocksize != F2FS_BLKSIZE) {
<<<<<<< HEAD
		f2fs_msg(sb, KERN_INFO,
			"Invalid blocksize (%u), supports only 4KB\n",
			blocksize);
=======
		f2fs_info(sbi, "Invalid blocksize (%u), supports only 4KB",
			  blocksize);
>>>>>>> f7688b48
		return -EFSCORRUPTED;
	}

	/* check log blocks per segment */
	if (le32_to_cpu(raw_super->log_blocks_per_seg) != 9) {
<<<<<<< HEAD
		f2fs_msg(sb, KERN_INFO,
			"Invalid log blocks per segment (%u)\n",
			le32_to_cpu(raw_super->log_blocks_per_seg));
=======
		f2fs_info(sbi, "Invalid log blocks per segment (%u)",
			  le32_to_cpu(raw_super->log_blocks_per_seg));
>>>>>>> f7688b48
		return -EFSCORRUPTED;
	}

	/* Currently, support 512/1024/2048/4096 bytes sector size */
	if (le32_to_cpu(raw_super->log_sectorsize) >
				F2FS_MAX_LOG_SECTOR_SIZE ||
		le32_to_cpu(raw_super->log_sectorsize) <
				F2FS_MIN_LOG_SECTOR_SIZE) {
<<<<<<< HEAD
		f2fs_msg(sb, KERN_INFO, "Invalid log sectorsize (%u)",
			le32_to_cpu(raw_super->log_sectorsize));
=======
		f2fs_info(sbi, "Invalid log sectorsize (%u)",
			  le32_to_cpu(raw_super->log_sectorsize));
>>>>>>> f7688b48
		return -EFSCORRUPTED;
	}
	if (le32_to_cpu(raw_super->log_sectors_per_block) +
		le32_to_cpu(raw_super->log_sectorsize) !=
			F2FS_MAX_LOG_SECTOR_SIZE) {
<<<<<<< HEAD
		f2fs_msg(sb, KERN_INFO,
			"Invalid log sectors per block(%u) log sectorsize(%u)",
			le32_to_cpu(raw_super->log_sectors_per_block),
			le32_to_cpu(raw_super->log_sectorsize));
=======
		f2fs_info(sbi, "Invalid log sectors per block(%u) log sectorsize(%u)",
			  le32_to_cpu(raw_super->log_sectors_per_block),
			  le32_to_cpu(raw_super->log_sectorsize));
>>>>>>> f7688b48
		return -EFSCORRUPTED;
	}

	segment_count = le32_to_cpu(raw_super->segment_count);
	segs_per_sec = le32_to_cpu(raw_super->segs_per_sec);
	secs_per_zone = le32_to_cpu(raw_super->secs_per_zone);
	total_sections = le32_to_cpu(raw_super->section_count);

	/* blocks_per_seg should be 512, given the above check */
	blocks_per_seg = 1 << le32_to_cpu(raw_super->log_blocks_per_seg);

	if (segment_count > F2FS_MAX_SEGMENT ||
				segment_count < F2FS_MIN_SEGMENTS) {
<<<<<<< HEAD
		f2fs_msg(sb, KERN_INFO,
			"Invalid segment count (%u)",
			segment_count);
=======
		f2fs_info(sbi, "Invalid segment count (%u)", segment_count);
>>>>>>> f7688b48
		return -EFSCORRUPTED;
	}

	if (total_sections > segment_count ||
			total_sections < F2FS_MIN_SEGMENTS ||
			segs_per_sec > segment_count || !segs_per_sec) {
<<<<<<< HEAD
		f2fs_msg(sb, KERN_INFO,
			"Invalid segment/section count (%u, %u x %u)",
			segment_count, total_sections, segs_per_sec);
=======
		f2fs_info(sbi, "Invalid segment/section count (%u, %u x %u)",
			  segment_count, total_sections, segs_per_sec);
>>>>>>> f7688b48
		return -EFSCORRUPTED;
	}

	if ((segment_count / segs_per_sec) < total_sections) {
<<<<<<< HEAD
		f2fs_msg(sb, KERN_INFO,
			"Small segment_count (%u < %u * %u)",
			segment_count, segs_per_sec, total_sections);
=======
		f2fs_info(sbi, "Small segment_count (%u < %u * %u)",
			  segment_count, segs_per_sec, total_sections);
>>>>>>> f7688b48
		return -EFSCORRUPTED;
	}

	if (segment_count > (le64_to_cpu(raw_super->block_count) >> 9)) {
<<<<<<< HEAD
		f2fs_msg(sb, KERN_INFO,
			"Wrong segment_count / block_count (%u > %llu)",
			segment_count, le64_to_cpu(raw_super->block_count));
=======
		f2fs_info(sbi, "Wrong segment_count / block_count (%u > %llu)",
			  segment_count, le64_to_cpu(raw_super->block_count));
>>>>>>> f7688b48
		return -EFSCORRUPTED;
	}

	if (secs_per_zone > total_sections || !secs_per_zone) {
<<<<<<< HEAD
		f2fs_msg(sb, KERN_INFO,
			"Wrong secs_per_zone / total_sections (%u, %u)",
			secs_per_zone, total_sections);
=======
		f2fs_info(sbi, "Wrong secs_per_zone / total_sections (%u, %u)",
			  secs_per_zone, total_sections);
>>>>>>> f7688b48
		return -EFSCORRUPTED;
	}
	if (le32_to_cpu(raw_super->extension_count) > F2FS_MAX_EXTENSION ||
			raw_super->hot_ext_count > F2FS_MAX_EXTENSION ||
			(le32_to_cpu(raw_super->extension_count) +
			raw_super->hot_ext_count) > F2FS_MAX_EXTENSION) {
<<<<<<< HEAD
		f2fs_msg(sb, KERN_INFO,
			"Corrupted extension count (%u + %u > %u)",
			le32_to_cpu(raw_super->extension_count),
			raw_super->hot_ext_count,
			F2FS_MAX_EXTENSION);
=======
		f2fs_info(sbi, "Corrupted extension count (%u + %u > %u)",
			  le32_to_cpu(raw_super->extension_count),
			  raw_super->hot_ext_count,
			  F2FS_MAX_EXTENSION);
>>>>>>> f7688b48
		return -EFSCORRUPTED;
	}

	if (le32_to_cpu(raw_super->cp_payload) >
				(blocks_per_seg - F2FS_CP_PACKS)) {
<<<<<<< HEAD
		f2fs_msg(sb, KERN_INFO,
			"Insane cp_payload (%u > %u)",
			le32_to_cpu(raw_super->cp_payload),
			blocks_per_seg - F2FS_CP_PACKS);
=======
		f2fs_info(sbi, "Insane cp_payload (%u > %u)",
			  le32_to_cpu(raw_super->cp_payload),
			  blocks_per_seg - F2FS_CP_PACKS);
>>>>>>> f7688b48
		return -EFSCORRUPTED;
	}

	/* check reserved ino info */
	if (le32_to_cpu(raw_super->node_ino) != 1 ||
		le32_to_cpu(raw_super->meta_ino) != 2 ||
		le32_to_cpu(raw_super->root_ino) != 3) {
<<<<<<< HEAD
		f2fs_msg(sb, KERN_INFO,
			"Invalid Fs Meta Ino: node(%u) meta(%u) root(%u)",
			le32_to_cpu(raw_super->node_ino),
			le32_to_cpu(raw_super->meta_ino),
			le32_to_cpu(raw_super->root_ino));
=======
		f2fs_info(sbi, "Invalid Fs Meta Ino: node(%u) meta(%u) root(%u)",
			  le32_to_cpu(raw_super->node_ino),
			  le32_to_cpu(raw_super->meta_ino),
			  le32_to_cpu(raw_super->root_ino));
>>>>>>> f7688b48
		return -EFSCORRUPTED;
	}

	/* check CP/SIT/NAT/SSA/MAIN_AREA area boundary */
	if (sanity_check_area_boundary(sbi, bh))
		return -EFSCORRUPTED;

	return 0;
}

int f2fs_sanity_check_ckpt(struct f2fs_sb_info *sbi)
{
	unsigned int total, fsmeta;
	struct f2fs_super_block *raw_super = F2FS_RAW_SUPER(sbi);
	struct f2fs_checkpoint *ckpt = F2FS_CKPT(sbi);
	unsigned int ovp_segments, reserved_segments;
	unsigned int main_segs, blocks_per_seg;
	unsigned int sit_segs, nat_segs;
	unsigned int sit_bitmap_size, nat_bitmap_size;
	unsigned int log_blocks_per_seg;
	unsigned int segment_count_main;
	unsigned int cp_pack_start_sum, cp_payload;
<<<<<<< HEAD
	block_t user_block_count;
=======
	block_t user_block_count, valid_user_blocks;
	block_t avail_node_count, valid_node_count;
>>>>>>> f7688b48
	int i, j;

	total = le32_to_cpu(raw_super->segment_count);
	fsmeta = le32_to_cpu(raw_super->segment_count_ckpt);
	sit_segs = le32_to_cpu(raw_super->segment_count_sit);
	fsmeta += sit_segs;
	nat_segs = le32_to_cpu(raw_super->segment_count_nat);
	fsmeta += nat_segs;
	fsmeta += le32_to_cpu(ckpt->rsvd_segment_count);
	fsmeta += le32_to_cpu(raw_super->segment_count_ssa);

	if (unlikely(fsmeta >= total))
		return 1;

	ovp_segments = le32_to_cpu(ckpt->overprov_segment_count);
	reserved_segments = le32_to_cpu(ckpt->rsvd_segment_count);

	if (unlikely(fsmeta < F2FS_MIN_SEGMENTS ||
			ovp_segments == 0 || reserved_segments == 0)) {
		f2fs_err(sbi, "Wrong layout: check mkfs.f2fs version");
		return 1;
	}

	user_block_count = le64_to_cpu(ckpt->user_block_count);
	segment_count_main = le32_to_cpu(raw_super->segment_count_main);
	log_blocks_per_seg = le32_to_cpu(raw_super->log_blocks_per_seg);
	if (!user_block_count || user_block_count >=
			segment_count_main << log_blocks_per_seg) {
		f2fs_err(sbi, "Wrong user_block_count: %u",
			 user_block_count);
		return 1;
	}

	valid_user_blocks = le64_to_cpu(ckpt->valid_block_count);
	if (valid_user_blocks > user_block_count) {
		f2fs_err(sbi, "Wrong valid_user_blocks: %u, user_block_count: %u",
			 valid_user_blocks, user_block_count);
		return 1;
	}

	valid_node_count = le32_to_cpu(ckpt->valid_node_count);
	avail_node_count = sbi->total_node_count - F2FS_RESERVED_NODE_NUM;
	if (valid_node_count > avail_node_count) {
		f2fs_err(sbi, "Wrong valid_node_count: %u, avail_node_count: %u",
			 valid_node_count, avail_node_count);
		return 1;
	}

	main_segs = le32_to_cpu(raw_super->segment_count_main);
	blocks_per_seg = sbi->blocks_per_seg;

	for (i = 0; i < NR_CURSEG_NODE_TYPE; i++) {
		if (le32_to_cpu(ckpt->cur_node_segno[i]) >= main_segs ||
			le16_to_cpu(ckpt->cur_node_blkoff[i]) >= blocks_per_seg)
			return 1;
		for (j = i + 1; j < NR_CURSEG_NODE_TYPE; j++) {
			if (le32_to_cpu(ckpt->cur_node_segno[i]) ==
				le32_to_cpu(ckpt->cur_node_segno[j])) {
<<<<<<< HEAD
				f2fs_msg(sbi->sb, KERN_ERR,
					"Node segment (%u, %u) has the same "
					"segno: %u", i, j,
					le32_to_cpu(ckpt->cur_node_segno[i]));
=======
				f2fs_err(sbi, "Node segment (%u, %u) has the same segno: %u",
					 i, j,
					 le32_to_cpu(ckpt->cur_node_segno[i]));
>>>>>>> f7688b48
				return 1;
			}
		}
	}
	for (i = 0; i < NR_CURSEG_DATA_TYPE; i++) {
		if (le32_to_cpu(ckpt->cur_data_segno[i]) >= main_segs ||
			le16_to_cpu(ckpt->cur_data_blkoff[i]) >= blocks_per_seg)
			return 1;
		for (j = i + 1; j < NR_CURSEG_DATA_TYPE; j++) {
			if (le32_to_cpu(ckpt->cur_data_segno[i]) ==
				le32_to_cpu(ckpt->cur_data_segno[j])) {
<<<<<<< HEAD
				f2fs_msg(sbi->sb, KERN_ERR,
					"Data segment (%u, %u) has the same "
					"segno: %u", i, j,
					le32_to_cpu(ckpt->cur_data_segno[i]));
=======
				f2fs_err(sbi, "Data segment (%u, %u) has the same segno: %u",
					 i, j,
					 le32_to_cpu(ckpt->cur_data_segno[i]));
>>>>>>> f7688b48
				return 1;
			}
		}
	}
	for (i = 0; i < NR_CURSEG_NODE_TYPE; i++) {
		for (j = 0; j < NR_CURSEG_DATA_TYPE; j++) {
			if (le32_to_cpu(ckpt->cur_node_segno[i]) ==
				le32_to_cpu(ckpt->cur_data_segno[j])) {
<<<<<<< HEAD
				f2fs_msg(sbi->sb, KERN_ERR,
					"Node segment (%u) and Data segment (%u)"
					" has the same segno: %u", i, j,
					le32_to_cpu(ckpt->cur_node_segno[i]));
=======
				f2fs_err(sbi, "Node segment (%u) and Data segment (%u) has the same segno: %u",
					 i, j,
					 le32_to_cpu(ckpt->cur_node_segno[i]));
>>>>>>> f7688b48
				return 1;
			}
		}
	}

	sit_bitmap_size = le32_to_cpu(ckpt->sit_ver_bitmap_bytesize);
	nat_bitmap_size = le32_to_cpu(ckpt->nat_ver_bitmap_bytesize);

	if (sit_bitmap_size != ((sit_segs / 2) << log_blocks_per_seg) / 8 ||
		nat_bitmap_size != ((nat_segs / 2) << log_blocks_per_seg) / 8) {
		f2fs_err(sbi, "Wrong bitmap size: sit: %u, nat:%u",
			 sit_bitmap_size, nat_bitmap_size);
		return 1;
	}

	cp_pack_start_sum = __start_sum_addr(sbi);
	cp_payload = __cp_payload(sbi);
	if (cp_pack_start_sum < cp_payload + 1 ||
		cp_pack_start_sum > blocks_per_seg - 1 -
			NR_CURSEG_TYPE) {
		f2fs_err(sbi, "Wrong cp_pack_start_sum: %u",
			 cp_pack_start_sum);
		return 1;
	}

	if (__is_set_ckpt_flags(ckpt, CP_LARGE_NAT_BITMAP_FLAG) &&
		le32_to_cpu(ckpt->checksum_offset) != CP_MIN_CHKSUM_OFFSET) {
		f2fs_warn(sbi, "using deprecated layout of large_nat_bitmap, "
			  "please run fsck v1.13.0 or higher to repair, chksum_offset: %u, "
			  "fixed with patch: \"f2fs-tools: relocate chksum_offset for large_nat_bitmap feature\"",
			  le32_to_cpu(ckpt->checksum_offset));
		return 1;
	}

	if (unlikely(f2fs_cp_error(sbi))) {
		f2fs_err(sbi, "A bug case: need to run fsck");
		return 1;
	}
	return 0;
}

static void init_sb_info(struct f2fs_sb_info *sbi)
{
	struct f2fs_super_block *raw_super = sbi->raw_super;
	int i;

	sbi->log_sectors_per_block =
		le32_to_cpu(raw_super->log_sectors_per_block);
	sbi->log_blocksize = le32_to_cpu(raw_super->log_blocksize);
	sbi->blocksize = 1 << sbi->log_blocksize;
	sbi->log_blocks_per_seg = le32_to_cpu(raw_super->log_blocks_per_seg);
	sbi->blocks_per_seg = 1 << sbi->log_blocks_per_seg;
	sbi->segs_per_sec = le32_to_cpu(raw_super->segs_per_sec);
	sbi->secs_per_zone = le32_to_cpu(raw_super->secs_per_zone);
	sbi->total_sections = le32_to_cpu(raw_super->section_count);
	sbi->total_node_count =
		(le32_to_cpu(raw_super->segment_count_nat) / 2)
			* sbi->blocks_per_seg * NAT_ENTRY_PER_BLOCK;
	sbi->root_ino_num = le32_to_cpu(raw_super->root_ino);
	sbi->node_ino_num = le32_to_cpu(raw_super->node_ino);
	sbi->meta_ino_num = le32_to_cpu(raw_super->meta_ino);
	sbi->cur_victim_sec = NULL_SECNO;
	sbi->next_victim_seg[BG_GC] = NULL_SEGNO;
	sbi->next_victim_seg[FG_GC] = NULL_SEGNO;
	sbi->max_victim_search = DEF_MAX_VICTIM_SEARCH;
	sbi->migration_granularity = sbi->segs_per_sec;

	sbi->dir_level = DEF_DIR_LEVEL;
	sbi->interval_time[CP_TIME] = DEF_CP_INTERVAL;
	sbi->interval_time[REQ_TIME] = DEF_IDLE_INTERVAL;
	sbi->interval_time[DISCARD_TIME] = DEF_IDLE_INTERVAL;
	sbi->interval_time[GC_TIME] = DEF_IDLE_INTERVAL;
	sbi->interval_time[DISABLE_TIME] = DEF_DISABLE_INTERVAL;
	sbi->interval_time[UMOUNT_DISCARD_TIMEOUT] =
				DEF_UMOUNT_DISCARD_TIMEOUT;
	clear_sbi_flag(sbi, SBI_NEED_FSCK);

	for (i = 0; i < NR_COUNT_TYPE; i++)
		atomic_set(&sbi->nr_pages[i], 0);

	for (i = 0; i < META; i++)
		atomic_set(&sbi->wb_sync_req[i], 0);

	INIT_LIST_HEAD(&sbi->s_list);
	mutex_init(&sbi->umount_mutex);
	init_rwsem(&sbi->io_order_lock);
	spin_lock_init(&sbi->cp_lock);

	sbi->dirty_device = 0;
	spin_lock_init(&sbi->dev_lock);

	init_rwsem(&sbi->sb_lock);
}

static int init_percpu_info(struct f2fs_sb_info *sbi)
{
	int err;

	err = percpu_counter_init(&sbi->alloc_valid_block_count, 0, GFP_KERNEL);
	if (err)
		return err;

	err = percpu_counter_init(&sbi->total_valid_inode_count, 0,
								GFP_KERNEL);
	if (err)
		percpu_counter_destroy(&sbi->alloc_valid_block_count);

	return err;
}

#ifdef CONFIG_BLK_DEV_ZONED
static int init_blkz_info(struct f2fs_sb_info *sbi, int devi)
{
	struct block_device *bdev = FDEV(devi).bdev;
	sector_t nr_sectors = bdev->bd_part->nr_sects;
	sector_t sector = 0;
	struct blk_zone *zones;
	unsigned int i, nr_zones;
	unsigned int n = 0;
	int err = -EIO;

	if (!f2fs_sb_has_blkzoned(sbi))
		return 0;

	if (sbi->blocks_per_blkz && sbi->blocks_per_blkz !=
				SECTOR_TO_BLOCK(bdev_zone_sectors(bdev)))
		return -EINVAL;
	sbi->blocks_per_blkz = SECTOR_TO_BLOCK(bdev_zone_sectors(bdev));
	if (sbi->log_blocks_per_blkz && sbi->log_blocks_per_blkz !=
				__ilog2_u32(sbi->blocks_per_blkz))
		return -EINVAL;
	sbi->log_blocks_per_blkz = __ilog2_u32(sbi->blocks_per_blkz);
	FDEV(devi).nr_blkz = SECTOR_TO_BLOCK(nr_sectors) >>
					sbi->log_blocks_per_blkz;
	if (nr_sectors & (bdev_zone_sectors(bdev) - 1))
		FDEV(devi).nr_blkz++;

	FDEV(devi).blkz_seq = f2fs_kzalloc(sbi,
					BITS_TO_LONGS(FDEV(devi).nr_blkz)
					* sizeof(unsigned long),
					GFP_KERNEL);
	if (!FDEV(devi).blkz_seq)
		return -ENOMEM;

#define F2FS_REPORT_NR_ZONES   4096

	zones = f2fs_kzalloc(sbi,
			     array_size(F2FS_REPORT_NR_ZONES,
					sizeof(struct blk_zone)),
			     GFP_KERNEL);
	if (!zones)
		return -ENOMEM;

	/* Get block zones type */
	while (zones && sector < nr_sectors) {

		nr_zones = F2FS_REPORT_NR_ZONES;
		err = blkdev_report_zones(bdev, sector, zones, &nr_zones);
		if (err)
			break;
		if (!nr_zones) {
			err = -EIO;
			break;
		}

		for (i = 0; i < nr_zones; i++) {
			if (zones[i].type != BLK_ZONE_TYPE_CONVENTIONAL)
				set_bit(n, FDEV(devi).blkz_seq);
			sector += zones[i].len;
			n++;
		}
	}

	kvfree(zones);

	return err;
}
#endif

/*
 * Read f2fs raw super block.
 * Because we have two copies of super block, so read both of them
 * to get the first valid one. If any one of them is broken, we pass
 * them recovery flag back to the caller.
 */
static int read_raw_super_block(struct f2fs_sb_info *sbi,
			struct f2fs_super_block **raw_super,
			int *valid_super_block, int *recovery)
{
	struct super_block *sb = sbi->sb;
	int block;
	struct buffer_head *bh;
	struct f2fs_super_block *super;
	int err = 0;

	super = kzalloc(sizeof(struct f2fs_super_block), GFP_KERNEL);
	if (!super)
		return -ENOMEM;

	for (block = 0; block < 2; block++) {
		bh = sb_bread(sb, block);
		if (!bh) {
			f2fs_err(sbi, "Unable to read %dth superblock",
				 block + 1);
			err = -EIO;
			continue;
		}

		/* sanity checking of raw super */
		err = sanity_check_raw_super(sbi, bh);
		if (err) {
<<<<<<< HEAD
			f2fs_msg(sb, KERN_ERR,
				"Can't find valid F2FS filesystem in %dth superblock",
				block + 1);
=======
			f2fs_err(sbi, "Can't find valid F2FS filesystem in %dth superblock",
				 block + 1);
>>>>>>> f7688b48
			brelse(bh);
			continue;
		}

		if (!*raw_super) {
			memcpy(super, bh->b_data + F2FS_SUPER_OFFSET,
							sizeof(*super));
			*valid_super_block = block;
			*raw_super = super;
		}
		brelse(bh);
	}

	/* Fail to read any one of the superblocks*/
	if (err < 0)
		*recovery = 1;

	/* No valid superblock */
	if (!*raw_super)
		kvfree(super);
	else
		err = 0;

	return err;
}

int f2fs_commit_super(struct f2fs_sb_info *sbi, bool recover)
{
	struct buffer_head *bh;
	__u32 crc = 0;
	int err;

	if ((recover && f2fs_readonly(sbi->sb)) ||
				bdev_read_only(sbi->sb->s_bdev)) {
		set_sbi_flag(sbi, SBI_NEED_SB_WRITE);
		return -EROFS;
	}

	/* we should update superblock crc here */
	if (!recover && f2fs_sb_has_sb_chksum(sbi)) {
		crc = f2fs_crc32(sbi, F2FS_RAW_SUPER(sbi),
				offsetof(struct f2fs_super_block, crc));
		F2FS_RAW_SUPER(sbi)->crc = cpu_to_le32(crc);
	}

	/* write back-up superblock first */
	bh = sb_bread(sbi->sb, sbi->valid_super_block ? 0 : 1);
	if (!bh)
		return -EIO;
	err = __f2fs_commit_super(bh, F2FS_RAW_SUPER(sbi));
	brelse(bh);

	/* if we are in recovery path, skip writing valid superblock */
	if (recover || err)
		return err;

	/* write current valid superblock */
	bh = sb_bread(sbi->sb, sbi->valid_super_block);
	if (!bh)
		return -EIO;
	err = __f2fs_commit_super(bh, F2FS_RAW_SUPER(sbi));
	brelse(bh);
	return err;
}

static int f2fs_scan_devices(struct f2fs_sb_info *sbi)
{
	struct f2fs_super_block *raw_super = F2FS_RAW_SUPER(sbi);
	unsigned int max_devices = MAX_DEVICES;
	int i;

	/* Initialize single device information */
	if (!RDEV(0).path[0]) {
		if (!bdev_is_zoned(sbi->sb->s_bdev))
			return 0;
		max_devices = 1;
	}

	/*
	 * Initialize multiple devices information, or single
	 * zoned block device information.
	 */
	sbi->devs = f2fs_kzalloc(sbi,
				 array_size(max_devices,
					    sizeof(struct f2fs_dev_info)),
				 GFP_KERNEL);
	if (!sbi->devs)
		return -ENOMEM;

	for (i = 0; i < max_devices; i++) {

		if (i > 0 && !RDEV(i).path[0])
			break;

		if (max_devices == 1) {
			/* Single zoned block device mount */
			FDEV(0).bdev =
				blkdev_get_by_dev(sbi->sb->s_bdev->bd_dev,
					sbi->sb->s_mode, sbi->sb->s_type);
		} else {
			/* Multi-device mount */
			memcpy(FDEV(i).path, RDEV(i).path, MAX_PATH_LEN);
			FDEV(i).total_segments =
				le32_to_cpu(RDEV(i).total_segments);
			if (i == 0) {
				FDEV(i).start_blk = 0;
				FDEV(i).end_blk = FDEV(i).start_blk +
				    (FDEV(i).total_segments <<
				    sbi->log_blocks_per_seg) - 1 +
				    le32_to_cpu(raw_super->segment0_blkaddr);
			} else {
				FDEV(i).start_blk = FDEV(i - 1).end_blk + 1;
				FDEV(i).end_blk = FDEV(i).start_blk +
					(FDEV(i).total_segments <<
					sbi->log_blocks_per_seg) - 1;
			}
			FDEV(i).bdev = blkdev_get_by_path(FDEV(i).path,
					sbi->sb->s_mode, sbi->sb->s_type);
		}
		if (IS_ERR(FDEV(i).bdev))
			return PTR_ERR(FDEV(i).bdev);

		/* to release errored devices */
		sbi->s_ndevs = i + 1;

#ifdef CONFIG_BLK_DEV_ZONED
		if (bdev_zoned_model(FDEV(i).bdev) == BLK_ZONED_HM &&
				!f2fs_sb_has_blkzoned(sbi)) {
			f2fs_err(sbi, "Zoned block device feature not enabled\n");
			return -EINVAL;
		}
		if (bdev_zoned_model(FDEV(i).bdev) != BLK_ZONED_NONE) {
			if (init_blkz_info(sbi, i)) {
				f2fs_err(sbi, "Failed to initialize F2FS blkzone information");
				return -EINVAL;
			}
			if (max_devices == 1)
				break;
			f2fs_info(sbi, "Mount Device [%2d]: %20s, %8u, %8x - %8x (zone: %s)",
				  i, FDEV(i).path,
				  FDEV(i).total_segments,
				  FDEV(i).start_blk, FDEV(i).end_blk,
				  bdev_zoned_model(FDEV(i).bdev) == BLK_ZONED_HA ?
				  "Host-aware" : "Host-managed");
			continue;
		}
#endif
		f2fs_info(sbi, "Mount Device [%2d]: %20s, %8u, %8x - %8x",
			  i, FDEV(i).path,
			  FDEV(i).total_segments,
			  FDEV(i).start_blk, FDEV(i).end_blk);
	}
	f2fs_info(sbi,
		  "IO Block Size: %8d KB", F2FS_IO_SIZE_KB(sbi));
	return 0;
}

static int f2fs_setup_casefold(struct f2fs_sb_info *sbi)
{
#ifdef CONFIG_UNICODE
	if (f2fs_sb_has_casefold(sbi) && !sbi->s_encoding) {
		const struct f2fs_sb_encodings *encoding_info;
		struct unicode_map *encoding;
		__u16 encoding_flags;

		if (f2fs_sb_has_encrypt(sbi)) {
			f2fs_err(sbi,
				"Can't mount with encoding and encryption");
			return -EINVAL;
		}

		if (f2fs_sb_read_encoding(sbi->raw_super, &encoding_info,
					  &encoding_flags)) {
			f2fs_err(sbi,
				 "Encoding requested by superblock is unknown");
			return -EINVAL;
		}

		encoding = utf8_load(encoding_info->version);
		if (IS_ERR(encoding)) {
			f2fs_err(sbi,
				 "can't mount with superblock charset: %s-%s "
				 "not supported by the kernel. flags: 0x%x.",
				 encoding_info->name, encoding_info->version,
				 encoding_flags);
			return PTR_ERR(encoding);
		}
		f2fs_info(sbi, "Using encoding defined by superblock: "
			 "%s-%s with flags 0x%hx", encoding_info->name,
			 encoding_info->version?:"\b", encoding_flags);

		sbi->s_encoding = encoding;
		sbi->s_encoding_flags = encoding_flags;
		sbi->sb->s_d_op = &f2fs_dentry_ops;
	}
#else
	if (f2fs_sb_has_casefold(sbi)) {
		f2fs_err(sbi, "Filesystem with casefold feature cannot be mounted without CONFIG_UNICODE");
		return -EINVAL;
	}
#endif
	return 0;
}

static void f2fs_tuning_parameters(struct f2fs_sb_info *sbi)
{
	struct f2fs_sm_info *sm_i = SM_I(sbi);

	/* adjust parameters according to the volume size */
	if (sm_i->main_segments <= SMALL_VOLUME_SEGMENTS) {
		F2FS_OPTION(sbi).alloc_mode = ALLOC_MODE_REUSE;
		sm_i->dcc_info->discard_granularity = 1;
		sm_i->ipu_policy = 1 << F2FS_IPU_FORCE;
	}

	sbi->readdir_ra = 1;
}

static int f2fs_fill_super(struct super_block *sb, void *data, int silent)
{
	struct f2fs_sb_info *sbi;
	struct f2fs_super_block *raw_super;
	struct inode *root;
	int err;
	bool skip_recovery = false, need_fsck = false;
	char *options = NULL;
	int recovery, i, valid_super_block;
	struct curseg_info *seg_i;
	int retry_cnt = 1;

try_onemore:
	err = -EINVAL;
	raw_super = NULL;
	valid_super_block = -1;
	recovery = 0;

	/* allocate memory for f2fs-specific super block info */
	sbi = kzalloc(sizeof(struct f2fs_sb_info), GFP_KERNEL);
	if (!sbi)
		return -ENOMEM;

	sbi->sb = sb;

	/* Load the checksum driver */
	sbi->s_chksum_driver = crypto_alloc_shash("crc32", 0, 0);
	if (IS_ERR(sbi->s_chksum_driver)) {
		f2fs_err(sbi, "Cannot load crc32 driver.");
		err = PTR_ERR(sbi->s_chksum_driver);
		sbi->s_chksum_driver = NULL;
		goto free_sbi;
	}

	/* set a block size */
	if (unlikely(!sb_set_blocksize(sb, F2FS_BLKSIZE))) {
		f2fs_err(sbi, "unable to set blocksize");
		goto free_sbi;
	}

	err = read_raw_super_block(sbi, &raw_super, &valid_super_block,
								&recovery);
	if (err)
		goto free_sbi;

	sb->s_fs_info = sbi;
	sbi->raw_super = raw_super;

	/* precompute checksum seed for metadata */
	if (f2fs_sb_has_inode_chksum(sbi))
		sbi->s_chksum_seed = f2fs_chksum(sbi, ~0, raw_super->uuid,
						sizeof(raw_super->uuid));

	/*
	 * The BLKZONED feature indicates that the drive was formatted with
	 * zone alignment optimization. This is optional for host-aware
	 * devices, but mandatory for host-managed zoned block devices.
	 */
#ifndef CONFIG_BLK_DEV_ZONED
	if (f2fs_sb_has_blkzoned(sbi)) {
		f2fs_err(sbi, "Zoned block device support is not enabled");
		err = -EOPNOTSUPP;
		goto free_sb_buf;
	}
#endif
	default_options(sbi);
	/* parse mount options */
	options = kstrdup((const char *)data, GFP_KERNEL);
	if (data && !options) {
		err = -ENOMEM;
		goto free_sb_buf;
	}

	err = parse_options(sb, options);
	if (err)
		goto free_options;

	sbi->max_file_blocks = max_file_blocks();
	sb->s_maxbytes = sbi->max_file_blocks <<
				le32_to_cpu(raw_super->log_blocksize);
	sb->s_max_links = F2FS_LINK_MAX;

	err = f2fs_setup_casefold(sbi);
	if (err)
		goto free_options;

#ifdef CONFIG_QUOTA
	sb->dq_op = &f2fs_quota_operations;
	sb->s_qcop = &f2fs_quotactl_ops;
	sb->s_quota_types = QTYPE_MASK_USR | QTYPE_MASK_GRP | QTYPE_MASK_PRJ;

	if (f2fs_sb_has_quota_ino(sbi)) {
		for (i = 0; i < MAXQUOTAS; i++) {
			if (f2fs_qf_ino(sbi->sb, i))
				sbi->nquota_files++;
		}
	}
#endif

	sb->s_op = &f2fs_sops;
#ifdef CONFIG_FS_ENCRYPTION
	sb->s_cop = &f2fs_cryptops;
#endif
#ifdef CONFIG_FS_VERITY
	sb->s_vop = &f2fs_verityops;
#endif
	sb->s_xattr = f2fs_xattr_handlers;
	sb->s_export_op = &f2fs_export_ops;
	sb->s_magic = F2FS_SUPER_MAGIC;
	sb->s_time_gran = 1;
	sb->s_flags = (sb->s_flags & ~SB_POSIXACL) |
		(test_opt(sbi, POSIX_ACL) ? SB_POSIXACL : 0);
	memcpy(&sb->s_uuid, raw_super->uuid, sizeof(raw_super->uuid));
	sb->s_iflags |= SB_I_CGROUPWB;

	/* init f2fs-specific super block info */
	sbi->valid_super_block = valid_super_block;
	mutex_init(&sbi->gc_mutex);
	mutex_init(&sbi->writepages);
	mutex_init(&sbi->cp_mutex);
	mutex_init(&sbi->resize_mutex);
	init_rwsem(&sbi->node_write);
	init_rwsem(&sbi->node_change);

	/* disallow all the data/node/meta page writes */
	set_sbi_flag(sbi, SBI_POR_DOING);
	spin_lock_init(&sbi->stat_lock);

	/* init iostat info */
	spin_lock_init(&sbi->iostat_lock);
	sbi->iostat_enable = false;

	for (i = 0; i < NR_PAGE_TYPE; i++) {
		int n = (i == META) ? 1: NR_TEMP_TYPE;
		int j;

		sbi->write_io[i] =
			f2fs_kmalloc(sbi,
				     array_size(n,
						sizeof(struct f2fs_bio_info)),
				     GFP_KERNEL);
		if (!sbi->write_io[i]) {
			err = -ENOMEM;
			goto free_bio_info;
		}

		for (j = HOT; j < n; j++) {
			init_rwsem(&sbi->write_io[i][j].io_rwsem);
			sbi->write_io[i][j].sbi = sbi;
			sbi->write_io[i][j].bio = NULL;
			spin_lock_init(&sbi->write_io[i][j].io_lock);
			INIT_LIST_HEAD(&sbi->write_io[i][j].io_list);
		}
	}

	init_rwsem(&sbi->cp_rwsem);
	init_rwsem(&sbi->quota_sem);
	init_waitqueue_head(&sbi->cp_wait);
	init_sb_info(sbi);

	err = init_percpu_info(sbi);
	if (err)
		goto free_bio_info;

	if (F2FS_IO_ALIGNED(sbi)) {
		sbi->write_io_dummy =
			mempool_create_page_pool(2 * (F2FS_IO_SIZE(sbi) - 1), 0);
		if (!sbi->write_io_dummy) {
			err = -ENOMEM;
			goto free_percpu;
		}
	}

	/* get an inode for meta space */
	sbi->meta_inode = f2fs_iget(sb, F2FS_META_INO(sbi));
	if (IS_ERR(sbi->meta_inode)) {
		f2fs_err(sbi, "Failed to read F2FS meta data inode");
		err = PTR_ERR(sbi->meta_inode);
		goto free_io_dummy;
	}

	err = f2fs_get_valid_checkpoint(sbi);
	if (err) {
		f2fs_err(sbi, "Failed to get valid F2FS checkpoint");
		goto free_meta_inode;
	}

	if (__is_set_ckpt_flags(F2FS_CKPT(sbi), CP_QUOTA_NEED_FSCK_FLAG))
		set_sbi_flag(sbi, SBI_QUOTA_NEED_REPAIR);
	if (__is_set_ckpt_flags(F2FS_CKPT(sbi), CP_DISABLED_QUICK_FLAG)) {
		set_sbi_flag(sbi, SBI_CP_DISABLED_QUICK);
		sbi->interval_time[DISABLE_TIME] = DEF_DISABLE_QUICK_INTERVAL;
	}

	if (__is_set_ckpt_flags(F2FS_CKPT(sbi), CP_FSCK_FLAG))
		set_sbi_flag(sbi, SBI_NEED_FSCK);

	/* Initialize device list */
	err = f2fs_scan_devices(sbi);
	if (err) {
		f2fs_err(sbi, "Failed to find devices");
		goto free_devices;
	}

	sbi->total_valid_node_count =
				le32_to_cpu(sbi->ckpt->valid_node_count);
	percpu_counter_set(&sbi->total_valid_inode_count,
				le32_to_cpu(sbi->ckpt->valid_inode_count));
	sbi->user_block_count = le64_to_cpu(sbi->ckpt->user_block_count);
	sbi->total_valid_block_count =
				le64_to_cpu(sbi->ckpt->valid_block_count);
	sbi->last_valid_block_count = sbi->total_valid_block_count;
	sbi->reserved_blocks = 0;
	sbi->current_reserved_blocks = 0;
	limit_reserve_root(sbi);

	for (i = 0; i < NR_INODE_TYPE; i++) {
		INIT_LIST_HEAD(&sbi->inode_list[i]);
		spin_lock_init(&sbi->inode_lock[i]);
	}
	mutex_init(&sbi->flush_lock);

	f2fs_init_extent_cache_info(sbi);

	f2fs_init_ino_entry_info(sbi);

	f2fs_init_fsync_node_info(sbi);

	/* setup f2fs internal modules */
	err = f2fs_build_segment_manager(sbi);
	if (err) {
		f2fs_err(sbi, "Failed to initialize F2FS segment manager (%d)",
			 err);
		goto free_sm;
	}
	err = f2fs_build_node_manager(sbi);
	if (err) {
		f2fs_err(sbi, "Failed to initialize F2FS node manager (%d)",
			 err);
		goto free_nm;
	}

	/* For write statistics */
	if (sb->s_bdev->bd_part)
		sbi->sectors_written_start =
			(u64)part_stat_read(sb->s_bdev->bd_part,
					    sectors[STAT_WRITE]);

	/* Read accumulated write IO statistics if exists */
	seg_i = CURSEG_I(sbi, CURSEG_HOT_NODE);
	if (__exist_node_summaries(sbi))
		sbi->kbytes_written =
			le64_to_cpu(seg_i->journal->info.kbytes_written);

	f2fs_build_gc_manager(sbi);

	err = f2fs_build_stats(sbi);
	if (err)
		goto free_nm;

	/* get an inode for node space */
	sbi->node_inode = f2fs_iget(sb, F2FS_NODE_INO(sbi));
	if (IS_ERR(sbi->node_inode)) {
		f2fs_err(sbi, "Failed to read node inode");
		err = PTR_ERR(sbi->node_inode);
		goto free_stats;
	}

	/* read root inode and dentry */
	root = f2fs_iget(sb, F2FS_ROOT_INO(sbi));
	if (IS_ERR(root)) {
		f2fs_err(sbi, "Failed to read root inode");
		err = PTR_ERR(root);
		goto free_node_inode;
	}
	if (!S_ISDIR(root->i_mode) || !root->i_blocks ||
			!root->i_size || !root->i_nlink) {
		iput(root);
		err = -EINVAL;
		goto free_node_inode;
	}

	sb->s_root = d_make_root(root); /* allocate root dentry */
	if (!sb->s_root) {
		err = -ENOMEM;
		goto free_node_inode;
	}

	err = f2fs_register_sysfs(sbi);
	if (err)
		goto free_root_inode;

#ifdef CONFIG_QUOTA
	/* Enable quota usage during mount */
	if (f2fs_sb_has_quota_ino(sbi) && !f2fs_readonly(sb)) {
		err = f2fs_enable_quotas(sb);
		if (err)
			f2fs_err(sbi, "Cannot turn on quotas: error %d", err);
	}
#endif
	/* if there are nt orphan nodes free them */
	err = f2fs_recover_orphan_inodes(sbi);
	if (err)
		goto free_meta;

	if (unlikely(is_set_ckpt_flags(sbi, CP_DISABLED_FLAG)))
		goto reset_checkpoint;

	/* recover fsynced data */
	if (!test_opt(sbi, DISABLE_ROLL_FORWARD)) {
		/*
		 * mount should be failed, when device has readonly mode, and
		 * previous checkpoint was not done by clean system shutdown.
		 */
		if (f2fs_hw_is_readonly(sbi)) {
			if (!is_set_ckpt_flags(sbi, CP_UMOUNT_FLAG)) {
				err = -EROFS;
				f2fs_err(sbi, "Need to recover fsync data, but write access unavailable");
				goto free_meta;
			}
			f2fs_info(sbi, "write access unavailable, skipping recovery");
			goto reset_checkpoint;
		}

		if (need_fsck)
			set_sbi_flag(sbi, SBI_NEED_FSCK);

		if (skip_recovery)
			goto reset_checkpoint;

		err = f2fs_recover_fsync_data(sbi, false);
		if (err < 0) {
			if (err != -ENOMEM)
				skip_recovery = true;
			need_fsck = true;
			f2fs_err(sbi, "Cannot recover all fsync data errno=%d",
				 err);
			goto free_meta;
		}
	} else {
		err = f2fs_recover_fsync_data(sbi, true);

		if (!f2fs_readonly(sb) && err > 0) {
			err = -EINVAL;
			f2fs_err(sbi, "Need to recover fsync data");
			goto free_meta;
		}
	}
reset_checkpoint:
	/* f2fs_recover_fsync_data() cleared this already */
	clear_sbi_flag(sbi, SBI_POR_DOING);

	if (test_opt(sbi, DISABLE_CHECKPOINT)) {
		err = f2fs_disable_checkpoint(sbi);
		if (err)
			goto sync_free_meta;
	} else if (is_set_ckpt_flags(sbi, CP_DISABLED_FLAG)) {
		f2fs_enable_checkpoint(sbi);
	}

	/*
	 * If filesystem is not mounted as read-only then
	 * do start the gc_thread.
	 */
	if (test_opt(sbi, BG_GC) && !f2fs_readonly(sb)) {
		/* After POR, we can run background GC thread.*/
		err = f2fs_start_gc_thread(sbi);
		if (err)
			goto sync_free_meta;
	}
	kvfree(options);

	/* recover broken superblock */
	if (recovery) {
		err = f2fs_commit_super(sbi, true);
		f2fs_info(sbi, "Try to recover %dth superblock, ret: %d",
			  sbi->valid_super_block ? 1 : 2, err);
	}

	f2fs_join_shrinker(sbi);

	f2fs_tuning_parameters(sbi);

	f2fs_notice(sbi, "Mounted with checkpoint version = %llx",
		    cur_cp_version(F2FS_CKPT(sbi)));
	f2fs_update_time(sbi, CP_TIME);
	f2fs_update_time(sbi, REQ_TIME);
	clear_sbi_flag(sbi, SBI_CP_DISABLED_QUICK);
	return 0;

sync_free_meta:
	/* safe to flush all the data */
	sync_filesystem(sbi->sb);
	retry_cnt = 0;

free_meta:
#ifdef CONFIG_QUOTA
	f2fs_truncate_quota_inode_pages(sb);
<<<<<<< HEAD
	if (f2fs_sb_has_quota_ino(sb) && !f2fs_readonly(sb))
=======
	if (f2fs_sb_has_quota_ino(sbi) && !f2fs_readonly(sb))
>>>>>>> f7688b48
		f2fs_quota_off_umount(sbi->sb);
#endif
	/*
	 * Some dirty meta pages can be produced by f2fs_recover_orphan_inodes()
	 * failed by EIO. Then, iput(node_inode) can trigger balance_fs_bg()
	 * followed by f2fs_write_checkpoint() through f2fs_write_node_pages(), which
	 * falls into an infinite loop in f2fs_sync_meta_pages().
	 */
	truncate_inode_pages_final(META_MAPPING(sbi));
	/* evict some inodes being cached by GC */
	evict_inodes(sb);
	f2fs_unregister_sysfs(sbi);
free_root_inode:
	dput(sb->s_root);
	sb->s_root = NULL;
free_node_inode:
	f2fs_release_ino_entry(sbi, true);
	truncate_inode_pages_final(NODE_MAPPING(sbi));
	iput(sbi->node_inode);
	sbi->node_inode = NULL;
free_stats:
	f2fs_destroy_stats(sbi);
free_nm:
	f2fs_destroy_node_manager(sbi);
free_sm:
	f2fs_destroy_segment_manager(sbi);
free_devices:
	destroy_device_list(sbi);
	kvfree(sbi->ckpt);
free_meta_inode:
	make_bad_inode(sbi->meta_inode);
	iput(sbi->meta_inode);
	sbi->meta_inode = NULL;
free_io_dummy:
	mempool_destroy(sbi->write_io_dummy);
free_percpu:
	destroy_percpu_info(sbi);
free_bio_info:
	for (i = 0; i < NR_PAGE_TYPE; i++)
		kvfree(sbi->write_io[i]);

#ifdef CONFIG_UNICODE
	utf8_unload(sbi->s_encoding);
#endif
free_options:
#ifdef CONFIG_QUOTA
	for (i = 0; i < MAXQUOTAS; i++)
		kvfree(F2FS_OPTION(sbi).s_qf_names[i]);
#endif
	kvfree(options);
free_sb_buf:
	kvfree(raw_super);
free_sbi:
	if (sbi->s_chksum_driver)
		crypto_free_shash(sbi->s_chksum_driver);
	kvfree(sbi);

	/* give only one another chance */
	if (retry_cnt > 0 && skip_recovery) {
		retry_cnt--;
		shrink_dcache_sb(sb);
		goto try_onemore;
	}
	return err;
}

static struct dentry *f2fs_mount(struct file_system_type *fs_type, int flags,
			const char *dev_name, void *data)
{
	return mount_bdev(fs_type, flags, dev_name, data, f2fs_fill_super);
}

static void kill_f2fs_super(struct super_block *sb)
{
	if (sb->s_root) {
		struct f2fs_sb_info *sbi = F2FS_SB(sb);

		set_sbi_flag(sbi, SBI_IS_CLOSE);
		f2fs_stop_gc_thread(sbi);
		f2fs_stop_discard_thread(sbi);

		if (is_sbi_flag_set(sbi, SBI_IS_DIRTY) ||
				!is_set_ckpt_flags(sbi, CP_UMOUNT_FLAG)) {
			struct cp_control cpc = {
				.reason = CP_UMOUNT,
			};
			f2fs_write_checkpoint(sbi, &cpc);
		}

		if (is_sbi_flag_set(sbi, SBI_IS_RECOVERED) && f2fs_readonly(sb))
			sb->s_flags &= ~SB_RDONLY;
	}
	kill_block_super(sb);
}

static struct file_system_type f2fs_fs_type = {
	.owner		= THIS_MODULE,
	.name		= "f2fs",
	.mount		= f2fs_mount,
	.kill_sb	= kill_f2fs_super,
	.fs_flags	= FS_REQUIRES_DEV,
};
MODULE_ALIAS_FS("f2fs");

static int __init init_inodecache(void)
{
	f2fs_inode_cachep = kmem_cache_create("f2fs_inode_cache",
			sizeof(struct f2fs_inode_info), 0,
			SLAB_RECLAIM_ACCOUNT|SLAB_ACCOUNT, NULL);
	if (!f2fs_inode_cachep)
		return -ENOMEM;
	return 0;
}

static void destroy_inodecache(void)
{
	/*
	 * Make sure all delayed rcu free inodes are flushed before we
	 * destroy cache.
	 */
	rcu_barrier();
	kmem_cache_destroy(f2fs_inode_cachep);
}

static int __init init_f2fs_fs(void)
{
	int err;

	if (PAGE_SIZE != F2FS_BLKSIZE) {
		printk("F2FS not supported on PAGE_SIZE(%lu) != %d\n",
				PAGE_SIZE, F2FS_BLKSIZE);
		return -EINVAL;
	}

	f2fs_build_trace_ios();

	err = init_inodecache();
	if (err)
		goto fail;
	err = f2fs_create_node_manager_caches();
	if (err)
		goto free_inodecache;
	err = f2fs_create_segment_manager_caches();
	if (err)
		goto free_node_manager_caches;
	err = f2fs_create_checkpoint_caches();
	if (err)
		goto free_segment_manager_caches;
	err = f2fs_create_extent_cache();
	if (err)
		goto free_checkpoint_caches;
	err = f2fs_init_sysfs();
	if (err)
		goto free_extent_cache;
	err = register_shrinker(&f2fs_shrinker_info);
	if (err)
		goto free_sysfs;
	err = register_filesystem(&f2fs_fs_type);
	if (err)
		goto free_shrinker;
	f2fs_create_root_stats();
	err = f2fs_init_post_read_processing();
	if (err)
		goto free_root_stats;
	return 0;

free_root_stats:
	f2fs_destroy_root_stats();
	unregister_filesystem(&f2fs_fs_type);
free_shrinker:
	unregister_shrinker(&f2fs_shrinker_info);
free_sysfs:
	f2fs_exit_sysfs();
free_extent_cache:
	f2fs_destroy_extent_cache();
free_checkpoint_caches:
	f2fs_destroy_checkpoint_caches();
free_segment_manager_caches:
	f2fs_destroy_segment_manager_caches();
free_node_manager_caches:
	f2fs_destroy_node_manager_caches();
free_inodecache:
	destroy_inodecache();
fail:
	return err;
}

static void __exit exit_f2fs_fs(void)
{
	f2fs_destroy_post_read_processing();
	f2fs_destroy_root_stats();
	unregister_filesystem(&f2fs_fs_type);
	unregister_shrinker(&f2fs_shrinker_info);
	f2fs_exit_sysfs();
	f2fs_destroy_extent_cache();
	f2fs_destroy_checkpoint_caches();
	f2fs_destroy_segment_manager_caches();
	f2fs_destroy_node_manager_caches();
	destroy_inodecache();
	f2fs_destroy_trace_ios();
}

module_init(init_f2fs_fs)
module_exit(exit_f2fs_fs)

MODULE_AUTHOR("Samsung Electronics's Praesto Team");
MODULE_DESCRIPTION("Flash Friendly File System");
MODULE_LICENSE("GPL");
<|MERGE_RESOLUTION|>--- conflicted
+++ resolved
@@ -855,17 +855,6 @@
 			f2fs_err(sbi, "inline_xattr_size option should be set with inline_xattr option");
 			return -EINVAL;
 		}
-<<<<<<< HEAD
-		if (F2FS_OPTION(sbi).inline_xattr_size <
-			sizeof(struct f2fs_xattr_header) / sizeof(__le32) ||
-			F2FS_OPTION(sbi).inline_xattr_size >
-			DEF_ADDRS_PER_INODE -
-			F2FS_TOTAL_EXTRA_ATTR_SIZE / sizeof(__le32) -
-			DEF_INLINE_RESERVED_SIZE -
-			MIN_INLINE_DENTRY_SIZE / sizeof(__le32)) {
-			f2fs_msg(sb, KERN_ERR,
-					"inline xattr size is out of range");
-=======
 
 		min_size = sizeof(struct f2fs_xattr_header) / sizeof(__le32);
 		max_size = MAX_INLINE_XATTR_SIZE;
@@ -874,7 +863,6 @@
 				F2FS_OPTION(sbi).inline_xattr_size > max_size) {
 			f2fs_err(sbi, "inline xattr size is out of range: %d ~ %d",
 				 min_size, max_size);
->>>>>>> f7688b48
 			return -EINVAL;
 		}
 	}
@@ -1492,11 +1480,7 @@
 	sbi->sb->s_flags |= SB_LAZYTIME;
 	set_opt(sbi, FLUSH_MERGE);
 	set_opt(sbi, DISCARD);
-<<<<<<< HEAD
-	if (f2fs_sb_has_blkzoned(sbi->sb))
-=======
 	if (f2fs_sb_has_blkzoned(sbi))
->>>>>>> f7688b48
 		set_opt_mode(sbi, F2FS_MOUNT_LFS);
 	else
 		set_opt_mode(sbi, F2FS_MOUNT_ADAPTIVE);
@@ -2130,18 +2114,15 @@
 {
 	int type;
 	int err;
-<<<<<<< HEAD
 
 	for (type = 0; type < MAXQUOTAS; type++) {
-		err = f2fs_quota_off(sb, type);
+		err = __f2fs_quota_off(sb, type);
 		if (err) {
 			int ret = dquot_quota_off(sb, type);
 
-			f2fs_msg(sb, KERN_ERR,
-				"Fail to turn off disk quota "
-				"(type: %d, err: %d, ret:%d), Please "
-				"run fsck to fix it.", type, err, ret);
-			set_sbi_flag(F2FS_SB(sb), SBI_NEED_FSCK);
+			f2fs_err(F2FS_SB(sb), "Fail to turn off disk quota (type: %d, err: %d, ret:%d), Please run fsck to fix it.",
+				 type, err, ret);
+			set_sbi_flag(F2FS_SB(sb), SBI_QUOTA_NEED_REPAIR);
 		}
 	}
 	/*
@@ -2158,39 +2139,10 @@
 	int type;
 
 	for (type = 0; type < MAXQUOTAS; type++) {
-=======
-
-	for (type = 0; type < MAXQUOTAS; type++) {
-		err = __f2fs_quota_off(sb, type);
-		if (err) {
-			int ret = dquot_quota_off(sb, type);
-
-			f2fs_err(F2FS_SB(sb), "Fail to turn off disk quota (type: %d, err: %d, ret:%d), Please run fsck to fix it.",
-				 type, err, ret);
-			set_sbi_flag(F2FS_SB(sb), SBI_QUOTA_NEED_REPAIR);
-		}
-	}
-	/*
-	 * In case of checkpoint=disable, we must flush quota blocks.
-	 * This can cause NULL exception for node_inode in end_io, since
-	 * put_super already dropped it.
-	 */
-	sync_filesystem(sb);
-}
-
-static void f2fs_truncate_quota_inode_pages(struct super_block *sb)
-{
-	struct quota_info *dqopt = sb_dqopt(sb);
-	int type;
-
-	for (type = 0; type < MAXQUOTAS; type++) {
->>>>>>> f7688b48
 		if (!dqopt->files[type])
 			continue;
 		f2fs_inode_synced(dqopt->files[type]);
 	}
-<<<<<<< HEAD
-=======
 }
 
 static int f2fs_dquot_commit(struct dquot *dquot)
@@ -2260,9 +2212,7 @@
 		set_sbi_flag(sbi, SBI_QUOTA_NEED_REPAIR);
 	up_read(&sbi->quota_sem);
 	return ret;
->>>>>>> f7688b48
-}
-
+}
 
 static int f2fs_get_projid(struct inode *inode, kprojid_t *projid)
 {
@@ -2559,12 +2509,6 @@
 	__u32 crc = 0;
 
 	if (le32_to_cpu(raw_super->magic) != F2FS_SUPER_MAGIC) {
-<<<<<<< HEAD
-		f2fs_msg(sb, KERN_INFO,
-			"Magic Mismatch, valid(0x%x) - read(0x%x)",
-			F2FS_SUPER_MAGIC, le32_to_cpu(raw_super->magic));
-		return -EINVAL;
-=======
 		f2fs_info(sbi, "Magic Mismatch, valid(0x%x) - read(0x%x)",
 			  F2FS_SUPER_MAGIC, le32_to_cpu(raw_super->magic));
 		return -EINVAL;
@@ -2584,46 +2528,27 @@
 			f2fs_info(sbi, "Invalid SB checksum value: %u", crc);
 			return -EFSCORRUPTED;
 		}
->>>>>>> f7688b48
 	}
 
 	/* Currently, support only 4KB page cache size */
 	if (F2FS_BLKSIZE != PAGE_SIZE) {
-<<<<<<< HEAD
-		f2fs_msg(sb, KERN_INFO,
-			"Invalid page_cache_size (%lu), supports only 4KB\n",
-			PAGE_SIZE);
-=======
 		f2fs_info(sbi, "Invalid page_cache_size (%lu), supports only 4KB",
 			  PAGE_SIZE);
->>>>>>> f7688b48
 		return -EFSCORRUPTED;
 	}
 
 	/* Currently, support only 4KB block size */
 	blocksize = 1 << le32_to_cpu(raw_super->log_blocksize);
 	if (blocksize != F2FS_BLKSIZE) {
-<<<<<<< HEAD
-		f2fs_msg(sb, KERN_INFO,
-			"Invalid blocksize (%u), supports only 4KB\n",
-			blocksize);
-=======
 		f2fs_info(sbi, "Invalid blocksize (%u), supports only 4KB",
 			  blocksize);
->>>>>>> f7688b48
 		return -EFSCORRUPTED;
 	}
 
 	/* check log blocks per segment */
 	if (le32_to_cpu(raw_super->log_blocks_per_seg) != 9) {
-<<<<<<< HEAD
-		f2fs_msg(sb, KERN_INFO,
-			"Invalid log blocks per segment (%u)\n",
-			le32_to_cpu(raw_super->log_blocks_per_seg));
-=======
 		f2fs_info(sbi, "Invalid log blocks per segment (%u)",
 			  le32_to_cpu(raw_super->log_blocks_per_seg));
->>>>>>> f7688b48
 		return -EFSCORRUPTED;
 	}
 
@@ -2632,28 +2557,16 @@
 				F2FS_MAX_LOG_SECTOR_SIZE ||
 		le32_to_cpu(raw_super->log_sectorsize) <
 				F2FS_MIN_LOG_SECTOR_SIZE) {
-<<<<<<< HEAD
-		f2fs_msg(sb, KERN_INFO, "Invalid log sectorsize (%u)",
-			le32_to_cpu(raw_super->log_sectorsize));
-=======
 		f2fs_info(sbi, "Invalid log sectorsize (%u)",
 			  le32_to_cpu(raw_super->log_sectorsize));
->>>>>>> f7688b48
 		return -EFSCORRUPTED;
 	}
 	if (le32_to_cpu(raw_super->log_sectors_per_block) +
 		le32_to_cpu(raw_super->log_sectorsize) !=
 			F2FS_MAX_LOG_SECTOR_SIZE) {
-<<<<<<< HEAD
-		f2fs_msg(sb, KERN_INFO,
-			"Invalid log sectors per block(%u) log sectorsize(%u)",
-			le32_to_cpu(raw_super->log_sectors_per_block),
-			le32_to_cpu(raw_super->log_sectorsize));
-=======
 		f2fs_info(sbi, "Invalid log sectors per block(%u) log sectorsize(%u)",
 			  le32_to_cpu(raw_super->log_sectors_per_block),
 			  le32_to_cpu(raw_super->log_sectorsize));
->>>>>>> f7688b48
 		return -EFSCORRUPTED;
 	}
 
@@ -2667,96 +2580,51 @@
 
 	if (segment_count > F2FS_MAX_SEGMENT ||
 				segment_count < F2FS_MIN_SEGMENTS) {
-<<<<<<< HEAD
-		f2fs_msg(sb, KERN_INFO,
-			"Invalid segment count (%u)",
-			segment_count);
-=======
 		f2fs_info(sbi, "Invalid segment count (%u)", segment_count);
->>>>>>> f7688b48
 		return -EFSCORRUPTED;
 	}
 
 	if (total_sections > segment_count ||
 			total_sections < F2FS_MIN_SEGMENTS ||
 			segs_per_sec > segment_count || !segs_per_sec) {
-<<<<<<< HEAD
-		f2fs_msg(sb, KERN_INFO,
-			"Invalid segment/section count (%u, %u x %u)",
-			segment_count, total_sections, segs_per_sec);
-=======
 		f2fs_info(sbi, "Invalid segment/section count (%u, %u x %u)",
 			  segment_count, total_sections, segs_per_sec);
->>>>>>> f7688b48
 		return -EFSCORRUPTED;
 	}
 
 	if ((segment_count / segs_per_sec) < total_sections) {
-<<<<<<< HEAD
-		f2fs_msg(sb, KERN_INFO,
-			"Small segment_count (%u < %u * %u)",
-			segment_count, segs_per_sec, total_sections);
-=======
 		f2fs_info(sbi, "Small segment_count (%u < %u * %u)",
 			  segment_count, segs_per_sec, total_sections);
->>>>>>> f7688b48
 		return -EFSCORRUPTED;
 	}
 
 	if (segment_count > (le64_to_cpu(raw_super->block_count) >> 9)) {
-<<<<<<< HEAD
-		f2fs_msg(sb, KERN_INFO,
-			"Wrong segment_count / block_count (%u > %llu)",
-			segment_count, le64_to_cpu(raw_super->block_count));
-=======
 		f2fs_info(sbi, "Wrong segment_count / block_count (%u > %llu)",
 			  segment_count, le64_to_cpu(raw_super->block_count));
->>>>>>> f7688b48
 		return -EFSCORRUPTED;
 	}
 
 	if (secs_per_zone > total_sections || !secs_per_zone) {
-<<<<<<< HEAD
-		f2fs_msg(sb, KERN_INFO,
-			"Wrong secs_per_zone / total_sections (%u, %u)",
-			secs_per_zone, total_sections);
-=======
 		f2fs_info(sbi, "Wrong secs_per_zone / total_sections (%u, %u)",
 			  secs_per_zone, total_sections);
->>>>>>> f7688b48
 		return -EFSCORRUPTED;
 	}
 	if (le32_to_cpu(raw_super->extension_count) > F2FS_MAX_EXTENSION ||
 			raw_super->hot_ext_count > F2FS_MAX_EXTENSION ||
 			(le32_to_cpu(raw_super->extension_count) +
 			raw_super->hot_ext_count) > F2FS_MAX_EXTENSION) {
-<<<<<<< HEAD
-		f2fs_msg(sb, KERN_INFO,
-			"Corrupted extension count (%u + %u > %u)",
-			le32_to_cpu(raw_super->extension_count),
-			raw_super->hot_ext_count,
-			F2FS_MAX_EXTENSION);
-=======
 		f2fs_info(sbi, "Corrupted extension count (%u + %u > %u)",
 			  le32_to_cpu(raw_super->extension_count),
 			  raw_super->hot_ext_count,
 			  F2FS_MAX_EXTENSION);
->>>>>>> f7688b48
 		return -EFSCORRUPTED;
 	}
 
 	if (le32_to_cpu(raw_super->cp_payload) >
 				(blocks_per_seg - F2FS_CP_PACKS)) {
-<<<<<<< HEAD
-		f2fs_msg(sb, KERN_INFO,
-			"Insane cp_payload (%u > %u)",
-			le32_to_cpu(raw_super->cp_payload),
-			blocks_per_seg - F2FS_CP_PACKS);
-=======
 		f2fs_info(sbi, "Insane cp_payload (%u > %u)",
 			  le32_to_cpu(raw_super->cp_payload),
 			  blocks_per_seg - F2FS_CP_PACKS);
->>>>>>> f7688b48
 		return -EFSCORRUPTED;
 	}
 
@@ -2764,18 +2632,10 @@
 	if (le32_to_cpu(raw_super->node_ino) != 1 ||
 		le32_to_cpu(raw_super->meta_ino) != 2 ||
 		le32_to_cpu(raw_super->root_ino) != 3) {
-<<<<<<< HEAD
-		f2fs_msg(sb, KERN_INFO,
-			"Invalid Fs Meta Ino: node(%u) meta(%u) root(%u)",
-			le32_to_cpu(raw_super->node_ino),
-			le32_to_cpu(raw_super->meta_ino),
-			le32_to_cpu(raw_super->root_ino));
-=======
 		f2fs_info(sbi, "Invalid Fs Meta Ino: node(%u) meta(%u) root(%u)",
 			  le32_to_cpu(raw_super->node_ino),
 			  le32_to_cpu(raw_super->meta_ino),
 			  le32_to_cpu(raw_super->root_ino));
->>>>>>> f7688b48
 		return -EFSCORRUPTED;
 	}
 
@@ -2798,12 +2658,8 @@
 	unsigned int log_blocks_per_seg;
 	unsigned int segment_count_main;
 	unsigned int cp_pack_start_sum, cp_payload;
-<<<<<<< HEAD
-	block_t user_block_count;
-=======
 	block_t user_block_count, valid_user_blocks;
 	block_t avail_node_count, valid_node_count;
->>>>>>> f7688b48
 	int i, j;
 
 	total = le32_to_cpu(raw_super->segment_count);
@@ -2862,16 +2718,9 @@
 		for (j = i + 1; j < NR_CURSEG_NODE_TYPE; j++) {
 			if (le32_to_cpu(ckpt->cur_node_segno[i]) ==
 				le32_to_cpu(ckpt->cur_node_segno[j])) {
-<<<<<<< HEAD
-				f2fs_msg(sbi->sb, KERN_ERR,
-					"Node segment (%u, %u) has the same "
-					"segno: %u", i, j,
-					le32_to_cpu(ckpt->cur_node_segno[i]));
-=======
 				f2fs_err(sbi, "Node segment (%u, %u) has the same segno: %u",
 					 i, j,
 					 le32_to_cpu(ckpt->cur_node_segno[i]));
->>>>>>> f7688b48
 				return 1;
 			}
 		}
@@ -2883,16 +2732,9 @@
 		for (j = i + 1; j < NR_CURSEG_DATA_TYPE; j++) {
 			if (le32_to_cpu(ckpt->cur_data_segno[i]) ==
 				le32_to_cpu(ckpt->cur_data_segno[j])) {
-<<<<<<< HEAD
-				f2fs_msg(sbi->sb, KERN_ERR,
-					"Data segment (%u, %u) has the same "
-					"segno: %u", i, j,
-					le32_to_cpu(ckpt->cur_data_segno[i]));
-=======
 				f2fs_err(sbi, "Data segment (%u, %u) has the same segno: %u",
 					 i, j,
 					 le32_to_cpu(ckpt->cur_data_segno[i]));
->>>>>>> f7688b48
 				return 1;
 			}
 		}
@@ -2901,16 +2743,9 @@
 		for (j = 0; j < NR_CURSEG_DATA_TYPE; j++) {
 			if (le32_to_cpu(ckpt->cur_node_segno[i]) ==
 				le32_to_cpu(ckpt->cur_data_segno[j])) {
-<<<<<<< HEAD
-				f2fs_msg(sbi->sb, KERN_ERR,
-					"Node segment (%u) and Data segment (%u)"
-					" has the same segno: %u", i, j,
-					le32_to_cpu(ckpt->cur_node_segno[i]));
-=======
 				f2fs_err(sbi, "Node segment (%u) and Data segment (%u) has the same segno: %u",
 					 i, j,
 					 le32_to_cpu(ckpt->cur_node_segno[i]));
->>>>>>> f7688b48
 				return 1;
 			}
 		}
@@ -3122,14 +2957,8 @@
 		/* sanity checking of raw super */
 		err = sanity_check_raw_super(sbi, bh);
 		if (err) {
-<<<<<<< HEAD
-			f2fs_msg(sb, KERN_ERR,
-				"Can't find valid F2FS filesystem in %dth superblock",
-				block + 1);
-=======
 			f2fs_err(sbi, "Can't find valid F2FS filesystem in %dth superblock",
 				 block + 1);
->>>>>>> f7688b48
 			brelse(bh);
 			continue;
 		}
@@ -3746,11 +3575,7 @@
 free_meta:
 #ifdef CONFIG_QUOTA
 	f2fs_truncate_quota_inode_pages(sb);
-<<<<<<< HEAD
-	if (f2fs_sb_has_quota_ino(sb) && !f2fs_readonly(sb))
-=======
 	if (f2fs_sb_has_quota_ino(sbi) && !f2fs_readonly(sb))
->>>>>>> f7688b48
 		f2fs_quota_off_umount(sbi->sb);
 #endif
 	/*
