--- conflicted
+++ resolved
@@ -56,10 +56,7 @@
 	FAULT_WRITE_IO,
 	FAULT_SLAB_ALLOC,
 	FAULT_DQUOT_INIT,
-<<<<<<< HEAD
 	FAULT_LOCK_OP,
-=======
->>>>>>> 77ce497c
 	FAULT_MAX,
 };
 
