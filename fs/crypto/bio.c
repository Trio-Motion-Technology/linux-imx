// SPDX-License-Identifier: GPL-2.0
/*
 * This contains encryption functions for per-file encryption.
 *
 * Copyright (C) 2015, Google, Inc.
 * Copyright (C) 2015, Motorola Mobility
 *
 * Written by Michael Halcrow, 2014.
 *
 * Filename encryption additions
 *	Uday Savagaonkar, 2014
 * Encryption policy handling additions
 *	Ildar Muslukhov, 2014
 * Add fscrypt_pullback_bio_page()
 *	Jaegeuk Kim, 2015.
 *
 * This has not yet undergone a rigorous security audit.
 *
 * The usage of AES-XTS should conform to recommendations in NIST
 * Special Publication 800-38E and IEEE P1619/D16.
 */

#include <linux/pagemap.h>
#include <linux/module.h>
#include <linux/bio.h>
#include <linux/namei.h>
#include "fscrypt_private.h"

void fscrypt_decrypt_bio(struct bio *bio)
{
	struct bio_vec *bv;
	struct bvec_iter_all iter_all;

	bio_for_each_segment_all(bv, bio, iter_all) {
		struct page *page = bv->bv_page;
		int ret = fscrypt_decrypt_pagecache_blocks(page, bv->bv_len,
							   bv->bv_offset);
		if (ret)
			SetPageError(page);
	}
}
EXPORT_SYMBOL(fscrypt_decrypt_bio);

<<<<<<< HEAD
=======
static int fscrypt_zeroout_range_inlinecrypt(const struct inode *inode,
					     pgoff_t lblk,
					     sector_t pblk, unsigned int len)
{
	const unsigned int blockbits = inode->i_blkbits;
	const unsigned int blocks_per_page_bits = PAGE_SHIFT - blockbits;
	const unsigned int blocks_per_page = 1 << blocks_per_page_bits;
	unsigned int i;
	struct bio *bio;
	int ret, err;

	/* This always succeeds since __GFP_DIRECT_RECLAIM is set. */
	bio = bio_alloc(GFP_NOFS, BIO_MAX_PAGES);

	do {
		bio_set_dev(bio, inode->i_sb->s_bdev);
		bio->bi_iter.bi_sector = pblk << (blockbits - 9);
		bio_set_op_attrs(bio, REQ_OP_WRITE, 0);
		fscrypt_set_bio_crypt_ctx(bio, inode, lblk, GFP_NOFS);

		i = 0;
		do {
			unsigned int blocks_this_page =
				min(len, blocks_per_page);
			unsigned int bytes_this_page =
				blocks_this_page << blockbits;

			ret = bio_add_page(bio, ZERO_PAGE(0),
					   bytes_this_page, 0);
			if (WARN_ON(ret != bytes_this_page)) {
				err = -EIO;
				goto out;
			}
			lblk += blocks_this_page;
			pblk += blocks_this_page;
			len -= blocks_this_page;
		} while (++i != BIO_MAX_PAGES && len != 0);

		err = submit_bio_wait(bio);
		if (err)
			goto out;
		bio_reset(bio);
	} while (len != 0);
	err = 0;
out:
	bio_put(bio);
	return err;
}

/**
 * fscrypt_zeroout_range() - zero out a range of blocks in an encrypted file
 * @inode: the file's inode
 * @lblk: the first file logical block to zero out
 * @pblk: the first filesystem physical block to zero out
 * @len: number of blocks to zero out
 *
 * Zero out filesystem blocks in an encrypted regular file on-disk, i.e. write
 * ciphertext blocks which decrypt to the all-zeroes block.  The blocks must be
 * both logically and physically contiguous.  It's also assumed that the
 * filesystem only uses a single block device, ->s_bdev.
 *
 * Note that since each block uses a different IV, this involves writing a
 * different ciphertext to each block; we can't simply reuse the same one.
 *
 * Return: 0 on success; -errno on failure.
 */
>>>>>>> c24d7797
int fscrypt_zeroout_range(const struct inode *inode, pgoff_t lblk,
			  sector_t pblk, unsigned int len)
{
	const unsigned int blockbits = inode->i_blkbits;
	const unsigned int blocksize = 1 << blockbits;
<<<<<<< HEAD
	const bool inlinecrypt = fscrypt_inode_uses_inline_crypto(inode);
	struct page *ciphertext_page;
=======
	const unsigned int blocks_per_page_bits = PAGE_SHIFT - blockbits;
	const unsigned int blocks_per_page = 1 << blocks_per_page_bits;
	struct page *pages[16]; /* write up to 16 pages at a time */
	unsigned int nr_pages;
	unsigned int i;
	unsigned int offset;
>>>>>>> c24d7797
	struct bio *bio;
	int ret, err;

<<<<<<< HEAD
	if (inlinecrypt) {
		ciphertext_page = ZERO_PAGE(0);
	} else {
		ciphertext_page = fscrypt_alloc_bounce_page(GFP_NOWAIT);
		if (!ciphertext_page)
			return -ENOMEM;
	}

	while (len--) {
		if (!inlinecrypt) {
			err = fscrypt_crypt_block(inode, FS_ENCRYPT, lblk,
						  ZERO_PAGE(0), ciphertext_page,
						  blocksize, 0, GFP_NOFS);
			if (err)
				goto errout;
		}

		bio = bio_alloc(GFP_NOWAIT, 1);
		if (!bio) {
			err = -ENOMEM;
			goto errout;
		}
		err = fscrypt_set_bio_crypt_ctx(bio, inode, lblk, GFP_NOIO);
		if (err) {
			bio_put(bio);
			goto errout;
		}
=======
	if (len == 0)
		return 0;

	if (fscrypt_inode_uses_inline_crypto(inode))
		return fscrypt_zeroout_range_inlinecrypt(inode, lblk, pblk,
							 len);

	BUILD_BUG_ON(ARRAY_SIZE(pages) > BIO_MAX_PAGES);
	nr_pages = min_t(unsigned int, ARRAY_SIZE(pages),
			 (len + blocks_per_page - 1) >> blocks_per_page_bits);

	/*
	 * We need at least one page for ciphertext.  Allocate the first one
	 * from a mempool, with __GFP_DIRECT_RECLAIM set so that it can't fail.
	 *
	 * Any additional page allocations are allowed to fail, as they only
	 * help performance, and waiting on the mempool for them could deadlock.
	 */
	for (i = 0; i < nr_pages; i++) {
		pages[i] = fscrypt_alloc_bounce_page(i == 0 ? GFP_NOFS :
						     GFP_NOWAIT | __GFP_NOWARN);
		if (!pages[i])
			break;
	}
	nr_pages = i;
	if (WARN_ON(nr_pages <= 0))
		return -EINVAL;

	/* This always succeeds since __GFP_DIRECT_RECLAIM is set. */
	bio = bio_alloc(GFP_NOFS, nr_pages);

	do {
>>>>>>> c24d7797
		bio_set_dev(bio, inode->i_sb->s_bdev);
		bio->bi_iter.bi_sector = pblk << (blockbits - 9);
		bio_set_op_attrs(bio, REQ_OP_WRITE, 0);

		i = 0;
		offset = 0;
		do {
			err = fscrypt_crypt_block(inode, FS_ENCRYPT, lblk,
						  ZERO_PAGE(0), pages[i],
						  blocksize, offset, GFP_NOFS);
			if (err)
				goto out;
			lblk++;
			pblk++;
			len--;
			offset += blocksize;
			if (offset == PAGE_SIZE || len == 0) {
				ret = bio_add_page(bio, pages[i++], offset, 0);
				if (WARN_ON(ret != offset)) {
					err = -EIO;
					goto out;
				}
				offset = 0;
			}
		} while (i != nr_pages && len != 0);

		err = submit_bio_wait(bio);
		if (err)
			goto out;
		bio_reset(bio);
	} while (len != 0);
	err = 0;
<<<<<<< HEAD
errout:
	if (!inlinecrypt)
		fscrypt_free_bounce_page(ciphertext_page);
=======
out:
	bio_put(bio);
	for (i = 0; i < nr_pages; i++)
		fscrypt_free_bounce_page(pages[i]);
>>>>>>> c24d7797
	return err;
}
EXPORT_SYMBOL(fscrypt_zeroout_range);<|MERGE_RESOLUTION|>--- conflicted
+++ resolved
@@ -41,8 +41,6 @@
 }
 EXPORT_SYMBOL(fscrypt_decrypt_bio);
 
-<<<<<<< HEAD
-=======
 static int fscrypt_zeroout_range_inlinecrypt(const struct inode *inode,
 					     pgoff_t lblk,
 					     sector_t pblk, unsigned int len)
@@ -109,55 +107,20 @@
  *
  * Return: 0 on success; -errno on failure.
  */
->>>>>>> c24d7797
 int fscrypt_zeroout_range(const struct inode *inode, pgoff_t lblk,
 			  sector_t pblk, unsigned int len)
 {
 	const unsigned int blockbits = inode->i_blkbits;
 	const unsigned int blocksize = 1 << blockbits;
-<<<<<<< HEAD
-	const bool inlinecrypt = fscrypt_inode_uses_inline_crypto(inode);
-	struct page *ciphertext_page;
-=======
 	const unsigned int blocks_per_page_bits = PAGE_SHIFT - blockbits;
 	const unsigned int blocks_per_page = 1 << blocks_per_page_bits;
 	struct page *pages[16]; /* write up to 16 pages at a time */
 	unsigned int nr_pages;
 	unsigned int i;
 	unsigned int offset;
->>>>>>> c24d7797
 	struct bio *bio;
 	int ret, err;
 
-<<<<<<< HEAD
-	if (inlinecrypt) {
-		ciphertext_page = ZERO_PAGE(0);
-	} else {
-		ciphertext_page = fscrypt_alloc_bounce_page(GFP_NOWAIT);
-		if (!ciphertext_page)
-			return -ENOMEM;
-	}
-
-	while (len--) {
-		if (!inlinecrypt) {
-			err = fscrypt_crypt_block(inode, FS_ENCRYPT, lblk,
-						  ZERO_PAGE(0), ciphertext_page,
-						  blocksize, 0, GFP_NOFS);
-			if (err)
-				goto errout;
-		}
-
-		bio = bio_alloc(GFP_NOWAIT, 1);
-		if (!bio) {
-			err = -ENOMEM;
-			goto errout;
-		}
-		err = fscrypt_set_bio_crypt_ctx(bio, inode, lblk, GFP_NOIO);
-		if (err) {
-			bio_put(bio);
-			goto errout;
-		}
-=======
 	if (len == 0)
 		return 0;
 
@@ -190,7 +153,6 @@
 	bio = bio_alloc(GFP_NOFS, nr_pages);
 
 	do {
->>>>>>> c24d7797
 		bio_set_dev(bio, inode->i_sb->s_bdev);
 		bio->bi_iter.bi_sector = pblk << (blockbits - 9);
 		bio_set_op_attrs(bio, REQ_OP_WRITE, 0);
@@ -223,16 +185,10 @@
 		bio_reset(bio);
 	} while (len != 0);
 	err = 0;
-<<<<<<< HEAD
-errout:
-	if (!inlinecrypt)
-		fscrypt_free_bounce_page(ciphertext_page);
-=======
 out:
 	bio_put(bio);
 	for (i = 0; i < nr_pages; i++)
 		fscrypt_free_bounce_page(pages[i]);
->>>>>>> c24d7797
 	return err;
 }
 EXPORT_SYMBOL(fscrypt_zeroout_range);