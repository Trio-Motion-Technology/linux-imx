// SPDX-License-Identifier: GPL-2.0
#include <linux/pagewalk.h>
#include <linux/vmacache.h>
#include <linux/mm_inline.h>
#include <linux/hugetlb.h>
#include <linux/huge_mm.h>
#include <linux/mount.h>
#include <linux/seq_file.h>
#include <linux/highmem.h>
#include <linux/ptrace.h>
#include <linux/slab.h>
#include <linux/pagemap.h>
#include <linux/mempolicy.h>
#include <linux/rmap.h>
#include <linux/swap.h>
#include <linux/sched/mm.h>
#include <linux/swapops.h>
#include <linux/mmu_notifier.h>
#include <linux/page_idle.h>
#include <linux/shmem_fs.h>
#include <linux/uaccess.h>
#include <linux/pkeys.h>

#include <asm/elf.h>
#include <asm/tlb.h>
#include <asm/tlbflush.h>
#include "internal.h"

#define SEQ_PUT_DEC(str, val) \
		seq_put_decimal_ull_width(m, str, (val) << (PAGE_SHIFT-10), 8)
void task_mem(struct seq_file *m, struct mm_struct *mm)
{
	unsigned long text, lib, swap, anon, file, shmem;
	unsigned long hiwater_vm, total_vm, hiwater_rss, total_rss;

	anon = get_mm_counter(mm, MM_ANONPAGES);
	file = get_mm_counter(mm, MM_FILEPAGES);
	shmem = get_mm_counter(mm, MM_SHMEMPAGES);

	/*
	 * Note: to minimize their overhead, mm maintains hiwater_vm and
	 * hiwater_rss only when about to *lower* total_vm or rss.  Any
	 * collector of these hiwater stats must therefore get total_vm
	 * and rss too, which will usually be the higher.  Barriers? not
	 * worth the effort, such snapshots can always be inconsistent.
	 */
	hiwater_vm = total_vm = mm->total_vm;
	if (hiwater_vm < mm->hiwater_vm)
		hiwater_vm = mm->hiwater_vm;
	hiwater_rss = total_rss = anon + file + shmem;
	if (hiwater_rss < mm->hiwater_rss)
		hiwater_rss = mm->hiwater_rss;

	/* split executable areas between text and lib */
	text = PAGE_ALIGN(mm->end_code) - (mm->start_code & PAGE_MASK);
	text = min(text, mm->exec_vm << PAGE_SHIFT);
	lib = (mm->exec_vm << PAGE_SHIFT) - text;

	swap = get_mm_counter(mm, MM_SWAPENTS);
	SEQ_PUT_DEC("VmPeak:\t", hiwater_vm);
	SEQ_PUT_DEC(" kB\nVmSize:\t", total_vm);
	SEQ_PUT_DEC(" kB\nVmLck:\t", mm->locked_vm);
	SEQ_PUT_DEC(" kB\nVmPin:\t", atomic64_read(&mm->pinned_vm));
	SEQ_PUT_DEC(" kB\nVmHWM:\t", hiwater_rss);
	SEQ_PUT_DEC(" kB\nVmRSS:\t", total_rss);
	SEQ_PUT_DEC(" kB\nRssAnon:\t", anon);
	SEQ_PUT_DEC(" kB\nRssFile:\t", file);
	SEQ_PUT_DEC(" kB\nRssShmem:\t", shmem);
	SEQ_PUT_DEC(" kB\nVmData:\t", mm->data_vm);
	SEQ_PUT_DEC(" kB\nVmStk:\t", mm->stack_vm);
	seq_put_decimal_ull_width(m,
		    " kB\nVmExe:\t", text >> 10, 8);
	seq_put_decimal_ull_width(m,
		    " kB\nVmLib:\t", lib >> 10, 8);
	seq_put_decimal_ull_width(m,
		    " kB\nVmPTE:\t", mm_pgtables_bytes(mm) >> 10, 8);
	SEQ_PUT_DEC(" kB\nVmSwap:\t", swap);
	seq_puts(m, " kB\n");
	hugetlb_report_usage(m, mm);
}
#undef SEQ_PUT_DEC

unsigned long task_vsize(struct mm_struct *mm)
{
	return PAGE_SIZE * mm->total_vm;
}

unsigned long task_statm(struct mm_struct *mm,
			 unsigned long *shared, unsigned long *text,
			 unsigned long *data, unsigned long *resident)
{
	*shared = get_mm_counter(mm, MM_FILEPAGES) +
			get_mm_counter(mm, MM_SHMEMPAGES);
	*text = (PAGE_ALIGN(mm->end_code) - (mm->start_code & PAGE_MASK))
								>> PAGE_SHIFT;
	*data = mm->data_vm + mm->stack_vm;
	*resident = *shared + get_mm_counter(mm, MM_ANONPAGES);
	return mm->total_vm;
}

#ifdef CONFIG_NUMA
/*
 * Save get_task_policy() for show_numa_map().
 */
static void hold_task_mempolicy(struct proc_maps_private *priv)
{
	struct task_struct *task = priv->task;

	task_lock(task);
	priv->task_mempolicy = get_task_policy(task);
	mpol_get(priv->task_mempolicy);
	task_unlock(task);
}
static void release_task_mempolicy(struct proc_maps_private *priv)
{
	mpol_put(priv->task_mempolicy);
}
#else
static void hold_task_mempolicy(struct proc_maps_private *priv)
{
}
static void release_task_mempolicy(struct proc_maps_private *priv)
{
}
#endif

static void *m_start(struct seq_file *m, loff_t *ppos)
{
	struct proc_maps_private *priv = m->private;
	unsigned long last_addr = *ppos;
	struct mm_struct *mm;
	struct vm_area_struct *vma;

	/* See m_next(). Zero at the start or after lseek. */
	if (last_addr == -1UL)
		return NULL;

	priv->task = get_proc_task(priv->inode);
	if (!priv->task)
		return ERR_PTR(-ESRCH);

	mm = priv->mm;
	if (!mm || !mmget_not_zero(mm)) {
		put_task_struct(priv->task);
		priv->task = NULL;
		return NULL;
	}

	if (mmap_read_lock_killable(mm)) {
		mmput(mm);
		put_task_struct(priv->task);
		priv->task = NULL;
		return ERR_PTR(-EINTR);
	}

	hold_task_mempolicy(priv);
	priv->tail_vma = get_gate_vma(mm);

	vma = find_vma(mm, last_addr);
	if (vma)
		return vma;

	return priv->tail_vma;
}

static void *m_next(struct seq_file *m, void *v, loff_t *ppos)
{
	struct proc_maps_private *priv = m->private;
	struct vm_area_struct *next, *vma = v;

	if (vma == priv->tail_vma)
		next = NULL;
	else if (vma->vm_next)
		next = vma->vm_next;
	else
		next = priv->tail_vma;

	*ppos = next ? next->vm_start : -1UL;

	return next;
}

static void m_stop(struct seq_file *m, void *v)
{
	struct proc_maps_private *priv = m->private;
	struct mm_struct *mm = priv->mm;

	if (!priv->task)
		return;

	release_task_mempolicy(priv);
	mmap_read_unlock(mm);
	mmput(mm);
	put_task_struct(priv->task);
	priv->task = NULL;
}

static int proc_maps_open(struct inode *inode, struct file *file,
			const struct seq_operations *ops, int psize)
{
	struct proc_maps_private *priv = __seq_open_private(file, ops, psize);

	if (!priv)
		return -ENOMEM;

	priv->inode = inode;
	priv->mm = proc_mem_open(inode, PTRACE_MODE_READ);
	if (IS_ERR(priv->mm)) {
		int err = PTR_ERR(priv->mm);

		seq_release_private(inode, file);
		return err;
	}

	return 0;
}

static int proc_map_release(struct inode *inode, struct file *file)
{
	struct seq_file *seq = file->private_data;
	struct proc_maps_private *priv = seq->private;

	if (priv->mm)
		mmdrop(priv->mm);

	return seq_release_private(inode, file);
}

static int do_maps_open(struct inode *inode, struct file *file,
			const struct seq_operations *ops)
{
	return proc_maps_open(inode, file, ops,
				sizeof(struct proc_maps_private));
}

/*
 * Indicate if the VMA is a stack for the given task; for
 * /proc/PID/maps that is the stack of the main task.
 */
static int is_stack(struct vm_area_struct *vma)
{
	/*
	 * We make no effort to guess what a given thread considers to be
	 * its "stack".  It's not even well-defined for programs written
	 * languages like Go.
	 */
	return vma->vm_start <= vma->vm_mm->start_stack &&
		vma->vm_end >= vma->vm_mm->start_stack;
}

static void show_vma_header_prefix(struct seq_file *m,
				   unsigned long start, unsigned long end,
				   vm_flags_t flags, unsigned long long pgoff,
				   dev_t dev, unsigned long ino)
{
	seq_setwidth(m, 25 + sizeof(void *) * 6 - 1);
	seq_put_hex_ll(m, NULL, start, 8);
	seq_put_hex_ll(m, "-", end, 8);
	seq_putc(m, ' ');
	seq_putc(m, flags & VM_READ ? 'r' : '-');
	seq_putc(m, flags & VM_WRITE ? 'w' : '-');
	seq_putc(m, flags & VM_EXEC ? 'x' : '-');
	seq_putc(m, flags & VM_MAYSHARE ? 's' : 'p');
	seq_put_hex_ll(m, " ", pgoff, 8);
	seq_put_hex_ll(m, " ", MAJOR(dev), 2);
	seq_put_hex_ll(m, ":", MINOR(dev), 2);
	seq_put_decimal_ull(m, " ", ino);
	seq_putc(m, ' ');
}

static void
show_map_vma(struct seq_file *m, struct vm_area_struct *vma)
{
	struct mm_struct *mm = vma->vm_mm;
	struct file *file = vma->vm_file;
	vm_flags_t flags = vma->vm_flags;
	unsigned long ino = 0;
	unsigned long long pgoff = 0;
	unsigned long start, end;
	dev_t dev = 0;
	const char *name = NULL;

	if (file) {
		struct inode *inode = file_inode(vma->vm_file);
		dev = inode->i_sb->s_dev;
		ino = inode->i_ino;
		pgoff = ((loff_t)vma->vm_pgoff) << PAGE_SHIFT;
	}

	start = vma->vm_start;
	end = vma->vm_end;
	show_vma_header_prefix(m, start, end, flags, pgoff, dev, ino);

	/*
	 * Print the dentry name for named mappings, and a
	 * special [heap] marker for the heap:
	 */
	if (file) {
		seq_pad(m, ' ');
		seq_file_path(m, file, "\n");
		goto done;
	}

	if (vma->vm_ops && vma->vm_ops->name) {
		name = vma->vm_ops->name(vma);
		if (name)
			goto done;
	}

	name = arch_vma_name(vma);
	if (!name) {
<<<<<<< HEAD
		const char *anon_name;
=======
		struct anon_vma_name *anon_name;
>>>>>>> 7bf263ef

		if (!mm) {
			name = "[vdso]";
			goto done;
		}

		if (vma->vm_start <= mm->brk &&
		    vma->vm_end >= mm->start_brk) {
			name = "[heap]";
			goto done;
		}

		if (is_stack(vma)) {
			name = "[stack]";
			goto done;
		}

<<<<<<< HEAD
		anon_name = vma_anon_name(vma);
		if (anon_name) {
			seq_pad(m, ' ');
			seq_printf(m, "[anon:%s]", anon_name);
=======
		anon_name = anon_vma_name(vma);
		if (anon_name) {
			seq_pad(m, ' ');
			seq_printf(m, "[anon:%s]", anon_name->name);
>>>>>>> 7bf263ef
		}
	}

done:
	if (name) {
		seq_pad(m, ' ');
		seq_puts(m, name);
	}
	seq_putc(m, '\n');
}

static int show_map(struct seq_file *m, void *v)
{
	show_map_vma(m, v);
	return 0;
}

static const struct seq_operations proc_pid_maps_op = {
	.start	= m_start,
	.next	= m_next,
	.stop	= m_stop,
	.show	= show_map
};

static int pid_maps_open(struct inode *inode, struct file *file)
{
	return do_maps_open(inode, file, &proc_pid_maps_op);
}

const struct file_operations proc_pid_maps_operations = {
	.open		= pid_maps_open,
	.read		= seq_read,
	.llseek		= seq_lseek,
	.release	= proc_map_release,
};

/*
 * Proportional Set Size(PSS): my share of RSS.
 *
 * PSS of a process is the count of pages it has in memory, where each
 * page is divided by the number of processes sharing it.  So if a
 * process has 1000 pages all to itself, and 1000 shared with one other
 * process, its PSS will be 1500.
 *
 * To keep (accumulated) division errors low, we adopt a 64bit
 * fixed-point pss counter to minimize division errors. So (pss >>
 * PSS_SHIFT) would be the real byte count.
 *
 * A shift of 12 before division means (assuming 4K page size):
 * 	- 1M 3-user-pages add up to 8KB errors;
 * 	- supports mapcount up to 2^24, or 16M;
 * 	- supports PSS up to 2^52 bytes, or 4PB.
 */
#define PSS_SHIFT 12

#ifdef CONFIG_PROC_PAGE_MONITOR
struct mem_size_stats {
	unsigned long resident;
	unsigned long shared_clean;
	unsigned long shared_dirty;
	unsigned long private_clean;
	unsigned long private_dirty;
	unsigned long referenced;
	unsigned long anonymous;
	unsigned long lazyfree;
	unsigned long anonymous_thp;
	unsigned long shmem_thp;
	unsigned long file_thp;
	unsigned long swap;
	unsigned long shared_hugetlb;
	unsigned long private_hugetlb;
	u64 pss;
	u64 pss_anon;
	u64 pss_file;
	u64 pss_shmem;
	u64 pss_locked;
	u64 swap_pss;
	bool check_shmem_swap;
};

static void smaps_page_accumulate(struct mem_size_stats *mss,
		struct page *page, unsigned long size, unsigned long pss,
		bool dirty, bool locked, bool private)
{
	mss->pss += pss;

	if (PageAnon(page))
		mss->pss_anon += pss;
	else if (PageSwapBacked(page))
		mss->pss_shmem += pss;
	else
		mss->pss_file += pss;

	if (locked)
		mss->pss_locked += pss;

	if (dirty || PageDirty(page)) {
		if (private)
			mss->private_dirty += size;
		else
			mss->shared_dirty += size;
	} else {
		if (private)
			mss->private_clean += size;
		else
			mss->shared_clean += size;
	}
}

static void smaps_account(struct mem_size_stats *mss, struct page *page,
		bool compound, bool young, bool dirty, bool locked,
		bool migration)
{
	int i, nr = compound ? compound_nr(page) : 1;
	unsigned long size = nr * PAGE_SIZE;

	/*
	 * First accumulate quantities that depend only on |size| and the type
	 * of the compound page.
	 */
	if (PageAnon(page)) {
		mss->anonymous += size;
		if (!PageSwapBacked(page) && !dirty && !PageDirty(page))
			mss->lazyfree += size;
	}

	mss->resident += size;
	/* Accumulate the size in pages that have been accessed. */
	if (young || page_is_young(page) || PageReferenced(page))
		mss->referenced += size;

	/*
	 * Then accumulate quantities that may depend on sharing, or that may
	 * differ page-by-page.
	 *
	 * page_count(page) == 1 guarantees the page is mapped exactly once.
	 * If any subpage of the compound page mapped with PTE it would elevate
	 * page_count().
	 *
	 * The page_mapcount() is called to get a snapshot of the mapcount.
	 * Without holding the page lock this snapshot can be slightly wrong as
	 * we cannot always read the mapcount atomically.  It is not safe to
	 * call page_mapcount() even with PTL held if the page is not mapped,
	 * especially for migration entries.  Treat regular migration entries
	 * as mapcount == 1.
	 */
	if ((page_count(page) == 1) || migration) {
		smaps_page_accumulate(mss, page, size, size << PSS_SHIFT, dirty,
			locked, true);
		return;
	}
	for (i = 0; i < nr; i++, page++) {
		int mapcount = page_mapcount(page);
		unsigned long pss = PAGE_SIZE << PSS_SHIFT;
		if (mapcount >= 2)
			pss /= mapcount;
		smaps_page_accumulate(mss, page, PAGE_SIZE, pss, dirty, locked,
				      mapcount < 2);
	}
}

#ifdef CONFIG_SHMEM
static int smaps_pte_hole(unsigned long addr, unsigned long end,
			  __always_unused int depth, struct mm_walk *walk)
{
	struct mem_size_stats *mss = walk->private;

	mss->swap += shmem_partial_swap_usage(
			walk->vma->vm_file->f_mapping, addr, end);

	return 0;
}
#else
#define smaps_pte_hole		NULL
#endif /* CONFIG_SHMEM */

static void smaps_pte_entry(pte_t *pte, unsigned long addr,
		struct mm_walk *walk)
{
	struct mem_size_stats *mss = walk->private;
	struct vm_area_struct *vma = walk->vma;
	bool locked = !!(vma->vm_flags & VM_LOCKED);
	struct page *page = NULL;
	bool migration = false;

	if (pte_present(*pte)) {
		page = vm_normal_page(vma, addr, *pte);
	} else if (is_swap_pte(*pte)) {
		swp_entry_t swpent = pte_to_swp_entry(*pte);

		if (!non_swap_entry(swpent)) {
			int mapcount;

			mss->swap += PAGE_SIZE;
			mapcount = swp_swapcount(swpent);
			if (mapcount >= 2) {
				u64 pss_delta = (u64)PAGE_SIZE << PSS_SHIFT;

				do_div(pss_delta, mapcount);
				mss->swap_pss += pss_delta;
			} else {
				mss->swap_pss += (u64)PAGE_SIZE << PSS_SHIFT;
			}
		} else if (is_pfn_swap_entry(swpent)) {
			if (is_migration_entry(swpent))
				migration = true;
			page = pfn_swap_entry_to_page(swpent);
		}
	} else if (unlikely(IS_ENABLED(CONFIG_SHMEM) && mss->check_shmem_swap
							&& pte_none(*pte))) {
		page = xa_load(&vma->vm_file->f_mapping->i_pages,
						linear_page_index(vma, addr));
		if (xa_is_value(page))
			mss->swap += PAGE_SIZE;
		return;
	}

	if (!page)
		return;

	smaps_account(mss, page, false, pte_young(*pte), pte_dirty(*pte),
		      locked, migration);
}

#ifdef CONFIG_TRANSPARENT_HUGEPAGE
static void smaps_pmd_entry(pmd_t *pmd, unsigned long addr,
		struct mm_walk *walk)
{
	struct mem_size_stats *mss = walk->private;
	struct vm_area_struct *vma = walk->vma;
	bool locked = !!(vma->vm_flags & VM_LOCKED);
	struct page *page = NULL;
	bool migration = false;

	if (pmd_present(*pmd)) {
		/* FOLL_DUMP will return -EFAULT on huge zero page */
		page = follow_trans_huge_pmd(vma, addr, pmd, FOLL_DUMP);
	} else if (unlikely(thp_migration_supported() && is_swap_pmd(*pmd))) {
		swp_entry_t entry = pmd_to_swp_entry(*pmd);

		if (is_migration_entry(entry)) {
			migration = true;
			page = pfn_swap_entry_to_page(entry);
		}
	}
	if (IS_ERR_OR_NULL(page))
		return;
	if (PageAnon(page))
		mss->anonymous_thp += HPAGE_PMD_SIZE;
	else if (PageSwapBacked(page))
		mss->shmem_thp += HPAGE_PMD_SIZE;
	else if (is_zone_device_page(page))
		/* pass */;
	else
		mss->file_thp += HPAGE_PMD_SIZE;

	smaps_account(mss, page, true, pmd_young(*pmd), pmd_dirty(*pmd),
		      locked, migration);
}
#else
static void smaps_pmd_entry(pmd_t *pmd, unsigned long addr,
		struct mm_walk *walk)
{
}
#endif

static int smaps_pte_range(pmd_t *pmd, unsigned long addr, unsigned long end,
			   struct mm_walk *walk)
{
	struct vm_area_struct *vma = walk->vma;
	pte_t *pte;
	spinlock_t *ptl;

	ptl = pmd_trans_huge_lock(pmd, vma);
	if (ptl) {
		smaps_pmd_entry(pmd, addr, walk);
		spin_unlock(ptl);
		goto out;
	}

	if (pmd_trans_unstable(pmd))
		goto out;
	/*
	 * The mmap_lock held all the way back in m_start() is what
	 * keeps khugepaged out of here and from collapsing things
	 * in here.
	 */
	pte = pte_offset_map_lock(vma->vm_mm, pmd, addr, &ptl);
	for (; addr != end; pte++, addr += PAGE_SIZE)
		smaps_pte_entry(pte, addr, walk);
	pte_unmap_unlock(pte - 1, ptl);
out:
	cond_resched();
	return 0;
}

static void show_smap_vma_flags(struct seq_file *m, struct vm_area_struct *vma)
{
	/*
	 * Don't forget to update Documentation/ on changes.
	 */
	static const char mnemonics[BITS_PER_LONG][2] = {
		/*
		 * In case if we meet a flag we don't know about.
		 */
		[0 ... (BITS_PER_LONG-1)] = "??",

		[ilog2(VM_READ)]	= "rd",
		[ilog2(VM_WRITE)]	= "wr",
		[ilog2(VM_EXEC)]	= "ex",
		[ilog2(VM_SHARED)]	= "sh",
		[ilog2(VM_MAYREAD)]	= "mr",
		[ilog2(VM_MAYWRITE)]	= "mw",
		[ilog2(VM_MAYEXEC)]	= "me",
		[ilog2(VM_MAYSHARE)]	= "ms",
		[ilog2(VM_GROWSDOWN)]	= "gd",
		[ilog2(VM_PFNMAP)]	= "pf",
		[ilog2(VM_LOCKED)]	= "lo",
		[ilog2(VM_IO)]		= "io",
		[ilog2(VM_SEQ_READ)]	= "sr",
		[ilog2(VM_RAND_READ)]	= "rr",
		[ilog2(VM_DONTCOPY)]	= "dc",
		[ilog2(VM_DONTEXPAND)]	= "de",
		[ilog2(VM_ACCOUNT)]	= "ac",
		[ilog2(VM_NORESERVE)]	= "nr",
		[ilog2(VM_HUGETLB)]	= "ht",
		[ilog2(VM_SYNC)]	= "sf",
		[ilog2(VM_ARCH_1)]	= "ar",
		[ilog2(VM_WIPEONFORK)]	= "wf",
		[ilog2(VM_DONTDUMP)]	= "dd",
#ifdef CONFIG_ARM64_BTI
		[ilog2(VM_ARM64_BTI)]	= "bt",
#endif
#ifdef CONFIG_MEM_SOFT_DIRTY
		[ilog2(VM_SOFTDIRTY)]	= "sd",
#endif
		[ilog2(VM_MIXEDMAP)]	= "mm",
		[ilog2(VM_HUGEPAGE)]	= "hg",
		[ilog2(VM_NOHUGEPAGE)]	= "nh",
		[ilog2(VM_MERGEABLE)]	= "mg",
		[ilog2(VM_UFFD_MISSING)]= "um",
		[ilog2(VM_UFFD_WP)]	= "uw",
#ifdef CONFIG_ARM64_MTE
		[ilog2(VM_MTE)]		= "mt",
		[ilog2(VM_MTE_ALLOWED)]	= "",
#endif
#ifdef CONFIG_ARCH_HAS_PKEYS
		/* These come out via ProtectionKey: */
		[ilog2(VM_PKEY_BIT0)]	= "",
		[ilog2(VM_PKEY_BIT1)]	= "",
		[ilog2(VM_PKEY_BIT2)]	= "",
		[ilog2(VM_PKEY_BIT3)]	= "",
#if VM_PKEY_BIT4
		[ilog2(VM_PKEY_BIT4)]	= "",
#endif
#endif /* CONFIG_ARCH_HAS_PKEYS */
#ifdef CONFIG_HAVE_ARCH_USERFAULTFD_MINOR
		[ilog2(VM_UFFD_MINOR)]	= "ui",
#endif /* CONFIG_HAVE_ARCH_USERFAULTFD_MINOR */
	};
	size_t i;

	seq_puts(m, "VmFlags: ");
	for (i = 0; i < BITS_PER_LONG; i++) {
		if (!mnemonics[i][0])
			continue;
		if (vma->vm_flags & (1UL << i)) {
			seq_putc(m, mnemonics[i][0]);
			seq_putc(m, mnemonics[i][1]);
			seq_putc(m, ' ');
		}
	}
	seq_putc(m, '\n');
}

#ifdef CONFIG_HUGETLB_PAGE
static int smaps_hugetlb_range(pte_t *pte, unsigned long hmask,
				 unsigned long addr, unsigned long end,
				 struct mm_walk *walk)
{
	struct mem_size_stats *mss = walk->private;
	struct vm_area_struct *vma = walk->vma;
	struct page *page = NULL;

	if (pte_present(*pte)) {
		page = vm_normal_page(vma, addr, *pte);
	} else if (is_swap_pte(*pte)) {
		swp_entry_t swpent = pte_to_swp_entry(*pte);

		if (is_pfn_swap_entry(swpent))
			page = pfn_swap_entry_to_page(swpent);
	}
	if (page) {
		int mapcount = page_mapcount(page);

		if (mapcount >= 2)
			mss->shared_hugetlb += huge_page_size(hstate_vma(vma));
		else
			mss->private_hugetlb += huge_page_size(hstate_vma(vma));
	}
	return 0;
}
#else
#define smaps_hugetlb_range	NULL
#endif /* HUGETLB_PAGE */

static const struct mm_walk_ops smaps_walk_ops = {
	.pmd_entry		= smaps_pte_range,
	.hugetlb_entry		= smaps_hugetlb_range,
};

static const struct mm_walk_ops smaps_shmem_walk_ops = {
	.pmd_entry		= smaps_pte_range,
	.hugetlb_entry		= smaps_hugetlb_range,
	.pte_hole		= smaps_pte_hole,
};

/*
 * Gather mem stats from @vma with the indicated beginning
 * address @start, and keep them in @mss.
 *
 * Use vm_start of @vma as the beginning address if @start is 0.
 */
static void smap_gather_stats(struct vm_area_struct *vma,
		struct mem_size_stats *mss, unsigned long start)
{
	const struct mm_walk_ops *ops = &smaps_walk_ops;

	/* Invalid start */
	if (start >= vma->vm_end)
		return;

#ifdef CONFIG_SHMEM
	/* In case of smaps_rollup, reset the value from previous vma */
	mss->check_shmem_swap = false;
	if (vma->vm_file && shmem_mapping(vma->vm_file->f_mapping)) {
		/*
		 * For shared or readonly shmem mappings we know that all
		 * swapped out pages belong to the shmem object, and we can
		 * obtain the swap value much more efficiently. For private
		 * writable mappings, we might have COW pages that are
		 * not affected by the parent swapped out pages of the shmem
		 * object, so we have to distinguish them during the page walk.
		 * Unless we know that the shmem object (or the part mapped by
		 * our VMA) has no swapped out pages at all.
		 */
		unsigned long shmem_swapped = shmem_swap_usage(vma);

		if (!start && (!shmem_swapped || (vma->vm_flags & VM_SHARED) ||
					!(vma->vm_flags & VM_WRITE))) {
			mss->swap += shmem_swapped;
		} else {
			mss->check_shmem_swap = true;
			ops = &smaps_shmem_walk_ops;
		}
	}
#endif
	/* mmap_lock is held in m_start */
	if (!start)
		walk_page_vma(vma, ops, mss);
	else
		walk_page_range(vma->vm_mm, start, vma->vm_end, ops, mss);
}

#define SEQ_PUT_DEC(str, val) \
		seq_put_decimal_ull_width(m, str, (val) >> 10, 8)

/* Show the contents common for smaps and smaps_rollup */
static void __show_smap(struct seq_file *m, const struct mem_size_stats *mss,
	bool rollup_mode)
{
	SEQ_PUT_DEC("Rss:            ", mss->resident);
	SEQ_PUT_DEC(" kB\nPss:            ", mss->pss >> PSS_SHIFT);
	if (rollup_mode) {
		/*
		 * These are meaningful only for smaps_rollup, otherwise two of
		 * them are zero, and the other one is the same as Pss.
		 */
		SEQ_PUT_DEC(" kB\nPss_Anon:       ",
			mss->pss_anon >> PSS_SHIFT);
		SEQ_PUT_DEC(" kB\nPss_File:       ",
			mss->pss_file >> PSS_SHIFT);
		SEQ_PUT_DEC(" kB\nPss_Shmem:      ",
			mss->pss_shmem >> PSS_SHIFT);
	}
	SEQ_PUT_DEC(" kB\nShared_Clean:   ", mss->shared_clean);
	SEQ_PUT_DEC(" kB\nShared_Dirty:   ", mss->shared_dirty);
	SEQ_PUT_DEC(" kB\nPrivate_Clean:  ", mss->private_clean);
	SEQ_PUT_DEC(" kB\nPrivate_Dirty:  ", mss->private_dirty);
	SEQ_PUT_DEC(" kB\nReferenced:     ", mss->referenced);
	SEQ_PUT_DEC(" kB\nAnonymous:      ", mss->anonymous);
	SEQ_PUT_DEC(" kB\nLazyFree:       ", mss->lazyfree);
	SEQ_PUT_DEC(" kB\nAnonHugePages:  ", mss->anonymous_thp);
	SEQ_PUT_DEC(" kB\nShmemPmdMapped: ", mss->shmem_thp);
	SEQ_PUT_DEC(" kB\nFilePmdMapped:  ", mss->file_thp);
	SEQ_PUT_DEC(" kB\nShared_Hugetlb: ", mss->shared_hugetlb);
	seq_put_decimal_ull_width(m, " kB\nPrivate_Hugetlb: ",
				  mss->private_hugetlb >> 10, 7);
	SEQ_PUT_DEC(" kB\nSwap:           ", mss->swap);
	SEQ_PUT_DEC(" kB\nSwapPss:        ",
					mss->swap_pss >> PSS_SHIFT);
	SEQ_PUT_DEC(" kB\nLocked:         ",
					mss->pss_locked >> PSS_SHIFT);
	seq_puts(m, " kB\n");
}

static int show_smap(struct seq_file *m, void *v)
{
	struct vm_area_struct *vma = v;
	struct mem_size_stats mss;

	memset(&mss, 0, sizeof(mss));

	smap_gather_stats(vma, &mss, 0);

	show_map_vma(m, vma);

	SEQ_PUT_DEC("Size:           ", vma->vm_end - vma->vm_start);
	SEQ_PUT_DEC(" kB\nKernelPageSize: ", vma_kernel_pagesize(vma));
	SEQ_PUT_DEC(" kB\nMMUPageSize:    ", vma_mmu_pagesize(vma));
	seq_puts(m, " kB\n");

	__show_smap(m, &mss, false);

	seq_printf(m, "THPeligible:    %d\n",
		   transparent_hugepage_active(vma));

	if (arch_pkeys_enabled())
		seq_printf(m, "ProtectionKey:  %8u\n", vma_pkey(vma));
	show_smap_vma_flags(m, vma);

	return 0;
}

static int show_smaps_rollup(struct seq_file *m, void *v)
{
	struct proc_maps_private *priv = m->private;
	struct mem_size_stats mss;
	struct mm_struct *mm;
	struct vm_area_struct *vma;
	unsigned long last_vma_end = 0;
	int ret = 0;

	priv->task = get_proc_task(priv->inode);
	if (!priv->task)
		return -ESRCH;

	mm = priv->mm;
	if (!mm || !mmget_not_zero(mm)) {
		ret = -ESRCH;
		goto out_put_task;
	}

	memset(&mss, 0, sizeof(mss));

	ret = mmap_read_lock_killable(mm);
	if (ret)
		goto out_put_mm;

	hold_task_mempolicy(priv);

	for (vma = priv->mm->mmap; vma;) {
		smap_gather_stats(vma, &mss, 0);
		last_vma_end = vma->vm_end;

		/*
		 * Release mmap_lock temporarily if someone wants to
		 * access it for write request.
		 */
		if (mmap_lock_is_contended(mm)) {
			mmap_read_unlock(mm);
			ret = mmap_read_lock_killable(mm);
			if (ret) {
				release_task_mempolicy(priv);
				goto out_put_mm;
			}

			/*
			 * After dropping the lock, there are four cases to
			 * consider. See the following example for explanation.
			 *
			 *   +------+------+-----------+
			 *   | VMA1 | VMA2 | VMA3      |
			 *   +------+------+-----------+
			 *   |      |      |           |
			 *  4k     8k     16k         400k
			 *
			 * Suppose we drop the lock after reading VMA2 due to
			 * contention, then we get:
			 *
			 *	last_vma_end = 16k
			 *
			 * 1) VMA2 is freed, but VMA3 exists:
			 *
			 *    find_vma(mm, 16k - 1) will return VMA3.
			 *    In this case, just continue from VMA3.
			 *
			 * 2) VMA2 still exists:
			 *
			 *    find_vma(mm, 16k - 1) will return VMA2.
			 *    Iterate the loop like the original one.
			 *
			 * 3) No more VMAs can be found:
			 *
			 *    find_vma(mm, 16k - 1) will return NULL.
			 *    No more things to do, just break.
			 *
			 * 4) (last_vma_end - 1) is the middle of a vma (VMA'):
			 *
			 *    find_vma(mm, 16k - 1) will return VMA' whose range
			 *    contains last_vma_end.
			 *    Iterate VMA' from last_vma_end.
			 */
			vma = find_vma(mm, last_vma_end - 1);
			/* Case 3 above */
			if (!vma)
				break;

			/* Case 1 above */
			if (vma->vm_start >= last_vma_end)
				continue;

			/* Case 4 above */
			if (vma->vm_end > last_vma_end)
				smap_gather_stats(vma, &mss, last_vma_end);
		}
		/* Case 2 above */
		vma = vma->vm_next;
	}

	show_vma_header_prefix(m, priv->mm->mmap->vm_start,
			       last_vma_end, 0, 0, 0, 0);
	seq_pad(m, ' ');
	seq_puts(m, "[rollup]\n");

	__show_smap(m, &mss, true);

	release_task_mempolicy(priv);
	mmap_read_unlock(mm);

out_put_mm:
	mmput(mm);
out_put_task:
	put_task_struct(priv->task);
	priv->task = NULL;

	return ret;
}
#undef SEQ_PUT_DEC

static const struct seq_operations proc_pid_smaps_op = {
	.start	= m_start,
	.next	= m_next,
	.stop	= m_stop,
	.show	= show_smap
};

static int pid_smaps_open(struct inode *inode, struct file *file)
{
	return do_maps_open(inode, file, &proc_pid_smaps_op);
}

static int smaps_rollup_open(struct inode *inode, struct file *file)
{
	int ret;
	struct proc_maps_private *priv;

	priv = kzalloc(sizeof(*priv), GFP_KERNEL_ACCOUNT);
	if (!priv)
		return -ENOMEM;

	ret = single_open(file, show_smaps_rollup, priv);
	if (ret)
		goto out_free;

	priv->inode = inode;
	priv->mm = proc_mem_open(inode, PTRACE_MODE_READ);
	if (IS_ERR(priv->mm)) {
		ret = PTR_ERR(priv->mm);

		single_release(inode, file);
		goto out_free;
	}

	return 0;

out_free:
	kfree(priv);
	return ret;
}

static int smaps_rollup_release(struct inode *inode, struct file *file)
{
	struct seq_file *seq = file->private_data;
	struct proc_maps_private *priv = seq->private;

	if (priv->mm)
		mmdrop(priv->mm);

	kfree(priv);
	return single_release(inode, file);
}

const struct file_operations proc_pid_smaps_operations = {
	.open		= pid_smaps_open,
	.read		= seq_read,
	.llseek		= seq_lseek,
	.release	= proc_map_release,
};

const struct file_operations proc_pid_smaps_rollup_operations = {
	.open		= smaps_rollup_open,
	.read		= seq_read,
	.llseek		= seq_lseek,
	.release	= smaps_rollup_release,
};

enum clear_refs_types {
	CLEAR_REFS_ALL = 1,
	CLEAR_REFS_ANON,
	CLEAR_REFS_MAPPED,
	CLEAR_REFS_SOFT_DIRTY,
	CLEAR_REFS_MM_HIWATER_RSS,
	CLEAR_REFS_LAST,
};

struct clear_refs_private {
	enum clear_refs_types type;
};

#ifdef CONFIG_MEM_SOFT_DIRTY

static inline bool pte_is_pinned(struct vm_area_struct *vma, unsigned long addr, pte_t pte)
{
	struct page *page;

	if (!pte_write(pte))
		return false;
	if (!is_cow_mapping(vma->vm_flags))
		return false;
	if (likely(!test_bit(MMF_HAS_PINNED, &vma->vm_mm->flags)))
		return false;
	page = vm_normal_page(vma, addr, pte);
	if (!page)
		return false;
	return page_maybe_dma_pinned(page);
}

static inline void clear_soft_dirty(struct vm_area_struct *vma,
		unsigned long addr, pte_t *pte)
{
	/*
	 * The soft-dirty tracker uses #PF-s to catch writes
	 * to pages, so write-protect the pte as well. See the
	 * Documentation/admin-guide/mm/soft-dirty.rst for full description
	 * of how soft-dirty works.
	 */
	pte_t ptent = *pte;

	if (pte_present(ptent)) {
		pte_t old_pte;

		if (pte_is_pinned(vma, addr, ptent))
			return;
		old_pte = ptep_modify_prot_start(vma, addr, pte);
		ptent = pte_wrprotect(old_pte);
		ptent = pte_clear_soft_dirty(ptent);
		ptep_modify_prot_commit(vma, addr, pte, old_pte, ptent);
	} else if (is_swap_pte(ptent)) {
		ptent = pte_swp_clear_soft_dirty(ptent);
		set_pte_at(vma->vm_mm, addr, pte, ptent);
	}
}
#else
static inline void clear_soft_dirty(struct vm_area_struct *vma,
		unsigned long addr, pte_t *pte)
{
}
#endif

#if defined(CONFIG_MEM_SOFT_DIRTY) && defined(CONFIG_TRANSPARENT_HUGEPAGE)
static inline void clear_soft_dirty_pmd(struct vm_area_struct *vma,
		unsigned long addr, pmd_t *pmdp)
{
	pmd_t old, pmd = *pmdp;

	if (pmd_present(pmd)) {
		/* See comment in change_huge_pmd() */
		old = pmdp_invalidate(vma, addr, pmdp);
		if (pmd_dirty(old))
			pmd = pmd_mkdirty(pmd);
		if (pmd_young(old))
			pmd = pmd_mkyoung(pmd);

		pmd = pmd_wrprotect(pmd);
		pmd = pmd_clear_soft_dirty(pmd);

		set_pmd_at(vma->vm_mm, addr, pmdp, pmd);
	} else if (is_migration_entry(pmd_to_swp_entry(pmd))) {
		pmd = pmd_swp_clear_soft_dirty(pmd);
		set_pmd_at(vma->vm_mm, addr, pmdp, pmd);
	}
}
#else
static inline void clear_soft_dirty_pmd(struct vm_area_struct *vma,
		unsigned long addr, pmd_t *pmdp)
{
}
#endif

static int clear_refs_pte_range(pmd_t *pmd, unsigned long addr,
				unsigned long end, struct mm_walk *walk)
{
	struct clear_refs_private *cp = walk->private;
	struct vm_area_struct *vma = walk->vma;
	pte_t *pte, ptent;
	spinlock_t *ptl;
	struct page *page;

	ptl = pmd_trans_huge_lock(pmd, vma);
	if (ptl) {
		if (cp->type == CLEAR_REFS_SOFT_DIRTY) {
			clear_soft_dirty_pmd(vma, addr, pmd);
			goto out;
		}

		if (!pmd_present(*pmd))
			goto out;

		page = pmd_page(*pmd);

		/* Clear accessed and referenced bits. */
		pmdp_test_and_clear_young(vma, addr, pmd);
		test_and_clear_page_young(page);
		ClearPageReferenced(page);
out:
		spin_unlock(ptl);
		return 0;
	}

	if (pmd_trans_unstable(pmd))
		return 0;

	pte = pte_offset_map_lock(vma->vm_mm, pmd, addr, &ptl);
	for (; addr != end; pte++, addr += PAGE_SIZE) {
		ptent = *pte;

		if (cp->type == CLEAR_REFS_SOFT_DIRTY) {
			clear_soft_dirty(vma, addr, pte);
			continue;
		}

		if (!pte_present(ptent))
			continue;

		page = vm_normal_page(vma, addr, ptent);
		if (!page)
			continue;

		/* Clear accessed and referenced bits. */
		ptep_test_and_clear_young(vma, addr, pte);
		test_and_clear_page_young(page);
		ClearPageReferenced(page);
	}
	pte_unmap_unlock(pte - 1, ptl);
	cond_resched();
	return 0;
}

static int clear_refs_test_walk(unsigned long start, unsigned long end,
				struct mm_walk *walk)
{
	struct clear_refs_private *cp = walk->private;
	struct vm_area_struct *vma = walk->vma;

	if (vma->vm_flags & VM_PFNMAP)
		return 1;

	/*
	 * Writing 1 to /proc/pid/clear_refs affects all pages.
	 * Writing 2 to /proc/pid/clear_refs only affects anonymous pages.
	 * Writing 3 to /proc/pid/clear_refs only affects file mapped pages.
	 * Writing 4 to /proc/pid/clear_refs affects all pages.
	 */
	if (cp->type == CLEAR_REFS_ANON && vma->vm_file)
		return 1;
	if (cp->type == CLEAR_REFS_MAPPED && !vma->vm_file)
		return 1;
	return 0;
}

static const struct mm_walk_ops clear_refs_walk_ops = {
	.pmd_entry		= clear_refs_pte_range,
	.test_walk		= clear_refs_test_walk,
};

static ssize_t clear_refs_write(struct file *file, const char __user *buf,
				size_t count, loff_t *ppos)
{
	struct task_struct *task;
	char buffer[PROC_NUMBUF];
	struct mm_struct *mm;
	struct vm_area_struct *vma;
	enum clear_refs_types type;
	int itype;
	int rv;

	memset(buffer, 0, sizeof(buffer));
	if (count > sizeof(buffer) - 1)
		count = sizeof(buffer) - 1;
	if (copy_from_user(buffer, buf, count))
		return -EFAULT;
	rv = kstrtoint(strstrip(buffer), 10, &itype);
	if (rv < 0)
		return rv;
	type = (enum clear_refs_types)itype;
	if (type < CLEAR_REFS_ALL || type >= CLEAR_REFS_LAST)
		return -EINVAL;

	task = get_proc_task(file_inode(file));
	if (!task)
		return -ESRCH;
	mm = get_task_mm(task);
	if (mm) {
		struct mmu_notifier_range range;
		struct clear_refs_private cp = {
			.type = type,
		};

		if (mmap_write_lock_killable(mm)) {
			count = -EINTR;
			goto out_mm;
		}
		if (type == CLEAR_REFS_MM_HIWATER_RSS) {
			/*
			 * Writing 5 to /proc/pid/clear_refs resets the peak
			 * resident set size to this mm's current rss value.
			 */
			reset_mm_hiwater_rss(mm);
			goto out_unlock;
		}

		if (type == CLEAR_REFS_SOFT_DIRTY) {
			for (vma = mm->mmap; vma; vma = vma->vm_next) {
				if (!(vma->vm_flags & VM_SOFTDIRTY))
					continue;
				vma->vm_flags &= ~VM_SOFTDIRTY;
				vma_set_page_prot(vma);
			}

			inc_tlb_flush_pending(mm);
			mmu_notifier_range_init(&range, MMU_NOTIFY_SOFT_DIRTY,
						0, NULL, mm, 0, -1UL);
			mmu_notifier_invalidate_range_start(&range);
		}
		walk_page_range(mm, 0, mm->highest_vm_end, &clear_refs_walk_ops,
				&cp);
		if (type == CLEAR_REFS_SOFT_DIRTY) {
			mmu_notifier_invalidate_range_end(&range);
			flush_tlb_mm(mm);
			dec_tlb_flush_pending(mm);
		}
out_unlock:
		mmap_write_unlock(mm);
out_mm:
		mmput(mm);
	}
	put_task_struct(task);

	return count;
}

const struct file_operations proc_clear_refs_operations = {
	.write		= clear_refs_write,
	.llseek		= noop_llseek,
};

typedef struct {
	u64 pme;
} pagemap_entry_t;

struct pagemapread {
	int pos, len;		/* units: PM_ENTRY_BYTES, not bytes */
	pagemap_entry_t *buffer;
	bool show_pfn;
};

#define PAGEMAP_WALK_SIZE	(PMD_SIZE)
#define PAGEMAP_WALK_MASK	(PMD_MASK)

#define PM_ENTRY_BYTES		sizeof(pagemap_entry_t)
#define PM_PFRAME_BITS		55
#define PM_PFRAME_MASK		GENMASK_ULL(PM_PFRAME_BITS - 1, 0)
#define PM_SOFT_DIRTY		BIT_ULL(55)
#define PM_MMAP_EXCLUSIVE	BIT_ULL(56)
#define PM_UFFD_WP		BIT_ULL(57)
#define PM_FILE			BIT_ULL(61)
#define PM_SWAP			BIT_ULL(62)
#define PM_PRESENT		BIT_ULL(63)

#define PM_END_OF_BUFFER    1

static inline pagemap_entry_t make_pme(u64 frame, u64 flags)
{
	return (pagemap_entry_t) { .pme = (frame & PM_PFRAME_MASK) | flags };
}

static int add_to_pagemap(unsigned long addr, pagemap_entry_t *pme,
			  struct pagemapread *pm)
{
	pm->buffer[pm->pos++] = *pme;
	if (pm->pos >= pm->len)
		return PM_END_OF_BUFFER;
	return 0;
}

static int pagemap_pte_hole(unsigned long start, unsigned long end,
			    __always_unused int depth, struct mm_walk *walk)
{
	struct pagemapread *pm = walk->private;
	unsigned long addr = start;
	int err = 0;

	while (addr < end) {
		struct vm_area_struct *vma = find_vma(walk->mm, addr);
		pagemap_entry_t pme = make_pme(0, 0);
		/* End of address space hole, which we mark as non-present. */
		unsigned long hole_end;

		if (vma)
			hole_end = min(end, vma->vm_start);
		else
			hole_end = end;

		for (; addr < hole_end; addr += PAGE_SIZE) {
			err = add_to_pagemap(addr, &pme, pm);
			if (err)
				goto out;
		}

		if (!vma)
			break;

		/* Addresses in the VMA. */
		if (vma->vm_flags & VM_SOFTDIRTY)
			pme = make_pme(0, PM_SOFT_DIRTY);
		for (; addr < min(end, vma->vm_end); addr += PAGE_SIZE) {
			err = add_to_pagemap(addr, &pme, pm);
			if (err)
				goto out;
		}
	}
out:
	return err;
}

static pagemap_entry_t pte_to_pagemap_entry(struct pagemapread *pm,
		struct vm_area_struct *vma, unsigned long addr, pte_t pte)
{
	u64 frame = 0, flags = 0;
	struct page *page = NULL;
	bool migration = false;

	if (pte_present(pte)) {
		if (pm->show_pfn)
			frame = pte_pfn(pte);
		flags |= PM_PRESENT;
		page = vm_normal_page(vma, addr, pte);
		if (pte_soft_dirty(pte))
			flags |= PM_SOFT_DIRTY;
		if (pte_uffd_wp(pte))
			flags |= PM_UFFD_WP;
	} else if (is_swap_pte(pte)) {
		swp_entry_t entry;
		if (pte_swp_soft_dirty(pte))
			flags |= PM_SOFT_DIRTY;
		if (pte_swp_uffd_wp(pte))
			flags |= PM_UFFD_WP;
		entry = pte_to_swp_entry(pte);
		if (pm->show_pfn)
			frame = swp_type(entry) |
				(swp_offset(entry) << MAX_SWAPFILES_SHIFT);
		flags |= PM_SWAP;
		migration = is_migration_entry(entry);
		if (is_pfn_swap_entry(entry))
			page = pfn_swap_entry_to_page(entry);
	}

	if (page && !PageAnon(page))
		flags |= PM_FILE;
	if (page && !migration && page_mapcount(page) == 1)
		flags |= PM_MMAP_EXCLUSIVE;
	if (vma->vm_flags & VM_SOFTDIRTY)
		flags |= PM_SOFT_DIRTY;

	return make_pme(frame, flags);
}

static int pagemap_pmd_range(pmd_t *pmdp, unsigned long addr, unsigned long end,
			     struct mm_walk *walk)
{
	struct vm_area_struct *vma = walk->vma;
	struct pagemapread *pm = walk->private;
	spinlock_t *ptl;
	pte_t *pte, *orig_pte;
	int err = 0;
#ifdef CONFIG_TRANSPARENT_HUGEPAGE
	bool migration = false;

	ptl = pmd_trans_huge_lock(pmdp, vma);
	if (ptl) {
		u64 flags = 0, frame = 0;
		pmd_t pmd = *pmdp;
		struct page *page = NULL;

		if (vma->vm_flags & VM_SOFTDIRTY)
			flags |= PM_SOFT_DIRTY;

		if (pmd_present(pmd)) {
			page = pmd_page(pmd);

			flags |= PM_PRESENT;
			if (pmd_soft_dirty(pmd))
				flags |= PM_SOFT_DIRTY;
			if (pmd_uffd_wp(pmd))
				flags |= PM_UFFD_WP;
			if (pm->show_pfn)
				frame = pmd_pfn(pmd) +
					((addr & ~PMD_MASK) >> PAGE_SHIFT);
		}
#ifdef CONFIG_ARCH_ENABLE_THP_MIGRATION
		else if (is_swap_pmd(pmd)) {
			swp_entry_t entry = pmd_to_swp_entry(pmd);
			unsigned long offset;

			if (pm->show_pfn) {
				offset = swp_offset(entry) +
					((addr & ~PMD_MASK) >> PAGE_SHIFT);
				frame = swp_type(entry) |
					(offset << MAX_SWAPFILES_SHIFT);
			}
			flags |= PM_SWAP;
			if (pmd_swp_soft_dirty(pmd))
				flags |= PM_SOFT_DIRTY;
			if (pmd_swp_uffd_wp(pmd))
				flags |= PM_UFFD_WP;
			VM_BUG_ON(!is_pmd_migration_entry(pmd));
			migration = is_migration_entry(entry);
			page = pfn_swap_entry_to_page(entry);
		}
#endif

		if (page && !migration && page_mapcount(page) == 1)
			flags |= PM_MMAP_EXCLUSIVE;

		for (; addr != end; addr += PAGE_SIZE) {
			pagemap_entry_t pme = make_pme(frame, flags);

			err = add_to_pagemap(addr, &pme, pm);
			if (err)
				break;
			if (pm->show_pfn) {
				if (flags & PM_PRESENT)
					frame++;
				else if (flags & PM_SWAP)
					frame += (1 << MAX_SWAPFILES_SHIFT);
			}
		}
		spin_unlock(ptl);
		return err;
	}

	if (pmd_trans_unstable(pmdp))
		return 0;
#endif /* CONFIG_TRANSPARENT_HUGEPAGE */

	/*
	 * We can assume that @vma always points to a valid one and @end never
	 * goes beyond vma->vm_end.
	 */
	orig_pte = pte = pte_offset_map_lock(walk->mm, pmdp, addr, &ptl);
	for (; addr < end; pte++, addr += PAGE_SIZE) {
		pagemap_entry_t pme;

		pme = pte_to_pagemap_entry(pm, vma, addr, *pte);
		err = add_to_pagemap(addr, &pme, pm);
		if (err)
			break;
	}
	pte_unmap_unlock(orig_pte, ptl);

	cond_resched();

	return err;
}

#ifdef CONFIG_HUGETLB_PAGE
/* This function walks within one hugetlb entry in the single call */
static int pagemap_hugetlb_range(pte_t *ptep, unsigned long hmask,
				 unsigned long addr, unsigned long end,
				 struct mm_walk *walk)
{
	struct pagemapread *pm = walk->private;
	struct vm_area_struct *vma = walk->vma;
	u64 flags = 0, frame = 0;
	int err = 0;
	pte_t pte;

	if (vma->vm_flags & VM_SOFTDIRTY)
		flags |= PM_SOFT_DIRTY;

	pte = huge_ptep_get(ptep);
	if (pte_present(pte)) {
		struct page *page = pte_page(pte);

		if (!PageAnon(page))
			flags |= PM_FILE;

		if (page_mapcount(page) == 1)
			flags |= PM_MMAP_EXCLUSIVE;

		flags |= PM_PRESENT;
		if (pm->show_pfn)
			frame = pte_pfn(pte) +
				((addr & ~hmask) >> PAGE_SHIFT);
	}

	for (; addr != end; addr += PAGE_SIZE) {
		pagemap_entry_t pme = make_pme(frame, flags);

		err = add_to_pagemap(addr, &pme, pm);
		if (err)
			return err;
		if (pm->show_pfn && (flags & PM_PRESENT))
			frame++;
	}

	cond_resched();

	return err;
}
#else
#define pagemap_hugetlb_range	NULL
#endif /* HUGETLB_PAGE */

static const struct mm_walk_ops pagemap_ops = {
	.pmd_entry	= pagemap_pmd_range,
	.pte_hole	= pagemap_pte_hole,
	.hugetlb_entry	= pagemap_hugetlb_range,
};

/*
 * /proc/pid/pagemap - an array mapping virtual pages to pfns
 *
 * For each page in the address space, this file contains one 64-bit entry
 * consisting of the following:
 *
 * Bits 0-54  page frame number (PFN) if present
 * Bits 0-4   swap type if swapped
 * Bits 5-54  swap offset if swapped
 * Bit  55    pte is soft-dirty (see Documentation/admin-guide/mm/soft-dirty.rst)
 * Bit  56    page exclusively mapped
 * Bit  57    pte is uffd-wp write-protected
 * Bits 58-60 zero
 * Bit  61    page is file-page or shared-anon
 * Bit  62    page swapped
 * Bit  63    page present
 *
 * If the page is not present but in swap, then the PFN contains an
 * encoding of the swap file number and the page's offset into the
 * swap. Unmapped pages return a null PFN. This allows determining
 * precisely which pages are mapped (or in swap) and comparing mapped
 * pages between processes.
 *
 * Efficient users of this interface will use /proc/pid/maps to
 * determine which areas of memory are actually mapped and llseek to
 * skip over unmapped regions.
 */
static ssize_t pagemap_read(struct file *file, char __user *buf,
			    size_t count, loff_t *ppos)
{
	struct mm_struct *mm = file->private_data;
	struct pagemapread pm;
	unsigned long src;
	unsigned long svpfn;
	unsigned long start_vaddr;
	unsigned long end_vaddr;
	int ret = 0, copied = 0;

	if (!mm || !mmget_not_zero(mm))
		goto out;

	ret = -EINVAL;
	/* file position must be aligned */
	if ((*ppos % PM_ENTRY_BYTES) || (count % PM_ENTRY_BYTES))
		goto out_mm;

	ret = 0;
	if (!count)
		goto out_mm;

	/* do not disclose physical addresses: attack vector */
	pm.show_pfn = file_ns_capable(file, &init_user_ns, CAP_SYS_ADMIN);

	pm.len = (PAGEMAP_WALK_SIZE >> PAGE_SHIFT);
	pm.buffer = kmalloc_array(pm.len, PM_ENTRY_BYTES, GFP_KERNEL);
	ret = -ENOMEM;
	if (!pm.buffer)
		goto out_mm;

	src = *ppos;
	svpfn = src / PM_ENTRY_BYTES;
	end_vaddr = mm->task_size;

	/* watch out for wraparound */
	start_vaddr = end_vaddr;
	if (svpfn <= (ULONG_MAX >> PAGE_SHIFT))
		start_vaddr = untagged_addr(svpfn << PAGE_SHIFT);

	/* Ensure the address is inside the task */
	if (start_vaddr > mm->task_size)
		start_vaddr = end_vaddr;

	/*
	 * The odds are that this will stop walking way
	 * before end_vaddr, because the length of the
	 * user buffer is tracked in "pm", and the walk
	 * will stop when we hit the end of the buffer.
	 */
	ret = 0;
	while (count && (start_vaddr < end_vaddr)) {
		int len;
		unsigned long end;

		pm.pos = 0;
		end = (start_vaddr + PAGEMAP_WALK_SIZE) & PAGEMAP_WALK_MASK;
		/* overflow ? */
		if (end < start_vaddr || end > end_vaddr)
			end = end_vaddr;
		ret = mmap_read_lock_killable(mm);
		if (ret)
			goto out_free;
		ret = walk_page_range(mm, start_vaddr, end, &pagemap_ops, &pm);
		mmap_read_unlock(mm);
		start_vaddr = end;

		len = min(count, PM_ENTRY_BYTES * pm.pos);
		if (copy_to_user(buf, pm.buffer, len)) {
			ret = -EFAULT;
			goto out_free;
		}
		copied += len;
		buf += len;
		count -= len;
	}
	*ppos += copied;
	if (!ret || ret == PM_END_OF_BUFFER)
		ret = copied;

out_free:
	kfree(pm.buffer);
out_mm:
	mmput(mm);
out:
	return ret;
}

static int pagemap_open(struct inode *inode, struct file *file)
{
	struct mm_struct *mm;

	mm = proc_mem_open(inode, PTRACE_MODE_READ);
	if (IS_ERR(mm))
		return PTR_ERR(mm);
	file->private_data = mm;
	return 0;
}

static int pagemap_release(struct inode *inode, struct file *file)
{
	struct mm_struct *mm = file->private_data;

	if (mm)
		mmdrop(mm);
	return 0;
}

const struct file_operations proc_pagemap_operations = {
	.llseek		= mem_lseek, /* borrow this */
	.read		= pagemap_read,
	.open		= pagemap_open,
	.release	= pagemap_release,
};
#endif /* CONFIG_PROC_PAGE_MONITOR */

#ifdef CONFIG_NUMA

struct numa_maps {
	unsigned long pages;
	unsigned long anon;
	unsigned long active;
	unsigned long writeback;
	unsigned long mapcount_max;
	unsigned long dirty;
	unsigned long swapcache;
	unsigned long node[MAX_NUMNODES];
};

struct numa_maps_private {
	struct proc_maps_private proc_maps;
	struct numa_maps md;
};

static void gather_stats(struct page *page, struct numa_maps *md, int pte_dirty,
			unsigned long nr_pages)
{
	int count = page_mapcount(page);

	md->pages += nr_pages;
	if (pte_dirty || PageDirty(page))
		md->dirty += nr_pages;

	if (PageSwapCache(page))
		md->swapcache += nr_pages;

	if (PageActive(page) || PageUnevictable(page))
		md->active += nr_pages;

	if (PageWriteback(page))
		md->writeback += nr_pages;

	if (PageAnon(page))
		md->anon += nr_pages;

	if (count > md->mapcount_max)
		md->mapcount_max = count;

	md->node[page_to_nid(page)] += nr_pages;
}

static struct page *can_gather_numa_stats(pte_t pte, struct vm_area_struct *vma,
		unsigned long addr)
{
	struct page *page;
	int nid;

	if (!pte_present(pte))
		return NULL;

	page = vm_normal_page(vma, addr, pte);
	if (!page)
		return NULL;

	if (PageReserved(page))
		return NULL;

	nid = page_to_nid(page);
	if (!node_isset(nid, node_states[N_MEMORY]))
		return NULL;

	return page;
}

#ifdef CONFIG_TRANSPARENT_HUGEPAGE
static struct page *can_gather_numa_stats_pmd(pmd_t pmd,
					      struct vm_area_struct *vma,
					      unsigned long addr)
{
	struct page *page;
	int nid;

	if (!pmd_present(pmd))
		return NULL;

	page = vm_normal_page_pmd(vma, addr, pmd);
	if (!page)
		return NULL;

	if (PageReserved(page))
		return NULL;

	nid = page_to_nid(page);
	if (!node_isset(nid, node_states[N_MEMORY]))
		return NULL;

	return page;
}
#endif

static int gather_pte_stats(pmd_t *pmd, unsigned long addr,
		unsigned long end, struct mm_walk *walk)
{
	struct numa_maps *md = walk->private;
	struct vm_area_struct *vma = walk->vma;
	spinlock_t *ptl;
	pte_t *orig_pte;
	pte_t *pte;

#ifdef CONFIG_TRANSPARENT_HUGEPAGE
	ptl = pmd_trans_huge_lock(pmd, vma);
	if (ptl) {
		struct page *page;

		page = can_gather_numa_stats_pmd(*pmd, vma, addr);
		if (page)
			gather_stats(page, md, pmd_dirty(*pmd),
				     HPAGE_PMD_SIZE/PAGE_SIZE);
		spin_unlock(ptl);
		return 0;
	}

	if (pmd_trans_unstable(pmd))
		return 0;
#endif
	orig_pte = pte = pte_offset_map_lock(walk->mm, pmd, addr, &ptl);
	do {
		struct page *page = can_gather_numa_stats(*pte, vma, addr);
		if (!page)
			continue;
		gather_stats(page, md, pte_dirty(*pte), 1);

	} while (pte++, addr += PAGE_SIZE, addr != end);
	pte_unmap_unlock(orig_pte, ptl);
	cond_resched();
	return 0;
}
#ifdef CONFIG_HUGETLB_PAGE
static int gather_hugetlb_stats(pte_t *pte, unsigned long hmask,
		unsigned long addr, unsigned long end, struct mm_walk *walk)
{
	pte_t huge_pte = huge_ptep_get(pte);
	struct numa_maps *md;
	struct page *page;

	if (!pte_present(huge_pte))
		return 0;

	page = pte_page(huge_pte);
	if (!page)
		return 0;

	md = walk->private;
	gather_stats(page, md, pte_dirty(huge_pte), 1);
	return 0;
}

#else
static int gather_hugetlb_stats(pte_t *pte, unsigned long hmask,
		unsigned long addr, unsigned long end, struct mm_walk *walk)
{
	return 0;
}
#endif

static const struct mm_walk_ops show_numa_ops = {
	.hugetlb_entry = gather_hugetlb_stats,
	.pmd_entry = gather_pte_stats,
};

/*
 * Display pages allocated per node and memory policy via /proc.
 */
static int show_numa_map(struct seq_file *m, void *v)
{
	struct numa_maps_private *numa_priv = m->private;
	struct proc_maps_private *proc_priv = &numa_priv->proc_maps;
	struct vm_area_struct *vma = v;
	struct numa_maps *md = &numa_priv->md;
	struct file *file = vma->vm_file;
	struct mm_struct *mm = vma->vm_mm;
	struct mempolicy *pol;
	char buffer[64];
	int nid;

	if (!mm)
		return 0;

	/* Ensure we start with an empty set of numa_maps statistics. */
	memset(md, 0, sizeof(*md));

	pol = __get_vma_policy(vma, vma->vm_start);
	if (pol) {
		mpol_to_str(buffer, sizeof(buffer), pol);
		mpol_cond_put(pol);
	} else {
		mpol_to_str(buffer, sizeof(buffer), proc_priv->task_mempolicy);
	}

	seq_printf(m, "%08lx %s", vma->vm_start, buffer);

	if (file) {
		seq_puts(m, " file=");
		seq_file_path(m, file, "\n\t= ");
	} else if (vma->vm_start <= mm->brk && vma->vm_end >= mm->start_brk) {
		seq_puts(m, " heap");
	} else if (is_stack(vma)) {
		seq_puts(m, " stack");
	}

	if (is_vm_hugetlb_page(vma))
		seq_puts(m, " huge");

	/* mmap_lock is held by m_start */
	walk_page_vma(vma, &show_numa_ops, md);

	if (!md->pages)
		goto out;

	if (md->anon)
		seq_printf(m, " anon=%lu", md->anon);

	if (md->dirty)
		seq_printf(m, " dirty=%lu", md->dirty);

	if (md->pages != md->anon && md->pages != md->dirty)
		seq_printf(m, " mapped=%lu", md->pages);

	if (md->mapcount_max > 1)
		seq_printf(m, " mapmax=%lu", md->mapcount_max);

	if (md->swapcache)
		seq_printf(m, " swapcache=%lu", md->swapcache);

	if (md->active < md->pages && !is_vm_hugetlb_page(vma))
		seq_printf(m, " active=%lu", md->active);

	if (md->writeback)
		seq_printf(m, " writeback=%lu", md->writeback);

	for_each_node_state(nid, N_MEMORY)
		if (md->node[nid])
			seq_printf(m, " N%d=%lu", nid, md->node[nid]);

	seq_printf(m, " kernelpagesize_kB=%lu", vma_kernel_pagesize(vma) >> 10);
out:
	seq_putc(m, '\n');
	return 0;
}

static const struct seq_operations proc_pid_numa_maps_op = {
	.start  = m_start,
	.next   = m_next,
	.stop   = m_stop,
	.show   = show_numa_map,
};

static int pid_numa_maps_open(struct inode *inode, struct file *file)
{
	return proc_maps_open(inode, file, &proc_pid_numa_maps_op,
				sizeof(struct numa_maps_private));
}

const struct file_operations proc_pid_numa_maps_operations = {
	.open		= pid_numa_maps_open,
	.read		= seq_read,
	.llseek		= seq_lseek,
	.release	= proc_map_release,
};

#endif /* CONFIG_NUMA */<|MERGE_RESOLUTION|>--- conflicted
+++ resolved
@@ -309,11 +309,7 @@
 
 	name = arch_vma_name(vma);
 	if (!name) {
-<<<<<<< HEAD
-		const char *anon_name;
-=======
 		struct anon_vma_name *anon_name;
->>>>>>> 7bf263ef
 
 		if (!mm) {
 			name = "[vdso]";
@@ -331,17 +327,10 @@
 			goto done;
 		}
 
-<<<<<<< HEAD
-		anon_name = vma_anon_name(vma);
-		if (anon_name) {
-			seq_pad(m, ' ');
-			seq_printf(m, "[anon:%s]", anon_name);
-=======
 		anon_name = anon_vma_name(vma);
 		if (anon_name) {
 			seq_pad(m, ' ');
 			seq_printf(m, "[anon:%s]", anon_name->name);
->>>>>>> 7bf263ef
 		}
 	}
 
