// SPDX-License-Identifier: GPL-2.0-only
/*
 * fs/dax.c - Direct Access filesystem code
 * Copyright (c) 2013-2014 Intel Corporation
 * Author: Matthew Wilcox <matthew.r.wilcox@intel.com>
 * Author: Ross Zwisler <ross.zwisler@linux.intel.com>
 */

#include <linux/atomic.h>
#include <linux/blkdev.h>
#include <linux/buffer_head.h>
#include <linux/dax.h>
#include <linux/fs.h>
#include <linux/genhd.h>
#include <linux/highmem.h>
#include <linux/memcontrol.h>
#include <linux/mm.h>
#include <linux/mutex.h>
#include <linux/pagevec.h>
#include <linux/sched.h>
#include <linux/sched/signal.h>
#include <linux/uio.h>
#include <linux/vmstat.h>
#include <linux/pfn_t.h>
#include <linux/sizes.h>
#include <linux/mmu_notifier.h>
#include <linux/iomap.h>
#include <asm/pgalloc.h>

#define CREATE_TRACE_POINTS
#include <trace/events/fs_dax.h>

static inline unsigned int pe_order(enum page_entry_size pe_size)
{
	if (pe_size == PE_SIZE_PTE)
		return PAGE_SHIFT - PAGE_SHIFT;
	if (pe_size == PE_SIZE_PMD)
		return PMD_SHIFT - PAGE_SHIFT;
	if (pe_size == PE_SIZE_PUD)
		return PUD_SHIFT - PAGE_SHIFT;
	return ~0;
}

/* We choose 4096 entries - same as per-zone page wait tables */
#define DAX_WAIT_TABLE_BITS 12
#define DAX_WAIT_TABLE_ENTRIES (1 << DAX_WAIT_TABLE_BITS)

/* The 'colour' (ie low bits) within a PMD of a page offset.  */
#define PG_PMD_COLOUR	((PMD_SIZE >> PAGE_SHIFT) - 1)
#define PG_PMD_NR	(PMD_SIZE >> PAGE_SHIFT)

/* The order of a PMD entry */
#define PMD_ORDER	(PMD_SHIFT - PAGE_SHIFT)

static wait_queue_head_t wait_table[DAX_WAIT_TABLE_ENTRIES];

static int __init init_dax_wait_table(void)
{
	int i;

	for (i = 0; i < DAX_WAIT_TABLE_ENTRIES; i++)
		init_waitqueue_head(wait_table + i);
	return 0;
}
fs_initcall(init_dax_wait_table);

/*
 * DAX pagecache entries use XArray value entries so they can't be mistaken
 * for pages.  We use one bit for locking, one bit for the entry size (PMD)
 * and two more to tell us if the entry is a zero page or an empty entry that
 * is just used for locking.  In total four special bits.
 *
 * If the PMD bit isn't set the entry has size PAGE_SIZE, and if the ZERO_PAGE
 * and EMPTY bits aren't set the entry is a normal DAX entry with a filesystem
 * block allocation.
 */
#define DAX_SHIFT	(4)
#define DAX_LOCKED	(1UL << 0)
#define DAX_PMD		(1UL << 1)
#define DAX_ZERO_PAGE	(1UL << 2)
#define DAX_EMPTY	(1UL << 3)

static unsigned long dax_to_pfn(void *entry)
{
	return xa_to_value(entry) >> DAX_SHIFT;
}

static void *dax_make_entry(pfn_t pfn, unsigned long flags)
{
	return xa_mk_value(flags | (pfn_t_to_pfn(pfn) << DAX_SHIFT));
}

static bool dax_is_locked(void *entry)
{
	return xa_to_value(entry) & DAX_LOCKED;
}

static unsigned int dax_entry_order(void *entry)
{
	if (xa_to_value(entry) & DAX_PMD)
		return PMD_ORDER;
	return 0;
}

static unsigned long dax_is_pmd_entry(void *entry)
{
	return xa_to_value(entry) & DAX_PMD;
}

static bool dax_is_pte_entry(void *entry)
{
	return !(xa_to_value(entry) & DAX_PMD);
}

static int dax_is_zero_entry(void *entry)
{
	return xa_to_value(entry) & DAX_ZERO_PAGE;
}

static int dax_is_empty_entry(void *entry)
{
	return xa_to_value(entry) & DAX_EMPTY;
}

/*
 * true if the entry that was found is of a smaller order than the entry
 * we were looking for
 */
static bool dax_is_conflict(void *entry)
{
	return entry == XA_RETRY_ENTRY;
}

/*
 * DAX page cache entry locking
 */
struct exceptional_entry_key {
	struct xarray *xa;
	pgoff_t entry_start;
};

struct wait_exceptional_entry_queue {
	wait_queue_entry_t wait;
	struct exceptional_entry_key key;
};

/**
 * enum dax_wake_mode: waitqueue wakeup behaviour
 * @WAKE_ALL: wake all waiters in the waitqueue
 * @WAKE_NEXT: wake only the first waiter in the waitqueue
 */
enum dax_wake_mode {
	WAKE_ALL,
	WAKE_NEXT,
};

static wait_queue_head_t *dax_entry_waitqueue(struct xa_state *xas,
		void *entry, struct exceptional_entry_key *key)
{
	unsigned long hash;
	unsigned long index = xas->xa_index;

	/*
	 * If 'entry' is a PMD, align the 'index' that we use for the wait
	 * queue to the start of that PMD.  This ensures that all offsets in
	 * the range covered by the PMD map to the same bit lock.
	 */
	if (dax_is_pmd_entry(entry))
		index &= ~PG_PMD_COLOUR;
	key->xa = xas->xa;
	key->entry_start = index;

	hash = hash_long((unsigned long)xas->xa ^ index, DAX_WAIT_TABLE_BITS);
	return wait_table + hash;
}

static int wake_exceptional_entry_func(wait_queue_entry_t *wait,
		unsigned int mode, int sync, void *keyp)
{
	struct exceptional_entry_key *key = keyp;
	struct wait_exceptional_entry_queue *ewait =
		container_of(wait, struct wait_exceptional_entry_queue, wait);

	if (key->xa != ewait->key.xa ||
	    key->entry_start != ewait->key.entry_start)
		return 0;
	return autoremove_wake_function(wait, mode, sync, NULL);
}

/*
 * @entry may no longer be the entry at the index in the mapping.
 * The important information it's conveying is whether the entry at
 * this index used to be a PMD entry.
 */
static void dax_wake_entry(struct xa_state *xas, void *entry,
			   enum dax_wake_mode mode)
{
	struct exceptional_entry_key key;
	wait_queue_head_t *wq;

	wq = dax_entry_waitqueue(xas, entry, &key);

	/*
	 * Checking for locked entry and prepare_to_wait_exclusive() happens
	 * under the i_pages lock, ditto for entry handling in our callers.
	 * So at this point all tasks that could have seen our entry locked
	 * must be in the waitqueue and the following check will see them.
	 */
	if (waitqueue_active(wq))
		__wake_up(wq, TASK_NORMAL, mode == WAKE_ALL ? 0 : 1, &key);
}

/*
 * Look up entry in page cache, wait for it to become unlocked if it
 * is a DAX entry and return it.  The caller must subsequently call
 * put_unlocked_entry() if it did not lock the entry or dax_unlock_entry()
 * if it did.  The entry returned may have a larger order than @order.
 * If @order is larger than the order of the entry found in i_pages, this
 * function returns a dax_is_conflict entry.
 *
 * Must be called with the i_pages lock held.
 */
static void *get_unlocked_entry(struct xa_state *xas, unsigned int order)
{
	void *entry;
	struct wait_exceptional_entry_queue ewait;
	wait_queue_head_t *wq;

	init_wait(&ewait.wait);
	ewait.wait.func = wake_exceptional_entry_func;

	for (;;) {
		entry = xas_find_conflict(xas);
		if (!entry || WARN_ON_ONCE(!xa_is_value(entry)))
			return entry;
		if (dax_entry_order(entry) < order)
			return XA_RETRY_ENTRY;
		if (!dax_is_locked(entry))
			return entry;

		wq = dax_entry_waitqueue(xas, entry, &ewait.key);
		prepare_to_wait_exclusive(wq, &ewait.wait,
					  TASK_UNINTERRUPTIBLE);
		xas_unlock_irq(xas);
		xas_reset(xas);
		schedule();
		finish_wait(wq, &ewait.wait);
		xas_lock_irq(xas);
	}
}

/*
 * The only thing keeping the address space around is the i_pages lock
 * (it's cycled in clear_inode() after removing the entries from i_pages)
 * After we call xas_unlock_irq(), we cannot touch xas->xa.
 */
static void wait_entry_unlocked(struct xa_state *xas, void *entry)
{
	struct wait_exceptional_entry_queue ewait;
	wait_queue_head_t *wq;

	init_wait(&ewait.wait);
	ewait.wait.func = wake_exceptional_entry_func;

	wq = dax_entry_waitqueue(xas, entry, &ewait.key);
	/*
	 * Unlike get_unlocked_entry() there is no guarantee that this
	 * path ever successfully retrieves an unlocked entry before an
	 * inode dies. Perform a non-exclusive wait in case this path
	 * never successfully performs its own wake up.
	 */
	prepare_to_wait(wq, &ewait.wait, TASK_UNINTERRUPTIBLE);
	xas_unlock_irq(xas);
	schedule();
	finish_wait(wq, &ewait.wait);
}

static void put_unlocked_entry(struct xa_state *xas, void *entry,
			       enum dax_wake_mode mode)
{
	if (entry && !dax_is_conflict(entry))
		dax_wake_entry(xas, entry, mode);
}

/*
 * We used the xa_state to get the entry, but then we locked the entry and
 * dropped the xa_lock, so we know the xa_state is stale and must be reset
 * before use.
 */
static void dax_unlock_entry(struct xa_state *xas, void *entry)
{
	void *old;

	BUG_ON(dax_is_locked(entry));
	xas_reset(xas);
	xas_lock_irq(xas);
	old = xas_store(xas, entry);
	xas_unlock_irq(xas);
	BUG_ON(!dax_is_locked(old));
	dax_wake_entry(xas, entry, WAKE_NEXT);
}

/*
 * Return: The entry stored at this location before it was locked.
 */
static void *dax_lock_entry(struct xa_state *xas, void *entry)
{
	unsigned long v = xa_to_value(entry);
	return xas_store(xas, xa_mk_value(v | DAX_LOCKED));
}

static unsigned long dax_entry_size(void *entry)
{
	if (dax_is_zero_entry(entry))
		return 0;
	else if (dax_is_empty_entry(entry))
		return 0;
	else if (dax_is_pmd_entry(entry))
		return PMD_SIZE;
	else
		return PAGE_SIZE;
}

static unsigned long dax_end_pfn(void *entry)
{
	return dax_to_pfn(entry) + dax_entry_size(entry) / PAGE_SIZE;
}

/*
 * Iterate through all mapped pfns represented by an entry, i.e. skip
 * 'empty' and 'zero' entries.
 */
#define for_each_mapped_pfn(entry, pfn) \
	for (pfn = dax_to_pfn(entry); \
			pfn < dax_end_pfn(entry); pfn++)

/*
 * TODO: for reflink+dax we need a way to associate a single page with
 * multiple address_space instances at different linear_page_index()
 * offsets.
 */
static void dax_associate_entry(void *entry, struct address_space *mapping,
		struct vm_area_struct *vma, unsigned long address)
{
	unsigned long size = dax_entry_size(entry), pfn, index;
	int i = 0;

	if (IS_ENABLED(CONFIG_FS_DAX_LIMITED))
		return;

	index = linear_page_index(vma, address & ~(size - 1));
	for_each_mapped_pfn(entry, pfn) {
		struct page *page = pfn_to_page(pfn);

		WARN_ON_ONCE(page->mapping);
		page->mapping = mapping;
		page->index = index + i++;
	}
}

static void dax_disassociate_entry(void *entry, struct address_space *mapping,
		bool trunc)
{
	unsigned long pfn;

	if (IS_ENABLED(CONFIG_FS_DAX_LIMITED))
		return;

	for_each_mapped_pfn(entry, pfn) {
		struct page *page = pfn_to_page(pfn);

		WARN_ON_ONCE(trunc && page_ref_count(page) > 1);
		WARN_ON_ONCE(page->mapping && page->mapping != mapping);
		page->mapping = NULL;
		page->index = 0;
	}
}

static struct page *dax_busy_page(void *entry)
{
	unsigned long pfn;

	for_each_mapped_pfn(entry, pfn) {
		struct page *page = pfn_to_page(pfn);

		if (page_ref_count(page) > 1)
			return page;
	}
	return NULL;
}

/*
 * dax_lock_mapping_entry - Lock the DAX entry corresponding to a page
 * @page: The page whose entry we want to lock
 *
 * Context: Process context.
 * Return: A cookie to pass to dax_unlock_page() or 0 if the entry could
 * not be locked.
 */
dax_entry_t dax_lock_page(struct page *page)
{
	XA_STATE(xas, NULL, 0);
	void *entry;

	/* Ensure page->mapping isn't freed while we look at it */
	rcu_read_lock();
	for (;;) {
		struct address_space *mapping = READ_ONCE(page->mapping);

		entry = NULL;
		if (!mapping || !dax_mapping(mapping))
			break;

		/*
		 * In the device-dax case there's no need to lock, a
		 * struct dev_pagemap pin is sufficient to keep the
		 * inode alive, and we assume we have dev_pagemap pin
		 * otherwise we would not have a valid pfn_to_page()
		 * translation.
		 */
		entry = (void *)~0UL;
		if (S_ISCHR(mapping->host->i_mode))
			break;

		xas.xa = &mapping->i_pages;
		xas_lock_irq(&xas);
		if (mapping != page->mapping) {
			xas_unlock_irq(&xas);
			continue;
		}
		xas_set(&xas, page->index);
		entry = xas_load(&xas);
		if (dax_is_locked(entry)) {
			rcu_read_unlock();
			wait_entry_unlocked(&xas, entry);
			rcu_read_lock();
			continue;
		}
		dax_lock_entry(&xas, entry);
		xas_unlock_irq(&xas);
		break;
	}
	rcu_read_unlock();
	return (dax_entry_t)entry;
}

void dax_unlock_page(struct page *page, dax_entry_t cookie)
{
	struct address_space *mapping = page->mapping;
	XA_STATE(xas, &mapping->i_pages, page->index);

	if (S_ISCHR(mapping->host->i_mode))
		return;

	dax_unlock_entry(&xas, (void *)cookie);
}

/*
 * Find page cache entry at given index. If it is a DAX entry, return it
 * with the entry locked. If the page cache doesn't contain an entry at
 * that index, add a locked empty entry.
 *
 * When requesting an entry with size DAX_PMD, grab_mapping_entry() will
 * either return that locked entry or will return VM_FAULT_FALLBACK.
 * This will happen if there are any PTE entries within the PMD range
 * that we are requesting.
 *
 * We always favor PTE entries over PMD entries. There isn't a flow where we
 * evict PTE entries in order to 'upgrade' them to a PMD entry.  A PMD
 * insertion will fail if it finds any PTE entries already in the tree, and a
 * PTE insertion will cause an existing PMD entry to be unmapped and
 * downgraded to PTE entries.  This happens for both PMD zero pages as
 * well as PMD empty entries.
 *
 * The exception to this downgrade path is for PMD entries that have
 * real storage backing them.  We will leave these real PMD entries in
 * the tree, and PTE writes will simply dirty the entire PMD entry.
 *
 * Note: Unlike filemap_fault() we don't honor FAULT_FLAG_RETRY flags. For
 * persistent memory the benefit is doubtful. We can add that later if we can
 * show it helps.
 *
 * On error, this function does not return an ERR_PTR.  Instead it returns
 * a VM_FAULT code, encoded as an xarray internal entry.  The ERR_PTR values
 * overlap with xarray value entries.
 */
static void *grab_mapping_entry(struct xa_state *xas,
		struct address_space *mapping, unsigned int order)
{
	unsigned long index = xas->xa_index;
	bool pmd_downgrade;	/* splitting PMD entry into PTE entries? */
	void *entry;

retry:
	pmd_downgrade = false;
	xas_lock_irq(xas);
	entry = get_unlocked_entry(xas, order);

	if (entry) {
		if (dax_is_conflict(entry))
			goto fallback;
		if (!xa_is_value(entry)) {
			xas_set_err(xas, -EIO);
			goto out_unlock;
		}

		if (order == 0) {
			if (dax_is_pmd_entry(entry) &&
			    (dax_is_zero_entry(entry) ||
			     dax_is_empty_entry(entry))) {
				pmd_downgrade = true;
			}
		}
	}

	if (pmd_downgrade) {
		/*
		 * Make sure 'entry' remains valid while we drop
		 * the i_pages lock.
		 */
		dax_lock_entry(xas, entry);

		/*
		 * Besides huge zero pages the only other thing that gets
		 * downgraded are empty entries which don't need to be
		 * unmapped.
		 */
		if (dax_is_zero_entry(entry)) {
			xas_unlock_irq(xas);
			unmap_mapping_pages(mapping,
					xas->xa_index & ~PG_PMD_COLOUR,
					PG_PMD_NR, false);
			xas_reset(xas);
			xas_lock_irq(xas);
		}

		dax_disassociate_entry(entry, mapping, false);
		xas_store(xas, NULL);	/* undo the PMD join */
		dax_wake_entry(xas, entry, WAKE_ALL);
<<<<<<< HEAD
		mapping->nrexceptional--;
=======
		mapping->nrpages -= PG_PMD_NR;
>>>>>>> 25423f4b
		entry = NULL;
		xas_set(xas, index);
	}

	if (entry) {
		dax_lock_entry(xas, entry);
	} else {
		unsigned long flags = DAX_EMPTY;

		if (order > 0)
			flags |= DAX_PMD;
		entry = dax_make_entry(pfn_to_pfn_t(0), flags);
		dax_lock_entry(xas, entry);
		if (xas_error(xas))
			goto out_unlock;
		mapping->nrpages += 1UL << order;
	}

out_unlock:
	xas_unlock_irq(xas);
	if (xas_nomem(xas, mapping_gfp_mask(mapping) & ~__GFP_HIGHMEM))
		goto retry;
	if (xas->xa_node == XA_ERROR(-ENOMEM))
		return xa_mk_internal(VM_FAULT_OOM);
	if (xas_error(xas))
		return xa_mk_internal(VM_FAULT_SIGBUS);
	return entry;
fallback:
	xas_unlock_irq(xas);
	return xa_mk_internal(VM_FAULT_FALLBACK);
}

/**
 * dax_layout_busy_page_range - find first pinned page in @mapping
 * @mapping: address space to scan for a page with ref count > 1
 * @start: Starting offset. Page containing 'start' is included.
 * @end: End offset. Page containing 'end' is included. If 'end' is LLONG_MAX,
 *       pages from 'start' till the end of file are included.
 *
 * DAX requires ZONE_DEVICE mapped pages. These pages are never
 * 'onlined' to the page allocator so they are considered idle when
 * page->count == 1. A filesystem uses this interface to determine if
 * any page in the mapping is busy, i.e. for DMA, or other
 * get_user_pages() usages.
 *
 * It is expected that the filesystem is holding locks to block the
 * establishment of new mappings in this address_space. I.e. it expects
 * to be able to run unmap_mapping_range() and subsequently not race
 * mapping_mapped() becoming true.
 */
struct page *dax_layout_busy_page_range(struct address_space *mapping,
					loff_t start, loff_t end)
{
	void *entry;
	unsigned int scanned = 0;
	struct page *page = NULL;
	pgoff_t start_idx = start >> PAGE_SHIFT;
	pgoff_t end_idx;
	XA_STATE(xas, &mapping->i_pages, start_idx);

	/*
	 * In the 'limited' case get_user_pages() for dax is disabled.
	 */
	if (IS_ENABLED(CONFIG_FS_DAX_LIMITED))
		return NULL;

	if (!dax_mapping(mapping) || !mapping_mapped(mapping))
		return NULL;

	/* If end == LLONG_MAX, all pages from start to till end of file */
	if (end == LLONG_MAX)
		end_idx = ULONG_MAX;
	else
		end_idx = end >> PAGE_SHIFT;
	/*
	 * If we race get_user_pages_fast() here either we'll see the
	 * elevated page count in the iteration and wait, or
	 * get_user_pages_fast() will see that the page it took a reference
	 * against is no longer mapped in the page tables and bail to the
	 * get_user_pages() slow path.  The slow path is protected by
	 * pte_lock() and pmd_lock(). New references are not taken without
	 * holding those locks, and unmap_mapping_pages() will not zero the
	 * pte or pmd without holding the respective lock, so we are
	 * guaranteed to either see new references or prevent new
	 * references from being established.
	 */
	unmap_mapping_pages(mapping, start_idx, end_idx - start_idx + 1, 0);

	xas_lock_irq(&xas);
	xas_for_each(&xas, entry, end_idx) {
		if (WARN_ON_ONCE(!xa_is_value(entry)))
			continue;
		if (unlikely(dax_is_locked(entry)))
			entry = get_unlocked_entry(&xas, 0);
		if (entry)
			page = dax_busy_page(entry);
		put_unlocked_entry(&xas, entry, WAKE_NEXT);
		if (page)
			break;
		if (++scanned % XA_CHECK_SCHED)
			continue;

		xas_pause(&xas);
		xas_unlock_irq(&xas);
		cond_resched();
		xas_lock_irq(&xas);
	}
	xas_unlock_irq(&xas);
	return page;
}
EXPORT_SYMBOL_GPL(dax_layout_busy_page_range);

struct page *dax_layout_busy_page(struct address_space *mapping)
{
	return dax_layout_busy_page_range(mapping, 0, LLONG_MAX);
}
EXPORT_SYMBOL_GPL(dax_layout_busy_page);

static int __dax_invalidate_entry(struct address_space *mapping,
					  pgoff_t index, bool trunc)
{
	XA_STATE(xas, &mapping->i_pages, index);
	int ret = 0;
	void *entry;

	xas_lock_irq(&xas);
	entry = get_unlocked_entry(&xas, 0);
	if (!entry || WARN_ON_ONCE(!xa_is_value(entry)))
		goto out;
	if (!trunc &&
	    (xas_get_mark(&xas, PAGECACHE_TAG_DIRTY) ||
	     xas_get_mark(&xas, PAGECACHE_TAG_TOWRITE)))
		goto out;
	dax_disassociate_entry(entry, mapping, trunc);
	xas_store(&xas, NULL);
	mapping->nrpages -= 1UL << dax_entry_order(entry);
	ret = 1;
out:
	put_unlocked_entry(&xas, entry, WAKE_ALL);
	xas_unlock_irq(&xas);
	return ret;
}

/*
 * Delete DAX entry at @index from @mapping.  Wait for it
 * to be unlocked before deleting it.
 */
int dax_delete_mapping_entry(struct address_space *mapping, pgoff_t index)
{
	int ret = __dax_invalidate_entry(mapping, index, true);

	/*
	 * This gets called from truncate / punch_hole path. As such, the caller
	 * must hold locks protecting against concurrent modifications of the
	 * page cache (usually fs-private i_mmap_sem for writing). Since the
	 * caller has seen a DAX entry for this index, we better find it
	 * at that index as well...
	 */
	WARN_ON_ONCE(!ret);
	return ret;
}

/*
 * Invalidate DAX entry if it is clean.
 */
int dax_invalidate_mapping_entry_sync(struct address_space *mapping,
				      pgoff_t index)
{
	return __dax_invalidate_entry(mapping, index, false);
}

static int copy_cow_page_dax(struct block_device *bdev, struct dax_device *dax_dev,
			     sector_t sector, struct page *to, unsigned long vaddr)
{
	void *vto, *kaddr;
	pgoff_t pgoff;
	long rc;
	int id;

	rc = bdev_dax_pgoff(bdev, sector, PAGE_SIZE, &pgoff);
	if (rc)
		return rc;

	id = dax_read_lock();
	rc = dax_direct_access(dax_dev, pgoff, PHYS_PFN(PAGE_SIZE), &kaddr, NULL);
	if (rc < 0) {
		dax_read_unlock(id);
		return rc;
	}
	vto = kmap_atomic(to);
	copy_user_page(vto, (void __force *)kaddr, vaddr, to);
	kunmap_atomic(vto);
	dax_read_unlock(id);
	return 0;
}

/*
 * By this point grab_mapping_entry() has ensured that we have a locked entry
 * of the appropriate size so we don't have to worry about downgrading PMDs to
 * PTEs.  If we happen to be trying to insert a PTE and there is a PMD
 * already in the tree, we will skip the insertion and just dirty the PMD as
 * appropriate.
 */
static void *dax_insert_entry(struct xa_state *xas,
		struct address_space *mapping, struct vm_fault *vmf,
		void *entry, pfn_t pfn, unsigned long flags, bool dirty)
{
	void *new_entry = dax_make_entry(pfn, flags);

	if (dirty)
		__mark_inode_dirty(mapping->host, I_DIRTY_PAGES);

	if (dax_is_zero_entry(entry) && !(flags & DAX_ZERO_PAGE)) {
		unsigned long index = xas->xa_index;
		/* we are replacing a zero page with block mapping */
		if (dax_is_pmd_entry(entry))
			unmap_mapping_pages(mapping, index & ~PG_PMD_COLOUR,
					PG_PMD_NR, false);
		else /* pte entry */
			unmap_mapping_pages(mapping, index, 1, false);
	}

	xas_reset(xas);
	xas_lock_irq(xas);
	if (dax_is_zero_entry(entry) || dax_is_empty_entry(entry)) {
		void *old;

		dax_disassociate_entry(entry, mapping, false);
		dax_associate_entry(new_entry, mapping, vmf->vma, vmf->address);
		/*
		 * Only swap our new entry into the page cache if the current
		 * entry is a zero page or an empty entry.  If a normal PTE or
		 * PMD entry is already in the cache, we leave it alone.  This
		 * means that if we are trying to insert a PTE and the
		 * existing entry is a PMD, we will just leave the PMD in the
		 * tree and dirty it if necessary.
		 */
		old = dax_lock_entry(xas, new_entry);
		WARN_ON_ONCE(old != xa_mk_value(xa_to_value(entry) |
					DAX_LOCKED));
		entry = new_entry;
	} else {
		xas_load(xas);	/* Walk the xa_state */
	}

	if (dirty)
		xas_set_mark(xas, PAGECACHE_TAG_DIRTY);

	xas_unlock_irq(xas);
	return entry;
}

static inline
unsigned long pgoff_address(pgoff_t pgoff, struct vm_area_struct *vma)
{
	unsigned long address;

	address = vma->vm_start + ((pgoff - vma->vm_pgoff) << PAGE_SHIFT);
	VM_BUG_ON_VMA(address < vma->vm_start || address >= vma->vm_end, vma);
	return address;
}

/* Walk all mappings of a given index of a file and writeprotect them */
static void dax_entry_mkclean(struct address_space *mapping, pgoff_t index,
		unsigned long pfn)
{
	struct vm_area_struct *vma;
	pte_t pte, *ptep = NULL;
	pmd_t *pmdp = NULL;
	spinlock_t *ptl;

	i_mmap_lock_read(mapping);
	vma_interval_tree_foreach(vma, &mapping->i_mmap, index, index) {
		struct mmu_notifier_range range;
		unsigned long address;

		cond_resched();

		if (!(vma->vm_flags & VM_SHARED))
			continue;

		address = pgoff_address(index, vma);

		/*
		 * follow_invalidate_pte() will use the range to call
		 * mmu_notifier_invalidate_range_start() on our behalf before
		 * taking any lock.
		 */
		if (follow_invalidate_pte(vma->vm_mm, address, &range, &ptep,
					  &pmdp, &ptl))
			continue;

		/*
		 * No need to call mmu_notifier_invalidate_range() as we are
		 * downgrading page table protection not changing it to point
		 * to a new page.
		 *
		 * See Documentation/vm/mmu_notifier.rst
		 */
		if (pmdp) {
#ifdef CONFIG_FS_DAX_PMD
			pmd_t pmd;

			if (pfn != pmd_pfn(*pmdp))
				goto unlock_pmd;
			if (!pmd_dirty(*pmdp) && !pmd_write(*pmdp))
				goto unlock_pmd;

			flush_cache_page(vma, address, pfn);
			pmd = pmdp_invalidate(vma, address, pmdp);
			pmd = pmd_wrprotect(pmd);
			pmd = pmd_mkclean(pmd);
			set_pmd_at(vma->vm_mm, address, pmdp, pmd);
unlock_pmd:
#endif
			spin_unlock(ptl);
		} else {
			if (pfn != pte_pfn(*ptep))
				goto unlock_pte;
			if (!pte_dirty(*ptep) && !pte_write(*ptep))
				goto unlock_pte;

			flush_cache_page(vma, address, pfn);
			pte = ptep_clear_flush(vma, address, ptep);
			pte = pte_wrprotect(pte);
			pte = pte_mkclean(pte);
			set_pte_at(vma->vm_mm, address, ptep, pte);
unlock_pte:
			pte_unmap_unlock(ptep, ptl);
		}

		mmu_notifier_invalidate_range_end(&range);
	}
	i_mmap_unlock_read(mapping);
}

static int dax_writeback_one(struct xa_state *xas, struct dax_device *dax_dev,
		struct address_space *mapping, void *entry)
{
	unsigned long pfn, index, count;
	long ret = 0;

	/*
	 * A page got tagged dirty in DAX mapping? Something is seriously
	 * wrong.
	 */
	if (WARN_ON(!xa_is_value(entry)))
		return -EIO;

	if (unlikely(dax_is_locked(entry))) {
		void *old_entry = entry;

		entry = get_unlocked_entry(xas, 0);

		/* Entry got punched out / reallocated? */
		if (!entry || WARN_ON_ONCE(!xa_is_value(entry)))
			goto put_unlocked;
		/*
		 * Entry got reallocated elsewhere? No need to writeback.
		 * We have to compare pfns as we must not bail out due to
		 * difference in lockbit or entry type.
		 */
		if (dax_to_pfn(old_entry) != dax_to_pfn(entry))
			goto put_unlocked;
		if (WARN_ON_ONCE(dax_is_empty_entry(entry) ||
					dax_is_zero_entry(entry))) {
			ret = -EIO;
			goto put_unlocked;
		}

		/* Another fsync thread may have already done this entry */
		if (!xas_get_mark(xas, PAGECACHE_TAG_TOWRITE))
			goto put_unlocked;
	}

	/* Lock the entry to serialize with page faults */
	dax_lock_entry(xas, entry);

	/*
	 * We can clear the tag now but we have to be careful so that concurrent
	 * dax_writeback_one() calls for the same index cannot finish before we
	 * actually flush the caches. This is achieved as the calls will look
	 * at the entry only under the i_pages lock and once they do that
	 * they will see the entry locked and wait for it to unlock.
	 */
	xas_clear_mark(xas, PAGECACHE_TAG_TOWRITE);
	xas_unlock_irq(xas);

	/*
	 * If dax_writeback_mapping_range() was given a wbc->range_start
	 * in the middle of a PMD, the 'index' we use needs to be
	 * aligned to the start of the PMD.
	 * This allows us to flush for PMD_SIZE and not have to worry about
	 * partial PMD writebacks.
	 */
	pfn = dax_to_pfn(entry);
	count = 1UL << dax_entry_order(entry);
	index = xas->xa_index & ~(count - 1);

	dax_entry_mkclean(mapping, index, pfn);
	dax_flush(dax_dev, page_address(pfn_to_page(pfn)), count * PAGE_SIZE);
	/*
	 * After we have flushed the cache, we can clear the dirty tag. There
	 * cannot be new dirty data in the pfn after the flush has completed as
	 * the pfn mappings are writeprotected and fault waits for mapping
	 * entry lock.
	 */
	xas_reset(xas);
	xas_lock_irq(xas);
	xas_store(xas, entry);
	xas_clear_mark(xas, PAGECACHE_TAG_DIRTY);
	dax_wake_entry(xas, entry, WAKE_NEXT);

	trace_dax_writeback_one(mapping->host, index, count);
	return ret;

 put_unlocked:
	put_unlocked_entry(xas, entry, WAKE_NEXT);
	return ret;
}

/*
 * Flush the mapping to the persistent domain within the byte range of [start,
 * end]. This is required by data integrity operations to ensure file data is
 * on persistent storage prior to completion of the operation.
 */
int dax_writeback_mapping_range(struct address_space *mapping,
		struct dax_device *dax_dev, struct writeback_control *wbc)
{
	XA_STATE(xas, &mapping->i_pages, wbc->range_start >> PAGE_SHIFT);
	struct inode *inode = mapping->host;
	pgoff_t end_index = wbc->range_end >> PAGE_SHIFT;
	void *entry;
	int ret = 0;
	unsigned int scanned = 0;

	if (WARN_ON_ONCE(inode->i_blkbits != PAGE_SHIFT))
		return -EIO;

	if (mapping_empty(mapping) || wbc->sync_mode != WB_SYNC_ALL)
		return 0;

	trace_dax_writeback_range(inode, xas.xa_index, end_index);

	tag_pages_for_writeback(mapping, xas.xa_index, end_index);

	xas_lock_irq(&xas);
	xas_for_each_marked(&xas, entry, end_index, PAGECACHE_TAG_TOWRITE) {
		ret = dax_writeback_one(&xas, dax_dev, mapping, entry);
		if (ret < 0) {
			mapping_set_error(mapping, ret);
			break;
		}
		if (++scanned % XA_CHECK_SCHED)
			continue;

		xas_pause(&xas);
		xas_unlock_irq(&xas);
		cond_resched();
		xas_lock_irq(&xas);
	}
	xas_unlock_irq(&xas);
	trace_dax_writeback_range_done(inode, xas.xa_index, end_index);
	return ret;
}
EXPORT_SYMBOL_GPL(dax_writeback_mapping_range);

static sector_t dax_iomap_sector(struct iomap *iomap, loff_t pos)
{
	return (iomap->addr + (pos & PAGE_MASK) - iomap->offset) >> 9;
}

static int dax_iomap_pfn(struct iomap *iomap, loff_t pos, size_t size,
			 pfn_t *pfnp)
{
	const sector_t sector = dax_iomap_sector(iomap, pos);
	pgoff_t pgoff;
	int id, rc;
	long length;

	rc = bdev_dax_pgoff(iomap->bdev, sector, size, &pgoff);
	if (rc)
		return rc;
	id = dax_read_lock();
	length = dax_direct_access(iomap->dax_dev, pgoff, PHYS_PFN(size),
				   NULL, pfnp);
	if (length < 0) {
		rc = length;
		goto out;
	}
	rc = -EINVAL;
	if (PFN_PHYS(length) < size)
		goto out;
	if (pfn_t_to_pfn(*pfnp) & (PHYS_PFN(size)-1))
		goto out;
	/* For larger pages we need devmap */
	if (length > 1 && !pfn_t_devmap(*pfnp))
		goto out;
	rc = 0;
out:
	dax_read_unlock(id);
	return rc;
}

/*
 * The user has performed a load from a hole in the file.  Allocating a new
 * page in the file would cause excessive storage usage for workloads with
 * sparse files.  Instead we insert a read-only mapping of the 4k zero page.
 * If this page is ever written to we will re-fault and change the mapping to
 * point to real DAX storage instead.
 */
static vm_fault_t dax_load_hole(struct xa_state *xas,
		struct address_space *mapping, void **entry,
		struct vm_fault *vmf)
{
	struct inode *inode = mapping->host;
	unsigned long vaddr = vmf->address;
	pfn_t pfn = pfn_to_pfn_t(my_zero_pfn(vaddr));
	vm_fault_t ret;

	*entry = dax_insert_entry(xas, mapping, vmf, *entry, pfn,
			DAX_ZERO_PAGE, false);

	ret = vmf_insert_mixed(vmf->vma, vaddr, pfn);
	trace_dax_load_hole(inode, vmf, ret);
	return ret;
}

s64 dax_iomap_zero(loff_t pos, u64 length, struct iomap *iomap)
{
	sector_t sector = iomap_sector(iomap, pos & PAGE_MASK);
	pgoff_t pgoff;
	long rc, id;
	void *kaddr;
	bool page_aligned = false;
	unsigned offset = offset_in_page(pos);
	unsigned size = min_t(u64, PAGE_SIZE - offset, length);

	if (IS_ALIGNED(sector << SECTOR_SHIFT, PAGE_SIZE) &&
	    (size == PAGE_SIZE))
		page_aligned = true;

	rc = bdev_dax_pgoff(iomap->bdev, sector, PAGE_SIZE, &pgoff);
	if (rc)
		return rc;

	id = dax_read_lock();

	if (page_aligned)
		rc = dax_zero_page_range(iomap->dax_dev, pgoff, 1);
	else
		rc = dax_direct_access(iomap->dax_dev, pgoff, 1, &kaddr, NULL);
	if (rc < 0) {
		dax_read_unlock(id);
		return rc;
	}

	if (!page_aligned) {
		memset(kaddr + offset, 0, size);
		dax_flush(iomap->dax_dev, kaddr + offset, size);
	}
	dax_read_unlock(id);
	return size;
}

static loff_t
dax_iomap_actor(struct inode *inode, loff_t pos, loff_t length, void *data,
		struct iomap *iomap, struct iomap *srcmap)
{
	struct block_device *bdev = iomap->bdev;
	struct dax_device *dax_dev = iomap->dax_dev;
	struct iov_iter *iter = data;
	loff_t end = pos + length, done = 0;
	ssize_t ret = 0;
	size_t xfer;
	int id;

	if (iov_iter_rw(iter) == READ) {
		end = min(end, i_size_read(inode));
		if (pos >= end)
			return 0;

		if (iomap->type == IOMAP_HOLE || iomap->type == IOMAP_UNWRITTEN)
			return iov_iter_zero(min(length, end - pos), iter);
	}

	if (WARN_ON_ONCE(iomap->type != IOMAP_MAPPED))
		return -EIO;

	/*
	 * Write can allocate block for an area which has a hole page mapped
	 * into page tables. We have to tear down these mappings so that data
	 * written by write(2) is visible in mmap.
	 */
	if (iomap->flags & IOMAP_F_NEW) {
		invalidate_inode_pages2_range(inode->i_mapping,
					      pos >> PAGE_SHIFT,
					      (end - 1) >> PAGE_SHIFT);
	}

	id = dax_read_lock();
	while (pos < end) {
		unsigned offset = pos & (PAGE_SIZE - 1);
		const size_t size = ALIGN(length + offset, PAGE_SIZE);
		const sector_t sector = dax_iomap_sector(iomap, pos);
		ssize_t map_len;
		pgoff_t pgoff;
		void *kaddr;

		if (fatal_signal_pending(current)) {
			ret = -EINTR;
			break;
		}

		ret = bdev_dax_pgoff(bdev, sector, size, &pgoff);
		if (ret)
			break;

		map_len = dax_direct_access(dax_dev, pgoff, PHYS_PFN(size),
				&kaddr, NULL);
		if (map_len < 0) {
			ret = map_len;
			break;
		}

		map_len = PFN_PHYS(map_len);
		kaddr += offset;
		map_len -= offset;
		if (map_len > end - pos)
			map_len = end - pos;

		/*
		 * The userspace address for the memory copy has already been
		 * validated via access_ok() in either vfs_read() or
		 * vfs_write(), depending on which operation we are doing.
		 */
		if (iov_iter_rw(iter) == WRITE)
			xfer = dax_copy_from_iter(dax_dev, pgoff, kaddr,
					map_len, iter);
		else
			xfer = dax_copy_to_iter(dax_dev, pgoff, kaddr,
					map_len, iter);

		pos += xfer;
		length -= xfer;
		done += xfer;

		if (xfer == 0)
			ret = -EFAULT;
		if (xfer < map_len)
			break;
	}
	dax_read_unlock(id);

	return done ? done : ret;
}

/**
 * dax_iomap_rw - Perform I/O to a DAX file
 * @iocb:	The control block for this I/O
 * @iter:	The addresses to do I/O from or to
 * @ops:	iomap ops passed from the file system
 *
 * This function performs read and write operations to directly mapped
 * persistent memory.  The callers needs to take care of read/write exclusion
 * and evicting any page cache pages in the region under I/O.
 */
ssize_t
dax_iomap_rw(struct kiocb *iocb, struct iov_iter *iter,
		const struct iomap_ops *ops)
{
	struct address_space *mapping = iocb->ki_filp->f_mapping;
	struct inode *inode = mapping->host;
	loff_t pos = iocb->ki_pos, ret = 0, done = 0;
	unsigned flags = 0;

	if (iov_iter_rw(iter) == WRITE) {
		lockdep_assert_held_write(&inode->i_rwsem);
		flags |= IOMAP_WRITE;
	} else {
		lockdep_assert_held(&inode->i_rwsem);
	}

	if (iocb->ki_flags & IOCB_NOWAIT)
		flags |= IOMAP_NOWAIT;

	while (iov_iter_count(iter)) {
		ret = iomap_apply(inode, pos, iov_iter_count(iter), flags, ops,
				iter, dax_iomap_actor);
		if (ret <= 0)
			break;
		pos += ret;
		done += ret;
	}

	iocb->ki_pos += done;
	return done ? done : ret;
}
EXPORT_SYMBOL_GPL(dax_iomap_rw);

static vm_fault_t dax_fault_return(int error)
{
	if (error == 0)
		return VM_FAULT_NOPAGE;
	return vmf_error(error);
}

/*
 * MAP_SYNC on a dax mapping guarantees dirty metadata is
 * flushed on write-faults (non-cow), but not read-faults.
 */
static bool dax_fault_is_synchronous(unsigned long flags,
		struct vm_area_struct *vma, struct iomap *iomap)
{
	return (flags & IOMAP_WRITE) && (vma->vm_flags & VM_SYNC)
		&& (iomap->flags & IOMAP_F_DIRTY);
}

static vm_fault_t dax_iomap_pte_fault(struct vm_fault *vmf, pfn_t *pfnp,
			       int *iomap_errp, const struct iomap_ops *ops)
{
	struct vm_area_struct *vma = vmf->vma;
	struct address_space *mapping = vma->vm_file->f_mapping;
	XA_STATE(xas, &mapping->i_pages, vmf->pgoff);
	struct inode *inode = mapping->host;
	unsigned long vaddr = vmf->address;
	loff_t pos = (loff_t)vmf->pgoff << PAGE_SHIFT;
	struct iomap iomap = { .type = IOMAP_HOLE };
	struct iomap srcmap = { .type = IOMAP_HOLE };
	unsigned flags = IOMAP_FAULT;
	int error, major = 0;
	bool write = vmf->flags & FAULT_FLAG_WRITE;
	bool sync;
	vm_fault_t ret = 0;
	void *entry;
	pfn_t pfn;

	trace_dax_pte_fault(inode, vmf, ret);
	/*
	 * Check whether offset isn't beyond end of file now. Caller is supposed
	 * to hold locks serializing us with truncate / punch hole so this is
	 * a reliable test.
	 */
	if (pos >= i_size_read(inode)) {
		ret = VM_FAULT_SIGBUS;
		goto out;
	}

	if (write && !vmf->cow_page)
		flags |= IOMAP_WRITE;

	entry = grab_mapping_entry(&xas, mapping, 0);
	if (xa_is_internal(entry)) {
		ret = xa_to_internal(entry);
		goto out;
	}

	/*
	 * It is possible, particularly with mixed reads & writes to private
	 * mappings, that we have raced with a PMD fault that overlaps with
	 * the PTE we need to set up.  If so just return and the fault will be
	 * retried.
	 */
	if (pmd_trans_huge(*vmf->pmd) || pmd_devmap(*vmf->pmd)) {
		ret = VM_FAULT_NOPAGE;
		goto unlock_entry;
	}

	/*
	 * Note that we don't bother to use iomap_apply here: DAX required
	 * the file system block size to be equal the page size, which means
	 * that we never have to deal with more than a single extent here.
	 */
	error = ops->iomap_begin(inode, pos, PAGE_SIZE, flags, &iomap, &srcmap);
	if (iomap_errp)
		*iomap_errp = error;
	if (error) {
		ret = dax_fault_return(error);
		goto unlock_entry;
	}
	if (WARN_ON_ONCE(iomap.offset + iomap.length < pos + PAGE_SIZE)) {
		error = -EIO;	/* fs corruption? */
		goto error_finish_iomap;
	}

	if (vmf->cow_page) {
		sector_t sector = dax_iomap_sector(&iomap, pos);

		switch (iomap.type) {
		case IOMAP_HOLE:
		case IOMAP_UNWRITTEN:
			clear_user_highpage(vmf->cow_page, vaddr);
			break;
		case IOMAP_MAPPED:
			error = copy_cow_page_dax(iomap.bdev, iomap.dax_dev,
						  sector, vmf->cow_page, vaddr);
			break;
		default:
			WARN_ON_ONCE(1);
			error = -EIO;
			break;
		}

		if (error)
			goto error_finish_iomap;

		__SetPageUptodate(vmf->cow_page);
		ret = finish_fault(vmf);
		if (!ret)
			ret = VM_FAULT_DONE_COW;
		goto finish_iomap;
	}

	sync = dax_fault_is_synchronous(flags, vma, &iomap);

	switch (iomap.type) {
	case IOMAP_MAPPED:
		if (iomap.flags & IOMAP_F_NEW) {
			count_vm_event(PGMAJFAULT);
			count_memcg_event_mm(vma->vm_mm, PGMAJFAULT);
			major = VM_FAULT_MAJOR;
		}
		error = dax_iomap_pfn(&iomap, pos, PAGE_SIZE, &pfn);
		if (error < 0)
			goto error_finish_iomap;

		entry = dax_insert_entry(&xas, mapping, vmf, entry, pfn,
						 0, write && !sync);

		/*
		 * If we are doing synchronous page fault and inode needs fsync,
		 * we can insert PTE into page tables only after that happens.
		 * Skip insertion for now and return the pfn so that caller can
		 * insert it after fsync is done.
		 */
		if (sync) {
			if (WARN_ON_ONCE(!pfnp)) {
				error = -EIO;
				goto error_finish_iomap;
			}
			*pfnp = pfn;
			ret = VM_FAULT_NEEDDSYNC | major;
			goto finish_iomap;
		}
		trace_dax_insert_mapping(inode, vmf, entry);
		if (write)
			ret = vmf_insert_mixed_mkwrite(vma, vaddr, pfn);
		else
			ret = vmf_insert_mixed(vma, vaddr, pfn);

		goto finish_iomap;
	case IOMAP_UNWRITTEN:
	case IOMAP_HOLE:
		if (!write) {
			ret = dax_load_hole(&xas, mapping, &entry, vmf);
			goto finish_iomap;
		}
		fallthrough;
	default:
		WARN_ON_ONCE(1);
		error = -EIO;
		break;
	}

 error_finish_iomap:
	ret = dax_fault_return(error);
 finish_iomap:
	if (ops->iomap_end) {
		int copied = PAGE_SIZE;

		if (ret & VM_FAULT_ERROR)
			copied = 0;
		/*
		 * The fault is done by now and there's no way back (other
		 * thread may be already happily using PTE we have installed).
		 * Just ignore error from ->iomap_end since we cannot do much
		 * with it.
		 */
		ops->iomap_end(inode, pos, PAGE_SIZE, copied, flags, &iomap);
	}
 unlock_entry:
	dax_unlock_entry(&xas, entry);
 out:
	trace_dax_pte_fault_done(inode, vmf, ret);
	return ret | major;
}

#ifdef CONFIG_FS_DAX_PMD
static vm_fault_t dax_pmd_load_hole(struct xa_state *xas, struct vm_fault *vmf,
		struct iomap *iomap, void **entry)
{
	struct address_space *mapping = vmf->vma->vm_file->f_mapping;
	unsigned long pmd_addr = vmf->address & PMD_MASK;
	struct vm_area_struct *vma = vmf->vma;
	struct inode *inode = mapping->host;
	pgtable_t pgtable = NULL;
	struct page *zero_page;
	spinlock_t *ptl;
	pmd_t pmd_entry;
	pfn_t pfn;

	zero_page = mm_get_huge_zero_page(vmf->vma->vm_mm);

	if (unlikely(!zero_page))
		goto fallback;

	pfn = page_to_pfn_t(zero_page);
	*entry = dax_insert_entry(xas, mapping, vmf, *entry, pfn,
			DAX_PMD | DAX_ZERO_PAGE, false);

	if (arch_needs_pgtable_deposit()) {
		pgtable = pte_alloc_one(vma->vm_mm);
		if (!pgtable)
			return VM_FAULT_OOM;
	}

	ptl = pmd_lock(vmf->vma->vm_mm, vmf->pmd);
	if (!pmd_none(*(vmf->pmd))) {
		spin_unlock(ptl);
		goto fallback;
	}

	if (pgtable) {
		pgtable_trans_huge_deposit(vma->vm_mm, vmf->pmd, pgtable);
		mm_inc_nr_ptes(vma->vm_mm);
	}
	pmd_entry = mk_pmd(zero_page, vmf->vma->vm_page_prot);
	pmd_entry = pmd_mkhuge(pmd_entry);
	set_pmd_at(vmf->vma->vm_mm, pmd_addr, vmf->pmd, pmd_entry);
	spin_unlock(ptl);
	trace_dax_pmd_load_hole(inode, vmf, zero_page, *entry);
	return VM_FAULT_NOPAGE;

fallback:
	if (pgtable)
		pte_free(vma->vm_mm, pgtable);
	trace_dax_pmd_load_hole_fallback(inode, vmf, zero_page, *entry);
	return VM_FAULT_FALLBACK;
}

static vm_fault_t dax_iomap_pmd_fault(struct vm_fault *vmf, pfn_t *pfnp,
			       const struct iomap_ops *ops)
{
	struct vm_area_struct *vma = vmf->vma;
	struct address_space *mapping = vma->vm_file->f_mapping;
	XA_STATE_ORDER(xas, &mapping->i_pages, vmf->pgoff, PMD_ORDER);
	unsigned long pmd_addr = vmf->address & PMD_MASK;
	bool write = vmf->flags & FAULT_FLAG_WRITE;
	bool sync;
	unsigned int iomap_flags = (write ? IOMAP_WRITE : 0) | IOMAP_FAULT;
	struct inode *inode = mapping->host;
	vm_fault_t result = VM_FAULT_FALLBACK;
	struct iomap iomap = { .type = IOMAP_HOLE };
	struct iomap srcmap = { .type = IOMAP_HOLE };
	pgoff_t max_pgoff;
	void *entry;
	loff_t pos;
	int error;
	pfn_t pfn;

	/*
	 * Check whether offset isn't beyond end of file now. Caller is
	 * supposed to hold locks serializing us with truncate / punch hole so
	 * this is a reliable test.
	 */
	max_pgoff = DIV_ROUND_UP(i_size_read(inode), PAGE_SIZE);

	trace_dax_pmd_fault(inode, vmf, max_pgoff, 0);

	/*
	 * Make sure that the faulting address's PMD offset (color) matches
	 * the PMD offset from the start of the file.  This is necessary so
	 * that a PMD range in the page table overlaps exactly with a PMD
	 * range in the page cache.
	 */
	if ((vmf->pgoff & PG_PMD_COLOUR) !=
	    ((vmf->address >> PAGE_SHIFT) & PG_PMD_COLOUR))
		goto fallback;

	/* Fall back to PTEs if we're going to COW */
	if (write && !(vma->vm_flags & VM_SHARED))
		goto fallback;

	/* If the PMD would extend outside the VMA */
	if (pmd_addr < vma->vm_start)
		goto fallback;
	if ((pmd_addr + PMD_SIZE) > vma->vm_end)
		goto fallback;

	if (xas.xa_index >= max_pgoff) {
		result = VM_FAULT_SIGBUS;
		goto out;
	}

	/* If the PMD would extend beyond the file size */
	if ((xas.xa_index | PG_PMD_COLOUR) >= max_pgoff)
		goto fallback;

	/*
	 * grab_mapping_entry() will make sure we get an empty PMD entry,
	 * a zero PMD entry or a DAX PMD.  If it can't (because a PTE
	 * entry is already in the array, for instance), it will return
	 * VM_FAULT_FALLBACK.
	 */
	entry = grab_mapping_entry(&xas, mapping, PMD_ORDER);
	if (xa_is_internal(entry)) {
		result = xa_to_internal(entry);
		goto fallback;
	}

	/*
	 * It is possible, particularly with mixed reads & writes to private
	 * mappings, that we have raced with a PTE fault that overlaps with
	 * the PMD we need to set up.  If so just return and the fault will be
	 * retried.
	 */
	if (!pmd_none(*vmf->pmd) && !pmd_trans_huge(*vmf->pmd) &&
			!pmd_devmap(*vmf->pmd)) {
		result = 0;
		goto unlock_entry;
	}

	/*
	 * Note that we don't use iomap_apply here.  We aren't doing I/O, only
	 * setting up a mapping, so really we're using iomap_begin() as a way
	 * to look up our filesystem block.
	 */
	pos = (loff_t)xas.xa_index << PAGE_SHIFT;
	error = ops->iomap_begin(inode, pos, PMD_SIZE, iomap_flags, &iomap,
			&srcmap);
	if (error)
		goto unlock_entry;

	if (iomap.offset + iomap.length < pos + PMD_SIZE)
		goto finish_iomap;

	sync = dax_fault_is_synchronous(iomap_flags, vma, &iomap);

	switch (iomap.type) {
	case IOMAP_MAPPED:
		error = dax_iomap_pfn(&iomap, pos, PMD_SIZE, &pfn);
		if (error < 0)
			goto finish_iomap;

		entry = dax_insert_entry(&xas, mapping, vmf, entry, pfn,
						DAX_PMD, write && !sync);

		/*
		 * If we are doing synchronous page fault and inode needs fsync,
		 * we can insert PMD into page tables only after that happens.
		 * Skip insertion for now and return the pfn so that caller can
		 * insert it after fsync is done.
		 */
		if (sync) {
			if (WARN_ON_ONCE(!pfnp))
				goto finish_iomap;
			*pfnp = pfn;
			result = VM_FAULT_NEEDDSYNC;
			goto finish_iomap;
		}

		trace_dax_pmd_insert_mapping(inode, vmf, PMD_SIZE, pfn, entry);
		result = vmf_insert_pfn_pmd(vmf, pfn, write);
		break;
	case IOMAP_UNWRITTEN:
	case IOMAP_HOLE:
		if (WARN_ON_ONCE(write))
			break;
		result = dax_pmd_load_hole(&xas, vmf, &iomap, &entry);
		break;
	default:
		WARN_ON_ONCE(1);
		break;
	}

 finish_iomap:
	if (ops->iomap_end) {
		int copied = PMD_SIZE;

		if (result == VM_FAULT_FALLBACK)
			copied = 0;
		/*
		 * The fault is done by now and there's no way back (other
		 * thread may be already happily using PMD we have installed).
		 * Just ignore error from ->iomap_end since we cannot do much
		 * with it.
		 */
		ops->iomap_end(inode, pos, PMD_SIZE, copied, iomap_flags,
				&iomap);
	}
 unlock_entry:
	dax_unlock_entry(&xas, entry);
 fallback:
	if (result == VM_FAULT_FALLBACK) {
		split_huge_pmd(vma, vmf->pmd, vmf->address);
		count_vm_event(THP_FAULT_FALLBACK);
	}
out:
	trace_dax_pmd_fault_done(inode, vmf, max_pgoff, result);
	return result;
}
#else
static vm_fault_t dax_iomap_pmd_fault(struct vm_fault *vmf, pfn_t *pfnp,
			       const struct iomap_ops *ops)
{
	return VM_FAULT_FALLBACK;
}
#endif /* CONFIG_FS_DAX_PMD */

/**
 * dax_iomap_fault - handle a page fault on a DAX file
 * @vmf: The description of the fault
 * @pe_size: Size of the page to fault in
 * @pfnp: PFN to insert for synchronous faults if fsync is required
 * @iomap_errp: Storage for detailed error code in case of error
 * @ops: Iomap ops passed from the file system
 *
 * When a page fault occurs, filesystems may call this helper in
 * their fault handler for DAX files. dax_iomap_fault() assumes the caller
 * has done all the necessary locking for page fault to proceed
 * successfully.
 */
vm_fault_t dax_iomap_fault(struct vm_fault *vmf, enum page_entry_size pe_size,
		    pfn_t *pfnp, int *iomap_errp, const struct iomap_ops *ops)
{
	switch (pe_size) {
	case PE_SIZE_PTE:
		return dax_iomap_pte_fault(vmf, pfnp, iomap_errp, ops);
	case PE_SIZE_PMD:
		return dax_iomap_pmd_fault(vmf, pfnp, ops);
	default:
		return VM_FAULT_FALLBACK;
	}
}
EXPORT_SYMBOL_GPL(dax_iomap_fault);

/*
 * dax_insert_pfn_mkwrite - insert PTE or PMD entry into page tables
 * @vmf: The description of the fault
 * @pfn: PFN to insert
 * @order: Order of entry to insert.
 *
 * This function inserts a writeable PTE or PMD entry into the page tables
 * for an mmaped DAX file.  It also marks the page cache entry as dirty.
 */
static vm_fault_t
dax_insert_pfn_mkwrite(struct vm_fault *vmf, pfn_t pfn, unsigned int order)
{
	struct address_space *mapping = vmf->vma->vm_file->f_mapping;
	XA_STATE_ORDER(xas, &mapping->i_pages, vmf->pgoff, order);
	void *entry;
	vm_fault_t ret;

	xas_lock_irq(&xas);
	entry = get_unlocked_entry(&xas, order);
	/* Did we race with someone splitting entry or so? */
	if (!entry || dax_is_conflict(entry) ||
	    (order == 0 && !dax_is_pte_entry(entry))) {
		put_unlocked_entry(&xas, entry, WAKE_NEXT);
		xas_unlock_irq(&xas);
		trace_dax_insert_pfn_mkwrite_no_entry(mapping->host, vmf,
						      VM_FAULT_NOPAGE);
		return VM_FAULT_NOPAGE;
	}
	xas_set_mark(&xas, PAGECACHE_TAG_DIRTY);
	dax_lock_entry(&xas, entry);
	xas_unlock_irq(&xas);
	if (order == 0)
		ret = vmf_insert_mixed_mkwrite(vmf->vma, vmf->address, pfn);
#ifdef CONFIG_FS_DAX_PMD
	else if (order == PMD_ORDER)
		ret = vmf_insert_pfn_pmd(vmf, pfn, FAULT_FLAG_WRITE);
#endif
	else
		ret = VM_FAULT_FALLBACK;
	dax_unlock_entry(&xas, entry);
	trace_dax_insert_pfn_mkwrite(mapping->host, vmf, ret);
	return ret;
}

/**
 * dax_finish_sync_fault - finish synchronous page fault
 * @vmf: The description of the fault
 * @pe_size: Size of entry to be inserted
 * @pfn: PFN to insert
 *
 * This function ensures that the file range touched by the page fault is
 * stored persistently on the media and handles inserting of appropriate page
 * table entry.
 */
vm_fault_t dax_finish_sync_fault(struct vm_fault *vmf,
		enum page_entry_size pe_size, pfn_t pfn)
{
	int err;
	loff_t start = ((loff_t)vmf->pgoff) << PAGE_SHIFT;
	unsigned int order = pe_order(pe_size);
	size_t len = PAGE_SIZE << order;

	err = vfs_fsync_range(vmf->vma->vm_file, start, start + len - 1, 1);
	if (err)
		return VM_FAULT_SIGBUS;
	return dax_insert_pfn_mkwrite(vmf, pfn, order);
}
EXPORT_SYMBOL_GPL(dax_finish_sync_fault);<|MERGE_RESOLUTION|>--- conflicted
+++ resolved
@@ -537,11 +537,7 @@
 		dax_disassociate_entry(entry, mapping, false);
 		xas_store(xas, NULL);	/* undo the PMD join */
 		dax_wake_entry(xas, entry, WAKE_ALL);
-<<<<<<< HEAD
-		mapping->nrexceptional--;
-=======
 		mapping->nrpages -= PG_PMD_NR;
->>>>>>> 25423f4b
 		entry = NULL;
 		xas_set(xas, index);
 	}
