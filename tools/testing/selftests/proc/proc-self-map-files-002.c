/*
 * Copyright © 2018 Alexey Dobriyan <adobriyan@gmail.com>
 *
 * Permission to use, copy, modify, and distribute this software for any
 * purpose with or without fee is hereby granted, provided that the above
 * copyright notice and this permission notice appear in all copies.
 *
 * THE SOFTWARE IS PROVIDED "AS IS" AND THE AUTHOR DISCLAIMS ALL WARRANTIES
 * WITH REGARD TO THIS SOFTWARE INCLUDING ALL IMPLIED WARRANTIES OF
 * MERCHANTABILITY AND FITNESS. IN NO EVENT SHALL THE AUTHOR BE LIABLE FOR
 * ANY SPECIAL, DIRECT, INDIRECT, OR CONSEQUENTIAL DAMAGES OR ANY DAMAGES
 * WHATSOEVER RESULTING FROM LOSS OF USE, DATA OR PROFITS, WHETHER IN AN
 * ACTION OF CONTRACT, NEGLIGENCE OR OTHER TORTIOUS ACTION, ARISING OUT OF
 * OR IN CONNECTION WITH THE USE OR PERFORMANCE OF THIS SOFTWARE.
 */
/* Test readlink /proc/self/map_files/... with minimum address. */
#include <errno.h>
#include <sys/types.h>
#include <sys/stat.h>
#include <fcntl.h>
#include <stdio.h>
#include <unistd.h>
#include <sys/mman.h>
#include <stdlib.h>

static void pass(const char *fmt, unsigned long a, unsigned long b)
{
	char name[64];
	char buf[64];

	snprintf(name, sizeof(name), fmt, a, b);
	if (readlink(name, buf, sizeof(buf)) == -1)
		exit(1);
}

static void fail(const char *fmt, unsigned long a, unsigned long b)
{
	char name[64];
	char buf[64];

	snprintf(name, sizeof(name), fmt, a, b);
	if (readlink(name, buf, sizeof(buf)) == -1 && errno == ENOENT)
		return;
	exit(1);
}

int main(void)
{
<<<<<<< HEAD
	const unsigned int PAGE_SIZE = sysconf(_SC_PAGESIZE);
#ifdef __arm__
	unsigned long va = 2 * PAGE_SIZE;
#else
	unsigned long va = 0;
#endif
=======
	const int PAGE_SIZE = sysconf(_SC_PAGESIZE);
	const unsigned long va_max = 1UL << 32;
	unsigned long va;
>>>>>>> f7688b48
	void *p;
	int fd;
	unsigned long a, b;

	fd = open("/dev/zero", O_RDONLY);
	if (fd == -1)
		return 1;

<<<<<<< HEAD
	p = mmap((void *)va, PAGE_SIZE, PROT_NONE, MAP_PRIVATE|MAP_FILE|MAP_FIXED, fd, 0);
	if (p == MAP_FAILED) {
		if (errno == EPERM)
			return 2;
=======
	for (va = 0; va < va_max; va += PAGE_SIZE) {
		p = mmap((void *)va, PAGE_SIZE, PROT_NONE, MAP_PRIVATE|MAP_FILE|MAP_FIXED, fd, 0);
		if (p == (void *)va)
			break;
	}
	if (va == va_max) {
		fprintf(stderr, "error: mmap doesn't like you\n");
>>>>>>> f7688b48
		return 1;
	}

	a = (unsigned long)p;
	b = (unsigned long)p + PAGE_SIZE;

	pass("/proc/self/map_files/%lx-%lx", a, b);
	fail("/proc/self/map_files/ %lx-%lx", a, b);
	fail("/proc/self/map_files/%lx -%lx", a, b);
	fail("/proc/self/map_files/%lx- %lx", a, b);
	fail("/proc/self/map_files/%lx-%lx ", a, b);
	fail("/proc/self/map_files/0%lx-%lx", a, b);
	fail("/proc/self/map_files/%lx-0%lx", a, b);
	if (sizeof(long) == 4) {
		fail("/proc/self/map_files/100000000%lx-%lx", a, b);
		fail("/proc/self/map_files/%lx-100000000%lx", a, b);
	} else if (sizeof(long) == 8) {
		fail("/proc/self/map_files/10000000000000000%lx-%lx", a, b);
		fail("/proc/self/map_files/%lx-10000000000000000%lx", a, b);
	} else
		return 1;

	return 0;
}<|MERGE_RESOLUTION|>--- conflicted
+++ resolved
@@ -46,18 +46,9 @@
 
 int main(void)
 {
-<<<<<<< HEAD
-	const unsigned int PAGE_SIZE = sysconf(_SC_PAGESIZE);
-#ifdef __arm__
-	unsigned long va = 2 * PAGE_SIZE;
-#else
-	unsigned long va = 0;
-#endif
-=======
 	const int PAGE_SIZE = sysconf(_SC_PAGESIZE);
 	const unsigned long va_max = 1UL << 32;
 	unsigned long va;
->>>>>>> f7688b48
 	void *p;
 	int fd;
 	unsigned long a, b;
@@ -66,12 +57,6 @@
 	if (fd == -1)
 		return 1;
 
-<<<<<<< HEAD
-	p = mmap((void *)va, PAGE_SIZE, PROT_NONE, MAP_PRIVATE|MAP_FILE|MAP_FIXED, fd, 0);
-	if (p == MAP_FAILED) {
-		if (errno == EPERM)
-			return 2;
-=======
 	for (va = 0; va < va_max; va += PAGE_SIZE) {
 		p = mmap((void *)va, PAGE_SIZE, PROT_NONE, MAP_PRIVATE|MAP_FILE|MAP_FIXED, fd, 0);
 		if (p == (void *)va)
@@ -79,7 +64,6 @@
 	}
 	if (va == va_max) {
 		fprintf(stderr, "error: mmap doesn't like you\n");
->>>>>>> f7688b48
 		return 1;
 	}
 
