--- conflicted
+++ resolved
@@ -532,7 +532,6 @@
 	local ns="${1}"
 	local counter="${2}"
 	local count
-<<<<<<< HEAD
 
 	count=$(ip netns exec ${ns} nstat -asz "${counter}" | awk 'NR==1 {next} {print $2}')
 	if [ -z "${count}" ]; then
@@ -540,15 +539,6 @@
 		return 1
 	fi
 
-=======
-
-	count=$(ip netns exec ${ns} nstat -asz "${counter}" | awk 'NR==1 {next} {print $2}')
-	if [ -z "${count}" ]; then
-		mptcp_lib_fail_if_expected_feature "${counter} counter"
-		return 1
-	fi
-
->>>>>>> 7732c16f
 	echo "${count}"
 }
 
