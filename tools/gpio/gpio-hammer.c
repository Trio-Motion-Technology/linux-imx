// SPDX-License-Identifier: GPL-2.0-only
/*
 * gpio-hammer - example swiss army knife to shake GPIO lines on a system
 *
 * Copyright (C) 2016 Linus Walleij
 *
 * Usage:
 *	gpio-hammer -n <device-name> -o <offset1> -o <offset2>
 */

#include <unistd.h>
#include <stdlib.h>
#include <stdbool.h>
#include <stdio.h>
#include <dirent.h>
#include <errno.h>
#include <string.h>
#include <poll.h>
#include <fcntl.h>
#include <getopt.h>
#include <sys/ioctl.h>
#include <linux/gpio.h>
#include "gpio-utils.h"

int hammer_device(const char *device_name, unsigned int *lines, int num_lines,
		  unsigned int loops)
{
	struct gpio_v2_line_values values;
	struct gpio_v2_line_config config;
	char swirr[] = "-\\|/";
	int fd;
	int ret;
	int i, j;
	unsigned int iteration = 0;

	memset(&config, 0, sizeof(config));
	config.flags = GPIO_V2_LINE_FLAG_OUTPUT;

	ret = gpiotools_request_line(device_name, lines, num_lines,
				     &config, "gpio-hammer");
	if (ret < 0)
		goto exit_error;
	else
		fd = ret;

	values.mask = 0;
	values.bits = 0;
	for (i = 0; i < num_lines; i++)
		gpiotools_set_bit(&values.mask, i);

	ret = gpiotools_get_values(fd, &values);
	if (ret < 0)
		goto exit_close_error;

	fprintf(stdout, "Hammer lines [");
	for (i = 0; i < num_lines; i++) {
		fprintf(stdout, "%d", lines[i]);
		if (i != (num_lines - 1))
			fprintf(stdout, ", ");
	}
	fprintf(stdout, "] on %s, initial states: [", device_name);
	for (i = 0; i < num_lines; i++) {
		fprintf(stdout, "%d", gpiotools_test_bit(values.bits, i));
		if (i != (num_lines - 1))
			fprintf(stdout, ", ");
	}
	fprintf(stdout, "]\n");

	/* Hammertime! */
	j = 0;
	while (1) {
		/* Invert all lines so we blink */
		for (i = 0; i < num_lines; i++)
			gpiotools_change_bit(&values.bits, i);

		ret = gpiotools_set_values(fd, &values);
		if (ret < 0)
			goto exit_close_error;

		/* Re-read values to get status */
		ret = gpiotools_get_values(fd, &values);
		if (ret < 0)
			goto exit_close_error;

		fprintf(stdout, "[%c] ", swirr[j]);
		j++;
		if (j == sizeof(swirr) - 1)
			j = 0;

		fprintf(stdout, "[");
		for (i = 0; i < num_lines; i++) {
			fprintf(stdout, "%d: %d", lines[i],
				gpiotools_test_bit(values.bits, i));
			if (i != (num_lines - 1))
				fprintf(stdout, ", ");
		}
		fprintf(stdout, "]\r");
		fflush(stdout);
		sleep(1);
		iteration++;
		if (loops && iteration == loops)
			break;
	}
	fprintf(stdout, "\n");
	ret = 0;

exit_close_error:
	gpiotools_release_line(fd);
exit_error:
	return ret;
}

void print_usage(void)
{
	fprintf(stderr, "Usage: gpio-hammer [options]...\n"
		"Hammer GPIO lines, 0->1->0->1...\n"
		"  -n <name>  Hammer GPIOs on a named device (must be stated)\n"
		"  -o <n>     Offset[s] to hammer, at least one, several can be stated\n"
		" [-c <n>]    Do <n> loops (optional, infinite loop if not stated)\n"
		"  -?         This helptext\n"
		"\n"
		"Example:\n"
		"gpio-hammer -n gpiochip0 -o 4\n"
	);
}

int main(int argc, char **argv)
{
	const char *device_name = NULL;
	unsigned int lines[GPIOHANDLES_MAX];
	unsigned int loops = 0;
	int num_lines;
	int c;
	int i;

	i = 0;
	while ((c = getopt(argc, argv, "c:n:o:?")) != -1) {
		switch (c) {
		case 'c':
			loops = strtoul(optarg, NULL, 10);
			break;
		case 'n':
			device_name = optarg;
			break;
		case 'o':
			/*
			 * Avoid overflow. Do not immediately error, we want to
			 * be able to accurately report on the amount of times
			 * '-o' was given to give an accurate error message
			 */
			if (i < GPIOHANDLES_MAX)
				lines[i] = strtoul(optarg, NULL, 10);

			i++;
			break;
		case '?':
			print_usage();
			return -1;
		}
	}
<<<<<<< HEAD

	if (i >= GPIOHANDLES_MAX) {
		fprintf(stderr,
			"Only %d occurences of '-o' are allowed, %d were found\n",
			GPIOHANDLES_MAX, i + 1);
		return -1;
	}

	nlines = i;
=======
>>>>>>> d1988041

	if (i >= GPIOHANDLES_MAX) {
		fprintf(stderr,
			"Only %d occurrences of '-o' are allowed, %d were found\n",
			GPIOHANDLES_MAX, i + 1);
		return -1;
	}

	num_lines = i;

	if (!device_name || !num_lines) {
		print_usage();
		return -1;
	}
	return hammer_device(device_name, lines, num_lines, loops);
}<|MERGE_RESOLUTION|>--- conflicted
+++ resolved
@@ -158,18 +158,6 @@
 			return -1;
 		}
 	}
-<<<<<<< HEAD
-
-	if (i >= GPIOHANDLES_MAX) {
-		fprintf(stderr,
-			"Only %d occurences of '-o' are allowed, %d were found\n",
-			GPIOHANDLES_MAX, i + 1);
-		return -1;
-	}
-
-	nlines = i;
-=======
->>>>>>> d1988041
 
 	if (i >= GPIOHANDLES_MAX) {
 		fprintf(stderr,
