// SPDX-License-Identifier: GPL-2.0-only
/* Copyright(c) 2017 Jesper Dangaard Brouer, Red Hat, Inc.
 */
static const char *__doc__ =
	" XDP redirect with a CPU-map type \"BPF_MAP_TYPE_CPUMAP\"";

#include <errno.h>
#include <signal.h>
#include <stdio.h>
#include <stdlib.h>
#include <stdbool.h>
#include <string.h>
#include <unistd.h>
#include <locale.h>
#include <sys/resource.h>
#include <sys/sysinfo.h>
#include <getopt.h>
#include <net/if.h>
#include <time.h>
#include <linux/limits.h>
<<<<<<< HEAD

#define __must_check
#include <linux/err.h>
=======
>>>>>>> d1988041

#include <arpa/inet.h>
#include <linux/if_link.h>

/* How many xdp_progs are defined in _kern.c */
#define MAX_PROG 6

#include <bpf/bpf.h>
#include <bpf/libbpf.h>

#include "bpf_util.h"

static int ifindex = -1;
static char ifname_buf[IF_NAMESIZE];
static char *ifname;
static __u32 prog_id;

static __u32 xdp_flags = XDP_FLAGS_UPDATE_IF_NOEXIST;
static int n_cpus;
<<<<<<< HEAD
static int cpu_map_fd;
static int rx_cnt_map_fd;
static int redirect_err_cnt_map_fd;
static int cpumap_enqueue_cnt_map_fd;
static int cpumap_kthread_cnt_map_fd;
static int cpus_available_map_fd;
static int cpus_count_map_fd;
static int cpus_iterator_map_fd;
static int exception_cnt_map_fd;
=======

enum map_type {
	CPU_MAP,
	RX_CNT,
	REDIRECT_ERR_CNT,
	CPUMAP_ENQUEUE_CNT,
	CPUMAP_KTHREAD_CNT,
	CPUS_AVAILABLE,
	CPUS_COUNT,
	CPUS_ITERATOR,
	EXCEPTION_CNT,
};

static const char *const map_type_strings[] = {
	[CPU_MAP] = "cpu_map",
	[RX_CNT] = "rx_cnt",
	[REDIRECT_ERR_CNT] = "redirect_err_cnt",
	[CPUMAP_ENQUEUE_CNT] = "cpumap_enqueue_cnt",
	[CPUMAP_KTHREAD_CNT] = "cpumap_kthread_cnt",
	[CPUS_AVAILABLE] = "cpus_available",
	[CPUS_COUNT] = "cpus_count",
	[CPUS_ITERATOR] = "cpus_iterator",
	[EXCEPTION_CNT] = "exception_cnt",
};

#define NUM_TP 5
#define NUM_MAP 9
struct bpf_link *tp_links[NUM_TP] = {};
static int map_fds[NUM_MAP];
static int tp_cnt = 0;
>>>>>>> d1988041

#define NUM_TP 5
struct bpf_link *tp_links[NUM_TP] = { 0 };
static int tp_cnt = 0;

/* Exit return codes */
#define EXIT_OK		0
#define EXIT_FAIL		1
#define EXIT_FAIL_OPTION	2
#define EXIT_FAIL_XDP		3
#define EXIT_FAIL_BPF		4
#define EXIT_FAIL_MEM		5

static const struct option long_options[] = {
	{"help",	no_argument,		NULL, 'h' },
	{"dev",		required_argument,	NULL, 'd' },
	{"skb-mode",	no_argument,		NULL, 'S' },
	{"sec",		required_argument,	NULL, 's' },
	{"progname",	required_argument,	NULL, 'p' },
	{"qsize",	required_argument,	NULL, 'q' },
	{"cpu",		required_argument,	NULL, 'c' },
	{"stress-mode", no_argument,		NULL, 'x' },
	{"no-separators", no_argument,		NULL, 'z' },
	{"force",	no_argument,		NULL, 'F' },
	{"mprog-disable", no_argument,		NULL, 'n' },
	{"mprog-name",	required_argument,	NULL, 'e' },
	{"mprog-filename", required_argument,	NULL, 'f' },
	{"redirect-device", required_argument,	NULL, 'r' },
	{"redirect-map", required_argument,	NULL, 'm' },
	{0, 0, NULL,  0 }
};

static void int_exit(int sig)
{
	__u32 curr_prog_id = 0;

	if (ifindex > -1) {
		if (bpf_get_link_xdp_id(ifindex, &curr_prog_id, xdp_flags)) {
			printf("bpf_get_link_xdp_id failed\n");
			exit(EXIT_FAIL);
		}
		if (prog_id == curr_prog_id) {
			fprintf(stderr,
				"Interrupted: Removing XDP program on ifindex:%d device:%s\n",
				ifindex, ifname);
			bpf_set_link_xdp_fd(ifindex, -1, xdp_flags);
		} else if (!curr_prog_id) {
			printf("couldn't find a prog id on a given iface\n");
		} else {
			printf("program on interface changed, not removing\n");
		}
	}
	/* Detach tracepoints */
	while (tp_cnt)
		bpf_link__destroy(tp_links[--tp_cnt]);

	exit(EXIT_OK);
}

static void print_avail_progs(struct bpf_object *obj)
{
	struct bpf_program *pos;

	bpf_object__for_each_program(pos, obj) {
		if (bpf_program__is_xdp(pos))
			printf(" %s\n", bpf_program__section_name(pos));
	}
}

static void usage(char *argv[], struct bpf_object *obj)
{
	int i;

	printf("\nDOCUMENTATION:\n%s\n", __doc__);
	printf("\n");
	printf(" Usage: %s (options-see-below)\n", argv[0]);
	printf(" Listing options:\n");
	for (i = 0; long_options[i].name != 0; i++) {
		printf(" --%-12s", long_options[i].name);
		if (long_options[i].flag != NULL)
			printf(" flag (internal value:%d)",
				*long_options[i].flag);
		else
			printf(" short-option: -%c",
				long_options[i].val);
		printf("\n");
	}
	printf("\n Programs to be used for --progname:\n");
	print_avail_progs(obj);
	printf("\n");
}

/* gettime returns the current time of day in nanoseconds.
 * Cost: clock_gettime (ns) => 26ns (CLOCK_MONOTONIC)
 *       clock_gettime (ns) =>  9ns (CLOCK_MONOTONIC_COARSE)
 */
#define NANOSEC_PER_SEC 1000000000 /* 10^9 */
static __u64 gettime(void)
{
	struct timespec t;
	int res;

	res = clock_gettime(CLOCK_MONOTONIC, &t);
	if (res < 0) {
		fprintf(stderr, "Error with gettimeofday! (%i)\n", res);
		exit(EXIT_FAIL);
	}
	return (__u64) t.tv_sec * NANOSEC_PER_SEC + t.tv_nsec;
}

/* Common stats data record shared with _kern.c */
struct datarec {
	__u64 processed;
	__u64 dropped;
	__u64 issue;
	__u64 xdp_pass;
	__u64 xdp_drop;
	__u64 xdp_redirect;
};
struct record {
	__u64 timestamp;
	struct datarec total;
	struct datarec *cpu;
};
struct stats_record {
	struct record rx_cnt;
	struct record redir_err;
	struct record kthread;
	struct record exception;
	struct record enq[];
};

static bool map_collect_percpu(int fd, __u32 key, struct record *rec)
{
	/* For percpu maps, userspace gets a value per possible CPU */
	unsigned int nr_cpus = bpf_num_possible_cpus();
	struct datarec values[nr_cpus];
	__u64 sum_xdp_redirect = 0;
	__u64 sum_xdp_pass = 0;
	__u64 sum_xdp_drop = 0;
	__u64 sum_processed = 0;
	__u64 sum_dropped = 0;
	__u64 sum_issue = 0;
	int i;

	if ((bpf_map_lookup_elem(fd, &key, values)) != 0) {
		fprintf(stderr,
			"ERR: bpf_map_lookup_elem failed key:0x%X\n", key);
		return false;
	}
	/* Get time as close as possible to reading map contents */
	rec->timestamp = gettime();

	/* Record and sum values from each CPU */
	for (i = 0; i < nr_cpus; i++) {
		rec->cpu[i].processed = values[i].processed;
		sum_processed        += values[i].processed;
		rec->cpu[i].dropped = values[i].dropped;
		sum_dropped        += values[i].dropped;
		rec->cpu[i].issue = values[i].issue;
		sum_issue        += values[i].issue;
		rec->cpu[i].xdp_pass = values[i].xdp_pass;
		sum_xdp_pass += values[i].xdp_pass;
		rec->cpu[i].xdp_drop = values[i].xdp_drop;
		sum_xdp_drop += values[i].xdp_drop;
		rec->cpu[i].xdp_redirect = values[i].xdp_redirect;
		sum_xdp_redirect += values[i].xdp_redirect;
	}
	rec->total.processed = sum_processed;
	rec->total.dropped   = sum_dropped;
	rec->total.issue     = sum_issue;
	rec->total.xdp_pass  = sum_xdp_pass;
	rec->total.xdp_drop  = sum_xdp_drop;
	rec->total.xdp_redirect = sum_xdp_redirect;
	return true;
}

static struct datarec *alloc_record_per_cpu(void)
{
	unsigned int nr_cpus = bpf_num_possible_cpus();
	struct datarec *array;

	array = calloc(nr_cpus, sizeof(struct datarec));
	if (!array) {
		fprintf(stderr, "Mem alloc error (nr_cpus:%u)\n", nr_cpus);
		exit(EXIT_FAIL_MEM);
	}
	return array;
}

static struct stats_record *alloc_stats_record(void)
{
	struct stats_record *rec;
	int i, size;

	size = sizeof(*rec) + n_cpus * sizeof(struct record);
	rec = malloc(size);
	if (!rec) {
		fprintf(stderr, "Mem alloc error\n");
		exit(EXIT_FAIL_MEM);
	}
	memset(rec, 0, size);
	rec->rx_cnt.cpu    = alloc_record_per_cpu();
	rec->redir_err.cpu = alloc_record_per_cpu();
	rec->kthread.cpu   = alloc_record_per_cpu();
	rec->exception.cpu = alloc_record_per_cpu();
	for (i = 0; i < n_cpus; i++)
		rec->enq[i].cpu = alloc_record_per_cpu();

	return rec;
}

static void free_stats_record(struct stats_record *r)
{
	int i;

	for (i = 0; i < n_cpus; i++)
		free(r->enq[i].cpu);
	free(r->exception.cpu);
	free(r->kthread.cpu);
	free(r->redir_err.cpu);
	free(r->rx_cnt.cpu);
	free(r);
}

static double calc_period(struct record *r, struct record *p)
{
	double period_ = 0;
	__u64 period = 0;

	period = r->timestamp - p->timestamp;
	if (period > 0)
		period_ = ((double) period / NANOSEC_PER_SEC);

	return period_;
}

static __u64 calc_pps(struct datarec *r, struct datarec *p, double period_)
{
	__u64 packets = 0;
	__u64 pps = 0;

	if (period_ > 0) {
		packets = r->processed - p->processed;
		pps = packets / period_;
	}
	return pps;
}

static __u64 calc_drop_pps(struct datarec *r, struct datarec *p, double period_)
{
	__u64 packets = 0;
	__u64 pps = 0;

	if (period_ > 0) {
		packets = r->dropped - p->dropped;
		pps = packets / period_;
	}
	return pps;
}

static __u64 calc_errs_pps(struct datarec *r,
			    struct datarec *p, double period_)
{
	__u64 packets = 0;
	__u64 pps = 0;

	if (period_ > 0) {
		packets = r->issue - p->issue;
		pps = packets / period_;
	}
	return pps;
}

static void calc_xdp_pps(struct datarec *r, struct datarec *p,
			 double *xdp_pass, double *xdp_drop,
			 double *xdp_redirect, double period_)
{
	*xdp_pass = 0, *xdp_drop = 0, *xdp_redirect = 0;
	if (period_ > 0) {
		*xdp_redirect = (r->xdp_redirect - p->xdp_redirect) / period_;
		*xdp_pass = (r->xdp_pass - p->xdp_pass) / period_;
		*xdp_drop = (r->xdp_drop - p->xdp_drop) / period_;
	}
}

static void stats_print(struct stats_record *stats_rec,
			struct stats_record *stats_prev,
			char *prog_name, char *mprog_name, int mprog_fd)
{
	unsigned int nr_cpus = bpf_num_possible_cpus();
	double pps = 0, drop = 0, err = 0;
	bool mprog_enabled = false;
	struct record *rec, *prev;
	int to_cpu;
	double t;
	int i;

	if (mprog_fd > 0)
		mprog_enabled = true;

	/* Header */
	printf("Running XDP/eBPF prog_name:%s\n", prog_name);
	printf("%-15s %-7s %-14s %-11s %-9s\n",
	       "XDP-cpumap", "CPU:to", "pps", "drop-pps", "extra-info");

	/* XDP rx_cnt */
	{
		char *fmt_rx = "%-15s %-7d %'-14.0f %'-11.0f %'-10.0f %s\n";
		char *fm2_rx = "%-15s %-7s %'-14.0f %'-11.0f\n";
		char *errstr = "";

		rec  = &stats_rec->rx_cnt;
		prev = &stats_prev->rx_cnt;
		t = calc_period(rec, prev);
		for (i = 0; i < nr_cpus; i++) {
			struct datarec *r = &rec->cpu[i];
			struct datarec *p = &prev->cpu[i];

			pps = calc_pps(r, p, t);
			drop = calc_drop_pps(r, p, t);
			err  = calc_errs_pps(r, p, t);
			if (err > 0)
				errstr = "cpu-dest/err";
			if (pps > 0)
				printf(fmt_rx, "XDP-RX",
					i, pps, drop, err, errstr);
		}
		pps  = calc_pps(&rec->total, &prev->total, t);
		drop = calc_drop_pps(&rec->total, &prev->total, t);
		err  = calc_errs_pps(&rec->total, &prev->total, t);
		printf(fm2_rx, "XDP-RX", "total", pps, drop);
	}

	/* cpumap enqueue stats */
	for (to_cpu = 0; to_cpu < n_cpus; to_cpu++) {
		char *fmt = "%-15s %3d:%-3d %'-14.0f %'-11.0f %'-10.2f %s\n";
		char *fm2 = "%-15s %3s:%-3d %'-14.0f %'-11.0f %'-10.2f %s\n";
		char *errstr = "";

		rec  =  &stats_rec->enq[to_cpu];
		prev = &stats_prev->enq[to_cpu];
		t = calc_period(rec, prev);
		for (i = 0; i < nr_cpus; i++) {
			struct datarec *r = &rec->cpu[i];
			struct datarec *p = &prev->cpu[i];

			pps  = calc_pps(r, p, t);
			drop = calc_drop_pps(r, p, t);
			err  = calc_errs_pps(r, p, t);
			if (err > 0) {
				errstr = "bulk-average";
				err = pps / err; /* calc average bulk size */
			}
			if (pps > 0)
				printf(fmt, "cpumap-enqueue",
				       i, to_cpu, pps, drop, err, errstr);
		}
		pps = calc_pps(&rec->total, &prev->total, t);
		if (pps > 0) {
			drop = calc_drop_pps(&rec->total, &prev->total, t);
			err  = calc_errs_pps(&rec->total, &prev->total, t);
			if (err > 0) {
				errstr = "bulk-average";
				err = pps / err; /* calc average bulk size */
			}
			printf(fm2, "cpumap-enqueue",
			       "sum", to_cpu, pps, drop, err, errstr);
		}
	}

	/* cpumap kthread stats */
	{
		char *fmt_k = "%-15s %-7d %'-14.0f %'-11.0f %'-10.0f %s\n";
		char *fm2_k = "%-15s %-7s %'-14.0f %'-11.0f %'-10.0f %s\n";
		char *e_str = "";

		rec  = &stats_rec->kthread;
		prev = &stats_prev->kthread;
		t = calc_period(rec, prev);
		for (i = 0; i < nr_cpus; i++) {
			struct datarec *r = &rec->cpu[i];
			struct datarec *p = &prev->cpu[i];

			pps  = calc_pps(r, p, t);
			drop = calc_drop_pps(r, p, t);
			err  = calc_errs_pps(r, p, t);
			if (err > 0)
				e_str = "sched";
			if (pps > 0)
				printf(fmt_k, "cpumap_kthread",
				       i, pps, drop, err, e_str);
		}
		pps = calc_pps(&rec->total, &prev->total, t);
		drop = calc_drop_pps(&rec->total, &prev->total, t);
		err  = calc_errs_pps(&rec->total, &prev->total, t);
		if (err > 0)
			e_str = "sched-sum";
		printf(fm2_k, "cpumap_kthread", "total", pps, drop, err, e_str);
	}

	/* XDP redirect err tracepoints (very unlikely) */
	{
		char *fmt_err = "%-15s %-7d %'-14.0f %'-11.0f\n";
		char *fm2_err = "%-15s %-7s %'-14.0f %'-11.0f\n";

		rec  = &stats_rec->redir_err;
		prev = &stats_prev->redir_err;
		t = calc_period(rec, prev);
		for (i = 0; i < nr_cpus; i++) {
			struct datarec *r = &rec->cpu[i];
			struct datarec *p = &prev->cpu[i];

			pps  = calc_pps(r, p, t);
			drop = calc_drop_pps(r, p, t);
			if (pps > 0)
				printf(fmt_err, "redirect_err", i, pps, drop);
		}
		pps = calc_pps(&rec->total, &prev->total, t);
		drop = calc_drop_pps(&rec->total, &prev->total, t);
		printf(fm2_err, "redirect_err", "total", pps, drop);
	}

	/* XDP general exception tracepoints */
	{
		char *fmt_err = "%-15s %-7d %'-14.0f %'-11.0f\n";
		char *fm2_err = "%-15s %-7s %'-14.0f %'-11.0f\n";

		rec  = &stats_rec->exception;
		prev = &stats_prev->exception;
		t = calc_period(rec, prev);
		for (i = 0; i < nr_cpus; i++) {
			struct datarec *r = &rec->cpu[i];
			struct datarec *p = &prev->cpu[i];

			pps  = calc_pps(r, p, t);
			drop = calc_drop_pps(r, p, t);
			if (pps > 0)
				printf(fmt_err, "xdp_exception", i, pps, drop);
		}
		pps = calc_pps(&rec->total, &prev->total, t);
		drop = calc_drop_pps(&rec->total, &prev->total, t);
		printf(fm2_err, "xdp_exception", "total", pps, drop);
	}

	/* CPUMAP attached XDP program that runs on remote/destination CPU */
	if (mprog_enabled) {
		char *fmt_k = "%-15s %-7d %'-14.0f %'-11.0f %'-10.0f\n";
		char *fm2_k = "%-15s %-7s %'-14.0f %'-11.0f %'-10.0f\n";
		double xdp_pass, xdp_drop, xdp_redirect;

		printf("\n2nd remote XDP/eBPF prog_name: %s\n", mprog_name);
		printf("%-15s %-7s %-14s %-11s %-9s\n",
		       "XDP-cpumap", "CPU:to", "xdp-pass", "xdp-drop", "xdp-redir");

		rec  = &stats_rec->kthread;
		prev = &stats_prev->kthread;
		t = calc_period(rec, prev);
		for (i = 0; i < nr_cpus; i++) {
			struct datarec *r = &rec->cpu[i];
			struct datarec *p = &prev->cpu[i];

			calc_xdp_pps(r, p, &xdp_pass, &xdp_drop,
				     &xdp_redirect, t);
			if (xdp_pass > 0 || xdp_drop > 0 || xdp_redirect > 0)
				printf(fmt_k, "xdp-in-kthread", i, xdp_pass, xdp_drop,
				       xdp_redirect);
		}
		calc_xdp_pps(&rec->total, &prev->total, &xdp_pass, &xdp_drop,
			     &xdp_redirect, t);
		printf(fm2_k, "xdp-in-kthread", "total", xdp_pass, xdp_drop, xdp_redirect);
	}

	printf("\n");
	fflush(stdout);
}

static void stats_collect(struct stats_record *rec)
{
	int fd, i;

	fd = map_fds[RX_CNT];
	map_collect_percpu(fd, 0, &rec->rx_cnt);

	fd = map_fds[REDIRECT_ERR_CNT];
	map_collect_percpu(fd, 1, &rec->redir_err);

<<<<<<< HEAD
	fd = cpumap_enqueue_cnt_map_fd;
=======
	fd = map_fds[CPUMAP_ENQUEUE_CNT];
>>>>>>> d1988041
	for (i = 0; i < n_cpus; i++)
		map_collect_percpu(fd, i, &rec->enq[i]);

	fd = map_fds[CPUMAP_KTHREAD_CNT];
	map_collect_percpu(fd, 0, &rec->kthread);

	fd = map_fds[EXCEPTION_CNT];
	map_collect_percpu(fd, 0, &rec->exception);
}


/* Pointer swap trick */
static inline void swap(struct stats_record **a, struct stats_record **b)
{
	struct stats_record *tmp;

	tmp = *a;
	*a = *b;
	*b = tmp;
}

static int create_cpu_entry(__u32 cpu, struct bpf_cpumap_val *value,
			    __u32 avail_idx, bool new)
{
	__u32 curr_cpus_count = 0;
	__u32 key = 0;
	int ret;

	/* Add a CPU entry to cpumap, as this allocate a cpu entry in
	 * the kernel for the cpu.
	 */
	ret = bpf_map_update_elem(map_fds[CPU_MAP], &cpu, value, 0);
	if (ret) {
		fprintf(stderr, "Create CPU entry failed (err:%d)\n", ret);
		exit(EXIT_FAIL_BPF);
	}

	/* Inform bpf_prog's that a new CPU is available to select
	 * from via some control maps.
	 */
	ret = bpf_map_update_elem(map_fds[CPUS_AVAILABLE], &avail_idx, &cpu, 0);
	if (ret) {
		fprintf(stderr, "Add to avail CPUs failed\n");
		exit(EXIT_FAIL_BPF);
	}

	/* When not replacing/updating existing entry, bump the count */
	ret = bpf_map_lookup_elem(map_fds[CPUS_COUNT], &key, &curr_cpus_count);
	if (ret) {
		fprintf(stderr, "Failed reading curr cpus_count\n");
		exit(EXIT_FAIL_BPF);
	}
	if (new) {
		curr_cpus_count++;
		ret = bpf_map_update_elem(map_fds[CPUS_COUNT], &key,
					  &curr_cpus_count, 0);
		if (ret) {
			fprintf(stderr, "Failed write curr cpus_count\n");
			exit(EXIT_FAIL_BPF);
		}
	}
	/* map_fd[7] = cpus_iterator */
	printf("%s CPU:%u as idx:%u qsize:%d prog_fd: %d (cpus_count:%u)\n",
	       new ? "Add-new":"Replace", cpu, avail_idx,
	       value->qsize, value->bpf_prog.fd, curr_cpus_count);

	return 0;
}

/* CPUs are zero-indexed. Thus, add a special sentinel default value
 * in map cpus_available to mark CPU index'es not configured
 */
static void mark_cpus_unavailable(void)
{
	__u32 invalid_cpu = n_cpus;
	int ret, i;

	for (i = 0; i < n_cpus; i++) {
<<<<<<< HEAD
		ret = bpf_map_update_elem(cpus_available_map_fd, &i,
=======
		ret = bpf_map_update_elem(map_fds[CPUS_AVAILABLE], &i,
>>>>>>> d1988041
					  &invalid_cpu, 0);
		if (ret) {
			fprintf(stderr, "Failed marking CPU unavailable\n");
			exit(EXIT_FAIL_BPF);
		}
	}
}

/* Stress cpumap management code by concurrently changing underlying cpumap */
static void stress_cpumap(struct bpf_cpumap_val *value)
{
	/* Changing qsize will cause kernel to free and alloc a new
	 * bpf_cpu_map_entry, with an associated/complicated tear-down
	 * procedure.
	 */
	value->qsize = 1024;
	create_cpu_entry(1, value, 0, false);
	value->qsize = 8;
	create_cpu_entry(1, value, 0, false);
	value->qsize = 16000;
	create_cpu_entry(1, value, 0, false);
}

static void stats_poll(int interval, bool use_separators, char *prog_name,
		       char *mprog_name, struct bpf_cpumap_val *value,
		       bool stress_mode)
{
	struct stats_record *record, *prev;
	int mprog_fd;

	record = alloc_stats_record();
	prev   = alloc_stats_record();
	stats_collect(record);

	/* Trick to pretty printf with thousands separators use %' */
	if (use_separators)
		setlocale(LC_NUMERIC, "en_US");

	while (1) {
		swap(&prev, &record);
		mprog_fd = value->bpf_prog.fd;
		stats_collect(record);
		stats_print(record, prev, prog_name, mprog_name, mprog_fd);
		sleep(interval);
		if (stress_mode)
			stress_cpumap(value);
	}

	free_stats_record(record);
	free_stats_record(prev);
}

<<<<<<< HEAD
static struct bpf_link * attach_tp(struct bpf_object *obj,
				   const char *tp_category,
				   const char* tp_name)
{
	struct bpf_program *prog;
	struct bpf_link *link;
	char sec_name[PATH_MAX];
	int len;

	len = snprintf(sec_name, PATH_MAX, "tracepoint/%s/%s",
		       tp_category, tp_name);
	if (len < 0)
		exit(EXIT_FAIL);

	prog = bpf_object__find_program_by_title(obj, sec_name);
	if (!prog) {
		fprintf(stderr, "ERR: finding progsec: %s\n", sec_name);
		exit(EXIT_FAIL_BPF);
	}

	link = bpf_program__attach_tracepoint(prog, tp_category, tp_name);
	if (IS_ERR(link))
		exit(EXIT_FAIL_BPF);

	return link;
}

static void init_tracepoints(struct bpf_object *obj) {
	tp_links[tp_cnt++] = attach_tp(obj, "xdp", "xdp_redirect_err");
	tp_links[tp_cnt++] = attach_tp(obj, "xdp", "xdp_redirect_map_err");
	tp_links[tp_cnt++] = attach_tp(obj, "xdp", "xdp_exception");
	tp_links[tp_cnt++] = attach_tp(obj, "xdp", "xdp_cpumap_enqueue");
	tp_links[tp_cnt++] = attach_tp(obj, "xdp", "xdp_cpumap_kthread");
=======
static int init_tracepoints(struct bpf_object *obj)
{
	struct bpf_program *prog;

	bpf_object__for_each_program(prog, obj) {
		if (bpf_program__is_tracepoint(prog) != true)
			continue;

		tp_links[tp_cnt] = bpf_program__attach(prog);
		if (libbpf_get_error(tp_links[tp_cnt])) {
			tp_links[tp_cnt] = NULL;
			return -EINVAL;
		}
		tp_cnt++;
	}

	return 0;
>>>>>>> d1988041
}

static int init_map_fds(struct bpf_object *obj)
{
<<<<<<< HEAD
	/* Maps updated by tracepoints */
	redirect_err_cnt_map_fd =
		bpf_object__find_map_fd_by_name(obj, "redirect_err_cnt");
	exception_cnt_map_fd =
		bpf_object__find_map_fd_by_name(obj, "exception_cnt");
	cpumap_enqueue_cnt_map_fd =
		bpf_object__find_map_fd_by_name(obj, "cpumap_enqueue_cnt");
	cpumap_kthread_cnt_map_fd =
		bpf_object__find_map_fd_by_name(obj, "cpumap_kthread_cnt");

	/* Maps used by XDP */
	rx_cnt_map_fd = bpf_object__find_map_fd_by_name(obj, "rx_cnt");
	cpu_map_fd = bpf_object__find_map_fd_by_name(obj, "cpu_map");
	cpus_available_map_fd =
		bpf_object__find_map_fd_by_name(obj, "cpus_available");
	cpus_count_map_fd = bpf_object__find_map_fd_by_name(obj, "cpus_count");
	cpus_iterator_map_fd =
		bpf_object__find_map_fd_by_name(obj, "cpus_iterator");

	if (cpu_map_fd < 0 || rx_cnt_map_fd < 0 ||
	    redirect_err_cnt_map_fd < 0 || cpumap_enqueue_cnt_map_fd < 0 ||
	    cpumap_kthread_cnt_map_fd < 0 || cpus_available_map_fd < 0 ||
	    cpus_count_map_fd < 0 || cpus_iterator_map_fd < 0 ||
	    exception_cnt_map_fd < 0)
		return -ENOENT;
=======
	enum map_type type;

	for (type = 0; type < NUM_MAP; type++) {
		map_fds[type] =
			bpf_object__find_map_fd_by_name(obj,
							map_type_strings[type]);

		if (map_fds[type] < 0)
			return -ENOENT;
	}
>>>>>>> d1988041

	return 0;
}

static int load_cpumap_prog(char *file_name, char *prog_name,
			    char *redir_interface, char *redir_map)
{
	struct bpf_prog_load_attr prog_load_attr = {
		.prog_type		= BPF_PROG_TYPE_XDP,
		.expected_attach_type	= BPF_XDP_CPUMAP,
		.file = file_name,
	};
	struct bpf_program *prog;
	struct bpf_object *obj;
	int fd;

	if (bpf_prog_load_xattr(&prog_load_attr, &obj, &fd))
		return -1;

	if (fd < 0) {
		fprintf(stderr, "ERR: bpf_prog_load_xattr: %s\n",
			strerror(errno));
		return fd;
	}

	if (redir_interface && redir_map) {
		int err, map_fd, ifindex_out, key = 0;

		map_fd = bpf_object__find_map_fd_by_name(obj, redir_map);
		if (map_fd < 0)
			return map_fd;

		ifindex_out = if_nametoindex(redir_interface);
		if (!ifindex_out)
			return -1;

		err = bpf_map_update_elem(map_fd, &key, &ifindex_out, 0);
		if (err < 0)
			return err;
	}

	prog = bpf_object__find_program_by_title(obj, prog_name);
	if (!prog) {
		fprintf(stderr, "bpf_object__find_program_by_title failed\n");
		return EXIT_FAIL;
	}

	return bpf_program__fd(prog);
}

int main(int argc, char **argv)
{
	struct rlimit r = {RLIM_INFINITY, RLIM_INFINITY};
	char *prog_name = "xdp_cpu_map5_lb_hash_ip_pairs";
	char *mprog_filename = "xdp_redirect_kern.o";
	char *redir_interface = NULL, *redir_map = NULL;
	char *mprog_name = "xdp_redirect_dummy";
	bool mprog_disable = false;
	struct bpf_prog_load_attr prog_load_attr = {
		.prog_type	= BPF_PROG_TYPE_UNSPEC,
	};
	struct bpf_prog_info info = {};
	__u32 info_len = sizeof(info);
	struct bpf_cpumap_val value;
	bool use_separators = true;
	bool stress_mode = false;
	struct bpf_program *prog;
	struct bpf_object *obj;
	int err = EXIT_FAIL;
	char filename[256];
	int added_cpus = 0;
	int longindex = 0;
	int interval = 2;
	int add_cpu = -1;
	int opt, prog_fd;
	int *cpu, i;
	__u32 qsize;

	n_cpus = get_nprocs_conf();

	/* Notice: choosing he queue size is very important with the
	 * ixgbe driver, because it's driver page recycling trick is
	 * dependend on pages being returned quickly.  The number of
	 * out-standing packets in the system must be less-than 2x
	 * RX-ring size.
	 */
	qsize = 128+64;

	snprintf(filename, sizeof(filename), "%s_kern.o", argv[0]);
	prog_load_attr.file = filename;

	if (setrlimit(RLIMIT_MEMLOCK, &r)) {
		perror("setrlimit(RLIMIT_MEMLOCK)");
		return 1;
	}

	if (bpf_prog_load_xattr(&prog_load_attr, &obj, &prog_fd))
		return err;

	if (prog_fd < 0) {
		fprintf(stderr, "ERR: bpf_prog_load_xattr: %s\n",
			strerror(errno));
		return err;
	}
<<<<<<< HEAD
	init_tracepoints(obj);
=======

	if (init_tracepoints(obj) < 0) {
		fprintf(stderr, "ERR: bpf_program__attach failed\n");
		return err;
	}

>>>>>>> d1988041
	if (init_map_fds(obj) < 0) {
		fprintf(stderr, "bpf_object__find_map_fd_by_name failed\n");
		return err;
	}
	mark_cpus_unavailable();

	cpu = malloc(n_cpus * sizeof(int));
	if (!cpu) {
		fprintf(stderr, "failed to allocate cpu array\n");
		return err;
	}
	memset(cpu, 0, n_cpus * sizeof(int));

	/* Parse commands line args */
	while ((opt = getopt_long(argc, argv, "hSd:s:p:q:c:xzFf:e:r:m:",
				  long_options, &longindex)) != -1) {
		switch (opt) {
		case 'd':
			if (strlen(optarg) >= IF_NAMESIZE) {
				fprintf(stderr, "ERR: --dev name too long\n");
				goto error;
			}
			ifname = (char *)&ifname_buf;
			strncpy(ifname, optarg, IF_NAMESIZE);
			ifindex = if_nametoindex(ifname);
			if (ifindex == 0) {
				fprintf(stderr,
					"ERR: --dev name unknown err(%d):%s\n",
					errno, strerror(errno));
				goto error;
			}
			break;
		case 's':
			interval = atoi(optarg);
			break;
		case 'S':
			xdp_flags |= XDP_FLAGS_SKB_MODE;
			break;
		case 'x':
			stress_mode = true;
			break;
		case 'z':
			use_separators = false;
			break;
		case 'p':
			/* Selecting eBPF prog to load */
			prog_name = optarg;
			break;
		case 'n':
			mprog_disable = true;
			break;
		case 'f':
			mprog_filename = optarg;
			break;
		case 'e':
			mprog_name = optarg;
			break;
		case 'r':
			redir_interface = optarg;
			break;
		case 'm':
			redir_map = optarg;
			break;
		case 'c':
			/* Add multiple CPUs */
			add_cpu = strtoul(optarg, NULL, 0);
			if (add_cpu >= n_cpus) {
				fprintf(stderr,
				"--cpu nr too large for cpumap err(%d):%s\n",
					errno, strerror(errno));
				goto error;
			}
			cpu[added_cpus++] = add_cpu;
			break;
		case 'q':
			qsize = atoi(optarg);
			break;
		case 'F':
			xdp_flags &= ~XDP_FLAGS_UPDATE_IF_NOEXIST;
			break;
		case 'h':
		error:
		default:
			free(cpu);
			usage(argv, obj);
			return EXIT_FAIL_OPTION;
		}
	}

	if (!(xdp_flags & XDP_FLAGS_SKB_MODE))
		xdp_flags |= XDP_FLAGS_DRV_MODE;

	/* Required option */
	if (ifindex == -1) {
		fprintf(stderr, "ERR: required option --dev missing\n");
		usage(argv, obj);
		err = EXIT_FAIL_OPTION;
		goto out;
	}
	/* Required option */
	if (add_cpu == -1) {
		fprintf(stderr, "ERR: required option --cpu missing\n");
		fprintf(stderr, " Specify multiple --cpu option to add more\n");
		usage(argv, obj);
		err = EXIT_FAIL_OPTION;
		goto out;
	}

	value.bpf_prog.fd = 0;
	if (!mprog_disable)
		value.bpf_prog.fd = load_cpumap_prog(mprog_filename, mprog_name,
						     redir_interface, redir_map);
	if (value.bpf_prog.fd < 0) {
		err = value.bpf_prog.fd;
		goto out;
	}
	value.qsize = qsize;

	for (i = 0; i < added_cpus; i++)
		create_cpu_entry(cpu[i], &value, i, true);

	/* Remove XDP program when program is interrupted or killed */
	signal(SIGINT, int_exit);
	signal(SIGTERM, int_exit);

	prog = bpf_object__find_program_by_title(obj, prog_name);
	if (!prog) {
		fprintf(stderr, "bpf_object__find_program_by_title failed\n");
		goto out;
	}

	prog_fd = bpf_program__fd(prog);
	if (prog_fd < 0) {
		fprintf(stderr, "bpf_program__fd failed\n");
		goto out;
	}

	if (bpf_set_link_xdp_fd(ifindex, prog_fd, xdp_flags) < 0) {
		fprintf(stderr, "link set xdp fd failed\n");
		err = EXIT_FAIL_XDP;
		goto out;
	}

	err = bpf_obj_get_info_by_fd(prog_fd, &info, &info_len);
	if (err) {
		printf("can't get prog info - %s\n", strerror(errno));
		goto out;
	}
	prog_id = info.id;

	stats_poll(interval, use_separators, prog_name, mprog_name,
		   &value, stress_mode);

	err = EXIT_OK;
out:
	free(cpu);
	return err;
}<|MERGE_RESOLUTION|>--- conflicted
+++ resolved
@@ -18,12 +18,6 @@
 #include <net/if.h>
 #include <time.h>
 #include <linux/limits.h>
-<<<<<<< HEAD
-
-#define __must_check
-#include <linux/err.h>
-=======
->>>>>>> d1988041
 
 #include <arpa/inet.h>
 #include <linux/if_link.h>
@@ -43,17 +37,6 @@
 
 static __u32 xdp_flags = XDP_FLAGS_UPDATE_IF_NOEXIST;
 static int n_cpus;
-<<<<<<< HEAD
-static int cpu_map_fd;
-static int rx_cnt_map_fd;
-static int redirect_err_cnt_map_fd;
-static int cpumap_enqueue_cnt_map_fd;
-static int cpumap_kthread_cnt_map_fd;
-static int cpus_available_map_fd;
-static int cpus_count_map_fd;
-static int cpus_iterator_map_fd;
-static int exception_cnt_map_fd;
-=======
 
 enum map_type {
 	CPU_MAP,
@@ -83,11 +66,6 @@
 #define NUM_MAP 9
 struct bpf_link *tp_links[NUM_TP] = {};
 static int map_fds[NUM_MAP];
-static int tp_cnt = 0;
->>>>>>> d1988041
-
-#define NUM_TP 5
-struct bpf_link *tp_links[NUM_TP] = { 0 };
 static int tp_cnt = 0;
 
 /* Exit return codes */
@@ -572,11 +550,7 @@
 	fd = map_fds[REDIRECT_ERR_CNT];
 	map_collect_percpu(fd, 1, &rec->redir_err);
 
-<<<<<<< HEAD
-	fd = cpumap_enqueue_cnt_map_fd;
-=======
 	fd = map_fds[CPUMAP_ENQUEUE_CNT];
->>>>>>> d1988041
 	for (i = 0; i < n_cpus; i++)
 		map_collect_percpu(fd, i, &rec->enq[i]);
 
@@ -655,11 +629,7 @@
 	int ret, i;
 
 	for (i = 0; i < n_cpus; i++) {
-<<<<<<< HEAD
-		ret = bpf_map_update_elem(cpus_available_map_fd, &i,
-=======
 		ret = bpf_map_update_elem(map_fds[CPUS_AVAILABLE], &i,
->>>>>>> d1988041
 					  &invalid_cpu, 0);
 		if (ret) {
 			fprintf(stderr, "Failed marking CPU unavailable\n");
@@ -712,41 +682,6 @@
 	free_stats_record(prev);
 }
 
-<<<<<<< HEAD
-static struct bpf_link * attach_tp(struct bpf_object *obj,
-				   const char *tp_category,
-				   const char* tp_name)
-{
-	struct bpf_program *prog;
-	struct bpf_link *link;
-	char sec_name[PATH_MAX];
-	int len;
-
-	len = snprintf(sec_name, PATH_MAX, "tracepoint/%s/%s",
-		       tp_category, tp_name);
-	if (len < 0)
-		exit(EXIT_FAIL);
-
-	prog = bpf_object__find_program_by_title(obj, sec_name);
-	if (!prog) {
-		fprintf(stderr, "ERR: finding progsec: %s\n", sec_name);
-		exit(EXIT_FAIL_BPF);
-	}
-
-	link = bpf_program__attach_tracepoint(prog, tp_category, tp_name);
-	if (IS_ERR(link))
-		exit(EXIT_FAIL_BPF);
-
-	return link;
-}
-
-static void init_tracepoints(struct bpf_object *obj) {
-	tp_links[tp_cnt++] = attach_tp(obj, "xdp", "xdp_redirect_err");
-	tp_links[tp_cnt++] = attach_tp(obj, "xdp", "xdp_redirect_map_err");
-	tp_links[tp_cnt++] = attach_tp(obj, "xdp", "xdp_exception");
-	tp_links[tp_cnt++] = attach_tp(obj, "xdp", "xdp_cpumap_enqueue");
-	tp_links[tp_cnt++] = attach_tp(obj, "xdp", "xdp_cpumap_kthread");
-=======
 static int init_tracepoints(struct bpf_object *obj)
 {
 	struct bpf_program *prog;
@@ -764,38 +699,10 @@
 	}
 
 	return 0;
->>>>>>> d1988041
 }
 
 static int init_map_fds(struct bpf_object *obj)
 {
-<<<<<<< HEAD
-	/* Maps updated by tracepoints */
-	redirect_err_cnt_map_fd =
-		bpf_object__find_map_fd_by_name(obj, "redirect_err_cnt");
-	exception_cnt_map_fd =
-		bpf_object__find_map_fd_by_name(obj, "exception_cnt");
-	cpumap_enqueue_cnt_map_fd =
-		bpf_object__find_map_fd_by_name(obj, "cpumap_enqueue_cnt");
-	cpumap_kthread_cnt_map_fd =
-		bpf_object__find_map_fd_by_name(obj, "cpumap_kthread_cnt");
-
-	/* Maps used by XDP */
-	rx_cnt_map_fd = bpf_object__find_map_fd_by_name(obj, "rx_cnt");
-	cpu_map_fd = bpf_object__find_map_fd_by_name(obj, "cpu_map");
-	cpus_available_map_fd =
-		bpf_object__find_map_fd_by_name(obj, "cpus_available");
-	cpus_count_map_fd = bpf_object__find_map_fd_by_name(obj, "cpus_count");
-	cpus_iterator_map_fd =
-		bpf_object__find_map_fd_by_name(obj, "cpus_iterator");
-
-	if (cpu_map_fd < 0 || rx_cnt_map_fd < 0 ||
-	    redirect_err_cnt_map_fd < 0 || cpumap_enqueue_cnt_map_fd < 0 ||
-	    cpumap_kthread_cnt_map_fd < 0 || cpus_available_map_fd < 0 ||
-	    cpus_count_map_fd < 0 || cpus_iterator_map_fd < 0 ||
-	    exception_cnt_map_fd < 0)
-		return -ENOENT;
-=======
 	enum map_type type;
 
 	for (type = 0; type < NUM_MAP; type++) {
@@ -806,7 +713,6 @@
 		if (map_fds[type] < 0)
 			return -ENOENT;
 	}
->>>>>>> d1988041
 
 	return 0;
 }
@@ -911,16 +817,12 @@
 			strerror(errno));
 		return err;
 	}
-<<<<<<< HEAD
-	init_tracepoints(obj);
-=======
 
 	if (init_tracepoints(obj) < 0) {
 		fprintf(stderr, "ERR: bpf_program__attach failed\n");
 		return err;
 	}
 
->>>>>>> d1988041
 	if (init_map_fds(obj) < 0) {
 		fprintf(stderr, "bpf_object__find_map_fd_by_name failed\n");
 		return err;
