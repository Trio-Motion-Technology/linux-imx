--- conflicted
+++ resolved
@@ -699,8 +699,6 @@
 		}
 	}
 
-<<<<<<< HEAD
-=======
 	ret = device_create_file(&pdev->dev, &max8903_dev_attr);
 	if (ret)
 		dev_err(&pdev->dev, "create device file failed!\n");
@@ -713,7 +711,6 @@
 			offset_charger = 1485;
 	}
 
->>>>>>> 473851df
 	max8903_charger_update_status(data);
 	max8903_battery_update_status(data);
 	return 0;
