--- conflicted
+++ resolved
@@ -716,11 +716,7 @@
 		goto out;
 	}
 
-<<<<<<< HEAD
-	error = nvme_read_ana_log(ctrl, false);
-=======
 	error = nvme_read_ana_log(ctrl);
->>>>>>> f7688b48
 	if (error)
 		goto out_free_ana_log_buf;
 	return 0;
