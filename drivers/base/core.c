// SPDX-License-Identifier: GPL-2.0
/*
 * drivers/base/core.c - core driver model code (device registration, etc)
 *
 * Copyright (c) 2002-3 Patrick Mochel
 * Copyright (c) 2002-3 Open Source Development Labs
 * Copyright (c) 2006 Greg Kroah-Hartman <gregkh@suse.de>
 * Copyright (c) 2006 Novell, Inc.
 */

#include <linux/acpi.h>
#include <linux/cpufreq.h>
#include <linux/device.h>
#include <linux/err.h>
#include <linux/fwnode.h>
#include <linux/init.h>
#include <linux/module.h>
#include <linux/slab.h>
#include <linux/string.h>
#include <linux/kdev_t.h>
#include <linux/notifier.h>
#include <linux/of.h>
#include <linux/of_device.h>
#include <linux/genhd.h>
#include <linux/mutex.h>
#include <linux/pm_runtime.h>
#include <linux/netdevice.h>
#include <linux/sched/signal.h>
#include <linux/sched/mm.h>
#include <linux/swiotlb.h>
#include <linux/sysfs.h>
#include <linux/dma-map-ops.h> /* for dma_default_coherent */

#include "base.h"
#include "power/power.h"

#ifdef CONFIG_SYSFS_DEPRECATED
#ifdef CONFIG_SYSFS_DEPRECATED_V2
long sysfs_deprecated = 1;
#else
long sysfs_deprecated = 0;
#endif
static int __init sysfs_deprecated_setup(char *arg)
{
	return kstrtol(arg, 10, &sysfs_deprecated);
}
early_param("sysfs.deprecated", sysfs_deprecated_setup);
#endif

/* Device links support. */
static LIST_HEAD(deferred_sync);
static unsigned int defer_sync_state_count = 1;
static DEFINE_MUTEX(fwnode_link_lock);
static bool fw_devlink_is_permissive(void);
static bool fw_devlink_drv_reg_done;

/**
 * fwnode_link_add - Create a link between two fwnode_handles.
 * @con: Consumer end of the link.
 * @sup: Supplier end of the link.
 *
 * Create a fwnode link between fwnode handles @con and @sup. The fwnode link
 * represents the detail that the firmware lists @sup fwnode as supplying a
 * resource to @con.
 *
 * The driver core will use the fwnode link to create a device link between the
 * two device objects corresponding to @con and @sup when they are created. The
 * driver core will automatically delete the fwnode link between @con and @sup
 * after doing that.
 *
 * Attempts to create duplicate links between the same pair of fwnode handles
 * are ignored and there is no reference counting.
 */
int fwnode_link_add(struct fwnode_handle *con, struct fwnode_handle *sup)
{
	struct fwnode_link *link;
	int ret = 0;

	mutex_lock(&fwnode_link_lock);

	list_for_each_entry(link, &sup->consumers, s_hook)
		if (link->consumer == con)
			goto out;

	link = kzalloc(sizeof(*link), GFP_KERNEL);
	if (!link) {
		ret = -ENOMEM;
		goto out;
	}

	link->supplier = sup;
	INIT_LIST_HEAD(&link->s_hook);
	link->consumer = con;
	INIT_LIST_HEAD(&link->c_hook);

	list_add(&link->s_hook, &sup->consumers);
	list_add(&link->c_hook, &con->suppliers);
	pr_debug("%pfwP Linked as a fwnode consumer to %pfwP\n",
		 con, sup);
out:
	mutex_unlock(&fwnode_link_lock);

	return ret;
}

/**
 * __fwnode_link_del - Delete a link between two fwnode_handles.
 * @link: the fwnode_link to be deleted
 *
 * The fwnode_link_lock needs to be held when this function is called.
 */
static void __fwnode_link_del(struct fwnode_link *link)
{
	pr_debug("%pfwP Dropping the fwnode link to %pfwP\n",
		 link->consumer, link->supplier);
	list_del(&link->s_hook);
	list_del(&link->c_hook);
	kfree(link);
}

/**
 * fwnode_links_purge_suppliers - Delete all supplier links of fwnode_handle.
 * @fwnode: fwnode whose supplier links need to be deleted
 *
 * Deletes all supplier links connecting directly to @fwnode.
 */
static void fwnode_links_purge_suppliers(struct fwnode_handle *fwnode)
{
	struct fwnode_link *link, *tmp;

	mutex_lock(&fwnode_link_lock);
	list_for_each_entry_safe(link, tmp, &fwnode->suppliers, c_hook)
		__fwnode_link_del(link);
	mutex_unlock(&fwnode_link_lock);
}

/**
 * fwnode_links_purge_consumers - Delete all consumer links of fwnode_handle.
 * @fwnode: fwnode whose consumer links need to be deleted
 *
 * Deletes all consumer links connecting directly to @fwnode.
 */
static void fwnode_links_purge_consumers(struct fwnode_handle *fwnode)
{
	struct fwnode_link *link, *tmp;

	mutex_lock(&fwnode_link_lock);
	list_for_each_entry_safe(link, tmp, &fwnode->consumers, s_hook)
		__fwnode_link_del(link);
	mutex_unlock(&fwnode_link_lock);
}

/**
 * fwnode_links_purge - Delete all links connected to a fwnode_handle.
 * @fwnode: fwnode whose links needs to be deleted
 *
 * Deletes all links connecting directly to a fwnode.
 */
void fwnode_links_purge(struct fwnode_handle *fwnode)
{
	fwnode_links_purge_suppliers(fwnode);
	fwnode_links_purge_consumers(fwnode);
}

void fw_devlink_purge_absent_suppliers(struct fwnode_handle *fwnode)
{
	struct fwnode_handle *child;

	/* Don't purge consumer links of an added child */
	if (fwnode->dev)
		return;

	fwnode->flags |= FWNODE_FLAG_NOT_DEVICE;
	fwnode_links_purge_consumers(fwnode);

	fwnode_for_each_available_child_node(fwnode, child)
		fw_devlink_purge_absent_suppliers(child);
}
EXPORT_SYMBOL_GPL(fw_devlink_purge_absent_suppliers);

#ifdef CONFIG_SRCU
static DEFINE_MUTEX(device_links_lock);
DEFINE_STATIC_SRCU(device_links_srcu);

static inline void device_links_write_lock(void)
{
	mutex_lock(&device_links_lock);
}

static inline void device_links_write_unlock(void)
{
	mutex_unlock(&device_links_lock);
}

int device_links_read_lock(void) __acquires(&device_links_srcu)
{
	return srcu_read_lock(&device_links_srcu);
}

void device_links_read_unlock(int idx) __releases(&device_links_srcu)
{
	srcu_read_unlock(&device_links_srcu, idx);
}

int device_links_read_lock_held(void)
{
	return srcu_read_lock_held(&device_links_srcu);
}

static void device_link_synchronize_removal(void)
{
	synchronize_srcu(&device_links_srcu);
}
<<<<<<< HEAD
=======

static void device_link_remove_from_lists(struct device_link *link)
{
	list_del_rcu(&link->s_node);
	list_del_rcu(&link->c_node);
}
>>>>>>> 3b17187f
#else /* !CONFIG_SRCU */
static DECLARE_RWSEM(device_links_lock);

static inline void device_links_write_lock(void)
{
	down_write(&device_links_lock);
}

static inline void device_links_write_unlock(void)
{
	up_write(&device_links_lock);
}

int device_links_read_lock(void)
{
	down_read(&device_links_lock);
	return 0;
}

void device_links_read_unlock(int not_used)
{
	up_read(&device_links_lock);
}

#ifdef CONFIG_DEBUG_LOCK_ALLOC
int device_links_read_lock_held(void)
{
	return lockdep_is_held(&device_links_lock);
}
#endif

static inline void device_link_synchronize_removal(void)
{
}
<<<<<<< HEAD
=======

static void device_link_remove_from_lists(struct device_link *link)
{
	list_del(&link->s_node);
	list_del(&link->c_node);
}
>>>>>>> 3b17187f
#endif /* !CONFIG_SRCU */

static bool device_is_ancestor(struct device *dev, struct device *target)
{
	while (target->parent) {
		target = target->parent;
		if (dev == target)
			return true;
	}
	return false;
}

/**
 * device_is_dependent - Check if one device depends on another one
 * @dev: Device to check dependencies for.
 * @target: Device to check against.
 *
 * Check if @target depends on @dev or any device dependent on it (its child or
 * its consumer etc).  Return 1 if that is the case or 0 otherwise.
 */
int device_is_dependent(struct device *dev, void *target)
{
	struct device_link *link;
	int ret;

	/*
	 * The "ancestors" check is needed to catch the case when the target
	 * device has not been completely initialized yet and it is still
	 * missing from the list of children of its parent device.
	 */
	if (dev == target || device_is_ancestor(dev, target))
		return 1;

	ret = device_for_each_child(dev, target, device_is_dependent);
	if (ret)
		return ret;

	list_for_each_entry(link, &dev->links.consumers, s_node) {
		if ((link->flags & ~DL_FLAG_INFERRED) ==
		    (DL_FLAG_SYNC_STATE_ONLY | DL_FLAG_MANAGED))
			continue;

		if (link->consumer == target)
			return 1;

		ret = device_is_dependent(link->consumer, target);
		if (ret)
			break;
	}
	return ret;
}

static void device_link_init_status(struct device_link *link,
				    struct device *consumer,
				    struct device *supplier)
{
	switch (supplier->links.status) {
	case DL_DEV_PROBING:
		switch (consumer->links.status) {
		case DL_DEV_PROBING:
			/*
			 * A consumer driver can create a link to a supplier
			 * that has not completed its probing yet as long as it
			 * knows that the supplier is already functional (for
			 * example, it has just acquired some resources from the
			 * supplier).
			 */
			link->status = DL_STATE_CONSUMER_PROBE;
			break;
		default:
			link->status = DL_STATE_DORMANT;
			break;
		}
		break;
	case DL_DEV_DRIVER_BOUND:
		switch (consumer->links.status) {
		case DL_DEV_PROBING:
			link->status = DL_STATE_CONSUMER_PROBE;
			break;
		case DL_DEV_DRIVER_BOUND:
			link->status = DL_STATE_ACTIVE;
			break;
		default:
			link->status = DL_STATE_AVAILABLE;
			break;
		}
		break;
	case DL_DEV_UNBINDING:
		link->status = DL_STATE_SUPPLIER_UNBIND;
		break;
	default:
		link->status = DL_STATE_DORMANT;
		break;
	}
}

static int device_reorder_to_tail(struct device *dev, void *not_used)
{
	struct device_link *link;

	/*
	 * Devices that have not been registered yet will be put to the ends
	 * of the lists during the registration, so skip them here.
	 */
	if (device_is_registered(dev))
		devices_kset_move_last(dev);

	if (device_pm_initialized(dev))
		device_pm_move_last(dev);

	device_for_each_child(dev, NULL, device_reorder_to_tail);
	list_for_each_entry(link, &dev->links.consumers, s_node) {
		if ((link->flags & ~DL_FLAG_INFERRED) ==
		    (DL_FLAG_SYNC_STATE_ONLY | DL_FLAG_MANAGED))
			continue;
		device_reorder_to_tail(link->consumer, NULL);
	}

	return 0;
}

/**
 * device_pm_move_to_tail - Move set of devices to the end of device lists
 * @dev: Device to move
 *
 * This is a device_reorder_to_tail() wrapper taking the requisite locks.
 *
 * It moves the @dev along with all of its children and all of its consumers
 * to the ends of the device_kset and dpm_list, recursively.
 */
void device_pm_move_to_tail(struct device *dev)
{
	int idx;

	idx = device_links_read_lock();
	device_pm_lock();
	device_reorder_to_tail(dev, NULL);
	device_pm_unlock();
	device_links_read_unlock(idx);
}

#define to_devlink(dev)	container_of((dev), struct device_link, link_dev)

static ssize_t status_show(struct device *dev,
			   struct device_attribute *attr, char *buf)
{
	const char *output;

	switch (to_devlink(dev)->status) {
	case DL_STATE_NONE:
		output = "not tracked";
		break;
	case DL_STATE_DORMANT:
		output = "dormant";
		break;
	case DL_STATE_AVAILABLE:
		output = "available";
		break;
	case DL_STATE_CONSUMER_PROBE:
		output = "consumer probing";
		break;
	case DL_STATE_ACTIVE:
		output = "active";
		break;
	case DL_STATE_SUPPLIER_UNBIND:
		output = "supplier unbinding";
		break;
	default:
		output = "unknown";
		break;
	}

	return sysfs_emit(buf, "%s\n", output);
}
static DEVICE_ATTR_RO(status);

static ssize_t auto_remove_on_show(struct device *dev,
				   struct device_attribute *attr, char *buf)
{
	struct device_link *link = to_devlink(dev);
	const char *output;

	if (link->flags & DL_FLAG_AUTOREMOVE_SUPPLIER)
		output = "supplier unbind";
	else if (link->flags & DL_FLAG_AUTOREMOVE_CONSUMER)
		output = "consumer unbind";
	else
		output = "never";

	return sysfs_emit(buf, "%s\n", output);
}
static DEVICE_ATTR_RO(auto_remove_on);

static ssize_t runtime_pm_show(struct device *dev,
			       struct device_attribute *attr, char *buf)
{
	struct device_link *link = to_devlink(dev);

	return sysfs_emit(buf, "%d\n", !!(link->flags & DL_FLAG_PM_RUNTIME));
}
static DEVICE_ATTR_RO(runtime_pm);

static ssize_t sync_state_only_show(struct device *dev,
				    struct device_attribute *attr, char *buf)
{
	struct device_link *link = to_devlink(dev);

	return sysfs_emit(buf, "%d\n",
			  !!(link->flags & DL_FLAG_SYNC_STATE_ONLY));
}
static DEVICE_ATTR_RO(sync_state_only);

static struct attribute *devlink_attrs[] = {
	&dev_attr_status.attr,
	&dev_attr_auto_remove_on.attr,
	&dev_attr_runtime_pm.attr,
	&dev_attr_sync_state_only.attr,
	NULL,
};
ATTRIBUTE_GROUPS(devlink);

static void device_link_release_fn(struct work_struct *work)
{
	struct device_link *link = container_of(work, struct device_link, rm_work);

	/* Ensure that all references to the link object have been dropped. */
	device_link_synchronize_removal();

	while (refcount_dec_not_one(&link->rpm_active))
		pm_runtime_put(link->supplier);

	put_device(link->consumer);
	put_device(link->supplier);
	kfree(link);
}

static void devlink_dev_release(struct device *dev)
{
	struct device_link *link = to_devlink(dev);

	INIT_WORK(&link->rm_work, device_link_release_fn);
	/*
	 * It may take a while to complete this work because of the SRCU
	 * synchronization in device_link_release_fn() and if the consumer or
	 * supplier devices get deleted when it runs, so put it into the "long"
	 * workqueue.
	 */
	queue_work(system_long_wq, &link->rm_work);
}

static struct class devlink_class = {
	.name = "devlink",
	.owner = THIS_MODULE,
	.dev_groups = devlink_groups,
	.dev_release = devlink_dev_release,
};

static int devlink_add_symlinks(struct device *dev,
				struct class_interface *class_intf)
{
	int ret;
	size_t len;
	struct device_link *link = to_devlink(dev);
	struct device *sup = link->supplier;
	struct device *con = link->consumer;
	char *buf;

	len = max(strlen(dev_bus_name(sup)) + strlen(dev_name(sup)),
		  strlen(dev_bus_name(con)) + strlen(dev_name(con)));
	len += strlen(":");
	len += strlen("supplier:") + 1;
	buf = kzalloc(len, GFP_KERNEL);
	if (!buf)
		return -ENOMEM;

	ret = sysfs_create_link(&link->link_dev.kobj, &sup->kobj, "supplier");
	if (ret)
		goto out;

	ret = sysfs_create_link(&link->link_dev.kobj, &con->kobj, "consumer");
	if (ret)
		goto err_con;

	snprintf(buf, len, "consumer:%s:%s", dev_bus_name(con), dev_name(con));
	ret = sysfs_create_link(&sup->kobj, &link->link_dev.kobj, buf);
	if (ret)
		goto err_con_dev;

	snprintf(buf, len, "supplier:%s:%s", dev_bus_name(sup), dev_name(sup));
	ret = sysfs_create_link(&con->kobj, &link->link_dev.kobj, buf);
	if (ret)
		goto err_sup_dev;

	goto out;

err_sup_dev:
	snprintf(buf, len, "consumer:%s:%s", dev_bus_name(con), dev_name(con));
	sysfs_remove_link(&sup->kobj, buf);
err_con_dev:
	sysfs_remove_link(&link->link_dev.kobj, "consumer");
err_con:
	sysfs_remove_link(&link->link_dev.kobj, "supplier");
out:
	kfree(buf);
	return ret;
}

static void devlink_remove_symlinks(struct device *dev,
				   struct class_interface *class_intf)
{
	struct device_link *link = to_devlink(dev);
	size_t len;
	struct device *sup = link->supplier;
	struct device *con = link->consumer;
	char *buf;

	sysfs_remove_link(&link->link_dev.kobj, "consumer");
	sysfs_remove_link(&link->link_dev.kobj, "supplier");

	len = max(strlen(dev_bus_name(sup)) + strlen(dev_name(sup)),
		  strlen(dev_bus_name(con)) + strlen(dev_name(con)));
	len += strlen(":");
	len += strlen("supplier:") + 1;
	buf = kzalloc(len, GFP_KERNEL);
	if (!buf) {
		WARN(1, "Unable to properly free device link symlinks!\n");
		return;
	}

	if (device_is_registered(con)) {
		snprintf(buf, len, "supplier:%s:%s", dev_bus_name(sup), dev_name(sup));
		sysfs_remove_link(&con->kobj, buf);
	}
	snprintf(buf, len, "consumer:%s:%s", dev_bus_name(con), dev_name(con));
	sysfs_remove_link(&sup->kobj, buf);
	kfree(buf);
}

static struct class_interface devlink_class_intf = {
	.class = &devlink_class,
	.add_dev = devlink_add_symlinks,
	.remove_dev = devlink_remove_symlinks,
};

static int __init devlink_class_init(void)
{
	int ret;

	ret = class_register(&devlink_class);
	if (ret)
		return ret;

	ret = class_interface_register(&devlink_class_intf);
	if (ret)
		class_unregister(&devlink_class);

	return ret;
}
postcore_initcall(devlink_class_init);

#define DL_MANAGED_LINK_FLAGS (DL_FLAG_AUTOREMOVE_CONSUMER | \
			       DL_FLAG_AUTOREMOVE_SUPPLIER | \
			       DL_FLAG_AUTOPROBE_CONSUMER  | \
			       DL_FLAG_SYNC_STATE_ONLY | \
			       DL_FLAG_INFERRED)

#define DL_ADD_VALID_FLAGS (DL_MANAGED_LINK_FLAGS | DL_FLAG_STATELESS | \
			    DL_FLAG_PM_RUNTIME | DL_FLAG_RPM_ACTIVE)

/**
 * device_link_add - Create a link between two devices.
 * @consumer: Consumer end of the link.
 * @supplier: Supplier end of the link.
 * @flags: Link flags.
 *
 * The caller is responsible for the proper synchronization of the link creation
 * with runtime PM.  First, setting the DL_FLAG_PM_RUNTIME flag will cause the
 * runtime PM framework to take the link into account.  Second, if the
 * DL_FLAG_RPM_ACTIVE flag is set in addition to it, the supplier devices will
 * be forced into the active meta state and reference-counted upon the creation
 * of the link.  If DL_FLAG_PM_RUNTIME is not set, DL_FLAG_RPM_ACTIVE will be
 * ignored.
 *
 * If DL_FLAG_STATELESS is set in @flags, the caller of this function is
 * expected to release the link returned by it directly with the help of either
 * device_link_del() or device_link_remove().
 *
 * If that flag is not set, however, the caller of this function is handing the
 * management of the link over to the driver core entirely and its return value
 * can only be used to check whether or not the link is present.  In that case,
 * the DL_FLAG_AUTOREMOVE_CONSUMER and DL_FLAG_AUTOREMOVE_SUPPLIER device link
 * flags can be used to indicate to the driver core when the link can be safely
 * deleted.  Namely, setting one of them in @flags indicates to the driver core
 * that the link is not going to be used (by the given caller of this function)
 * after unbinding the consumer or supplier driver, respectively, from its
 * device, so the link can be deleted at that point.  If none of them is set,
 * the link will be maintained until one of the devices pointed to by it (either
 * the consumer or the supplier) is unregistered.
 *
 * Also, if DL_FLAG_STATELESS, DL_FLAG_AUTOREMOVE_CONSUMER and
 * DL_FLAG_AUTOREMOVE_SUPPLIER are not set in @flags (that is, a persistent
 * managed device link is being added), the DL_FLAG_AUTOPROBE_CONSUMER flag can
 * be used to request the driver core to automatically probe for a consumer
 * driver after successfully binding a driver to the supplier device.
 *
 * The combination of DL_FLAG_STATELESS and one of DL_FLAG_AUTOREMOVE_CONSUMER,
 * DL_FLAG_AUTOREMOVE_SUPPLIER, or DL_FLAG_AUTOPROBE_CONSUMER set in @flags at
 * the same time is invalid and will cause NULL to be returned upfront.
 * However, if a device link between the given @consumer and @supplier pair
 * exists already when this function is called for them, the existing link will
 * be returned regardless of its current type and status (the link's flags may
 * be modified then).  The caller of this function is then expected to treat
 * the link as though it has just been created, so (in particular) if
 * DL_FLAG_STATELESS was passed in @flags, the link needs to be released
 * explicitly when not needed any more (as stated above).
 *
 * A side effect of the link creation is re-ordering of dpm_list and the
 * devices_kset list by moving the consumer device and all devices depending
 * on it to the ends of these lists (that does not happen to devices that have
 * not been registered when this function is called).
 *
 * The supplier device is required to be registered when this function is called
 * and NULL will be returned if that is not the case.  The consumer device need
 * not be registered, however.
 */
struct device_link *device_link_add(struct device *consumer,
				    struct device *supplier, u32 flags)
{
	struct device_link *link;

	if (!consumer || !supplier || consumer == supplier ||
	    flags & ~DL_ADD_VALID_FLAGS ||
	    (flags & DL_FLAG_STATELESS && flags & DL_MANAGED_LINK_FLAGS) ||
	    (flags & DL_FLAG_SYNC_STATE_ONLY &&
	     (flags & ~DL_FLAG_INFERRED) != DL_FLAG_SYNC_STATE_ONLY) ||
	    (flags & DL_FLAG_AUTOPROBE_CONSUMER &&
	     flags & (DL_FLAG_AUTOREMOVE_CONSUMER |
		      DL_FLAG_AUTOREMOVE_SUPPLIER)))
		return NULL;

	if (flags & DL_FLAG_PM_RUNTIME && flags & DL_FLAG_RPM_ACTIVE) {
		if (pm_runtime_get_sync(supplier) < 0) {
			pm_runtime_put_noidle(supplier);
			return NULL;
		}
	}

	if (!(flags & DL_FLAG_STATELESS))
		flags |= DL_FLAG_MANAGED;

	device_links_write_lock();
	device_pm_lock();

	/*
	 * If the supplier has not been fully registered yet or there is a
	 * reverse (non-SYNC_STATE_ONLY) dependency between the consumer and
	 * the supplier already in the graph, return NULL. If the link is a
	 * SYNC_STATE_ONLY link, we don't check for reverse dependencies
	 * because it only affects sync_state() callbacks.
	 */
	if (!device_pm_initialized(supplier)
	    || (!(flags & DL_FLAG_SYNC_STATE_ONLY) &&
		  device_is_dependent(consumer, supplier))) {
		link = NULL;
		goto out;
	}

	/*
	 * SYNC_STATE_ONLY links are useless once a consumer device has probed.
	 * So, only create it if the consumer hasn't probed yet.
	 */
	if (flags & DL_FLAG_SYNC_STATE_ONLY &&
	    consumer->links.status != DL_DEV_NO_DRIVER &&
	    consumer->links.status != DL_DEV_PROBING) {
		link = NULL;
		goto out;
	}

	/*
	 * DL_FLAG_AUTOREMOVE_SUPPLIER indicates that the link will be needed
	 * longer than for DL_FLAG_AUTOREMOVE_CONSUMER and setting them both
	 * together doesn't make sense, so prefer DL_FLAG_AUTOREMOVE_SUPPLIER.
	 */
	if (flags & DL_FLAG_AUTOREMOVE_SUPPLIER)
		flags &= ~DL_FLAG_AUTOREMOVE_CONSUMER;

	list_for_each_entry(link, &supplier->links.consumers, s_node) {
		if (link->consumer != consumer)
			continue;

		if (link->flags & DL_FLAG_INFERRED &&
		    !(flags & DL_FLAG_INFERRED))
			link->flags &= ~DL_FLAG_INFERRED;

		if (flags & DL_FLAG_PM_RUNTIME) {
			if (!(link->flags & DL_FLAG_PM_RUNTIME)) {
				pm_runtime_new_link(consumer);
				link->flags |= DL_FLAG_PM_RUNTIME;
			}
			if (flags & DL_FLAG_RPM_ACTIVE)
				refcount_inc(&link->rpm_active);
		}

		if (flags & DL_FLAG_STATELESS) {
			kref_get(&link->kref);
			if (link->flags & DL_FLAG_SYNC_STATE_ONLY &&
			    !(link->flags & DL_FLAG_STATELESS)) {
				link->flags |= DL_FLAG_STATELESS;
				goto reorder;
			} else {
				link->flags |= DL_FLAG_STATELESS;
				goto out;
			}
		}

		/*
		 * If the life time of the link following from the new flags is
		 * longer than indicated by the flags of the existing link,
		 * update the existing link to stay around longer.
		 */
		if (flags & DL_FLAG_AUTOREMOVE_SUPPLIER) {
			if (link->flags & DL_FLAG_AUTOREMOVE_CONSUMER) {
				link->flags &= ~DL_FLAG_AUTOREMOVE_CONSUMER;
				link->flags |= DL_FLAG_AUTOREMOVE_SUPPLIER;
			}
		} else if (!(flags & DL_FLAG_AUTOREMOVE_CONSUMER)) {
			link->flags &= ~(DL_FLAG_AUTOREMOVE_CONSUMER |
					 DL_FLAG_AUTOREMOVE_SUPPLIER);
		}
		if (!(link->flags & DL_FLAG_MANAGED)) {
			kref_get(&link->kref);
			link->flags |= DL_FLAG_MANAGED;
			device_link_init_status(link, consumer, supplier);
		}
		if (link->flags & DL_FLAG_SYNC_STATE_ONLY &&
		    !(flags & DL_FLAG_SYNC_STATE_ONLY)) {
			link->flags &= ~DL_FLAG_SYNC_STATE_ONLY;
			goto reorder;
		}

		goto out;
	}

	link = kzalloc(sizeof(*link), GFP_KERNEL);
	if (!link)
		goto out;

	refcount_set(&link->rpm_active, 1);

	get_device(supplier);
	link->supplier = supplier;
	INIT_LIST_HEAD(&link->s_node);
	get_device(consumer);
	link->consumer = consumer;
	INIT_LIST_HEAD(&link->c_node);
	link->flags = flags;
	kref_init(&link->kref);

	link->link_dev.class = &devlink_class;
	device_set_pm_not_required(&link->link_dev);
	dev_set_name(&link->link_dev, "%s:%s--%s:%s",
		     dev_bus_name(supplier), dev_name(supplier),
		     dev_bus_name(consumer), dev_name(consumer));
	if (device_register(&link->link_dev)) {
		put_device(&link->link_dev);
		link = NULL;
		goto out;
	}

	if (flags & DL_FLAG_PM_RUNTIME) {
		if (flags & DL_FLAG_RPM_ACTIVE)
			refcount_inc(&link->rpm_active);

		pm_runtime_new_link(consumer);
	}

	/* Determine the initial link state. */
	if (flags & DL_FLAG_STATELESS)
		link->status = DL_STATE_NONE;
	else
		device_link_init_status(link, consumer, supplier);

	/*
	 * Some callers expect the link creation during consumer driver probe to
	 * resume the supplier even without DL_FLAG_RPM_ACTIVE.
	 */
	if (link->status == DL_STATE_CONSUMER_PROBE &&
	    flags & DL_FLAG_PM_RUNTIME)
		pm_runtime_resume(supplier);

	list_add_tail_rcu(&link->s_node, &supplier->links.consumers);
	list_add_tail_rcu(&link->c_node, &consumer->links.suppliers);

	if (flags & DL_FLAG_SYNC_STATE_ONLY) {
		dev_dbg(consumer,
			"Linked as a sync state only consumer to %s\n",
			dev_name(supplier));
		goto out;
	}

reorder:
	/*
	 * Move the consumer and all of the devices depending on it to the end
	 * of dpm_list and the devices_kset list.
	 *
	 * It is necessary to hold dpm_list locked throughout all that or else
	 * we may end up suspending with a wrong ordering of it.
	 */
	device_reorder_to_tail(consumer, NULL);

	dev_dbg(consumer, "Linked as a consumer to %s\n", dev_name(supplier));

out:
	device_pm_unlock();
	device_links_write_unlock();

	if ((flags & DL_FLAG_PM_RUNTIME && flags & DL_FLAG_RPM_ACTIVE) && !link)
		pm_runtime_put(supplier);

	return link;
}
EXPORT_SYMBOL_GPL(device_link_add);

static void __device_link_del(struct kref *kref)
{
	struct device_link *link = container_of(kref, struct device_link, kref);

	dev_dbg(link->consumer, "Dropping the link to %s\n",
		dev_name(link->supplier));

	pm_runtime_drop_link(link);

	device_link_remove_from_lists(link);
	device_unregister(&link->link_dev);
}

static void device_link_put_kref(struct device_link *link)
{
	if (link->flags & DL_FLAG_STATELESS)
		kref_put(&link->kref, __device_link_del);
	else if (!device_is_registered(link->consumer))
		__device_link_del(&link->kref);
	else
		WARN(1, "Unable to drop a managed device link reference\n");
}

/**
 * device_link_del - Delete a stateless link between two devices.
 * @link: Device link to delete.
 *
 * The caller must ensure proper synchronization of this function with runtime
 * PM.  If the link was added multiple times, it needs to be deleted as often.
 * Care is required for hotplugged devices:  Their links are purged on removal
 * and calling device_link_del() is then no longer allowed.
 */
void device_link_del(struct device_link *link)
{
	device_links_write_lock();
	device_link_put_kref(link);
	device_links_write_unlock();
}
EXPORT_SYMBOL_GPL(device_link_del);

/**
 * device_link_remove - Delete a stateless link between two devices.
 * @consumer: Consumer end of the link.
 * @supplier: Supplier end of the link.
 *
 * The caller must ensure proper synchronization of this function with runtime
 * PM.
 */
void device_link_remove(void *consumer, struct device *supplier)
{
	struct device_link *link;

	if (WARN_ON(consumer == supplier))
		return;

	device_links_write_lock();

	list_for_each_entry(link, &supplier->links.consumers, s_node) {
		if (link->consumer == consumer) {
			device_link_put_kref(link);
			break;
		}
	}

	device_links_write_unlock();
}
EXPORT_SYMBOL_GPL(device_link_remove);

static void device_links_missing_supplier(struct device *dev)
{
	struct device_link *link;

	list_for_each_entry(link, &dev->links.suppliers, c_node) {
		if (link->status != DL_STATE_CONSUMER_PROBE)
			continue;

		if (link->supplier->links.status == DL_DEV_DRIVER_BOUND) {
			WRITE_ONCE(link->status, DL_STATE_AVAILABLE);
		} else {
			WARN_ON(!(link->flags & DL_FLAG_SYNC_STATE_ONLY));
			WRITE_ONCE(link->status, DL_STATE_DORMANT);
		}
	}
}

/**
 * device_links_check_suppliers - Check presence of supplier drivers.
 * @dev: Consumer device.
 *
 * Check links from this device to any suppliers.  Walk the list of the device's
 * links to suppliers and see if all of them are available.  If not, simply
 * return -EPROBE_DEFER.
 *
 * We need to guarantee that the supplier will not go away after the check has
 * been positive here.  It only can go away in __device_release_driver() and
 * that function  checks the device's links to consumers.  This means we need to
 * mark the link as "consumer probe in progress" to make the supplier removal
 * wait for us to complete (or bad things may happen).
 *
 * Links without the DL_FLAG_MANAGED flag set are ignored.
 */
int device_links_check_suppliers(struct device *dev)
{
	struct device_link *link;
	int ret = 0;
	struct fwnode_handle *sup_fw;

	/*
	 * Device waiting for supplier to become available is not allowed to
	 * probe.
	 */
	mutex_lock(&fwnode_link_lock);
	if (dev->fwnode && !list_empty(&dev->fwnode->suppliers) &&
	    !fw_devlink_is_permissive()) {
		sup_fw = list_first_entry(&dev->fwnode->suppliers,
					  struct fwnode_link,
					  c_hook)->supplier;
		dev_err_probe(dev, -EPROBE_DEFER, "wait for supplier %pfwP\n",
			      sup_fw);
		mutex_unlock(&fwnode_link_lock);
		return -EPROBE_DEFER;
	}
	mutex_unlock(&fwnode_link_lock);

	device_links_write_lock();

	list_for_each_entry(link, &dev->links.suppliers, c_node) {
		if (!(link->flags & DL_FLAG_MANAGED))
			continue;

		if (link->status != DL_STATE_AVAILABLE &&
		    !(link->flags & DL_FLAG_SYNC_STATE_ONLY)) {
			device_links_missing_supplier(dev);
			dev_err_probe(dev, -EPROBE_DEFER,
				      "supplier %s not ready\n",
				      dev_name(link->supplier));
			ret = -EPROBE_DEFER;
			break;
		}
		WRITE_ONCE(link->status, DL_STATE_CONSUMER_PROBE);
	}
	dev->links.status = DL_DEV_PROBING;

	device_links_write_unlock();
	return ret;
}

/**
 * __device_links_queue_sync_state - Queue a device for sync_state() callback
 * @dev: Device to call sync_state() on
 * @list: List head to queue the @dev on
 *
 * Queues a device for a sync_state() callback when the device links write lock
 * isn't held. This allows the sync_state() execution flow to use device links
 * APIs.  The caller must ensure this function is called with
 * device_links_write_lock() held.
 *
 * This function does a get_device() to make sure the device is not freed while
 * on this list.
 *
 * So the caller must also ensure that device_links_flush_sync_list() is called
 * as soon as the caller releases device_links_write_lock().  This is necessary
 * to make sure the sync_state() is called in a timely fashion and the
 * put_device() is called on this device.
 */
static void __device_links_queue_sync_state(struct device *dev,
					    struct list_head *list)
{
	struct device_link *link;

	if (!dev_has_sync_state(dev))
		return;
	if (dev->state_synced)
		return;

	list_for_each_entry(link, &dev->links.consumers, s_node) {
		if (!(link->flags & DL_FLAG_MANAGED))
			continue;
		if (link->status != DL_STATE_ACTIVE)
			return;
	}

	/*
	 * Set the flag here to avoid adding the same device to a list more
	 * than once. This can happen if new consumers get added to the device
	 * and probed before the list is flushed.
	 */
	dev->state_synced = true;

	if (WARN_ON(!list_empty(&dev->links.defer_sync)))
		return;

	get_device(dev);
	list_add_tail(&dev->links.defer_sync, list);
}

/**
 * device_links_flush_sync_list - Call sync_state() on a list of devices
 * @list: List of devices to call sync_state() on
 * @dont_lock_dev: Device for which lock is already held by the caller
 *
 * Calls sync_state() on all the devices that have been queued for it. This
 * function is used in conjunction with __device_links_queue_sync_state(). The
 * @dont_lock_dev parameter is useful when this function is called from a
 * context where a device lock is already held.
 */
static void device_links_flush_sync_list(struct list_head *list,
					 struct device *dont_lock_dev)
{
	struct device *dev, *tmp;

	list_for_each_entry_safe(dev, tmp, list, links.defer_sync) {
		list_del_init(&dev->links.defer_sync);

		if (dev != dont_lock_dev)
			device_lock(dev);

		if (dev->bus->sync_state)
			dev->bus->sync_state(dev);
		else if (dev->driver && dev->driver->sync_state)
			dev->driver->sync_state(dev);

		if (dev != dont_lock_dev)
			device_unlock(dev);

		put_device(dev);
	}
}

void device_links_supplier_sync_state_pause(void)
{
	device_links_write_lock();
	defer_sync_state_count++;
	device_links_write_unlock();
}

void device_links_supplier_sync_state_resume(void)
{
	struct device *dev, *tmp;
	LIST_HEAD(sync_list);

	device_links_write_lock();
	if (!defer_sync_state_count) {
		WARN(true, "Unmatched sync_state pause/resume!");
		goto out;
	}
	defer_sync_state_count--;
	if (defer_sync_state_count)
		goto out;

	list_for_each_entry_safe(dev, tmp, &deferred_sync, links.defer_sync) {
		/*
		 * Delete from deferred_sync list before queuing it to
		 * sync_list because defer_sync is used for both lists.
		 */
		list_del_init(&dev->links.defer_sync);
		__device_links_queue_sync_state(dev, &sync_list);
	}
out:
	device_links_write_unlock();

	device_links_flush_sync_list(&sync_list, NULL);
}

static int sync_state_resume_initcall(void)
{
	device_links_supplier_sync_state_resume();
	return 0;
}
late_initcall(sync_state_resume_initcall);

static void __device_links_supplier_defer_sync(struct device *sup)
{
	if (list_empty(&sup->links.defer_sync) && dev_has_sync_state(sup))
		list_add_tail(&sup->links.defer_sync, &deferred_sync);
}

static void device_link_drop_managed(struct device_link *link)
{
	link->flags &= ~DL_FLAG_MANAGED;
	WRITE_ONCE(link->status, DL_STATE_NONE);
	kref_put(&link->kref, __device_link_del);
}

static ssize_t waiting_for_supplier_show(struct device *dev,
					 struct device_attribute *attr,
					 char *buf)
{
	bool val;

	device_lock(dev);
	val = !list_empty(&dev->fwnode->suppliers);
	device_unlock(dev);
	return sysfs_emit(buf, "%u\n", val);
}
static DEVICE_ATTR_RO(waiting_for_supplier);

/**
 * device_links_force_bind - Prepares device to be force bound
 * @dev: Consumer device.
 *
 * device_bind_driver() force binds a device to a driver without calling any
 * driver probe functions. So the consumer really isn't going to wait for any
 * supplier before it's bound to the driver. We still want the device link
 * states to be sensible when this happens.
 *
 * In preparation for device_bind_driver(), this function goes through each
 * supplier device links and checks if the supplier is bound. If it is, then
 * the device link status is set to CONSUMER_PROBE. Otherwise, the device link
 * is dropped. Links without the DL_FLAG_MANAGED flag set are ignored.
 */
void device_links_force_bind(struct device *dev)
{
	struct device_link *link, *ln;

	device_links_write_lock();

	list_for_each_entry_safe(link, ln, &dev->links.suppliers, c_node) {
		if (!(link->flags & DL_FLAG_MANAGED))
			continue;

		if (link->status != DL_STATE_AVAILABLE) {
			device_link_drop_managed(link);
			continue;
		}
		WRITE_ONCE(link->status, DL_STATE_CONSUMER_PROBE);
	}
	dev->links.status = DL_DEV_PROBING;

	device_links_write_unlock();
}

/**
 * device_links_driver_bound - Update device links after probing its driver.
 * @dev: Device to update the links for.
 *
 * The probe has been successful, so update links from this device to any
 * consumers by changing their status to "available".
 *
 * Also change the status of @dev's links to suppliers to "active".
 *
 * Links without the DL_FLAG_MANAGED flag set are ignored.
 */
void device_links_driver_bound(struct device *dev)
{
	struct device_link *link, *ln;
	LIST_HEAD(sync_list);

	/*
	 * If a device binds successfully, it's expected to have created all
	 * the device links it needs to or make new device links as it needs
	 * them. So, fw_devlink no longer needs to create device links to any
	 * of the device's suppliers.
	 *
	 * Also, if a child firmware node of this bound device is not added as
	 * a device by now, assume it is never going to be added and make sure
	 * other devices don't defer probe indefinitely by waiting for such a
	 * child device.
	 */
	if (dev->fwnode && dev->fwnode->dev == dev) {
		struct fwnode_handle *child;
		fwnode_links_purge_suppliers(dev->fwnode);
		fwnode_for_each_available_child_node(dev->fwnode, child)
			fw_devlink_purge_absent_suppliers(child);
	}
	device_remove_file(dev, &dev_attr_waiting_for_supplier);

	device_links_write_lock();

	list_for_each_entry(link, &dev->links.consumers, s_node) {
		if (!(link->flags & DL_FLAG_MANAGED))
			continue;

		/*
		 * Links created during consumer probe may be in the "consumer
		 * probe" state to start with if the supplier is still probing
		 * when they are created and they may become "active" if the
		 * consumer probe returns first.  Skip them here.
		 */
		if (link->status == DL_STATE_CONSUMER_PROBE ||
		    link->status == DL_STATE_ACTIVE)
			continue;

		WARN_ON(link->status != DL_STATE_DORMANT);
		WRITE_ONCE(link->status, DL_STATE_AVAILABLE);

		if (link->flags & DL_FLAG_AUTOPROBE_CONSUMER)
			driver_deferred_probe_add(link->consumer);
	}

	if (defer_sync_state_count)
		__device_links_supplier_defer_sync(dev);
	else
		__device_links_queue_sync_state(dev, &sync_list);

	list_for_each_entry_safe(link, ln, &dev->links.suppliers, c_node) {
		struct device *supplier;

		if (!(link->flags & DL_FLAG_MANAGED))
			continue;

		supplier = link->supplier;
		if (link->flags & DL_FLAG_SYNC_STATE_ONLY) {
			/*
			 * When DL_FLAG_SYNC_STATE_ONLY is set, it means no
			 * other DL_MANAGED_LINK_FLAGS have been set. So, it's
			 * save to drop the managed link completely.
			 */
			device_link_drop_managed(link);
		} else {
			WARN_ON(link->status != DL_STATE_CONSUMER_PROBE);
			WRITE_ONCE(link->status, DL_STATE_ACTIVE);
		}

		/*
		 * This needs to be done even for the deleted
		 * DL_FLAG_SYNC_STATE_ONLY device link in case it was the last
		 * device link that was preventing the supplier from getting a
		 * sync_state() call.
		 */
		if (defer_sync_state_count)
			__device_links_supplier_defer_sync(supplier);
		else
			__device_links_queue_sync_state(supplier, &sync_list);
	}

	dev->links.status = DL_DEV_DRIVER_BOUND;

	device_links_write_unlock();

	device_links_flush_sync_list(&sync_list, dev);
}

/**
 * __device_links_no_driver - Update links of a device without a driver.
 * @dev: Device without a drvier.
 *
 * Delete all non-persistent links from this device to any suppliers.
 *
 * Persistent links stay around, but their status is changed to "available",
 * unless they already are in the "supplier unbind in progress" state in which
 * case they need not be updated.
 *
 * Links without the DL_FLAG_MANAGED flag set are ignored.
 */
static void __device_links_no_driver(struct device *dev)
{
	struct device_link *link, *ln;

	list_for_each_entry_safe_reverse(link, ln, &dev->links.suppliers, c_node) {
		if (!(link->flags & DL_FLAG_MANAGED))
			continue;

		if (link->flags & DL_FLAG_AUTOREMOVE_CONSUMER) {
			device_link_drop_managed(link);
			continue;
		}

		if (link->status != DL_STATE_CONSUMER_PROBE &&
		    link->status != DL_STATE_ACTIVE)
			continue;

		if (link->supplier->links.status == DL_DEV_DRIVER_BOUND) {
			WRITE_ONCE(link->status, DL_STATE_AVAILABLE);
		} else {
			WARN_ON(!(link->flags & DL_FLAG_SYNC_STATE_ONLY));
			WRITE_ONCE(link->status, DL_STATE_DORMANT);
		}
	}

	dev->links.status = DL_DEV_NO_DRIVER;
}

/**
 * device_links_no_driver - Update links after failing driver probe.
 * @dev: Device whose driver has just failed to probe.
 *
 * Clean up leftover links to consumers for @dev and invoke
 * %__device_links_no_driver() to update links to suppliers for it as
 * appropriate.
 *
 * Links without the DL_FLAG_MANAGED flag set are ignored.
 */
void device_links_no_driver(struct device *dev)
{
	struct device_link *link;

	device_links_write_lock();

	list_for_each_entry(link, &dev->links.consumers, s_node) {
		if (!(link->flags & DL_FLAG_MANAGED))
			continue;

		/*
		 * The probe has failed, so if the status of the link is
		 * "consumer probe" or "active", it must have been added by
		 * a probing consumer while this device was still probing.
		 * Change its state to "dormant", as it represents a valid
		 * relationship, but it is not functionally meaningful.
		 */
		if (link->status == DL_STATE_CONSUMER_PROBE ||
		    link->status == DL_STATE_ACTIVE)
			WRITE_ONCE(link->status, DL_STATE_DORMANT);
	}

	__device_links_no_driver(dev);

	device_links_write_unlock();
}

/**
 * device_links_driver_cleanup - Update links after driver removal.
 * @dev: Device whose driver has just gone away.
 *
 * Update links to consumers for @dev by changing their status to "dormant" and
 * invoke %__device_links_no_driver() to update links to suppliers for it as
 * appropriate.
 *
 * Links without the DL_FLAG_MANAGED flag set are ignored.
 */
void device_links_driver_cleanup(struct device *dev)
{
	struct device_link *link, *ln;

	device_links_write_lock();

	list_for_each_entry_safe(link, ln, &dev->links.consumers, s_node) {
		if (!(link->flags & DL_FLAG_MANAGED))
			continue;

		WARN_ON(link->flags & DL_FLAG_AUTOREMOVE_CONSUMER);
		WARN_ON(link->status != DL_STATE_SUPPLIER_UNBIND);

		/*
		 * autoremove the links between this @dev and its consumer
		 * devices that are not active, i.e. where the link state
		 * has moved to DL_STATE_SUPPLIER_UNBIND.
		 */
		if (link->status == DL_STATE_SUPPLIER_UNBIND &&
		    link->flags & DL_FLAG_AUTOREMOVE_SUPPLIER)
			device_link_drop_managed(link);

		WRITE_ONCE(link->status, DL_STATE_DORMANT);
	}

	list_del_init(&dev->links.defer_sync);
	__device_links_no_driver(dev);

	device_links_write_unlock();
}

/**
 * device_links_busy - Check if there are any busy links to consumers.
 * @dev: Device to check.
 *
 * Check each consumer of the device and return 'true' if its link's status
 * is one of "consumer probe" or "active" (meaning that the given consumer is
 * probing right now or its driver is present).  Otherwise, change the link
 * state to "supplier unbind" to prevent the consumer from being probed
 * successfully going forward.
 *
 * Return 'false' if there are no probing or active consumers.
 *
 * Links without the DL_FLAG_MANAGED flag set are ignored.
 */
bool device_links_busy(struct device *dev)
{
	struct device_link *link;
	bool ret = false;

	device_links_write_lock();

	list_for_each_entry(link, &dev->links.consumers, s_node) {
		if (!(link->flags & DL_FLAG_MANAGED))
			continue;

		if (link->status == DL_STATE_CONSUMER_PROBE
		    || link->status == DL_STATE_ACTIVE) {
			ret = true;
			break;
		}
		WRITE_ONCE(link->status, DL_STATE_SUPPLIER_UNBIND);
	}

	dev->links.status = DL_DEV_UNBINDING;

	device_links_write_unlock();
	return ret;
}

/**
 * device_links_unbind_consumers - Force unbind consumers of the given device.
 * @dev: Device to unbind the consumers of.
 *
 * Walk the list of links to consumers for @dev and if any of them is in the
 * "consumer probe" state, wait for all device probes in progress to complete
 * and start over.
 *
 * If that's not the case, change the status of the link to "supplier unbind"
 * and check if the link was in the "active" state.  If so, force the consumer
 * driver to unbind and start over (the consumer will not re-probe as we have
 * changed the state of the link already).
 *
 * Links without the DL_FLAG_MANAGED flag set are ignored.
 */
void device_links_unbind_consumers(struct device *dev)
{
	struct device_link *link;

 start:
	device_links_write_lock();

	list_for_each_entry(link, &dev->links.consumers, s_node) {
		enum device_link_state status;

		if (!(link->flags & DL_FLAG_MANAGED) ||
		    link->flags & DL_FLAG_SYNC_STATE_ONLY)
			continue;

		status = link->status;
		if (status == DL_STATE_CONSUMER_PROBE) {
			device_links_write_unlock();

			wait_for_device_probe();
			goto start;
		}
		WRITE_ONCE(link->status, DL_STATE_SUPPLIER_UNBIND);
		if (status == DL_STATE_ACTIVE) {
			struct device *consumer = link->consumer;

			get_device(consumer);

			device_links_write_unlock();

			device_release_driver_internal(consumer, NULL,
						       consumer->parent);
			put_device(consumer);
			goto start;
		}
	}

	device_links_write_unlock();
}

/**
 * device_links_purge - Delete existing links to other devices.
 * @dev: Target device.
 */
static void device_links_purge(struct device *dev)
{
	struct device_link *link, *ln;

	if (dev->class == &devlink_class)
		return;

<<<<<<< HEAD
	mutex_lock(&wfs_lock);
	list_del_init(&dev->links.needs_suppliers);
	mutex_unlock(&wfs_lock);

=======
>>>>>>> 3b17187f
	/*
	 * Delete all of the remaining links from this device to any other
	 * devices (either consumers or suppliers).
	 */
	device_links_write_lock();

	list_for_each_entry_safe_reverse(link, ln, &dev->links.suppliers, c_node) {
		WARN_ON(link->status == DL_STATE_ACTIVE);
		__device_link_del(&link->kref);
	}

	list_for_each_entry_safe_reverse(link, ln, &dev->links.consumers, s_node) {
		WARN_ON(link->status != DL_STATE_DORMANT &&
			link->status != DL_STATE_NONE);
		__device_link_del(&link->kref);
	}

	device_links_write_unlock();
}

#define FW_DEVLINK_FLAGS_PERMISSIVE	(DL_FLAG_INFERRED | \
					 DL_FLAG_SYNC_STATE_ONLY)
#define FW_DEVLINK_FLAGS_ON		(DL_FLAG_INFERRED | \
					 DL_FLAG_AUTOPROBE_CONSUMER)
#define FW_DEVLINK_FLAGS_RPM		(FW_DEVLINK_FLAGS_ON | \
					 DL_FLAG_PM_RUNTIME)

static u32 fw_devlink_flags = FW_DEVLINK_FLAGS_ON;
static int __init fw_devlink_setup(char *arg)
{
	if (!arg)
		return -EINVAL;

	if (strcmp(arg, "off") == 0) {
		fw_devlink_flags = 0;
	} else if (strcmp(arg, "permissive") == 0) {
		fw_devlink_flags = FW_DEVLINK_FLAGS_PERMISSIVE;
	} else if (strcmp(arg, "on") == 0) {
		fw_devlink_flags = FW_DEVLINK_FLAGS_ON;
	} else if (strcmp(arg, "rpm") == 0) {
		fw_devlink_flags = FW_DEVLINK_FLAGS_RPM;
	}
	return 0;
}
early_param("fw_devlink", fw_devlink_setup);

static bool fw_devlink_strict;
static int __init fw_devlink_strict_setup(char *arg)
{
	return strtobool(arg, &fw_devlink_strict);
}
early_param("fw_devlink.strict", fw_devlink_strict_setup);

u32 fw_devlink_get_flags(void)
{
	return fw_devlink_flags;
}

static bool fw_devlink_is_permissive(void)
{
	return fw_devlink_flags == FW_DEVLINK_FLAGS_PERMISSIVE;
}

bool fw_devlink_is_strict(void)
{
	return fw_devlink_strict && !fw_devlink_is_permissive();
}

static void fw_devlink_parse_fwnode(struct fwnode_handle *fwnode)
{
	if (fwnode->flags & FWNODE_FLAG_LINKS_ADDED)
		return;

	fwnode_call_int_op(fwnode, add_links);
	fwnode->flags |= FWNODE_FLAG_LINKS_ADDED;
}

static void fw_devlink_parse_fwtree(struct fwnode_handle *fwnode)
{
	struct fwnode_handle *child = NULL;

	fw_devlink_parse_fwnode(fwnode);

	while ((child = fwnode_get_next_available_child_node(fwnode, child)))
		fw_devlink_parse_fwtree(child);
}

static void fw_devlink_relax_link(struct device_link *link)
{
	if (!(link->flags & DL_FLAG_INFERRED))
		return;

	if (link->flags == (DL_FLAG_MANAGED | FW_DEVLINK_FLAGS_PERMISSIVE))
		return;

	pm_runtime_drop_link(link);
	link->flags = DL_FLAG_MANAGED | FW_DEVLINK_FLAGS_PERMISSIVE;
	dev_dbg(link->consumer, "Relaxing link with %s\n",
		dev_name(link->supplier));
}

static int fw_devlink_no_driver(struct device *dev, void *data)
{
	struct device_link *link = to_devlink(dev);

	if (!link->supplier->can_match)
		fw_devlink_relax_link(link);

	return 0;
}

void fw_devlink_drivers_done(void)
{
	fw_devlink_drv_reg_done = true;
	device_links_write_lock();
	class_for_each_device(&devlink_class, NULL, NULL,
			      fw_devlink_no_driver);
	device_links_write_unlock();
}

static void fw_devlink_unblock_consumers(struct device *dev)
{
	struct device_link *link;

	if (!fw_devlink_flags || fw_devlink_is_permissive())
		return;

	device_links_write_lock();
	list_for_each_entry(link, &dev->links.consumers, s_node)
		fw_devlink_relax_link(link);
	device_links_write_unlock();
}

/**
 * fw_devlink_relax_cycle - Convert cyclic links to SYNC_STATE_ONLY links
 * @con: Device to check dependencies for.
 * @sup: Device to check against.
 *
 * Check if @sup depends on @con or any device dependent on it (its child or
 * its consumer etc).  When such a cyclic dependency is found, convert all
 * device links created solely by fw_devlink into SYNC_STATE_ONLY device links.
 * This is the equivalent of doing fw_devlink=permissive just between the
 * devices in the cycle. We need to do this because, at this point, fw_devlink
 * can't tell which of these dependencies is not a real dependency.
 *
 * Return 1 if a cycle is found. Otherwise, return 0.
 */
static int fw_devlink_relax_cycle(struct device *con, void *sup)
{
	struct device_link *link;
	int ret;

	if (con == sup)
		return 1;

	ret = device_for_each_child(con, sup, fw_devlink_relax_cycle);
	if (ret)
		return ret;

	list_for_each_entry(link, &con->links.consumers, s_node) {
		if ((link->flags & ~DL_FLAG_INFERRED) ==
		    (DL_FLAG_SYNC_STATE_ONLY | DL_FLAG_MANAGED))
			continue;

		if (!fw_devlink_relax_cycle(link->consumer, sup))
			continue;

		ret = 1;

		fw_devlink_relax_link(link);
	}
	return ret;
}

/**
 * fw_devlink_create_devlink - Create a device link from a consumer to fwnode
 * @con: consumer device for the device link
 * @sup_handle: fwnode handle of supplier
 * @flags: devlink flags
 *
 * This function will try to create a device link between the consumer device
 * @con and the supplier device represented by @sup_handle.
 *
 * The supplier has to be provided as a fwnode because incorrect cycles in
 * fwnode links can sometimes cause the supplier device to never be created.
 * This function detects such cases and returns an error if it cannot create a
 * device link from the consumer to a missing supplier.
 *
 * Returns,
 * 0 on successfully creating a device link
 * -EINVAL if the device link cannot be created as expected
 * -EAGAIN if the device link cannot be created right now, but it may be
 *  possible to do that in the future
 */
static int fw_devlink_create_devlink(struct device *con,
				     struct fwnode_handle *sup_handle, u32 flags)
{
	struct device *sup_dev;
	int ret = 0;

	/*
	 * In some cases, a device P might also be a supplier to its child node
	 * C. However, this would defer the probe of C until the probe of P
	 * completes successfully. This is perfectly fine in the device driver
	 * model. device_add() doesn't guarantee probe completion of the device
	 * by the time it returns.
	 *
	 * However, there are a few drivers that assume C will finish probing
	 * as soon as it's added and before P finishes probing. So, we provide
	 * a flag to let fw_devlink know not to delay the probe of C until the
	 * probe of P completes successfully.
	 *
	 * When such a flag is set, we can't create device links where P is the
	 * supplier of C as that would delay the probe of C.
	 */
	if (sup_handle->flags & FWNODE_FLAG_NEEDS_CHILD_BOUND_ON_ADD &&
	    fwnode_is_ancestor_of(sup_handle, con->fwnode))
		return -EINVAL;

	sup_dev = get_dev_from_fwnode(sup_handle);
	if (sup_dev) {
		/*
		 * If it's one of those drivers that don't actually bind to
		 * their device using driver core, then don't wait on this
		 * supplier device indefinitely.
		 */
		if (sup_dev->links.status == DL_DEV_NO_DRIVER &&
		    sup_handle->flags & FWNODE_FLAG_INITIALIZED) {
			ret = -EINVAL;
			goto out;
		}

		/*
		 * If this fails, it is due to cycles in device links.  Just
		 * give up on this link and treat it as invalid.
		 */
		if (!device_link_add(con, sup_dev, flags) &&
		    !(flags & DL_FLAG_SYNC_STATE_ONLY)) {
			dev_info(con, "Fixing up cyclic dependency with %s\n",
				 dev_name(sup_dev));
			device_links_write_lock();
			fw_devlink_relax_cycle(con, sup_dev);
			device_links_write_unlock();
			device_link_add(con, sup_dev,
					FW_DEVLINK_FLAGS_PERMISSIVE);
			ret = -EINVAL;
		}

		goto out;
	}

	/* Supplier that's already initialized without a struct device. */
	if (sup_handle->flags & FWNODE_FLAG_INITIALIZED)
		return -EINVAL;

	/*
	 * DL_FLAG_SYNC_STATE_ONLY doesn't block probing and supports
	 * cycles. So cycle detection isn't necessary and shouldn't be
	 * done.
	 */
	if (flags & DL_FLAG_SYNC_STATE_ONLY)
		return -EAGAIN;

	/*
	 * If we can't find the supplier device from its fwnode, it might be
	 * due to a cyclic dependency between fwnodes. Some of these cycles can
	 * be broken by applying logic. Check for these types of cycles and
	 * break them so that devices in the cycle probe properly.
	 *
	 * If the supplier's parent is dependent on the consumer, then the
	 * consumer and supplier have a cyclic dependency. Since fw_devlink
	 * can't tell which of the inferred dependencies are incorrect, don't
	 * enforce probe ordering between any of the devices in this cyclic
	 * dependency. Do this by relaxing all the fw_devlink device links in
	 * this cycle and by treating the fwnode link between the consumer and
	 * the supplier as an invalid dependency.
	 */
	sup_dev = fwnode_get_next_parent_dev(sup_handle);
	if (sup_dev && device_is_dependent(con, sup_dev)) {
		dev_info(con, "Fixing up cyclic dependency with %pfwP (%s)\n",
			 sup_handle, dev_name(sup_dev));
		device_links_write_lock();
		fw_devlink_relax_cycle(con, sup_dev);
		device_links_write_unlock();
		ret = -EINVAL;
	} else {
		/*
		 * Can't check for cycles or no cycles. So let's try
		 * again later.
		 */
		ret = -EAGAIN;
	}

out:
	put_device(sup_dev);
	return ret;
}

/**
 * __fw_devlink_link_to_consumers - Create device links to consumers of a device
 * @dev: Device that needs to be linked to its consumers
 *
 * This function looks at all the consumer fwnodes of @dev and creates device
 * links between the consumer device and @dev (supplier).
 *
 * If the consumer device has not been added yet, then this function creates a
 * SYNC_STATE_ONLY link between @dev (supplier) and the closest ancestor device
 * of the consumer fwnode. This is necessary to make sure @dev doesn't get a
 * sync_state() callback before the real consumer device gets to be added and
 * then probed.
 *
 * Once device links are created from the real consumer to @dev (supplier), the
 * fwnode links are deleted.
 */
static void __fw_devlink_link_to_consumers(struct device *dev)
{
	struct fwnode_handle *fwnode = dev->fwnode;
	struct fwnode_link *link, *tmp;

	list_for_each_entry_safe(link, tmp, &fwnode->consumers, s_hook) {
		u32 dl_flags = fw_devlink_get_flags();
		struct device *con_dev;
		bool own_link = true;
		int ret;

		con_dev = get_dev_from_fwnode(link->consumer);
		/*
		 * If consumer device is not available yet, make a "proxy"
		 * SYNC_STATE_ONLY link from the consumer's parent device to
		 * the supplier device. This is necessary to make sure the
		 * supplier doesn't get a sync_state() callback before the real
		 * consumer can create a device link to the supplier.
		 *
		 * This proxy link step is needed to handle the case where the
		 * consumer's parent device is added before the supplier.
		 */
		if (!con_dev) {
			con_dev = fwnode_get_next_parent_dev(link->consumer);
			/*
			 * However, if the consumer's parent device is also the
			 * parent of the supplier, don't create a
			 * consumer-supplier link from the parent to its child
			 * device. Such a dependency is impossible.
			 */
			if (con_dev &&
			    fwnode_is_ancestor_of(con_dev->fwnode, fwnode)) {
				put_device(con_dev);
				con_dev = NULL;
			} else {
				own_link = false;
				dl_flags = FW_DEVLINK_FLAGS_PERMISSIVE;
			}
		}

		if (!con_dev)
			continue;

		ret = fw_devlink_create_devlink(con_dev, fwnode, dl_flags);
		put_device(con_dev);
		if (!own_link || ret == -EAGAIN)
			continue;

		__fwnode_link_del(link);
	}
}

/**
 * __fw_devlink_link_to_suppliers - Create device links to suppliers of a device
 * @dev: The consumer device that needs to be linked to its suppliers
 * @fwnode: Root of the fwnode tree that is used to create device links
 *
 * This function looks at all the supplier fwnodes of fwnode tree rooted at
 * @fwnode and creates device links between @dev (consumer) and all the
 * supplier devices of the entire fwnode tree at @fwnode.
 *
 * The function creates normal (non-SYNC_STATE_ONLY) device links between @dev
 * and the real suppliers of @dev. Once these device links are created, the
 * fwnode links are deleted. When such device links are successfully created,
 * this function is called recursively on those supplier devices. This is
 * needed to detect and break some invalid cycles in fwnode links.  See
 * fw_devlink_create_devlink() for more details.
 *
 * In addition, it also looks at all the suppliers of the entire fwnode tree
 * because some of the child devices of @dev that have not been added yet
 * (because @dev hasn't probed) might already have their suppliers added to
 * driver core. So, this function creates SYNC_STATE_ONLY device links between
 * @dev (consumer) and these suppliers to make sure they don't execute their
 * sync_state() callbacks before these child devices have a chance to create
 * their device links. The fwnode links that correspond to the child devices
 * aren't delete because they are needed later to create the device links
 * between the real consumer and supplier devices.
 */
static void __fw_devlink_link_to_suppliers(struct device *dev,
					   struct fwnode_handle *fwnode)
{
	bool own_link = (dev->fwnode == fwnode);
	struct fwnode_link *link, *tmp;
	struct fwnode_handle *child = NULL;
	u32 dl_flags;

	if (own_link)
		dl_flags = fw_devlink_get_flags();
	else
		dl_flags = FW_DEVLINK_FLAGS_PERMISSIVE;

	list_for_each_entry_safe(link, tmp, &fwnode->suppliers, c_hook) {
		int ret;
		struct device *sup_dev;
		struct fwnode_handle *sup = link->supplier;

		ret = fw_devlink_create_devlink(dev, sup, dl_flags);
		if (!own_link || ret == -EAGAIN)
			continue;

		__fwnode_link_del(link);

		/* If no device link was created, nothing more to do. */
		if (ret)
			continue;

		/*
		 * If a device link was successfully created to a supplier, we
		 * now need to try and link the supplier to all its suppliers.
		 *
		 * This is needed to detect and delete false dependencies in
		 * fwnode links that haven't been converted to a device link
		 * yet. See comments in fw_devlink_create_devlink() for more
		 * details on the false dependency.
		 *
		 * Without deleting these false dependencies, some devices will
		 * never probe because they'll keep waiting for their false
		 * dependency fwnode links to be converted to device links.
		 */
		sup_dev = get_dev_from_fwnode(sup);
		__fw_devlink_link_to_suppliers(sup_dev, sup_dev->fwnode);
		put_device(sup_dev);
	}

	/*
	 * Make "proxy" SYNC_STATE_ONLY device links to represent the needs of
	 * all the descendants. This proxy link step is needed to handle the
	 * case where the supplier is added before the consumer's parent device
	 * (@dev).
	 */
	while ((child = fwnode_get_next_available_child_node(fwnode, child)))
		__fw_devlink_link_to_suppliers(dev, child);
}

static void fw_devlink_link_device(struct device *dev)
{
	struct fwnode_handle *fwnode = dev->fwnode;

	if (!fw_devlink_flags)
		return;

	fw_devlink_parse_fwtree(fwnode);

	mutex_lock(&fwnode_link_lock);
	__fw_devlink_link_to_consumers(dev);
	__fw_devlink_link_to_suppliers(dev, fwnode);
	mutex_unlock(&fwnode_link_lock);
}

/* Device links support end. */

int (*platform_notify)(struct device *dev) = NULL;
int (*platform_notify_remove)(struct device *dev) = NULL;
static struct kobject *dev_kobj;
struct kobject *sysfs_dev_char_kobj;
struct kobject *sysfs_dev_block_kobj;

static DEFINE_MUTEX(device_hotplug_lock);

void lock_device_hotplug(void)
{
	mutex_lock(&device_hotplug_lock);
}

void unlock_device_hotplug(void)
{
	mutex_unlock(&device_hotplug_lock);
}

int lock_device_hotplug_sysfs(void)
{
	if (mutex_trylock(&device_hotplug_lock))
		return 0;

	/* Avoid busy looping (5 ms of sleep should do). */
	msleep(5);
	return restart_syscall();
}

#ifdef CONFIG_BLOCK
static inline int device_is_not_partition(struct device *dev)
{
	return !(dev->type == &part_type);
}
#else
static inline int device_is_not_partition(struct device *dev)
{
	return 1;
}
#endif

static void device_platform_notify(struct device *dev)
{
	acpi_device_notify(dev);

	software_node_notify(dev);

	if (platform_notify)
		platform_notify(dev);
}

static void device_platform_notify_remove(struct device *dev)
{
	acpi_device_notify_remove(dev);

	software_node_notify_remove(dev);

	if (platform_notify_remove)
		platform_notify_remove(dev);
}

/**
 * dev_driver_string - Return a device's driver name, if at all possible
 * @dev: struct device to get the name of
 *
 * Will return the device's driver's name if it is bound to a device.  If
 * the device is not bound to a driver, it will return the name of the bus
 * it is attached to.  If it is not attached to a bus either, an empty
 * string will be returned.
 */
const char *dev_driver_string(const struct device *dev)
{
	struct device_driver *drv;

	/* dev->driver can change to NULL underneath us because of unbinding,
	 * so be careful about accessing it.  dev->bus and dev->class should
	 * never change once they are set, so they don't need special care.
	 */
	drv = READ_ONCE(dev->driver);
	return drv ? drv->name : dev_bus_name(dev);
}
EXPORT_SYMBOL(dev_driver_string);

#define to_dev_attr(_attr) container_of(_attr, struct device_attribute, attr)

static ssize_t dev_attr_show(struct kobject *kobj, struct attribute *attr,
			     char *buf)
{
	struct device_attribute *dev_attr = to_dev_attr(attr);
	struct device *dev = kobj_to_dev(kobj);
	ssize_t ret = -EIO;

	if (dev_attr->show)
		ret = dev_attr->show(dev, dev_attr, buf);
	if (ret >= (ssize_t)PAGE_SIZE) {
		printk("dev_attr_show: %pS returned bad count\n",
				dev_attr->show);
	}
	return ret;
}

static ssize_t dev_attr_store(struct kobject *kobj, struct attribute *attr,
			      const char *buf, size_t count)
{
	struct device_attribute *dev_attr = to_dev_attr(attr);
	struct device *dev = kobj_to_dev(kobj);
	ssize_t ret = -EIO;

	if (dev_attr->store)
		ret = dev_attr->store(dev, dev_attr, buf, count);
	return ret;
}

static const struct sysfs_ops dev_sysfs_ops = {
	.show	= dev_attr_show,
	.store	= dev_attr_store,
};

#define to_ext_attr(x) container_of(x, struct dev_ext_attribute, attr)

ssize_t device_store_ulong(struct device *dev,
			   struct device_attribute *attr,
			   const char *buf, size_t size)
{
	struct dev_ext_attribute *ea = to_ext_attr(attr);
	int ret;
	unsigned long new;

	ret = kstrtoul(buf, 0, &new);
	if (ret)
		return ret;
	*(unsigned long *)(ea->var) = new;
	/* Always return full write size even if we didn't consume all */
	return size;
}
EXPORT_SYMBOL_GPL(device_store_ulong);

ssize_t device_show_ulong(struct device *dev,
			  struct device_attribute *attr,
			  char *buf)
{
	struct dev_ext_attribute *ea = to_ext_attr(attr);
	return sysfs_emit(buf, "%lx\n", *(unsigned long *)(ea->var));
}
EXPORT_SYMBOL_GPL(device_show_ulong);

ssize_t device_store_int(struct device *dev,
			 struct device_attribute *attr,
			 const char *buf, size_t size)
{
	struct dev_ext_attribute *ea = to_ext_attr(attr);
	int ret;
	long new;

	ret = kstrtol(buf, 0, &new);
	if (ret)
		return ret;

	if (new > INT_MAX || new < INT_MIN)
		return -EINVAL;
	*(int *)(ea->var) = new;
	/* Always return full write size even if we didn't consume all */
	return size;
}
EXPORT_SYMBOL_GPL(device_store_int);

ssize_t device_show_int(struct device *dev,
			struct device_attribute *attr,
			char *buf)
{
	struct dev_ext_attribute *ea = to_ext_attr(attr);

	return sysfs_emit(buf, "%d\n", *(int *)(ea->var));
}
EXPORT_SYMBOL_GPL(device_show_int);

ssize_t device_store_bool(struct device *dev, struct device_attribute *attr,
			  const char *buf, size_t size)
{
	struct dev_ext_attribute *ea = to_ext_attr(attr);

	if (strtobool(buf, ea->var) < 0)
		return -EINVAL;

	return size;
}
EXPORT_SYMBOL_GPL(device_store_bool);

ssize_t device_show_bool(struct device *dev, struct device_attribute *attr,
			 char *buf)
{
	struct dev_ext_attribute *ea = to_ext_attr(attr);

	return sysfs_emit(buf, "%d\n", *(bool *)(ea->var));
}
EXPORT_SYMBOL_GPL(device_show_bool);

/**
 * device_release - free device structure.
 * @kobj: device's kobject.
 *
 * This is called once the reference count for the object
 * reaches 0. We forward the call to the device's release
 * method, which should handle actually freeing the structure.
 */
static void device_release(struct kobject *kobj)
{
	struct device *dev = kobj_to_dev(kobj);
	struct device_private *p = dev->p;

	/*
	 * Some platform devices are driven without driver attached
	 * and managed resources may have been acquired.  Make sure
	 * all resources are released.
	 *
	 * Drivers still can add resources into device after device
	 * is deleted but alive, so release devres here to avoid
	 * possible memory leak.
	 */
	devres_release_all(dev);

	kfree(dev->dma_range_map);

	if (dev->release)
		dev->release(dev);
	else if (dev->type && dev->type->release)
		dev->type->release(dev);
	else if (dev->class && dev->class->dev_release)
		dev->class->dev_release(dev);
	else
		WARN(1, KERN_ERR "Device '%s' does not have a release() function, it is broken and must be fixed. See Documentation/core-api/kobject.rst.\n",
			dev_name(dev));
	kfree(p);
}

static const void *device_namespace(struct kobject *kobj)
{
	struct device *dev = kobj_to_dev(kobj);
	const void *ns = NULL;

	if (dev->class && dev->class->ns_type)
		ns = dev->class->namespace(dev);

	return ns;
}

static void device_get_ownership(struct kobject *kobj, kuid_t *uid, kgid_t *gid)
{
	struct device *dev = kobj_to_dev(kobj);

	if (dev->class && dev->class->get_ownership)
		dev->class->get_ownership(dev, uid, gid);
}

static struct kobj_type device_ktype = {
	.release	= device_release,
	.sysfs_ops	= &dev_sysfs_ops,
	.namespace	= device_namespace,
	.get_ownership	= device_get_ownership,
};


static int dev_uevent_filter(struct kset *kset, struct kobject *kobj)
{
	struct kobj_type *ktype = get_ktype(kobj);

	if (ktype == &device_ktype) {
		struct device *dev = kobj_to_dev(kobj);
		if (dev->bus)
			return 1;
		if (dev->class)
			return 1;
	}
	return 0;
}

static const char *dev_uevent_name(struct kset *kset, struct kobject *kobj)
{
	struct device *dev = kobj_to_dev(kobj);

	if (dev->bus)
		return dev->bus->name;
	if (dev->class)
		return dev->class->name;
	return NULL;
}

static int dev_uevent(struct kset *kset, struct kobject *kobj,
		      struct kobj_uevent_env *env)
{
	struct device *dev = kobj_to_dev(kobj);
	int retval = 0;

	/* add device node properties if present */
	if (MAJOR(dev->devt)) {
		const char *tmp;
		const char *name;
		umode_t mode = 0;
		kuid_t uid = GLOBAL_ROOT_UID;
		kgid_t gid = GLOBAL_ROOT_GID;

		add_uevent_var(env, "MAJOR=%u", MAJOR(dev->devt));
		add_uevent_var(env, "MINOR=%u", MINOR(dev->devt));
		name = device_get_devnode(dev, &mode, &uid, &gid, &tmp);
		if (name) {
			add_uevent_var(env, "DEVNAME=%s", name);
			if (mode)
				add_uevent_var(env, "DEVMODE=%#o", mode & 0777);
			if (!uid_eq(uid, GLOBAL_ROOT_UID))
				add_uevent_var(env, "DEVUID=%u", from_kuid(&init_user_ns, uid));
			if (!gid_eq(gid, GLOBAL_ROOT_GID))
				add_uevent_var(env, "DEVGID=%u", from_kgid(&init_user_ns, gid));
			kfree(tmp);
		}
	}

	if (dev->type && dev->type->name)
		add_uevent_var(env, "DEVTYPE=%s", dev->type->name);

	if (dev->driver)
		add_uevent_var(env, "DRIVER=%s", dev->driver->name);

	/* Add common DT information about the device */
	of_device_uevent(dev, env);

	/* have the bus specific function add its stuff */
	if (dev->bus && dev->bus->uevent) {
		retval = dev->bus->uevent(dev, env);
		if (retval)
			pr_debug("device: '%s': %s: bus uevent() returned %d\n",
				 dev_name(dev), __func__, retval);
	}

	/* have the class specific function add its stuff */
	if (dev->class && dev->class->dev_uevent) {
		retval = dev->class->dev_uevent(dev, env);
		if (retval)
			pr_debug("device: '%s': %s: class uevent() "
				 "returned %d\n", dev_name(dev),
				 __func__, retval);
	}

	/* have the device type specific function add its stuff */
	if (dev->type && dev->type->uevent) {
		retval = dev->type->uevent(dev, env);
		if (retval)
			pr_debug("device: '%s': %s: dev_type uevent() "
				 "returned %d\n", dev_name(dev),
				 __func__, retval);
	}

	return retval;
}

static const struct kset_uevent_ops device_uevent_ops = {
	.filter =	dev_uevent_filter,
	.name =		dev_uevent_name,
	.uevent =	dev_uevent,
};

static ssize_t uevent_show(struct device *dev, struct device_attribute *attr,
			   char *buf)
{
	struct kobject *top_kobj;
	struct kset *kset;
	struct kobj_uevent_env *env = NULL;
	int i;
	int len = 0;
	int retval;

	/* search the kset, the device belongs to */
	top_kobj = &dev->kobj;
	while (!top_kobj->kset && top_kobj->parent)
		top_kobj = top_kobj->parent;
	if (!top_kobj->kset)
		goto out;

	kset = top_kobj->kset;
	if (!kset->uevent_ops || !kset->uevent_ops->uevent)
		goto out;

	/* respect filter */
	if (kset->uevent_ops && kset->uevent_ops->filter)
		if (!kset->uevent_ops->filter(kset, &dev->kobj))
			goto out;

	env = kzalloc(sizeof(struct kobj_uevent_env), GFP_KERNEL);
	if (!env)
		return -ENOMEM;

	/* let the kset specific function add its keys */
	retval = kset->uevent_ops->uevent(kset, &dev->kobj, env);
	if (retval)
		goto out;

	/* copy keys to file */
	for (i = 0; i < env->envp_idx; i++)
		len += sysfs_emit_at(buf, len, "%s\n", env->envp[i]);
out:
	kfree(env);
	return len;
}

static ssize_t uevent_store(struct device *dev, struct device_attribute *attr,
			    const char *buf, size_t count)
{
	int rc;

	rc = kobject_synth_uevent(&dev->kobj, buf, count);

	if (rc) {
		dev_err(dev, "uevent: failed to send synthetic uevent\n");
		return rc;
	}

	return count;
}
static DEVICE_ATTR_RW(uevent);

static ssize_t online_show(struct device *dev, struct device_attribute *attr,
			   char *buf)
{
	bool val;

	device_lock(dev);
	val = !dev->offline;
	device_unlock(dev);
	return sysfs_emit(buf, "%u\n", val);
}

static ssize_t online_store(struct device *dev, struct device_attribute *attr,
			    const char *buf, size_t count)
{
	bool val;
	int ret;

	ret = strtobool(buf, &val);
	if (ret < 0)
		return ret;

	ret = lock_device_hotplug_sysfs();
	if (ret)
		return ret;

	ret = val ? device_online(dev) : device_offline(dev);
	unlock_device_hotplug();
	return ret < 0 ? ret : count;
}
static DEVICE_ATTR_RW(online);

static ssize_t removable_show(struct device *dev, struct device_attribute *attr,
			      char *buf)
{
	const char *loc;

	switch (dev->removable) {
	case DEVICE_REMOVABLE:
		loc = "removable";
		break;
	case DEVICE_FIXED:
		loc = "fixed";
		break;
	default:
		loc = "unknown";
	}
	return sysfs_emit(buf, "%s\n", loc);
}
static DEVICE_ATTR_RO(removable);

int device_add_groups(struct device *dev, const struct attribute_group **groups)
{
	return sysfs_create_groups(&dev->kobj, groups);
}
EXPORT_SYMBOL_GPL(device_add_groups);

void device_remove_groups(struct device *dev,
			  const struct attribute_group **groups)
{
	sysfs_remove_groups(&dev->kobj, groups);
}
EXPORT_SYMBOL_GPL(device_remove_groups);

union device_attr_group_devres {
	const struct attribute_group *group;
	const struct attribute_group **groups;
};

static int devm_attr_group_match(struct device *dev, void *res, void *data)
{
	return ((union device_attr_group_devres *)res)->group == data;
}

static void devm_attr_group_remove(struct device *dev, void *res)
{
	union device_attr_group_devres *devres = res;
	const struct attribute_group *group = devres->group;

	dev_dbg(dev, "%s: removing group %p\n", __func__, group);
	sysfs_remove_group(&dev->kobj, group);
}

static void devm_attr_groups_remove(struct device *dev, void *res)
{
	union device_attr_group_devres *devres = res;
	const struct attribute_group **groups = devres->groups;

	dev_dbg(dev, "%s: removing groups %p\n", __func__, groups);
	sysfs_remove_groups(&dev->kobj, groups);
}

/**
 * devm_device_add_group - given a device, create a managed attribute group
 * @dev:	The device to create the group for
 * @grp:	The attribute group to create
 *
 * This function creates a group for the first time.  It will explicitly
 * warn and error if any of the attribute files being created already exist.
 *
 * Returns 0 on success or error code on failure.
 */
int devm_device_add_group(struct device *dev, const struct attribute_group *grp)
{
	union device_attr_group_devres *devres;
	int error;

	devres = devres_alloc(devm_attr_group_remove,
			      sizeof(*devres), GFP_KERNEL);
	if (!devres)
		return -ENOMEM;

	error = sysfs_create_group(&dev->kobj, grp);
	if (error) {
		devres_free(devres);
		return error;
	}

	devres->group = grp;
	devres_add(dev, devres);
	return 0;
}
EXPORT_SYMBOL_GPL(devm_device_add_group);

/**
 * devm_device_remove_group: remove a managed group from a device
 * @dev:	device to remove the group from
 * @grp:	group to remove
 *
 * This function removes a group of attributes from a device. The attributes
 * previously have to have been created for this group, otherwise it will fail.
 */
void devm_device_remove_group(struct device *dev,
			      const struct attribute_group *grp)
{
	WARN_ON(devres_release(dev, devm_attr_group_remove,
			       devm_attr_group_match,
			       /* cast away const */ (void *)grp));
}
EXPORT_SYMBOL_GPL(devm_device_remove_group);

/**
 * devm_device_add_groups - create a bunch of managed attribute groups
 * @dev:	The device to create the group for
 * @groups:	The attribute groups to create, NULL terminated
 *
 * This function creates a bunch of managed attribute groups.  If an error
 * occurs when creating a group, all previously created groups will be
 * removed, unwinding everything back to the original state when this
 * function was called.  It will explicitly warn and error if any of the
 * attribute files being created already exist.
 *
 * Returns 0 on success or error code from sysfs_create_group on failure.
 */
int devm_device_add_groups(struct device *dev,
			   const struct attribute_group **groups)
{
	union device_attr_group_devres *devres;
	int error;

	devres = devres_alloc(devm_attr_groups_remove,
			      sizeof(*devres), GFP_KERNEL);
	if (!devres)
		return -ENOMEM;

	error = sysfs_create_groups(&dev->kobj, groups);
	if (error) {
		devres_free(devres);
		return error;
	}

	devres->groups = groups;
	devres_add(dev, devres);
	return 0;
}
EXPORT_SYMBOL_GPL(devm_device_add_groups);

/**
 * devm_device_remove_groups - remove a list of managed groups
 *
 * @dev:	The device for the groups to be removed from
 * @groups:	NULL terminated list of groups to be removed
 *
 * If groups is not NULL, remove the specified groups from the device.
 */
void devm_device_remove_groups(struct device *dev,
			       const struct attribute_group **groups)
{
	WARN_ON(devres_release(dev, devm_attr_groups_remove,
			       devm_attr_group_match,
			       /* cast away const */ (void *)groups));
}
EXPORT_SYMBOL_GPL(devm_device_remove_groups);

static int device_add_attrs(struct device *dev)
{
	struct class *class = dev->class;
	const struct device_type *type = dev->type;
	int error;

	if (class) {
		error = device_add_groups(dev, class->dev_groups);
		if (error)
			return error;
	}

	if (type) {
		error = device_add_groups(dev, type->groups);
		if (error)
			goto err_remove_class_groups;
	}

	error = device_add_groups(dev, dev->groups);
	if (error)
		goto err_remove_type_groups;

	if (device_supports_offline(dev) && !dev->offline_disabled) {
		error = device_create_file(dev, &dev_attr_online);
		if (error)
			goto err_remove_dev_groups;
	}

	if (fw_devlink_flags && !fw_devlink_is_permissive() && dev->fwnode) {
		error = device_create_file(dev, &dev_attr_waiting_for_supplier);
		if (error)
			goto err_remove_dev_online;
	}

	if (dev_removable_is_valid(dev)) {
		error = device_create_file(dev, &dev_attr_removable);
		if (error)
			goto err_remove_dev_waiting_for_supplier;
	}

	return 0;

 err_remove_dev_waiting_for_supplier:
	device_remove_file(dev, &dev_attr_waiting_for_supplier);
 err_remove_dev_online:
	device_remove_file(dev, &dev_attr_online);
 err_remove_dev_groups:
	device_remove_groups(dev, dev->groups);
 err_remove_type_groups:
	if (type)
		device_remove_groups(dev, type->groups);
 err_remove_class_groups:
	if (class)
		device_remove_groups(dev, class->dev_groups);

	return error;
}

static void device_remove_attrs(struct device *dev)
{
	struct class *class = dev->class;
	const struct device_type *type = dev->type;

	device_remove_file(dev, &dev_attr_removable);
	device_remove_file(dev, &dev_attr_waiting_for_supplier);
	device_remove_file(dev, &dev_attr_online);
	device_remove_groups(dev, dev->groups);

	if (type)
		device_remove_groups(dev, type->groups);

	if (class)
		device_remove_groups(dev, class->dev_groups);
}

static ssize_t dev_show(struct device *dev, struct device_attribute *attr,
			char *buf)
{
	return print_dev_t(buf, dev->devt);
}
static DEVICE_ATTR_RO(dev);

/* /sys/devices/ */
struct kset *devices_kset;

/**
 * devices_kset_move_before - Move device in the devices_kset's list.
 * @deva: Device to move.
 * @devb: Device @deva should come before.
 */
static void devices_kset_move_before(struct device *deva, struct device *devb)
{
	if (!devices_kset)
		return;
	pr_debug("devices_kset: Moving %s before %s\n",
		 dev_name(deva), dev_name(devb));
	spin_lock(&devices_kset->list_lock);
	list_move_tail(&deva->kobj.entry, &devb->kobj.entry);
	spin_unlock(&devices_kset->list_lock);
}

/**
 * devices_kset_move_after - Move device in the devices_kset's list.
 * @deva: Device to move
 * @devb: Device @deva should come after.
 */
static void devices_kset_move_after(struct device *deva, struct device *devb)
{
	if (!devices_kset)
		return;
	pr_debug("devices_kset: Moving %s after %s\n",
		 dev_name(deva), dev_name(devb));
	spin_lock(&devices_kset->list_lock);
	list_move(&deva->kobj.entry, &devb->kobj.entry);
	spin_unlock(&devices_kset->list_lock);
}

/**
 * devices_kset_move_last - move the device to the end of devices_kset's list.
 * @dev: device to move
 */
void devices_kset_move_last(struct device *dev)
{
	if (!devices_kset)
		return;
	pr_debug("devices_kset: Moving %s to end of list\n", dev_name(dev));
	spin_lock(&devices_kset->list_lock);
	list_move_tail(&dev->kobj.entry, &devices_kset->list);
	spin_unlock(&devices_kset->list_lock);
}

/**
 * device_create_file - create sysfs attribute file for device.
 * @dev: device.
 * @attr: device attribute descriptor.
 */
int device_create_file(struct device *dev,
		       const struct device_attribute *attr)
{
	int error = 0;

	if (dev) {
		WARN(((attr->attr.mode & S_IWUGO) && !attr->store),
			"Attribute %s: write permission without 'store'\n",
			attr->attr.name);
		WARN(((attr->attr.mode & S_IRUGO) && !attr->show),
			"Attribute %s: read permission without 'show'\n",
			attr->attr.name);
		error = sysfs_create_file(&dev->kobj, &attr->attr);
	}

	return error;
}
EXPORT_SYMBOL_GPL(device_create_file);

/**
 * device_remove_file - remove sysfs attribute file.
 * @dev: device.
 * @attr: device attribute descriptor.
 */
void device_remove_file(struct device *dev,
			const struct device_attribute *attr)
{
	if (dev)
		sysfs_remove_file(&dev->kobj, &attr->attr);
}
EXPORT_SYMBOL_GPL(device_remove_file);

/**
 * device_remove_file_self - remove sysfs attribute file from its own method.
 * @dev: device.
 * @attr: device attribute descriptor.
 *
 * See kernfs_remove_self() for details.
 */
bool device_remove_file_self(struct device *dev,
			     const struct device_attribute *attr)
{
	if (dev)
		return sysfs_remove_file_self(&dev->kobj, &attr->attr);
	else
		return false;
}
EXPORT_SYMBOL_GPL(device_remove_file_self);

/**
 * device_create_bin_file - create sysfs binary attribute file for device.
 * @dev: device.
 * @attr: device binary attribute descriptor.
 */
int device_create_bin_file(struct device *dev,
			   const struct bin_attribute *attr)
{
	int error = -EINVAL;
	if (dev)
		error = sysfs_create_bin_file(&dev->kobj, attr);
	return error;
}
EXPORT_SYMBOL_GPL(device_create_bin_file);

/**
 * device_remove_bin_file - remove sysfs binary attribute file
 * @dev: device.
 * @attr: device binary attribute descriptor.
 */
void device_remove_bin_file(struct device *dev,
			    const struct bin_attribute *attr)
{
	if (dev)
		sysfs_remove_bin_file(&dev->kobj, attr);
}
EXPORT_SYMBOL_GPL(device_remove_bin_file);

static void klist_children_get(struct klist_node *n)
{
	struct device_private *p = to_device_private_parent(n);
	struct device *dev = p->device;

	get_device(dev);
}

static void klist_children_put(struct klist_node *n)
{
	struct device_private *p = to_device_private_parent(n);
	struct device *dev = p->device;

	put_device(dev);
}

/**
 * device_initialize - init device structure.
 * @dev: device.
 *
 * This prepares the device for use by other layers by initializing
 * its fields.
 * It is the first half of device_register(), if called by
 * that function, though it can also be called separately, so one
 * may use @dev's fields. In particular, get_device()/put_device()
 * may be used for reference counting of @dev after calling this
 * function.
 *
 * All fields in @dev must be initialized by the caller to 0, except
 * for those explicitly set to some other value.  The simplest
 * approach is to use kzalloc() to allocate the structure containing
 * @dev.
 *
 * NOTE: Use put_device() to give up your reference instead of freeing
 * @dev directly once you have called this function.
 */
void device_initialize(struct device *dev)
{
	dev->kobj.kset = devices_kset;
	kobject_init(&dev->kobj, &device_ktype);
	INIT_LIST_HEAD(&dev->dma_pools);
	mutex_init(&dev->mutex);
#ifdef CONFIG_PROVE_LOCKING
	mutex_init(&dev->lockdep_mutex);
#endif
	lockdep_set_novalidate_class(&dev->mutex);
	spin_lock_init(&dev->devres_lock);
	INIT_LIST_HEAD(&dev->devres_head);
	device_pm_init(dev);
	set_dev_node(dev, -1);
#ifdef CONFIG_GENERIC_MSI_IRQ
	raw_spin_lock_init(&dev->msi_lock);
	INIT_LIST_HEAD(&dev->msi_list);
#endif
	INIT_LIST_HEAD(&dev->links.consumers);
	INIT_LIST_HEAD(&dev->links.suppliers);
	INIT_LIST_HEAD(&dev->links.defer_sync);
	dev->links.status = DL_DEV_NO_DRIVER;
#if defined(CONFIG_ARCH_HAS_SYNC_DMA_FOR_DEVICE) || \
    defined(CONFIG_ARCH_HAS_SYNC_DMA_FOR_CPU) || \
    defined(CONFIG_ARCH_HAS_SYNC_DMA_FOR_CPU_ALL)
	dev->dma_coherent = dma_default_coherent;
#endif
#ifdef CONFIG_SWIOTLB
	dev->dma_io_tlb_mem = &io_tlb_default_mem;
#endif
}
EXPORT_SYMBOL_GPL(device_initialize);

struct kobject *virtual_device_parent(struct device *dev)
{
	static struct kobject *virtual_dir = NULL;

	if (!virtual_dir)
		virtual_dir = kobject_create_and_add("virtual",
						     &devices_kset->kobj);

	return virtual_dir;
}

struct class_dir {
	struct kobject kobj;
	struct class *class;
};

#define to_class_dir(obj) container_of(obj, struct class_dir, kobj)

static void class_dir_release(struct kobject *kobj)
{
	struct class_dir *dir = to_class_dir(kobj);
	kfree(dir);
}

static const
struct kobj_ns_type_operations *class_dir_child_ns_type(struct kobject *kobj)
{
	struct class_dir *dir = to_class_dir(kobj);
	return dir->class->ns_type;
}

static struct kobj_type class_dir_ktype = {
	.release	= class_dir_release,
	.sysfs_ops	= &kobj_sysfs_ops,
	.child_ns_type	= class_dir_child_ns_type
};

static struct kobject *
class_dir_create_and_add(struct class *class, struct kobject *parent_kobj)
{
	struct class_dir *dir;
	int retval;

	dir = kzalloc(sizeof(*dir), GFP_KERNEL);
	if (!dir)
		return ERR_PTR(-ENOMEM);

	dir->class = class;
	kobject_init(&dir->kobj, &class_dir_ktype);

	dir->kobj.kset = &class->p->glue_dirs;

	retval = kobject_add(&dir->kobj, parent_kobj, "%s", class->name);
	if (retval < 0) {
		kobject_put(&dir->kobj);
		return ERR_PTR(retval);
	}
	return &dir->kobj;
}

static DEFINE_MUTEX(gdp_mutex);

static struct kobject *get_device_parent(struct device *dev,
					 struct device *parent)
{
	if (dev->class) {
		struct kobject *kobj = NULL;
		struct kobject *parent_kobj;
		struct kobject *k;

#ifdef CONFIG_BLOCK
		/* block disks show up in /sys/block */
		if (sysfs_deprecated && dev->class == &block_class) {
			if (parent && parent->class == &block_class)
				return &parent->kobj;
			return &block_class.p->subsys.kobj;
		}
#endif

		/*
		 * If we have no parent, we live in "virtual".
		 * Class-devices with a non class-device as parent, live
		 * in a "glue" directory to prevent namespace collisions.
		 */
		if (parent == NULL)
			parent_kobj = virtual_device_parent(dev);
		else if (parent->class && !dev->class->ns_type)
			return &parent->kobj;
		else
			parent_kobj = &parent->kobj;

		mutex_lock(&gdp_mutex);

		/* find our class-directory at the parent and reference it */
		spin_lock(&dev->class->p->glue_dirs.list_lock);
		list_for_each_entry(k, &dev->class->p->glue_dirs.list, entry)
			if (k->parent == parent_kobj) {
				kobj = kobject_get(k);
				break;
			}
		spin_unlock(&dev->class->p->glue_dirs.list_lock);
		if (kobj) {
			mutex_unlock(&gdp_mutex);
			return kobj;
		}

		/* or create a new class-directory at the parent device */
		k = class_dir_create_and_add(dev->class, parent_kobj);
		/* do not emit an uevent for this simple "glue" directory */
		mutex_unlock(&gdp_mutex);
		return k;
	}

	/* subsystems can specify a default root directory for their devices */
	if (!parent && dev->bus && dev->bus->dev_root)
		return &dev->bus->dev_root->kobj;

	if (parent)
		return &parent->kobj;
	return NULL;
}

static inline bool live_in_glue_dir(struct kobject *kobj,
				    struct device *dev)
{
	if (!kobj || !dev->class ||
	    kobj->kset != &dev->class->p->glue_dirs)
		return false;
	return true;
}

static inline struct kobject *get_glue_dir(struct device *dev)
{
	return dev->kobj.parent;
}

/*
 * make sure cleaning up dir as the last step, we need to make
 * sure .release handler of kobject is run with holding the
 * global lock
 */
static void cleanup_glue_dir(struct device *dev, struct kobject *glue_dir)
{
	unsigned int ref;

	/* see if we live in a "glue" directory */
	if (!live_in_glue_dir(glue_dir, dev))
		return;

	mutex_lock(&gdp_mutex);
	/**
	 * There is a race condition between removing glue directory
	 * and adding a new device under the glue directory.
	 *
	 * CPU1:                                         CPU2:
	 *
	 * device_add()
	 *   get_device_parent()
	 *     class_dir_create_and_add()
	 *       kobject_add_internal()
	 *         create_dir()    // create glue_dir
	 *
	 *                                               device_add()
	 *                                                 get_device_parent()
	 *                                                   kobject_get() // get glue_dir
	 *
	 * device_del()
	 *   cleanup_glue_dir()
	 *     kobject_del(glue_dir)
	 *
	 *                                               kobject_add()
	 *                                                 kobject_add_internal()
	 *                                                   create_dir() // in glue_dir
	 *                                                     sysfs_create_dir_ns()
	 *                                                       kernfs_create_dir_ns(sd)
	 *
	 *       sysfs_remove_dir() // glue_dir->sd=NULL
	 *       sysfs_put()        // free glue_dir->sd
	 *
	 *                                                         // sd is freed
	 *                                                         kernfs_new_node(sd)
	 *                                                           kernfs_get(glue_dir)
	 *                                                           kernfs_add_one()
	 *                                                           kernfs_put()
	 *
	 * Before CPU1 remove last child device under glue dir, if CPU2 add
	 * a new device under glue dir, the glue_dir kobject reference count
	 * will be increase to 2 in kobject_get(k). And CPU2 has been called
	 * kernfs_create_dir_ns(). Meanwhile, CPU1 call sysfs_remove_dir()
	 * and sysfs_put(). This result in glue_dir->sd is freed.
	 *
	 * Then the CPU2 will see a stale "empty" but still potentially used
	 * glue dir around in kernfs_new_node().
	 *
	 * In order to avoid this happening, we also should make sure that
	 * kernfs_node for glue_dir is released in CPU1 only when refcount
	 * for glue_dir kobj is 1.
	 */
	ref = kref_read(&glue_dir->kref);
	if (!kobject_has_children(glue_dir) && !--ref)
		kobject_del(glue_dir);
	kobject_put(glue_dir);
	mutex_unlock(&gdp_mutex);
}

static int device_add_class_symlinks(struct device *dev)
{
	struct device_node *of_node = dev_of_node(dev);
	int error;

	if (of_node) {
		error = sysfs_create_link(&dev->kobj, of_node_kobj(of_node), "of_node");
		if (error)
			dev_warn(dev, "Error %d creating of_node link\n",error);
		/* An error here doesn't warrant bringing down the device */
	}

	if (!dev->class)
		return 0;

	error = sysfs_create_link(&dev->kobj,
				  &dev->class->p->subsys.kobj,
				  "subsystem");
	if (error)
		goto out_devnode;

	if (dev->parent && device_is_not_partition(dev)) {
		error = sysfs_create_link(&dev->kobj, &dev->parent->kobj,
					  "device");
		if (error)
			goto out_subsys;
	}

#ifdef CONFIG_BLOCK
	/* /sys/block has directories and does not need symlinks */
	if (sysfs_deprecated && dev->class == &block_class)
		return 0;
#endif

	/* link in the class directory pointing to the device */
	error = sysfs_create_link(&dev->class->p->subsys.kobj,
				  &dev->kobj, dev_name(dev));
	if (error)
		goto out_device;

	return 0;

out_device:
	sysfs_remove_link(&dev->kobj, "device");

out_subsys:
	sysfs_remove_link(&dev->kobj, "subsystem");
out_devnode:
	sysfs_remove_link(&dev->kobj, "of_node");
	return error;
}

static void device_remove_class_symlinks(struct device *dev)
{
	if (dev_of_node(dev))
		sysfs_remove_link(&dev->kobj, "of_node");

	if (!dev->class)
		return;

	if (dev->parent && device_is_not_partition(dev))
		sysfs_remove_link(&dev->kobj, "device");
	sysfs_remove_link(&dev->kobj, "subsystem");
#ifdef CONFIG_BLOCK
	if (sysfs_deprecated && dev->class == &block_class)
		return;
#endif
	sysfs_delete_link(&dev->class->p->subsys.kobj, &dev->kobj, dev_name(dev));
}

/**
 * dev_set_name - set a device name
 * @dev: device
 * @fmt: format string for the device's name
 */
int dev_set_name(struct device *dev, const char *fmt, ...)
{
	va_list vargs;
	int err;

	va_start(vargs, fmt);
	err = kobject_set_name_vargs(&dev->kobj, fmt, vargs);
	va_end(vargs);
	return err;
}
EXPORT_SYMBOL_GPL(dev_set_name);

/**
 * device_to_dev_kobj - select a /sys/dev/ directory for the device
 * @dev: device
 *
 * By default we select char/ for new entries.  Setting class->dev_obj
 * to NULL prevents an entry from being created.  class->dev_kobj must
 * be set (or cleared) before any devices are registered to the class
 * otherwise device_create_sys_dev_entry() and
 * device_remove_sys_dev_entry() will disagree about the presence of
 * the link.
 */
static struct kobject *device_to_dev_kobj(struct device *dev)
{
	struct kobject *kobj;

	if (dev->class)
		kobj = dev->class->dev_kobj;
	else
		kobj = sysfs_dev_char_kobj;

	return kobj;
}

static int device_create_sys_dev_entry(struct device *dev)
{
	struct kobject *kobj = device_to_dev_kobj(dev);
	int error = 0;
	char devt_str[15];

	if (kobj) {
		format_dev_t(devt_str, dev->devt);
		error = sysfs_create_link(kobj, &dev->kobj, devt_str);
	}

	return error;
}

static void device_remove_sys_dev_entry(struct device *dev)
{
	struct kobject *kobj = device_to_dev_kobj(dev);
	char devt_str[15];

	if (kobj) {
		format_dev_t(devt_str, dev->devt);
		sysfs_remove_link(kobj, devt_str);
	}
}

static int device_private_init(struct device *dev)
{
	dev->p = kzalloc(sizeof(*dev->p), GFP_KERNEL);
	if (!dev->p)
		return -ENOMEM;
	dev->p->device = dev;
	klist_init(&dev->p->klist_children, klist_children_get,
		   klist_children_put);
	INIT_LIST_HEAD(&dev->p->deferred_probe);
	return 0;
}

/**
 * device_add - add device to device hierarchy.
 * @dev: device.
 *
 * This is part 2 of device_register(), though may be called
 * separately _iff_ device_initialize() has been called separately.
 *
 * This adds @dev to the kobject hierarchy via kobject_add(), adds it
 * to the global and sibling lists for the device, then
 * adds it to the other relevant subsystems of the driver model.
 *
 * Do not call this routine or device_register() more than once for
 * any device structure.  The driver model core is not designed to work
 * with devices that get unregistered and then spring back to life.
 * (Among other things, it's very hard to guarantee that all references
 * to the previous incarnation of @dev have been dropped.)  Allocate
 * and register a fresh new struct device instead.
 *
 * NOTE: _Never_ directly free @dev after calling this function, even
 * if it returned an error! Always use put_device() to give up your
 * reference instead.
 *
 * Rule of thumb is: if device_add() succeeds, you should call
 * device_del() when you want to get rid of it. If device_add() has
 * *not* succeeded, use *only* put_device() to drop the reference
 * count.
 */
int device_add(struct device *dev)
{
	struct device *parent;
	struct kobject *kobj;
	struct class_interface *class_intf;
	int error = -EINVAL;
	struct kobject *glue_dir = NULL;

	dev = get_device(dev);
	if (!dev)
		goto done;

	if (!dev->p) {
		error = device_private_init(dev);
		if (error)
			goto done;
	}

	/*
	 * for statically allocated devices, which should all be converted
	 * some day, we need to initialize the name. We prevent reading back
	 * the name, and force the use of dev_name()
	 */
	if (dev->init_name) {
		dev_set_name(dev, "%s", dev->init_name);
		dev->init_name = NULL;
	}

	/* subsystems can specify simple device enumeration */
	if (!dev_name(dev) && dev->bus && dev->bus->dev_name)
		dev_set_name(dev, "%s%u", dev->bus->dev_name, dev->id);

	if (!dev_name(dev)) {
		error = -EINVAL;
		goto name_error;
	}

	pr_debug("device: '%s': %s\n", dev_name(dev), __func__);

	parent = get_device(dev->parent);
	kobj = get_device_parent(dev, parent);
	if (IS_ERR(kobj)) {
		error = PTR_ERR(kobj);
		goto parent_error;
	}
	if (kobj)
		dev->kobj.parent = kobj;

	/* use parent numa_node */
	if (parent && (dev_to_node(dev) == NUMA_NO_NODE))
		set_dev_node(dev, dev_to_node(parent));

	/* first, register with generic layer. */
	/* we require the name to be set before, and pass NULL */
	error = kobject_add(&dev->kobj, dev->kobj.parent, NULL);
	if (error) {
		glue_dir = get_glue_dir(dev);
		goto Error;
	}

	/* notify platform of device entry */
	device_platform_notify(dev);

	error = device_create_file(dev, &dev_attr_uevent);
	if (error)
		goto attrError;

	error = device_add_class_symlinks(dev);
	if (error)
		goto SymlinkError;
	error = device_add_attrs(dev);
	if (error)
		goto AttrsError;
	error = bus_add_device(dev);
	if (error)
		goto BusError;
	error = dpm_sysfs_add(dev);
	if (error)
		goto DPMError;
	device_pm_add(dev);

	if (MAJOR(dev->devt)) {
		error = device_create_file(dev, &dev_attr_dev);
		if (error)
			goto DevAttrError;

		error = device_create_sys_dev_entry(dev);
		if (error)
			goto SysEntryError;

		devtmpfs_create_node(dev);
	}

	/* Notify clients of device addition.  This call must come
	 * after dpm_sysfs_add() and before kobject_uevent().
	 */
	if (dev->bus)
		blocking_notifier_call_chain(&dev->bus->p->bus_notifier,
					     BUS_NOTIFY_ADD_DEVICE, dev);

	kobject_uevent(&dev->kobj, KOBJ_ADD);

	/*
	 * Check if any of the other devices (consumers) have been waiting for
	 * this device (supplier) to be added so that they can create a device
	 * link to it.
	 *
	 * This needs to happen after device_pm_add() because device_link_add()
	 * requires the supplier be registered before it's called.
	 *
	 * But this also needs to happen before bus_probe_device() to make sure
	 * waiting consumers can link to it before the driver is bound to the
	 * device and the driver sync_state callback is called for this device.
	 */
	if (dev->fwnode && !dev->fwnode->dev) {
		dev->fwnode->dev = dev;
		fw_devlink_link_device(dev);
	}

	bus_probe_device(dev);

	/*
	 * If all driver registration is done and a newly added device doesn't
	 * match with any driver, don't block its consumers from probing in
	 * case the consumer device is able to operate without this supplier.
	 */
	if (dev->fwnode && fw_devlink_drv_reg_done && !dev->can_match)
		fw_devlink_unblock_consumers(dev);

	if (parent)
		klist_add_tail(&dev->p->knode_parent,
			       &parent->p->klist_children);

	if (dev->class) {
		mutex_lock(&dev->class->p->mutex);
		/* tie the class to the device */
		klist_add_tail(&dev->p->knode_class,
			       &dev->class->p->klist_devices);

		/* notify any interfaces that the device is here */
		list_for_each_entry(class_intf,
				    &dev->class->p->interfaces, node)
			if (class_intf->add_dev)
				class_intf->add_dev(dev, class_intf);
		mutex_unlock(&dev->class->p->mutex);
	}
done:
	put_device(dev);
	return error;
 SysEntryError:
	if (MAJOR(dev->devt))
		device_remove_file(dev, &dev_attr_dev);
 DevAttrError:
	device_pm_remove(dev);
	dpm_sysfs_remove(dev);
 DPMError:
	bus_remove_device(dev);
 BusError:
	device_remove_attrs(dev);
 AttrsError:
	device_remove_class_symlinks(dev);
 SymlinkError:
	device_remove_file(dev, &dev_attr_uevent);
 attrError:
	device_platform_notify_remove(dev);
	kobject_uevent(&dev->kobj, KOBJ_REMOVE);
	glue_dir = get_glue_dir(dev);
	kobject_del(&dev->kobj);
 Error:
	cleanup_glue_dir(dev, glue_dir);
parent_error:
	put_device(parent);
name_error:
	kfree(dev->p);
	dev->p = NULL;
	goto done;
}
EXPORT_SYMBOL_GPL(device_add);

/**
 * device_register - register a device with the system.
 * @dev: pointer to the device structure
 *
 * This happens in two clean steps - initialize the device
 * and add it to the system. The two steps can be called
 * separately, but this is the easiest and most common.
 * I.e. you should only call the two helpers separately if
 * have a clearly defined need to use and refcount the device
 * before it is added to the hierarchy.
 *
 * For more information, see the kerneldoc for device_initialize()
 * and device_add().
 *
 * NOTE: _Never_ directly free @dev after calling this function, even
 * if it returned an error! Always use put_device() to give up the
 * reference initialized in this function instead.
 */
int device_register(struct device *dev)
{
	device_initialize(dev);
	return device_add(dev);
}
EXPORT_SYMBOL_GPL(device_register);

/**
 * get_device - increment reference count for device.
 * @dev: device.
 *
 * This simply forwards the call to kobject_get(), though
 * we do take care to provide for the case that we get a NULL
 * pointer passed in.
 */
struct device *get_device(struct device *dev)
{
	return dev ? kobj_to_dev(kobject_get(&dev->kobj)) : NULL;
}
EXPORT_SYMBOL_GPL(get_device);

/**
 * put_device - decrement reference count.
 * @dev: device in question.
 */
void put_device(struct device *dev)
{
	/* might_sleep(); */
	if (dev)
		kobject_put(&dev->kobj);
}
EXPORT_SYMBOL_GPL(put_device);

bool kill_device(struct device *dev)
{
	/*
	 * Require the device lock and set the "dead" flag to guarantee that
	 * the update behavior is consistent with the other bitfields near
	 * it and that we cannot have an asynchronous probe routine trying
	 * to run while we are tearing out the bus/class/sysfs from
	 * underneath the device.
	 */
	device_lock_assert(dev);

	if (dev->p->dead)
		return false;
	dev->p->dead = true;
	return true;
}
EXPORT_SYMBOL_GPL(kill_device);

/**
 * device_del - delete device from system.
 * @dev: device.
 *
 * This is the first part of the device unregistration
 * sequence. This removes the device from the lists we control
 * from here, has it removed from the other driver model
 * subsystems it was added to in device_add(), and removes it
 * from the kobject hierarchy.
 *
 * NOTE: this should be called manually _iff_ device_add() was
 * also called manually.
 */
void device_del(struct device *dev)
{
	struct device *parent = dev->parent;
	struct kobject *glue_dir = NULL;
	struct class_interface *class_intf;
	unsigned int noio_flag;

	device_lock(dev);
	kill_device(dev);
	device_unlock(dev);

	if (dev->fwnode && dev->fwnode->dev == dev)
		dev->fwnode->dev = NULL;

	/* Notify clients of device removal.  This call must come
	 * before dpm_sysfs_remove().
	 */
	noio_flag = memalloc_noio_save();
	if (dev->bus)
		blocking_notifier_call_chain(&dev->bus->p->bus_notifier,
					     BUS_NOTIFY_DEL_DEVICE, dev);

	dpm_sysfs_remove(dev);
	if (parent)
		klist_del(&dev->p->knode_parent);
	if (MAJOR(dev->devt)) {
		devtmpfs_delete_node(dev);
		device_remove_sys_dev_entry(dev);
		device_remove_file(dev, &dev_attr_dev);
	}
	if (dev->class) {
		device_remove_class_symlinks(dev);

		mutex_lock(&dev->class->p->mutex);
		/* notify any interfaces that the device is now gone */
		list_for_each_entry(class_intf,
				    &dev->class->p->interfaces, node)
			if (class_intf->remove_dev)
				class_intf->remove_dev(dev, class_intf);
		/* remove the device from the class list */
		klist_del(&dev->p->knode_class);
		mutex_unlock(&dev->class->p->mutex);
	}
	device_remove_file(dev, &dev_attr_uevent);
	device_remove_attrs(dev);
	bus_remove_device(dev);
	device_pm_remove(dev);
	driver_deferred_probe_del(dev);
	device_platform_notify_remove(dev);
	device_remove_properties(dev);
	device_links_purge(dev);

	if (dev->bus)
		blocking_notifier_call_chain(&dev->bus->p->bus_notifier,
					     BUS_NOTIFY_REMOVED_DEVICE, dev);
	kobject_uevent(&dev->kobj, KOBJ_REMOVE);
	glue_dir = get_glue_dir(dev);
	kobject_del(&dev->kobj);
	cleanup_glue_dir(dev, glue_dir);
	memalloc_noio_restore(noio_flag);
	put_device(parent);
}
EXPORT_SYMBOL_GPL(device_del);

/**
 * device_unregister - unregister device from system.
 * @dev: device going away.
 *
 * We do this in two parts, like we do device_register(). First,
 * we remove it from all the subsystems with device_del(), then
 * we decrement the reference count via put_device(). If that
 * is the final reference count, the device will be cleaned up
 * via device_release() above. Otherwise, the structure will
 * stick around until the final reference to the device is dropped.
 */
void device_unregister(struct device *dev)
{
	pr_debug("device: '%s': %s\n", dev_name(dev), __func__);
	device_del(dev);
	put_device(dev);
}
EXPORT_SYMBOL_GPL(device_unregister);

static struct device *prev_device(struct klist_iter *i)
{
	struct klist_node *n = klist_prev(i);
	struct device *dev = NULL;
	struct device_private *p;

	if (n) {
		p = to_device_private_parent(n);
		dev = p->device;
	}
	return dev;
}

static struct device *next_device(struct klist_iter *i)
{
	struct klist_node *n = klist_next(i);
	struct device *dev = NULL;
	struct device_private *p;

	if (n) {
		p = to_device_private_parent(n);
		dev = p->device;
	}
	return dev;
}

/**
 * device_get_devnode - path of device node file
 * @dev: device
 * @mode: returned file access mode
 * @uid: returned file owner
 * @gid: returned file group
 * @tmp: possibly allocated string
 *
 * Return the relative path of a possible device node.
 * Non-default names may need to allocate a memory to compose
 * a name. This memory is returned in tmp and needs to be
 * freed by the caller.
 */
const char *device_get_devnode(struct device *dev,
			       umode_t *mode, kuid_t *uid, kgid_t *gid,
			       const char **tmp)
{
	char *s;

	*tmp = NULL;

	/* the device type may provide a specific name */
	if (dev->type && dev->type->devnode)
		*tmp = dev->type->devnode(dev, mode, uid, gid);
	if (*tmp)
		return *tmp;

	/* the class may provide a specific name */
	if (dev->class && dev->class->devnode)
		*tmp = dev->class->devnode(dev, mode);
	if (*tmp)
		return *tmp;

	/* return name without allocation, tmp == NULL */
	if (strchr(dev_name(dev), '!') == NULL)
		return dev_name(dev);

	/* replace '!' in the name with '/' */
	s = kstrdup(dev_name(dev), GFP_KERNEL);
	if (!s)
		return NULL;
	strreplace(s, '!', '/');
	return *tmp = s;
}

/**
 * device_for_each_child - device child iterator.
 * @parent: parent struct device.
 * @fn: function to be called for each device.
 * @data: data for the callback.
 *
 * Iterate over @parent's child devices, and call @fn for each,
 * passing it @data.
 *
 * We check the return of @fn each time. If it returns anything
 * other than 0, we break out and return that value.
 */
int device_for_each_child(struct device *parent, void *data,
			  int (*fn)(struct device *dev, void *data))
{
	struct klist_iter i;
	struct device *child;
	int error = 0;

	if (!parent->p)
		return 0;

	klist_iter_init(&parent->p->klist_children, &i);
	while (!error && (child = next_device(&i)))
		error = fn(child, data);
	klist_iter_exit(&i);
	return error;
}
EXPORT_SYMBOL_GPL(device_for_each_child);

/**
 * device_for_each_child_reverse - device child iterator in reversed order.
 * @parent: parent struct device.
 * @fn: function to be called for each device.
 * @data: data for the callback.
 *
 * Iterate over @parent's child devices, and call @fn for each,
 * passing it @data.
 *
 * We check the return of @fn each time. If it returns anything
 * other than 0, we break out and return that value.
 */
int device_for_each_child_reverse(struct device *parent, void *data,
				  int (*fn)(struct device *dev, void *data))
{
	struct klist_iter i;
	struct device *child;
	int error = 0;

	if (!parent->p)
		return 0;

	klist_iter_init(&parent->p->klist_children, &i);
	while ((child = prev_device(&i)) && !error)
		error = fn(child, data);
	klist_iter_exit(&i);
	return error;
}
EXPORT_SYMBOL_GPL(device_for_each_child_reverse);

/**
 * device_find_child - device iterator for locating a particular device.
 * @parent: parent struct device
 * @match: Callback function to check device
 * @data: Data to pass to match function
 *
 * This is similar to the device_for_each_child() function above, but it
 * returns a reference to a device that is 'found' for later use, as
 * determined by the @match callback.
 *
 * The callback should return 0 if the device doesn't match and non-zero
 * if it does.  If the callback returns non-zero and a reference to the
 * current device can be obtained, this function will return to the caller
 * and not iterate over any more devices.
 *
 * NOTE: you will need to drop the reference with put_device() after use.
 */
struct device *device_find_child(struct device *parent, void *data,
				 int (*match)(struct device *dev, void *data))
{
	struct klist_iter i;
	struct device *child;

	if (!parent)
		return NULL;

	klist_iter_init(&parent->p->klist_children, &i);
	while ((child = next_device(&i)))
		if (match(child, data) && get_device(child))
			break;
	klist_iter_exit(&i);
	return child;
}
EXPORT_SYMBOL_GPL(device_find_child);

/**
 * device_find_child_by_name - device iterator for locating a child device.
 * @parent: parent struct device
 * @name: name of the child device
 *
 * This is similar to the device_find_child() function above, but it
 * returns a reference to a device that has the name @name.
 *
 * NOTE: you will need to drop the reference with put_device() after use.
 */
struct device *device_find_child_by_name(struct device *parent,
					 const char *name)
{
	struct klist_iter i;
	struct device *child;

	if (!parent)
		return NULL;

	klist_iter_init(&parent->p->klist_children, &i);
	while ((child = next_device(&i)))
		if (sysfs_streq(dev_name(child), name) && get_device(child))
			break;
	klist_iter_exit(&i);
	return child;
}
EXPORT_SYMBOL_GPL(device_find_child_by_name);

int __init devices_init(void)
{
	devices_kset = kset_create_and_add("devices", &device_uevent_ops, NULL);
	if (!devices_kset)
		return -ENOMEM;
	dev_kobj = kobject_create_and_add("dev", NULL);
	if (!dev_kobj)
		goto dev_kobj_err;
	sysfs_dev_block_kobj = kobject_create_and_add("block", dev_kobj);
	if (!sysfs_dev_block_kobj)
		goto block_kobj_err;
	sysfs_dev_char_kobj = kobject_create_and_add("char", dev_kobj);
	if (!sysfs_dev_char_kobj)
		goto char_kobj_err;

	return 0;

 char_kobj_err:
	kobject_put(sysfs_dev_block_kobj);
 block_kobj_err:
	kobject_put(dev_kobj);
 dev_kobj_err:
	kset_unregister(devices_kset);
	return -ENOMEM;
}

static int device_check_offline(struct device *dev, void *not_used)
{
	int ret;

	ret = device_for_each_child(dev, NULL, device_check_offline);
	if (ret)
		return ret;

	return device_supports_offline(dev) && !dev->offline ? -EBUSY : 0;
}

/**
 * device_offline - Prepare the device for hot-removal.
 * @dev: Device to be put offline.
 *
 * Execute the device bus type's .offline() callback, if present, to prepare
 * the device for a subsequent hot-removal.  If that succeeds, the device must
 * not be used until either it is removed or its bus type's .online() callback
 * is executed.
 *
 * Call under device_hotplug_lock.
 */
int device_offline(struct device *dev)
{
	int ret;

	if (dev->offline_disabled)
		return -EPERM;

	ret = device_for_each_child(dev, NULL, device_check_offline);
	if (ret)
		return ret;

	device_lock(dev);
	if (device_supports_offline(dev)) {
		if (dev->offline) {
			ret = 1;
		} else {
			ret = dev->bus->offline(dev);
			if (!ret) {
				kobject_uevent(&dev->kobj, KOBJ_OFFLINE);
				dev->offline = true;
			}
		}
	}
	device_unlock(dev);

	return ret;
}

/**
 * device_online - Put the device back online after successful device_offline().
 * @dev: Device to be put back online.
 *
 * If device_offline() has been successfully executed for @dev, but the device
 * has not been removed subsequently, execute its bus type's .online() callback
 * to indicate that the device can be used again.
 *
 * Call under device_hotplug_lock.
 */
int device_online(struct device *dev)
{
	int ret = 0;

	device_lock(dev);
	if (device_supports_offline(dev)) {
		if (dev->offline) {
			ret = dev->bus->online(dev);
			if (!ret) {
				kobject_uevent(&dev->kobj, KOBJ_ONLINE);
				dev->offline = false;
			}
		} else {
			ret = 1;
		}
	}
	device_unlock(dev);

	return ret;
}

struct root_device {
	struct device dev;
	struct module *owner;
};

static inline struct root_device *to_root_device(struct device *d)
{
	return container_of(d, struct root_device, dev);
}

static void root_device_release(struct device *dev)
{
	kfree(to_root_device(dev));
}

/**
 * __root_device_register - allocate and register a root device
 * @name: root device name
 * @owner: owner module of the root device, usually THIS_MODULE
 *
 * This function allocates a root device and registers it
 * using device_register(). In order to free the returned
 * device, use root_device_unregister().
 *
 * Root devices are dummy devices which allow other devices
 * to be grouped under /sys/devices. Use this function to
 * allocate a root device and then use it as the parent of
 * any device which should appear under /sys/devices/{name}
 *
 * The /sys/devices/{name} directory will also contain a
 * 'module' symlink which points to the @owner directory
 * in sysfs.
 *
 * Returns &struct device pointer on success, or ERR_PTR() on error.
 *
 * Note: You probably want to use root_device_register().
 */
struct device *__root_device_register(const char *name, struct module *owner)
{
	struct root_device *root;
	int err = -ENOMEM;

	root = kzalloc(sizeof(struct root_device), GFP_KERNEL);
	if (!root)
		return ERR_PTR(err);

	err = dev_set_name(&root->dev, "%s", name);
	if (err) {
		kfree(root);
		return ERR_PTR(err);
	}

	root->dev.release = root_device_release;

	err = device_register(&root->dev);
	if (err) {
		put_device(&root->dev);
		return ERR_PTR(err);
	}

#ifdef CONFIG_MODULES	/* gotta find a "cleaner" way to do this */
	if (owner) {
		struct module_kobject *mk = &owner->mkobj;

		err = sysfs_create_link(&root->dev.kobj, &mk->kobj, "module");
		if (err) {
			device_unregister(&root->dev);
			return ERR_PTR(err);
		}
		root->owner = owner;
	}
#endif

	return &root->dev;
}
EXPORT_SYMBOL_GPL(__root_device_register);

/**
 * root_device_unregister - unregister and free a root device
 * @dev: device going away
 *
 * This function unregisters and cleans up a device that was created by
 * root_device_register().
 */
void root_device_unregister(struct device *dev)
{
	struct root_device *root = to_root_device(dev);

	if (root->owner)
		sysfs_remove_link(&root->dev.kobj, "module");

	device_unregister(dev);
}
EXPORT_SYMBOL_GPL(root_device_unregister);


static void device_create_release(struct device *dev)
{
	pr_debug("device: '%s': %s\n", dev_name(dev), __func__);
	kfree(dev);
}

static __printf(6, 0) struct device *
device_create_groups_vargs(struct class *class, struct device *parent,
			   dev_t devt, void *drvdata,
			   const struct attribute_group **groups,
			   const char *fmt, va_list args)
{
	struct device *dev = NULL;
	int retval = -ENODEV;

	if (class == NULL || IS_ERR(class))
		goto error;

	dev = kzalloc(sizeof(*dev), GFP_KERNEL);
	if (!dev) {
		retval = -ENOMEM;
		goto error;
	}

	device_initialize(dev);
	dev->devt = devt;
	dev->class = class;
	dev->parent = parent;
	dev->groups = groups;
	dev->release = device_create_release;
	dev_set_drvdata(dev, drvdata);

	retval = kobject_set_name_vargs(&dev->kobj, fmt, args);
	if (retval)
		goto error;

	retval = device_add(dev);
	if (retval)
		goto error;

	return dev;

error:
	put_device(dev);
	return ERR_PTR(retval);
}

/**
 * device_create - creates a device and registers it with sysfs
 * @class: pointer to the struct class that this device should be registered to
 * @parent: pointer to the parent struct device of this new device, if any
 * @devt: the dev_t for the char device to be added
 * @drvdata: the data to be added to the device for callbacks
 * @fmt: string for the device's name
 *
 * This function can be used by char device classes.  A struct device
 * will be created in sysfs, registered to the specified class.
 *
 * A "dev" file will be created, showing the dev_t for the device, if
 * the dev_t is not 0,0.
 * If a pointer to a parent struct device is passed in, the newly created
 * struct device will be a child of that device in sysfs.
 * The pointer to the struct device will be returned from the call.
 * Any further sysfs files that might be required can be created using this
 * pointer.
 *
 * Returns &struct device pointer on success, or ERR_PTR() on error.
 *
 * Note: the struct class passed to this function must have previously
 * been created with a call to class_create().
 */
struct device *device_create(struct class *class, struct device *parent,
			     dev_t devt, void *drvdata, const char *fmt, ...)
{
	va_list vargs;
	struct device *dev;

	va_start(vargs, fmt);
	dev = device_create_groups_vargs(class, parent, devt, drvdata, NULL,
					  fmt, vargs);
	va_end(vargs);
	return dev;
}
EXPORT_SYMBOL_GPL(device_create);

/**
 * device_create_with_groups - creates a device and registers it with sysfs
 * @class: pointer to the struct class that this device should be registered to
 * @parent: pointer to the parent struct device of this new device, if any
 * @devt: the dev_t for the char device to be added
 * @drvdata: the data to be added to the device for callbacks
 * @groups: NULL-terminated list of attribute groups to be created
 * @fmt: string for the device's name
 *
 * This function can be used by char device classes.  A struct device
 * will be created in sysfs, registered to the specified class.
 * Additional attributes specified in the groups parameter will also
 * be created automatically.
 *
 * A "dev" file will be created, showing the dev_t for the device, if
 * the dev_t is not 0,0.
 * If a pointer to a parent struct device is passed in, the newly created
 * struct device will be a child of that device in sysfs.
 * The pointer to the struct device will be returned from the call.
 * Any further sysfs files that might be required can be created using this
 * pointer.
 *
 * Returns &struct device pointer on success, or ERR_PTR() on error.
 *
 * Note: the struct class passed to this function must have previously
 * been created with a call to class_create().
 */
struct device *device_create_with_groups(struct class *class,
					 struct device *parent, dev_t devt,
					 void *drvdata,
					 const struct attribute_group **groups,
					 const char *fmt, ...)
{
	va_list vargs;
	struct device *dev;

	va_start(vargs, fmt);
	dev = device_create_groups_vargs(class, parent, devt, drvdata, groups,
					 fmt, vargs);
	va_end(vargs);
	return dev;
}
EXPORT_SYMBOL_GPL(device_create_with_groups);

/**
 * device_destroy - removes a device that was created with device_create()
 * @class: pointer to the struct class that this device was registered with
 * @devt: the dev_t of the device that was previously registered
 *
 * This call unregisters and cleans up a device that was created with a
 * call to device_create().
 */
void device_destroy(struct class *class, dev_t devt)
{
	struct device *dev;

	dev = class_find_device_by_devt(class, devt);
	if (dev) {
		put_device(dev);
		device_unregister(dev);
	}
}
EXPORT_SYMBOL_GPL(device_destroy);

/**
 * device_rename - renames a device
 * @dev: the pointer to the struct device to be renamed
 * @new_name: the new name of the device
 *
 * It is the responsibility of the caller to provide mutual
 * exclusion between two different calls of device_rename
 * on the same device to ensure that new_name is valid and
 * won't conflict with other devices.
 *
 * Note: Don't call this function.  Currently, the networking layer calls this
 * function, but that will change.  The following text from Kay Sievers offers
 * some insight:
 *
 * Renaming devices is racy at many levels, symlinks and other stuff are not
 * replaced atomically, and you get a "move" uevent, but it's not easy to
 * connect the event to the old and new device. Device nodes are not renamed at
 * all, there isn't even support for that in the kernel now.
 *
 * In the meantime, during renaming, your target name might be taken by another
 * driver, creating conflicts. Or the old name is taken directly after you
 * renamed it -- then you get events for the same DEVPATH, before you even see
 * the "move" event. It's just a mess, and nothing new should ever rely on
 * kernel device renaming. Besides that, it's not even implemented now for
 * other things than (driver-core wise very simple) network devices.
 *
 * We are currently about to change network renaming in udev to completely
 * disallow renaming of devices in the same namespace as the kernel uses,
 * because we can't solve the problems properly, that arise with swapping names
 * of multiple interfaces without races. Means, renaming of eth[0-9]* will only
 * be allowed to some other name than eth[0-9]*, for the aforementioned
 * reasons.
 *
 * Make up a "real" name in the driver before you register anything, or add
 * some other attributes for userspace to find the device, or use udev to add
 * symlinks -- but never rename kernel devices later, it's a complete mess. We
 * don't even want to get into that and try to implement the missing pieces in
 * the core. We really have other pieces to fix in the driver core mess. :)
 */
int device_rename(struct device *dev, const char *new_name)
{
	struct kobject *kobj = &dev->kobj;
	char *old_device_name = NULL;
	int error;

	dev = get_device(dev);
	if (!dev)
		return -EINVAL;

	dev_dbg(dev, "renaming to %s\n", new_name);

	old_device_name = kstrdup(dev_name(dev), GFP_KERNEL);
	if (!old_device_name) {
		error = -ENOMEM;
		goto out;
	}

	if (dev->class) {
		error = sysfs_rename_link_ns(&dev->class->p->subsys.kobj,
					     kobj, old_device_name,
					     new_name, kobject_namespace(kobj));
		if (error)
			goto out;
	}

	error = kobject_rename(kobj, new_name);
	if (error)
		goto out;

out:
	put_device(dev);

	kfree(old_device_name);

	return error;
}
EXPORT_SYMBOL_GPL(device_rename);

static int device_move_class_links(struct device *dev,
				   struct device *old_parent,
				   struct device *new_parent)
{
	int error = 0;

	if (old_parent)
		sysfs_remove_link(&dev->kobj, "device");
	if (new_parent)
		error = sysfs_create_link(&dev->kobj, &new_parent->kobj,
					  "device");
	return error;
}

/**
 * device_move - moves a device to a new parent
 * @dev: the pointer to the struct device to be moved
 * @new_parent: the new parent of the device (can be NULL)
 * @dpm_order: how to reorder the dpm_list
 */
int device_move(struct device *dev, struct device *new_parent,
		enum dpm_order dpm_order)
{
	int error;
	struct device *old_parent;
	struct kobject *new_parent_kobj;

	dev = get_device(dev);
	if (!dev)
		return -EINVAL;

	device_pm_lock();
	new_parent = get_device(new_parent);
	new_parent_kobj = get_device_parent(dev, new_parent);
	if (IS_ERR(new_parent_kobj)) {
		error = PTR_ERR(new_parent_kobj);
		put_device(new_parent);
		goto out;
	}

	pr_debug("device: '%s': %s: moving to '%s'\n", dev_name(dev),
		 __func__, new_parent ? dev_name(new_parent) : "<NULL>");
	error = kobject_move(&dev->kobj, new_parent_kobj);
	if (error) {
		cleanup_glue_dir(dev, new_parent_kobj);
		put_device(new_parent);
		goto out;
	}
	old_parent = dev->parent;
	dev->parent = new_parent;
	if (old_parent)
		klist_remove(&dev->p->knode_parent);
	if (new_parent) {
		klist_add_tail(&dev->p->knode_parent,
			       &new_parent->p->klist_children);
		set_dev_node(dev, dev_to_node(new_parent));
	}

	if (dev->class) {
		error = device_move_class_links(dev, old_parent, new_parent);
		if (error) {
			/* We ignore errors on cleanup since we're hosed anyway... */
			device_move_class_links(dev, new_parent, old_parent);
			if (!kobject_move(&dev->kobj, &old_parent->kobj)) {
				if (new_parent)
					klist_remove(&dev->p->knode_parent);
				dev->parent = old_parent;
				if (old_parent) {
					klist_add_tail(&dev->p->knode_parent,
						       &old_parent->p->klist_children);
					set_dev_node(dev, dev_to_node(old_parent));
				}
			}
			cleanup_glue_dir(dev, new_parent_kobj);
			put_device(new_parent);
			goto out;
		}
	}
	switch (dpm_order) {
	case DPM_ORDER_NONE:
		break;
	case DPM_ORDER_DEV_AFTER_PARENT:
		device_pm_move_after(dev, new_parent);
		devices_kset_move_after(dev, new_parent);
		break;
	case DPM_ORDER_PARENT_BEFORE_DEV:
		device_pm_move_before(new_parent, dev);
		devices_kset_move_before(new_parent, dev);
		break;
	case DPM_ORDER_DEV_LAST:
		device_pm_move_last(dev);
		devices_kset_move_last(dev);
		break;
	}

	put_device(old_parent);
out:
	device_pm_unlock();
	put_device(dev);
	return error;
}
EXPORT_SYMBOL_GPL(device_move);

static int device_attrs_change_owner(struct device *dev, kuid_t kuid,
				     kgid_t kgid)
{
	struct kobject *kobj = &dev->kobj;
	struct class *class = dev->class;
	const struct device_type *type = dev->type;
	int error;

	if (class) {
		/*
		 * Change the device groups of the device class for @dev to
		 * @kuid/@kgid.
		 */
		error = sysfs_groups_change_owner(kobj, class->dev_groups, kuid,
						  kgid);
		if (error)
			return error;
	}

	if (type) {
		/*
		 * Change the device groups of the device type for @dev to
		 * @kuid/@kgid.
		 */
		error = sysfs_groups_change_owner(kobj, type->groups, kuid,
						  kgid);
		if (error)
			return error;
	}

	/* Change the device groups of @dev to @kuid/@kgid. */
	error = sysfs_groups_change_owner(kobj, dev->groups, kuid, kgid);
	if (error)
		return error;

	if (device_supports_offline(dev) && !dev->offline_disabled) {
		/* Change online device attributes of @dev to @kuid/@kgid. */
		error = sysfs_file_change_owner(kobj, dev_attr_online.attr.name,
						kuid, kgid);
		if (error)
			return error;
	}

	return 0;
}

/**
 * device_change_owner - change the owner of an existing device.
 * @dev: device.
 * @kuid: new owner's kuid
 * @kgid: new owner's kgid
 *
 * This changes the owner of @dev and its corresponding sysfs entries to
 * @kuid/@kgid. This function closely mirrors how @dev was added via driver
 * core.
 *
 * Returns 0 on success or error code on failure.
 */
int device_change_owner(struct device *dev, kuid_t kuid, kgid_t kgid)
{
	int error;
	struct kobject *kobj = &dev->kobj;

	dev = get_device(dev);
	if (!dev)
		return -EINVAL;

	/*
	 * Change the kobject and the default attributes and groups of the
	 * ktype associated with it to @kuid/@kgid.
	 */
	error = sysfs_change_owner(kobj, kuid, kgid);
	if (error)
		goto out;

	/*
	 * Change the uevent file for @dev to the new owner. The uevent file
	 * was created in a separate step when @dev got added and we mirror
	 * that step here.
	 */
	error = sysfs_file_change_owner(kobj, dev_attr_uevent.attr.name, kuid,
					kgid);
	if (error)
		goto out;

	/*
	 * Change the device groups, the device groups associated with the
	 * device class, and the groups associated with the device type of @dev
	 * to @kuid/@kgid.
	 */
	error = device_attrs_change_owner(dev, kuid, kgid);
	if (error)
		goto out;

	error = dpm_sysfs_change_owner(dev, kuid, kgid);
	if (error)
		goto out;

#ifdef CONFIG_BLOCK
	if (sysfs_deprecated && dev->class == &block_class)
		goto out;
#endif

	/*
	 * Change the owner of the symlink located in the class directory of
	 * the device class associated with @dev which points to the actual
	 * directory entry for @dev to @kuid/@kgid. This ensures that the
	 * symlink shows the same permissions as its target.
	 */
	error = sysfs_link_change_owner(&dev->class->p->subsys.kobj, &dev->kobj,
					dev_name(dev), kuid, kgid);
	if (error)
		goto out;

out:
	put_device(dev);
	return error;
}
EXPORT_SYMBOL_GPL(device_change_owner);

/**
 * device_shutdown - call ->shutdown() on each device to shutdown.
 */
void device_shutdown(void)
{
	struct device *dev, *parent;

	wait_for_device_probe();
	device_block_probing();

	cpufreq_suspend();

	spin_lock(&devices_kset->list_lock);
	/*
	 * Walk the devices list backward, shutting down each in turn.
	 * Beware that device unplug events may also start pulling
	 * devices offline, even as the system is shutting down.
	 */
	while (!list_empty(&devices_kset->list)) {
		dev = list_entry(devices_kset->list.prev, struct device,
				kobj.entry);

		/*
		 * hold reference count of device's parent to
		 * prevent it from being freed because parent's
		 * lock is to be held
		 */
		parent = get_device(dev->parent);
		get_device(dev);
		/*
		 * Make sure the device is off the kset list, in the
		 * event that dev->*->shutdown() doesn't remove it.
		 */
		list_del_init(&dev->kobj.entry);
		spin_unlock(&devices_kset->list_lock);

		/* hold lock to avoid race with probe/release */
		if (parent)
			device_lock(parent);
		device_lock(dev);

		/* Don't allow any more runtime suspends */
		pm_runtime_get_noresume(dev);
		pm_runtime_barrier(dev);

		if (dev->class && dev->class->shutdown_pre) {
			if (initcall_debug)
				dev_info(dev, "shutdown_pre\n");
			dev->class->shutdown_pre(dev);
		}
		if (dev->bus && dev->bus->shutdown) {
			if (initcall_debug)
				dev_info(dev, "shutdown\n");
			dev->bus->shutdown(dev);
		} else if (dev->driver && dev->driver->shutdown) {
			if (initcall_debug)
				dev_info(dev, "shutdown\n");
			dev->driver->shutdown(dev);
		}

		device_unlock(dev);
		if (parent)
			device_unlock(parent);

		put_device(dev);
		put_device(parent);

		spin_lock(&devices_kset->list_lock);
	}
	spin_unlock(&devices_kset->list_lock);
}

/*
 * Device logging functions
 */

#ifdef CONFIG_PRINTK
static void
set_dev_info(const struct device *dev, struct dev_printk_info *dev_info)
{
	const char *subsys;

	memset(dev_info, 0, sizeof(*dev_info));

	if (dev->class)
		subsys = dev->class->name;
	else if (dev->bus)
		subsys = dev->bus->name;
	else
		return;

	strscpy(dev_info->subsystem, subsys, sizeof(dev_info->subsystem));

	/*
	 * Add device identifier DEVICE=:
	 *   b12:8         block dev_t
	 *   c127:3        char dev_t
	 *   n8            netdev ifindex
	 *   +sound:card0  subsystem:devname
	 */
	if (MAJOR(dev->devt)) {
		char c;

		if (strcmp(subsys, "block") == 0)
			c = 'b';
		else
			c = 'c';

		snprintf(dev_info->device, sizeof(dev_info->device),
			 "%c%u:%u", c, MAJOR(dev->devt), MINOR(dev->devt));
	} else if (strcmp(subsys, "net") == 0) {
		struct net_device *net = to_net_dev(dev);

		snprintf(dev_info->device, sizeof(dev_info->device),
			 "n%u", net->ifindex);
	} else {
		snprintf(dev_info->device, sizeof(dev_info->device),
			 "+%s:%s", subsys, dev_name(dev));
	}
}

int dev_vprintk_emit(int level, const struct device *dev,
		     const char *fmt, va_list args)
{
	struct dev_printk_info dev_info;

	set_dev_info(dev, &dev_info);

	return vprintk_emit(0, level, &dev_info, fmt, args);
}
EXPORT_SYMBOL(dev_vprintk_emit);

int dev_printk_emit(int level, const struct device *dev, const char *fmt, ...)
{
	va_list args;
	int r;

	va_start(args, fmt);

	r = dev_vprintk_emit(level, dev, fmt, args);

	va_end(args);

	return r;
}
EXPORT_SYMBOL(dev_printk_emit);

static void __dev_printk(const char *level, const struct device *dev,
			struct va_format *vaf)
{
	if (dev)
		dev_printk_emit(level[1] - '0', dev, "%s %s: %pV",
				dev_driver_string(dev), dev_name(dev), vaf);
	else
		printk("%s(NULL device *): %pV", level, vaf);
}

void _dev_printk(const char *level, const struct device *dev,
		 const char *fmt, ...)
{
	struct va_format vaf;
	va_list args;

	va_start(args, fmt);

	vaf.fmt = fmt;
	vaf.va = &args;

	__dev_printk(level, dev, &vaf);

	va_end(args);
}
EXPORT_SYMBOL(_dev_printk);

#define define_dev_printk_level(func, kern_level)		\
void func(const struct device *dev, const char *fmt, ...)	\
{								\
	struct va_format vaf;					\
	va_list args;						\
								\
	va_start(args, fmt);					\
								\
	vaf.fmt = fmt;						\
	vaf.va = &args;						\
								\
	__dev_printk(kern_level, dev, &vaf);			\
								\
	va_end(args);						\
}								\
EXPORT_SYMBOL(func);

define_dev_printk_level(_dev_emerg, KERN_EMERG);
define_dev_printk_level(_dev_alert, KERN_ALERT);
define_dev_printk_level(_dev_crit, KERN_CRIT);
define_dev_printk_level(_dev_err, KERN_ERR);
define_dev_printk_level(_dev_warn, KERN_WARNING);
define_dev_printk_level(_dev_notice, KERN_NOTICE);
define_dev_printk_level(_dev_info, KERN_INFO);

#endif

/**
 * dev_err_probe - probe error check and log helper
 * @dev: the pointer to the struct device
 * @err: error value to test
 * @fmt: printf-style format string
 * @...: arguments as specified in the format string
 *
 * This helper implements common pattern present in probe functions for error
 * checking: print debug or error message depending if the error value is
 * -EPROBE_DEFER and propagate error upwards.
 * In case of -EPROBE_DEFER it sets also defer probe reason, which can be
 * checked later by reading devices_deferred debugfs attribute.
 * It replaces code sequence::
 *
 * 	if (err != -EPROBE_DEFER)
 * 		dev_err(dev, ...);
 * 	else
 * 		dev_dbg(dev, ...);
 * 	return err;
 *
 * with::
 *
 * 	return dev_err_probe(dev, err, ...);
 *
 * Returns @err.
 *
 */
int dev_err_probe(const struct device *dev, int err, const char *fmt, ...)
{
	struct va_format vaf;
	va_list args;

	va_start(args, fmt);
	vaf.fmt = fmt;
	vaf.va = &args;

	if (err != -EPROBE_DEFER) {
		dev_err(dev, "error %pe: %pV", ERR_PTR(err), &vaf);
	} else {
		device_set_deferred_probe_reason(dev, &vaf);
		dev_dbg(dev, "error %pe: %pV", ERR_PTR(err), &vaf);
	}

	va_end(args);

	return err;
}
EXPORT_SYMBOL_GPL(dev_err_probe);

static inline bool fwnode_is_primary(struct fwnode_handle *fwnode)
{
	return fwnode && !IS_ERR(fwnode->secondary);
}

/**
 * set_primary_fwnode - Change the primary firmware node of a given device.
 * @dev: Device to handle.
 * @fwnode: New primary firmware node of the device.
 *
 * Set the device's firmware node pointer to @fwnode, but if a secondary
 * firmware node of the device is present, preserve it.
 *
 * Valid fwnode cases are:
 *  - primary --> secondary --> -ENODEV
 *  - primary --> NULL
 *  - secondary --> -ENODEV
 *  - NULL
 */
void set_primary_fwnode(struct device *dev, struct fwnode_handle *fwnode)
{
	struct device *parent = dev->parent;
	struct fwnode_handle *fn = dev->fwnode;

	if (fwnode) {
		if (fwnode_is_primary(fn))
			fn = fn->secondary;

		if (fn) {
			WARN_ON(fwnode->secondary);
			fwnode->secondary = fn;
		}
		dev->fwnode = fwnode;
	} else {
		if (fwnode_is_primary(fn)) {
			dev->fwnode = fn->secondary;
			/* Set fn->secondary = NULL, so fn remains the primary fwnode */
			if (!(parent && fn == parent->fwnode))
				fn->secondary = NULL;
		} else {
			dev->fwnode = NULL;
		}
	}
}
EXPORT_SYMBOL_GPL(set_primary_fwnode);

/**
 * set_secondary_fwnode - Change the secondary firmware node of a given device.
 * @dev: Device to handle.
 * @fwnode: New secondary firmware node of the device.
 *
 * If a primary firmware node of the device is present, set its secondary
 * pointer to @fwnode.  Otherwise, set the device's firmware node pointer to
 * @fwnode.
 */
void set_secondary_fwnode(struct device *dev, struct fwnode_handle *fwnode)
{
	if (fwnode)
		fwnode->secondary = ERR_PTR(-ENODEV);

	if (fwnode_is_primary(dev->fwnode))
		dev->fwnode->secondary = fwnode;
	else
		dev->fwnode = fwnode;
}
EXPORT_SYMBOL_GPL(set_secondary_fwnode);

/**
 * device_set_of_node_from_dev - reuse device-tree node of another device
 * @dev: device whose device-tree node is being set
 * @dev2: device whose device-tree node is being reused
 *
 * Takes another reference to the new device-tree node after first dropping
 * any reference held to the old node.
 */
void device_set_of_node_from_dev(struct device *dev, const struct device *dev2)
{
	of_node_put(dev->of_node);
	dev->of_node = of_node_get(dev2->of_node);
	dev->of_node_reused = true;
}
EXPORT_SYMBOL_GPL(device_set_of_node_from_dev);

void device_set_node(struct device *dev, struct fwnode_handle *fwnode)
{
	dev->fwnode = fwnode;
	dev->of_node = to_of_node(fwnode);
}
EXPORT_SYMBOL_GPL(device_set_node);

int device_match_name(struct device *dev, const void *name)
{
	return sysfs_streq(dev_name(dev), name);
}
EXPORT_SYMBOL_GPL(device_match_name);

int device_match_of_node(struct device *dev, const void *np)
{
	return dev->of_node == np;
}
EXPORT_SYMBOL_GPL(device_match_of_node);

int device_match_fwnode(struct device *dev, const void *fwnode)
{
	return dev_fwnode(dev) == fwnode;
}
EXPORT_SYMBOL_GPL(device_match_fwnode);

int device_match_devt(struct device *dev, const void *pdevt)
{
	return dev->devt == *(dev_t *)pdevt;
}
EXPORT_SYMBOL_GPL(device_match_devt);

int device_match_acpi_dev(struct device *dev, const void *adev)
{
	return ACPI_COMPANION(dev) == adev;
}
EXPORT_SYMBOL(device_match_acpi_dev);

int device_match_any(struct device *dev, const void *unused)
{
	return 1;
}
EXPORT_SYMBOL_GPL(device_match_any);<|MERGE_RESOLUTION|>--- conflicted
+++ resolved
@@ -211,15 +211,12 @@
 {
 	synchronize_srcu(&device_links_srcu);
 }
-<<<<<<< HEAD
-=======
 
 static void device_link_remove_from_lists(struct device_link *link)
 {
 	list_del_rcu(&link->s_node);
 	list_del_rcu(&link->c_node);
 }
->>>>>>> 3b17187f
 #else /* !CONFIG_SRCU */
 static DECLARE_RWSEM(device_links_lock);
 
@@ -254,15 +251,12 @@
 static inline void device_link_synchronize_removal(void)
 {
 }
-<<<<<<< HEAD
-=======
 
 static void device_link_remove_from_lists(struct device_link *link)
 {
 	list_del(&link->s_node);
 	list_del(&link->c_node);
 }
->>>>>>> 3b17187f
 #endif /* !CONFIG_SRCU */
 
 static bool device_is_ancestor(struct device *dev, struct device *target)
@@ -1541,13 +1535,6 @@
 	if (dev->class == &devlink_class)
 		return;
 
-<<<<<<< HEAD
-	mutex_lock(&wfs_lock);
-	list_del_init(&dev->links.needs_suppliers);
-	mutex_unlock(&wfs_lock);
-
-=======
->>>>>>> 3b17187f
 	/*
 	 * Delete all of the remaining links from this device to any other
 	 * devices (either consumers or suppliers).
