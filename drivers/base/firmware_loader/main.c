--- conflicted
+++ resolved
@@ -525,22 +525,11 @@
 {
 	int count = 0, i;
 
-<<<<<<< HEAD
-	for (i = 0; i < CUSTOM_FW_PATH_COUNT; i++) {
-		if (strlen(fw_path_para[i]) != 0)
-			count += scnprintf(buffer + count, PATH_SIZE, "%s%s", fw_path_para[i], ",");
-	}
-
-	buffer[count - 1] = '\0';
-
-	return count - 1;
-=======
 	for (i = 0; i < CUSTOM_FW_PATH_COUNT; i++)
 		if (strlen(fw_path_para[i]) != 0)
 			count += sysfs_emit_at(buffer, count, "%s,", fw_path_para[i]);
 
 	return count;
->>>>>>> 93e4fc4c
 }
 /*
  * Typical usage is that passing 'firmware_class.path=/vendor,/firwmare_mnt'
