--- conflicted
+++ resolved
@@ -126,11 +126,7 @@
 	struct pm_domain_data *pdd;
 	struct gpd_link *link;
 
-<<<<<<< HEAD
-	if (!genpd_may_use_next_wakeup(genpd))
-=======
 	if (!(genpd->flags & GENPD_FLAG_MIN_RESIDENCY))
->>>>>>> ae8c2a75
 		return;
 
 	/*
@@ -279,11 +275,7 @@
 	 * cannot be met.
 	 */
 	update_domain_next_wakeup(genpd, now);
-<<<<<<< HEAD
-	if (genpd->next_wakeup != KTIME_MAX) {
-=======
 	if ((genpd->flags & GENPD_FLAG_MIN_RESIDENCY) && (genpd->next_wakeup != KTIME_MAX)) {
->>>>>>> ae8c2a75
 		/* Let's find out the deepest domain idle state, the devices prefer */
 		while (state_idx >= 0) {
 			if (next_wakeup_allows_state(genpd, state_idx, now)) {
