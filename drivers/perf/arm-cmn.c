--- conflicted
+++ resolved
@@ -1162,11 +1162,7 @@
 
 	perf_pmu_migrate_context(&cmn->pmu, cpu, target);
 	for (i = 0; i < cmn->num_dtcs; i++)
-<<<<<<< HEAD
-		irq_set_affinity_hint(cmn->dtc[i].irq, cpumask_of(target));
-=======
 		irq_set_affinity(cmn->dtc[i].irq, cpumask_of(target));
->>>>>>> 3b17187f
 	cmn->cpu = target;
 	return 0;
 }
