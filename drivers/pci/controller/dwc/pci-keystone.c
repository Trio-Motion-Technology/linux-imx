// SPDX-License-Identifier: GPL-2.0
/*
 * PCIe host controller driver for Texas Instruments Keystone SoCs
 *
 * Copyright (C) 2013-2014 Texas Instruments., Ltd.
 *		https://www.ti.com
 *
 * Author: Murali Karicheri <m-karicheri2@ti.com>
 * Implementation based on pci-exynos.c and pcie-designware.c
 */

#include <linux/clk.h>
#include <linux/delay.h>
#include <linux/gpio/consumer.h>
#include <linux/init.h>
#include <linux/interrupt.h>
#include <linux/irqchip/chained_irq.h>
#include <linux/irqdomain.h>
#include <linux/mfd/syscon.h>
#include <linux/msi.h>
#include <linux/of.h>
#include <linux/of_device.h>
#include <linux/of_irq.h>
#include <linux/of_pci.h>
#include <linux/phy/phy.h>
#include <linux/platform_device.h>
#include <linux/regmap.h>
#include <linux/resource.h>
#include <linux/signal.h>

#include "../../pci.h"
#include "pcie-designware.h"

#define PCIE_VENDORID_MASK	0xffff
#define PCIE_DEVICEID_SHIFT	16

/* Application registers */
#define CMD_STATUS			0x004
#define LTSSM_EN_VAL		        BIT(0)
#define OB_XLAT_EN_VAL		        BIT(1)
#define DBI_CS2				BIT(5)

#define CFG_SETUP			0x008
#define CFG_BUS(x)			(((x) & 0xff) << 16)
#define CFG_DEVICE(x)			(((x) & 0x1f) << 8)
#define CFG_FUNC(x)			((x) & 0x7)
#define CFG_TYPE1			BIT(24)

#define OB_SIZE				0x030
#define OB_OFFSET_INDEX(n)		(0x200 + (8 * (n)))
#define OB_OFFSET_HI(n)			(0x204 + (8 * (n)))
#define OB_ENABLEN			BIT(0)
#define OB_WIN_SIZE			8	/* 8MB */

#define PCIE_LEGACY_IRQ_ENABLE_SET(n)	(0x188 + (0x10 * ((n) - 1)))
#define PCIE_LEGACY_IRQ_ENABLE_CLR(n)	(0x18c + (0x10 * ((n) - 1)))
#define PCIE_EP_IRQ_SET			0x64
#define PCIE_EP_IRQ_CLR			0x68
#define INT_ENABLE			BIT(0)

/* IRQ register defines */
#define IRQ_EOI				0x050

#define MSI_IRQ				0x054
#define MSI_IRQ_STATUS(n)		(0x104 + ((n) << 4))
#define MSI_IRQ_ENABLE_SET(n)		(0x108 + ((n) << 4))
#define MSI_IRQ_ENABLE_CLR(n)		(0x10c + ((n) << 4))
#define MSI_IRQ_OFFSET			4

#define IRQ_STATUS(n)			(0x184 + ((n) << 4))
#define IRQ_ENABLE_SET(n)		(0x188 + ((n) << 4))
#define INTx_EN				BIT(0)

#define ERR_IRQ_STATUS			0x1c4
#define ERR_IRQ_ENABLE_SET		0x1c8
#define ERR_AER				BIT(5)	/* ECRC error */
#define AM6_ERR_AER			BIT(4)	/* AM6 ECRC error */
#define ERR_AXI				BIT(4)	/* AXI tag lookup fatal error */
#define ERR_CORR			BIT(3)	/* Correctable error */
#define ERR_NONFATAL			BIT(2)	/* Non-fatal error */
#define ERR_FATAL			BIT(1)	/* Fatal error */
#define ERR_SYS				BIT(0)	/* System error */
#define ERR_IRQ_ALL			(ERR_AER | ERR_AXI | ERR_CORR | \
					 ERR_NONFATAL | ERR_FATAL | ERR_SYS)

/* PCIE controller device IDs */
#define PCIE_RC_K2HK			0xb008
#define PCIE_RC_K2E			0xb009
#define PCIE_RC_K2L			0xb00a
#define PCIE_RC_K2G			0xb00b

#define KS_PCIE_DEV_TYPE_MASK		(0x3 << 1)
#define KS_PCIE_DEV_TYPE(mode)		((mode) << 1)

#define EP				0x0
#define LEG_EP				0x1
#define RC				0x2

#define KS_PCIE_SYSCLOCKOUTEN		BIT(0)

#define AM654_PCIE_DEV_TYPE_MASK	0x3
#define AM654_WIN_SIZE			SZ_64K

#define APP_ADDR_SPACE_0		(16 * SZ_1K)

#define to_keystone_pcie(x)		dev_get_drvdata((x)->dev)

struct ks_pcie_of_data {
	enum dw_pcie_device_mode mode;
	const struct dw_pcie_host_ops *host_ops;
	const struct dw_pcie_ep_ops *ep_ops;
	unsigned int version;
};

struct keystone_pcie {
	struct dw_pcie		*pci;
	/* PCI Device ID */
	u32			device_id;
	int			legacy_host_irqs[PCI_NUM_INTX];
	struct			device_node *legacy_intc_np;

	int			msi_host_irq;
	int			num_lanes;
	struct phy		**phy;
	struct device_link	**link;
	struct			device_node *msi_intc_np;
	struct irq_domain	*legacy_irq_domain;
	struct device_node	*np;

	/* Application register space */
	void __iomem		*va_app_base;	/* DT 1st resource */
	struct resource		app;
	bool			is_am6;
};

static u32 ks_pcie_app_readl(struct keystone_pcie *ks_pcie, u32 offset)
{
	return readl(ks_pcie->va_app_base + offset);
}

static void ks_pcie_app_writel(struct keystone_pcie *ks_pcie, u32 offset,
			       u32 val)
{
	writel(val, ks_pcie->va_app_base + offset);
}

static void ks_pcie_msi_irq_ack(struct irq_data *data)
{
	struct pcie_port *pp  = irq_data_get_irq_chip_data(data);
	struct keystone_pcie *ks_pcie;
	u32 irq = data->hwirq;
	struct dw_pcie *pci;
	u32 reg_offset;
	u32 bit_pos;

	pci = to_dw_pcie_from_pp(pp);
	ks_pcie = to_keystone_pcie(pci);

	reg_offset = irq % 8;
	bit_pos = irq >> 3;

	ks_pcie_app_writel(ks_pcie, MSI_IRQ_STATUS(reg_offset),
			   BIT(bit_pos));
	ks_pcie_app_writel(ks_pcie, IRQ_EOI, reg_offset + MSI_IRQ_OFFSET);
}

static void ks_pcie_compose_msi_msg(struct irq_data *data, struct msi_msg *msg)
{
	struct pcie_port *pp = irq_data_get_irq_chip_data(data);
	struct keystone_pcie *ks_pcie;
	struct dw_pcie *pci;
	u64 msi_target;

	pci = to_dw_pcie_from_pp(pp);
	ks_pcie = to_keystone_pcie(pci);

	msi_target = ks_pcie->app.start + MSI_IRQ;
	msg->address_lo = lower_32_bits(msi_target);
	msg->address_hi = upper_32_bits(msi_target);
	msg->data = data->hwirq;

	dev_dbg(pci->dev, "msi#%d address_hi %#x address_lo %#x\n",
		(int)data->hwirq, msg->address_hi, msg->address_lo);
}

static int ks_pcie_msi_set_affinity(struct irq_data *irq_data,
				    const struct cpumask *mask, bool force)
{
	return -EINVAL;
}

static void ks_pcie_msi_mask(struct irq_data *data)
{
	struct pcie_port *pp = irq_data_get_irq_chip_data(data);
	struct keystone_pcie *ks_pcie;
	u32 irq = data->hwirq;
	struct dw_pcie *pci;
	unsigned long flags;
	u32 reg_offset;
	u32 bit_pos;

	raw_spin_lock_irqsave(&pp->lock, flags);

	pci = to_dw_pcie_from_pp(pp);
	ks_pcie = to_keystone_pcie(pci);

	reg_offset = irq % 8;
	bit_pos = irq >> 3;

	ks_pcie_app_writel(ks_pcie, MSI_IRQ_ENABLE_CLR(reg_offset),
			   BIT(bit_pos));

	raw_spin_unlock_irqrestore(&pp->lock, flags);
}

static void ks_pcie_msi_unmask(struct irq_data *data)
{
	struct pcie_port *pp = irq_data_get_irq_chip_data(data);
	struct keystone_pcie *ks_pcie;
	u32 irq = data->hwirq;
	struct dw_pcie *pci;
	unsigned long flags;
	u32 reg_offset;
	u32 bit_pos;

	raw_spin_lock_irqsave(&pp->lock, flags);

	pci = to_dw_pcie_from_pp(pp);
	ks_pcie = to_keystone_pcie(pci);

	reg_offset = irq % 8;
	bit_pos = irq >> 3;

	ks_pcie_app_writel(ks_pcie, MSI_IRQ_ENABLE_SET(reg_offset),
			   BIT(bit_pos));

	raw_spin_unlock_irqrestore(&pp->lock, flags);
}

static struct irq_chip ks_pcie_msi_irq_chip = {
	.name = "KEYSTONE-PCI-MSI",
	.irq_ack = ks_pcie_msi_irq_ack,
	.irq_compose_msi_msg = ks_pcie_compose_msi_msg,
	.irq_set_affinity = ks_pcie_msi_set_affinity,
	.irq_mask = ks_pcie_msi_mask,
	.irq_unmask = ks_pcie_msi_unmask,
};

static int ks_pcie_msi_host_init(struct pcie_port *pp)
{
	pp->msi_irq_chip = &ks_pcie_msi_irq_chip;
	return dw_pcie_allocate_domains(pp);
}

static void ks_pcie_handle_legacy_irq(struct keystone_pcie *ks_pcie,
				      int offset)
{
	struct dw_pcie *pci = ks_pcie->pci;
	struct device *dev = pci->dev;
	u32 pending;
	int virq;

	pending = ks_pcie_app_readl(ks_pcie, IRQ_STATUS(offset));

	if (BIT(0) & pending) {
		virq = irq_linear_revmap(ks_pcie->legacy_irq_domain, offset);
		dev_dbg(dev, ": irq: irq_offset %d, virq %d\n", offset, virq);
		generic_handle_irq(virq);
	}

	/* EOI the INTx interrupt */
	ks_pcie_app_writel(ks_pcie, IRQ_EOI, offset);
}

/*
 * Dummy function so that DW core doesn't configure MSI
 */
static int ks_pcie_am654_msi_host_init(struct pcie_port *pp)
{
	return 0;
}

static void ks_pcie_enable_error_irq(struct keystone_pcie *ks_pcie)
{
	ks_pcie_app_writel(ks_pcie, ERR_IRQ_ENABLE_SET, ERR_IRQ_ALL);
}

static irqreturn_t ks_pcie_handle_error_irq(struct keystone_pcie *ks_pcie)
{
	u32 reg;
	struct device *dev = ks_pcie->pci->dev;

	reg = ks_pcie_app_readl(ks_pcie, ERR_IRQ_STATUS);
	if (!reg)
		return IRQ_NONE;

	if (reg & ERR_SYS)
		dev_err(dev, "System Error\n");

	if (reg & ERR_FATAL)
		dev_err(dev, "Fatal Error\n");

	if (reg & ERR_NONFATAL)
		dev_dbg(dev, "Non Fatal Error\n");

	if (reg & ERR_CORR)
		dev_dbg(dev, "Correctable Error\n");

	if (!ks_pcie->is_am6 && (reg & ERR_AXI))
		dev_err(dev, "AXI tag lookup fatal Error\n");

	if (reg & ERR_AER || (ks_pcie->is_am6 && (reg & AM6_ERR_AER)))
		dev_err(dev, "ECRC Error\n");

	ks_pcie_app_writel(ks_pcie, ERR_IRQ_STATUS, reg);

	return IRQ_HANDLED;
}

static void ks_pcie_ack_legacy_irq(struct irq_data *d)
{
}

static void ks_pcie_mask_legacy_irq(struct irq_data *d)
{
}

static void ks_pcie_unmask_legacy_irq(struct irq_data *d)
{
}

static struct irq_chip ks_pcie_legacy_irq_chip = {
	.name = "Keystone-PCI-Legacy-IRQ",
	.irq_ack = ks_pcie_ack_legacy_irq,
	.irq_mask = ks_pcie_mask_legacy_irq,
	.irq_unmask = ks_pcie_unmask_legacy_irq,
};

static int ks_pcie_init_legacy_irq_map(struct irq_domain *d,
				       unsigned int irq,
				       irq_hw_number_t hw_irq)
{
	irq_set_chip_and_handler(irq, &ks_pcie_legacy_irq_chip,
				 handle_level_irq);
	irq_set_chip_data(irq, d->host_data);

	return 0;
}

static const struct irq_domain_ops ks_pcie_legacy_irq_domain_ops = {
	.map = ks_pcie_init_legacy_irq_map,
	.xlate = irq_domain_xlate_onetwocell,
};

/**
 * ks_pcie_set_dbi_mode() - Set DBI mode to access overlaid BAR mask
 * registers
 *
 * Since modification of dbi_cs2 involves different clock domain, read the
 * status back to ensure the transition is complete.
 */
static void ks_pcie_set_dbi_mode(struct keystone_pcie *ks_pcie)
{
	u32 val;

	val = ks_pcie_app_readl(ks_pcie, CMD_STATUS);
	val |= DBI_CS2;
	ks_pcie_app_writel(ks_pcie, CMD_STATUS, val);

	do {
		val = ks_pcie_app_readl(ks_pcie, CMD_STATUS);
	} while (!(val & DBI_CS2));
}

/**
 * ks_pcie_clear_dbi_mode() - Disable DBI mode
 *
 * Since modification of dbi_cs2 involves different clock domain, read the
 * status back to ensure the transition is complete.
 */
static void ks_pcie_clear_dbi_mode(struct keystone_pcie *ks_pcie)
{
	u32 val;

	val = ks_pcie_app_readl(ks_pcie, CMD_STATUS);
	val &= ~DBI_CS2;
	ks_pcie_app_writel(ks_pcie, CMD_STATUS, val);

	do {
		val = ks_pcie_app_readl(ks_pcie, CMD_STATUS);
	} while (val & DBI_CS2);
}

static void ks_pcie_setup_rc_app_regs(struct keystone_pcie *ks_pcie)
{
	u32 val;
	struct dw_pcie *pci = ks_pcie->pci;
	struct pcie_port *pp = &pci->pp;
	u32 num_viewport = pci->num_viewport;
	u64 start, end;
	struct resource *mem;
	int i;

	mem = resource_list_first_type(&pp->bridge->windows, IORESOURCE_MEM)->res;
	start = mem->start;
	end = mem->end;

	/* Disable BARs for inbound access */
	ks_pcie_set_dbi_mode(ks_pcie);
	dw_pcie_writel_dbi(pci, PCI_BASE_ADDRESS_0, 0);
	dw_pcie_writel_dbi(pci, PCI_BASE_ADDRESS_1, 0);
	ks_pcie_clear_dbi_mode(ks_pcie);

	if (ks_pcie->is_am6)
		return;

	val = ilog2(OB_WIN_SIZE);
	ks_pcie_app_writel(ks_pcie, OB_SIZE, val);

	/* Using Direct 1:1 mapping of RC <-> PCI memory space */
	for (i = 0; i < num_viewport && (start < end); i++) {
		ks_pcie_app_writel(ks_pcie, OB_OFFSET_INDEX(i),
				   lower_32_bits(start) | OB_ENABLEN);
		ks_pcie_app_writel(ks_pcie, OB_OFFSET_HI(i),
				   upper_32_bits(start));
		start += OB_WIN_SIZE * SZ_1M;
	}

	val = ks_pcie_app_readl(ks_pcie, CMD_STATUS);
	val |= OB_XLAT_EN_VAL;
	ks_pcie_app_writel(ks_pcie, CMD_STATUS, val);
}

static void __iomem *ks_pcie_other_map_bus(struct pci_bus *bus,
					   unsigned int devfn, int where)
{
	struct pcie_port *pp = bus->sysdata;
	struct dw_pcie *pci = to_dw_pcie_from_pp(pp);
	struct keystone_pcie *ks_pcie = to_keystone_pcie(pci);
	u32 reg;

	reg = CFG_BUS(bus->number) | CFG_DEVICE(PCI_SLOT(devfn)) |
		CFG_FUNC(PCI_FUNC(devfn));
	if (!pci_is_root_bus(bus->parent))
		reg |= CFG_TYPE1;
	ks_pcie_app_writel(ks_pcie, CFG_SETUP, reg);

	return pp->va_cfg0_base + where;
}

static struct pci_ops ks_child_pcie_ops = {
	.map_bus = ks_pcie_other_map_bus,
	.read = pci_generic_config_read,
	.write = pci_generic_config_write,
};

/**
 * ks_pcie_v3_65_add_bus() - keystone add_bus post initialization
 *
 * This sets BAR0 to enable inbound access for MSI_IRQ register
 */
static int ks_pcie_v3_65_add_bus(struct pci_bus *bus)
{
	struct pcie_port *pp = bus->sysdata;
	struct dw_pcie *pci = to_dw_pcie_from_pp(pp);
	struct keystone_pcie *ks_pcie = to_keystone_pcie(pci);

	if (!pci_is_root_bus(bus))
		return 0;

	/* Configure and set up BAR0 */
	ks_pcie_set_dbi_mode(ks_pcie);

	/* Enable BAR0 */
	dw_pcie_writel_dbi(pci, PCI_BASE_ADDRESS_0, 1);
	dw_pcie_writel_dbi(pci, PCI_BASE_ADDRESS_0, SZ_4K - 1);

	ks_pcie_clear_dbi_mode(ks_pcie);

	 /*
	  * For BAR0, just setting bus address for inbound writes (MSI) should
	  * be sufficient.  Use physical address to avoid any conflicts.
	  */
	dw_pcie_writel_dbi(pci, PCI_BASE_ADDRESS_0, ks_pcie->app.start);

	return 0;
}

static struct pci_ops ks_pcie_ops = {
	.map_bus = dw_pcie_own_conf_map_bus,
	.read = pci_generic_config_read,
	.write = pci_generic_config_write,
	.add_bus = ks_pcie_v3_65_add_bus,
};

/**
 * ks_pcie_link_up() - Check if link up
 */
static int ks_pcie_link_up(struct dw_pcie *pci)
{
	u32 val;

	val = dw_pcie_readl_dbi(pci, PCIE_PORT_DEBUG0);
	val &= PORT_LOGIC_LTSSM_STATE_MASK;
	return (val == PORT_LOGIC_LTSSM_STATE_L0);
}

static void ks_pcie_stop_link(struct dw_pcie *pci)
{
	struct keystone_pcie *ks_pcie = to_keystone_pcie(pci);
	u32 val;

	/* Disable Link training */
	val = ks_pcie_app_readl(ks_pcie, CMD_STATUS);
	val &= ~LTSSM_EN_VAL;
	ks_pcie_app_writel(ks_pcie, CMD_STATUS, val);
}

static int ks_pcie_start_link(struct dw_pcie *pci)
{
	struct keystone_pcie *ks_pcie = to_keystone_pcie(pci);
	struct device *dev = pci->dev;
	u32 val;

	if (dw_pcie_link_up(pci)) {
		dev_dbg(dev, "link is already up\n");
		return 0;
	}

	/* Initiate Link Training */
	val = ks_pcie_app_readl(ks_pcie, CMD_STATUS);
	ks_pcie_app_writel(ks_pcie, CMD_STATUS, LTSSM_EN_VAL | val);

	return 0;
}

static void ks_pcie_quirk(struct pci_dev *dev)
{
	struct pci_bus *bus = dev->bus;
	struct pci_dev *bridge;
	static const struct pci_device_id rc_pci_devids[] = {
		{ PCI_DEVICE(PCI_VENDOR_ID_TI, PCIE_RC_K2HK),
		 .class = PCI_CLASS_BRIDGE_PCI << 8, .class_mask = ~0, },
		{ PCI_DEVICE(PCI_VENDOR_ID_TI, PCIE_RC_K2E),
		 .class = PCI_CLASS_BRIDGE_PCI << 8, .class_mask = ~0, },
		{ PCI_DEVICE(PCI_VENDOR_ID_TI, PCIE_RC_K2L),
		 .class = PCI_CLASS_BRIDGE_PCI << 8, .class_mask = ~0, },
		{ PCI_DEVICE(PCI_VENDOR_ID_TI, PCIE_RC_K2G),
		 .class = PCI_CLASS_BRIDGE_PCI << 8, .class_mask = ~0, },
		{ 0, },
	};

	if (pci_is_root_bus(bus))
		bridge = dev;

	/* look for the host bridge */
	while (!pci_is_root_bus(bus)) {
		bridge = bus->self;
		bus = bus->parent;
	}

	if (!bridge)
		return;

	/*
	 * Keystone PCI controller has a h/w limitation of
	 * 256 bytes maximum read request size.  It can't handle
	 * anything higher than this.  So force this limit on
	 * all downstream devices.
	 */
	if (pci_match_id(rc_pci_devids, bridge)) {
		if (pcie_get_readrq(dev) > 256) {
			dev_info(&dev->dev, "limiting MRRS to 256\n");
			pcie_set_readrq(dev, 256);
		}
	}
}
DECLARE_PCI_FIXUP_ENABLE(PCI_ANY_ID, PCI_ANY_ID, ks_pcie_quirk);

static void ks_pcie_msi_irq_handler(struct irq_desc *desc)
{
	unsigned int irq = desc->irq_data.hwirq;
	struct keystone_pcie *ks_pcie = irq_desc_get_handler_data(desc);
	u32 offset = irq - ks_pcie->msi_host_irq;
	struct dw_pcie *pci = ks_pcie->pci;
	struct pcie_port *pp = &pci->pp;
	struct device *dev = pci->dev;
	struct irq_chip *chip = irq_desc_get_chip(desc);
	u32 vector, virq, reg, pos;

	dev_dbg(dev, "%s, irq %d\n", __func__, irq);

	/*
	 * The chained irq handler installation would have replaced normal
	 * interrupt driver handler so we need to take care of mask/unmask and
	 * ack operation.
	 */
	chained_irq_enter(chip, desc);

	reg = ks_pcie_app_readl(ks_pcie, MSI_IRQ_STATUS(offset));
	/*
	 * MSI0 status bit 0-3 shows vectors 0, 8, 16, 24, MSI1 status bit
	 * shows 1, 9, 17, 25 and so forth
	 */
	for (pos = 0; pos < 4; pos++) {
		if (!(reg & BIT(pos)))
			continue;

		vector = offset + (pos << 3);
		virq = irq_linear_revmap(pp->irq_domain, vector);
		dev_dbg(dev, "irq: bit %d, vector %d, virq %d\n", pos, vector,
			virq);
		generic_handle_irq(virq);
	}

	chained_irq_exit(chip, desc);
}

/**
 * ks_pcie_legacy_irq_handler() - Handle legacy interrupt
 * @irq: IRQ line for legacy interrupts
 * @desc: Pointer to irq descriptor
 *
 * Traverse through pending legacy interrupts and invoke handler for each. Also
 * takes care of interrupt controller level mask/ack operation.
 */
static void ks_pcie_legacy_irq_handler(struct irq_desc *desc)
{
	unsigned int irq = irq_desc_get_irq(desc);
	struct keystone_pcie *ks_pcie = irq_desc_get_handler_data(desc);
	struct dw_pcie *pci = ks_pcie->pci;
	struct device *dev = pci->dev;
	u32 irq_offset = irq - ks_pcie->legacy_host_irqs[0];
	struct irq_chip *chip = irq_desc_get_chip(desc);

	dev_dbg(dev, ": Handling legacy irq %d\n", irq);

	/*
	 * The chained irq handler installation would have replaced normal
	 * interrupt driver handler so we need to take care of mask/unmask and
	 * ack operation.
	 */
	chained_irq_enter(chip, desc);
	ks_pcie_handle_legacy_irq(ks_pcie, irq_offset);
	chained_irq_exit(chip, desc);
}

static int ks_pcie_config_msi_irq(struct keystone_pcie *ks_pcie)
{
	struct device *dev = ks_pcie->pci->dev;
	struct device_node *np = ks_pcie->np;
	struct device_node *intc_np;
	struct irq_data *irq_data;
	int irq_count, irq, ret, i;

	if (!IS_ENABLED(CONFIG_PCI_MSI))
		return 0;

	intc_np = of_get_child_by_name(np, "msi-interrupt-controller");
	if (!intc_np) {
		if (ks_pcie->is_am6)
			return 0;
		dev_warn(dev, "msi-interrupt-controller node is absent\n");
		return -EINVAL;
	}

	irq_count = of_irq_count(intc_np);
	if (!irq_count) {
		dev_err(dev, "No IRQ entries in msi-interrupt-controller\n");
		ret = -EINVAL;
		goto err;
	}

	for (i = 0; i < irq_count; i++) {
		irq = irq_of_parse_and_map(intc_np, i);
		if (!irq) {
			ret = -EINVAL;
			goto err;
		}

		if (!ks_pcie->msi_host_irq) {
			irq_data = irq_get_irq_data(irq);
			if (!irq_data) {
				ret = -EINVAL;
				goto err;
			}
			ks_pcie->msi_host_irq = irq_data->hwirq;
		}

		irq_set_chained_handler_and_data(irq, ks_pcie_msi_irq_handler,
						 ks_pcie);
	}

	of_node_put(intc_np);
	return 0;

err:
	of_node_put(intc_np);
	return ret;
}

static int ks_pcie_config_legacy_irq(struct keystone_pcie *ks_pcie)
{
	struct device *dev = ks_pcie->pci->dev;
	struct irq_domain *legacy_irq_domain;
	struct device_node *np = ks_pcie->np;
	struct device_node *intc_np;
	int irq_count, irq, ret = 0, i;

	intc_np = of_get_child_by_name(np, "legacy-interrupt-controller");
	if (!intc_np) {
		/*
		 * Since legacy interrupts are modeled as edge-interrupts in
		 * AM6, keep it disabled for now.
		 */
		if (ks_pcie->is_am6)
			return 0;
		dev_warn(dev, "legacy-interrupt-controller node is absent\n");
		return -EINVAL;
	}

	irq_count = of_irq_count(intc_np);
	if (!irq_count) {
		dev_err(dev, "No IRQ entries in legacy-interrupt-controller\n");
		ret = -EINVAL;
		goto err;
	}

	for (i = 0; i < irq_count; i++) {
		irq = irq_of_parse_and_map(intc_np, i);
		if (!irq) {
			ret = -EINVAL;
			goto err;
		}
		ks_pcie->legacy_host_irqs[i] = irq;

		irq_set_chained_handler_and_data(irq,
						 ks_pcie_legacy_irq_handler,
						 ks_pcie);
	}

	legacy_irq_domain =
		irq_domain_add_linear(intc_np, PCI_NUM_INTX,
				      &ks_pcie_legacy_irq_domain_ops, NULL);
	if (!legacy_irq_domain) {
		dev_err(dev, "Failed to add irq domain for legacy irqs\n");
		ret = -EINVAL;
		goto err;
	}
	ks_pcie->legacy_irq_domain = legacy_irq_domain;

	for (i = 0; i < PCI_NUM_INTX; i++)
		ks_pcie_app_writel(ks_pcie, IRQ_ENABLE_SET(i), INTx_EN);

err:
	of_node_put(intc_np);
	return ret;
}

#ifdef CONFIG_ARM
/*
 * When a PCI device does not exist during config cycles, keystone host gets a
 * bus error instead of returning 0xffffffff. This handler always returns 0
 * for this kind of faults.
 */
static int ks_pcie_fault(unsigned long addr, unsigned int fsr,
			 struct pt_regs *regs)
{
	unsigned long instr = *(unsigned long *) instruction_pointer(regs);

	if ((instr & 0x0e100090) == 0x00100090) {
		int reg = (instr >> 12) & 15;

		regs->uregs[reg] = -1;
		regs->ARM_pc += 4;
	}

	return 0;
}
#endif

static int __init ks_pcie_init_id(struct keystone_pcie *ks_pcie)
{
	int ret;
	unsigned int id;
	struct regmap *devctrl_regs;
	struct dw_pcie *pci = ks_pcie->pci;
	struct device *dev = pci->dev;
	struct device_node *np = dev->of_node;

	devctrl_regs = syscon_regmap_lookup_by_phandle(np, "ti,syscon-pcie-id");
	if (IS_ERR(devctrl_regs))
		return PTR_ERR(devctrl_regs);

	ret = regmap_read(devctrl_regs, 0, &id);
	if (ret)
		return ret;

	dw_pcie_dbi_ro_wr_en(pci);
	dw_pcie_writew_dbi(pci, PCI_VENDOR_ID, id & PCIE_VENDORID_MASK);
	dw_pcie_writew_dbi(pci, PCI_DEVICE_ID, id >> PCIE_DEVICEID_SHIFT);
	dw_pcie_dbi_ro_wr_dis(pci);

	return 0;
}

static int __init ks_pcie_host_init(struct pcie_port *pp)
{
	struct dw_pcie *pci = to_dw_pcie_from_pp(pp);
	struct keystone_pcie *ks_pcie = to_keystone_pcie(pci);
	int ret;

	pp->bridge->ops = &ks_pcie_ops;
	pp->bridge->child_ops = &ks_child_pcie_ops;

	ret = ks_pcie_config_legacy_irq(ks_pcie);
	if (ret)
		return ret;

	ret = ks_pcie_config_msi_irq(ks_pcie);
	if (ret)
		return ret;

	dw_pcie_setup_rc(pp);

	ks_pcie_stop_link(pci);
	ks_pcie_setup_rc_app_regs(ks_pcie);
	writew(PCI_IO_RANGE_TYPE_32 | (PCI_IO_RANGE_TYPE_32 << 8),
			pci->dbi_base + PCI_IO_BASE);

	ret = ks_pcie_init_id(ks_pcie);
	if (ret < 0)
		return ret;

#ifdef CONFIG_ARM
	/*
	 * PCIe access errors that result into OCP errors are caught by ARM as
	 * "External aborts"
	 */
	hook_fault_code(17, ks_pcie_fault, SIGBUS, 0,
			"Asynchronous external abort");
#endif

	ks_pcie_start_link(pci);
	dw_pcie_wait_for_link(pci);

	return 0;
}

static const struct dw_pcie_host_ops ks_pcie_host_ops = {
	.host_init = ks_pcie_host_init,
	.msi_host_init = ks_pcie_msi_host_init,
};

static const struct dw_pcie_host_ops ks_pcie_am654_host_ops = {
	.host_init = ks_pcie_host_init,
	.msi_host_init = ks_pcie_am654_msi_host_init,
};

static irqreturn_t ks_pcie_err_irq_handler(int irq, void *priv)
{
	struct keystone_pcie *ks_pcie = priv;

	return ks_pcie_handle_error_irq(ks_pcie);
}

static int __init ks_pcie_add_pcie_port(struct keystone_pcie *ks_pcie,
					struct platform_device *pdev)
{
	struct dw_pcie *pci = ks_pcie->pci;
	struct pcie_port *pp = &pci->pp;
	struct device *dev = &pdev->dev;
	int ret;

	ret = dw_pcie_host_init(pp);
	if (ret) {
		dev_err(dev, "failed to initialize host\n");
		return ret;
	}

	return 0;
}

static void ks_pcie_am654_write_dbi2(struct dw_pcie *pci, void __iomem *base,
				     u32 reg, size_t size, u32 val)
{
	struct keystone_pcie *ks_pcie = to_keystone_pcie(pci);

	ks_pcie_set_dbi_mode(ks_pcie);
	dw_pcie_write(base + reg, size, val);
	ks_pcie_clear_dbi_mode(ks_pcie);
}

static const struct dw_pcie_ops ks_pcie_dw_pcie_ops = {
	.start_link = ks_pcie_start_link,
	.stop_link = ks_pcie_stop_link,
	.link_up = ks_pcie_link_up,
	.write_dbi2 = ks_pcie_am654_write_dbi2,
};

static void ks_pcie_am654_ep_init(struct dw_pcie_ep *ep)
{
	struct dw_pcie *pci = to_dw_pcie_from_ep(ep);
	int flags;

	ep->page_size = AM654_WIN_SIZE;
	flags = PCI_BASE_ADDRESS_SPACE_MEMORY | PCI_BASE_ADDRESS_MEM_TYPE_32;
	dw_pcie_writel_dbi2(pci, PCI_BASE_ADDRESS_0, APP_ADDR_SPACE_0 - 1);
	dw_pcie_writel_dbi(pci, PCI_BASE_ADDRESS_0, flags);
}

static void ks_pcie_am654_raise_legacy_irq(struct keystone_pcie *ks_pcie)
{
	struct dw_pcie *pci = ks_pcie->pci;
	u8 int_pin;

	int_pin = dw_pcie_readb_dbi(pci, PCI_INTERRUPT_PIN);
	if (int_pin == 0 || int_pin > 4)
		return;

	ks_pcie_app_writel(ks_pcie, PCIE_LEGACY_IRQ_ENABLE_SET(int_pin),
			   INT_ENABLE);
	ks_pcie_app_writel(ks_pcie, PCIE_EP_IRQ_SET, INT_ENABLE);
	mdelay(1);
	ks_pcie_app_writel(ks_pcie, PCIE_EP_IRQ_CLR, INT_ENABLE);
	ks_pcie_app_writel(ks_pcie, PCIE_LEGACY_IRQ_ENABLE_CLR(int_pin),
			   INT_ENABLE);
}

static int ks_pcie_am654_raise_irq(struct dw_pcie_ep *ep, u8 func_no,
				   enum pci_epc_irq_type type,
				   u16 interrupt_num)
{
	struct dw_pcie *pci = to_dw_pcie_from_ep(ep);
	struct keystone_pcie *ks_pcie = to_keystone_pcie(pci);

	switch (type) {
	case PCI_EPC_IRQ_LEGACY:
		ks_pcie_am654_raise_legacy_irq(ks_pcie);
		break;
	case PCI_EPC_IRQ_MSI:
		dw_pcie_ep_raise_msi_irq(ep, func_no, interrupt_num);
		break;
	case PCI_EPC_IRQ_MSIX:
		dw_pcie_ep_raise_msix_irq(ep, func_no, interrupt_num);
		break;
	default:
		dev_err(pci->dev, "UNKNOWN IRQ type\n");
		return -EINVAL;
	}

	return 0;
}

static const struct pci_epc_features ks_pcie_am654_epc_features = {
	.linkup_notifier = false,
	.msi_capable = true,
	.msix_capable = true,
	.reserved_bar = 1 << BAR_0 | 1 << BAR_1,
	.bar_fixed_64bit = 1 << BAR_0,
	.bar_fixed_size[2] = SZ_1M,
	.bar_fixed_size[3] = SZ_64K,
	.bar_fixed_size[4] = 256,
	.bar_fixed_size[5] = SZ_1M,
	.align = SZ_1M,
};

static const struct pci_epc_features*
ks_pcie_am654_get_features(struct dw_pcie_ep *ep)
{
	return &ks_pcie_am654_epc_features;
}

static const struct dw_pcie_ep_ops ks_pcie_am654_ep_ops = {
	.ep_init = ks_pcie_am654_ep_init,
	.raise_irq = ks_pcie_am654_raise_irq,
	.get_features = &ks_pcie_am654_get_features,
};

static int __init ks_pcie_add_pcie_ep(struct keystone_pcie *ks_pcie,
				      struct platform_device *pdev)
{
	int ret;
	struct dw_pcie_ep *ep;
	struct resource *res;
	struct device *dev = &pdev->dev;
	struct dw_pcie *pci = ks_pcie->pci;

	ep = &pci->ep;

	res = platform_get_resource_byname(pdev, IORESOURCE_MEM, "addr_space");
	if (!res)
		return -EINVAL;

	ep->phys_base = res->start;
	ep->addr_size = resource_size(res);

	ret = dw_pcie_ep_init(ep);
	if (ret) {
		dev_err(dev, "failed to initialize endpoint\n");
		return ret;
	}

	return 0;
}

static void ks_pcie_disable_phy(struct keystone_pcie *ks_pcie)
{
	int num_lanes = ks_pcie->num_lanes;

	while (num_lanes--) {
		phy_power_off(ks_pcie->phy[num_lanes]);
		phy_exit(ks_pcie->phy[num_lanes]);
	}
}

static int ks_pcie_enable_phy(struct keystone_pcie *ks_pcie)
{
	int i;
	int ret;
	int num_lanes = ks_pcie->num_lanes;

	for (i = 0; i < num_lanes; i++) {
		ret = phy_reset(ks_pcie->phy[i]);
		if (ret < 0)
			goto err_phy;

		ret = phy_init(ks_pcie->phy[i]);
		if (ret < 0)
			goto err_phy;

		ret = phy_power_on(ks_pcie->phy[i]);
		if (ret < 0) {
			phy_exit(ks_pcie->phy[i]);
			goto err_phy;
		}
	}

	return 0;

err_phy:
	while (--i >= 0) {
		phy_power_off(ks_pcie->phy[i]);
		phy_exit(ks_pcie->phy[i]);
	}

	return ret;
}

static int ks_pcie_set_mode(struct device *dev)
{
	struct device_node *np = dev->of_node;
	struct regmap *syscon;
	u32 val;
	u32 mask;
	int ret = 0;

	syscon = syscon_regmap_lookup_by_phandle(np, "ti,syscon-pcie-mode");
	if (IS_ERR(syscon))
		return 0;

	mask = KS_PCIE_DEV_TYPE_MASK | KS_PCIE_SYSCLOCKOUTEN;
	val = KS_PCIE_DEV_TYPE(RC) | KS_PCIE_SYSCLOCKOUTEN;

	ret = regmap_update_bits(syscon, 0, mask, val);
	if (ret) {
		dev_err(dev, "failed to set pcie mode\n");
		return ret;
	}

	return 0;
}

static int ks_pcie_am654_set_mode(struct device *dev,
				  enum dw_pcie_device_mode mode)
{
	struct device_node *np = dev->of_node;
	struct regmap *syscon;
	u32 val;
	u32 mask;
	int ret = 0;

	syscon = syscon_regmap_lookup_by_phandle(np, "ti,syscon-pcie-mode");
	if (IS_ERR(syscon))
		return 0;

	mask = AM654_PCIE_DEV_TYPE_MASK;

	switch (mode) {
	case DW_PCIE_RC_TYPE:
		val = RC;
		break;
	case DW_PCIE_EP_TYPE:
		val = EP;
		break;
	default:
		dev_err(dev, "INVALID device type %d\n", mode);
		return -EINVAL;
	}

	ret = regmap_update_bits(syscon, 0, mask, val);
	if (ret) {
		dev_err(dev, "failed to set pcie mode\n");
		return ret;
	}

	return 0;
}

static const struct ks_pcie_of_data ks_pcie_rc_of_data = {
	.host_ops = &ks_pcie_host_ops,
	.version = 0x365A,
};

static const struct ks_pcie_of_data ks_pcie_am654_rc_of_data = {
	.host_ops = &ks_pcie_am654_host_ops,
	.mode = DW_PCIE_RC_TYPE,
	.version = 0x490A,
};

static const struct ks_pcie_of_data ks_pcie_am654_ep_of_data = {
	.ep_ops = &ks_pcie_am654_ep_ops,
	.mode = DW_PCIE_EP_TYPE,
	.version = 0x490A,
};

static const struct of_device_id ks_pcie_of_match[] = {
	{
		.type = "pci",
		.data = &ks_pcie_rc_of_data,
		.compatible = "ti,keystone-pcie",
	},
	{
		.data = &ks_pcie_am654_rc_of_data,
		.compatible = "ti,am654-pcie-rc",
	},
	{
		.data = &ks_pcie_am654_ep_of_data,
		.compatible = "ti,am654-pcie-ep",
	},
	{ },
};

static int __init ks_pcie_probe(struct platform_device *pdev)
{
	const struct dw_pcie_host_ops *host_ops;
	const struct dw_pcie_ep_ops *ep_ops;
	struct device *dev = &pdev->dev;
	struct device_node *np = dev->of_node;
	const struct ks_pcie_of_data *data;
	const struct of_device_id *match;
	enum dw_pcie_device_mode mode;
	struct dw_pcie *pci;
	struct keystone_pcie *ks_pcie;
	struct device_link **link;
	struct gpio_desc *gpiod;
	struct resource *res;
	unsigned int version;
	void __iomem *base;
	struct phy **phy;
	u32 num_lanes;
	char name[10];
	int ret;
	int irq;
	int i;

	match = of_match_device(of_match_ptr(ks_pcie_of_match), dev);
	data = (struct ks_pcie_of_data *)match->data;
	if (!data)
		return -EINVAL;

	version = data->version;
	host_ops = data->host_ops;
	ep_ops = data->ep_ops;
	mode = data->mode;

	ks_pcie = devm_kzalloc(dev, sizeof(*ks_pcie), GFP_KERNEL);
	if (!ks_pcie)
		return -ENOMEM;

	pci = devm_kzalloc(dev, sizeof(*pci), GFP_KERNEL);
	if (!pci)
		return -ENOMEM;

	res = platform_get_resource_byname(pdev, IORESOURCE_MEM, "app");
	ks_pcie->va_app_base = devm_ioremap_resource(dev, res);
	if (IS_ERR(ks_pcie->va_app_base))
		return PTR_ERR(ks_pcie->va_app_base);

	ks_pcie->app = *res;

	res = platform_get_resource_byname(pdev, IORESOURCE_MEM, "dbics");
	base = devm_pci_remap_cfg_resource(dev, res);
	if (IS_ERR(base))
		return PTR_ERR(base);

	if (of_device_is_compatible(np, "ti,am654-pcie-rc"))
		ks_pcie->is_am6 = true;

	pci->dbi_base = base;
	pci->dbi_base2 = base;
	pci->dev = dev;
	pci->ops = &ks_pcie_dw_pcie_ops;
	pci->version = version;

	irq = platform_get_irq(pdev, 0);
	if (irq < 0)
		return irq;

	ret = request_irq(irq, ks_pcie_err_irq_handler, IRQF_SHARED,
			  "ks-pcie-error-irq", ks_pcie);
	if (ret < 0) {
		dev_err(dev, "failed to request error IRQ %d\n",
			irq);
		return ret;
	}

	ret = of_property_read_u32(np, "num-lanes", &num_lanes);
	if (ret)
		num_lanes = 1;

	phy = devm_kzalloc(dev, sizeof(*phy) * num_lanes, GFP_KERNEL);
	if (!phy)
		return -ENOMEM;

	link = devm_kzalloc(dev, sizeof(*link) * num_lanes, GFP_KERNEL);
	if (!link)
		return -ENOMEM;

	for (i = 0; i < num_lanes; i++) {
		snprintf(name, sizeof(name), "pcie-phy%d", i);
		phy[i] = devm_phy_optional_get(dev, name);
		if (IS_ERR(phy[i])) {
			ret = PTR_ERR(phy[i]);
			goto err_link;
		}

		if (!phy[i])
			continue;

		link[i] = device_link_add(dev, &phy[i]->dev, DL_FLAG_STATELESS);
		if (!link[i]) {
			ret = -EINVAL;
			goto err_link;
		}
	}

	ks_pcie->np = np;
	ks_pcie->pci = pci;
	ks_pcie->link = link;
	ks_pcie->num_lanes = num_lanes;
	ks_pcie->phy = phy;

	gpiod = devm_gpiod_get_optional(dev, "reset",
					GPIOD_OUT_LOW);
	if (IS_ERR(gpiod)) {
		ret = PTR_ERR(gpiod);
		if (ret != -EPROBE_DEFER)
			dev_err(dev, "Failed to get reset GPIO\n");
		goto err_link;
	}

	ret = ks_pcie_enable_phy(ks_pcie);
	if (ret) {
		dev_err(dev, "failed to enable phy\n");
		goto err_link;
	}

	platform_set_drvdata(pdev, ks_pcie);
	pm_runtime_enable(dev);
	ret = pm_runtime_get_sync(dev);
	if (ret < 0) {
		dev_err(dev, "pm_runtime_get_sync failed\n");
		goto err_get_sync;
	}

	if (pci->version >= 0x480A)
		ret = ks_pcie_am654_set_mode(dev, mode);
	else
		ret = ks_pcie_set_mode(dev);
	if (ret < 0)
		goto err_get_sync;

	switch (mode) {
	case DW_PCIE_RC_TYPE:
		if (!IS_ENABLED(CONFIG_PCI_KEYSTONE_HOST)) {
			ret = -ENODEV;
			goto err_get_sync;
		}

<<<<<<< HEAD
		ret = of_property_read_u32(np, "num-viewport", &num_viewport);
		if (ret < 0) {
			dev_err(dev, "unable to read *num-viewport* property\n");
			goto err_get_sync;
		}

=======
>>>>>>> d1988041
		/*
		 * "Power Sequencing and Reset Signal Timings" table in
		 * PCI EXPRESS CARD ELECTROMECHANICAL SPECIFICATION, REV. 2.0
		 * indicates PERST# should be deasserted after minimum of 100us
		 * once REFCLK is stable. The REFCLK to the connector in RC
		 * mode is selected while enabling the PHY. So deassert PERST#
		 * after 100 us.
		 */
		if (gpiod) {
			usleep_range(100, 200);
			gpiod_set_value_cansleep(gpiod, 1);
		}

		pci->pp.ops = host_ops;
		ret = ks_pcie_add_pcie_port(ks_pcie, pdev);
		if (ret < 0)
			goto err_get_sync;
		break;
	case DW_PCIE_EP_TYPE:
		if (!IS_ENABLED(CONFIG_PCI_KEYSTONE_EP)) {
			ret = -ENODEV;
			goto err_get_sync;
		}

		pci->ep.ops = ep_ops;
		ret = ks_pcie_add_pcie_ep(ks_pcie, pdev);
		if (ret < 0)
			goto err_get_sync;
		break;
	default:
		dev_err(dev, "INVALID device type %d\n", mode);
	}

	ks_pcie_enable_error_irq(ks_pcie);

	return 0;

err_get_sync:
	pm_runtime_put(dev);
	pm_runtime_disable(dev);
	ks_pcie_disable_phy(ks_pcie);

err_link:
	while (--i >= 0 && link[i])
		device_link_del(link[i]);

	return ret;
}

static int __exit ks_pcie_remove(struct platform_device *pdev)
{
	struct keystone_pcie *ks_pcie = platform_get_drvdata(pdev);
	struct device_link **link = ks_pcie->link;
	int num_lanes = ks_pcie->num_lanes;
	struct device *dev = &pdev->dev;

	pm_runtime_put(dev);
	pm_runtime_disable(dev);
	ks_pcie_disable_phy(ks_pcie);
	while (num_lanes--)
		device_link_del(link[num_lanes]);

	return 0;
}

static struct platform_driver ks_pcie_driver __refdata = {
	.probe  = ks_pcie_probe,
	.remove = __exit_p(ks_pcie_remove),
	.driver = {
		.name	= "keystone-pcie",
		.of_match_table = of_match_ptr(ks_pcie_of_match),
	},
};
builtin_platform_driver(ks_pcie_driver);<|MERGE_RESOLUTION|>--- conflicted
+++ resolved
@@ -1288,15 +1288,6 @@
 			goto err_get_sync;
 		}
 
-<<<<<<< HEAD
-		ret = of_property_read_u32(np, "num-viewport", &num_viewport);
-		if (ret < 0) {
-			dev_err(dev, "unable to read *num-viewport* property\n");
-			goto err_get_sync;
-		}
-
-=======
->>>>>>> d1988041
 		/*
 		 * "Power Sequencing and Reset Signal Timings" table in
 		 * PCI EXPRESS CARD ELECTROMECHANICAL SPECIFICATION, REV. 2.0
