/* SPDX-License-Identifier: GPL-2.0 */
/*
 * Synopsys DesignWare PCIe host controller driver
 *
 * Copyright (C) 2013 Samsung Electronics Co., Ltd.
 *		https://www.samsung.com
 *
 * Author: Jingoo Han <jg1.han@samsung.com>
 */

#ifndef _PCIE_DESIGNWARE_H
#define _PCIE_DESIGNWARE_H

#include <linux/bitfield.h>
#include <linux/dma-mapping.h>
#include <linux/irq.h>
#include <linux/msi.h>
#include <linux/pci.h>

#include <linux/pci-epc.h>
#include <linux/pci-epf.h>

/* Parameters for the waiting for link up routine */
#define LINK_WAIT_MAX_RETRIES		10
#define LINK_WAIT_USLEEP_MIN		90000
#define LINK_WAIT_USLEEP_MAX		100000

/* Parameters for the waiting for iATU enabled routine */
#define LINK_WAIT_MAX_IATU_RETRIES	5
#define LINK_WAIT_IATU			9

/* Synopsys-specific PCIe configuration registers */
#define PCIE_PORT_AFR			0x70C
#define PORT_AFR_N_FTS_MASK		GENMASK(15, 8)
#define PORT_AFR_N_FTS(n)		FIELD_PREP(PORT_AFR_N_FTS_MASK, n)
#define PORT_AFR_CC_N_FTS_MASK		GENMASK(23, 16)
#define PORT_AFR_CC_N_FTS(n)		FIELD_PREP(PORT_AFR_CC_N_FTS_MASK, n)
#define PORT_AFR_ENTER_ASPM		BIT(30)
#define PORT_AFR_L0S_ENTRANCE_LAT_SHIFT	24
#define PORT_AFR_L0S_ENTRANCE_LAT_MASK	GENMASK(26, 24)
#define PORT_AFR_L1_ENTRANCE_LAT_SHIFT	27
#define PORT_AFR_L1_ENTRANCE_LAT_MASK	GENMASK(29, 27)

#define PCIE_PORT_LINK_CONTROL		0x710
#define PORT_LINK_DLL_LINK_EN		BIT(5)
#define PORT_LINK_FAST_LINK_MODE	BIT(7)
#define PORT_LINK_MODE_MASK		GENMASK(21, 16)
#define PORT_LINK_MODE(n)		FIELD_PREP(PORT_LINK_MODE_MASK, n)
#define PORT_LINK_MODE_1_LANES		PORT_LINK_MODE(0x1)
#define PORT_LINK_MODE_2_LANES		PORT_LINK_MODE(0x3)
#define PORT_LINK_MODE_4_LANES		PORT_LINK_MODE(0x7)
#define PORT_LINK_MODE_8_LANES		PORT_LINK_MODE(0xf)

#define PCIE_PORT_DEBUG0		0x728
#define PORT_LOGIC_LTSSM_STATE_MASK	0x1f
#define PORT_LOGIC_LTSSM_STATE_L0	0x11
#define PORT_LOGIC_LTSSM_STATE_L2	0x15
#define PCIE_PORT_DEBUG1		0x72C
#define PCIE_PORT_DEBUG1_LINK_UP		BIT(4)
#define PCIE_PORT_DEBUG1_LINK_IN_TRAINING	BIT(29)

#define PCIE_LINK_WIDTH_SPEED_CONTROL	0x80C
#define PORT_LOGIC_N_FTS_MASK		GENMASK(7, 0)
#define PORT_LOGIC_SPEED_CHANGE		BIT(17)
#define PORT_LOGIC_LINK_WIDTH_MASK	GENMASK(12, 8)
#define PORT_LOGIC_LINK_WIDTH(n)	FIELD_PREP(PORT_LOGIC_LINK_WIDTH_MASK, n)
#define PORT_LOGIC_LINK_WIDTH_1_LANES	PORT_LOGIC_LINK_WIDTH(0x1)
#define PORT_LOGIC_LINK_WIDTH_2_LANES	PORT_LOGIC_LINK_WIDTH(0x2)
#define PORT_LOGIC_LINK_WIDTH_4_LANES	PORT_LOGIC_LINK_WIDTH(0x4)
#define PORT_LOGIC_LINK_WIDTH_8_LANES	PORT_LOGIC_LINK_WIDTH(0x8)

#define PCIE_MSI_ADDR_LO		0x820
#define PCIE_MSI_ADDR_HI		0x824
#define PCIE_MSI_INTR0_ENABLE		0x828
#define PCIE_MSI_INTR0_MASK		0x82C
#define PCIE_MSI_INTR0_STATUS		0x830

#define PCIE_PORT_MULTI_LANE_CTRL	0x8C0
#define PORT_MLTI_UPCFG_SUPPORT		BIT(7)

#define PCIE_ATU_VIEWPORT		0x900
#define PCIE_ATU_REGION_INBOUND		BIT(31)
#define PCIE_ATU_REGION_OUTBOUND	0
#define PCIE_ATU_CR1			0x904
#define PCIE_ATU_INCREASE_REGION_SIZE	BIT(13)
#define PCIE_ATU_TYPE_MEM		0x0
#define PCIE_ATU_TYPE_IO		0x2
#define PCIE_ATU_TYPE_CFG0		0x4
#define PCIE_ATU_TYPE_CFG1		0x5
#define PCIE_ATU_TD			BIT(8)
#define PCIE_ATU_FUNC_NUM(pf)           ((pf) << 20)
#define PCIE_ATU_CR2			0x908
#define PCIE_ATU_ENABLE			BIT(31)
#define PCIE_ATU_BAR_MODE_ENABLE	BIT(30)
#define PCIE_ATU_FUNC_NUM_MATCH_EN      BIT(19)
#define PCIE_ATU_LOWER_BASE		0x90C
#define PCIE_ATU_UPPER_BASE		0x910
#define PCIE_ATU_LIMIT			0x914
#define PCIE_ATU_LOWER_TARGET		0x918
#define PCIE_ATU_BUS(x)			FIELD_PREP(GENMASK(31, 24), x)
#define PCIE_ATU_DEV(x)			FIELD_PREP(GENMASK(23, 19), x)
#define PCIE_ATU_FUNC(x)		FIELD_PREP(GENMASK(18, 16), x)
#define PCIE_ATU_UPPER_TARGET		0x91C
#define PCIE_ATU_UPPER_LIMIT		0x924

#define PCIE_MISC_CONTROL_1_OFF		0x8BC
#define PCIE_DBI_RO_WR_EN		BIT(0)

#define PCIE_MSIX_DOORBELL		0x948
#define PCIE_MSIX_DOORBELL_PF_SHIFT	24

#define PCIE_PL_CHK_REG_CONTROL_STATUS			0xB20
#define PCIE_PL_CHK_REG_CHK_REG_START			BIT(0)
#define PCIE_PL_CHK_REG_CHK_REG_CONTINUOUS		BIT(1)
#define PCIE_PL_CHK_REG_CHK_REG_COMPARISON_ERROR	BIT(16)
#define PCIE_PL_CHK_REG_CHK_REG_LOGIC_ERROR		BIT(17)
#define PCIE_PL_CHK_REG_CHK_REG_COMPLETE		BIT(18)

#define PCIE_PL_CHK_REG_ERR_ADDR			0xB28

/*
 * iATU Unroll-specific register definitions
 * From 4.80 core version the address translation will be made by unroll
 */
#define PCIE_ATU_UNR_REGION_CTRL1	0x00
#define PCIE_ATU_UNR_REGION_CTRL2	0x04
#define PCIE_ATU_UNR_LOWER_BASE		0x08
#define PCIE_ATU_UNR_UPPER_BASE		0x0C
#define PCIE_ATU_UNR_LOWER_LIMIT	0x10
#define PCIE_ATU_UNR_LOWER_TARGET	0x14
#define PCIE_ATU_UNR_UPPER_TARGET	0x18
#define PCIE_ATU_UNR_UPPER_LIMIT	0x20

/*
 * The default address offset between dbi_base and atu_base. Root controller
 * drivers are not required to initialize atu_base if the offset matches this
 * default; the driver core automatically derives atu_base from dbi_base using
 * this offset, if atu_base not set.
 */
#define DEFAULT_DBI_ATU_OFFSET (0x3 << 20)

/* Register address builder */
#define PCIE_GET_ATU_OUTB_UNR_REG_OFFSET(region) \
		((region) << 9)

#define PCIE_GET_ATU_INB_UNR_REG_OFFSET(region) \
		(((region) << 9) | BIT(8))

#define MAX_MSI_IRQS			256
#define MAX_MSI_IRQS_PER_CTRL		32
#define MAX_MSI_CTRLS			(MAX_MSI_IRQS / MAX_MSI_IRQS_PER_CTRL)
#define MSI_REG_CTRL_BLOCK_SIZE		12
#define MSI_DEF_NUM_VECTORS		32

/* Maximum number of inbound/outbound iATUs */
#define MAX_IATU_IN			256
#define MAX_IATU_OUT			256

struct pcie_port;
struct dw_pcie;
struct dw_pcie_ep;

enum dw_pcie_region_type {
	DW_PCIE_REGION_UNKNOWN,
	DW_PCIE_REGION_INBOUND,
	DW_PCIE_REGION_OUTBOUND,
};

enum dw_pcie_device_mode {
	DW_PCIE_UNKNOWN_TYPE,
	DW_PCIE_EP_TYPE,
	DW_PCIE_LEG_EP_TYPE,
	DW_PCIE_RC_TYPE,
};

struct dw_pcie_host_ops {
	int (*host_init)(struct pcie_port *pp);
	int (*msi_host_init)(struct pcie_port *pp);
};

struct pcie_port {
	bool			has_msi_ctrl:1;
	u64			cfg0_base;
	void __iomem		*va_cfg0_base;
	u32			cfg0_size;
	resource_size_t		io_base;
	phys_addr_t		io_bus_addr;
	u32			io_size;
	int			irq;
	const struct dw_pcie_host_ops *ops;
	int			msi_irq;
	struct irq_domain	*irq_domain;
	struct irq_domain	*msi_domain;
	dma_addr_t		msi_data;
<<<<<<< HEAD
=======
	/* msi_page is deprecated. Keeping for ABI compatibility */
>>>>>>> ddf62ebd
	struct page		*msi_page;
	struct irq_chip		*msi_irq_chip;
	u32			num_vectors;
	u32			irq_mask[MAX_MSI_CTRLS];
	struct pci_host_bridge  *bridge;
	raw_spinlock_t		lock;
	DECLARE_BITMAP(msi_irq_in_use, MAX_MSI_IRQS);
};

enum dw_pcie_as_type {
	DW_PCIE_AS_UNKNOWN,
	DW_PCIE_AS_MEM,
	DW_PCIE_AS_IO,
};

struct dw_pcie_ep_ops {
	void	(*ep_init)(struct dw_pcie_ep *ep);
	int	(*raise_irq)(struct dw_pcie_ep *ep, u8 func_no,
			     enum pci_epc_irq_type type, u16 interrupt_num);
	const struct pci_epc_features* (*get_features)(struct dw_pcie_ep *ep);
	/*
	 * Provide a method to implement the different func config space
	 * access for different platform, if different func have different
	 * offset, return the offset of func. if use write a register way
	 * return a 0, and implement code in callback function of platform
	 * driver.
	 */
	unsigned int (*func_conf_select)(struct dw_pcie_ep *ep, u8 func_no);
};

struct dw_pcie_ep_func {
	struct list_head	list;
	u8			func_no;
	u8			msi_cap;	/* MSI capability offset */
	u8			msix_cap;	/* MSI-X capability offset */
};

struct dw_pcie_ep {
	struct pci_epc		*epc;
	struct list_head	func_list;
	const struct dw_pcie_ep_ops *ops;
	phys_addr_t		phys_base;
	size_t			addr_size;
	size_t			page_size;
	u8			bar_to_atu[PCI_STD_NUM_BARS];
	phys_addr_t		*outbound_addr;
	unsigned long		*ib_window_map;
	unsigned long		*ob_window_map;
	void __iomem		*msi_mem;
	phys_addr_t		msi_mem_phys;
	struct pci_epf_bar	*epf_bar[PCI_STD_NUM_BARS];
};

struct dw_pcie_ops {
	u64	(*cpu_addr_fixup)(struct dw_pcie *pcie, u64 cpu_addr);
	u32	(*read_dbi)(struct dw_pcie *pcie, void __iomem *base, u32 reg,
			    size_t size);
	void	(*write_dbi)(struct dw_pcie *pcie, void __iomem *base, u32 reg,
			     size_t size, u32 val);
	void    (*write_dbi2)(struct dw_pcie *pcie, void __iomem *base, u32 reg,
			      size_t size, u32 val);
	int	(*link_up)(struct dw_pcie *pcie);
	int	(*start_link)(struct dw_pcie *pcie);
	void	(*stop_link)(struct dw_pcie *pcie);
};

struct dw_pcie {
	struct device		*dev;
	void __iomem		*dbi_base;
	void __iomem		*dbi_base2;
	/* Used when iatu_unroll_enabled is true */
	void __iomem		*atu_base;
	size_t			atu_size;
	u32			num_ib_windows;
	u32			num_ob_windows;
	struct pcie_port	pp;
	struct dw_pcie_ep	ep;
	const struct dw_pcie_ops *ops;
	unsigned int		version;
	int			num_lanes;
	int			link_gen;
	u8			n_fts[2];
	bool			iatu_unroll_enabled: 1;
	bool			io_cfg_atu_shared: 1;
};

#define to_dw_pcie_from_pp(port) container_of((port), struct dw_pcie, pp)

#define to_dw_pcie_from_ep(endpoint)   \
		container_of((endpoint), struct dw_pcie, ep)

u8 dw_pcie_find_capability(struct dw_pcie *pci, u8 cap);
u16 dw_pcie_find_ext_capability(struct dw_pcie *pci, u8 cap);

int dw_pcie_read(void __iomem *addr, int size, u32 *val);
int dw_pcie_write(void __iomem *addr, int size, u32 val);

u32 dw_pcie_read_dbi(struct dw_pcie *pci, u32 reg, size_t size);
void dw_pcie_write_dbi(struct dw_pcie *pci, u32 reg, size_t size, u32 val);
void dw_pcie_write_dbi2(struct dw_pcie *pci, u32 reg, size_t size, u32 val);
int dw_pcie_link_up(struct dw_pcie *pci);
void dw_pcie_upconfig_setup(struct dw_pcie *pci);
int dw_pcie_wait_for_link(struct dw_pcie *pci);
void dw_pcie_prog_outbound_atu(struct dw_pcie *pci, int index,
			       int type, u64 cpu_addr, u64 pci_addr,
			       u64 size);
void dw_pcie_prog_ep_outbound_atu(struct dw_pcie *pci, u8 func_no, int index,
				  int type, u64 cpu_addr, u64 pci_addr,
				  u64 size);
int dw_pcie_prog_inbound_atu(struct dw_pcie *pci, u8 func_no, int index,
			     int bar, u64 cpu_addr,
			     enum dw_pcie_as_type as_type);
void dw_pcie_disable_atu(struct dw_pcie *pci, int index,
			 enum dw_pcie_region_type type);
void dw_pcie_setup(struct dw_pcie *pci);
void dw_pcie_iatu_detect(struct dw_pcie *pci);

static inline void dw_pcie_writel_dbi(struct dw_pcie *pci, u32 reg, u32 val)
{
	dw_pcie_write_dbi(pci, reg, 0x4, val);
}

static inline u32 dw_pcie_readl_dbi(struct dw_pcie *pci, u32 reg)
{
	return dw_pcie_read_dbi(pci, reg, 0x4);
}

static inline void dw_pcie_writew_dbi(struct dw_pcie *pci, u32 reg, u16 val)
{
	dw_pcie_write_dbi(pci, reg, 0x2, val);
}

static inline u16 dw_pcie_readw_dbi(struct dw_pcie *pci, u32 reg)
{
	return dw_pcie_read_dbi(pci, reg, 0x2);
}

static inline void dw_pcie_writeb_dbi(struct dw_pcie *pci, u32 reg, u8 val)
{
	dw_pcie_write_dbi(pci, reg, 0x1, val);
}

static inline u8 dw_pcie_readb_dbi(struct dw_pcie *pci, u32 reg)
{
	return dw_pcie_read_dbi(pci, reg, 0x1);
}

static inline void dw_pcie_writel_dbi2(struct dw_pcie *pci, u32 reg, u32 val)
{
	dw_pcie_write_dbi2(pci, reg, 0x4, val);
}

static inline void dw_pcie_dbi_ro_wr_en(struct dw_pcie *pci)
{
	u32 reg;
	u32 val;

	reg = PCIE_MISC_CONTROL_1_OFF;
	val = dw_pcie_readl_dbi(pci, reg);
	val |= PCIE_DBI_RO_WR_EN;
	dw_pcie_writel_dbi(pci, reg, val);
}

static inline void dw_pcie_dbi_ro_wr_dis(struct dw_pcie *pci)
{
	u32 reg;
	u32 val;

	reg = PCIE_MISC_CONTROL_1_OFF;
	val = dw_pcie_readl_dbi(pci, reg);
	val &= ~PCIE_DBI_RO_WR_EN;
	dw_pcie_writel_dbi(pci, reg, val);
}

#ifdef CONFIG_PCIE_DW_HOST
irqreturn_t dw_handle_msi_irq(struct pcie_port *pp);
void dw_pcie_setup_rc(struct pcie_port *pp);
int dw_pcie_host_init(struct pcie_port *pp);
void dw_pcie_host_deinit(struct pcie_port *pp);
int dw_pcie_allocate_domains(struct pcie_port *pp);
void __iomem *dw_pcie_own_conf_map_bus(struct pci_bus *bus, unsigned int devfn,
				       int where);
#else
static inline irqreturn_t dw_handle_msi_irq(struct pcie_port *pp)
{
	return IRQ_NONE;
}

static inline void dw_pcie_setup_rc(struct pcie_port *pp)
{
}

static inline int dw_pcie_host_init(struct pcie_port *pp)
{
	return 0;
}

static inline void dw_pcie_host_deinit(struct pcie_port *pp)
{
}

static inline int dw_pcie_allocate_domains(struct pcie_port *pp)
{
	return 0;
}
static inline void __iomem *dw_pcie_own_conf_map_bus(struct pci_bus *bus,
						     unsigned int devfn,
						     int where)
{
	return NULL;
}
#endif

#ifdef CONFIG_PCIE_DW_EP
void dw_pcie_ep_linkup(struct dw_pcie_ep *ep);
int dw_pcie_ep_init(struct dw_pcie_ep *ep);
int dw_pcie_ep_init_complete(struct dw_pcie_ep *ep);
void dw_pcie_ep_init_notify(struct dw_pcie_ep *ep);
void dw_pcie_ep_exit(struct dw_pcie_ep *ep);
int dw_pcie_ep_raise_legacy_irq(struct dw_pcie_ep *ep, u8 func_no);
int dw_pcie_ep_raise_msi_irq(struct dw_pcie_ep *ep, u8 func_no,
			     u8 interrupt_num);
int dw_pcie_ep_raise_msix_irq(struct dw_pcie_ep *ep, u8 func_no,
			     u16 interrupt_num);
int dw_pcie_ep_raise_msix_irq_doorbell(struct dw_pcie_ep *ep, u8 func_no,
				       u16 interrupt_num);
void dw_pcie_ep_reset_bar(struct dw_pcie *pci, enum pci_barno bar);
struct dw_pcie_ep_func *
dw_pcie_ep_get_func_from_ep(struct dw_pcie_ep *ep, u8 func_no);
#else
static inline void dw_pcie_ep_linkup(struct dw_pcie_ep *ep)
{
}

static inline int dw_pcie_ep_init(struct dw_pcie_ep *ep)
{
	return 0;
}

static inline int dw_pcie_ep_init_complete(struct dw_pcie_ep *ep)
{
	return 0;
}

static inline void dw_pcie_ep_init_notify(struct dw_pcie_ep *ep)
{
}

static inline void dw_pcie_ep_exit(struct dw_pcie_ep *ep)
{
}

static inline int dw_pcie_ep_raise_legacy_irq(struct dw_pcie_ep *ep, u8 func_no)
{
	return 0;
}

static inline int dw_pcie_ep_raise_msi_irq(struct dw_pcie_ep *ep, u8 func_no,
					   u8 interrupt_num)
{
	return 0;
}

static inline int dw_pcie_ep_raise_msix_irq(struct dw_pcie_ep *ep, u8 func_no,
					   u16 interrupt_num)
{
	return 0;
}

static inline int dw_pcie_ep_raise_msix_irq_doorbell(struct dw_pcie_ep *ep,
						     u8 func_no,
						     u16 interrupt_num)
{
	return 0;
}

static inline void dw_pcie_ep_reset_bar(struct dw_pcie *pci, enum pci_barno bar)
{
}

static inline struct dw_pcie_ep_func *
dw_pcie_ep_get_func_from_ep(struct dw_pcie_ep *ep, u8 func_no)
{
	return NULL;
}
#endif
#endif /* _PCIE_DESIGNWARE_H */<|MERGE_RESOLUTION|>--- conflicted
+++ resolved
@@ -192,10 +192,7 @@
 	struct irq_domain	*irq_domain;
 	struct irq_domain	*msi_domain;
 	dma_addr_t		msi_data;
-<<<<<<< HEAD
-=======
 	/* msi_page is deprecated. Keeping for ABI compatibility */
->>>>>>> ddf62ebd
 	struct page		*msi_page;
 	struct irq_chip		*msi_irq_chip;
 	u32			num_vectors;
