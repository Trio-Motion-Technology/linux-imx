// SPDX-License-Identifier: GPL-2.0
/*
 * Qualcomm PCIe root complex driver
 *
 * Copyright (c) 2014-2015, The Linux Foundation. All rights reserved.
 * Copyright 2015 Linaro Limited.
 *
 * Author: Stanimir Varbanov <svarbanov@mm-sol.com>
 */

#include <linux/clk.h>
#include <linux/delay.h>
#include <linux/gpio/consumer.h>
#include <linux/interrupt.h>
#include <linux/io.h>
#include <linux/iopoll.h>
#include <linux/kernel.h>
#include <linux/init.h>
#include <linux/of_device.h>
#include <linux/of_gpio.h>
#include <linux/pci.h>
#include <linux/pm_runtime.h>
#include <linux/platform_device.h>
#include <linux/phy/phy.h>
#include <linux/regulator/consumer.h>
#include <linux/reset.h>
#include <linux/slab.h>
#include <linux/types.h>

#include "../../pci.h"
#include "pcie-designware.h"

#define PCIE20_PARF_SYS_CTRL			0x00
#define MST_WAKEUP_EN				BIT(13)
#define SLV_WAKEUP_EN				BIT(12)
#define MSTR_ACLK_CGC_DIS			BIT(10)
#define SLV_ACLK_CGC_DIS			BIT(9)
#define CORE_CLK_CGC_DIS			BIT(6)
#define AUX_PWR_DET				BIT(4)
#define L23_CLK_RMV_DIS				BIT(2)
#define L1_CLK_RMV_DIS				BIT(1)

#define PCIE20_PARF_PHY_CTRL			0x40
#define PHY_CTRL_PHY_TX0_TERM_OFFSET_MASK	GENMASK(20, 16)
#define PHY_CTRL_PHY_TX0_TERM_OFFSET(x)		((x) << 16)

#define PCIE20_PARF_PHY_REFCLK			0x4C
#define PHY_REFCLK_SSP_EN			BIT(16)
#define PHY_REFCLK_USE_PAD			BIT(12)

#define PCIE20_PARF_DBI_BASE_ADDR		0x168
#define PCIE20_PARF_SLV_ADDR_SPACE_SIZE		0x16C
#define PCIE20_PARF_MHI_CLOCK_RESET_CTRL	0x174
#define PCIE20_PARF_AXI_MSTR_WR_ADDR_HALT	0x178
#define PCIE20_PARF_AXI_MSTR_WR_ADDR_HALT_V2	0x1A8
#define PCIE20_PARF_LTSSM			0x1B0
#define PCIE20_PARF_SID_OFFSET			0x234
#define PCIE20_PARF_BDF_TRANSLATE_CFG		0x24C
#define PCIE20_PARF_DEVICE_TYPE			0x1000

#define PCIE20_ELBI_SYS_CTRL			0x04
#define PCIE20_ELBI_SYS_CTRL_LT_ENABLE		BIT(0)

#define PCIE20_AXI_MSTR_RESP_COMP_CTRL0		0x818
#define CFG_REMOTE_RD_REQ_BRIDGE_SIZE_2K	0x4
#define CFG_REMOTE_RD_REQ_BRIDGE_SIZE_4K	0x5
#define PCIE20_AXI_MSTR_RESP_COMP_CTRL1		0x81c
#define CFG_BRIDGE_SB_INIT			BIT(0)

#define PCIE_CAP_LINK1_VAL			0x2FD7F

#define PCIE20_PARF_Q2A_FLUSH			0x1AC

#define PCIE20_MISC_CONTROL_1_REG		0x8BC
#define DBI_RO_WR_EN				1

#define PERST_DELAY_US				1000
/* PARF registers */
#define PCIE20_PARF_PCS_DEEMPH			0x34
#define PCS_DEEMPH_TX_DEEMPH_GEN1(x)		((x) << 16)
#define PCS_DEEMPH_TX_DEEMPH_GEN2_3_5DB(x)	((x) << 8)
#define PCS_DEEMPH_TX_DEEMPH_GEN2_6DB(x)	((x) << 0)

#define PCIE20_PARF_PCS_SWING			0x38
#define PCS_SWING_TX_SWING_FULL(x)		((x) << 8)
#define PCS_SWING_TX_SWING_LOW(x)		((x) << 0)

#define PCIE20_PARF_CONFIG_BITS		0x50
#define PHY_RX0_EQ(x)				((x) << 24)

#define PCIE20_v3_PARF_SLV_ADDR_SPACE_SIZE	0x358
#define SLV_ADDR_SPACE_SZ			0x10000000

#define PCIE20_LNK_CONTROL2_LINK_STATUS2	0xa0

#define DEVICE_TYPE_RC				0x4

#define QCOM_PCIE_2_1_0_MAX_SUPPLY	3
#define QCOM_PCIE_2_1_0_MAX_CLOCKS	5
struct qcom_pcie_resources_2_1_0 {
<<<<<<< HEAD
	struct clk *iface_clk;
	struct clk *core_clk;
	struct clk *phy_clk;
	struct clk *aux_clk;
	struct clk *ref_clk;
=======
	struct clk_bulk_data clks[QCOM_PCIE_2_1_0_MAX_CLOCKS];
>>>>>>> d1988041
	struct reset_control *pci_reset;
	struct reset_control *axi_reset;
	struct reset_control *ahb_reset;
	struct reset_control *por_reset;
	struct reset_control *phy_reset;
	struct reset_control *ext_reset;
	struct regulator_bulk_data supplies[QCOM_PCIE_2_1_0_MAX_SUPPLY];
};

struct qcom_pcie_resources_1_0_0 {
	struct clk *iface;
	struct clk *aux;
	struct clk *master_bus;
	struct clk *slave_bus;
	struct reset_control *core;
	struct regulator *vdda;
};

#define QCOM_PCIE_2_3_2_MAX_SUPPLY	2
struct qcom_pcie_resources_2_3_2 {
	struct clk *aux_clk;
	struct clk *master_clk;
	struct clk *slave_clk;
	struct clk *cfg_clk;
	struct clk *pipe_clk;
	struct regulator_bulk_data supplies[QCOM_PCIE_2_3_2_MAX_SUPPLY];
};

#define QCOM_PCIE_2_4_0_MAX_CLOCKS	4
struct qcom_pcie_resources_2_4_0 {
	struct clk_bulk_data clks[QCOM_PCIE_2_4_0_MAX_CLOCKS];
	int num_clks;
	struct reset_control *axi_m_reset;
	struct reset_control *axi_s_reset;
	struct reset_control *pipe_reset;
	struct reset_control *axi_m_vmid_reset;
	struct reset_control *axi_s_xpu_reset;
	struct reset_control *parf_reset;
	struct reset_control *phy_reset;
	struct reset_control *axi_m_sticky_reset;
	struct reset_control *pipe_sticky_reset;
	struct reset_control *pwr_reset;
	struct reset_control *ahb_reset;
	struct reset_control *phy_ahb_reset;
};

struct qcom_pcie_resources_2_3_3 {
	struct clk *iface;
	struct clk *axi_m_clk;
	struct clk *axi_s_clk;
	struct clk *ahb_clk;
	struct clk *aux_clk;
	struct reset_control *rst[7];
};

struct qcom_pcie_resources_2_7_0 {
	struct clk_bulk_data clks[6];
	struct regulator_bulk_data supplies[2];
	struct reset_control *pci_reset;
	struct clk *pipe_clk;
};

union qcom_pcie_resources {
	struct qcom_pcie_resources_1_0_0 v1_0_0;
	struct qcom_pcie_resources_2_1_0 v2_1_0;
	struct qcom_pcie_resources_2_3_2 v2_3_2;
	struct qcom_pcie_resources_2_3_3 v2_3_3;
	struct qcom_pcie_resources_2_4_0 v2_4_0;
	struct qcom_pcie_resources_2_7_0 v2_7_0;
};

struct qcom_pcie;

struct qcom_pcie_ops {
	int (*get_resources)(struct qcom_pcie *pcie);
	int (*init)(struct qcom_pcie *pcie);
	int (*post_init)(struct qcom_pcie *pcie);
	void (*deinit)(struct qcom_pcie *pcie);
	void (*post_deinit)(struct qcom_pcie *pcie);
	void (*ltssm_enable)(struct qcom_pcie *pcie);
};

struct qcom_pcie {
	struct dw_pcie *pci;
	void __iomem *parf;			/* DT parf */
	void __iomem *elbi;			/* DT elbi */
	union qcom_pcie_resources res;
	struct phy *phy;
	struct gpio_desc *reset;
	const struct qcom_pcie_ops *ops;
};

#define to_qcom_pcie(x)		dev_get_drvdata((x)->dev)

static void qcom_ep_reset_assert(struct qcom_pcie *pcie)
{
	gpiod_set_value_cansleep(pcie->reset, 1);
	usleep_range(PERST_DELAY_US, PERST_DELAY_US + 500);
}

static void qcom_ep_reset_deassert(struct qcom_pcie *pcie)
{
	/* Ensure that PERST has been asserted for at least 100 ms */
	msleep(100);
	gpiod_set_value_cansleep(pcie->reset, 0);
	usleep_range(PERST_DELAY_US, PERST_DELAY_US + 500);
}

static int qcom_pcie_establish_link(struct qcom_pcie *pcie)
{
	struct dw_pcie *pci = pcie->pci;

	if (dw_pcie_link_up(pci))
		return 0;

	/* Enable Link Training state machine */
	if (pcie->ops->ltssm_enable)
		pcie->ops->ltssm_enable(pcie);

	return dw_pcie_wait_for_link(pci);
}

static void qcom_pcie_2_1_0_ltssm_enable(struct qcom_pcie *pcie)
{
	u32 val;

	/* enable link training */
	val = readl(pcie->elbi + PCIE20_ELBI_SYS_CTRL);
	val |= PCIE20_ELBI_SYS_CTRL_LT_ENABLE;
	writel(val, pcie->elbi + PCIE20_ELBI_SYS_CTRL);
}

static int qcom_pcie_get_resources_2_1_0(struct qcom_pcie *pcie)
{
	struct qcom_pcie_resources_2_1_0 *res = &pcie->res.v2_1_0;
	struct dw_pcie *pci = pcie->pci;
	struct device *dev = pci->dev;
	int ret;

	res->supplies[0].supply = "vdda";
	res->supplies[1].supply = "vdda_phy";
	res->supplies[2].supply = "vdda_refclk";
	ret = devm_regulator_bulk_get(dev, ARRAY_SIZE(res->supplies),
				      res->supplies);
	if (ret)
		return ret;

	res->clks[0].id = "iface";
	res->clks[1].id = "core";
	res->clks[2].id = "phy";
	res->clks[3].id = "aux";
	res->clks[4].id = "ref";

	/* iface, core, phy are required */
	ret = devm_clk_bulk_get(dev, 3, res->clks);
	if (ret < 0)
		return ret;

	/* aux, ref are optional */
	ret = devm_clk_bulk_get_optional(dev, 2, res->clks + 3);
	if (ret < 0)
		return ret;

	res->aux_clk = devm_clk_get_optional(dev, "aux");
	if (IS_ERR(res->aux_clk))
		return PTR_ERR(res->aux_clk);

	res->ref_clk = devm_clk_get_optional(dev, "ref");
	if (IS_ERR(res->ref_clk))
		return PTR_ERR(res->ref_clk);

	res->pci_reset = devm_reset_control_get_exclusive(dev, "pci");
	if (IS_ERR(res->pci_reset))
		return PTR_ERR(res->pci_reset);

	res->axi_reset = devm_reset_control_get_exclusive(dev, "axi");
	if (IS_ERR(res->axi_reset))
		return PTR_ERR(res->axi_reset);

	res->ahb_reset = devm_reset_control_get_exclusive(dev, "ahb");
	if (IS_ERR(res->ahb_reset))
		return PTR_ERR(res->ahb_reset);

	res->por_reset = devm_reset_control_get_exclusive(dev, "por");
	if (IS_ERR(res->por_reset))
		return PTR_ERR(res->por_reset);

	res->ext_reset = devm_reset_control_get_optional_exclusive(dev, "ext");
	if (IS_ERR(res->ext_reset))
		return PTR_ERR(res->ext_reset);

	res->phy_reset = devm_reset_control_get_exclusive(dev, "phy");
	return PTR_ERR_OR_ZERO(res->phy_reset);
}

static void qcom_pcie_deinit_2_1_0(struct qcom_pcie *pcie)
{
	struct qcom_pcie_resources_2_1_0 *res = &pcie->res.v2_1_0;

<<<<<<< HEAD
	clk_disable_unprepare(res->phy_clk);
=======
	clk_bulk_disable_unprepare(ARRAY_SIZE(res->clks), res->clks);
>>>>>>> d1988041
	reset_control_assert(res->pci_reset);
	reset_control_assert(res->axi_reset);
	reset_control_assert(res->ahb_reset);
	reset_control_assert(res->por_reset);
	reset_control_assert(res->ext_reset);
	reset_control_assert(res->phy_reset);
<<<<<<< HEAD
	clk_disable_unprepare(res->iface_clk);
	clk_disable_unprepare(res->core_clk);
	clk_disable_unprepare(res->aux_clk);
	clk_disable_unprepare(res->ref_clk);
=======
>>>>>>> d1988041

	writel(1, pcie->parf + PCIE20_PARF_PHY_CTRL);

	regulator_bulk_disable(ARRAY_SIZE(res->supplies), res->supplies);
}

static int qcom_pcie_init_2_1_0(struct qcom_pcie *pcie)
{
	struct qcom_pcie_resources_2_1_0 *res = &pcie->res.v2_1_0;
	struct dw_pcie *pci = pcie->pci;
	struct device *dev = pci->dev;
	struct device_node *node = dev->of_node;
	u32 val;
	int ret;

	/* reset the PCIe interface as uboot can leave it undefined state */
	reset_control_assert(res->pci_reset);
	reset_control_assert(res->axi_reset);
	reset_control_assert(res->ahb_reset);
	reset_control_assert(res->por_reset);
	reset_control_assert(res->ext_reset);
	reset_control_assert(res->phy_reset);

	writel(1, pcie->parf + PCIE20_PARF_PHY_CTRL);

	ret = regulator_bulk_enable(ARRAY_SIZE(res->supplies), res->supplies);
	if (ret < 0) {
		dev_err(dev, "cannot enable regulators\n");
		return ret;
	}

<<<<<<< HEAD
	ret = reset_control_assert(res->ahb_reset);
	if (ret) {
		dev_err(dev, "cannot assert ahb reset\n");
		goto err_assert_ahb;
	}

	ret = clk_prepare_enable(res->iface_clk);
	if (ret) {
		dev_err(dev, "cannot prepare/enable iface clock\n");
		goto err_assert_ahb;
	}

	ret = clk_prepare_enable(res->core_clk);
	if (ret) {
		dev_err(dev, "cannot prepare/enable core clock\n");
		goto err_clk_core;
	}

	ret = clk_prepare_enable(res->aux_clk);
	if (ret) {
		dev_err(dev, "cannot prepare/enable aux clock\n");
		goto err_clk_aux;
	}

	ret = clk_prepare_enable(res->ref_clk);
	if (ret) {
		dev_err(dev, "cannot prepare/enable ref clock\n");
		goto err_clk_ref;
	}

=======
>>>>>>> d1988041
	ret = reset_control_deassert(res->ahb_reset);
	if (ret) {
		dev_err(dev, "cannot deassert ahb reset\n");
		goto err_deassert_ahb;
	}

	ret = reset_control_deassert(res->ext_reset);
	if (ret) {
		dev_err(dev, "cannot deassert ext reset\n");
<<<<<<< HEAD
		goto err_deassert_ahb;
	}

	/* enable PCIe clocks and resets */
	val = readl(pcie->parf + PCIE20_PARF_PHY_CTRL);
	val &= ~BIT(0);
	writel(val, pcie->parf + PCIE20_PARF_PHY_CTRL);

	if (of_device_is_compatible(node, "qcom,pcie-ipq8064")) {
		writel(PCS_DEEMPH_TX_DEEMPH_GEN1(24) |
			       PCS_DEEMPH_TX_DEEMPH_GEN2_3_5DB(24) |
			       PCS_DEEMPH_TX_DEEMPH_GEN2_6DB(34),
		       pcie->parf + PCIE20_PARF_PCS_DEEMPH);
		writel(PCS_SWING_TX_SWING_FULL(120) |
			       PCS_SWING_TX_SWING_LOW(120),
		       pcie->parf + PCIE20_PARF_PCS_SWING);
		writel(PHY_RX0_EQ(4), pcie->parf + PCIE20_PARF_CONFIG_BITS);
	}

	if (of_device_is_compatible(node, "qcom,pcie-ipq8064")) {
		/* set TX termination offset */
		val = readl(pcie->parf + PCIE20_PARF_PHY_CTRL);
		val &= ~PHY_CTRL_PHY_TX0_TERM_OFFSET_MASK;
		val |= PHY_CTRL_PHY_TX0_TERM_OFFSET(7);
		writel(val, pcie->parf + PCIE20_PARF_PHY_CTRL);
	}

	/* enable external reference clock */
	val = readl(pcie->parf + PCIE20_PARF_PHY_REFCLK);
	val &= ~PHY_REFCLK_USE_PAD;
	val |= PHY_REFCLK_SSP_EN;
	writel(val, pcie->parf + PCIE20_PARF_PHY_REFCLK);
=======
		goto err_deassert_ext;
	}
>>>>>>> d1988041

	ret = reset_control_deassert(res->phy_reset);
	if (ret) {
		dev_err(dev, "cannot deassert phy reset\n");
		goto err_deassert_phy;
	}

	ret = reset_control_deassert(res->pci_reset);
	if (ret) {
		dev_err(dev, "cannot deassert pci reset\n");
		goto err_deassert_pci;
	}

	ret = reset_control_deassert(res->por_reset);
	if (ret) {
		dev_err(dev, "cannot deassert por reset\n");
		goto err_deassert_por;
	}

	ret = reset_control_deassert(res->axi_reset);
	if (ret) {
		dev_err(dev, "cannot deassert axi reset\n");
		goto err_deassert_axi;
	}

	ret = clk_bulk_prepare_enable(ARRAY_SIZE(res->clks), res->clks);
	if (ret)
		goto err_clks;

	/* enable PCIe clocks and resets */
	val = readl(pcie->parf + PCIE20_PARF_PHY_CTRL);
	val &= ~BIT(0);
	writel(val, pcie->parf + PCIE20_PARF_PHY_CTRL);

	if (of_device_is_compatible(node, "qcom,pcie-ipq8064") ||
	    of_device_is_compatible(node, "qcom,pcie-ipq8064-v2")) {
		writel(PCS_DEEMPH_TX_DEEMPH_GEN1(24) |
			       PCS_DEEMPH_TX_DEEMPH_GEN2_3_5DB(24) |
			       PCS_DEEMPH_TX_DEEMPH_GEN2_6DB(34),
		       pcie->parf + PCIE20_PARF_PCS_DEEMPH);
		writel(PCS_SWING_TX_SWING_FULL(120) |
			       PCS_SWING_TX_SWING_LOW(120),
		       pcie->parf + PCIE20_PARF_PCS_SWING);
		writel(PHY_RX0_EQ(4), pcie->parf + PCIE20_PARF_CONFIG_BITS);
	}

	if (of_device_is_compatible(node, "qcom,pcie-ipq8064")) {
		/* set TX termination offset */
		val = readl(pcie->parf + PCIE20_PARF_PHY_CTRL);
		val &= ~PHY_CTRL_PHY_TX0_TERM_OFFSET_MASK;
		val |= PHY_CTRL_PHY_TX0_TERM_OFFSET(7);
		writel(val, pcie->parf + PCIE20_PARF_PHY_CTRL);
	}

<<<<<<< HEAD
	ret = clk_prepare_enable(res->phy_clk);
	if (ret) {
		dev_err(dev, "cannot prepare/enable phy clock\n");
		goto err_deassert_ahb;
	}
=======
	/* enable external reference clock */
	val = readl(pcie->parf + PCIE20_PARF_PHY_REFCLK);
	val &= ~PHY_REFCLK_USE_PAD;
	val |= PHY_REFCLK_SSP_EN;
	writel(val, pcie->parf + PCIE20_PARF_PHY_REFCLK);
>>>>>>> d1988041

	/* wait for clock acquisition */
	usleep_range(1000, 1500);

	/* Set the Max TLP size to 2K, instead of using default of 4K */
	writel(CFG_REMOTE_RD_REQ_BRIDGE_SIZE_2K,
	       pci->dbi_base + PCIE20_AXI_MSTR_RESP_COMP_CTRL0);
	writel(CFG_BRIDGE_SB_INIT,
	       pci->dbi_base + PCIE20_AXI_MSTR_RESP_COMP_CTRL1);

	return 0;

err_clks:
	reset_control_assert(res->axi_reset);
err_deassert_axi:
	reset_control_assert(res->por_reset);
err_deassert_por:
	reset_control_assert(res->pci_reset);
err_deassert_pci:
	reset_control_assert(res->phy_reset);
err_deassert_phy:
	reset_control_assert(res->ext_reset);
err_deassert_ext:
	reset_control_assert(res->ahb_reset);
err_deassert_ahb:
<<<<<<< HEAD
	clk_disable_unprepare(res->ref_clk);
err_clk_ref:
	clk_disable_unprepare(res->aux_clk);
err_clk_aux:
	clk_disable_unprepare(res->core_clk);
err_clk_core:
	clk_disable_unprepare(res->iface_clk);
err_assert_ahb:
=======
>>>>>>> d1988041
	regulator_bulk_disable(ARRAY_SIZE(res->supplies), res->supplies);

	return ret;
}

static int qcom_pcie_get_resources_1_0_0(struct qcom_pcie *pcie)
{
	struct qcom_pcie_resources_1_0_0 *res = &pcie->res.v1_0_0;
	struct dw_pcie *pci = pcie->pci;
	struct device *dev = pci->dev;

	res->vdda = devm_regulator_get(dev, "vdda");
	if (IS_ERR(res->vdda))
		return PTR_ERR(res->vdda);

	res->iface = devm_clk_get(dev, "iface");
	if (IS_ERR(res->iface))
		return PTR_ERR(res->iface);

	res->aux = devm_clk_get(dev, "aux");
	if (IS_ERR(res->aux))
		return PTR_ERR(res->aux);

	res->master_bus = devm_clk_get(dev, "master_bus");
	if (IS_ERR(res->master_bus))
		return PTR_ERR(res->master_bus);

	res->slave_bus = devm_clk_get(dev, "slave_bus");
	if (IS_ERR(res->slave_bus))
		return PTR_ERR(res->slave_bus);

	res->core = devm_reset_control_get_exclusive(dev, "core");
	return PTR_ERR_OR_ZERO(res->core);
}

static void qcom_pcie_deinit_1_0_0(struct qcom_pcie *pcie)
{
	struct qcom_pcie_resources_1_0_0 *res = &pcie->res.v1_0_0;

	reset_control_assert(res->core);
	clk_disable_unprepare(res->slave_bus);
	clk_disable_unprepare(res->master_bus);
	clk_disable_unprepare(res->iface);
	clk_disable_unprepare(res->aux);
	regulator_disable(res->vdda);
}

static int qcom_pcie_init_1_0_0(struct qcom_pcie *pcie)
{
	struct qcom_pcie_resources_1_0_0 *res = &pcie->res.v1_0_0;
	struct dw_pcie *pci = pcie->pci;
	struct device *dev = pci->dev;
	int ret;

	ret = reset_control_deassert(res->core);
	if (ret) {
		dev_err(dev, "cannot deassert core reset\n");
		return ret;
	}

	ret = clk_prepare_enable(res->aux);
	if (ret) {
		dev_err(dev, "cannot prepare/enable aux clock\n");
		goto err_res;
	}

	ret = clk_prepare_enable(res->iface);
	if (ret) {
		dev_err(dev, "cannot prepare/enable iface clock\n");
		goto err_aux;
	}

	ret = clk_prepare_enable(res->master_bus);
	if (ret) {
		dev_err(dev, "cannot prepare/enable master_bus clock\n");
		goto err_iface;
	}

	ret = clk_prepare_enable(res->slave_bus);
	if (ret) {
		dev_err(dev, "cannot prepare/enable slave_bus clock\n");
		goto err_master;
	}

	ret = regulator_enable(res->vdda);
	if (ret) {
		dev_err(dev, "cannot enable vdda regulator\n");
		goto err_slave;
	}

	/* change DBI base address */
	writel(0, pcie->parf + PCIE20_PARF_DBI_BASE_ADDR);

	if (IS_ENABLED(CONFIG_PCI_MSI)) {
		u32 val = readl(pcie->parf + PCIE20_PARF_AXI_MSTR_WR_ADDR_HALT);

		val |= BIT(31);
		writel(val, pcie->parf + PCIE20_PARF_AXI_MSTR_WR_ADDR_HALT);
	}

	return 0;
err_slave:
	clk_disable_unprepare(res->slave_bus);
err_master:
	clk_disable_unprepare(res->master_bus);
err_iface:
	clk_disable_unprepare(res->iface);
err_aux:
	clk_disable_unprepare(res->aux);
err_res:
	reset_control_assert(res->core);

	return ret;
}

static void qcom_pcie_2_3_2_ltssm_enable(struct qcom_pcie *pcie)
{
	u32 val;

	/* enable link training */
	val = readl(pcie->parf + PCIE20_PARF_LTSSM);
	val |= BIT(8);
	writel(val, pcie->parf + PCIE20_PARF_LTSSM);
}

static int qcom_pcie_get_resources_2_3_2(struct qcom_pcie *pcie)
{
	struct qcom_pcie_resources_2_3_2 *res = &pcie->res.v2_3_2;
	struct dw_pcie *pci = pcie->pci;
	struct device *dev = pci->dev;
	int ret;

	res->supplies[0].supply = "vdda";
	res->supplies[1].supply = "vddpe-3v3";
	ret = devm_regulator_bulk_get(dev, ARRAY_SIZE(res->supplies),
				      res->supplies);
	if (ret)
		return ret;

	res->aux_clk = devm_clk_get(dev, "aux");
	if (IS_ERR(res->aux_clk))
		return PTR_ERR(res->aux_clk);

	res->cfg_clk = devm_clk_get(dev, "cfg");
	if (IS_ERR(res->cfg_clk))
		return PTR_ERR(res->cfg_clk);

	res->master_clk = devm_clk_get(dev, "bus_master");
	if (IS_ERR(res->master_clk))
		return PTR_ERR(res->master_clk);

	res->slave_clk = devm_clk_get(dev, "bus_slave");
	if (IS_ERR(res->slave_clk))
		return PTR_ERR(res->slave_clk);

	res->pipe_clk = devm_clk_get(dev, "pipe");
	return PTR_ERR_OR_ZERO(res->pipe_clk);
}

static void qcom_pcie_deinit_2_3_2(struct qcom_pcie *pcie)
{
	struct qcom_pcie_resources_2_3_2 *res = &pcie->res.v2_3_2;

	clk_disable_unprepare(res->slave_clk);
	clk_disable_unprepare(res->master_clk);
	clk_disable_unprepare(res->cfg_clk);
	clk_disable_unprepare(res->aux_clk);

	regulator_bulk_disable(ARRAY_SIZE(res->supplies), res->supplies);
}

static void qcom_pcie_post_deinit_2_3_2(struct qcom_pcie *pcie)
{
	struct qcom_pcie_resources_2_3_2 *res = &pcie->res.v2_3_2;

	clk_disable_unprepare(res->pipe_clk);
}

static int qcom_pcie_init_2_3_2(struct qcom_pcie *pcie)
{
	struct qcom_pcie_resources_2_3_2 *res = &pcie->res.v2_3_2;
	struct dw_pcie *pci = pcie->pci;
	struct device *dev = pci->dev;
	u32 val;
	int ret;

	ret = regulator_bulk_enable(ARRAY_SIZE(res->supplies), res->supplies);
	if (ret < 0) {
		dev_err(dev, "cannot enable regulators\n");
		return ret;
	}

	ret = clk_prepare_enable(res->aux_clk);
	if (ret) {
		dev_err(dev, "cannot prepare/enable aux clock\n");
		goto err_aux_clk;
	}

	ret = clk_prepare_enable(res->cfg_clk);
	if (ret) {
		dev_err(dev, "cannot prepare/enable cfg clock\n");
		goto err_cfg_clk;
	}

	ret = clk_prepare_enable(res->master_clk);
	if (ret) {
		dev_err(dev, "cannot prepare/enable master clock\n");
		goto err_master_clk;
	}

	ret = clk_prepare_enable(res->slave_clk);
	if (ret) {
		dev_err(dev, "cannot prepare/enable slave clock\n");
		goto err_slave_clk;
	}

	/* enable PCIe clocks and resets */
	val = readl(pcie->parf + PCIE20_PARF_PHY_CTRL);
	val &= ~BIT(0);
	writel(val, pcie->parf + PCIE20_PARF_PHY_CTRL);

	/* change DBI base address */
	writel(0, pcie->parf + PCIE20_PARF_DBI_BASE_ADDR);

	/* MAC PHY_POWERDOWN MUX DISABLE  */
	val = readl(pcie->parf + PCIE20_PARF_SYS_CTRL);
	val &= ~BIT(29);
	writel(val, pcie->parf + PCIE20_PARF_SYS_CTRL);

	val = readl(pcie->parf + PCIE20_PARF_MHI_CLOCK_RESET_CTRL);
	val |= BIT(4);
	writel(val, pcie->parf + PCIE20_PARF_MHI_CLOCK_RESET_CTRL);

	val = readl(pcie->parf + PCIE20_PARF_AXI_MSTR_WR_ADDR_HALT_V2);
	val |= BIT(31);
	writel(val, pcie->parf + PCIE20_PARF_AXI_MSTR_WR_ADDR_HALT_V2);

	return 0;

err_slave_clk:
	clk_disable_unprepare(res->master_clk);
err_master_clk:
	clk_disable_unprepare(res->cfg_clk);
err_cfg_clk:
	clk_disable_unprepare(res->aux_clk);

err_aux_clk:
	regulator_bulk_disable(ARRAY_SIZE(res->supplies), res->supplies);

	return ret;
}

static int qcom_pcie_post_init_2_3_2(struct qcom_pcie *pcie)
{
	struct qcom_pcie_resources_2_3_2 *res = &pcie->res.v2_3_2;
	struct dw_pcie *pci = pcie->pci;
	struct device *dev = pci->dev;
	int ret;

	ret = clk_prepare_enable(res->pipe_clk);
	if (ret) {
		dev_err(dev, "cannot prepare/enable pipe clock\n");
		return ret;
	}

	return 0;
}

static int qcom_pcie_get_resources_2_4_0(struct qcom_pcie *pcie)
{
	struct qcom_pcie_resources_2_4_0 *res = &pcie->res.v2_4_0;
	struct dw_pcie *pci = pcie->pci;
	struct device *dev = pci->dev;
	bool is_ipq = of_device_is_compatible(dev->of_node, "qcom,pcie-ipq4019");
	int ret;

	res->clks[0].id = "aux";
	res->clks[1].id = "master_bus";
	res->clks[2].id = "slave_bus";
	res->clks[3].id = "iface";

	/* qcom,pcie-ipq4019 is defined without "iface" */
	res->num_clks = is_ipq ? 3 : 4;

	ret = devm_clk_bulk_get(dev, res->num_clks, res->clks);
	if (ret < 0)
		return ret;

	res->axi_m_reset = devm_reset_control_get_exclusive(dev, "axi_m");
	if (IS_ERR(res->axi_m_reset))
		return PTR_ERR(res->axi_m_reset);

	res->axi_s_reset = devm_reset_control_get_exclusive(dev, "axi_s");
	if (IS_ERR(res->axi_s_reset))
		return PTR_ERR(res->axi_s_reset);

	if (is_ipq) {
		/*
		 * These resources relates to the PHY or are secure clocks, but
		 * are controlled here for IPQ4019
		 */
		res->pipe_reset = devm_reset_control_get_exclusive(dev, "pipe");
		if (IS_ERR(res->pipe_reset))
			return PTR_ERR(res->pipe_reset);

		res->axi_m_vmid_reset = devm_reset_control_get_exclusive(dev,
									 "axi_m_vmid");
		if (IS_ERR(res->axi_m_vmid_reset))
			return PTR_ERR(res->axi_m_vmid_reset);

		res->axi_s_xpu_reset = devm_reset_control_get_exclusive(dev,
									"axi_s_xpu");
		if (IS_ERR(res->axi_s_xpu_reset))
			return PTR_ERR(res->axi_s_xpu_reset);

		res->parf_reset = devm_reset_control_get_exclusive(dev, "parf");
		if (IS_ERR(res->parf_reset))
			return PTR_ERR(res->parf_reset);

		res->phy_reset = devm_reset_control_get_exclusive(dev, "phy");
		if (IS_ERR(res->phy_reset))
			return PTR_ERR(res->phy_reset);
	}

	res->axi_m_sticky_reset = devm_reset_control_get_exclusive(dev,
								   "axi_m_sticky");
	if (IS_ERR(res->axi_m_sticky_reset))
		return PTR_ERR(res->axi_m_sticky_reset);

	res->pipe_sticky_reset = devm_reset_control_get_exclusive(dev,
								  "pipe_sticky");
	if (IS_ERR(res->pipe_sticky_reset))
		return PTR_ERR(res->pipe_sticky_reset);

	res->pwr_reset = devm_reset_control_get_exclusive(dev, "pwr");
	if (IS_ERR(res->pwr_reset))
		return PTR_ERR(res->pwr_reset);

	res->ahb_reset = devm_reset_control_get_exclusive(dev, "ahb");
	if (IS_ERR(res->ahb_reset))
		return PTR_ERR(res->ahb_reset);

	if (is_ipq) {
		res->phy_ahb_reset = devm_reset_control_get_exclusive(dev, "phy_ahb");
		if (IS_ERR(res->phy_ahb_reset))
			return PTR_ERR(res->phy_ahb_reset);
	}

	return 0;
}

static void qcom_pcie_deinit_2_4_0(struct qcom_pcie *pcie)
{
	struct qcom_pcie_resources_2_4_0 *res = &pcie->res.v2_4_0;

	reset_control_assert(res->axi_m_reset);
	reset_control_assert(res->axi_s_reset);
	reset_control_assert(res->pipe_reset);
	reset_control_assert(res->pipe_sticky_reset);
	reset_control_assert(res->phy_reset);
	reset_control_assert(res->phy_ahb_reset);
	reset_control_assert(res->axi_m_sticky_reset);
	reset_control_assert(res->pwr_reset);
	reset_control_assert(res->ahb_reset);
	clk_bulk_disable_unprepare(res->num_clks, res->clks);
}

static int qcom_pcie_init_2_4_0(struct qcom_pcie *pcie)
{
	struct qcom_pcie_resources_2_4_0 *res = &pcie->res.v2_4_0;
	struct dw_pcie *pci = pcie->pci;
	struct device *dev = pci->dev;
	u32 val;
	int ret;

	ret = reset_control_assert(res->axi_m_reset);
	if (ret) {
		dev_err(dev, "cannot assert axi master reset\n");
		return ret;
	}

	ret = reset_control_assert(res->axi_s_reset);
	if (ret) {
		dev_err(dev, "cannot assert axi slave reset\n");
		return ret;
	}

	usleep_range(10000, 12000);

	ret = reset_control_assert(res->pipe_reset);
	if (ret) {
		dev_err(dev, "cannot assert pipe reset\n");
		return ret;
	}

	ret = reset_control_assert(res->pipe_sticky_reset);
	if (ret) {
		dev_err(dev, "cannot assert pipe sticky reset\n");
		return ret;
	}

	ret = reset_control_assert(res->phy_reset);
	if (ret) {
		dev_err(dev, "cannot assert phy reset\n");
		return ret;
	}

	ret = reset_control_assert(res->phy_ahb_reset);
	if (ret) {
		dev_err(dev, "cannot assert phy ahb reset\n");
		return ret;
	}

	usleep_range(10000, 12000);

	ret = reset_control_assert(res->axi_m_sticky_reset);
	if (ret) {
		dev_err(dev, "cannot assert axi master sticky reset\n");
		return ret;
	}

	ret = reset_control_assert(res->pwr_reset);
	if (ret) {
		dev_err(dev, "cannot assert power reset\n");
		return ret;
	}

	ret = reset_control_assert(res->ahb_reset);
	if (ret) {
		dev_err(dev, "cannot assert ahb reset\n");
		return ret;
	}

	usleep_range(10000, 12000);

	ret = reset_control_deassert(res->phy_ahb_reset);
	if (ret) {
		dev_err(dev, "cannot deassert phy ahb reset\n");
		return ret;
	}

	ret = reset_control_deassert(res->phy_reset);
	if (ret) {
		dev_err(dev, "cannot deassert phy reset\n");
		goto err_rst_phy;
	}

	ret = reset_control_deassert(res->pipe_reset);
	if (ret) {
		dev_err(dev, "cannot deassert pipe reset\n");
		goto err_rst_pipe;
	}

	ret = reset_control_deassert(res->pipe_sticky_reset);
	if (ret) {
		dev_err(dev, "cannot deassert pipe sticky reset\n");
		goto err_rst_pipe_sticky;
	}

	usleep_range(10000, 12000);

	ret = reset_control_deassert(res->axi_m_reset);
	if (ret) {
		dev_err(dev, "cannot deassert axi master reset\n");
		goto err_rst_axi_m;
	}

	ret = reset_control_deassert(res->axi_m_sticky_reset);
	if (ret) {
		dev_err(dev, "cannot deassert axi master sticky reset\n");
		goto err_rst_axi_m_sticky;
	}

	ret = reset_control_deassert(res->axi_s_reset);
	if (ret) {
		dev_err(dev, "cannot deassert axi slave reset\n");
		goto err_rst_axi_s;
	}

	ret = reset_control_deassert(res->pwr_reset);
	if (ret) {
		dev_err(dev, "cannot deassert power reset\n");
		goto err_rst_pwr;
	}

	ret = reset_control_deassert(res->ahb_reset);
	if (ret) {
		dev_err(dev, "cannot deassert ahb reset\n");
		goto err_rst_ahb;
	}

	usleep_range(10000, 12000);

	ret = clk_bulk_prepare_enable(res->num_clks, res->clks);
	if (ret)
		goto err_clks;

	/* enable PCIe clocks and resets */
	val = readl(pcie->parf + PCIE20_PARF_PHY_CTRL);
	val &= ~BIT(0);
	writel(val, pcie->parf + PCIE20_PARF_PHY_CTRL);

	/* change DBI base address */
	writel(0, pcie->parf + PCIE20_PARF_DBI_BASE_ADDR);

	/* MAC PHY_POWERDOWN MUX DISABLE  */
	val = readl(pcie->parf + PCIE20_PARF_SYS_CTRL);
	val &= ~BIT(29);
	writel(val, pcie->parf + PCIE20_PARF_SYS_CTRL);

	val = readl(pcie->parf + PCIE20_PARF_MHI_CLOCK_RESET_CTRL);
	val |= BIT(4);
	writel(val, pcie->parf + PCIE20_PARF_MHI_CLOCK_RESET_CTRL);

	val = readl(pcie->parf + PCIE20_PARF_AXI_MSTR_WR_ADDR_HALT_V2);
	val |= BIT(31);
	writel(val, pcie->parf + PCIE20_PARF_AXI_MSTR_WR_ADDR_HALT_V2);

	return 0;

err_clks:
	reset_control_assert(res->ahb_reset);
err_rst_ahb:
	reset_control_assert(res->pwr_reset);
err_rst_pwr:
	reset_control_assert(res->axi_s_reset);
err_rst_axi_s:
	reset_control_assert(res->axi_m_sticky_reset);
err_rst_axi_m_sticky:
	reset_control_assert(res->axi_m_reset);
err_rst_axi_m:
	reset_control_assert(res->pipe_sticky_reset);
err_rst_pipe_sticky:
	reset_control_assert(res->pipe_reset);
err_rst_pipe:
	reset_control_assert(res->phy_reset);
err_rst_phy:
	reset_control_assert(res->phy_ahb_reset);
	return ret;
}

static int qcom_pcie_get_resources_2_3_3(struct qcom_pcie *pcie)
{
	struct qcom_pcie_resources_2_3_3 *res = &pcie->res.v2_3_3;
	struct dw_pcie *pci = pcie->pci;
	struct device *dev = pci->dev;
	int i;
	const char *rst_names[] = { "axi_m", "axi_s", "pipe",
				    "axi_m_sticky", "sticky",
				    "ahb", "sleep", };

	res->iface = devm_clk_get(dev, "iface");
	if (IS_ERR(res->iface))
		return PTR_ERR(res->iface);

	res->axi_m_clk = devm_clk_get(dev, "axi_m");
	if (IS_ERR(res->axi_m_clk))
		return PTR_ERR(res->axi_m_clk);

	res->axi_s_clk = devm_clk_get(dev, "axi_s");
	if (IS_ERR(res->axi_s_clk))
		return PTR_ERR(res->axi_s_clk);

	res->ahb_clk = devm_clk_get(dev, "ahb");
	if (IS_ERR(res->ahb_clk))
		return PTR_ERR(res->ahb_clk);

	res->aux_clk = devm_clk_get(dev, "aux");
	if (IS_ERR(res->aux_clk))
		return PTR_ERR(res->aux_clk);

	for (i = 0; i < ARRAY_SIZE(rst_names); i++) {
		res->rst[i] = devm_reset_control_get(dev, rst_names[i]);
		if (IS_ERR(res->rst[i]))
			return PTR_ERR(res->rst[i]);
	}

	return 0;
}

static void qcom_pcie_deinit_2_3_3(struct qcom_pcie *pcie)
{
	struct qcom_pcie_resources_2_3_3 *res = &pcie->res.v2_3_3;

	clk_disable_unprepare(res->iface);
	clk_disable_unprepare(res->axi_m_clk);
	clk_disable_unprepare(res->axi_s_clk);
	clk_disable_unprepare(res->ahb_clk);
	clk_disable_unprepare(res->aux_clk);
}

static int qcom_pcie_init_2_3_3(struct qcom_pcie *pcie)
{
	struct qcom_pcie_resources_2_3_3 *res = &pcie->res.v2_3_3;
	struct dw_pcie *pci = pcie->pci;
	struct device *dev = pci->dev;
	u16 offset = dw_pcie_find_capability(pci, PCI_CAP_ID_EXP);
	int i, ret;
	u32 val;

	for (i = 0; i < ARRAY_SIZE(res->rst); i++) {
		ret = reset_control_assert(res->rst[i]);
		if (ret) {
			dev_err(dev, "reset #%d assert failed (%d)\n", i, ret);
			return ret;
		}
	}

	usleep_range(2000, 2500);

	for (i = 0; i < ARRAY_SIZE(res->rst); i++) {
		ret = reset_control_deassert(res->rst[i]);
		if (ret) {
			dev_err(dev, "reset #%d deassert failed (%d)\n", i,
				ret);
			return ret;
		}
	}

	/*
	 * Don't have a way to see if the reset has completed.
	 * Wait for some time.
	 */
	usleep_range(2000, 2500);

	ret = clk_prepare_enable(res->iface);
	if (ret) {
		dev_err(dev, "cannot prepare/enable core clock\n");
		goto err_clk_iface;
	}

	ret = clk_prepare_enable(res->axi_m_clk);
	if (ret) {
		dev_err(dev, "cannot prepare/enable core clock\n");
		goto err_clk_axi_m;
	}

	ret = clk_prepare_enable(res->axi_s_clk);
	if (ret) {
		dev_err(dev, "cannot prepare/enable axi slave clock\n");
		goto err_clk_axi_s;
	}

	ret = clk_prepare_enable(res->ahb_clk);
	if (ret) {
		dev_err(dev, "cannot prepare/enable ahb clock\n");
		goto err_clk_ahb;
	}

	ret = clk_prepare_enable(res->aux_clk);
	if (ret) {
		dev_err(dev, "cannot prepare/enable aux clock\n");
		goto err_clk_aux;
	}

	writel(SLV_ADDR_SPACE_SZ,
		pcie->parf + PCIE20_v3_PARF_SLV_ADDR_SPACE_SIZE);

	val = readl(pcie->parf + PCIE20_PARF_PHY_CTRL);
	val &= ~BIT(0);
	writel(val, pcie->parf + PCIE20_PARF_PHY_CTRL);

	writel(0, pcie->parf + PCIE20_PARF_DBI_BASE_ADDR);

	writel(MST_WAKEUP_EN | SLV_WAKEUP_EN | MSTR_ACLK_CGC_DIS
		| SLV_ACLK_CGC_DIS | CORE_CLK_CGC_DIS |
		AUX_PWR_DET | L23_CLK_RMV_DIS | L1_CLK_RMV_DIS,
		pcie->parf + PCIE20_PARF_SYS_CTRL);
	writel(0, pcie->parf + PCIE20_PARF_Q2A_FLUSH);

	writel(PCI_COMMAND_MASTER, pci->dbi_base + PCI_COMMAND);
	writel(DBI_RO_WR_EN, pci->dbi_base + PCIE20_MISC_CONTROL_1_REG);
	writel(PCIE_CAP_LINK1_VAL, pci->dbi_base + offset + PCI_EXP_SLTCAP);

	val = readl(pci->dbi_base + offset + PCI_EXP_LNKCAP);
	val &= ~PCI_EXP_LNKCAP_ASPMS;
	writel(val, pci->dbi_base + offset + PCI_EXP_LNKCAP);

	writel(PCI_EXP_DEVCTL2_COMP_TMOUT_DIS, pci->dbi_base + offset +
		PCI_EXP_DEVCTL2);

	return 0;

err_clk_aux:
	clk_disable_unprepare(res->ahb_clk);
err_clk_ahb:
	clk_disable_unprepare(res->axi_s_clk);
err_clk_axi_s:
	clk_disable_unprepare(res->axi_m_clk);
err_clk_axi_m:
	clk_disable_unprepare(res->iface);
err_clk_iface:
	/*
	 * Not checking for failure, will anyway return
	 * the original failure in 'ret'.
	 */
	for (i = 0; i < ARRAY_SIZE(res->rst); i++)
		reset_control_assert(res->rst[i]);

	return ret;
}

static int qcom_pcie_get_resources_2_7_0(struct qcom_pcie *pcie)
{
	struct qcom_pcie_resources_2_7_0 *res = &pcie->res.v2_7_0;
	struct dw_pcie *pci = pcie->pci;
	struct device *dev = pci->dev;
	int ret;

	res->pci_reset = devm_reset_control_get_exclusive(dev, "pci");
	if (IS_ERR(res->pci_reset))
		return PTR_ERR(res->pci_reset);

	res->supplies[0].supply = "vdda";
	res->supplies[1].supply = "vddpe-3v3";
	ret = devm_regulator_bulk_get(dev, ARRAY_SIZE(res->supplies),
				      res->supplies);
	if (ret)
		return ret;

	res->clks[0].id = "aux";
	res->clks[1].id = "cfg";
	res->clks[2].id = "bus_master";
	res->clks[3].id = "bus_slave";
	res->clks[4].id = "slave_q2a";
	res->clks[5].id = "tbu";

	ret = devm_clk_bulk_get(dev, ARRAY_SIZE(res->clks), res->clks);
	if (ret < 0)
		return ret;

	res->pipe_clk = devm_clk_get(dev, "pipe");
	return PTR_ERR_OR_ZERO(res->pipe_clk);
}

static int qcom_pcie_init_2_7_0(struct qcom_pcie *pcie)
{
	struct qcom_pcie_resources_2_7_0 *res = &pcie->res.v2_7_0;
	struct dw_pcie *pci = pcie->pci;
	struct device *dev = pci->dev;
	u32 val;
	int ret;

	ret = regulator_bulk_enable(ARRAY_SIZE(res->supplies), res->supplies);
	if (ret < 0) {
		dev_err(dev, "cannot enable regulators\n");
		return ret;
	}

	ret = clk_bulk_prepare_enable(ARRAY_SIZE(res->clks), res->clks);
	if (ret < 0)
		goto err_disable_regulators;

	ret = reset_control_assert(res->pci_reset);
	if (ret < 0) {
		dev_err(dev, "cannot deassert pci reset\n");
		goto err_disable_clocks;
	}

	usleep_range(1000, 1500);

	ret = reset_control_deassert(res->pci_reset);
	if (ret < 0) {
		dev_err(dev, "cannot deassert pci reset\n");
		goto err_disable_clocks;
	}

	ret = clk_prepare_enable(res->pipe_clk);
	if (ret) {
		dev_err(dev, "cannot prepare/enable pipe clock\n");
		goto err_disable_clocks;
	}

	/* configure PCIe to RC mode */
	writel(DEVICE_TYPE_RC, pcie->parf + PCIE20_PARF_DEVICE_TYPE);

	/* enable PCIe clocks and resets */
	val = readl(pcie->parf + PCIE20_PARF_PHY_CTRL);
	val &= ~BIT(0);
	writel(val, pcie->parf + PCIE20_PARF_PHY_CTRL);

	/* change DBI base address */
	writel(0, pcie->parf + PCIE20_PARF_DBI_BASE_ADDR);

	/* MAC PHY_POWERDOWN MUX DISABLE  */
	val = readl(pcie->parf + PCIE20_PARF_SYS_CTRL);
	val &= ~BIT(29);
	writel(val, pcie->parf + PCIE20_PARF_SYS_CTRL);

	val = readl(pcie->parf + PCIE20_PARF_MHI_CLOCK_RESET_CTRL);
	val |= BIT(4);
	writel(val, pcie->parf + PCIE20_PARF_MHI_CLOCK_RESET_CTRL);

	if (IS_ENABLED(CONFIG_PCI_MSI)) {
		val = readl(pcie->parf + PCIE20_PARF_AXI_MSTR_WR_ADDR_HALT);
		val |= BIT(31);
		writel(val, pcie->parf + PCIE20_PARF_AXI_MSTR_WR_ADDR_HALT);
	}

	return 0;
err_disable_clocks:
	clk_bulk_disable_unprepare(ARRAY_SIZE(res->clks), res->clks);
err_disable_regulators:
	regulator_bulk_disable(ARRAY_SIZE(res->supplies), res->supplies);

	return ret;
}

static void qcom_pcie_deinit_2_7_0(struct qcom_pcie *pcie)
{
	struct qcom_pcie_resources_2_7_0 *res = &pcie->res.v2_7_0;

	clk_bulk_disable_unprepare(ARRAY_SIZE(res->clks), res->clks);
	regulator_bulk_disable(ARRAY_SIZE(res->supplies), res->supplies);
}

static int qcom_pcie_post_init_2_7_0(struct qcom_pcie *pcie)
{
	struct qcom_pcie_resources_2_7_0 *res = &pcie->res.v2_7_0;

	return clk_prepare_enable(res->pipe_clk);
}

static void qcom_pcie_post_deinit_2_7_0(struct qcom_pcie *pcie)
{
	struct qcom_pcie_resources_2_7_0 *res = &pcie->res.v2_7_0;

	clk_disable_unprepare(res->pipe_clk);
}

static int qcom_pcie_link_up(struct dw_pcie *pci)
{
	u16 offset = dw_pcie_find_capability(pci, PCI_CAP_ID_EXP);
	u16 val = readw(pci->dbi_base + offset + PCI_EXP_LNKSTA);

	return !!(val & PCI_EXP_LNKSTA_DLLLA);
}

static int qcom_pcie_host_init(struct pcie_port *pp)
{
	struct dw_pcie *pci = to_dw_pcie_from_pp(pp);
	struct qcom_pcie *pcie = to_qcom_pcie(pci);
	int ret;

	qcom_ep_reset_assert(pcie);

	ret = pcie->ops->init(pcie);
	if (ret)
		return ret;

	ret = phy_power_on(pcie->phy);
	if (ret)
		goto err_deinit;

	if (pcie->ops->post_init) {
		ret = pcie->ops->post_init(pcie);
		if (ret)
			goto err_disable_phy;
	}

	dw_pcie_setup_rc(pp);
	dw_pcie_msi_init(pp);

	qcom_ep_reset_deassert(pcie);

	ret = qcom_pcie_establish_link(pcie);
	if (ret)
		goto err;

	return 0;
err:
	qcom_ep_reset_assert(pcie);
	if (pcie->ops->post_deinit)
		pcie->ops->post_deinit(pcie);
err_disable_phy:
	phy_power_off(pcie->phy);
err_deinit:
	pcie->ops->deinit(pcie);

	return ret;
}

static const struct dw_pcie_host_ops qcom_pcie_dw_ops = {
	.host_init = qcom_pcie_host_init,
};

/* Qcom IP rev.: 2.1.0	Synopsys IP rev.: 4.01a */
static const struct qcom_pcie_ops ops_2_1_0 = {
	.get_resources = qcom_pcie_get_resources_2_1_0,
	.init = qcom_pcie_init_2_1_0,
	.deinit = qcom_pcie_deinit_2_1_0,
	.ltssm_enable = qcom_pcie_2_1_0_ltssm_enable,
};

/* Qcom IP rev.: 1.0.0	Synopsys IP rev.: 4.11a */
static const struct qcom_pcie_ops ops_1_0_0 = {
	.get_resources = qcom_pcie_get_resources_1_0_0,
	.init = qcom_pcie_init_1_0_0,
	.deinit = qcom_pcie_deinit_1_0_0,
	.ltssm_enable = qcom_pcie_2_1_0_ltssm_enable,
};

/* Qcom IP rev.: 2.3.2	Synopsys IP rev.: 4.21a */
static const struct qcom_pcie_ops ops_2_3_2 = {
	.get_resources = qcom_pcie_get_resources_2_3_2,
	.init = qcom_pcie_init_2_3_2,
	.post_init = qcom_pcie_post_init_2_3_2,
	.deinit = qcom_pcie_deinit_2_3_2,
	.post_deinit = qcom_pcie_post_deinit_2_3_2,
	.ltssm_enable = qcom_pcie_2_3_2_ltssm_enable,
};

/* Qcom IP rev.: 2.4.0	Synopsys IP rev.: 4.20a */
static const struct qcom_pcie_ops ops_2_4_0 = {
	.get_resources = qcom_pcie_get_resources_2_4_0,
	.init = qcom_pcie_init_2_4_0,
	.deinit = qcom_pcie_deinit_2_4_0,
	.ltssm_enable = qcom_pcie_2_3_2_ltssm_enable,
};

/* Qcom IP rev.: 2.3.3	Synopsys IP rev.: 4.30a */
static const struct qcom_pcie_ops ops_2_3_3 = {
	.get_resources = qcom_pcie_get_resources_2_3_3,
	.init = qcom_pcie_init_2_3_3,
	.deinit = qcom_pcie_deinit_2_3_3,
	.ltssm_enable = qcom_pcie_2_3_2_ltssm_enable,
};

/* Qcom IP rev.: 2.7.0	Synopsys IP rev.: 4.30a */
static const struct qcom_pcie_ops ops_2_7_0 = {
	.get_resources = qcom_pcie_get_resources_2_7_0,
	.init = qcom_pcie_init_2_7_0,
	.deinit = qcom_pcie_deinit_2_7_0,
	.ltssm_enable = qcom_pcie_2_3_2_ltssm_enable,
	.post_init = qcom_pcie_post_init_2_7_0,
	.post_deinit = qcom_pcie_post_deinit_2_7_0,
};

static const struct dw_pcie_ops dw_pcie_ops = {
	.link_up = qcom_pcie_link_up,
};

static int qcom_pcie_probe(struct platform_device *pdev)
{
	struct device *dev = &pdev->dev;
	struct resource *res;
	struct pcie_port *pp;
	struct dw_pcie *pci;
	struct qcom_pcie *pcie;
	int ret;

	pcie = devm_kzalloc(dev, sizeof(*pcie), GFP_KERNEL);
	if (!pcie)
		return -ENOMEM;

	pci = devm_kzalloc(dev, sizeof(*pci), GFP_KERNEL);
	if (!pci)
		return -ENOMEM;

	pm_runtime_enable(dev);
	ret = pm_runtime_get_sync(dev);
	if (ret < 0)
		goto err_pm_runtime_put;

	pci->dev = dev;
	pci->ops = &dw_pcie_ops;
	pp = &pci->pp;

	pcie->pci = pci;

	pcie->ops = of_device_get_match_data(dev);

	pcie->reset = devm_gpiod_get_optional(dev, "perst", GPIOD_OUT_HIGH);
	if (IS_ERR(pcie->reset)) {
		ret = PTR_ERR(pcie->reset);
		goto err_pm_runtime_put;
	}

	pcie->parf = devm_platform_ioremap_resource_byname(pdev, "parf");
	if (IS_ERR(pcie->parf)) {
		ret = PTR_ERR(pcie->parf);
		goto err_pm_runtime_put;
	}

	res = platform_get_resource_byname(pdev, IORESOURCE_MEM, "dbi");
	pci->dbi_base = devm_pci_remap_cfg_resource(dev, res);
	if (IS_ERR(pci->dbi_base)) {
		ret = PTR_ERR(pci->dbi_base);
		goto err_pm_runtime_put;
	}

	pcie->elbi = devm_platform_ioremap_resource_byname(pdev, "elbi");
	if (IS_ERR(pcie->elbi)) {
		ret = PTR_ERR(pcie->elbi);
		goto err_pm_runtime_put;
	}

	pcie->phy = devm_phy_optional_get(dev, "pciephy");
	if (IS_ERR(pcie->phy)) {
		ret = PTR_ERR(pcie->phy);
		goto err_pm_runtime_put;
	}

	ret = pcie->ops->get_resources(pcie);
	if (ret)
		goto err_pm_runtime_put;

	pp->ops = &qcom_pcie_dw_ops;

	if (IS_ENABLED(CONFIG_PCI_MSI)) {
		pp->msi_irq = platform_get_irq_byname(pdev, "msi");
		if (pp->msi_irq < 0) {
			ret = pp->msi_irq;
			goto err_pm_runtime_put;
		}
	}

	ret = phy_init(pcie->phy);
	if (ret) {
		pm_runtime_disable(&pdev->dev);
		goto err_pm_runtime_put;
	}

	platform_set_drvdata(pdev, pcie);

	ret = dw_pcie_host_init(pp);
	if (ret) {
		dev_err(dev, "cannot initialize host\n");
		pm_runtime_disable(&pdev->dev);
		goto err_pm_runtime_put;
	}

	return 0;

err_pm_runtime_put:
	pm_runtime_put(dev);
	pm_runtime_disable(dev);

	return ret;
}

static const struct of_device_id qcom_pcie_match[] = {
	{ .compatible = "qcom,pcie-apq8084", .data = &ops_1_0_0 },
	{ .compatible = "qcom,pcie-ipq8064", .data = &ops_2_1_0 },
	{ .compatible = "qcom,pcie-ipq8064-v2", .data = &ops_2_1_0 },
	{ .compatible = "qcom,pcie-apq8064", .data = &ops_2_1_0 },
	{ .compatible = "qcom,pcie-msm8996", .data = &ops_2_3_2 },
	{ .compatible = "qcom,pcie-ipq8074", .data = &ops_2_3_3 },
	{ .compatible = "qcom,pcie-ipq4019", .data = &ops_2_4_0 },
	{ .compatible = "qcom,pcie-qcs404", .data = &ops_2_4_0 },
	{ .compatible = "qcom,pcie-sdm845", .data = &ops_2_7_0 },
	{ }
};

static void qcom_fixup_class(struct pci_dev *dev)
{
	dev->class = PCI_CLASS_BRIDGE_PCI << 8;
}
DECLARE_PCI_FIXUP_EARLY(PCI_VENDOR_ID_QCOM, 0x0101, qcom_fixup_class);
DECLARE_PCI_FIXUP_EARLY(PCI_VENDOR_ID_QCOM, 0x0104, qcom_fixup_class);
DECLARE_PCI_FIXUP_EARLY(PCI_VENDOR_ID_QCOM, 0x0106, qcom_fixup_class);
DECLARE_PCI_FIXUP_EARLY(PCI_VENDOR_ID_QCOM, 0x0107, qcom_fixup_class);
DECLARE_PCI_FIXUP_EARLY(PCI_VENDOR_ID_QCOM, 0x0302, qcom_fixup_class);
DECLARE_PCI_FIXUP_EARLY(PCI_VENDOR_ID_QCOM, 0x1000, qcom_fixup_class);
DECLARE_PCI_FIXUP_EARLY(PCI_VENDOR_ID_QCOM, 0x1001, qcom_fixup_class);

static struct platform_driver qcom_pcie_driver = {
	.probe = qcom_pcie_probe,
	.driver = {
		.name = "qcom-pcie",
		.suppress_bind_attrs = true,
		.of_match_table = qcom_pcie_match,
	},
};
builtin_platform_driver(qcom_pcie_driver);<|MERGE_RESOLUTION|>--- conflicted
+++ resolved
@@ -98,15 +98,7 @@
 #define QCOM_PCIE_2_1_0_MAX_SUPPLY	3
 #define QCOM_PCIE_2_1_0_MAX_CLOCKS	5
 struct qcom_pcie_resources_2_1_0 {
-<<<<<<< HEAD
-	struct clk *iface_clk;
-	struct clk *core_clk;
-	struct clk *phy_clk;
-	struct clk *aux_clk;
-	struct clk *ref_clk;
-=======
 	struct clk_bulk_data clks[QCOM_PCIE_2_1_0_MAX_CLOCKS];
->>>>>>> d1988041
 	struct reset_control *pci_reset;
 	struct reset_control *axi_reset;
 	struct reset_control *ahb_reset;
@@ -270,14 +262,6 @@
 	if (ret < 0)
 		return ret;
 
-	res->aux_clk = devm_clk_get_optional(dev, "aux");
-	if (IS_ERR(res->aux_clk))
-		return PTR_ERR(res->aux_clk);
-
-	res->ref_clk = devm_clk_get_optional(dev, "ref");
-	if (IS_ERR(res->ref_clk))
-		return PTR_ERR(res->ref_clk);
-
 	res->pci_reset = devm_reset_control_get_exclusive(dev, "pci");
 	if (IS_ERR(res->pci_reset))
 		return PTR_ERR(res->pci_reset);
@@ -306,24 +290,13 @@
 {
 	struct qcom_pcie_resources_2_1_0 *res = &pcie->res.v2_1_0;
 
-<<<<<<< HEAD
-	clk_disable_unprepare(res->phy_clk);
-=======
 	clk_bulk_disable_unprepare(ARRAY_SIZE(res->clks), res->clks);
->>>>>>> d1988041
 	reset_control_assert(res->pci_reset);
 	reset_control_assert(res->axi_reset);
 	reset_control_assert(res->ahb_reset);
 	reset_control_assert(res->por_reset);
 	reset_control_assert(res->ext_reset);
 	reset_control_assert(res->phy_reset);
-<<<<<<< HEAD
-	clk_disable_unprepare(res->iface_clk);
-	clk_disable_unprepare(res->core_clk);
-	clk_disable_unprepare(res->aux_clk);
-	clk_disable_unprepare(res->ref_clk);
-=======
->>>>>>> d1988041
 
 	writel(1, pcie->parf + PCIE20_PARF_PHY_CTRL);
 
@@ -355,39 +328,6 @@
 		return ret;
 	}
 
-<<<<<<< HEAD
-	ret = reset_control_assert(res->ahb_reset);
-	if (ret) {
-		dev_err(dev, "cannot assert ahb reset\n");
-		goto err_assert_ahb;
-	}
-
-	ret = clk_prepare_enable(res->iface_clk);
-	if (ret) {
-		dev_err(dev, "cannot prepare/enable iface clock\n");
-		goto err_assert_ahb;
-	}
-
-	ret = clk_prepare_enable(res->core_clk);
-	if (ret) {
-		dev_err(dev, "cannot prepare/enable core clock\n");
-		goto err_clk_core;
-	}
-
-	ret = clk_prepare_enable(res->aux_clk);
-	if (ret) {
-		dev_err(dev, "cannot prepare/enable aux clock\n");
-		goto err_clk_aux;
-	}
-
-	ret = clk_prepare_enable(res->ref_clk);
-	if (ret) {
-		dev_err(dev, "cannot prepare/enable ref clock\n");
-		goto err_clk_ref;
-	}
-
-=======
->>>>>>> d1988041
 	ret = reset_control_deassert(res->ahb_reset);
 	if (ret) {
 		dev_err(dev, "cannot deassert ahb reset\n");
@@ -397,43 +337,8 @@
 	ret = reset_control_deassert(res->ext_reset);
 	if (ret) {
 		dev_err(dev, "cannot deassert ext reset\n");
-<<<<<<< HEAD
-		goto err_deassert_ahb;
-	}
-
-	/* enable PCIe clocks and resets */
-	val = readl(pcie->parf + PCIE20_PARF_PHY_CTRL);
-	val &= ~BIT(0);
-	writel(val, pcie->parf + PCIE20_PARF_PHY_CTRL);
-
-	if (of_device_is_compatible(node, "qcom,pcie-ipq8064")) {
-		writel(PCS_DEEMPH_TX_DEEMPH_GEN1(24) |
-			       PCS_DEEMPH_TX_DEEMPH_GEN2_3_5DB(24) |
-			       PCS_DEEMPH_TX_DEEMPH_GEN2_6DB(34),
-		       pcie->parf + PCIE20_PARF_PCS_DEEMPH);
-		writel(PCS_SWING_TX_SWING_FULL(120) |
-			       PCS_SWING_TX_SWING_LOW(120),
-		       pcie->parf + PCIE20_PARF_PCS_SWING);
-		writel(PHY_RX0_EQ(4), pcie->parf + PCIE20_PARF_CONFIG_BITS);
-	}
-
-	if (of_device_is_compatible(node, "qcom,pcie-ipq8064")) {
-		/* set TX termination offset */
-		val = readl(pcie->parf + PCIE20_PARF_PHY_CTRL);
-		val &= ~PHY_CTRL_PHY_TX0_TERM_OFFSET_MASK;
-		val |= PHY_CTRL_PHY_TX0_TERM_OFFSET(7);
-		writel(val, pcie->parf + PCIE20_PARF_PHY_CTRL);
-	}
-
-	/* enable external reference clock */
-	val = readl(pcie->parf + PCIE20_PARF_PHY_REFCLK);
-	val &= ~PHY_REFCLK_USE_PAD;
-	val |= PHY_REFCLK_SSP_EN;
-	writel(val, pcie->parf + PCIE20_PARF_PHY_REFCLK);
-=======
 		goto err_deassert_ext;
 	}
->>>>>>> d1988041
 
 	ret = reset_control_deassert(res->phy_reset);
 	if (ret) {
@@ -488,19 +393,11 @@
 		writel(val, pcie->parf + PCIE20_PARF_PHY_CTRL);
 	}
 
-<<<<<<< HEAD
-	ret = clk_prepare_enable(res->phy_clk);
-	if (ret) {
-		dev_err(dev, "cannot prepare/enable phy clock\n");
-		goto err_deassert_ahb;
-	}
-=======
 	/* enable external reference clock */
 	val = readl(pcie->parf + PCIE20_PARF_PHY_REFCLK);
 	val &= ~PHY_REFCLK_USE_PAD;
 	val |= PHY_REFCLK_SSP_EN;
 	writel(val, pcie->parf + PCIE20_PARF_PHY_REFCLK);
->>>>>>> d1988041
 
 	/* wait for clock acquisition */
 	usleep_range(1000, 1500);
@@ -526,17 +423,6 @@
 err_deassert_ext:
 	reset_control_assert(res->ahb_reset);
 err_deassert_ahb:
-<<<<<<< HEAD
-	clk_disable_unprepare(res->ref_clk);
-err_clk_ref:
-	clk_disable_unprepare(res->aux_clk);
-err_clk_aux:
-	clk_disable_unprepare(res->core_clk);
-err_clk_core:
-	clk_disable_unprepare(res->iface_clk);
-err_assert_ahb:
-=======
->>>>>>> d1988041
 	regulator_bulk_disable(ARRAY_SIZE(res->supplies), res->supplies);
 
 	return ret;
