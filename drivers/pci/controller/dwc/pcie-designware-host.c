// SPDX-License-Identifier: GPL-2.0
/*
 * Synopsys DesignWare PCIe host controller driver
 *
 * Copyright (C) 2013 Samsung Electronics Co., Ltd.
 *		https://www.samsung.com
 *
 * Author: Jingoo Han <jg1.han@samsung.com>
 */

#include <linux/irqchip/chained_irq.h>
#include <linux/irqdomain.h>
#include <linux/msi.h>
#include <linux/of_address.h>
#include <linux/of_pci.h>
#include <linux/pci_regs.h>
#include <linux/platform_device.h>

#include "../../pci.h"
#include "pcie-designware.h"

static struct pci_ops dw_pcie_ops;
static struct pci_ops dw_child_pcie_ops;

static void dw_msi_ack_irq(struct irq_data *d)
{
	irq_chip_ack_parent(d);
}

static void dw_msi_mask_irq(struct irq_data *d)
{
	pci_msi_mask_irq(d);
	irq_chip_mask_parent(d);
}

static void dw_msi_unmask_irq(struct irq_data *d)
{
	pci_msi_unmask_irq(d);
	irq_chip_unmask_parent(d);
}

static struct irq_chip dw_pcie_msi_irq_chip = {
	.name = "PCI-MSI",
	.irq_ack = dw_msi_ack_irq,
	.irq_mask = dw_msi_mask_irq,
	.irq_unmask = dw_msi_unmask_irq,
};

static struct msi_domain_info dw_pcie_msi_domain_info = {
	.flags	= (MSI_FLAG_USE_DEF_DOM_OPS | MSI_FLAG_USE_DEF_CHIP_OPS |
		   MSI_FLAG_PCI_MSIX | MSI_FLAG_MULTI_PCI_MSI),
	.chip	= &dw_pcie_msi_irq_chip,
};

/* MSI int handler */
irqreturn_t dw_handle_msi_irq(struct pcie_port *pp)
{
	int i, pos;
	unsigned long val;
	u32 status, num_ctrls;
	irqreturn_t ret = IRQ_NONE;
	struct dw_pcie *pci = to_dw_pcie_from_pp(pp);

	num_ctrls = pp->num_vectors / MAX_MSI_IRQS_PER_CTRL;

	for (i = 0; i < num_ctrls; i++) {
		status = dw_pcie_readl_dbi(pci, PCIE_MSI_INTR0_STATUS +
					   (i * MSI_REG_CTRL_BLOCK_SIZE));
		if (!status)
			continue;

		ret = IRQ_HANDLED;
		val = status;
		pos = 0;
		while ((pos = find_next_bit(&val, MAX_MSI_IRQS_PER_CTRL,
					    pos)) != MAX_MSI_IRQS_PER_CTRL) {
			generic_handle_domain_irq(pp->irq_domain,
						  (i * MAX_MSI_IRQS_PER_CTRL) +
						  pos);
			pos++;
		}
	}

	return ret;
}
EXPORT_SYMBOL_GPL(dw_handle_msi_irq);

/* Chained MSI interrupt service routine */
static void dw_chained_msi_isr(struct irq_desc *desc)
{
	struct irq_chip *chip = irq_desc_get_chip(desc);
	struct pcie_port *pp;

	chained_irq_enter(chip, desc);

	pp = irq_desc_get_handler_data(desc);
	dw_handle_msi_irq(pp);

	chained_irq_exit(chip, desc);
}

static void dw_pci_setup_msi_msg(struct irq_data *d, struct msi_msg *msg)
{
	struct pcie_port *pp = irq_data_get_irq_chip_data(d);
	struct dw_pcie *pci = to_dw_pcie_from_pp(pp);
	u64 msi_target;

	msi_target = (u64)pp->msi_data;

	msg->address_lo = lower_32_bits(msi_target);
	msg->address_hi = upper_32_bits(msi_target);

	msg->data = d->hwirq;

	dev_dbg(pci->dev, "msi#%d address_hi %#x address_lo %#x\n",
		(int)d->hwirq, msg->address_hi, msg->address_lo);
}

static int dw_pci_msi_set_affinity(struct irq_data *d,
				   const struct cpumask *mask, bool force)
{
	return -EINVAL;
}

static void dw_pci_bottom_mask(struct irq_data *d)
{
	struct pcie_port *pp = irq_data_get_irq_chip_data(d);
	struct dw_pcie *pci = to_dw_pcie_from_pp(pp);
	unsigned int res, bit, ctrl;
	unsigned long flags;

	raw_spin_lock_irqsave(&pp->lock, flags);

	ctrl = d->hwirq / MAX_MSI_IRQS_PER_CTRL;
	res = ctrl * MSI_REG_CTRL_BLOCK_SIZE;
	bit = d->hwirq % MAX_MSI_IRQS_PER_CTRL;

	pp->irq_mask[ctrl] |= BIT(bit);
	dw_pcie_writel_dbi(pci, PCIE_MSI_INTR0_MASK + res, pp->irq_mask[ctrl]);

	raw_spin_unlock_irqrestore(&pp->lock, flags);
}

static void dw_pci_bottom_unmask(struct irq_data *d)
{
	struct pcie_port *pp = irq_data_get_irq_chip_data(d);
	struct dw_pcie *pci = to_dw_pcie_from_pp(pp);
	unsigned int res, bit, ctrl;
	unsigned long flags;

	raw_spin_lock_irqsave(&pp->lock, flags);

	ctrl = d->hwirq / MAX_MSI_IRQS_PER_CTRL;
	res = ctrl * MSI_REG_CTRL_BLOCK_SIZE;
	bit = d->hwirq % MAX_MSI_IRQS_PER_CTRL;

	pp->irq_mask[ctrl] &= ~BIT(bit);
	dw_pcie_writel_dbi(pci, PCIE_MSI_INTR0_MASK + res, pp->irq_mask[ctrl]);

	raw_spin_unlock_irqrestore(&pp->lock, flags);
}

static void dw_pci_bottom_ack(struct irq_data *d)
{
	struct pcie_port *pp  = irq_data_get_irq_chip_data(d);
	struct dw_pcie *pci = to_dw_pcie_from_pp(pp);
	unsigned int res, bit, ctrl;

	ctrl = d->hwirq / MAX_MSI_IRQS_PER_CTRL;
	res = ctrl * MSI_REG_CTRL_BLOCK_SIZE;
	bit = d->hwirq % MAX_MSI_IRQS_PER_CTRL;

	dw_pcie_writel_dbi(pci, PCIE_MSI_INTR0_STATUS + res, BIT(bit));
}

static struct irq_chip dw_pci_msi_bottom_irq_chip = {
	.name = "DWPCI-MSI",
	.irq_ack = dw_pci_bottom_ack,
	.irq_compose_msi_msg = dw_pci_setup_msi_msg,
	.irq_set_affinity = dw_pci_msi_set_affinity,
	.irq_mask = dw_pci_bottom_mask,
	.irq_unmask = dw_pci_bottom_unmask,
};

static int dw_pcie_irq_domain_alloc(struct irq_domain *domain,
				    unsigned int virq, unsigned int nr_irqs,
				    void *args)
{
	struct pcie_port *pp = domain->host_data;
	unsigned long flags;
	u32 i;
	int bit;

	raw_spin_lock_irqsave(&pp->lock, flags);

	bit = bitmap_find_free_region(pp->msi_irq_in_use, pp->num_vectors,
				      order_base_2(nr_irqs));

	raw_spin_unlock_irqrestore(&pp->lock, flags);

	if (bit < 0)
		return -ENOSPC;

	for (i = 0; i < nr_irqs; i++)
		irq_domain_set_info(domain, virq + i, bit + i,
				    pp->msi_irq_chip,
				    pp, handle_edge_irq,
				    NULL, NULL);

	return 0;
}

static void dw_pcie_irq_domain_free(struct irq_domain *domain,
				    unsigned int virq, unsigned int nr_irqs)
{
	struct irq_data *d = irq_domain_get_irq_data(domain, virq);
	struct pcie_port *pp = domain->host_data;
	unsigned long flags;

	raw_spin_lock_irqsave(&pp->lock, flags);

	bitmap_release_region(pp->msi_irq_in_use, d->hwirq,
			      order_base_2(nr_irqs));

	raw_spin_unlock_irqrestore(&pp->lock, flags);
}

static const struct irq_domain_ops dw_pcie_msi_domain_ops = {
	.alloc	= dw_pcie_irq_domain_alloc,
	.free	= dw_pcie_irq_domain_free,
};

int dw_pcie_allocate_domains(struct pcie_port *pp)
{
	struct dw_pcie *pci = to_dw_pcie_from_pp(pp);
	struct fwnode_handle *fwnode = of_node_to_fwnode(pci->dev->of_node);

	pp->irq_domain = irq_domain_create_linear(fwnode, pp->num_vectors,
					       &dw_pcie_msi_domain_ops, pp);
	if (!pp->irq_domain) {
		dev_err(pci->dev, "Failed to create IRQ domain\n");
		return -ENOMEM;
	}

	irq_domain_update_bus_token(pp->irq_domain, DOMAIN_BUS_NEXUS);

	pp->msi_domain = pci_msi_create_irq_domain(fwnode,
						   &dw_pcie_msi_domain_info,
						   pp->irq_domain);
	if (!pp->msi_domain) {
		dev_err(pci->dev, "Failed to create MSI domain\n");
		irq_domain_remove(pp->irq_domain);
		return -ENOMEM;
	}

	return 0;
}

static void dw_pcie_free_msi(struct pcie_port *pp)
{
	if (pp->msi_irq)
		irq_set_chained_handler_and_data(pp->msi_irq, NULL, NULL);

	irq_domain_remove(pp->msi_domain);
	irq_domain_remove(pp->irq_domain);
}

static void dw_pcie_msi_init(struct pcie_port *pp)
{
	struct dw_pcie *pci = to_dw_pcie_from_pp(pp);
	u64 msi_target = (u64)pp->msi_data;

	if (!pci_msi_enabled() || !pp->has_msi_ctrl)
		return;

	/* Program the msi_data */
	dw_pcie_writel_dbi(pci, PCIE_MSI_ADDR_LO, lower_32_bits(msi_target));
	dw_pcie_writel_dbi(pci, PCIE_MSI_ADDR_HI, upper_32_bits(msi_target));
}

int dw_pcie_host_init(struct pcie_port *pp)
{
	struct dw_pcie *pci = to_dw_pcie_from_pp(pp);
	struct device *dev = pci->dev;
	struct device_node *np = dev->of_node;
	struct platform_device *pdev = to_platform_device(dev);
	struct resource_entry *win;
	struct pci_host_bridge *bridge;
	struct resource *cfg_res;
	u64 *msi_vaddr;
	int ret;

	raw_spin_lock_init(&pci->pp.lock);

	cfg_res = platform_get_resource_byname(pdev, IORESOURCE_MEM, "config");
	if (cfg_res) {
		pp->cfg0_size = resource_size(cfg_res);
		pp->cfg0_base = cfg_res->start;

		pp->va_cfg0_base = devm_pci_remap_cfg_resource(dev, cfg_res);
		if (IS_ERR(pp->va_cfg0_base))
			return PTR_ERR(pp->va_cfg0_base);
	} else {
		dev_err(dev, "Missing *config* reg space\n");
		return -ENODEV;
	}

	if (!pci->dbi_base) {
		struct resource *dbi_res = platform_get_resource_byname(pdev, IORESOURCE_MEM, "dbi");
		pci->dbi_base = devm_pci_remap_cfg_resource(dev, dbi_res);
		if (IS_ERR(pci->dbi_base))
			return PTR_ERR(pci->dbi_base);
	}

	dw_pcie_iatu_detect(pci);

	bridge = devm_pci_alloc_host_bridge(dev, 0);
	if (!bridge)
		return -ENOMEM;

	pp->bridge = bridge;

	/* Get the I/O range from DT */
	win = resource_list_first_type(&bridge->windows, IORESOURCE_IO);
	if (win) {
		pp->io_size = resource_size(win->res);
		pp->io_bus_addr = win->res->start - win->offset;
		pp->io_base = pci_pio_to_address(win->res->start);
	}

	if (pci->link_gen < 1)
		pci->link_gen = of_pci_get_max_link_speed(np);

	if (pci_msi_enabled()) {
		pp->has_msi_ctrl = !(pp->ops->msi_host_init ||
				     of_property_read_bool(np, "msi-parent") ||
				     of_property_read_bool(np, "msi-map"));

		if (!pp->num_vectors) {
			pp->num_vectors = MSI_DEF_NUM_VECTORS;
		} else if (pp->num_vectors > MAX_MSI_IRQS) {
			dev_err(dev, "Invalid number of vectors\n");
			return -EINVAL;
		}

		if (pp->ops->msi_host_init) {
			ret = pp->ops->msi_host_init(pp);
			if (ret < 0)
				return ret;
		} else if (pp->has_msi_ctrl) {
			u32 ctrl, num_ctrls;

			num_ctrls = pp->num_vectors / MAX_MSI_IRQS_PER_CTRL;
			for (ctrl = 0; ctrl < num_ctrls; ctrl++)
				pp->irq_mask[ctrl] = ~0;

			if (!pp->msi_irq) {
				pp->msi_irq = platform_get_irq_byname_optional(pdev, "msi");
				if (pp->msi_irq < 0) {
					pp->msi_irq = platform_get_irq(pdev, 0);
					if (pp->msi_irq < 0)
						return pp->msi_irq;
				}
			}

			pp->msi_irq_chip = &dw_pci_msi_bottom_irq_chip;

			ret = dw_pcie_allocate_domains(pp);
			if (ret)
				return ret;

			if (pp->msi_irq > 0)
				irq_set_chained_handler_and_data(pp->msi_irq,
							    dw_chained_msi_isr,
							    pp);

			ret = dma_set_mask_and_coherent(dev, DMA_BIT_MASK(32));
			if (ret)
				dev_warn(pci->dev, "Failed to set DMA mask to 32-bit. Devices with only 32-bit MSI support may not work properly\n");

<<<<<<< HEAD
			pp->msi_page = alloc_page(GFP_DMA32);
			pp->msi_data = dma_map_page(pci->dev, pp->msi_page, 0, PAGE_SIZE,
						    DMA_FROM_DEVICE);
			ret = dma_mapping_error(pci->dev, pp->msi_data);
			if (ret) {
				dev_err(pci->dev, "Failed to map MSI data\n");
				__free_page(pp->msi_page);
				pp->msi_page = NULL;
				pp->msi_data = 0;
=======
			msi_vaddr = dmam_alloc_coherent(dev, sizeof(u64), &pp->msi_data,
							GFP_KERNEL);
			if (!msi_vaddr) {
				dev_err(dev, "Failed to alloc and map MSI data\n");
				ret = -ENOMEM;
>>>>>>> e114c220
				goto err_free_msi;
			}
		}
	}

	/* Set default bus ops */
	bridge->ops = &dw_pcie_ops;
	bridge->child_ops = &dw_child_pcie_ops;

	if (pp->ops->host_init) {
		ret = pp->ops->host_init(pp);
		if (ret)
			goto err_free_msi;
	}
	dw_pcie_iatu_detect(pci);

	dw_pcie_setup_rc(pp);

	if (!dw_pcie_link_up(pci) && pci->ops && pci->ops->start_link) {
		ret = pci->ops->start_link(pci);
		if (ret)
			goto err_free_msi;
	}

	/* Ignore errors, the link may come up later */
	dw_pcie_wait_for_link(pci);

	bridge->sysdata = pp;

	ret = pci_host_probe(bridge);
	if (!ret)
		return 0;

err_free_msi:
	if (pp->has_msi_ctrl)
		dw_pcie_free_msi(pp);
	return ret;
}
EXPORT_SYMBOL_GPL(dw_pcie_host_init);

void dw_pcie_host_deinit(struct pcie_port *pp)
{
	pci_stop_root_bus(pp->bridge->bus);
	pci_remove_root_bus(pp->bridge->bus);
	if (pp->has_msi_ctrl)
		dw_pcie_free_msi(pp);
}
EXPORT_SYMBOL_GPL(dw_pcie_host_deinit);

static void __iomem *dw_pcie_other_conf_map_bus(struct pci_bus *bus,
						unsigned int devfn, int where)
{
	int type;
	u32 busdev;
	struct pcie_port *pp = bus->sysdata;
	struct dw_pcie *pci = to_dw_pcie_from_pp(pp);

	/*
	 * Checking whether the link is up here is a last line of defense
	 * against platforms that forward errors on the system bus as
	 * SError upon PCI configuration transactions issued when the link
	 * is down. This check is racy by definition and does not stop
	 * the system from triggering an SError if the link goes down
	 * after this check is performed.
	 */
	if (!dw_pcie_link_up(pci))
		return NULL;

	busdev = PCIE_ATU_BUS(bus->number) | PCIE_ATU_DEV(PCI_SLOT(devfn)) |
		 PCIE_ATU_FUNC(PCI_FUNC(devfn));

	if (pci_is_root_bus(bus->parent))
		type = PCIE_ATU_TYPE_CFG0;
	else
		type = PCIE_ATU_TYPE_CFG1;


	dw_pcie_prog_outbound_atu(pci, 0, type, pp->cfg0_base, busdev, pp->cfg0_size);

	return pp->va_cfg0_base + where;
}

static int dw_pcie_rd_other_conf(struct pci_bus *bus, unsigned int devfn,
				 int where, int size, u32 *val)
{
	int ret;
	struct pcie_port *pp = bus->sysdata;
	struct dw_pcie *pci = to_dw_pcie_from_pp(pp);

	ret = pci_generic_config_read(bus, devfn, where, size, val);

	if (!ret && pci->io_cfg_atu_shared)
		dw_pcie_prog_outbound_atu(pci, 0, PCIE_ATU_TYPE_IO, pp->io_base,
					  pp->io_bus_addr, pp->io_size);

	return ret;
}

static int dw_pcie_wr_other_conf(struct pci_bus *bus, unsigned int devfn,
				 int where, int size, u32 val)
{
	int ret;
	struct pcie_port *pp = bus->sysdata;
	struct dw_pcie *pci = to_dw_pcie_from_pp(pp);

	ret = pci_generic_config_write(bus, devfn, where, size, val);

	if (!ret && pci->io_cfg_atu_shared)
		dw_pcie_prog_outbound_atu(pci, 0, PCIE_ATU_TYPE_IO, pp->io_base,
					  pp->io_bus_addr, pp->io_size);

	return ret;
}

static struct pci_ops dw_child_pcie_ops = {
	.map_bus = dw_pcie_other_conf_map_bus,
	.read = dw_pcie_rd_other_conf,
	.write = dw_pcie_wr_other_conf,
};

void __iomem *dw_pcie_own_conf_map_bus(struct pci_bus *bus, unsigned int devfn, int where)
{
	struct pcie_port *pp = bus->sysdata;
	struct dw_pcie *pci = to_dw_pcie_from_pp(pp);

	if (PCI_SLOT(devfn) > 0)
		return NULL;

	return pci->dbi_base + where;
}
EXPORT_SYMBOL_GPL(dw_pcie_own_conf_map_bus);

static struct pci_ops dw_pcie_ops = {
	.map_bus = dw_pcie_own_conf_map_bus,
	.read = pci_generic_config_read,
	.write = pci_generic_config_write,
};

void dw_pcie_setup_rc(struct pcie_port *pp)
{
	int i;
	u32 val, ctrl, num_ctrls;
	struct dw_pcie *pci = to_dw_pcie_from_pp(pp);

	/*
	 * Enable DBI read-only registers for writing/updating configuration.
	 * Write permission gets disabled towards the end of this function.
	 */
	dw_pcie_dbi_ro_wr_en(pci);

	dw_pcie_setup(pci);

	if (pp->has_msi_ctrl) {
		num_ctrls = pp->num_vectors / MAX_MSI_IRQS_PER_CTRL;

		/* Initialize IRQ Status array */
		for (ctrl = 0; ctrl < num_ctrls; ctrl++) {
			dw_pcie_writel_dbi(pci, PCIE_MSI_INTR0_MASK +
					    (ctrl * MSI_REG_CTRL_BLOCK_SIZE),
					    pp->irq_mask[ctrl]);
			dw_pcie_writel_dbi(pci, PCIE_MSI_INTR0_ENABLE +
					    (ctrl * MSI_REG_CTRL_BLOCK_SIZE),
					    ~0);
		}
	}

	dw_pcie_msi_init(pp);

	/* Setup RC BARs */
	dw_pcie_writel_dbi(pci, PCI_BASE_ADDRESS_0, 0x00000004);
	dw_pcie_writel_dbi(pci, PCI_BASE_ADDRESS_1, 0x00000000);

	/* Setup interrupt pins */
	val = dw_pcie_readl_dbi(pci, PCI_INTERRUPT_LINE);
	val &= 0xffff00ff;
	val |= 0x00000100;
	dw_pcie_writel_dbi(pci, PCI_INTERRUPT_LINE, val);

	/* Setup bus numbers */
	val = dw_pcie_readl_dbi(pci, PCI_PRIMARY_BUS);
	val &= 0xff000000;
	val |= 0x00ff0100;
	dw_pcie_writel_dbi(pci, PCI_PRIMARY_BUS, val);

	/* Setup command register */
	val = dw_pcie_readl_dbi(pci, PCI_COMMAND);
	val &= 0xffff0000;
	val |= PCI_COMMAND_IO | PCI_COMMAND_MEMORY |
		PCI_COMMAND_MASTER | PCI_COMMAND_SERR;
	dw_pcie_writel_dbi(pci, PCI_COMMAND, val);

	/* Ensure all outbound windows are disabled so there are multiple matches */
	for (i = 0; i < pci->num_ob_windows; i++)
		dw_pcie_disable_atu(pci, i, DW_PCIE_REGION_OUTBOUND);

	/*
	 * If the platform provides its own child bus config accesses, it means
	 * the platform uses its own address translation component rather than
	 * ATU, so we should not program the ATU here.
	 */
	if (pp->bridge->child_ops == &dw_child_pcie_ops) {
		int atu_idx = 0;
		struct resource_entry *entry;

		/* Get last memory resource entry */
		resource_list_for_each_entry(entry, &pp->bridge->windows) {
			if (resource_type(entry->res) != IORESOURCE_MEM)
				continue;

			if (pci->num_ob_windows <= ++atu_idx)
				break;

			dw_pcie_prog_outbound_atu(pci, atu_idx,
						  PCIE_ATU_TYPE_MEM, entry->res->start,
						  entry->res->start - entry->offset,
						  resource_size(entry->res));
		}

		if (pp->io_size) {
			if (pci->num_ob_windows > ++atu_idx)
				dw_pcie_prog_outbound_atu(pci, atu_idx,
							  PCIE_ATU_TYPE_IO, pp->io_base,
							  pp->io_bus_addr, pp->io_size);
			else
				pci->io_cfg_atu_shared = true;
		}

		if (pci->num_ob_windows <= atu_idx)
			dev_warn(pci->dev, "Resources exceed number of ATU entries (%d)",
				 pci->num_ob_windows);
	}

	dw_pcie_writel_dbi(pci, PCI_BASE_ADDRESS_0, 0);

	/* Program correct class for RC */
	dw_pcie_writew_dbi(pci, PCI_CLASS_DEVICE, PCI_CLASS_BRIDGE_PCI);

	val = dw_pcie_readl_dbi(pci, PCIE_LINK_WIDTH_SPEED_CONTROL);
	val |= PORT_LOGIC_SPEED_CHANGE;
	dw_pcie_writel_dbi(pci, PCIE_LINK_WIDTH_SPEED_CONTROL, val);

	dw_pcie_dbi_ro_wr_dis(pci);
}
EXPORT_SYMBOL_GPL(dw_pcie_setup_rc);<|MERGE_RESOLUTION|>--- conflicted
+++ resolved
@@ -378,23 +378,11 @@
 			if (ret)
 				dev_warn(pci->dev, "Failed to set DMA mask to 32-bit. Devices with only 32-bit MSI support may not work properly\n");
 
-<<<<<<< HEAD
-			pp->msi_page = alloc_page(GFP_DMA32);
-			pp->msi_data = dma_map_page(pci->dev, pp->msi_page, 0, PAGE_SIZE,
-						    DMA_FROM_DEVICE);
-			ret = dma_mapping_error(pci->dev, pp->msi_data);
-			if (ret) {
-				dev_err(pci->dev, "Failed to map MSI data\n");
-				__free_page(pp->msi_page);
-				pp->msi_page = NULL;
-				pp->msi_data = 0;
-=======
 			msi_vaddr = dmam_alloc_coherent(dev, sizeof(u64), &pp->msi_data,
 							GFP_KERNEL);
 			if (!msi_vaddr) {
 				dev_err(dev, "Failed to alloc and map MSI data\n");
 				ret = -ENOMEM;
->>>>>>> e114c220
 				goto err_free_msi;
 			}
 		}
