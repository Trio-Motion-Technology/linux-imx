--- conflicted
+++ resolved
@@ -28,11 +28,7 @@
 #include <linux/platform_device.h>
 #include <linux/pm_runtime.h>
 #include <linux/regmap.h>
-<<<<<<< HEAD
-#include <linux/busfreq-imx6.h>
-=======
 #include <linux/busfreq-imx.h>
->>>>>>> e4b66791
 #include <linux/regulator/consumer.h>
 
 #include "pcie-designware.h"
@@ -339,12 +335,7 @@
 
 static int imx6_pcie_deassert_core_reset(struct pcie_port *pp)
 {
-<<<<<<< HEAD
-	int ret, count;
-	u32 val;
-=======
 	int ret;
->>>>>>> e4b66791
 	struct imx6_pcie *imx6_pcie = to_imx6_pcie(pp);
 
 	if (gpio_is_valid(imx6_pcie->power_on_gpio))
@@ -427,48 +418,6 @@
 	} else {
 		/* allow the clocks to stabilize */
 		udelay(200);
-<<<<<<< HEAD
-	}
-
-	/*
-	 * Release the PCIe PHY reset here
-	 */
-	if (is_imx7d_pcie(imx6_pcie)) {
-		/* wait for more than 10us to release phy g_rst and btnrst */
-		udelay(10);
-		regmap_update_bits(imx6_pcie->reg_src, 0x2c, BIT(6), 0);
-		regmap_update_bits(imx6_pcie->reg_src, 0x2c, BIT(1), 0);
-		regmap_update_bits(imx6_pcie->reg_src, 0x2c, BIT(2), 0);
-
-		/* wait for phy pll lock firstly. */
-		count = 20000;
-		while (count--) {
-			regmap_read(imx6_pcie->iomuxc_gpr, IOMUXC_GPR22, &val);
-			if (val & BIT(31))
-				break;
-			udelay(100);
-			if (count == 0)
-				pr_info("pcie phy pll can't be locked.\n");
-		}
-	} else if (is_imx6sx_pcie(imx6_pcie)) {
-		regmap_update_bits(imx6_pcie->iomuxc_gpr, IOMUXC_GPR5,
-				IMX6SX_GPR5_PCIE_BTNRST, 0);
-		/*
-		 * some delay are required by 6qp, after the SW_RST is
-		 * cleared, before access the cfg register.
-		 */
-		udelay(200);
-	} else if (is_imx6qp_pcie(imx6_pcie)) {
-		regmap_update_bits(imx6_pcie->iomuxc_gpr, IOMUXC_GPR1,
-				IMX6Q_GPR1_PCIE_SW_RST, 0);
-		/*
-		 * some delay are required by 6qp, after the SW_RST is
-		 * cleared, before access the cfg register.
-		 */
-		udelay(200);
-	}
-
-=======
 	}
 
 	/*
@@ -501,7 +450,6 @@
 		udelay(200);
 	}
 
->>>>>>> e4b66791
 	return 0;
 
 err_inbound_axi:
@@ -535,11 +483,7 @@
 
 		/* pcie phy ref clock select; 1? internal pll : external osc */
 		regmap_update_bits(imx6_pcie->iomuxc_gpr, IOMUXC_GPR12,
-<<<<<<< HEAD
-				BIT(5), BIT(5));
-=======
 				BIT(5), 0);
->>>>>>> e4b66791
 	} else if (is_imx6sx_pcie(imx6_pcie)) {
 		/* Force PCIe PHY reset */
 		regmap_update_bits(imx6_pcie->iomuxc_gpr, IOMUXC_GPR5,
@@ -633,19 +577,6 @@
 
 	/* Start LTSSM. */
 	if (is_imx7d_pcie(imx6_pcie)) {
-<<<<<<< HEAD
-		/* wait for phy pll lock firstly. */
-		count = 20000;
-		while (count--) {
-			regmap_read(imx6_pcie->iomuxc_gpr, IOMUXC_GPR22, &tmp);
-			if (tmp & BIT(31))
-				break;
-			udelay(10);
-			if (count == 0)
-				pr_info("pcie phy pll can't be locked.\n");
-		}
-=======
->>>>>>> e4b66791
 		regmap_update_bits(imx6_pcie->reg_src, 0x2c, BIT(6), BIT(6));
 	} else {
 		regmap_update_bits(imx6_pcie->iomuxc_gpr, IOMUXC_GPR12,
@@ -815,17 +746,10 @@
 		 */
 		pcie_phy_read(pp->dbi_base, PCIE_PHY_RX_ASIC_OUT, &rx_valid);
 		debug_r0 = readl(pp->dbi_base + PCIE_PHY_DEBUG_R0);
-<<<<<<< HEAD
 
 		if (rx_valid & 0x01)
 			return 0;
 
-=======
-
-		if (rx_valid & 0x01)
-			return 0;
-
->>>>>>> e4b66791
 		if ((debug_r0 & 0x3f) != 0x0d)
 			return 0;
 
@@ -1061,8 +985,6 @@
 }
 
 #ifdef CONFIG_PM_SLEEP
-<<<<<<< HEAD
-=======
 /* PM_TURN_OFF */
 static void pci_imx_pm_turn_off(struct imx6_pcie *imx6_pcie)
 {
@@ -1095,7 +1017,6 @@
 		gpio_set_value_cansleep(imx6_pcie->reset_gpio, 0);
 }
 
->>>>>>> e4b66791
 static int pci_imx_suspend_noirq(struct device *dev)
 {
 	struct imx6_pcie *imx6_pcie = dev_get_drvdata(dev);
@@ -1104,38 +1025,15 @@
 	if (IS_ENABLED(CONFIG_PCI_MSI))
 		dw_pcie_msi_cfg_store(pp);
 
-<<<<<<< HEAD
+	pci_imx_pm_turn_off(imx6_pcie);
+
 	if (is_imx6sx_pcie(imx6_pcie) || is_imx7d_pcie(imx6_pcie)) {
-		/* PM_TURN_OFF */
-		if (is_imx6sx_pcie(imx6_pcie)) {
-			regmap_update_bits(imx6_pcie->iomuxc_gpr, IOMUXC_GPR12,
-					IMX6SX_GPR12_PCIE_PM_TURN_OFF,
-					IMX6SX_GPR12_PCIE_PM_TURN_OFF);
-			regmap_update_bits(imx6_pcie->iomuxc_gpr, IOMUXC_GPR12,
-					IMX6SX_GPR12_PCIE_PM_TURN_OFF, 0);
-		} else {
-			regmap_update_bits(imx6_pcie->reg_src, 0x2c,
-					BIT(11), BIT(11));
-			udelay(10);
-			regmap_update_bits(imx6_pcie->reg_src, 0x2c,
-					BIT(11), 0);
-		}
-
-=======
-	pci_imx_pm_turn_off(imx6_pcie);
-
-	if (is_imx6sx_pcie(imx6_pcie) || is_imx7d_pcie(imx6_pcie)) {
->>>>>>> e4b66791
 		/* Disable clks */
 		clk_disable_unprepare(imx6_pcie->pcie);
 		clk_disable_unprepare(imx6_pcie->pcie_phy);
 		if (!IS_ENABLED(CONFIG_EP_MODE_IN_EP_RC_SYS)
 			&& !IS_ENABLED(CONFIG_RC_MODE_IN_EP_RC_SYS))
 			clk_disable_unprepare(imx6_pcie->pcie_bus);
-<<<<<<< HEAD
-		if (is_imx6sx_pcie(imx6_pcie))
-			clk_disable_unprepare(imx6_pcie->pcie_inbound_axi);
-=======
 		if (is_imx6sx_pcie(imx6_pcie)) {
 			clk_disable_unprepare(imx6_pcie->pcie_inbound_axi);
 		} else {
@@ -1143,27 +1041,12 @@
 			regmap_update_bits(imx6_pcie->iomuxc_gpr, IOMUXC_GPR12,
 					BIT(5), BIT(5));
 		}
->>>>>>> e4b66791
 		release_bus_freq(BUS_FREQ_HIGH);
 
 		/* Power down PCIe PHY. */
 		if (IS_ENABLED(CONFIG_PCI_IMX6SX_EXTREMELY_PWR_SAVE))
 			regulator_disable(imx6_pcie->pcie_phy_regulator);
 	} else if (is_imx6qp_pcie(imx6_pcie)) {
-<<<<<<< HEAD
-		/* PM_TURN_OFF */
-		regmap_update_bits(imx6_pcie->iomuxc_gpr, IOMUXC_GPR12,
-				IMX6Q_GPR12_PCIE_PM_TURN_OFF,
-				IMX6Q_GPR12_PCIE_PM_TURN_OFF);
-		regmap_update_bits(imx6_pcie->iomuxc_gpr, IOMUXC_GPR12,
-				IMX6Q_GPR12_PCIE_PM_TURN_OFF, 0);
-
-		udelay(1000);
-		if (gpio_is_valid(imx6_pcie->reset_gpio))
-			gpio_set_value_cansleep(imx6_pcie->reset_gpio, 0);
-
-=======
->>>>>>> e4b66791
 		regmap_update_bits(imx6_pcie->iomuxc_gpr, IOMUXC_GPR1,
 				IMX6Q_GPR1_PCIE_REF_CLK_EN, 0);
 		clk_disable_unprepare(imx6_pcie->pcie_bus);
@@ -1192,83 +1075,6 @@
 	struct imx6_pcie *imx6_pcie = dev_get_drvdata(dev);
 	struct pcie_port *pp = &imx6_pcie->pp;
 
-<<<<<<< HEAD
-	if (is_imx6sx_pcie(imx6_pcie) || is_imx7d_pcie(imx6_pcie)) {
-		if (IS_ENABLED(CONFIG_PCI_IMX6SX_EXTREMELY_PWR_SAVE)) {
-			imx6_pcie_assert_core_reset(pp);
-
-			ret = imx6_pcie_init_phy(pp);
-			if (ret < 0)
-				return ret;
-
-			ret = imx6_pcie_deassert_core_reset(pp);
-			if (ret < 0)
-				return ret;
-
-			if (IS_ENABLED(CONFIG_EP_MODE_IN_EP_RC_SYS))
-				imx6_pcie_setup_ep(pp);
-			else
-				dw_pcie_setup_rc(pp);
-
-			if (IS_ENABLED(CONFIG_PCI_MSI))
-				dw_pcie_msi_cfg_restore(pp);
-
-			/* Start LTSSM. */
-			regmap_update_bits(imx6_pcie->iomuxc_gpr,
-					IOMUXC_GPR12,
-					IMX6Q_GPR12_PCIE_CTL_2,
-					IMX6Q_GPR12_PCIE_CTL_2);
-		} else {
-			if (is_imx7d_pcie(imx6_pcie)) {
-				regmap_update_bits(imx6_pcie->reg_src,
-						0x2c, BIT(6), 0);
-				regmap_update_bits(imx6_pcie->reg_src,
-						0x2c, BIT(1), BIT(1));
-				regmap_update_bits(imx6_pcie->reg_src,
-						0x2c, BIT(2), BIT(2));
-			}
-
-			request_bus_freq(BUS_FREQ_HIGH);
-			if (is_imx6sx_pcie(imx6_pcie))
-				clk_prepare_enable(imx6_pcie->pcie_inbound_axi);
-			if (!IS_ENABLED(CONFIG_EP_MODE_IN_EP_RC_SYS)
-				&& !IS_ENABLED(CONFIG_RC_MODE_IN_EP_RC_SYS))
-				clk_prepare_enable(imx6_pcie->pcie_bus);
-			clk_prepare_enable(imx6_pcie->pcie_phy);
-			clk_prepare_enable(imx6_pcie->pcie);
-
-			if (is_imx7d_pcie(imx6_pcie)) {
-				regmap_update_bits(imx6_pcie->reg_src,
-						0x2c, BIT(1), 0);
-				regmap_update_bits(imx6_pcie->reg_src,
-						0x2c, BIT(2), 0);
-			}
-
-			/* Reset iMX6SX PCIe */
-			if (is_imx6sx_pcie(imx6_pcie)) {
-				regmap_update_bits(imx6_pcie->iomuxc_gpr,
-						IOMUXC_GPR5,
-						IMX6SX_GPR5_PCIE_PERST,
-						IMX6SX_GPR5_PCIE_PERST);
-				regmap_update_bits(imx6_pcie->iomuxc_gpr,
-						IOMUXC_GPR5,
-						IMX6SX_GPR5_PCIE_PERST, 0);
-			}
-
-			/*
-			 * controller maybe turn off, re-configure again
-			 */
-			dw_pcie_setup_rc(pp);
-
-			if (IS_ENABLED(CONFIG_PCI_MSI))
-				dw_pcie_msi_cfg_restore(pp);
-
-			if (is_imx7d_pcie(imx6_pcie)) {
-				regmap_update_bits(imx6_pcie->reg_src, 0x2c,
-						BIT(6), BIT(6));
-			}
-		}
-=======
 	if (IS_ENABLED(CONFIG_PCI_IMX6SX_EXTREMELY_PWR_SAVE)) {
 		imx6_pcie_assert_core_reset(pp);
 
@@ -1352,7 +1158,6 @@
 		ret = imx6_pcie_wait_for_link(pp);
 		if (ret < 0)
 			pr_info("pcie link is down after resume.\n");
->>>>>>> e4b66791
 	} else if (is_imx6qp_pcie(imx6_pcie)) {
 		regmap_update_bits(imx6_pcie->iomuxc_gpr, IOMUXC_GPR12,
 				IMX6Q_GPR12_PCIE_CTL_2, 0);
@@ -1519,7 +1324,6 @@
 				"pcie clock source missing or invalid\n");
 			return PTR_ERR(imx6_pcie->pcie_inbound_axi);
 		}
-<<<<<<< HEAD
 
 		imx6_pcie->pcie_phy_regulator = devm_regulator_get(pp->dev,
 				"pcie-phy");
@@ -1536,24 +1340,6 @@
 			return PTR_ERR(imx6_pcie->ref_100m);
 		}
 
-=======
-
-		imx6_pcie->pcie_phy_regulator = devm_regulator_get(pp->dev,
-				"pcie-phy");
-
-		imx6_pcie->iomuxc_gpr =
-			 syscon_regmap_lookup_by_compatible
-			 ("fsl,imx6sx-iomuxc-gpr");
-	} else {
-		/* sata_ref is not used by pcie on imx6sx */
-		imx6_pcie->ref_100m = devm_clk_get(&pdev->dev, "ref_100m");
-		if (IS_ERR(imx6_pcie->ref_100m)) {
-			dev_err(&pdev->dev,
-				"ref_100m clock source missing or invalid\n");
-			return PTR_ERR(imx6_pcie->ref_100m);
-		}
-
->>>>>>> e4b66791
 		imx6_pcie->iomuxc_gpr =
 			syscon_regmap_lookup_by_compatible
 			("fsl,imx6q-iomuxc-gpr");
@@ -1750,11 +1536,7 @@
 {
 	return platform_driver_probe(&imx6_pcie_driver, imx6_pcie_probe);
 }
-<<<<<<< HEAD
-module_init(imx6_pcie_init);
-=======
 late_initcall(imx6_pcie_init);
->>>>>>> e4b66791
 
 MODULE_AUTHOR("Sean Cross <xobs@kosagi.com>");
 MODULE_DESCRIPTION("Freescale i.MX6 PCIe host controller driver");
