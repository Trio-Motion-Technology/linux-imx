--- conflicted
+++ resolved
@@ -5566,15 +5566,11 @@
 	pci_info(dev, "PME# does not work under D0, disabling it\n");
 	dev->pme_support &= ~(PCI_PM_CAP_PME_D0 >> PCI_PM_CAP_PME_SHIFT);
 }
-<<<<<<< HEAD
 DECLARE_PCI_FIXUP_FINAL(PCI_VENDOR_ID_ASMEDIA, 0x2142, pci_fixup_no_d0_pme);
-=======
-DECLARE_PCI_FIXUP_FINAL(PCI_VENDOR_ID_ASMEDIA, 0x2142, pci_fixup_no_d0_pme);
 
 static void apex_pci_fixup_class(struct pci_dev *pdev)
 {
 	pdev->class = (PCI_CLASS_SYSTEM_OTHER << 8) | pdev->class;
 }
 DECLARE_PCI_FIXUP_CLASS_HEADER(0x1ac1, 0x089a,
-			       PCI_CLASS_NOT_DEFINED, 8, apex_pci_fixup_class);
->>>>>>> 358c7c61
+			       PCI_CLASS_NOT_DEFINED, 8, apex_pci_fixup_class);