
menuconfig CRYPTO_HW
	bool "Hardware crypto devices"
	default y
	---help---
	  Say Y here to get to see options for hardware crypto devices and
	  processors. This option alone does not add any kernel code.

	  If you say N, all options in this submenu will be skipped and disabled.

if CRYPTO_HW

config CRYPTO_DEV_PADLOCK
	tristate "Support for VIA PadLock ACE"
	depends on X86 && !UML
	help
	  Some VIA processors come with an integrated crypto engine
	  (so called VIA PadLock ACE, Advanced Cryptography Engine)
	  that provides instructions for very fast cryptographic
	  operations with supported algorithms.
	  
	  The instructions are used only when the CPU supports them.
	  Otherwise software encryption is used.

config CRYPTO_DEV_PADLOCK_AES
	tristate "PadLock driver for AES algorithm"
	depends on CRYPTO_DEV_PADLOCK
	select CRYPTO_BLKCIPHER
	select CRYPTO_AES
	help
	  Use VIA PadLock for AES algorithm.

	  Available in VIA C3 and newer CPUs.

	  If unsure say M. The compiled module will be
	  called padlock-aes.

config CRYPTO_DEV_PADLOCK_SHA
	tristate "PadLock driver for SHA1 and SHA256 algorithms"
	depends on CRYPTO_DEV_PADLOCK
	select CRYPTO_HASH
	select CRYPTO_SHA1
	select CRYPTO_SHA256
	help
	  Use VIA PadLock for SHA1/SHA256 algorithms.

	  Available in VIA C7 and newer processors.

	  If unsure say M. The compiled module will be
	  called padlock-sha.

config CRYPTO_DEV_GEODE
	tristate "Support for the Geode LX AES engine"
	depends on X86_32 && PCI
	select CRYPTO_ALGAPI
	select CRYPTO_BLKCIPHER
	help
	  Say 'Y' here to use the AMD Geode LX processor on-board AES
	  engine for the CryptoAPI AES algorithm.

	  To compile this driver as a module, choose M here: the module
	  will be called geode-aes.

config ZCRYPT
	tristate "Support for PCI-attached cryptographic adapters"
	depends on S390
	select ZCRYPT_MONOLITHIC if ZCRYPT="y"
	select HW_RANDOM
	help
	  Select this option if you want to use a PCI-attached cryptographic
	  adapter like:
	  + PCI Cryptographic Accelerator (PCICA)
	  + PCI Cryptographic Coprocessor (PCICC)
	  + PCI-X Cryptographic Coprocessor (PCIXCC)
	  + Crypto Express2 Coprocessor (CEX2C)
	  + Crypto Express2 Accelerator (CEX2A)
	  + Crypto Express3 Coprocessor (CEX3C)
	  + Crypto Express3 Accelerator (CEX3A)

config ZCRYPT_MONOLITHIC
	bool "Monolithic zcrypt module"
	depends on ZCRYPT
	help
	  Select this option if you want to have a single module z90crypt,
	  that contains all parts of the crypto device driver (ap bus,
	  request router and all the card drivers).

config CRYPTO_SHA1_S390
	tristate "SHA1 digest algorithm"
	depends on S390
	select CRYPTO_HASH
	help
	  This is the s390 hardware accelerated implementation of the
	  SHA-1 secure hash standard (FIPS 180-1/DFIPS 180-2).

	  It is available as of z990.

config CRYPTO_SHA256_S390
	tristate "SHA256 digest algorithm"
	depends on S390
	select CRYPTO_HASH
	help
	  This is the s390 hardware accelerated implementation of the
	  SHA256 secure hash standard (DFIPS 180-2).

	  It is available as of z9.

config CRYPTO_SHA512_S390
	tristate "SHA384 and SHA512 digest algorithm"
	depends on S390
	select CRYPTO_HASH
	help
	  This is the s390 hardware accelerated implementation of the
	  SHA512 secure hash standard.

	  It is available as of z10.

config CRYPTO_DES_S390
	tristate "DES and Triple DES cipher algorithms"
	depends on S390
	select CRYPTO_ALGAPI
	select CRYPTO_BLKCIPHER
	help
	  This is the s390 hardware accelerated implementation of the
	  DES cipher algorithm (FIPS 46-2), and Triple DES EDE (FIPS 46-3).

	  As of z990 the ECB and CBC mode are hardware accelerated.
	  As of z196 the CTR mode is hardware accelerated.

config CRYPTO_AES_S390
	tristate "AES cipher algorithms"
	depends on S390
	select CRYPTO_ALGAPI
	select CRYPTO_BLKCIPHER
	help
	  This is the s390 hardware accelerated implementation of the
	  AES cipher algorithms (FIPS-197).

	  As of z9 the ECB and CBC modes are hardware accelerated
	  for 128 bit keys.
	  As of z10 the ECB and CBC modes are hardware accelerated
	  for all AES key sizes.
	  As of z196 the CTR mode is hardware accelerated for all AES
	  key sizes and XTS mode is hardware accelerated for 256 and
	  512 bit keys.

config S390_PRNG
	tristate "Pseudo random number generator device driver"
	depends on S390
	default "m"
	help
	  Select this option if you want to use the s390 pseudo random number
	  generator. The PRNG is part of the cryptographic processor functions
	  and uses triple-DES to generate secure random numbers like the
	  ANSI X9.17 standard. User-space programs access the
	  pseudo-random-number device through the char device /dev/prandom.

	  It is available as of z9.

config CRYPTO_GHASH_S390
	tristate "GHASH digest algorithm"
	depends on S390
	select CRYPTO_HASH
	help
	  This is the s390 hardware accelerated implementation of the
	  GHASH message digest algorithm for GCM (Galois/Counter Mode).

	  It is available as of z196.

config CRYPTO_DEV_MV_CESA
	tristate "Marvell's Cryptographic Engine"
	depends on PLAT_ORION
	select CRYPTO_ALGAPI
	select CRYPTO_AES
	select CRYPTO_BLKCIPHER2
	select CRYPTO_HASH
	help
	  This driver allows you to utilize the Cryptographic Engines and
	  Security Accelerator (CESA) which can be found on the Marvell Orion
	  and Kirkwood SoCs, such as QNAP's TS-209.

	  Currently the driver supports AES in ECB and CBC mode without DMA.

config CRYPTO_DEV_NIAGARA2
       tristate "Niagara2 Stream Processing Unit driver"
       select CRYPTO_DES
       select CRYPTO_ALGAPI
       depends on SPARC64
       help
	  Each core of a Niagara2 processor contains a Stream
	  Processing Unit, which itself contains several cryptographic
	  sub-units.  One set provides the Modular Arithmetic Unit,
	  used for SSL offload.  The other set provides the Cipher
	  Group, which can perform encryption, decryption, hashing,
	  checksumming, and raw copies.

config CRYPTO_DEV_HIFN_795X
	tristate "Driver HIFN 795x crypto accelerator chips"
	select CRYPTO_DES
	select CRYPTO_ALGAPI
	select CRYPTO_BLKCIPHER
	select HW_RANDOM if CRYPTO_DEV_HIFN_795X_RNG
	depends on PCI
	help
	  This option allows you to have support for HIFN 795x crypto adapters.

config CRYPTO_DEV_HIFN_795X_RNG
	bool "HIFN 795x random number generator"
	depends on CRYPTO_DEV_HIFN_795X
	help
	  Select this option if you want to enable the random number generator
	  on the HIFN 795x crypto adapters.

source drivers/crypto/caam/Kconfig

config CRYPTO_DEV_TALITOS
	tristate "Talitos Freescale Security Engine (SEC)"
	select CRYPTO_ALGAPI
	select CRYPTO_AUTHENC
	select HW_RANDOM
	depends on FSL_SOC
	help
	  Say 'Y' here to use the Freescale Security Engine (SEC)
	  to offload cryptographic algorithm computation.

	  The Freescale SEC is present on PowerQUICC 'E' processors, such
	  as the MPC8349E and MPC8548E.

	  To compile this driver as a module, choose M here: the module
	  will be called talitos.

config CRYPTO_DEV_IXP4XX
	tristate "Driver for IXP4xx crypto hardware acceleration"
	depends on ARCH_IXP4XX
	select CRYPTO_DES
	select CRYPTO_ALGAPI
	select CRYPTO_AUTHENC
	select CRYPTO_BLKCIPHER
	help
	  Driver for the IXP4xx NPE crypto engine.

config CRYPTO_DEV_PPC4XX
	tristate "Driver AMCC PPC4xx crypto accelerator"
	depends on PPC && 4xx
	select CRYPTO_HASH
	select CRYPTO_ALGAPI
	select CRYPTO_BLKCIPHER
	help
	  This option allows you to have support for AMCC crypto acceleration.

config CRYPTO_DEV_OMAP_SHAM
	tristate "Support for OMAP SHA1/MD5 hw accelerator"
	depends on ARCH_OMAP2 || ARCH_OMAP3
	select CRYPTO_SHA1
	select CRYPTO_MD5
	help
	  OMAP processors have SHA1/MD5 hw accelerator. Select this if you
	  want to use the OMAP module for SHA1/MD5 algorithms.

config CRYPTO_DEV_OMAP_AES
	tristate "Support for OMAP AES hw engine"
	depends on ARCH_OMAP2 || ARCH_OMAP3
	select CRYPTO_AES
	help
	  OMAP processors have AES module accelerator. Select this if you
	  want to use the OMAP module for AES algorithms.

config CRYPTO_DEV_PICOXCELL
	tristate "Support for picoXcell IPSEC and Layer2 crypto engines"
	depends on ARCH_PICOXCELL
	select CRYPTO_AES
	select CRYPTO_AUTHENC
	select CRYPTO_ALGAPI
	select CRYPTO_DES
	select CRYPTO_CBC
	select CRYPTO_ECB
	select CRYPTO_SEQIV
	help
	  This option enables support for the hardware offload engines in the
	  Picochip picoXcell SoC devices. Select this for IPSEC ESP offload
	  and for 3gpp Layer 2 ciphering support.

	  Saying m here will build a module named pipcoxcell_crypto.

config CRYPTO_DEV_S5P
	tristate "Support for Samsung S5PV210 crypto accelerator"
	depends on ARCH_S5PV210
	select CRYPTO_AES
	select CRYPTO_ALGAPI
	select CRYPTO_BLKCIPHER
	help
	  This option allows you to have support for S5P crypto acceleration.
	  Select this to offload Samsung S5PV210 or S5PC110 from AES
	  algorithms execution.
config CRYPTO_DEV_DCP
	tristate "Support for the DCP engine"
<<<<<<< HEAD
	depends on SOC_IMX28 || SOC_IMX23 || SOC_IMX50
	select CRYPTO_ALGAPI
	select CRYPTO_BLKCIPHER
	help
	 Say 'Y' here to use the DCP AES and SHA
	 engine for the CryptoAPI algorithms.
	 To compile this driver as a module, choose M here: the module
	 will be called geode-aes.
=======
	depends on SOC_IMX28 || SOC_IMX23 || SOC_IMX50 || SOC_IMX6SL
	select CRYPTO_ALGAPI
	select CRYPTO_BLKCIPHER
	help
	  Say 'Y' here to use the DCP AES and SHA
	  engine for the CryptoAPI algorithms.
	  To compile this driver as a module, choose M here: the module
	  will be called geode-aes.
>>>>>>> b9022a5b

endif # CRYPTO_HW<|MERGE_RESOLUTION|>--- conflicted
+++ resolved
@@ -294,16 +294,6 @@
 	  algorithms execution.
 config CRYPTO_DEV_DCP
 	tristate "Support for the DCP engine"
-<<<<<<< HEAD
-	depends on SOC_IMX28 || SOC_IMX23 || SOC_IMX50
-	select CRYPTO_ALGAPI
-	select CRYPTO_BLKCIPHER
-	help
-	 Say 'Y' here to use the DCP AES and SHA
-	 engine for the CryptoAPI algorithms.
-	 To compile this driver as a module, choose M here: the module
-	 will be called geode-aes.
-=======
 	depends on SOC_IMX28 || SOC_IMX23 || SOC_IMX50 || SOC_IMX6SL
 	select CRYPTO_ALGAPI
 	select CRYPTO_BLKCIPHER
@@ -312,6 +302,5 @@
 	  engine for the CryptoAPI algorithms.
 	  To compile this driver as a module, choose M here: the module
 	  will be called geode-aes.
->>>>>>> b9022a5b
 
 endif # CRYPTO_HW