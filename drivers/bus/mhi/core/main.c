--- conflicted
+++ resolved
@@ -467,11 +467,7 @@
 	struct device *dev = &mhi_cntrl->mhi_dev->dev;
 	enum mhi_state state;
 	enum mhi_pm_state pm_state = 0;
-<<<<<<< HEAD
-	enum mhi_ee_type ee = MHI_EE_MAX;
-=======
 	enum mhi_ee_type ee;
->>>>>>> 25423f4b
 
 	write_lock_irq(&mhi_cntrl->pm_lock);
 	if (!MHI_REG_ACCESS_VALID(mhi_cntrl->pm_state)) {
@@ -481,16 +477,10 @@
 
 	state = mhi_get_mhi_state(mhi_cntrl);
 	ee = mhi_get_exec_env(mhi_cntrl);
-<<<<<<< HEAD
-	dev_dbg(dev, "local ee:%s device ee:%s dev_state:%s\n",
-		TO_MHI_EXEC_STR(mhi_cntrl->ee), TO_MHI_EXEC_STR(ee),
-		TO_MHI_STATE_STR(state));
-=======
 	dev_dbg(dev, "local ee: %s state: %s device ee: %s state: %s\n",
 		TO_MHI_EXEC_STR(mhi_cntrl->ee),
 		TO_MHI_STATE_STR(mhi_cntrl->dev_state),
 		TO_MHI_EXEC_STR(ee), TO_MHI_STATE_STR(state));
->>>>>>> 25423f4b
 
 	if (state == MHI_STATE_SYS_ERR) {
 		dev_dbg(dev, "System error detected\n");
