/* SPDX-License-Identifier: GPL-2.0 */
/*
 * Copyright (C) 2005, Intec Automation Inc.
 * Copyright (C) 2014, Freescale Semiconductor, Inc.
 */

#ifndef __LINUX_MTD_SPI_NOR_INTERNAL_H
#define __LINUX_MTD_SPI_NOR_INTERNAL_H

#include "sfdp.h"

#define SPI_NOR_MAX_ID_LEN	6

enum spi_nor_option_flags {
	SNOR_F_USE_FSR		= BIT(0),
	SNOR_F_HAS_SR_TB	= BIT(1),
	SNOR_F_NO_OP_CHIP_ERASE	= BIT(2),
	SNOR_F_READY_XSR_RDY	= BIT(3),
	SNOR_F_USE_CLSR		= BIT(4),
	SNOR_F_BROKEN_RESET	= BIT(5),
	SNOR_F_4B_OPCODES	= BIT(6),
	SNOR_F_HAS_4BAIT	= BIT(7),
	SNOR_F_HAS_LOCK		= BIT(8),
	SNOR_F_HAS_16BIT_SR	= BIT(9),
	SNOR_F_NO_READ_CR	= BIT(10),
	SNOR_F_HAS_SR_TB_BIT6	= BIT(11),
	SNOR_F_HAS_4BIT_BP      = BIT(12),
	SNOR_F_HAS_SR_BP3_BIT6  = BIT(13),
	SNOR_F_IO_MODE_EN_VOLATILE = BIT(14),
	SNOR_F_SOFT_RESET	= BIT(15),
	SNOR_F_SWP_IS_VOLATILE	= BIT(16),
};

struct spi_nor_read_command {
	u8			num_mode_clocks;
	u8			num_wait_states;
	u8			opcode;
	enum spi_nor_protocol	proto;
};

struct spi_nor_pp_command {
	u8			opcode;
	enum spi_nor_protocol	proto;
};

enum spi_nor_read_command_index {
	SNOR_CMD_READ,
	SNOR_CMD_READ_FAST,
	SNOR_CMD_READ_1_1_1_DTR,

	/* Dual SPI */
	SNOR_CMD_READ_1_1_2,
	SNOR_CMD_READ_1_2_2,
	SNOR_CMD_READ_2_2_2,
	SNOR_CMD_READ_1_2_2_DTR,

	/* Quad SPI */
	SNOR_CMD_READ_1_1_4,
	SNOR_CMD_READ_1_4_4,
	SNOR_CMD_READ_4_4_4,
	SNOR_CMD_READ_1_4_4_DTR,

	/* Octal SPI */
	SNOR_CMD_READ_1_1_8,
	SNOR_CMD_READ_1_8_8,
	SNOR_CMD_READ_8_8_8,
	SNOR_CMD_READ_1_8_8_DTR,
	SNOR_CMD_READ_8_8_8_DTR,

	SNOR_CMD_READ_MAX
};

enum spi_nor_pp_command_index {
	SNOR_CMD_PP,

	/* Quad SPI */
	SNOR_CMD_PP_1_1_4,
	SNOR_CMD_PP_1_4_4,
	SNOR_CMD_PP_4_4_4,

	/* Octal SPI */
	SNOR_CMD_PP_1_1_8,
	SNOR_CMD_PP_1_8_8,
	SNOR_CMD_PP_8_8_8,
	SNOR_CMD_PP_8_8_8_DTR,

	SNOR_CMD_PP_MAX
};

/**
 * struct spi_nor_erase_type - Structure to describe a SPI NOR erase type
 * @size:		the size of the sector/block erased by the erase type.
 *			JEDEC JESD216B imposes erase sizes to be a power of 2.
 * @size_shift:		@size is a power of 2, the shift is stored in
 *			@size_shift.
 * @size_mask:		the size mask based on @size_shift.
 * @opcode:		the SPI command op code to erase the sector/block.
 * @idx:		Erase Type index as sorted in the Basic Flash Parameter
 *			Table. It will be used to synchronize the supported
 *			Erase Types with the ones identified in the SFDP
 *			optional tables.
 */
struct spi_nor_erase_type {
	u32	size;
	u32	size_shift;
	u32	size_mask;
	u8	opcode;
	u8	idx;
};

/**
 * struct spi_nor_erase_command - Used for non-uniform erases
 * The structure is used to describe a list of erase commands to be executed
 * once we validate that the erase can be performed. The elements in the list
 * are run-length encoded.
 * @list:		for inclusion into the list of erase commands.
 * @count:		how many times the same erase command should be
 *			consecutively used.
 * @size:		the size of the sector/block erased by the command.
 * @opcode:		the SPI command op code to erase the sector/block.
 */
struct spi_nor_erase_command {
	struct list_head	list;
	u32			count;
	u32			size;
	u8			opcode;
};

/**
 * struct spi_nor_erase_region - Structure to describe a SPI NOR erase region
 * @offset:		the offset in the data array of erase region start.
 *			LSB bits are used as a bitmask encoding flags to
 *			determine if this region is overlaid, if this region is
 *			the last in the SPI NOR flash memory and to indicate
 *			all the supported erase commands inside this region.
 *			The erase types are sorted in ascending order with the
 *			smallest Erase Type size being at BIT(0).
 * @size:		the size of the region in bytes.
 */
struct spi_nor_erase_region {
	u64		offset;
	u64		size;
};

#define SNOR_ERASE_TYPE_MAX	4
#define SNOR_ERASE_TYPE_MASK	GENMASK_ULL(SNOR_ERASE_TYPE_MAX - 1, 0)

#define SNOR_LAST_REGION	BIT(4)
#define SNOR_OVERLAID_REGION	BIT(5)

#define SNOR_ERASE_FLAGS_MAX	6
#define SNOR_ERASE_FLAGS_MASK	GENMASK_ULL(SNOR_ERASE_FLAGS_MAX - 1, 0)

/**
 * struct spi_nor_erase_map - Structure to describe the SPI NOR erase map
 * @regions:		array of erase regions. The regions are consecutive in
 *			address space. Walking through the regions is done
 *			incrementally.
 * @uniform_region:	a pre-allocated erase region for SPI NOR with a uniform
 *			sector size (legacy implementation).
 * @erase_type:		an array of erase types shared by all the regions.
 *			The erase types are sorted in ascending order, with the
 *			smallest Erase Type size being the first member in the
 *			erase_type array.
 * @uniform_erase_type:	bitmask encoding erase types that can erase the
 *			entire memory. This member is completed at init by
 *			uniform and non-uniform SPI NOR flash memories if they
 *			support at least one erase type that can erase the
 *			entire memory.
 */
struct spi_nor_erase_map {
	struct spi_nor_erase_region	*regions;
	struct spi_nor_erase_region	uniform_region;
	struct spi_nor_erase_type	erase_type[SNOR_ERASE_TYPE_MAX];
	u8				uniform_erase_type;
};

/**
 * struct spi_nor_locking_ops - SPI NOR locking methods
 * @lock:	lock a region of the SPI NOR.
 * @unlock:	unlock a region of the SPI NOR.
 * @is_locked:	check if a region of the SPI NOR is completely locked
 */
struct spi_nor_locking_ops {
	int (*lock)(struct spi_nor *nor, loff_t ofs, uint64_t len);
	int (*unlock)(struct spi_nor *nor, loff_t ofs, uint64_t len);
	int (*is_locked)(struct spi_nor *nor, loff_t ofs, uint64_t len);
};

/**
 * struct spi_nor_otp_organization - Structure to describe the SPI NOR OTP regions
 * @len:	size of one OTP region in bytes.
 * @base:	start address of the OTP area.
 * @offset:	offset between consecutive OTP regions if there are more
 *              than one.
 * @n_regions:	number of individual OTP regions.
 */
struct spi_nor_otp_organization {
	size_t len;
	loff_t base;
	loff_t offset;
	unsigned int n_regions;
};

/**
 * struct spi_nor_otp_ops - SPI NOR OTP methods
 * @read:	read from the SPI NOR OTP area.
 * @write:	write to the SPI NOR OTP area.
 * @lock:	lock an OTP region.
 * @erase:	erase an OTP region.
 * @is_locked:	check if an OTP region of the SPI NOR is locked.
 */
struct spi_nor_otp_ops {
	int (*read)(struct spi_nor *nor, loff_t addr, size_t len, u8 *buf);
	int (*write)(struct spi_nor *nor, loff_t addr, size_t len,
		     const u8 *buf);
	int (*lock)(struct spi_nor *nor, unsigned int region);
	int (*erase)(struct spi_nor *nor, loff_t addr);
	int (*is_locked)(struct spi_nor *nor, unsigned int region);
};

/**
 * struct spi_nor_otp - SPI NOR OTP grouping structure
 * @org:	OTP region organization
 * @ops:	OTP access ops
 */
struct spi_nor_otp {
	const struct spi_nor_otp_organization *org;
	const struct spi_nor_otp_ops *ops;
};

/**
 * struct spi_nor_flash_parameter - SPI NOR flash parameters and settings.
 * Includes legacy flash parameters and settings that can be overwritten
 * by the spi_nor_fixups hooks, or dynamically when parsing the JESD216
 * Serial Flash Discoverable Parameters (SFDP) tables.
 *
 * @size:		the flash memory density in bytes.
 * @writesize		Minimal writable flash unit size. Defaults to 1. Set to
 *			ECC unit size for ECC-ed flashes.
 * @page_size:		the page size of the SPI NOR flash memory.
 * @rdsr_dummy:		dummy cycles needed for Read Status Register command.
 * @rdsr_addr_nbytes:	dummy address bytes needed for Read Status Register
 *			command.
 * @hwcaps:		describes the read and page program hardware
 *			capabilities.
 * @reads:		read capabilities ordered by priority: the higher index
 *                      in the array, the higher priority.
 * @page_programs:	page program capabilities ordered by priority: the
 *                      higher index in the array, the higher priority.
 * @erase_map:		the erase map parsed from the SFDP Sector Map Parameter
 *                      Table.
 * @otp_info:		describes the OTP regions.
 * @octal_dtr_enable:	enables SPI NOR octal DTR mode.
 * @quad_enable:	enables SPI NOR quad mode.
 * @set_4byte_addr_mode: puts the SPI NOR in 4 byte addressing mode.
 * @convert_addr:	converts an absolute address into something the flash
 *                      will understand. Particularly useful when pagesize is
 *                      not a power-of-2.
 * @setup:              configures the SPI NOR memory. Useful for SPI NOR
 *                      flashes that have peculiarities to the SPI NOR standard
 *                      e.g. different opcodes, specific address calculation,
 *                      page size, etc.
 * @locking_ops:	SPI NOR locking methods.
 * @otp:		SPI NOR OTP methods.
 */
struct spi_nor_flash_parameter {
	u64				size;
	u32				writesize;
	u32				page_size;
	u8				rdsr_dummy;
	u8				rdsr_addr_nbytes;

	struct spi_nor_hwcaps		hwcaps;
	struct spi_nor_read_command	reads[SNOR_CMD_READ_MAX];
	struct spi_nor_pp_command	page_programs[SNOR_CMD_PP_MAX];

	struct spi_nor_erase_map        erase_map;
	struct spi_nor_otp		otp;

	int (*octal_dtr_enable)(struct spi_nor *nor, bool enable);
	int (*quad_enable)(struct spi_nor *nor);
	int (*set_4byte_addr_mode)(struct spi_nor *nor, bool enable);
	u32 (*convert_addr)(struct spi_nor *nor, u32 addr);
	int (*setup)(struct spi_nor *nor, const struct spi_nor_hwcaps *hwcaps);

	const struct spi_nor_locking_ops *locking_ops;
};

/**
 * struct spi_nor_fixups - SPI NOR fixup hooks
 * @default_init: called after default flash parameters init. Used to tweak
 *                flash parameters when information provided by the flash_info
 *                table is incomplete or wrong.
 * @post_bfpt: called after the BFPT table has been parsed
 * @post_sfdp: called after SFDP has been parsed (is also called for SPI NORs
 *             that do not support RDSFDP). Typically used to tweak various
 *             parameters that could not be extracted by other means (i.e.
 *             when information provided by the SFDP/flash_info tables are
 *             incomplete or wrong).
 *
 * Those hooks can be used to tweak the SPI NOR configuration when the SFDP
 * table is broken or not available.
 */
struct spi_nor_fixups {
	void (*default_init)(struct spi_nor *nor);
	int (*post_bfpt)(struct spi_nor *nor,
			 const struct sfdp_parameter_header *bfpt_header,
			 const struct sfdp_bfpt *bfpt);
	void (*post_sfdp)(struct spi_nor *nor);
};

struct flash_info {
	char		*name;

	/*
	 * This array stores the ID bytes.
	 * The first three bytes are the JEDIC ID.
	 * JEDEC ID zero means "no ID" (mostly older chips).
	 */
	u8		id[SPI_NOR_MAX_ID_LEN];
	u8		id_len;

	/* The size listed here is what works with SPINOR_OP_SE, which isn't
	 * necessarily called a "sector" by the vendor.
	 */
	unsigned	sector_size;
	u16		n_sectors;

	u16		page_size;
	u16		addr_width;

	u32		flags;
#define SECT_4K			BIT(0)	/* SPINOR_OP_BE_4K works uniformly */
#define SPI_NOR_NO_ERASE	BIT(1)	/* No erase command needed */
#define SST_WRITE		BIT(2)	/* use SST byte programming */
#define SPI_NOR_NO_FR		BIT(3)	/* Can't do fastread */
#define SECT_4K_PMC		BIT(4)	/* SPINOR_OP_BE_4K_PMC works uniformly */
#define SPI_NOR_DUAL_READ	BIT(5)	/* Flash supports Dual Read */
#define SPI_NOR_QUAD_READ	BIT(6)	/* Flash supports Quad Read */
#define USE_FSR			BIT(7)	/* use flag status register */
#define SPI_NOR_HAS_LOCK	BIT(8)	/* Flash supports lock/unlock via SR */
#define SPI_NOR_HAS_TB		BIT(9)	/*
					 * Flash SR has Top/Bottom (TB) protect
					 * bit. Must be used with
					 * SPI_NOR_HAS_LOCK.
					 */
#define SPI_NOR_XSR_RDY		BIT(10)	/*
					 * S3AN flashes have specific opcode to
					 * read the status register.
					 */
#define SPI_NOR_4B_OPCODES	BIT(11)	/*
					 * Use dedicated 4byte address op codes
					 * to support memory size above 128Mib.
					 */
#define NO_CHIP_ERASE		BIT(12) /* Chip does not support chip erase */
#define SPI_NOR_SKIP_SFDP	BIT(13)	/* Skip parsing of SFDP tables */
#define USE_CLSR		BIT(14)	/* use CLSR command */
#define SPI_NOR_OCTAL_READ	BIT(15)	/* Flash supports Octal Read */
#define SPI_NOR_TB_SR_BIT6	BIT(16)	/*
					 * Top/Bottom (TB) is bit 6 of
					 * status register. Must be used with
					 * SPI_NOR_HAS_TB.
					 */
#define SPI_NOR_4BIT_BP		BIT(17) /*
					 * Flash SR has 4 bit fields (BP0-3)
					 * for block protection.
					 */
#define SPI_NOR_BP3_SR_BIT6	BIT(18) /*
					 * BP3 is bit 6 of status register.
					 * Must be used with SPI_NOR_4BIT_BP.
					 */
#define SPI_NOR_OCTAL_DTR_READ	BIT(19) /* Flash supports octal DTR Read. */
#define SPI_NOR_OCTAL_DTR_PP	BIT(20) /* Flash supports Octal DTR Page Program */
#define SPI_NOR_IO_MODE_EN_VOLATILE	BIT(21) /*
						 * Flash enables the best
						 * available I/O mode via a
						 * volatile bit.
						 */
#define SPI_NOR_SWP_IS_VOLATILE	BIT(22)	/*
					 * Flash has volatile software write
					 * protection bits. Usually these will
					 * power-up in a write-protected state.
					 */

	const struct spi_nor_otp_organization otp_org;

	/* Part specific fixup hooks. */
	const struct spi_nor_fixups *fixups;
};

/* Used when the "_ext_id" is two bytes at most */
#define INFO(_jedec_id, _ext_id, _sector_size, _n_sectors, _flags)	\
		.id = {							\
			((_jedec_id) >> 16) & 0xff,			\
			((_jedec_id) >> 8) & 0xff,			\
			(_jedec_id) & 0xff,				\
			((_ext_id) >> 8) & 0xff,			\
			(_ext_id) & 0xff,				\
			},						\
		.id_len = (!(_jedec_id) ? 0 : (3 + ((_ext_id) ? 2 : 0))),	\
		.sector_size = (_sector_size),				\
		.n_sectors = (_n_sectors),				\
		.page_size = 256,					\
		.flags = (_flags),

#define INFO6(_jedec_id, _ext_id, _sector_size, _n_sectors, _flags)	\
		.id = {							\
			((_jedec_id) >> 16) & 0xff,			\
			((_jedec_id) >> 8) & 0xff,			\
			(_jedec_id) & 0xff,				\
			((_ext_id) >> 16) & 0xff,			\
			((_ext_id) >> 8) & 0xff,			\
			(_ext_id) & 0xff,				\
			},						\
		.id_len = 6,						\
		.sector_size = (_sector_size),				\
		.n_sectors = (_n_sectors),				\
		.page_size = 256,					\
		.flags = (_flags),

#define CAT25_INFO(_sector_size, _n_sectors, _page_size, _addr_width, _flags)	\
		.sector_size = (_sector_size),				\
		.n_sectors = (_n_sectors),				\
		.page_size = (_page_size),				\
		.addr_width = (_addr_width),				\
		.flags = (_flags),

#define S3AN_INFO(_jedec_id, _n_sectors, _page_size)			\
		.id = {							\
			((_jedec_id) >> 16) & 0xff,			\
			((_jedec_id) >> 8) & 0xff,			\
			(_jedec_id) & 0xff				\
			},						\
		.id_len = 3,						\
		.sector_size = (8*_page_size),				\
		.n_sectors = (_n_sectors),				\
		.page_size = _page_size,				\
		.addr_width = 3,					\
		.flags = SPI_NOR_NO_FR | SPI_NOR_XSR_RDY,

#define OTP_INFO(_len, _n_regions, _base, _offset)			\
		.otp_org = {						\
			.len = (_len),					\
			.base = (_base),				\
			.offset = (_offset),				\
			.n_regions = (_n_regions),			\
		},

/**
 * struct spi_nor_manufacturer - SPI NOR manufacturer object
 * @name: manufacturer name
 * @parts: array of parts supported by this manufacturer
 * @nparts: number of entries in the parts array
 * @fixups: hooks called at various points in time during spi_nor_scan()
 */
struct spi_nor_manufacturer {
	const char *name;
	const struct flash_info *parts;
	unsigned int nparts;
	const struct spi_nor_fixups *fixups;
};

/**
 * struct sfdp - SFDP data
 * @num_dwords: number of entries in the dwords array
 * @dwords: array of double words of the SFDP data
 */
struct sfdp {
	size_t	num_dwords;
	u32	*dwords;
};

/* Manufacturer drivers. */
extern const struct spi_nor_manufacturer spi_nor_atmel;
extern const struct spi_nor_manufacturer spi_nor_catalyst;
extern const struct spi_nor_manufacturer spi_nor_eon;
extern const struct spi_nor_manufacturer spi_nor_esmt;
extern const struct spi_nor_manufacturer spi_nor_everspin;
extern const struct spi_nor_manufacturer spi_nor_fujitsu;
extern const struct spi_nor_manufacturer spi_nor_gigadevice;
extern const struct spi_nor_manufacturer spi_nor_intel;
extern const struct spi_nor_manufacturer spi_nor_issi;
extern const struct spi_nor_manufacturer spi_nor_macronix;
extern const struct spi_nor_manufacturer spi_nor_micron;
extern const struct spi_nor_manufacturer spi_nor_st;
extern const struct spi_nor_manufacturer spi_nor_spansion;
extern const struct spi_nor_manufacturer spi_nor_sst;
extern const struct spi_nor_manufacturer spi_nor_winbond;
extern const struct spi_nor_manufacturer spi_nor_xilinx;
extern const struct spi_nor_manufacturer spi_nor_xmc;

extern const struct attribute_group *spi_nor_sysfs_groups[];

void spi_nor_spimem_setup_op(const struct spi_nor *nor,
			     struct spi_mem_op *op,
			     const enum spi_nor_protocol proto);
int spi_nor_write_enable(struct spi_nor *nor);
int spi_nor_write_disable(struct spi_nor *nor);
int spi_nor_set_4byte_addr_mode(struct spi_nor *nor, bool enable);
int spi_nor_write_ear(struct spi_nor *nor, u8 ear);
int spi_nor_wait_till_ready(struct spi_nor *nor);
int spi_nor_global_block_unlock(struct spi_nor *nor);
int spi_nor_lock_and_prep(struct spi_nor *nor);
void spi_nor_unlock_and_unprep(struct spi_nor *nor);
int spi_nor_sr1_bit6_quad_enable(struct spi_nor *nor);
int spi_nor_sr2_bit1_quad_enable(struct spi_nor *nor);
int spi_nor_sr2_bit7_quad_enable(struct spi_nor *nor);
<<<<<<< HEAD
int spi_nor_write_sr_and_check(struct spi_nor *nor, u8 sr1);
=======
int spi_nor_read_sr(struct spi_nor *nor, u8 *sr);
int spi_nor_read_cr(struct spi_nor *nor, u8 *cr);
int spi_nor_write_sr(struct spi_nor *nor, const u8 *sr, size_t len);
int spi_nor_write_sr_and_check(struct spi_nor *nor, u8 sr1);
int spi_nor_write_16bit_cr_and_check(struct spi_nor *nor, u8 cr);
>>>>>>> 3b17187f

int spi_nor_xread_sr(struct spi_nor *nor, u8 *sr);
ssize_t spi_nor_read_data(struct spi_nor *nor, loff_t from, size_t len,
			  u8 *buf);
ssize_t spi_nor_write_data(struct spi_nor *nor, loff_t to, size_t len,
			   const u8 *buf);
int spi_nor_erase_sector(struct spi_nor *nor, u32 addr);

int spi_nor_otp_read_secr(struct spi_nor *nor, loff_t addr, size_t len, u8 *buf);
int spi_nor_otp_write_secr(struct spi_nor *nor, loff_t addr, size_t len,
			   const u8 *buf);
int spi_nor_otp_erase_secr(struct spi_nor *nor, loff_t addr);
int spi_nor_otp_lock_sr2(struct spi_nor *nor, unsigned int region);
int spi_nor_otp_is_locked_sr2(struct spi_nor *nor, unsigned int region);

int spi_nor_hwcaps_read2cmd(u32 hwcaps);
u8 spi_nor_convert_3to4_read(u8 opcode);
void spi_nor_set_read_settings(struct spi_nor_read_command *read,
			       u8 num_mode_clocks,
			       u8 num_wait_states,
			       u8 opcode,
			       enum spi_nor_protocol proto);
void spi_nor_set_pp_settings(struct spi_nor_pp_command *pp, u8 opcode,
			     enum spi_nor_protocol proto);

void spi_nor_set_erase_type(struct spi_nor_erase_type *erase, u32 size,
			    u8 opcode);
struct spi_nor_erase_region *
spi_nor_region_next(struct spi_nor_erase_region *region);
void spi_nor_init_uniform_erase_map(struct spi_nor_erase_map *map,
				    u8 erase_mask, u64 flash_size);

int spi_nor_post_bfpt_fixups(struct spi_nor *nor,
			     const struct sfdp_parameter_header *bfpt_header,
			     const struct sfdp_bfpt *bfpt);

void spi_nor_init_default_locking_ops(struct spi_nor *nor);
void spi_nor_try_unlock_all(struct spi_nor *nor);
void spi_nor_register_locking_ops(struct spi_nor *nor);
void spi_nor_otp_init(struct spi_nor *nor);

static struct spi_nor __maybe_unused *mtd_to_spi_nor(struct mtd_info *mtd)
{
	return mtd->priv;
}

#endif /* __LINUX_MTD_SPI_NOR_INTERNAL_H */<|MERGE_RESOLUTION|>--- conflicted
+++ resolved
@@ -506,15 +506,11 @@
 int spi_nor_sr1_bit6_quad_enable(struct spi_nor *nor);
 int spi_nor_sr2_bit1_quad_enable(struct spi_nor *nor);
 int spi_nor_sr2_bit7_quad_enable(struct spi_nor *nor);
-<<<<<<< HEAD
-int spi_nor_write_sr_and_check(struct spi_nor *nor, u8 sr1);
-=======
 int spi_nor_read_sr(struct spi_nor *nor, u8 *sr);
 int spi_nor_read_cr(struct spi_nor *nor, u8 *cr);
 int spi_nor_write_sr(struct spi_nor *nor, const u8 *sr, size_t len);
 int spi_nor_write_sr_and_check(struct spi_nor *nor, u8 sr1);
 int spi_nor_write_16bit_cr_and_check(struct spi_nor *nor, u8 cr);
->>>>>>> 3b17187f
 
 int spi_nor_xread_sr(struct spi_nor *nor, u8 *sr);
 ssize_t spi_nor_read_data(struct spi_nor *nor, loff_t from, size_t len,
