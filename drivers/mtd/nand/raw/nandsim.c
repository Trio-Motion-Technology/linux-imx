// SPDX-License-Identifier: GPL-2.0-or-later
/*
 * NAND flash simulator.
 *
 * Author: Artem B. Bityuckiy <dedekind@oktetlabs.ru>, <dedekind@infradead.org>
 *
 * Copyright (C) 2004 Nokia Corporation
 *
 * Note: NS means "NAND Simulator".
 * Note: Input means input TO flash chip, output means output FROM chip.
 */

#define pr_fmt(fmt)  "[nandsim]" fmt

#include <linux/init.h>
#include <linux/types.h>
#include <linux/module.h>
#include <linux/moduleparam.h>
#include <linux/vmalloc.h>
#include <linux/math64.h>
#include <linux/slab.h>
#include <linux/errno.h>
#include <linux/string.h>
#include <linux/mtd/mtd.h>
#include <linux/mtd/rawnand.h>
#include <linux/mtd/nand_bch.h>
#include <linux/mtd/partitions.h>
#include <linux/delay.h>
#include <linux/list.h>
#include <linux/random.h>
#include <linux/sched.h>
#include <linux/sched/mm.h>
#include <linux/fs.h>
#include <linux/pagemap.h>
#include <linux/seq_file.h>
#include <linux/debugfs.h>

/* Default simulator parameters values */
#if !defined(CONFIG_NANDSIM_FIRST_ID_BYTE)  || \
    !defined(CONFIG_NANDSIM_SECOND_ID_BYTE) || \
    !defined(CONFIG_NANDSIM_THIRD_ID_BYTE)  || \
    !defined(CONFIG_NANDSIM_FOURTH_ID_BYTE)
#define CONFIG_NANDSIM_FIRST_ID_BYTE  0x98
#define CONFIG_NANDSIM_SECOND_ID_BYTE 0x39
#define CONFIG_NANDSIM_THIRD_ID_BYTE  0xFF /* No byte */
#define CONFIG_NANDSIM_FOURTH_ID_BYTE 0xFF /* No byte */
#endif

#ifndef CONFIG_NANDSIM_ACCESS_DELAY
#define CONFIG_NANDSIM_ACCESS_DELAY 25
#endif
#ifndef CONFIG_NANDSIM_PROGRAMM_DELAY
#define CONFIG_NANDSIM_PROGRAMM_DELAY 200
#endif
#ifndef CONFIG_NANDSIM_ERASE_DELAY
#define CONFIG_NANDSIM_ERASE_DELAY 2
#endif
#ifndef CONFIG_NANDSIM_OUTPUT_CYCLE
#define CONFIG_NANDSIM_OUTPUT_CYCLE 40
#endif
#ifndef CONFIG_NANDSIM_INPUT_CYCLE
#define CONFIG_NANDSIM_INPUT_CYCLE  50
#endif
#ifndef CONFIG_NANDSIM_BUS_WIDTH
#define CONFIG_NANDSIM_BUS_WIDTH  8
#endif
#ifndef CONFIG_NANDSIM_DO_DELAYS
#define CONFIG_NANDSIM_DO_DELAYS  0
#endif
#ifndef CONFIG_NANDSIM_LOG
#define CONFIG_NANDSIM_LOG        0
#endif
#ifndef CONFIG_NANDSIM_DBG
#define CONFIG_NANDSIM_DBG        0
#endif
#ifndef CONFIG_NANDSIM_MAX_PARTS
#define CONFIG_NANDSIM_MAX_PARTS  32
#endif

static uint access_delay   = CONFIG_NANDSIM_ACCESS_DELAY;
static uint programm_delay = CONFIG_NANDSIM_PROGRAMM_DELAY;
static uint erase_delay    = CONFIG_NANDSIM_ERASE_DELAY;
static uint output_cycle   = CONFIG_NANDSIM_OUTPUT_CYCLE;
static uint input_cycle    = CONFIG_NANDSIM_INPUT_CYCLE;
static uint bus_width      = CONFIG_NANDSIM_BUS_WIDTH;
static uint do_delays      = CONFIG_NANDSIM_DO_DELAYS;
static uint log            = CONFIG_NANDSIM_LOG;
static uint dbg            = CONFIG_NANDSIM_DBG;
static unsigned long parts[CONFIG_NANDSIM_MAX_PARTS];
static unsigned int parts_num;
static char *badblocks = NULL;
static char *weakblocks = NULL;
static char *weakpages = NULL;
static unsigned int bitflips = 0;
static char *gravepages = NULL;
static unsigned int overridesize = 0;
static char *cache_file = NULL;
static unsigned int bbt;
static unsigned int bch;
static u_char id_bytes[8] = {
	[0] = CONFIG_NANDSIM_FIRST_ID_BYTE,
	[1] = CONFIG_NANDSIM_SECOND_ID_BYTE,
	[2] = CONFIG_NANDSIM_THIRD_ID_BYTE,
	[3] = CONFIG_NANDSIM_FOURTH_ID_BYTE,
	[4 ... 7] = 0xFF,
};

module_param_array(id_bytes, byte, NULL, 0400);
module_param_named(first_id_byte, id_bytes[0], byte, 0400);
module_param_named(second_id_byte, id_bytes[1], byte, 0400);
module_param_named(third_id_byte, id_bytes[2], byte, 0400);
module_param_named(fourth_id_byte, id_bytes[3], byte, 0400);
module_param(access_delay,   uint, 0400);
module_param(programm_delay, uint, 0400);
module_param(erase_delay,    uint, 0400);
module_param(output_cycle,   uint, 0400);
module_param(input_cycle,    uint, 0400);
module_param(bus_width,      uint, 0400);
module_param(do_delays,      uint, 0400);
module_param(log,            uint, 0400);
module_param(dbg,            uint, 0400);
module_param_array(parts, ulong, &parts_num, 0400);
module_param(badblocks,      charp, 0400);
module_param(weakblocks,     charp, 0400);
module_param(weakpages,      charp, 0400);
module_param(bitflips,       uint, 0400);
module_param(gravepages,     charp, 0400);
module_param(overridesize,   uint, 0400);
module_param(cache_file,     charp, 0400);
module_param(bbt,	     uint, 0400);
module_param(bch,	     uint, 0400);

MODULE_PARM_DESC(id_bytes,       "The ID bytes returned by NAND Flash 'read ID' command");
MODULE_PARM_DESC(first_id_byte,  "The first byte returned by NAND Flash 'read ID' command (manufacturer ID) (obsolete)");
MODULE_PARM_DESC(second_id_byte, "The second byte returned by NAND Flash 'read ID' command (chip ID) (obsolete)");
MODULE_PARM_DESC(third_id_byte,  "The third byte returned by NAND Flash 'read ID' command (obsolete)");
MODULE_PARM_DESC(fourth_id_byte, "The fourth byte returned by NAND Flash 'read ID' command (obsolete)");
MODULE_PARM_DESC(access_delay,   "Initial page access delay (microseconds)");
MODULE_PARM_DESC(programm_delay, "Page programm delay (microseconds");
MODULE_PARM_DESC(erase_delay,    "Sector erase delay (milliseconds)");
MODULE_PARM_DESC(output_cycle,   "Word output (from flash) time (nanoseconds)");
MODULE_PARM_DESC(input_cycle,    "Word input (to flash) time (nanoseconds)");
MODULE_PARM_DESC(bus_width,      "Chip's bus width (8- or 16-bit)");
MODULE_PARM_DESC(do_delays,      "Simulate NAND delays using busy-waits if not zero");
MODULE_PARM_DESC(log,            "Perform logging if not zero");
MODULE_PARM_DESC(dbg,            "Output debug information if not zero");
MODULE_PARM_DESC(parts,          "Partition sizes (in erase blocks) separated by commas");
/* Page and erase block positions for the following parameters are independent of any partitions */
MODULE_PARM_DESC(badblocks,      "Erase blocks that are initially marked bad, separated by commas");
MODULE_PARM_DESC(weakblocks,     "Weak erase blocks [: remaining erase cycles (defaults to 3)]"
				 " separated by commas e.g. 113:2 means eb 113"
				 " can be erased only twice before failing");
MODULE_PARM_DESC(weakpages,      "Weak pages [: maximum writes (defaults to 3)]"
				 " separated by commas e.g. 1401:2 means page 1401"
				 " can be written only twice before failing");
MODULE_PARM_DESC(bitflips,       "Maximum number of random bit flips per page (zero by default)");
MODULE_PARM_DESC(gravepages,     "Pages that lose data [: maximum reads (defaults to 3)]"
				 " separated by commas e.g. 1401:2 means page 1401"
				 " can be read only twice before failing");
MODULE_PARM_DESC(overridesize,   "Specifies the NAND Flash size overriding the ID bytes. "
				 "The size is specified in erase blocks and as the exponent of a power of two"
				 " e.g. 5 means a size of 32 erase blocks");
MODULE_PARM_DESC(cache_file,     "File to use to cache nand pages instead of memory");
MODULE_PARM_DESC(bbt,		 "0 OOB, 1 BBT with marker in OOB, 2 BBT with marker in data area");
MODULE_PARM_DESC(bch,		 "Enable BCH ecc and set how many bits should "
				 "be correctable in 512-byte blocks");

/* The largest possible page size */
#define NS_LARGEST_PAGE_SIZE	4096

/* Simulator's output macros (logging, debugging, warning, error) */
#define NS_LOG(args...) \
	do { if (log) pr_debug(" log: " args); } while(0)
#define NS_DBG(args...) \
	do { if (dbg) pr_debug(" debug: " args); } while(0)
#define NS_WARN(args...) \
	do { pr_warn(" warning: " args); } while(0)
#define NS_ERR(args...) \
	do { pr_err(" error: " args); } while(0)
#define NS_INFO(args...) \
	do { pr_info(" " args); } while(0)

/* Busy-wait delay macros (microseconds, milliseconds) */
#define NS_UDELAY(us) \
        do { if (do_delays) udelay(us); } while(0)
#define NS_MDELAY(us) \
        do { if (do_delays) mdelay(us); } while(0)

/* Is the nandsim structure initialized ? */
#define NS_IS_INITIALIZED(ns) ((ns)->geom.totsz != 0)

/* Good operation completion status */
#define NS_STATUS_OK(ns) (NAND_STATUS_READY | (NAND_STATUS_WP * ((ns)->lines.wp == 0)))

/* Operation failed completion status */
#define NS_STATUS_FAILED(ns) (NAND_STATUS_FAIL | NS_STATUS_OK(ns))

/* Calculate the page offset in flash RAM image by (row, column) address */
#define NS_RAW_OFFSET(ns) \
	(((ns)->regs.row * (ns)->geom.pgszoob) + (ns)->regs.column)

/* Calculate the OOB offset in flash RAM image by (row, column) address */
#define NS_RAW_OFFSET_OOB(ns) (NS_RAW_OFFSET(ns) + ns->geom.pgsz)

/* After a command is input, the simulator goes to one of the following states */
#define STATE_CMD_READ0        0x00000001 /* read data from the beginning of page */
#define STATE_CMD_READ1        0x00000002 /* read data from the second half of page */
#define STATE_CMD_READSTART    0x00000003 /* read data second command (large page devices) */
#define STATE_CMD_PAGEPROG     0x00000004 /* start page program */
#define STATE_CMD_READOOB      0x00000005 /* read OOB area */
#define STATE_CMD_ERASE1       0x00000006 /* sector erase first command */
#define STATE_CMD_STATUS       0x00000007 /* read status */
#define STATE_CMD_SEQIN        0x00000009 /* sequential data input */
#define STATE_CMD_READID       0x0000000A /* read ID */
#define STATE_CMD_ERASE2       0x0000000B /* sector erase second command */
#define STATE_CMD_RESET        0x0000000C /* reset */
#define STATE_CMD_RNDOUT       0x0000000D /* random output command */
#define STATE_CMD_RNDOUTSTART  0x0000000E /* random output start command */
#define STATE_CMD_MASK         0x0000000F /* command states mask */

/* After an address is input, the simulator goes to one of these states */
#define STATE_ADDR_PAGE        0x00000010 /* full (row, column) address is accepted */
#define STATE_ADDR_SEC         0x00000020 /* sector address was accepted */
#define STATE_ADDR_COLUMN      0x00000030 /* column address was accepted */
#define STATE_ADDR_ZERO        0x00000040 /* one byte zero address was accepted */
#define STATE_ADDR_MASK        0x00000070 /* address states mask */

/* During data input/output the simulator is in these states */
#define STATE_DATAIN           0x00000100 /* waiting for data input */
#define STATE_DATAIN_MASK      0x00000100 /* data input states mask */

#define STATE_DATAOUT          0x00001000 /* waiting for page data output */
#define STATE_DATAOUT_ID       0x00002000 /* waiting for ID bytes output */
#define STATE_DATAOUT_STATUS   0x00003000 /* waiting for status output */
#define STATE_DATAOUT_MASK     0x00007000 /* data output states mask */

/* Previous operation is done, ready to accept new requests */
#define STATE_READY            0x00000000

/* This state is used to mark that the next state isn't known yet */
#define STATE_UNKNOWN          0x10000000

/* Simulator's actions bit masks */
#define ACTION_CPY       0x00100000 /* copy page/OOB to the internal buffer */
#define ACTION_PRGPAGE   0x00200000 /* program the internal buffer to flash */
#define ACTION_SECERASE  0x00300000 /* erase sector */
#define ACTION_ZEROOFF   0x00400000 /* don't add any offset to address */
#define ACTION_HALFOFF   0x00500000 /* add to address half of page */
#define ACTION_OOBOFF    0x00600000 /* add to address OOB offset */
#define ACTION_MASK      0x00700000 /* action mask */

#define NS_OPER_NUM      13 /* Number of operations supported by the simulator */
#define NS_OPER_STATES   6  /* Maximum number of states in operation */

#define OPT_ANY          0xFFFFFFFF /* any chip supports this operation */
#define OPT_PAGE512      0x00000002 /* 512-byte  page chips */
#define OPT_PAGE2048     0x00000008 /* 2048-byte page chips */
#define OPT_PAGE512_8BIT 0x00000040 /* 512-byte page chips with 8-bit bus width */
#define OPT_PAGE4096     0x00000080 /* 4096-byte page chips */
#define OPT_LARGEPAGE    (OPT_PAGE2048 | OPT_PAGE4096) /* 2048 & 4096-byte page chips */
#define OPT_SMALLPAGE    (OPT_PAGE512) /* 512-byte page chips */

/* Remove action bits from state */
#define NS_STATE(x) ((x) & ~ACTION_MASK)

/*
 * Maximum previous states which need to be saved. Currently saving is
 * only needed for page program operation with preceded read command
 * (which is only valid for 512-byte pages).
 */
#define NS_MAX_PREVSTATES 1

/* Maximum page cache pages needed to read or write a NAND page to the cache_file */
#define NS_MAX_HELD_PAGES 16

/*
 * A union to represent flash memory contents and flash buffer.
 */
union ns_mem {
	u_char *byte;    /* for byte access */
	uint16_t *word;  /* for 16-bit word access */
};

/*
 * The structure which describes all the internal simulator data.
 */
struct nandsim {
	struct nand_chip chip;
	struct nand_controller base;
	struct mtd_partition partitions[CONFIG_NANDSIM_MAX_PARTS];
	unsigned int nbparts;

	uint busw;              /* flash chip bus width (8 or 16) */
	u_char ids[8];          /* chip's ID bytes */
	uint32_t options;       /* chip's characteristic bits */
	uint32_t state;         /* current chip state */
	uint32_t nxstate;       /* next expected state */

	uint32_t *op;           /* current operation, NULL operations isn't known yet  */
	uint32_t pstates[NS_MAX_PREVSTATES]; /* previous states */
	uint16_t npstates;      /* number of previous states saved */
	uint16_t stateidx;      /* current state index */

	/* The simulated NAND flash pages array */
	union ns_mem *pages;

	/* Slab allocator for nand pages */
	struct kmem_cache *nand_pages_slab;

	/* Internal buffer of page + OOB size bytes */
	union ns_mem buf;

	/* NAND flash "geometry" */
	struct {
		uint64_t totsz;     /* total flash size, bytes */
		uint32_t secsz;     /* flash sector (erase block) size, bytes */
		uint pgsz;          /* NAND flash page size, bytes */
		uint oobsz;         /* page OOB area size, bytes */
		uint64_t totszoob;  /* total flash size including OOB, bytes */
		uint pgszoob;       /* page size including OOB , bytes*/
		uint secszoob;      /* sector size including OOB, bytes */
		uint pgnum;         /* total number of pages */
		uint pgsec;         /* number of pages per sector */
		uint secshift;      /* bits number in sector size */
		uint pgshift;       /* bits number in page size */
		uint pgaddrbytes;   /* bytes per page address */
		uint secaddrbytes;  /* bytes per sector address */
		uint idbytes;       /* the number ID bytes that this chip outputs */
	} geom;

	/* NAND flash internal registers */
	struct {
		unsigned command; /* the command register */
		u_char   status;  /* the status register */
		uint     row;     /* the page number */
		uint     column;  /* the offset within page */
		uint     count;   /* internal counter */
		uint     num;     /* number of bytes which must be processed */
		uint     off;     /* fixed page offset */
	} regs;

	/* NAND flash lines state */
        struct {
                int ce;  /* chip Enable */
                int cle; /* command Latch Enable */
                int ale; /* address Latch Enable */
                int wp;  /* write Protect */
        } lines;

	/* Fields needed when using a cache file */
	struct file *cfile; /* Open file */
	unsigned long *pages_written; /* Which pages have been written */
	void *file_buf;
	struct page *held_pages[NS_MAX_HELD_PAGES];
	int held_cnt;
};

/*
 * Operations array. To perform any operation the simulator must pass
 * through the correspondent states chain.
 */
static struct nandsim_operations {
	uint32_t reqopts;  /* options which are required to perform the operation */
	uint32_t states[NS_OPER_STATES]; /* operation's states */
} ops[NS_OPER_NUM] = {
	/* Read page + OOB from the beginning */
	{OPT_SMALLPAGE, {STATE_CMD_READ0 | ACTION_ZEROOFF, STATE_ADDR_PAGE | ACTION_CPY,
			STATE_DATAOUT, STATE_READY}},
	/* Read page + OOB from the second half */
	{OPT_PAGE512_8BIT, {STATE_CMD_READ1 | ACTION_HALFOFF, STATE_ADDR_PAGE | ACTION_CPY,
			STATE_DATAOUT, STATE_READY}},
	/* Read OOB */
	{OPT_SMALLPAGE, {STATE_CMD_READOOB | ACTION_OOBOFF, STATE_ADDR_PAGE | ACTION_CPY,
			STATE_DATAOUT, STATE_READY}},
	/* Program page starting from the beginning */
	{OPT_ANY, {STATE_CMD_SEQIN, STATE_ADDR_PAGE, STATE_DATAIN,
			STATE_CMD_PAGEPROG | ACTION_PRGPAGE, STATE_READY}},
	/* Program page starting from the beginning */
	{OPT_SMALLPAGE, {STATE_CMD_READ0, STATE_CMD_SEQIN | ACTION_ZEROOFF, STATE_ADDR_PAGE,
			      STATE_DATAIN, STATE_CMD_PAGEPROG | ACTION_PRGPAGE, STATE_READY}},
	/* Program page starting from the second half */
	{OPT_PAGE512, {STATE_CMD_READ1, STATE_CMD_SEQIN | ACTION_HALFOFF, STATE_ADDR_PAGE,
			      STATE_DATAIN, STATE_CMD_PAGEPROG | ACTION_PRGPAGE, STATE_READY}},
	/* Program OOB */
	{OPT_SMALLPAGE, {STATE_CMD_READOOB, STATE_CMD_SEQIN | ACTION_OOBOFF, STATE_ADDR_PAGE,
			      STATE_DATAIN, STATE_CMD_PAGEPROG | ACTION_PRGPAGE, STATE_READY}},
	/* Erase sector */
	{OPT_ANY, {STATE_CMD_ERASE1, STATE_ADDR_SEC, STATE_CMD_ERASE2 | ACTION_SECERASE, STATE_READY}},
	/* Read status */
	{OPT_ANY, {STATE_CMD_STATUS, STATE_DATAOUT_STATUS, STATE_READY}},
	/* Read ID */
	{OPT_ANY, {STATE_CMD_READID, STATE_ADDR_ZERO, STATE_DATAOUT_ID, STATE_READY}},
	/* Large page devices read page */
	{OPT_LARGEPAGE, {STATE_CMD_READ0, STATE_ADDR_PAGE, STATE_CMD_READSTART | ACTION_CPY,
			       STATE_DATAOUT, STATE_READY}},
	/* Large page devices random page read */
	{OPT_LARGEPAGE, {STATE_CMD_RNDOUT, STATE_ADDR_COLUMN, STATE_CMD_RNDOUTSTART | ACTION_CPY,
			       STATE_DATAOUT, STATE_READY}},
};

struct weak_block {
	struct list_head list;
	unsigned int erase_block_no;
	unsigned int max_erases;
	unsigned int erases_done;
};

static LIST_HEAD(weak_blocks);

struct weak_page {
	struct list_head list;
	unsigned int page_no;
	unsigned int max_writes;
	unsigned int writes_done;
};

static LIST_HEAD(weak_pages);

struct grave_page {
	struct list_head list;
	unsigned int page_no;
	unsigned int max_reads;
	unsigned int reads_done;
};

static LIST_HEAD(grave_pages);

static unsigned long *erase_block_wear = NULL;
static unsigned int wear_eb_count = 0;
static unsigned long total_wear = 0;

/* MTD structure for NAND controller */
static struct mtd_info *nsmtd;

static int nandsim_show(struct seq_file *m, void *private)
{
	unsigned long wmin = -1, wmax = 0, avg;
	unsigned long deciles[10], decile_max[10], tot = 0;
	unsigned int i;

	/* Calc wear stats */
	for (i = 0; i < wear_eb_count; ++i) {
		unsigned long wear = erase_block_wear[i];
		if (wear < wmin)
			wmin = wear;
		if (wear > wmax)
			wmax = wear;
		tot += wear;
	}

	for (i = 0; i < 9; ++i) {
		deciles[i] = 0;
		decile_max[i] = (wmax * (i + 1) + 5) / 10;
	}
	deciles[9] = 0;
	decile_max[9] = wmax;
	for (i = 0; i < wear_eb_count; ++i) {
		int d;
		unsigned long wear = erase_block_wear[i];
		for (d = 0; d < 10; ++d)
			if (wear <= decile_max[d]) {
				deciles[d] += 1;
				break;
			}
	}
	avg = tot / wear_eb_count;

	/* Output wear report */
	seq_printf(m, "Total numbers of erases:  %lu\n", tot);
	seq_printf(m, "Number of erase blocks:   %u\n", wear_eb_count);
	seq_printf(m, "Average number of erases: %lu\n", avg);
	seq_printf(m, "Maximum number of erases: %lu\n", wmax);
	seq_printf(m, "Minimum number of erases: %lu\n", wmin);
	for (i = 0; i < 10; ++i) {
		unsigned long from = (i ? decile_max[i - 1] + 1 : 0);
		if (from > decile_max[i])
			continue;
		seq_printf(m, "Number of ebs with erase counts from %lu to %lu : %lu\n",
			from,
			decile_max[i],
			deciles[i]);
	}

	return 0;
}
DEFINE_SHOW_ATTRIBUTE(nandsim);

/**
 * nandsim_debugfs_create - initialize debugfs
 * @dev: nandsim device description object
 *
 * This function creates all debugfs files for UBI device @ubi. Returns zero in
 * case of success and a negative error code in case of failure.
 */
static int nandsim_debugfs_create(struct nandsim *dev)
{
	struct dentry *root = nsmtd->dbg.dfs_dir;
	struct dentry *dent;

	/*
	 * Just skip debugfs initialization when the debugfs directory is
	 * missing.
	 */
	if (IS_ERR_OR_NULL(root)) {
		if (IS_ENABLED(CONFIG_DEBUG_FS) &&
		    !IS_ENABLED(CONFIG_MTD_PARTITIONED_MASTER))
			NS_WARN("CONFIG_MTD_PARTITIONED_MASTER must be enabled to expose debugfs stuff\n");
		return 0;
	}

	dent = debugfs_create_file("nandsim_wear_report", S_IRUSR,
				   root, dev, &nandsim_fops);
	if (IS_ERR_OR_NULL(dent)) {
		NS_ERR("cannot create \"nandsim_wear_report\" debugfs entry\n");
		return -1;
	}

	return 0;
}

/*
 * Allocate array of page pointers, create slab allocation for an array
 * and initialize the array by NULL pointers.
 *
 * RETURNS: 0 if success, -ENOMEM if memory alloc fails.
 */
static int __init alloc_device(struct nandsim *ns)
{
	struct file *cfile;
	int i, err;

	if (cache_file) {
		cfile = filp_open(cache_file, O_CREAT | O_RDWR | O_LARGEFILE, 0600);
		if (IS_ERR(cfile))
			return PTR_ERR(cfile);
		if (!(cfile->f_mode & FMODE_CAN_READ)) {
			NS_ERR("alloc_device: cache file not readable\n");
			err = -EINVAL;
			goto err_close;
		}
		if (!(cfile->f_mode & FMODE_CAN_WRITE)) {
			NS_ERR("alloc_device: cache file not writeable\n");
			err = -EINVAL;
			goto err_close;
		}
		ns->pages_written =
			vzalloc(array_size(sizeof(unsigned long),
					   BITS_TO_LONGS(ns->geom.pgnum)));
		if (!ns->pages_written) {
			NS_ERR("alloc_device: unable to allocate pages written array\n");
			err = -ENOMEM;
			goto err_close;
		}
		ns->file_buf = kmalloc(ns->geom.pgszoob, GFP_KERNEL);
		if (!ns->file_buf) {
			NS_ERR("alloc_device: unable to allocate file buf\n");
			err = -ENOMEM;
			goto err_free;
		}
		ns->cfile = cfile;
		return 0;
	}

	ns->pages = vmalloc(array_size(sizeof(union ns_mem), ns->geom.pgnum));
	if (!ns->pages) {
		NS_ERR("alloc_device: unable to allocate page array\n");
		return -ENOMEM;
	}
	for (i = 0; i < ns->geom.pgnum; i++) {
		ns->pages[i].byte = NULL;
	}
	ns->nand_pages_slab = kmem_cache_create("nandsim",
						ns->geom.pgszoob, 0, 0, NULL);
	if (!ns->nand_pages_slab) {
		NS_ERR("cache_create: unable to create kmem_cache\n");
		return -ENOMEM;
	}

	return 0;

err_free:
	vfree(ns->pages_written);
err_close:
	filp_close(cfile, NULL);
	return err;
}

/*
 * Free any allocated pages, and free the array of page pointers.
 */
static void free_device(struct nandsim *ns)
{
	int i;

	if (ns->cfile) {
		kfree(ns->file_buf);
		vfree(ns->pages_written);
		filp_close(ns->cfile, NULL);
		return;
	}

	if (ns->pages) {
		for (i = 0; i < ns->geom.pgnum; i++) {
			if (ns->pages[i].byte)
				kmem_cache_free(ns->nand_pages_slab,
						ns->pages[i].byte);
		}
		kmem_cache_destroy(ns->nand_pages_slab);
		vfree(ns->pages);
	}
}

static char __init *get_partition_name(int i)
{
	return kasprintf(GFP_KERNEL, "NAND simulator partition %d", i);
}

/*
 * Initialize the nandsim structure.
 *
 * RETURNS: 0 if success, -ERRNO if failure.
 */
static int __init init_nandsim(struct mtd_info *mtd)
{
	struct nand_chip *chip = mtd_to_nand(mtd);
	struct nandsim   *ns   = nand_get_controller_data(chip);
	int i, ret = 0;
	uint64_t remains;
	uint64_t next_offset;

	if (NS_IS_INITIALIZED(ns)) {
		NS_ERR("init_nandsim: nandsim is already initialized\n");
		return -EIO;
	}

	/* Initialize the NAND flash parameters */
	ns->busw = chip->options & NAND_BUSWIDTH_16 ? 16 : 8;
	ns->geom.totsz    = mtd->size;
	ns->geom.pgsz     = mtd->writesize;
	ns->geom.oobsz    = mtd->oobsize;
	ns->geom.secsz    = mtd->erasesize;
	ns->geom.pgszoob  = ns->geom.pgsz + ns->geom.oobsz;
	ns->geom.pgnum    = div_u64(ns->geom.totsz, ns->geom.pgsz);
	ns->geom.totszoob = ns->geom.totsz + (uint64_t)ns->geom.pgnum * ns->geom.oobsz;
	ns->geom.secshift = ffs(ns->geom.secsz) - 1;
	ns->geom.pgshift  = chip->page_shift;
	ns->geom.pgsec    = ns->geom.secsz / ns->geom.pgsz;
	ns->geom.secszoob = ns->geom.secsz + ns->geom.oobsz * ns->geom.pgsec;
	ns->options = 0;

	if (ns->geom.pgsz == 512) {
		ns->options |= OPT_PAGE512;
		if (ns->busw == 8)
			ns->options |= OPT_PAGE512_8BIT;
	} else if (ns->geom.pgsz == 2048) {
		ns->options |= OPT_PAGE2048;
	} else if (ns->geom.pgsz == 4096) {
		ns->options |= OPT_PAGE4096;
	} else {
		NS_ERR("init_nandsim: unknown page size %u\n", ns->geom.pgsz);
		return -EIO;
	}

	if (ns->options & OPT_SMALLPAGE) {
		if (ns->geom.totsz <= (32 << 20)) {
			ns->geom.pgaddrbytes  = 3;
			ns->geom.secaddrbytes = 2;
		} else {
			ns->geom.pgaddrbytes  = 4;
			ns->geom.secaddrbytes = 3;
		}
	} else {
		if (ns->geom.totsz <= (128 << 20)) {
			ns->geom.pgaddrbytes  = 4;
			ns->geom.secaddrbytes = 2;
		} else {
			ns->geom.pgaddrbytes  = 5;
			ns->geom.secaddrbytes = 3;
		}
	}

	/* Fill the partition_info structure */
	if (parts_num > ARRAY_SIZE(ns->partitions)) {
		NS_ERR("too many partitions.\n");
		return -EINVAL;
	}
	remains = ns->geom.totsz;
	next_offset = 0;
	for (i = 0; i < parts_num; ++i) {
		uint64_t part_sz = (uint64_t)parts[i] * ns->geom.secsz;

		if (!part_sz || part_sz > remains) {
			NS_ERR("bad partition size.\n");
			return -EINVAL;
		}
		ns->partitions[i].name   = get_partition_name(i);
		if (!ns->partitions[i].name) {
			NS_ERR("unable to allocate memory.\n");
			return -ENOMEM;
		}
		ns->partitions[i].offset = next_offset;
		ns->partitions[i].size   = part_sz;
		next_offset += ns->partitions[i].size;
		remains -= ns->partitions[i].size;
	}
	ns->nbparts = parts_num;
	if (remains) {
		if (parts_num + 1 > ARRAY_SIZE(ns->partitions)) {
			NS_ERR("too many partitions.\n");
			return -EINVAL;
		}
		ns->partitions[i].name   = get_partition_name(i);
		if (!ns->partitions[i].name) {
			NS_ERR("unable to allocate memory.\n");
			return -ENOMEM;
		}
		ns->partitions[i].offset = next_offset;
		ns->partitions[i].size   = remains;
		ns->nbparts += 1;
	}

	if (ns->busw == 16)
		NS_WARN("16-bit flashes support wasn't tested\n");

	printk("flash size: %llu MiB\n",
			(unsigned long long)ns->geom.totsz >> 20);
	printk("page size: %u bytes\n",         ns->geom.pgsz);
	printk("OOB area size: %u bytes\n",     ns->geom.oobsz);
	printk("sector size: %u KiB\n",         ns->geom.secsz >> 10);
	printk("pages number: %u\n",            ns->geom.pgnum);
	printk("pages per sector: %u\n",        ns->geom.pgsec);
	printk("bus width: %u\n",               ns->busw);
	printk("bits in sector size: %u\n",     ns->geom.secshift);
	printk("bits in page size: %u\n",       ns->geom.pgshift);
	printk("bits in OOB size: %u\n",	ffs(ns->geom.oobsz) - 1);
	printk("flash size with OOB: %llu KiB\n",
			(unsigned long long)ns->geom.totszoob >> 10);
	printk("page address bytes: %u\n",      ns->geom.pgaddrbytes);
	printk("sector address bytes: %u\n",    ns->geom.secaddrbytes);
	printk("options: %#x\n",                ns->options);

	if ((ret = alloc_device(ns)) != 0)
		return ret;

	/* Allocate / initialize the internal buffer */
	ns->buf.byte = kmalloc(ns->geom.pgszoob, GFP_KERNEL);
	if (!ns->buf.byte) {
		NS_ERR("init_nandsim: unable to allocate %u bytes for the internal buffer\n",
			ns->geom.pgszoob);
		return -ENOMEM;
	}
	memset(ns->buf.byte, 0xFF, ns->geom.pgszoob);

	return 0;
}

/*
 * Free the nandsim structure.
 */
static void free_nandsim(struct nandsim *ns)
{
	kfree(ns->buf.byte);
	free_device(ns);

	return;
}

static int parse_badblocks(struct nandsim *ns, struct mtd_info *mtd)
{
	char *w;
	int zero_ok;
	unsigned int erase_block_no;
	loff_t offset;

	if (!badblocks)
		return 0;
	w = badblocks;
	do {
		zero_ok = (*w == '0' ? 1 : 0);
		erase_block_no = simple_strtoul(w, &w, 0);
		if (!zero_ok && !erase_block_no) {
			NS_ERR("invalid badblocks.\n");
			return -EINVAL;
		}
		offset = (loff_t)erase_block_no * ns->geom.secsz;
		if (mtd_block_markbad(mtd, offset)) {
			NS_ERR("invalid badblocks.\n");
			return -EINVAL;
		}
		if (*w == ',')
			w += 1;
	} while (*w);
	return 0;
}

static int parse_weakblocks(void)
{
	char *w;
	int zero_ok;
	unsigned int erase_block_no;
	unsigned int max_erases;
	struct weak_block *wb;

	if (!weakblocks)
		return 0;
	w = weakblocks;
	do {
		zero_ok = (*w == '0' ? 1 : 0);
		erase_block_no = simple_strtoul(w, &w, 0);
		if (!zero_ok && !erase_block_no) {
			NS_ERR("invalid weakblocks.\n");
			return -EINVAL;
		}
		max_erases = 3;
		if (*w == ':') {
			w += 1;
			max_erases = simple_strtoul(w, &w, 0);
		}
		if (*w == ',')
			w += 1;
		wb = kzalloc(sizeof(*wb), GFP_KERNEL);
		if (!wb) {
			NS_ERR("unable to allocate memory.\n");
			return -ENOMEM;
		}
		wb->erase_block_no = erase_block_no;
		wb->max_erases = max_erases;
		list_add(&wb->list, &weak_blocks);
	} while (*w);
	return 0;
}

static int erase_error(unsigned int erase_block_no)
{
	struct weak_block *wb;

	list_for_each_entry(wb, &weak_blocks, list)
		if (wb->erase_block_no == erase_block_no) {
			if (wb->erases_done >= wb->max_erases)
				return 1;
			wb->erases_done += 1;
			return 0;
		}
	return 0;
}

static int parse_weakpages(void)
{
	char *w;
	int zero_ok;
	unsigned int page_no;
	unsigned int max_writes;
	struct weak_page *wp;

	if (!weakpages)
		return 0;
	w = weakpages;
	do {
		zero_ok = (*w == '0' ? 1 : 0);
		page_no = simple_strtoul(w, &w, 0);
		if (!zero_ok && !page_no) {
			NS_ERR("invalid weakpages.\n");
			return -EINVAL;
		}
		max_writes = 3;
		if (*w == ':') {
			w += 1;
			max_writes = simple_strtoul(w, &w, 0);
		}
		if (*w == ',')
			w += 1;
		wp = kzalloc(sizeof(*wp), GFP_KERNEL);
		if (!wp) {
			NS_ERR("unable to allocate memory.\n");
			return -ENOMEM;
		}
		wp->page_no = page_no;
		wp->max_writes = max_writes;
		list_add(&wp->list, &weak_pages);
	} while (*w);
	return 0;
}

static int write_error(unsigned int page_no)
{
	struct weak_page *wp;

	list_for_each_entry(wp, &weak_pages, list)
		if (wp->page_no == page_no) {
			if (wp->writes_done >= wp->max_writes)
				return 1;
			wp->writes_done += 1;
			return 0;
		}
	return 0;
}

static int parse_gravepages(void)
{
	char *g;
	int zero_ok;
	unsigned int page_no;
	unsigned int max_reads;
	struct grave_page *gp;

	if (!gravepages)
		return 0;
	g = gravepages;
	do {
		zero_ok = (*g == '0' ? 1 : 0);
		page_no = simple_strtoul(g, &g, 0);
		if (!zero_ok && !page_no) {
			NS_ERR("invalid gravepagess.\n");
			return -EINVAL;
		}
		max_reads = 3;
		if (*g == ':') {
			g += 1;
			max_reads = simple_strtoul(g, &g, 0);
		}
		if (*g == ',')
			g += 1;
		gp = kzalloc(sizeof(*gp), GFP_KERNEL);
		if (!gp) {
			NS_ERR("unable to allocate memory.\n");
			return -ENOMEM;
		}
		gp->page_no = page_no;
		gp->max_reads = max_reads;
		list_add(&gp->list, &grave_pages);
	} while (*g);
	return 0;
}

static int read_error(unsigned int page_no)
{
	struct grave_page *gp;

	list_for_each_entry(gp, &grave_pages, list)
		if (gp->page_no == page_no) {
			if (gp->reads_done >= gp->max_reads)
				return 1;
			gp->reads_done += 1;
			return 0;
		}
	return 0;
}

static void free_lists(void)
{
	struct list_head *pos, *n;
	list_for_each_safe(pos, n, &weak_blocks) {
		list_del(pos);
		kfree(list_entry(pos, struct weak_block, list));
	}
	list_for_each_safe(pos, n, &weak_pages) {
		list_del(pos);
		kfree(list_entry(pos, struct weak_page, list));
	}
	list_for_each_safe(pos, n, &grave_pages) {
		list_del(pos);
		kfree(list_entry(pos, struct grave_page, list));
	}
	kfree(erase_block_wear);
}

static int setup_wear_reporting(struct mtd_info *mtd)
{
	size_t mem;

	wear_eb_count = div_u64(mtd->size, mtd->erasesize);
	mem = wear_eb_count * sizeof(unsigned long);
	if (mem / sizeof(unsigned long) != wear_eb_count) {
		NS_ERR("Too many erase blocks for wear reporting\n");
		return -ENOMEM;
	}
	erase_block_wear = kzalloc(mem, GFP_KERNEL);
	if (!erase_block_wear) {
		NS_ERR("Too many erase blocks for wear reporting\n");
		return -ENOMEM;
	}
	return 0;
}

static void update_wear(unsigned int erase_block_no)
{
	if (!erase_block_wear)
		return;
	total_wear += 1;
	/*
	 * TODO: Notify this through a debugfs entry,
	 * instead of showing an error message.
	 */
	if (total_wear == 0)
		NS_ERR("Erase counter total overflow\n");
	erase_block_wear[erase_block_no] += 1;
	if (erase_block_wear[erase_block_no] == 0)
		NS_ERR("Erase counter overflow for erase block %u\n", erase_block_no);
}

/*
 * Returns the string representation of 'state' state.
 */
static char *get_state_name(uint32_t state)
{
	switch (NS_STATE(state)) {
		case STATE_CMD_READ0:
			return "STATE_CMD_READ0";
		case STATE_CMD_READ1:
			return "STATE_CMD_READ1";
		case STATE_CMD_PAGEPROG:
			return "STATE_CMD_PAGEPROG";
		case STATE_CMD_READOOB:
			return "STATE_CMD_READOOB";
		case STATE_CMD_READSTART:
			return "STATE_CMD_READSTART";
		case STATE_CMD_ERASE1:
			return "STATE_CMD_ERASE1";
		case STATE_CMD_STATUS:
			return "STATE_CMD_STATUS";
		case STATE_CMD_SEQIN:
			return "STATE_CMD_SEQIN";
		case STATE_CMD_READID:
			return "STATE_CMD_READID";
		case STATE_CMD_ERASE2:
			return "STATE_CMD_ERASE2";
		case STATE_CMD_RESET:
			return "STATE_CMD_RESET";
		case STATE_CMD_RNDOUT:
			return "STATE_CMD_RNDOUT";
		case STATE_CMD_RNDOUTSTART:
			return "STATE_CMD_RNDOUTSTART";
		case STATE_ADDR_PAGE:
			return "STATE_ADDR_PAGE";
		case STATE_ADDR_SEC:
			return "STATE_ADDR_SEC";
		case STATE_ADDR_ZERO:
			return "STATE_ADDR_ZERO";
		case STATE_ADDR_COLUMN:
			return "STATE_ADDR_COLUMN";
		case STATE_DATAIN:
			return "STATE_DATAIN";
		case STATE_DATAOUT:
			return "STATE_DATAOUT";
		case STATE_DATAOUT_ID:
			return "STATE_DATAOUT_ID";
		case STATE_DATAOUT_STATUS:
			return "STATE_DATAOUT_STATUS";
		case STATE_READY:
			return "STATE_READY";
		case STATE_UNKNOWN:
			return "STATE_UNKNOWN";
	}

	NS_ERR("get_state_name: unknown state, BUG\n");
	return NULL;
}

/*
 * Check if command is valid.
 *
 * RETURNS: 1 if wrong command, 0 if right.
 */
static int check_command(int cmd)
{
	switch (cmd) {

	case NAND_CMD_READ0:
	case NAND_CMD_READ1:
	case NAND_CMD_READSTART:
	case NAND_CMD_PAGEPROG:
	case NAND_CMD_READOOB:
	case NAND_CMD_ERASE1:
	case NAND_CMD_STATUS:
	case NAND_CMD_SEQIN:
	case NAND_CMD_READID:
	case NAND_CMD_ERASE2:
	case NAND_CMD_RESET:
	case NAND_CMD_RNDOUT:
	case NAND_CMD_RNDOUTSTART:
		return 0;

	default:
		return 1;
	}
}

/*
 * Returns state after command is accepted by command number.
 */
static uint32_t get_state_by_command(unsigned command)
{
	switch (command) {
		case NAND_CMD_READ0:
			return STATE_CMD_READ0;
		case NAND_CMD_READ1:
			return STATE_CMD_READ1;
		case NAND_CMD_PAGEPROG:
			return STATE_CMD_PAGEPROG;
		case NAND_CMD_READSTART:
			return STATE_CMD_READSTART;
		case NAND_CMD_READOOB:
			return STATE_CMD_READOOB;
		case NAND_CMD_ERASE1:
			return STATE_CMD_ERASE1;
		case NAND_CMD_STATUS:
			return STATE_CMD_STATUS;
		case NAND_CMD_SEQIN:
			return STATE_CMD_SEQIN;
		case NAND_CMD_READID:
			return STATE_CMD_READID;
		case NAND_CMD_ERASE2:
			return STATE_CMD_ERASE2;
		case NAND_CMD_RESET:
			return STATE_CMD_RESET;
		case NAND_CMD_RNDOUT:
			return STATE_CMD_RNDOUT;
		case NAND_CMD_RNDOUTSTART:
			return STATE_CMD_RNDOUTSTART;
	}

	NS_ERR("get_state_by_command: unknown command, BUG\n");
	return 0;
}

/*
 * Move an address byte to the correspondent internal register.
 */
static inline void accept_addr_byte(struct nandsim *ns, u_char bt)
{
	uint byte = (uint)bt;

	if (ns->regs.count < (ns->geom.pgaddrbytes - ns->geom.secaddrbytes))
		ns->regs.column |= (byte << 8 * ns->regs.count);
	else {
		ns->regs.row |= (byte << 8 * (ns->regs.count -
						ns->geom.pgaddrbytes +
						ns->geom.secaddrbytes));
	}

	return;
}

/*
 * Switch to STATE_READY state.
 */
static inline void switch_to_ready_state(struct nandsim *ns, u_char status)
{
	NS_DBG("switch_to_ready_state: switch to %s state\n", get_state_name(STATE_READY));

	ns->state       = STATE_READY;
	ns->nxstate     = STATE_UNKNOWN;
	ns->op          = NULL;
	ns->npstates    = 0;
	ns->stateidx    = 0;
	ns->regs.num    = 0;
	ns->regs.count  = 0;
	ns->regs.off    = 0;
	ns->regs.row    = 0;
	ns->regs.column = 0;
	ns->regs.status = status;
}

/*
 * If the operation isn't known yet, try to find it in the global array
 * of supported operations.
 *
 * Operation can be unknown because of the following.
 *   1. New command was accepted and this is the first call to find the
 *      correspondent states chain. In this case ns->npstates = 0;
 *   2. There are several operations which begin with the same command(s)
 *      (for example program from the second half and read from the
 *      second half operations both begin with the READ1 command). In this
 *      case the ns->pstates[] array contains previous states.
 *
 * Thus, the function tries to find operation containing the following
 * states (if the 'flag' parameter is 0):
 *    ns->pstates[0], ... ns->pstates[ns->npstates], ns->state
 *
 * If (one and only one) matching operation is found, it is accepted (
 * ns->ops, ns->state, ns->nxstate are initialized, ns->npstate is
 * zeroed).
 *
 * If there are several matches, the current state is pushed to the
 * ns->pstates.
 *
 * The operation can be unknown only while commands are input to the chip.
 * As soon as address command is accepted, the operation must be known.
 * In such situation the function is called with 'flag' != 0, and the
 * operation is searched using the following pattern:
 *     ns->pstates[0], ... ns->pstates[ns->npstates], <address input>
 *
 * It is supposed that this pattern must either match one operation or
 * none. There can't be ambiguity in that case.
 *
 * If no matches found, the function does the following:
 *   1. if there are saved states present, try to ignore them and search
 *      again only using the last command. If nothing was found, switch
 *      to the STATE_READY state.
 *   2. if there are no saved states, switch to the STATE_READY state.
 *
 * RETURNS: -2 - no matched operations found.
 *          -1 - several matches.
 *           0 - operation is found.
 */
static int find_operation(struct nandsim *ns, uint32_t flag)
{
	int opsfound = 0;
	int i, j, idx = 0;

	for (i = 0; i < NS_OPER_NUM; i++) {

		int found = 1;

		if (!(ns->options & ops[i].reqopts))
			/* Ignore operations we can't perform */
			continue;

		if (flag) {
			if (!(ops[i].states[ns->npstates] & STATE_ADDR_MASK))
				continue;
		} else {
			if (NS_STATE(ns->state) != NS_STATE(ops[i].states[ns->npstates]))
				continue;
		}

		for (j = 0; j < ns->npstates; j++)
			if (NS_STATE(ops[i].states[j]) != NS_STATE(ns->pstates[j])
				&& (ns->options & ops[idx].reqopts)) {
				found = 0;
				break;
			}

		if (found) {
			idx = i;
			opsfound += 1;
		}
	}

	if (opsfound == 1) {
		/* Exact match */
		ns->op = &ops[idx].states[0];
		if (flag) {
			/*
			 * In this case the find_operation function was
			 * called when address has just began input. But it isn't
			 * yet fully input and the current state must
			 * not be one of STATE_ADDR_*, but the STATE_ADDR_*
			 * state must be the next state (ns->nxstate).
			 */
			ns->stateidx = ns->npstates - 1;
		} else {
			ns->stateidx = ns->npstates;
		}
		ns->npstates = 0;
		ns->state = ns->op[ns->stateidx];
		ns->nxstate = ns->op[ns->stateidx + 1];
		NS_DBG("find_operation: operation found, index: %d, state: %s, nxstate %s\n",
				idx, get_state_name(ns->state), get_state_name(ns->nxstate));
		return 0;
	}

	if (opsfound == 0) {
		/* Nothing was found. Try to ignore previous commands (if any) and search again */
		if (ns->npstates != 0) {
			NS_DBG("find_operation: no operation found, try again with state %s\n",
					get_state_name(ns->state));
			ns->npstates = 0;
			return find_operation(ns, 0);

		}
		NS_DBG("find_operation: no operations found\n");
		switch_to_ready_state(ns, NS_STATUS_FAILED(ns));
		return -2;
	}

	if (flag) {
		/* This shouldn't happen */
		NS_DBG("find_operation: BUG, operation must be known if address is input\n");
		return -2;
	}

	NS_DBG("find_operation: there is still ambiguity\n");

	ns->pstates[ns->npstates++] = ns->state;

	return -1;
}

static void put_pages(struct nandsim *ns)
{
	int i;

	for (i = 0; i < ns->held_cnt; i++)
		put_page(ns->held_pages[i]);
}

/* Get page cache pages in advance to provide NOFS memory allocation */
static int get_pages(struct nandsim *ns, struct file *file, size_t count, loff_t pos)
{
	pgoff_t index, start_index, end_index;
	struct page *page;
	struct address_space *mapping = file->f_mapping;

	start_index = pos >> PAGE_SHIFT;
	end_index = (pos + count - 1) >> PAGE_SHIFT;
	if (end_index - start_index + 1 > NS_MAX_HELD_PAGES)
		return -EINVAL;
	ns->held_cnt = 0;
	for (index = start_index; index <= end_index; index++) {
		page = find_get_page(mapping, index);
		if (page == NULL) {
			page = find_or_create_page(mapping, index, GFP_NOFS);
			if (page == NULL) {
				write_inode_now(mapping->host, 1);
				page = find_or_create_page(mapping, index, GFP_NOFS);
			}
			if (page == NULL) {
				put_pages(ns);
				return -ENOMEM;
			}
			unlock_page(page);
		}
		ns->held_pages[ns->held_cnt++] = page;
	}
	return 0;
}

static ssize_t read_file(struct nandsim *ns, struct file *file, void *buf, size_t count, loff_t pos)
{
	ssize_t tx;
	int err;
	unsigned int noreclaim_flag;

	err = get_pages(ns, file, count, pos);
	if (err)
		return err;
	noreclaim_flag = memalloc_noreclaim_save();
	tx = kernel_read(file, buf, count, &pos);
	memalloc_noreclaim_restore(noreclaim_flag);
	put_pages(ns);
	return tx;
}

static ssize_t write_file(struct nandsim *ns, struct file *file, void *buf, size_t count, loff_t pos)
{
	ssize_t tx;
	int err;
	unsigned int noreclaim_flag;

	err = get_pages(ns, file, count, pos);
	if (err)
		return err;
	noreclaim_flag = memalloc_noreclaim_save();
	tx = kernel_write(file, buf, count, &pos);
	memalloc_noreclaim_restore(noreclaim_flag);
	put_pages(ns);
	return tx;
}

/*
 * Returns a pointer to the current page.
 */
static inline union ns_mem *NS_GET_PAGE(struct nandsim *ns)
{
	return &(ns->pages[ns->regs.row]);
}

/*
 * Retuns a pointer to the current byte, within the current page.
 */
static inline u_char *NS_PAGE_BYTE_OFF(struct nandsim *ns)
{
	return NS_GET_PAGE(ns)->byte + ns->regs.column + ns->regs.off;
}

static int do_read_error(struct nandsim *ns, int num)
{
	unsigned int page_no = ns->regs.row;

	if (read_error(page_no)) {
		prandom_bytes(ns->buf.byte, num);
		NS_WARN("simulating read error in page %u\n", page_no);
		return 1;
	}
	return 0;
}

static void do_bit_flips(struct nandsim *ns, int num)
{
	if (bitflips && prandom_u32() < (1 << 22)) {
		int flips = 1;
		if (bitflips > 1)
			flips = (prandom_u32() % (int) bitflips) + 1;
		while (flips--) {
			int pos = prandom_u32() % (num * 8);
			ns->buf.byte[pos / 8] ^= (1 << (pos % 8));
			NS_WARN("read_page: flipping bit %d in page %d "
				"reading from %d ecc: corrected=%u failed=%u\n",
				pos, ns->regs.row, ns->regs.column + ns->regs.off,
				nsmtd->ecc_stats.corrected, nsmtd->ecc_stats.failed);
		}
	}
}

/*
 * Fill the NAND buffer with data read from the specified page.
 */
static void read_page(struct nandsim *ns, int num)
{
	union ns_mem *mypage;

	if (ns->cfile) {
		if (!test_bit(ns->regs.row, ns->pages_written)) {
			NS_DBG("read_page: page %d not written\n", ns->regs.row);
			memset(ns->buf.byte, 0xFF, num);
		} else {
			loff_t pos;
			ssize_t tx;

			NS_DBG("read_page: page %d written, reading from %d\n",
				ns->regs.row, ns->regs.column + ns->regs.off);
			if (do_read_error(ns, num))
				return;
			pos = (loff_t)NS_RAW_OFFSET(ns) + ns->regs.off;
			tx = read_file(ns, ns->cfile, ns->buf.byte, num, pos);
			if (tx != num) {
				NS_ERR("read_page: read error for page %d ret %ld\n", ns->regs.row, (long)tx);
				return;
			}
			do_bit_flips(ns, num);
		}
		return;
	}

	mypage = NS_GET_PAGE(ns);
	if (mypage->byte == NULL) {
		NS_DBG("read_page: page %d not allocated\n", ns->regs.row);
		memset(ns->buf.byte, 0xFF, num);
	} else {
		NS_DBG("read_page: page %d allocated, reading from %d\n",
			ns->regs.row, ns->regs.column + ns->regs.off);
		if (do_read_error(ns, num))
			return;
		memcpy(ns->buf.byte, NS_PAGE_BYTE_OFF(ns), num);
		do_bit_flips(ns, num);
	}
}

/*
 * Erase all pages in the specified sector.
 */
static void erase_sector(struct nandsim *ns)
{
	union ns_mem *mypage;
	int i;

	if (ns->cfile) {
		for (i = 0; i < ns->geom.pgsec; i++)
			if (__test_and_clear_bit(ns->regs.row + i,
						 ns->pages_written)) {
				NS_DBG("erase_sector: freeing page %d\n", ns->regs.row + i);
			}
		return;
	}

	mypage = NS_GET_PAGE(ns);
	for (i = 0; i < ns->geom.pgsec; i++) {
		if (mypage->byte != NULL) {
			NS_DBG("erase_sector: freeing page %d\n", ns->regs.row+i);
			kmem_cache_free(ns->nand_pages_slab, mypage->byte);
			mypage->byte = NULL;
		}
		mypage++;
	}
}

/*
 * Program the specified page with the contents from the NAND buffer.
 */
static int prog_page(struct nandsim *ns, int num)
{
	int i;
	union ns_mem *mypage;
	u_char *pg_off;

	if (ns->cfile) {
		loff_t off;
		ssize_t tx;
		int all;

		NS_DBG("prog_page: writing page %d\n", ns->regs.row);
		pg_off = ns->file_buf + ns->regs.column + ns->regs.off;
		off = (loff_t)NS_RAW_OFFSET(ns) + ns->regs.off;
		if (!test_bit(ns->regs.row, ns->pages_written)) {
			all = 1;
			memset(ns->file_buf, 0xff, ns->geom.pgszoob);
		} else {
			all = 0;
			tx = read_file(ns, ns->cfile, pg_off, num, off);
			if (tx != num) {
				NS_ERR("prog_page: read error for page %d ret %ld\n", ns->regs.row, (long)tx);
				return -1;
			}
		}
		for (i = 0; i < num; i++)
			pg_off[i] &= ns->buf.byte[i];
		if (all) {
			loff_t pos = (loff_t)ns->regs.row * ns->geom.pgszoob;
			tx = write_file(ns, ns->cfile, ns->file_buf, ns->geom.pgszoob, pos);
			if (tx != ns->geom.pgszoob) {
				NS_ERR("prog_page: write error for page %d ret %ld\n", ns->regs.row, (long)tx);
				return -1;
			}
			__set_bit(ns->regs.row, ns->pages_written);
		} else {
			tx = write_file(ns, ns->cfile, pg_off, num, off);
			if (tx != num) {
				NS_ERR("prog_page: write error for page %d ret %ld\n", ns->regs.row, (long)tx);
				return -1;
			}
		}
		return 0;
	}

	mypage = NS_GET_PAGE(ns);
	if (mypage->byte == NULL) {
		NS_DBG("prog_page: allocating page %d\n", ns->regs.row);
		/*
		 * We allocate memory with GFP_NOFS because a flash FS may
		 * utilize this. If it is holding an FS lock, then gets here,
		 * then kernel memory alloc runs writeback which goes to the FS
		 * again and deadlocks. This was seen in practice.
		 */
		mypage->byte = kmem_cache_alloc(ns->nand_pages_slab, GFP_NOFS);
		if (mypage->byte == NULL) {
			NS_ERR("prog_page: error allocating memory for page %d\n", ns->regs.row);
			return -1;
		}
		memset(mypage->byte, 0xFF, ns->geom.pgszoob);
	}

	pg_off = NS_PAGE_BYTE_OFF(ns);
	for (i = 0; i < num; i++)
		pg_off[i] &= ns->buf.byte[i];

	return 0;
}

/*
 * If state has any action bit, perform this action.
 *
 * RETURNS: 0 if success, -1 if error.
 */
static int do_state_action(struct nandsim *ns, uint32_t action)
{
	int num;
	int busdiv = ns->busw == 8 ? 1 : 2;
	unsigned int erase_block_no, page_no;

	action &= ACTION_MASK;

	/* Check that page address input is correct */
	if (action != ACTION_SECERASE && ns->regs.row >= ns->geom.pgnum) {
		NS_WARN("do_state_action: wrong page number (%#x)\n", ns->regs.row);
		return -1;
	}

	switch (action) {

	case ACTION_CPY:
		/*
		 * Copy page data to the internal buffer.
		 */

		/* Column shouldn't be very large */
		if (ns->regs.column >= (ns->geom.pgszoob - ns->regs.off)) {
			NS_ERR("do_state_action: column number is too large\n");
			break;
		}
		num = ns->geom.pgszoob - ns->regs.off - ns->regs.column;
		read_page(ns, num);

		NS_DBG("do_state_action: (ACTION_CPY:) copy %d bytes to int buf, raw offset %d\n",
			num, NS_RAW_OFFSET(ns) + ns->regs.off);

		if (ns->regs.off == 0)
			NS_LOG("read page %d\n", ns->regs.row);
		else if (ns->regs.off < ns->geom.pgsz)
			NS_LOG("read page %d (second half)\n", ns->regs.row);
		else
			NS_LOG("read OOB of page %d\n", ns->regs.row);

		NS_UDELAY(access_delay);
		NS_UDELAY(input_cycle * ns->geom.pgsz / 1000 / busdiv);

		break;

	case ACTION_SECERASE:
		/*
		 * Erase sector.
		 */

		if (ns->lines.wp) {
			NS_ERR("do_state_action: device is write-protected, ignore sector erase\n");
			return -1;
		}

		if (ns->regs.row >= ns->geom.pgnum - ns->geom.pgsec
			|| (ns->regs.row & ~(ns->geom.secsz - 1))) {
			NS_ERR("do_state_action: wrong sector address (%#x)\n", ns->regs.row);
			return -1;
		}

		ns->regs.row = (ns->regs.row <<
				8 * (ns->geom.pgaddrbytes - ns->geom.secaddrbytes)) | ns->regs.column;
		ns->regs.column = 0;

		erase_block_no = ns->regs.row >> (ns->geom.secshift - ns->geom.pgshift);

		NS_DBG("do_state_action: erase sector at address %#x, off = %d\n",
				ns->regs.row, NS_RAW_OFFSET(ns));
		NS_LOG("erase sector %u\n", erase_block_no);

		erase_sector(ns);

		NS_MDELAY(erase_delay);

		if (erase_block_wear)
			update_wear(erase_block_no);

		if (erase_error(erase_block_no)) {
			NS_WARN("simulating erase failure in erase block %u\n", erase_block_no);
			return -1;
		}

		break;

	case ACTION_PRGPAGE:
		/*
		 * Program page - move internal buffer data to the page.
		 */

		if (ns->lines.wp) {
			NS_WARN("do_state_action: device is write-protected, programm\n");
			return -1;
		}

		num = ns->geom.pgszoob - ns->regs.off - ns->regs.column;
		if (num != ns->regs.count) {
			NS_ERR("do_state_action: too few bytes were input (%d instead of %d)\n",
					ns->regs.count, num);
			return -1;
		}

		if (prog_page(ns, num) == -1)
			return -1;

		page_no = ns->regs.row;

		NS_DBG("do_state_action: copy %d bytes from int buf to (%#x, %#x), raw off = %d\n",
			num, ns->regs.row, ns->regs.column, NS_RAW_OFFSET(ns) + ns->regs.off);
		NS_LOG("programm page %d\n", ns->regs.row);

		NS_UDELAY(programm_delay);
		NS_UDELAY(output_cycle * ns->geom.pgsz / 1000 / busdiv);

		if (write_error(page_no)) {
			NS_WARN("simulating write failure in page %u\n", page_no);
			return -1;
		}

		break;

	case ACTION_ZEROOFF:
		NS_DBG("do_state_action: set internal offset to 0\n");
		ns->regs.off = 0;
		break;

	case ACTION_HALFOFF:
		if (!(ns->options & OPT_PAGE512_8BIT)) {
			NS_ERR("do_state_action: BUG! can't skip half of page for non-512"
				"byte page size 8x chips\n");
			return -1;
		}
		NS_DBG("do_state_action: set internal offset to %d\n", ns->geom.pgsz/2);
		ns->regs.off = ns->geom.pgsz/2;
		break;

	case ACTION_OOBOFF:
		NS_DBG("do_state_action: set internal offset to %d\n", ns->geom.pgsz);
		ns->regs.off = ns->geom.pgsz;
		break;

	default:
		NS_DBG("do_state_action: BUG! unknown action\n");
	}

	return 0;
}

/*
 * Switch simulator's state.
 */
static void switch_state(struct nandsim *ns)
{
	if (ns->op) {
		/*
		 * The current operation have already been identified.
		 * Just follow the states chain.
		 */

		ns->stateidx += 1;
		ns->state = ns->nxstate;
		ns->nxstate = ns->op[ns->stateidx + 1];

		NS_DBG("switch_state: operation is known, switch to the next state, "
			"state: %s, nxstate: %s\n",
			get_state_name(ns->state), get_state_name(ns->nxstate));

		/* See, whether we need to do some action */
		if ((ns->state & ACTION_MASK) && do_state_action(ns, ns->state) < 0) {
			switch_to_ready_state(ns, NS_STATUS_FAILED(ns));
			return;
		}

	} else {
		/*
		 * We don't yet know which operation we perform.
		 * Try to identify it.
		 */

		/*
		 *  The only event causing the switch_state function to
		 *  be called with yet unknown operation is new command.
		 */
		ns->state = get_state_by_command(ns->regs.command);

		NS_DBG("switch_state: operation is unknown, try to find it\n");

		if (find_operation(ns, 0) != 0)
			return;

		if ((ns->state & ACTION_MASK) && do_state_action(ns, ns->state) < 0) {
			switch_to_ready_state(ns, NS_STATUS_FAILED(ns));
			return;
		}
	}

	/* For 16x devices column means the page offset in words */
	if ((ns->nxstate & STATE_ADDR_MASK) && ns->busw == 16) {
		NS_DBG("switch_state: double the column number for 16x device\n");
		ns->regs.column <<= 1;
	}

	if (NS_STATE(ns->nxstate) == STATE_READY) {
		/*
		 * The current state is the last. Return to STATE_READY
		 */

		u_char status = NS_STATUS_OK(ns);

		/* In case of data states, see if all bytes were input/output */
		if ((ns->state & (STATE_DATAIN_MASK | STATE_DATAOUT_MASK))
			&& ns->regs.count != ns->regs.num) {
			NS_WARN("switch_state: not all bytes were processed, %d left\n",
					ns->regs.num - ns->regs.count);
			status = NS_STATUS_FAILED(ns);
		}

		NS_DBG("switch_state: operation complete, switch to STATE_READY state\n");

		switch_to_ready_state(ns, status);

		return;
	} else if (ns->nxstate & (STATE_DATAIN_MASK | STATE_DATAOUT_MASK)) {
		/*
		 * If the next state is data input/output, switch to it now
		 */

		ns->state      = ns->nxstate;
		ns->nxstate    = ns->op[++ns->stateidx + 1];
		ns->regs.num   = ns->regs.count = 0;

		NS_DBG("switch_state: the next state is data I/O, switch, "
			"state: %s, nxstate: %s\n",
			get_state_name(ns->state), get_state_name(ns->nxstate));

		/*
		 * Set the internal register to the count of bytes which
		 * are expected to be input or output
		 */
		switch (NS_STATE(ns->state)) {
			case STATE_DATAIN:
			case STATE_DATAOUT:
				ns->regs.num = ns->geom.pgszoob - ns->regs.off - ns->regs.column;
				break;

			case STATE_DATAOUT_ID:
				ns->regs.num = ns->geom.idbytes;
				break;

			case STATE_DATAOUT_STATUS:
				ns->regs.count = ns->regs.num = 0;
				break;

			default:
				NS_ERR("switch_state: BUG! unknown data state\n");
		}

	} else if (ns->nxstate & STATE_ADDR_MASK) {
		/*
		 * If the next state is address input, set the internal
		 * register to the number of expected address bytes
		 */

		ns->regs.count = 0;

		switch (NS_STATE(ns->nxstate)) {
			case STATE_ADDR_PAGE:
				ns->regs.num = ns->geom.pgaddrbytes;

				break;
			case STATE_ADDR_SEC:
				ns->regs.num = ns->geom.secaddrbytes;
				break;

			case STATE_ADDR_ZERO:
				ns->regs.num = 1;
				break;

			case STATE_ADDR_COLUMN:
				/* Column address is always 2 bytes */
				ns->regs.num = ns->geom.pgaddrbytes - ns->geom.secaddrbytes;
				break;

			default:
				NS_ERR("switch_state: BUG! unknown address state\n");
		}
	} else {
		/*
		 * Just reset internal counters.
		 */

		ns->regs.num = 0;
		ns->regs.count = 0;
	}
}

static u_char ns_nand_read_byte(struct nand_chip *chip)
{
	struct nandsim *ns = nand_get_controller_data(chip);
	u_char outb = 0x00;

	/* Sanity and correctness checks */
	if (!ns->lines.ce) {
		NS_ERR("read_byte: chip is disabled, return %#x\n", (uint)outb);
		return outb;
	}
	if (ns->lines.ale || ns->lines.cle) {
		NS_ERR("read_byte: ALE or CLE pin is high, return %#x\n", (uint)outb);
		return outb;
	}
	if (!(ns->state & STATE_DATAOUT_MASK)) {
		NS_WARN("read_byte: unexpected data output cycle, state is %s "
			"return %#x\n", get_state_name(ns->state), (uint)outb);
		return outb;
	}

	/* Status register may be read as many times as it is wanted */
	if (NS_STATE(ns->state) == STATE_DATAOUT_STATUS) {
		NS_DBG("read_byte: return %#x status\n", ns->regs.status);
		return ns->regs.status;
	}

	/* Check if there is any data in the internal buffer which may be read */
	if (ns->regs.count == ns->regs.num) {
		NS_WARN("read_byte: no more data to output, return %#x\n", (uint)outb);
		return outb;
	}

	switch (NS_STATE(ns->state)) {
		case STATE_DATAOUT:
			if (ns->busw == 8) {
				outb = ns->buf.byte[ns->regs.count];
				ns->regs.count += 1;
			} else {
				outb = (u_char)cpu_to_le16(ns->buf.word[ns->regs.count >> 1]);
				ns->regs.count += 2;
			}
			break;
		case STATE_DATAOUT_ID:
			NS_DBG("read_byte: read ID byte %d, total = %d\n", ns->regs.count, ns->regs.num);
			outb = ns->ids[ns->regs.count];
			ns->regs.count += 1;
			break;
		default:
			BUG();
	}

	if (ns->regs.count == ns->regs.num) {
		NS_DBG("read_byte: all bytes were read\n");

		if (NS_STATE(ns->nxstate) == STATE_READY)
			switch_state(ns);
	}

	return outb;
}

static void ns_nand_write_byte(struct nand_chip *chip, u_char byte)
{
	struct nandsim *ns = nand_get_controller_data(chip);

	/* Sanity and correctness checks */
	if (!ns->lines.ce) {
		NS_ERR("write_byte: chip is disabled, ignore write\n");
		return;
	}
	if (ns->lines.ale && ns->lines.cle) {
		NS_ERR("write_byte: ALE and CLE pins are high simultaneously, ignore write\n");
		return;
	}

	if (ns->lines.cle == 1) {
		/*
		 * The byte written is a command.
		 */

		if (byte == NAND_CMD_RESET) {
			NS_LOG("reset chip\n");
			switch_to_ready_state(ns, NS_STATUS_OK(ns));
			return;
		}

		/* Check that the command byte is correct */
		if (check_command(byte)) {
			NS_ERR("write_byte: unknown command %#x\n", (uint)byte);
			return;
		}

		if (NS_STATE(ns->state) == STATE_DATAOUT_STATUS
			|| NS_STATE(ns->state) == STATE_DATAOUT) {
			int row = ns->regs.row;

			switch_state(ns);
			if (byte == NAND_CMD_RNDOUT)
				ns->regs.row = row;
		}

		/* Check if chip is expecting command */
		if (NS_STATE(ns->nxstate) != STATE_UNKNOWN && !(ns->nxstate & STATE_CMD_MASK)) {
			/* Do not warn if only 2 id bytes are read */
			if (!(ns->regs.command == NAND_CMD_READID &&
			    NS_STATE(ns->state) == STATE_DATAOUT_ID && ns->regs.count == 2)) {
				/*
				 * We are in situation when something else (not command)
				 * was expected but command was input. In this case ignore
				 * previous command(s)/state(s) and accept the last one.
				 */
				NS_WARN("write_byte: command (%#x) wasn't expected, expected state is %s, "
					"ignore previous states\n", (uint)byte, get_state_name(ns->nxstate));
			}
			switch_to_ready_state(ns, NS_STATUS_FAILED(ns));
		}

		NS_DBG("command byte corresponding to %s state accepted\n",
			get_state_name(get_state_by_command(byte)));
		ns->regs.command = byte;
		switch_state(ns);

	} else if (ns->lines.ale == 1) {
		/*
		 * The byte written is an address.
		 */

		if (NS_STATE(ns->nxstate) == STATE_UNKNOWN) {

			NS_DBG("write_byte: operation isn't known yet, identify it\n");

			if (find_operation(ns, 1) < 0)
				return;

			if ((ns->state & ACTION_MASK) && do_state_action(ns, ns->state) < 0) {
				switch_to_ready_state(ns, NS_STATUS_FAILED(ns));
				return;
			}

			ns->regs.count = 0;
			switch (NS_STATE(ns->nxstate)) {
				case STATE_ADDR_PAGE:
					ns->regs.num = ns->geom.pgaddrbytes;
					break;
				case STATE_ADDR_SEC:
					ns->regs.num = ns->geom.secaddrbytes;
					break;
				case STATE_ADDR_ZERO:
					ns->regs.num = 1;
					break;
				default:
					BUG();
			}
		}

		/* Check that chip is expecting address */
		if (!(ns->nxstate & STATE_ADDR_MASK)) {
			NS_ERR("write_byte: address (%#x) isn't expected, expected state is %s, "
				"switch to STATE_READY\n", (uint)byte, get_state_name(ns->nxstate));
			switch_to_ready_state(ns, NS_STATUS_FAILED(ns));
			return;
		}

		/* Check if this is expected byte */
		if (ns->regs.count == ns->regs.num) {
			NS_ERR("write_byte: no more address bytes expected\n");
			switch_to_ready_state(ns, NS_STATUS_FAILED(ns));
			return;
		}

		accept_addr_byte(ns, byte);

		ns->regs.count += 1;

		NS_DBG("write_byte: address byte %#x was accepted (%d bytes input, %d expected)\n",
				(uint)byte, ns->regs.count, ns->regs.num);

		if (ns->regs.count == ns->regs.num) {
			NS_DBG("address (%#x, %#x) is accepted\n", ns->regs.row, ns->regs.column);
			switch_state(ns);
		}

	} else {
		/*
		 * The byte written is an input data.
		 */

		/* Check that chip is expecting data input */
		if (!(ns->state & STATE_DATAIN_MASK)) {
			NS_ERR("write_byte: data input (%#x) isn't expected, state is %s, "
				"switch to %s\n", (uint)byte,
				get_state_name(ns->state), get_state_name(STATE_READY));
			switch_to_ready_state(ns, NS_STATUS_FAILED(ns));
			return;
		}

		/* Check if this is expected byte */
		if (ns->regs.count == ns->regs.num) {
			NS_WARN("write_byte: %u input bytes has already been accepted, ignore write\n",
					ns->regs.num);
			return;
		}

		if (ns->busw == 8) {
			ns->buf.byte[ns->regs.count] = byte;
			ns->regs.count += 1;
		} else {
			ns->buf.word[ns->regs.count >> 1] = cpu_to_le16((uint16_t)byte);
			ns->regs.count += 2;
		}
	}

	return;
}

static void ns_nand_write_buf(struct nand_chip *chip, const u_char *buf,
			      int len)
{
	struct nandsim *ns = nand_get_controller_data(chip);

	/* Check that chip is expecting data input */
	if (!(ns->state & STATE_DATAIN_MASK)) {
		NS_ERR("write_buf: data input isn't expected, state is %s, "
			"switch to STATE_READY\n", get_state_name(ns->state));
		switch_to_ready_state(ns, NS_STATUS_FAILED(ns));
		return;
	}

	/* Check if these are expected bytes */
	if (ns->regs.count + len > ns->regs.num) {
		NS_ERR("write_buf: too many input bytes\n");
		switch_to_ready_state(ns, NS_STATUS_FAILED(ns));
		return;
	}

	memcpy(ns->buf.byte + ns->regs.count, buf, len);
	ns->regs.count += len;

	if (ns->regs.count == ns->regs.num) {
		NS_DBG("write_buf: %d bytes were written\n", ns->regs.count);
	}
}

static void ns_nand_read_buf(struct nand_chip *chip, u_char *buf, int len)
{
	struct nandsim *ns = nand_get_controller_data(chip);

	/* Sanity and correctness checks */
	if (!ns->lines.ce) {
		NS_ERR("read_buf: chip is disabled\n");
		return;
	}
	if (ns->lines.ale || ns->lines.cle) {
		NS_ERR("read_buf: ALE or CLE pin is high\n");
		return;
	}
	if (!(ns->state & STATE_DATAOUT_MASK)) {
		NS_WARN("read_buf: unexpected data output cycle, current state is %s\n",
			get_state_name(ns->state));
		return;
	}

	if (NS_STATE(ns->state) != STATE_DATAOUT) {
		int i;

		for (i = 0; i < len; i++)
			buf[i] = ns_nand_read_byte(chip);

		return;
	}

	/* Check if these are expected bytes */
	if (ns->regs.count + len > ns->regs.num) {
		NS_ERR("read_buf: too many bytes to read\n");
		switch_to_ready_state(ns, NS_STATUS_FAILED(ns));
		return;
	}

	memcpy(buf, ns->buf.byte + ns->regs.count, len);
	ns->regs.count += len;

	if (ns->regs.count == ns->regs.num) {
		if (NS_STATE(ns->nxstate) == STATE_READY)
			switch_state(ns);
	}

	return;
}

static int ns_exec_op(struct nand_chip *chip, const struct nand_operation *op,
		      bool check_only)
{
	int i;
	unsigned int op_id;
	const struct nand_op_instr *instr = NULL;
	struct nandsim *ns = nand_get_controller_data(chip);

	ns->lines.ce = 1;

	for (op_id = 0; op_id < op->ninstrs; op_id++) {
		instr = &op->instrs[op_id];
		ns->lines.cle = 0;
		ns->lines.ale = 0;

		switch (instr->type) {
		case NAND_OP_CMD_INSTR:
			ns->lines.cle = 1;
			ns_nand_write_byte(chip, instr->ctx.cmd.opcode);
			break;
		case NAND_OP_ADDR_INSTR:
			ns->lines.ale = 1;
			for (i = 0; i < instr->ctx.addr.naddrs; i++)
				ns_nand_write_byte(chip, instr->ctx.addr.addrs[i]);
			break;
		case NAND_OP_DATA_IN_INSTR:
			ns_nand_read_buf(chip, instr->ctx.data.buf.in, instr->ctx.data.len);
			break;
		case NAND_OP_DATA_OUT_INSTR:
			ns_nand_write_buf(chip, instr->ctx.data.buf.out, instr->ctx.data.len);
			break;
		case NAND_OP_WAITRDY_INSTR:
			/* we are always ready */
			break;
		}
	}

	return 0;
}

static int ns_attach_chip(struct nand_chip *chip)
{
	unsigned int eccsteps, eccbytes;

	if (!bch)
		return 0;

	if (!mtd_nand_has_bch()) {
		NS_ERR("BCH ECC support is disabled\n");
		return -EINVAL;
	}

	/* Use 512-byte ecc blocks */
	eccsteps = nsmtd->writesize / 512;
	eccbytes = ((bch * 13) + 7) / 8;

	/* Do not bother supporting small page devices */
	if (nsmtd->oobsize < 64 || !eccsteps) {
		NS_ERR("BCH not available on small page devices\n");
		return -EINVAL;
	}

	if (((eccbytes * eccsteps) + 2) > nsmtd->oobsize) {
		NS_ERR("Invalid BCH value %u\n", bch);
		return -EINVAL;
	}

	chip->ecc.mode = NAND_ECC_SOFT;
	chip->ecc.algo = NAND_ECC_BCH;
	chip->ecc.size = 512;
	chip->ecc.strength = bch;
	chip->ecc.bytes = eccbytes;

	NS_INFO("Using %u-bit/%u bytes BCH ECC\n", bch, chip->ecc.size);

	return 0;
}

static const struct nand_controller_ops ns_controller_ops = {
	.attach_chip = ns_attach_chip,
	.exec_op = ns_exec_op,
};

/*
 * Module initialization function
 */
static int __init ns_init_module(void)
{
	struct nand_chip *chip;
	struct nandsim *ns;
	int retval = -ENOMEM, i;

	if (bus_width != 8 && bus_width != 16) {
		NS_ERR("wrong bus width (%d), use only 8 or 16\n", bus_width);
		return -EINVAL;
	}

	ns = kzalloc(sizeof(struct nandsim), GFP_KERNEL);
	if (!ns) {
		NS_ERR("unable to allocate core structures.\n");
		return -ENOMEM;
	}
	chip	    = &ns->chip;
	nsmtd       = nand_to_mtd(chip);
	nand_set_controller_data(chip, (void *)ns);

	chip->ecc.mode   = NAND_ECC_SOFT;
	chip->ecc.algo   = NAND_ECC_HAMMING;
	/* The NAND_SKIP_BBTSCAN option is necessary for 'overridesize' */
	/* and 'badblocks' parameters to work */
	chip->options   |= NAND_SKIP_BBTSCAN;

	switch (bbt) {
	case 2:
		chip->bbt_options |= NAND_BBT_NO_OOB;
		/* fall through */
	case 1:
		chip->bbt_options |= NAND_BBT_USE_FLASH;
		/* fall through */
	case 0:
		break;
	default:
		NS_ERR("bbt has to be 0..2\n");
		retval = -EINVAL;
		goto error;
	}
	/*
	 * Perform minimum nandsim structure initialization to handle
	 * the initial ID read command correctly
	 */
	if (id_bytes[6] != 0xFF || id_bytes[7] != 0xFF)
		ns->geom.idbytes = 8;
	else if (id_bytes[4] != 0xFF || id_bytes[5] != 0xFF)
		ns->geom.idbytes = 6;
	else if (id_bytes[2] != 0xFF || id_bytes[3] != 0xFF)
		ns->geom.idbytes = 4;
	else
		ns->geom.idbytes = 2;
	ns->regs.status = NS_STATUS_OK(ns);
	ns->nxstate = STATE_UNKNOWN;
	ns->options |= OPT_PAGE512; /* temporary value */
	memcpy(ns->ids, id_bytes, sizeof(ns->ids));
	if (bus_width == 16) {
		ns->busw = 16;
		chip->options |= NAND_BUSWIDTH_16;
	}

	nsmtd->owner = THIS_MODULE;

	if ((retval = parse_weakblocks()) != 0)
		goto error;

	if ((retval = parse_weakpages()) != 0)
		goto error;

	if ((retval = parse_gravepages()) != 0)
		goto error;

<<<<<<< HEAD
	chip->legacy.dummy_controller.ops = &ns_controller_ops;
=======
	nand_controller_init(&ns->base);
	ns->base.ops = &ns_controller_ops;
	chip->controller = &ns->base;

>>>>>>> 0ecfebd2
	retval = nand_scan(chip, 1);
	if (retval) {
		NS_ERR("Could not scan NAND Simulator device\n");
		goto error;
	}

	if (overridesize) {
		uint64_t new_size = (uint64_t)nsmtd->erasesize << overridesize;
		struct nand_memory_organization *memorg;
		u64 targetsize;

		memorg = nanddev_get_memorg(&chip->base);

		if (new_size >> overridesize != nsmtd->erasesize) {
			NS_ERR("overridesize is too big\n");
			retval = -EINVAL;
			goto err_exit;
		}

		/* N.B. This relies on nand_scan not doing anything with the size before we change it */
		nsmtd->size = new_size;
		memorg->eraseblocks_per_lun = 1 << overridesize;
		targetsize = nanddev_target_size(&chip->base);
		chip->chip_shift = ffs(nsmtd->erasesize) + overridesize - 1;
		chip->pagemask = (targetsize >> chip->page_shift) - 1;
	}

	if ((retval = setup_wear_reporting(nsmtd)) != 0)
		goto err_exit;

	if ((retval = init_nandsim(nsmtd)) != 0)
		goto err_exit;

	if ((retval = nand_create_bbt(chip)) != 0)
		goto err_exit;

	if ((retval = parse_badblocks(ns, nsmtd)) != 0)
		goto err_exit;

	/* Register NAND partitions */
	retval = mtd_device_register(nsmtd, &ns->partitions[0],
				     ns->nbparts);
	if (retval != 0)
		goto err_exit;

	if ((retval = nandsim_debugfs_create(ns)) != 0)
		goto err_exit;

        return 0;

err_exit:
	free_nandsim(ns);
	nand_release(chip);
	for (i = 0;i < ARRAY_SIZE(ns->partitions); ++i)
		kfree(ns->partitions[i].name);
error:
	kfree(ns);
	free_lists();

	return retval;
}

module_init(ns_init_module);

/*
 * Module clean-up function
 */
static void __exit ns_cleanup_module(void)
{
	struct nand_chip *chip = mtd_to_nand(nsmtd);
	struct nandsim *ns = nand_get_controller_data(chip);
	int i;

	free_nandsim(ns);    /* Free nandsim private resources */
	nand_release(chip); /* Unregister driver */
	for (i = 0;i < ARRAY_SIZE(ns->partitions); ++i)
		kfree(ns->partitions[i].name);
	kfree(ns);        /* Free other structures */
	free_lists();
}

module_exit(ns_cleanup_module);

MODULE_LICENSE ("GPL");
MODULE_AUTHOR ("Artem B. Bityuckiy");
MODULE_DESCRIPTION ("The NAND flash simulator");<|MERGE_RESOLUTION|>--- conflicted
+++ resolved
@@ -2294,14 +2294,10 @@
 	if ((retval = parse_gravepages()) != 0)
 		goto error;
 
-<<<<<<< HEAD
-	chip->legacy.dummy_controller.ops = &ns_controller_ops;
-=======
 	nand_controller_init(&ns->base);
 	ns->base.ops = &ns_controller_ops;
 	chip->controller = &ns->base;
 
->>>>>>> 0ecfebd2
 	retval = nand_scan(chip, 1);
 	if (retval) {
 		NS_ERR("Could not scan NAND Simulator device\n");
