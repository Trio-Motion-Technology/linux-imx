// SPDX-License-Identifier: GPL-2.0
/*
 * NAND Flash Controller Device Driver
 * Copyright © 2009-2010, Intel Corporation and its suppliers.
 *
 * Copyright (c) 2017-2019 Socionext Inc.
 *   Reworked by Masahiro Yamada <yamada.masahiro@socionext.com>
 */

#include <linux/bitfield.h>
#include <linux/completion.h>
#include <linux/dma-mapping.h>
#include <linux/interrupt.h>
#include <linux/io.h>
#include <linux/module.h>
#include <linux/mtd/mtd.h>
#include <linux/mtd/rawnand.h>
#include <linux/slab.h>
#include <linux/spinlock.h>

#include "denali.h"

#define DENALI_NAND_NAME    "denali-nand"
#define DENALI_DEFAULT_OOB_SKIP_BYTES	8

/* for Indexed Addressing */
#define DENALI_INDEXED_CTRL	0x00
#define DENALI_INDEXED_DATA	0x10

#define DENALI_MAP00		(0 << 26)	/* direct access to buffer */
#define DENALI_MAP01		(1 << 26)	/* read/write pages in PIO */
#define DENALI_MAP10		(2 << 26)	/* high-level control plane */
#define DENALI_MAP11		(3 << 26)	/* direct controller access */

/* MAP11 access cycle type */
#define DENALI_MAP11_CMD	((DENALI_MAP11) | 0)	/* command cycle */
#define DENALI_MAP11_ADDR	((DENALI_MAP11) | 1)	/* address cycle */
#define DENALI_MAP11_DATA	((DENALI_MAP11) | 2)	/* data cycle */

#define DENALI_BANK(denali)	((denali)->active_bank << 24)

#define DENALI_INVALID_BANK	-1

static struct denali_chip *to_denali_chip(struct nand_chip *chip)
{
	return container_of(chip, struct denali_chip, chip);
}

static struct denali_controller *to_denali_controller(struct nand_chip *chip)
{
	return container_of(chip->controller, struct denali_controller,
			    controller);
}

/*
 * Direct Addressing - the slave address forms the control information (command
 * type, bank, block, and page address).  The slave data is the actual data to
 * be transferred.  This mode requires 28 bits of address region allocated.
 */
static u32 denali_direct_read(struct denali_controller *denali, u32 addr)
{
	return ioread32(denali->host + addr);
}

static void denali_direct_write(struct denali_controller *denali, u32 addr,
				u32 data)
{
	iowrite32(data, denali->host + addr);
}

/*
 * Indexed Addressing - address translation module intervenes in passing the
 * control information.  This mode reduces the required address range.  The
 * control information and transferred data are latched by the registers in
 * the translation module.
 */
static u32 denali_indexed_read(struct denali_controller *denali, u32 addr)
{
	iowrite32(addr, denali->host + DENALI_INDEXED_CTRL);
	return ioread32(denali->host + DENALI_INDEXED_DATA);
}

static void denali_indexed_write(struct denali_controller *denali, u32 addr,
				 u32 data)
{
	iowrite32(addr, denali->host + DENALI_INDEXED_CTRL);
	iowrite32(data, denali->host + DENALI_INDEXED_DATA);
}

static void denali_enable_irq(struct denali_controller *denali)
{
	int i;

	for (i = 0; i < denali->nbanks; i++)
		iowrite32(U32_MAX, denali->reg + INTR_EN(i));
	iowrite32(GLOBAL_INT_EN_FLAG, denali->reg + GLOBAL_INT_ENABLE);
}

static void denali_disable_irq(struct denali_controller *denali)
{
	int i;

	for (i = 0; i < denali->nbanks; i++)
		iowrite32(0, denali->reg + INTR_EN(i));
	iowrite32(0, denali->reg + GLOBAL_INT_ENABLE);
}

static void denali_clear_irq(struct denali_controller *denali,
			     int bank, u32 irq_status)
{
	/* write one to clear bits */
	iowrite32(irq_status, denali->reg + INTR_STATUS(bank));
}

static void denali_clear_irq_all(struct denali_controller *denali)
{
	int i;

	for (i = 0; i < denali->nbanks; i++)
		denali_clear_irq(denali, i, U32_MAX);
}

static irqreturn_t denali_isr(int irq, void *dev_id)
{
	struct denali_controller *denali = dev_id;
	irqreturn_t ret = IRQ_NONE;
	u32 irq_status;
	int i;

	spin_lock(&denali->irq_lock);

	for (i = 0; i < denali->nbanks; i++) {
		irq_status = ioread32(denali->reg + INTR_STATUS(i));
		if (irq_status)
			ret = IRQ_HANDLED;

		denali_clear_irq(denali, i, irq_status);

		if (i != denali->active_bank)
			continue;

		denali->irq_status |= irq_status;

		if (denali->irq_status & denali->irq_mask)
			complete(&denali->complete);
	}

	spin_unlock(&denali->irq_lock);

	return ret;
}

static void denali_reset_irq(struct denali_controller *denali)
{
	unsigned long flags;

	spin_lock_irqsave(&denali->irq_lock, flags);
	denali->irq_status = 0;
	denali->irq_mask = 0;
	spin_unlock_irqrestore(&denali->irq_lock, flags);
}

static u32 denali_wait_for_irq(struct denali_controller *denali, u32 irq_mask)
{
	unsigned long time_left, flags;
	u32 irq_status;

	spin_lock_irqsave(&denali->irq_lock, flags);

	irq_status = denali->irq_status;

	if (irq_mask & irq_status) {
		/* return immediately if the IRQ has already happened. */
		spin_unlock_irqrestore(&denali->irq_lock, flags);
		return irq_status;
	}

	denali->irq_mask = irq_mask;
	reinit_completion(&denali->complete);
	spin_unlock_irqrestore(&denali->irq_lock, flags);

	time_left = wait_for_completion_timeout(&denali->complete,
						msecs_to_jiffies(1000));
	if (!time_left) {
		dev_err(denali->dev, "timeout while waiting for irq 0x%x\n",
			irq_mask);
		return 0;
	}

	return denali->irq_status;
}

static void denali_select_target(struct nand_chip *chip, int cs)
{
	struct denali_controller *denali = to_denali_controller(chip);
	struct denali_chip_sel *sel = &to_denali_chip(chip)->sels[cs];
	struct mtd_info *mtd = nand_to_mtd(chip);

	denali->active_bank = sel->bank;

	iowrite32(1 << (chip->phys_erase_shift - chip->page_shift),
		  denali->reg + PAGES_PER_BLOCK);
	iowrite32(chip->options & NAND_BUSWIDTH_16 ? 1 : 0,
		  denali->reg + DEVICE_WIDTH);
	iowrite32(mtd->writesize, denali->reg + DEVICE_MAIN_AREA_SIZE);
	iowrite32(mtd->oobsize, denali->reg + DEVICE_SPARE_AREA_SIZE);
	iowrite32(chip->options & NAND_ROW_ADDR_3 ?
		  0 : TWO_ROW_ADDR_CYCLES__FLAG,
		  denali->reg + TWO_ROW_ADDR_CYCLES);
	iowrite32(FIELD_PREP(ECC_CORRECTION__ERASE_THRESHOLD, 1) |
		  FIELD_PREP(ECC_CORRECTION__VALUE, chip->ecc.strength),
		  denali->reg + ECC_CORRECTION);
	iowrite32(chip->ecc.size, denali->reg + CFG_DATA_BLOCK_SIZE);
	iowrite32(chip->ecc.size, denali->reg + CFG_LAST_DATA_BLOCK_SIZE);
	iowrite32(chip->ecc.steps, denali->reg + CFG_NUM_DATA_BLOCKS);

	if (chip->options & NAND_KEEP_TIMINGS)
		return;

	/* update timing registers unless NAND_KEEP_TIMINGS is set */
	iowrite32(sel->hwhr2_and_we_2_re, denali->reg + TWHR2_AND_WE_2_RE);
	iowrite32(sel->tcwaw_and_addr_2_data,
		  denali->reg + TCWAW_AND_ADDR_2_DATA);
	iowrite32(sel->re_2_we, denali->reg + RE_2_WE);
	iowrite32(sel->acc_clks, denali->reg + ACC_CLKS);
	iowrite32(sel->rdwr_en_lo_cnt, denali->reg + RDWR_EN_LO_CNT);
	iowrite32(sel->rdwr_en_hi_cnt, denali->reg + RDWR_EN_HI_CNT);
	iowrite32(sel->cs_setup_cnt, denali->reg + CS_SETUP_CNT);
	iowrite32(sel->re_2_re, denali->reg + RE_2_RE);
}

static int denali_change_column(struct nand_chip *chip, unsigned int offset,
				void *buf, unsigned int len, bool write)
{
	if (write)
		return nand_change_write_column_op(chip, offset, buf, len,
						   false);
	else
		return nand_change_read_column_op(chip, offset, buf, len,
						  false);
}

static int denali_payload_xfer(struct nand_chip *chip, void *buf, bool write)
{
	struct denali_controller *denali = to_denali_controller(chip);
	struct mtd_info *mtd = nand_to_mtd(chip);
	struct nand_ecc_ctrl *ecc = &chip->ecc;
	int writesize = mtd->writesize;
	int oob_skip = denali->oob_skip_bytes;
	int ret, i, pos, len;

	for (i = 0; i < ecc->steps; i++) {
		pos = i * (ecc->size + ecc->bytes);
		len = ecc->size;

		if (pos >= writesize) {
			pos += oob_skip;
		} else if (pos + len > writesize) {
			/* This chunk overwraps the BBM area. Must be split */
			ret = denali_change_column(chip, pos, buf,
						   writesize - pos, write);
			if (ret)
				return ret;

			buf += writesize - pos;
			len -= writesize - pos;
			pos = writesize + oob_skip;
		}

		ret = denali_change_column(chip, pos, buf, len, write);
		if (ret)
			return ret;

		buf += len;
	}

	return 0;
}

static int denali_oob_xfer(struct nand_chip *chip, void *buf, bool write)
{
	struct denali_controller *denali = to_denali_controller(chip);
	struct mtd_info *mtd = nand_to_mtd(chip);
	struct nand_ecc_ctrl *ecc = &chip->ecc;
	int writesize = mtd->writesize;
	int oobsize = mtd->oobsize;
	int oob_skip = denali->oob_skip_bytes;
	int ret, i, pos, len;

	/* BBM at the beginning of the OOB area */
	ret = denali_change_column(chip, writesize, buf, oob_skip, write);
	if (ret)
		return ret;

	buf += oob_skip;

	for (i = 0; i < ecc->steps; i++) {
		pos = ecc->size + i * (ecc->size + ecc->bytes);

		if (i == ecc->steps - 1)
			/* The last chunk includes OOB free */
			len = writesize + oobsize - pos - oob_skip;
		else
			len = ecc->bytes;

		if (pos >= writesize) {
			pos += oob_skip;
		} else if (pos + len > writesize) {
			/* This chunk overwraps the BBM area. Must be split */
			ret = denali_change_column(chip, pos, buf,
						   writesize - pos, write);
			if (ret)
				return ret;

			buf += writesize - pos;
			len -= writesize - pos;
			pos = writesize + oob_skip;
		}

		ret = denali_change_column(chip, pos, buf, len, write);
		if (ret)
			return ret;

		buf += len;
	}

	return 0;
}

static int denali_read_raw(struct nand_chip *chip, void *buf, void *oob_buf,
			   int page)
{
	int ret;

	if (!buf && !oob_buf)
		return -EINVAL;

	ret = nand_read_page_op(chip, page, 0, NULL, 0);
	if (ret)
		return ret;

	if (buf) {
		ret = denali_payload_xfer(chip, buf, false);
		if (ret)
			return ret;
	}

	if (oob_buf) {
		ret = denali_oob_xfer(chip, oob_buf, false);
		if (ret)
			return ret;
	}

	return 0;
}

static int denali_write_raw(struct nand_chip *chip, const void *buf,
			    const void *oob_buf, int page)
{
	int ret;

	if (!buf && !oob_buf)
		return -EINVAL;

	ret = nand_prog_page_begin_op(chip, page, 0, NULL, 0);
	if (ret)
		return ret;

	if (buf) {
		ret = denali_payload_xfer(chip, (void *)buf, true);
		if (ret)
			return ret;
	}

	if (oob_buf) {
		ret = denali_oob_xfer(chip, (void *)oob_buf, true);
		if (ret)
			return ret;
	}

	return nand_prog_page_end_op(chip);
}

static int denali_read_page_raw(struct nand_chip *chip, u8 *buf,
				int oob_required, int page)
{
	return denali_read_raw(chip, buf, oob_required ? chip->oob_poi : NULL,
			       page);
}

static int denali_write_page_raw(struct nand_chip *chip, const u8 *buf,
				 int oob_required, int page)
{
	return denali_write_raw(chip, buf, oob_required ? chip->oob_poi : NULL,
				page);
}

static int denali_read_oob(struct nand_chip *chip, int page)
{
	return denali_read_raw(chip, NULL, chip->oob_poi, page);
}

static int denali_write_oob(struct nand_chip *chip, int page)
{
	return denali_write_raw(chip, NULL, chip->oob_poi, page);
}

static int denali_check_erased_page(struct nand_chip *chip, u8 *buf,
				    unsigned long uncor_ecc_flags,
				    unsigned int max_bitflips)
{
	struct denali_controller *denali = to_denali_controller(chip);
	struct mtd_ecc_stats *ecc_stats = &nand_to_mtd(chip)->ecc_stats;
	struct nand_ecc_ctrl *ecc = &chip->ecc;
	u8 *ecc_code = chip->oob_poi + denali->oob_skip_bytes;
	int i, stat;

	for (i = 0; i < ecc->steps; i++) {
		if (!(uncor_ecc_flags & BIT(i)))
			continue;

		stat = nand_check_erased_ecc_chunk(buf, ecc->size, ecc_code,
						   ecc->bytes, NULL, 0,
						   ecc->strength);
		if (stat < 0) {
			ecc_stats->failed++;
		} else {
			ecc_stats->corrected += stat;
			max_bitflips = max_t(unsigned int, max_bitflips, stat);
		}

		buf += ecc->size;
		ecc_code += ecc->bytes;
	}

	return max_bitflips;
}

static int denali_hw_ecc_fixup(struct nand_chip *chip,
			       unsigned long *uncor_ecc_flags)
{
	struct denali_controller *denali = to_denali_controller(chip);
	struct mtd_ecc_stats *ecc_stats = &nand_to_mtd(chip)->ecc_stats;
	int bank = denali->active_bank;
	u32 ecc_cor;
	unsigned int max_bitflips;

	ecc_cor = ioread32(denali->reg + ECC_COR_INFO(bank));
	ecc_cor >>= ECC_COR_INFO__SHIFT(bank);

	if (ecc_cor & ECC_COR_INFO__UNCOR_ERR) {
		/*
		 * This flag is set when uncorrectable error occurs at least in
		 * one ECC sector.  We can not know "how many sectors", or
		 * "which sector(s)".  We need erase-page check for all sectors.
		 */
		*uncor_ecc_flags = GENMASK(chip->ecc.steps - 1, 0);
		return 0;
	}

	max_bitflips = FIELD_GET(ECC_COR_INFO__MAX_ERRORS, ecc_cor);

	/*
	 * The register holds the maximum of per-sector corrected bitflips.
	 * This is suitable for the return value of the ->read_page() callback.
	 * Unfortunately, we can not know the total number of corrected bits in
	 * the page.  Increase the stats by max_bitflips. (compromised solution)
	 */
	ecc_stats->corrected += max_bitflips;

	return max_bitflips;
}

static int denali_sw_ecc_fixup(struct nand_chip *chip,
			       unsigned long *uncor_ecc_flags, u8 *buf)
{
	struct denali_controller *denali = to_denali_controller(chip);
	struct mtd_ecc_stats *ecc_stats = &nand_to_mtd(chip)->ecc_stats;
	unsigned int ecc_size = chip->ecc.size;
	unsigned int bitflips = 0;
	unsigned int max_bitflips = 0;
	u32 err_addr, err_cor_info;
	unsigned int err_byte, err_sector, err_device;
	u8 err_cor_value;
	unsigned int prev_sector = 0;
	u32 irq_status;

	denali_reset_irq(denali);

	do {
		err_addr = ioread32(denali->reg + ECC_ERROR_ADDRESS);
		err_sector = FIELD_GET(ECC_ERROR_ADDRESS__SECTOR, err_addr);
		err_byte = FIELD_GET(ECC_ERROR_ADDRESS__OFFSET, err_addr);

		err_cor_info = ioread32(denali->reg + ERR_CORRECTION_INFO);
		err_cor_value = FIELD_GET(ERR_CORRECTION_INFO__BYTE,
					  err_cor_info);
		err_device = FIELD_GET(ERR_CORRECTION_INFO__DEVICE,
				       err_cor_info);

		/* reset the bitflip counter when crossing ECC sector */
		if (err_sector != prev_sector)
			bitflips = 0;

		if (err_cor_info & ERR_CORRECTION_INFO__UNCOR) {
			/*
			 * Check later if this is a real ECC error, or
			 * an erased sector.
			 */
			*uncor_ecc_flags |= BIT(err_sector);
		} else if (err_byte < ecc_size) {
			/*
			 * If err_byte is larger than ecc_size, means error
			 * happened in OOB, so we ignore it. It's no need for
			 * us to correct it err_device is represented the NAND
			 * error bits are happened in if there are more than
			 * one NAND connected.
			 */
			int offset;
			unsigned int flips_in_byte;

			offset = (err_sector * ecc_size + err_byte) *
					denali->devs_per_cs + err_device;

			/* correct the ECC error */
			flips_in_byte = hweight8(buf[offset] ^ err_cor_value);
			buf[offset] ^= err_cor_value;
			ecc_stats->corrected += flips_in_byte;
			bitflips += flips_in_byte;

			max_bitflips = max(max_bitflips, bitflips);
		}

		prev_sector = err_sector;
	} while (!(err_cor_info & ERR_CORRECTION_INFO__LAST_ERR));

	/*
	 * Once handle all ECC errors, controller will trigger an
	 * ECC_TRANSACTION_DONE interrupt.
	 */
	irq_status = denali_wait_for_irq(denali, INTR__ECC_TRANSACTION_DONE);
	if (!(irq_status & INTR__ECC_TRANSACTION_DONE))
		return -EIO;

	return max_bitflips;
}

static void denali_setup_dma64(struct denali_controller *denali,
			       dma_addr_t dma_addr, int page, bool write)
{
	u32 mode;
	const int page_count = 1;

	mode = DENALI_MAP10 | DENALI_BANK(denali) | page;

	/* DMA is a three step process */

	/*
	 * 1. setup transfer type, interrupt when complete,
	 *    burst len = 64 bytes, the number of pages
	 */
	denali->host_write(denali, mode,
			   0x01002000 | (64 << 16) |
			   (write ? BIT(8) : 0) | page_count);

	/* 2. set memory low address */
	denali->host_write(denali, mode, lower_32_bits(dma_addr));

	/* 3. set memory high address */
	denali->host_write(denali, mode, upper_32_bits(dma_addr));
}

static void denali_setup_dma32(struct denali_controller *denali,
			       dma_addr_t dma_addr, int page, bool write)
{
	u32 mode;
	const int page_count = 1;

	mode = DENALI_MAP10 | DENALI_BANK(denali);

	/* DMA is a four step process */

	/* 1. setup transfer type and # of pages */
	denali->host_write(denali, mode | page,
			   0x2000 | (write ? BIT(8) : 0) | page_count);

	/* 2. set memory high address bits 23:8 */
	denali->host_write(denali, mode | ((dma_addr >> 16) << 8), 0x2200);

	/* 3. set memory low address bits 23:8 */
	denali->host_write(denali, mode | ((dma_addr & 0xffff) << 8), 0x2300);

	/* 4. interrupt when complete, burst len = 64 bytes */
	denali->host_write(denali, mode | 0x14000, 0x2400);
}

static int denali_pio_read(struct denali_controller *denali, u32 *buf,
			   size_t size, int page)
{
	u32 addr = DENALI_MAP01 | DENALI_BANK(denali) | page;
	u32 irq_status, ecc_err_mask;
	int i;

	if (denali->caps & DENALI_CAP_HW_ECC_FIXUP)
		ecc_err_mask = INTR__ECC_UNCOR_ERR;
	else
		ecc_err_mask = INTR__ECC_ERR;

	denali_reset_irq(denali);

	for (i = 0; i < size / 4; i++)
		buf[i] = denali->host_read(denali, addr);

	irq_status = denali_wait_for_irq(denali, INTR__PAGE_XFER_INC);
	if (!(irq_status & INTR__PAGE_XFER_INC))
		return -EIO;

	if (irq_status & INTR__ERASED_PAGE)
		memset(buf, 0xff, size);

	return irq_status & ecc_err_mask ? -EBADMSG : 0;
}

static int denali_pio_write(struct denali_controller *denali, const u32 *buf,
			    size_t size, int page)
{
	u32 addr = DENALI_MAP01 | DENALI_BANK(denali) | page;
	u32 irq_status;
	int i;

	denali_reset_irq(denali);

	for (i = 0; i < size / 4; i++)
		denali->host_write(denali, addr, buf[i]);

	irq_status = denali_wait_for_irq(denali,
					 INTR__PROGRAM_COMP |
					 INTR__PROGRAM_FAIL);
	if (!(irq_status & INTR__PROGRAM_COMP))
		return -EIO;

	return 0;
}

static int denali_pio_xfer(struct denali_controller *denali, void *buf,
			   size_t size, int page, bool write)
{
	if (write)
		return denali_pio_write(denali, buf, size, page);
	else
		return denali_pio_read(denali, buf, size, page);
}

static int denali_dma_xfer(struct denali_controller *denali, void *buf,
			   size_t size, int page, bool write)
{
	dma_addr_t dma_addr;
	u32 irq_mask, irq_status, ecc_err_mask;
	enum dma_data_direction dir = write ? DMA_TO_DEVICE : DMA_FROM_DEVICE;
	int ret = 0;

	dma_addr = dma_map_single(denali->dev, buf, size, dir);
	if (dma_mapping_error(denali->dev, dma_addr)) {
		dev_dbg(denali->dev, "Failed to DMA-map buffer. Trying PIO.\n");
		return denali_pio_xfer(denali, buf, size, page, write);
	}

	if (write) {
		/*
		 * INTR__PROGRAM_COMP is never asserted for the DMA transfer.
		 * We can use INTR__DMA_CMD_COMP instead.  This flag is asserted
		 * when the page program is completed.
		 */
		irq_mask = INTR__DMA_CMD_COMP | INTR__PROGRAM_FAIL;
		ecc_err_mask = 0;
	} else if (denali->caps & DENALI_CAP_HW_ECC_FIXUP) {
		irq_mask = INTR__DMA_CMD_COMP;
		ecc_err_mask = INTR__ECC_UNCOR_ERR;
	} else {
		irq_mask = INTR__DMA_CMD_COMP;
		ecc_err_mask = INTR__ECC_ERR;
	}

	iowrite32(DMA_ENABLE__FLAG, denali->reg + DMA_ENABLE);
	/*
	 * The ->setup_dma() hook kicks DMA by using the data/command
	 * interface, which belongs to a different AXI port from the
	 * register interface.  Read back the register to avoid a race.
	 */
	ioread32(denali->reg + DMA_ENABLE);

	denali_reset_irq(denali);
	denali->setup_dma(denali, dma_addr, page, write);

	irq_status = denali_wait_for_irq(denali, irq_mask);
	if (!(irq_status & INTR__DMA_CMD_COMP))
		ret = -EIO;
	else if (irq_status & ecc_err_mask)
		ret = -EBADMSG;

	iowrite32(0, denali->reg + DMA_ENABLE);

	dma_unmap_single(denali->dev, dma_addr, size, dir);

	if (irq_status & INTR__ERASED_PAGE)
		memset(buf, 0xff, size);

	return ret;
}

static int denali_page_xfer(struct nand_chip *chip, void *buf, size_t size,
			    int page, bool write)
{
	struct denali_controller *denali = to_denali_controller(chip);

	denali_select_target(chip, chip->cur_cs);

	if (denali->dma_avail)
		return denali_dma_xfer(denali, buf, size, page, write);
	else
		return denali_pio_xfer(denali, buf, size, page, write);
}

static int denali_read_page(struct nand_chip *chip, u8 *buf,
			    int oob_required, int page)
{
	struct denali_controller *denali = to_denali_controller(chip);
	struct mtd_info *mtd = nand_to_mtd(chip);
	unsigned long uncor_ecc_flags = 0;
	int stat = 0;
	int ret;

	ret = denali_page_xfer(chip, buf, mtd->writesize, page, false);
	if (ret && ret != -EBADMSG)
		return ret;

	if (denali->caps & DENALI_CAP_HW_ECC_FIXUP)
		stat = denali_hw_ecc_fixup(chip, &uncor_ecc_flags);
	else if (ret == -EBADMSG)
		stat = denali_sw_ecc_fixup(chip, &uncor_ecc_flags, buf);

	if (stat < 0)
		return stat;

	if (uncor_ecc_flags) {
		ret = denali_read_oob(chip, page);
		if (ret)
			return ret;

		stat = denali_check_erased_page(chip, buf,
						uncor_ecc_flags, stat);
	}

	return stat;
}

static int denali_write_page(struct nand_chip *chip, const u8 *buf,
			     int oob_required, int page)
{
	struct mtd_info *mtd = nand_to_mtd(chip);

	return denali_page_xfer(chip, (void *)buf, mtd->writesize, page, true);
}

static int denali_setup_data_interface(struct nand_chip *chip, int chipnr,
				       const struct nand_data_interface *conf)
{
	struct denali_controller *denali = to_denali_controller(chip);
	struct denali_chip_sel *sel;
	const struct nand_sdr_timings *timings;
	unsigned long t_x, mult_x;
	int acc_clks, re_2_we, re_2_re, we_2_re, addr_2_data;
	int rdwr_en_lo, rdwr_en_hi, rdwr_en_lo_hi, cs_setup;
	int addr_2_data_mask;
	u32 tmp;

	timings = nand_get_sdr_timings(conf);
	if (IS_ERR(timings))
		return PTR_ERR(timings);

	/* clk_x period in picoseconds */
	t_x = DIV_ROUND_DOWN_ULL(1000000000000ULL, denali->clk_x_rate);
	if (!t_x)
		return -EINVAL;

	/*
	 * The bus interface clock, clk_x, is phase aligned with the core clock.
	 * The clk_x is an integral multiple N of the core clk.  The value N is
	 * configured at IP delivery time, and its available value is 4, 5, 6.
	 */
	mult_x = DIV_ROUND_CLOSEST_ULL(denali->clk_x_rate, denali->clk_rate);
	if (mult_x < 4 || mult_x > 6)
		return -EINVAL;

	if (chipnr == NAND_DATA_IFACE_CHECK_ONLY)
		return 0;

	sel = &to_denali_chip(chip)->sels[chipnr];

	/* tREA -> ACC_CLKS */
	acc_clks = DIV_ROUND_UP(timings->tREA_max, t_x);
	acc_clks = min_t(int, acc_clks, ACC_CLKS__VALUE);

	tmp = ioread32(denali->reg + ACC_CLKS);
	tmp &= ~ACC_CLKS__VALUE;
	tmp |= FIELD_PREP(ACC_CLKS__VALUE, acc_clks);
	sel->acc_clks = tmp;

	/* tRWH -> RE_2_WE */
	re_2_we = DIV_ROUND_UP(timings->tRHW_min, t_x);
	re_2_we = min_t(int, re_2_we, RE_2_WE__VALUE);

	tmp = ioread32(denali->reg + RE_2_WE);
	tmp &= ~RE_2_WE__VALUE;
	tmp |= FIELD_PREP(RE_2_WE__VALUE, re_2_we);
	sel->re_2_we = tmp;

	/* tRHZ -> RE_2_RE */
	re_2_re = DIV_ROUND_UP(timings->tRHZ_max, t_x);
	re_2_re = min_t(int, re_2_re, RE_2_RE__VALUE);

	tmp = ioread32(denali->reg + RE_2_RE);
	tmp &= ~RE_2_RE__VALUE;
	tmp |= FIELD_PREP(RE_2_RE__VALUE, re_2_re);
	sel->re_2_re = tmp;

	/*
	 * tCCS, tWHR -> WE_2_RE
	 *
	 * With WE_2_RE properly set, the Denali controller automatically takes
	 * care of the delay; the driver need not set NAND_WAIT_TCCS.
	 */
	we_2_re = DIV_ROUND_UP(max(timings->tCCS_min, timings->tWHR_min), t_x);
	we_2_re = min_t(int, we_2_re, TWHR2_AND_WE_2_RE__WE_2_RE);

	tmp = ioread32(denali->reg + TWHR2_AND_WE_2_RE);
	tmp &= ~TWHR2_AND_WE_2_RE__WE_2_RE;
	tmp |= FIELD_PREP(TWHR2_AND_WE_2_RE__WE_2_RE, we_2_re);
	sel->hwhr2_and_we_2_re = tmp;

	/* tADL -> ADDR_2_DATA */

	/* for older versions, ADDR_2_DATA is only 6 bit wide */
	addr_2_data_mask = TCWAW_AND_ADDR_2_DATA__ADDR_2_DATA;
	if (denali->revision < 0x0501)
		addr_2_data_mask >>= 1;

	addr_2_data = DIV_ROUND_UP(timings->tADL_min, t_x);
	addr_2_data = min_t(int, addr_2_data, addr_2_data_mask);

	tmp = ioread32(denali->reg + TCWAW_AND_ADDR_2_DATA);
	tmp &= ~TCWAW_AND_ADDR_2_DATA__ADDR_2_DATA;
	tmp |= FIELD_PREP(TCWAW_AND_ADDR_2_DATA__ADDR_2_DATA, addr_2_data);
	sel->tcwaw_and_addr_2_data = tmp;

	/* tREH, tWH -> RDWR_EN_HI_CNT */
	rdwr_en_hi = DIV_ROUND_UP(max(timings->tREH_min, timings->tWH_min),
				  t_x);
	rdwr_en_hi = min_t(int, rdwr_en_hi, RDWR_EN_HI_CNT__VALUE);

	tmp = ioread32(denali->reg + RDWR_EN_HI_CNT);
	tmp &= ~RDWR_EN_HI_CNT__VALUE;
	tmp |= FIELD_PREP(RDWR_EN_HI_CNT__VALUE, rdwr_en_hi);
	sel->rdwr_en_hi_cnt = tmp;

	/* tRP, tWP -> RDWR_EN_LO_CNT */
	rdwr_en_lo = DIV_ROUND_UP(max(timings->tRP_min, timings->tWP_min), t_x);
	rdwr_en_lo_hi = DIV_ROUND_UP(max(timings->tRC_min, timings->tWC_min),
				     t_x);
	rdwr_en_lo_hi = max_t(int, rdwr_en_lo_hi, mult_x);
	rdwr_en_lo = max(rdwr_en_lo, rdwr_en_lo_hi - rdwr_en_hi);
	rdwr_en_lo = min_t(int, rdwr_en_lo, RDWR_EN_LO_CNT__VALUE);

	tmp = ioread32(denali->reg + RDWR_EN_LO_CNT);
	tmp &= ~RDWR_EN_LO_CNT__VALUE;
	tmp |= FIELD_PREP(RDWR_EN_LO_CNT__VALUE, rdwr_en_lo);
	sel->rdwr_en_lo_cnt = tmp;

	/* tCS, tCEA -> CS_SETUP_CNT */
	cs_setup = max3((int)DIV_ROUND_UP(timings->tCS_min, t_x) - rdwr_en_lo,
			(int)DIV_ROUND_UP(timings->tCEA_max, t_x) - acc_clks,
			0);
	cs_setup = min_t(int, cs_setup, CS_SETUP_CNT__VALUE);

	tmp = ioread32(denali->reg + CS_SETUP_CNT);
	tmp &= ~CS_SETUP_CNT__VALUE;
	tmp |= FIELD_PREP(CS_SETUP_CNT__VALUE, cs_setup);
	sel->cs_setup_cnt = tmp;

	return 0;
}

<<<<<<< HEAD
static void denali_reset_banks(struct denali_nand_info *denali)
{
	u32 irq_status;
	int i;

	for (i = 0; i < denali->max_banks; i++) {
		denali->active_bank = i;

		denali_reset_irq(denali);

		iowrite32(DEVICE_RESET__BANK(i),
			  denali->reg + DEVICE_RESET);

		irq_status = denali_wait_for_irq(denali,
			INTR__RST_COMP | INTR__INT_ACT | INTR__TIME_OUT);
		if (!(irq_status & INTR__INT_ACT))
			break;
	}

	dev_dbg(denali->dev, "%d chips connected\n", i);
	denali->max_banks = i;
}

static void denali_hw_init(struct denali_nand_info *denali)
{
	/*
	 * The REVISION register may not be reliable.  Platforms are allowed to
	 * override it.
	 */
	if (!denali->revision)
		denali->revision = swab16(ioread32(denali->reg + REVISION));

	/*
	 * Set how many bytes should be skipped before writing data in OOB.
	 * If a non-zero value has already been set (by firmware or something),
	 * just use it.  Otherwise, set the driver default.
	 */
	denali->oob_skip_bytes = ioread32(denali->reg + SPARE_AREA_SKIP_BYTES);
	if (!denali->oob_skip_bytes) {
		denali->oob_skip_bytes = DENALI_DEFAULT_OOB_SKIP_BYTES;
		iowrite32(denali->oob_skip_bytes,
			  denali->reg + SPARE_AREA_SKIP_BYTES);
	}

	denali_detect_max_banks(denali);
	iowrite32(0x0F, denali->reg + RB_PIN_ENABLED);
	iowrite32(CHIP_EN_DONT_CARE__FLAG, denali->reg + CHIP_ENABLE_DONT_CARE);

	iowrite32(0xffff, denali->reg + SPARE_AREA_MARKER);
}

=======
>>>>>>> f7688b48
int denali_calc_ecc_bytes(int step_size, int strength)
{
	/* BCH code.  Denali requires ecc.bytes to be multiple of 2 */
	return DIV_ROUND_UP(strength * fls(step_size * 8), 16) * 2;
}
EXPORT_SYMBOL(denali_calc_ecc_bytes);

static int denali_ooblayout_ecc(struct mtd_info *mtd, int section,
				struct mtd_oob_region *oobregion)
{
	struct nand_chip *chip = mtd_to_nand(mtd);
	struct denali_controller *denali = to_denali_controller(chip);

	if (section > 0)
		return -ERANGE;

	oobregion->offset = denali->oob_skip_bytes;
	oobregion->length = chip->ecc.total;

	return 0;
}

static int denali_ooblayout_free(struct mtd_info *mtd, int section,
				 struct mtd_oob_region *oobregion)
{
	struct nand_chip *chip = mtd_to_nand(mtd);
	struct denali_controller *denali = to_denali_controller(chip);

	if (section > 0)
		return -ERANGE;

	oobregion->offset = chip->ecc.total + denali->oob_skip_bytes;
	oobregion->length = mtd->oobsize - oobregion->offset;

	return 0;
}

static const struct mtd_ooblayout_ops denali_ooblayout_ops = {
	.ecc = denali_ooblayout_ecc,
	.free = denali_ooblayout_free,
};

static int denali_multidev_fixup(struct nand_chip *chip)
{
	struct denali_controller *denali = to_denali_controller(chip);
	struct mtd_info *mtd = nand_to_mtd(chip);
	struct nand_memory_organization *memorg;

	memorg = nanddev_get_memorg(&chip->base);

	/*
	 * Support for multi device:
	 * When the IP configuration is x16 capable and two x8 chips are
	 * connected in parallel, DEVICES_CONNECTED should be set to 2.
	 * In this case, the core framework knows nothing about this fact,
	 * so we should tell it the _logical_ pagesize and anything necessary.
	 */
	denali->devs_per_cs = ioread32(denali->reg + DEVICES_CONNECTED);

	/*
	 * On some SoCs, DEVICES_CONNECTED is not auto-detected.
	 * For those, DEVICES_CONNECTED is left to 0.  Set 1 if it is the case.
	 */
	if (denali->devs_per_cs == 0) {
		denali->devs_per_cs = 1;
		iowrite32(1, denali->reg + DEVICES_CONNECTED);
	}

	if (denali->devs_per_cs == 1)
		return 0;

	if (denali->devs_per_cs != 2) {
		dev_err(denali->dev, "unsupported number of devices %d\n",
			denali->devs_per_cs);
		return -EINVAL;
	}

	/* 2 chips in parallel */
	memorg->pagesize <<= 1;
	memorg->oobsize <<= 1;
	mtd->size <<= 1;
	mtd->erasesize <<= 1;
	mtd->writesize <<= 1;
	mtd->oobsize <<= 1;
	chip->page_shift += 1;
	chip->phys_erase_shift += 1;
	chip->bbt_erase_shift += 1;
	chip->chip_shift += 1;
	chip->pagemask <<= 1;
	chip->ecc.size <<= 1;
	chip->ecc.bytes <<= 1;
	chip->ecc.strength <<= 1;
	denali->oob_skip_bytes <<= 1;

	return 0;
}

static int denali_attach_chip(struct nand_chip *chip)
{
	struct denali_controller *denali = to_denali_controller(chip);
	struct mtd_info *mtd = nand_to_mtd(chip);
	int ret;

	ret = nand_ecc_choose_conf(chip, denali->ecc_caps,
				   mtd->oobsize - denali->oob_skip_bytes);
	if (ret) {
		dev_err(denali->dev, "Failed to setup ECC settings.\n");
		return ret;
	}

	dev_dbg(denali->dev,
		"chosen ECC settings: step=%d, strength=%d, bytes=%d\n",
		chip->ecc.size, chip->ecc.strength, chip->ecc.bytes);

	ret = denali_multidev_fixup(chip);
	if (ret)
		return ret;

	return 0;
}

static void denali_exec_in8(struct denali_controller *denali, u32 type,
			    u8 *buf, unsigned int len)
{
	int i;

	for (i = 0; i < len; i++)
		buf[i] = denali->host_read(denali, type | DENALI_BANK(denali));
}

static void denali_exec_in16(struct denali_controller *denali, u32 type,
			     u8 *buf, unsigned int len)
{
	u32 data;
	int i;

	for (i = 0; i < len; i += 2) {
		data = denali->host_read(denali, type | DENALI_BANK(denali));
		/* bit 31:24 and 15:8 are used for DDR */
		buf[i] = data;
		buf[i + 1] = data >> 16;
	}
}

static void denali_exec_in(struct denali_controller *denali, u32 type,
			   u8 *buf, unsigned int len, bool width16)
{
	if (width16)
		denali_exec_in16(denali, type, buf, len);
	else
		denali_exec_in8(denali, type, buf, len);
}

static void denali_exec_out8(struct denali_controller *denali, u32 type,
			     const u8 *buf, unsigned int len)
{
	int i;

	for (i = 0; i < len; i++)
		denali->host_write(denali, type | DENALI_BANK(denali), buf[i]);
}

static void denali_exec_out16(struct denali_controller *denali, u32 type,
			      const u8 *buf, unsigned int len)
{
	int i;

	for (i = 0; i < len; i += 2)
		denali->host_write(denali, type | DENALI_BANK(denali),
				   buf[i + 1] << 16 | buf[i]);
}

static void denali_exec_out(struct denali_controller *denali, u32 type,
			    const u8 *buf, unsigned int len, bool width16)
{
	if (width16)
		denali_exec_out16(denali, type, buf, len);
	else
		denali_exec_out8(denali, type, buf, len);
}

static int denali_exec_waitrdy(struct denali_controller *denali)
{
	u32 irq_stat;

	/* R/B# pin transitioned from low to high? */
	irq_stat = denali_wait_for_irq(denali, INTR__INT_ACT);

	/* Just in case nand_operation has multiple NAND_OP_WAITRDY_INSTR. */
	denali_reset_irq(denali);

	return irq_stat & INTR__INT_ACT ? 0 : -EIO;
}

static int denali_exec_instr(struct nand_chip *chip,
			     const struct nand_op_instr *instr)
{
	struct denali_controller *denali = to_denali_controller(chip);

	switch (instr->type) {
	case NAND_OP_CMD_INSTR:
		denali_exec_out8(denali, DENALI_MAP11_CMD,
				 &instr->ctx.cmd.opcode, 1);
		return 0;
	case NAND_OP_ADDR_INSTR:
		denali_exec_out8(denali, DENALI_MAP11_ADDR,
				 instr->ctx.addr.addrs,
				 instr->ctx.addr.naddrs);
		return 0;
	case NAND_OP_DATA_IN_INSTR:
		denali_exec_in(denali, DENALI_MAP11_DATA,
			       instr->ctx.data.buf.in,
			       instr->ctx.data.len,
			       !instr->ctx.data.force_8bit &&
			       chip->options & NAND_BUSWIDTH_16);
		return 0;
	case NAND_OP_DATA_OUT_INSTR:
		denali_exec_out(denali, DENALI_MAP11_DATA,
				instr->ctx.data.buf.out,
				instr->ctx.data.len,
				!instr->ctx.data.force_8bit &&
				chip->options & NAND_BUSWIDTH_16);
		return 0;
	case NAND_OP_WAITRDY_INSTR:
		return denali_exec_waitrdy(denali);
	default:
		WARN_ONCE(1, "unsupported NAND instruction type: %d\n",
			  instr->type);

		return -EINVAL;
	}
}

static int denali_exec_op(struct nand_chip *chip,
			  const struct nand_operation *op, bool check_only)
{
	int i, ret;

	if (check_only)
		return 0;

	denali_select_target(chip, op->cs);

	/*
	 * Some commands contain NAND_OP_WAITRDY_INSTR.
	 * irq must be cleared here to catch the R/B# interrupt there.
	 */
	denali_reset_irq(to_denali_controller(chip));

	for (i = 0; i < op->ninstrs; i++) {
		ret = denali_exec_instr(chip, &op->instrs[i]);
		if (ret)
			return ret;
	}

	return 0;
}

static const struct nand_controller_ops denali_controller_ops = {
	.attach_chip = denali_attach_chip,
	.exec_op = denali_exec_op,
	.setup_data_interface = denali_setup_data_interface,
};

int denali_chip_init(struct denali_controller *denali,
		     struct denali_chip *dchip)
{
	struct nand_chip *chip = &dchip->chip;
	struct mtd_info *mtd = nand_to_mtd(chip);
	struct denali_chip *dchip2;
	int i, j, ret;

	chip->controller = &denali->controller;

	/* sanity checks for bank numbers */
	for (i = 0; i < dchip->nsels; i++) {
		unsigned int bank = dchip->sels[i].bank;

		if (bank >= denali->nbanks) {
			dev_err(denali->dev, "unsupported bank %d\n", bank);
			return -EINVAL;
		}

		for (j = 0; j < i; j++) {
			if (bank == dchip->sels[j].bank) {
				dev_err(denali->dev,
					"bank %d is assigned twice in the same chip\n",
					bank);
				return -EINVAL;
			}
		}

		list_for_each_entry(dchip2, &denali->chips, node) {
			for (j = 0; j < dchip2->nsels; j++) {
				if (bank == dchip2->sels[j].bank) {
					dev_err(denali->dev,
						"bank %d is already used\n",
						bank);
					return -EINVAL;
				}
			}
		}
	}

	mtd->dev.parent = denali->dev;

	/*
	 * Fallback to the default name if DT did not give "label" property.
	 * Use "label" property if multiple chips are connected.
	 */
	if (!mtd->name && list_empty(&denali->chips))
		mtd->name = "denali-nand";

	if (denali->dma_avail) {
		chip->options |= NAND_USE_BOUNCE_BUFFER;
		chip->buf_align = 16;
	}

	/* clk rate info is needed for setup_data_interface */
	if (!denali->clk_rate || !denali->clk_x_rate)
		chip->options |= NAND_KEEP_TIMINGS;

	chip->bbt_options |= NAND_BBT_USE_FLASH;
	chip->bbt_options |= NAND_BBT_NO_OOB;
	chip->options |= NAND_NO_SUBPAGE_WRITE;
	chip->ecc.mode = NAND_ECC_HW_SYNDROME;
	chip->ecc.read_page = denali_read_page;
	chip->ecc.write_page = denali_write_page;
	chip->ecc.read_page_raw = denali_read_page_raw;
	chip->ecc.write_page_raw = denali_write_page_raw;
	chip->ecc.read_oob = denali_read_oob;
	chip->ecc.write_oob = denali_write_oob;

	mtd_set_ooblayout(mtd, &denali_ooblayout_ops);

	ret = nand_scan(chip, dchip->nsels);
	if (ret)
		return ret;

	ret = mtd_device_register(mtd, NULL, 0);
	if (ret) {
		dev_err(denali->dev, "Failed to register MTD: %d\n", ret);
		goto cleanup_nand;
	}

	list_add_tail(&dchip->node, &denali->chips);

	return 0;

cleanup_nand:
	nand_cleanup(chip);

	return ret;
}
EXPORT_SYMBOL_GPL(denali_chip_init);

int denali_init(struct denali_controller *denali)
{
	u32 features = ioread32(denali->reg + FEATURES);
	int ret;

	nand_controller_init(&denali->controller);
	denali->controller.ops = &denali_controller_ops;
	init_completion(&denali->complete);
	spin_lock_init(&denali->irq_lock);
	INIT_LIST_HEAD(&denali->chips);
	denali->active_bank = DENALI_INVALID_BANK;

	/*
	 * The REVISION register may not be reliable. Platforms are allowed to
	 * override it.
	 */
	if (!denali->revision)
		denali->revision = swab16(ioread32(denali->reg + REVISION));

	denali->nbanks = 1 << FIELD_GET(FEATURES__N_BANKS, features);

	/* the encoding changed from rev 5.0 to 5.1 */
	if (denali->revision < 0x0501)
		denali->nbanks <<= 1;

	if (features & FEATURES__DMA)
		denali->dma_avail = true;

	if (denali->dma_avail) {
		int dma_bit = denali->caps & DENALI_CAP_DMA_64BIT ? 64 : 32;

		ret = dma_set_mask(denali->dev, DMA_BIT_MASK(dma_bit));
		if (ret) {
			dev_info(denali->dev,
				 "Failed to set DMA mask. Disabling DMA.\n");
			denali->dma_avail = false;
		}
	}

	if (denali->dma_avail) {
		if (denali->caps & DENALI_CAP_DMA_64BIT)
			denali->setup_dma = denali_setup_dma64;
		else
			denali->setup_dma = denali_setup_dma32;
	}

	if (features & FEATURES__INDEX_ADDR) {
		denali->host_read = denali_indexed_read;
		denali->host_write = denali_indexed_write;
	} else {
		denali->host_read = denali_direct_read;
		denali->host_write = denali_direct_write;
	}

	/*
	 * Set how many bytes should be skipped before writing data in OOB.
	 * If a non-zero value has already been set (by firmware or something),
	 * just use it. Otherwise, set the driver's default.
	 */
	denali->oob_skip_bytes = ioread32(denali->reg + SPARE_AREA_SKIP_BYTES);
	if (!denali->oob_skip_bytes) {
		denali->oob_skip_bytes = DENALI_DEFAULT_OOB_SKIP_BYTES;
		iowrite32(denali->oob_skip_bytes,
			  denali->reg + SPARE_AREA_SKIP_BYTES);
	}

	iowrite32(0, denali->reg + TRANSFER_SPARE_REG);
	iowrite32(GENMASK(denali->nbanks - 1, 0), denali->reg + RB_PIN_ENABLED);
	iowrite32(CHIP_EN_DONT_CARE__FLAG, denali->reg + CHIP_ENABLE_DONT_CARE);
	iowrite32(ECC_ENABLE__FLAG, denali->reg + ECC_ENABLE);
	iowrite32(0xffff, denali->reg + SPARE_AREA_MARKER);

	denali_clear_irq_all(denali);

	ret = devm_request_irq(denali->dev, denali->irq, denali_isr,
			       IRQF_SHARED, DENALI_NAND_NAME, denali);
	if (ret) {
		dev_err(denali->dev, "Unable to request IRQ\n");
		return ret;
	}

	denali_enable_irq(denali);

	return 0;
}
EXPORT_SYMBOL(denali_init);

void denali_remove(struct denali_controller *denali)
{
	struct denali_chip *dchip;

	list_for_each_entry(dchip, &denali->chips, node)
		nand_release(&dchip->chip);

	denali_disable_irq(denali);
}
EXPORT_SYMBOL(denali_remove);

MODULE_DESCRIPTION("Driver core for Denali NAND controller");
MODULE_AUTHOR("Intel Corporation and its suppliers");
MODULE_LICENSE("GPL v2");<|MERGE_RESOLUTION|>--- conflicted
+++ resolved
@@ -890,60 +890,6 @@
 	return 0;
 }
 
-<<<<<<< HEAD
-static void denali_reset_banks(struct denali_nand_info *denali)
-{
-	u32 irq_status;
-	int i;
-
-	for (i = 0; i < denali->max_banks; i++) {
-		denali->active_bank = i;
-
-		denali_reset_irq(denali);
-
-		iowrite32(DEVICE_RESET__BANK(i),
-			  denali->reg + DEVICE_RESET);
-
-		irq_status = denali_wait_for_irq(denali,
-			INTR__RST_COMP | INTR__INT_ACT | INTR__TIME_OUT);
-		if (!(irq_status & INTR__INT_ACT))
-			break;
-	}
-
-	dev_dbg(denali->dev, "%d chips connected\n", i);
-	denali->max_banks = i;
-}
-
-static void denali_hw_init(struct denali_nand_info *denali)
-{
-	/*
-	 * The REVISION register may not be reliable.  Platforms are allowed to
-	 * override it.
-	 */
-	if (!denali->revision)
-		denali->revision = swab16(ioread32(denali->reg + REVISION));
-
-	/*
-	 * Set how many bytes should be skipped before writing data in OOB.
-	 * If a non-zero value has already been set (by firmware or something),
-	 * just use it.  Otherwise, set the driver default.
-	 */
-	denali->oob_skip_bytes = ioread32(denali->reg + SPARE_AREA_SKIP_BYTES);
-	if (!denali->oob_skip_bytes) {
-		denali->oob_skip_bytes = DENALI_DEFAULT_OOB_SKIP_BYTES;
-		iowrite32(denali->oob_skip_bytes,
-			  denali->reg + SPARE_AREA_SKIP_BYTES);
-	}
-
-	denali_detect_max_banks(denali);
-	iowrite32(0x0F, denali->reg + RB_PIN_ENABLED);
-	iowrite32(CHIP_EN_DONT_CARE__FLAG, denali->reg + CHIP_ENABLE_DONT_CARE);
-
-	iowrite32(0xffff, denali->reg + SPARE_AREA_MARKER);
-}
-
-=======
->>>>>>> f7688b48
 int denali_calc_ecc_bytes(int step_size, int strength)
 {
 	/* BCH code.  Denali requires ecc.bytes to be multiple of 2 */
