--- conflicted
+++ resolved
@@ -633,134 +633,8 @@
 	  If you are not sure, say Y here.  The driver enables polling only if
 	  it is strictly necessary to do so.
 
-<<<<<<< HEAD
-config INTEL_ATOMISP2_LED
-	tristate "Intel AtomISP2 camera LED driver"
-	depends on GPIOLIB && LEDS_GPIO
-	help
-	  Many Bay Trail and Cherry Trail devices come with a camera attached
-	  to Intel's Image Signal Processor. Linux currently does not have a
-	  driver for these, so they do not work as a camera. Some of these
-	  camera's have a LED which is controlled through a GPIO.
-
-	  Some of these devices have a firmware issue where the LED gets turned
-	  on at boot. This driver will turn the LED off at boot and also allows
-	  controlling the LED (repurposing it) through the sysfs LED interface.
-
-	  Which GPIO is attached to the LED is usually not described in the
-	  ACPI tables, so this driver contains per-system info about the GPIO
-	  inside the driver, this means that this driver only works on systems
-	  the driver knows about.
-
-	  To compile this driver as a module, choose M here: the module
-	  will be called intel_atomisp2_led.
-
-config INTEL_ATOMISP2_PM
-	tristate "Intel AtomISP2 dummy / power-management driver"
-	depends on PCI && IOSF_MBI && PM
-	depends on !INTEL_ATOMISP
-	help
-	  Power-management driver for Intel's Image Signal Processor found on
-	  Bay Trail and Cherry Trail devices. This dummy driver's sole purpose
-	  is to turn the ISP off (put it in D3) to save power and to allow
-	  entering of S0ix modes.
-
-	  To compile this driver as a module, choose M here: the module
-	  will be called intel_atomisp2_pm.
-
-config INTEL_CHT_INT33FE
-	tristate "Intel Cherry Trail ACPI INT33FE Driver"
-	depends on X86 && ACPI && I2C && REGULATOR
-	depends on CHARGER_BQ24190=y || (CHARGER_BQ24190=m && m)
-	depends on USB_ROLES_INTEL_XHCI=y || (USB_ROLES_INTEL_XHCI=m && m)
-	depends on TYPEC_MUX_PI3USB30532=y || (TYPEC_MUX_PI3USB30532=m && m)
-	help
-	  This driver add support for the INT33FE ACPI device found on
-	  some Intel Cherry Trail devices.
-
-	  There are two kinds of INT33FE ACPI device possible: for hardware
-	  with USB Type-C and Micro-B connectors. This driver supports both.
-
-	  The INT33FE ACPI device has a CRS table with I2cSerialBusV2
-	  resources for Fuel Gauge Controller and (in the Type-C variant)
-	  FUSB302 USB Type-C Controller and PI3USB30532 USB switch.
-	  This driver instantiates i2c-clients for these, so that standard
-	  i2c drivers for these chips can bind to the them.
-
-	  If you enable this driver it is advised to also select
-	  CONFIG_BATTERY_BQ27XXX=m or CONFIG_BATTERY_BQ27XXX_I2C=m for Micro-B
-	  device and CONFIG_TYPEC_FUSB302=m and CONFIG_BATTERY_MAX17042=m
-	  for Type-C device.
-
-config INTEL_HID_EVENT
-	tristate "INTEL HID Event"
-	depends on ACPI
-	depends on INPUT
-	select INPUT_SPARSEKMAP
-	help
-	  This driver provides support for the Intel HID Event hotkey interface.
-	  Some laptops require this driver for hotkey support.
-
-	  To compile this driver as a module, choose M here: the module will
-	  be called intel_hid.
-
-config INTEL_INT0002_VGPIO
-	tristate "Intel ACPI INT0002 Virtual GPIO driver"
-	depends on GPIOLIB && ACPI && PM_SLEEP
-	select GPIOLIB_IRQCHIP
-	help
-	  Some peripherals on Bay Trail and Cherry Trail platforms signal a
-	  Power Management Event (PME) to the Power Management Controller (PMC)
-	  to wakeup the system. When this happens software needs to explicitly
-	  clear the PME bus 0 status bit in the GPE0a_STS register to avoid an
-	  IRQ storm on IRQ 9.
-
-	  This is modelled in ACPI through the INT0002 ACPI device, which is
-	  called a "Virtual GPIO controller" in ACPI because it defines the
-	  event handler to call when the PME triggers through _AEI and _L02
-	  methods as would be done for a real GPIO interrupt in ACPI.
-
-	  To compile this driver as a module, choose M here: the module will
-	  be called intel_int0002_vgpio.
-
-config INTEL_MENLOW
-	tristate "Thermal Management driver for Intel menlow platform"
-	depends on ACPI_THERMAL
-	select THERMAL
-	help
-	  ACPI thermal management enhancement driver on
-	  Intel Menlow platform.
-
-	  If unsure, say N.
-
-config INTEL_OAKTRAIL
-	tristate "Intel Oaktrail Platform Extras"
-	depends on ACPI
-	depends on ACPI_VIDEO || ACPI_VIDEO = n
-	depends on RFKILL && BACKLIGHT_CLASS_DEVICE && ACPI
-	help
-	  Intel Oaktrail platform need this driver to provide interfaces to
-	  enable/disable the Camera, WiFi, BT etc. devices. If in doubt, say Y
-	  here; it will only load on supported platforms.
-
-config INTEL_VBTN
-	tristate "INTEL VIRTUAL BUTTON"
-	depends on ACPI
-	depends on INPUT
-	select INPUT_SPARSEKMAP
-	help
-	  This driver provides support for the Intel Virtual Button interface.
-	  Some laptops require this driver for power button support.
-
-	  To compile this driver as a module, choose M here: the module will
-	  be called intel_vbtn.
-
-config SURFACE3_WMI
-	tristate "Surface 3 WMI Driver"
-=======
 config THINKPAD_LMI
 	tristate "Lenovo WMI-based systems management driver"
->>>>>>> 3b17187f
 	depends on ACPI_WMI
 	select FW_ATTR_CLASS
 	help
