--- conflicted
+++ resolved
@@ -388,17 +388,12 @@
  *                        (protected by binder_deferred_lock)
  * @deferred_work:        bitmap of deferred work to perform
  *                        (protected by binder_deferred_lock)
-<<<<<<< HEAD
+ * @outstanding_txns:     number of transactions to be transmitted before
+ *                        processes in freeze_wait are woken up
+ *                        (protected by @inner_lock)
  * @is_dead:              process is dead and awaiting free
  *                        when outstanding transactions are cleaned up
  *                        (protected by @inner_lock)
-=======
- * @outstanding_txns:     number of transactions to be transmitted before
- *                        processes in freeze_wait are woken up
- *                        (protected by @inner_lock)
- * @is_dead:              process is dead and awaiting free
- *                        when outstanding transactions are cleaned up
- *                        (protected by @inner_lock)
  * @is_frozen:            process is frozen and unable to service
  *                        binder transactions
  *                        (protected by @inner_lock)
@@ -409,7 +404,6 @@
  * @freeze_wait:          waitqueue of processes waiting for all outstanding
  *                        transactions to be processed
  *                        (protected by @inner_lock)
->>>>>>> c18ab1d1
  * @todo:                 list of work for this process
  *                        (protected by @inner_lock)
  * @stats:                per-process binder statistics
@@ -450,16 +444,12 @@
 	struct task_struct *tsk;
 	struct hlist_node deferred_work_node;
 	int deferred_work;
-<<<<<<< HEAD
-	bool is_dead;
-=======
 	int outstanding_txns;
 	bool is_dead;
 	bool is_frozen;
 	bool sync_recv;
 	bool async_recv;
 	wait_queue_head_t freeze_wait;
->>>>>>> c18ab1d1
 
 	struct list_head todo;
 	struct binder_stats stats;
