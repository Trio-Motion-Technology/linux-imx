--- conflicted
+++ resolved
@@ -155,11 +155,7 @@
 };
 
 struct binder_stats {
-<<<<<<< HEAD
-	atomic_t br[_IOC_NR(BR_FAILED_REPLY) + 1];
-=======
 	atomic_t br[_IOC_NR(BR_FROZEN_REPLY) + 1];
->>>>>>> b9836d40
 	atomic_t bc[_IOC_NR(BC_REPLY_SG) + 1];
 	atomic_t obj_created[BINDER_STAT_COUNT];
 	atomic_t obj_deleted[BINDER_STAT_COUNT];
