// SPDX-License-Identifier: GPL-2.0-only
/* binder.c
 *
 * Android IPC Subsystem
 *
 * Copyright (C) 2007-2008 Google, Inc.
 */

/*
 * Locking overview
 *
 * There are 3 main spinlocks which must be acquired in the
 * order shown:
 *
 * 1) proc->outer_lock : protects binder_ref
 *    binder_proc_lock() and binder_proc_unlock() are
 *    used to acq/rel.
 * 2) node->lock : protects most fields of binder_node.
 *    binder_node_lock() and binder_node_unlock() are
 *    used to acq/rel
 * 3) proc->inner_lock : protects the thread and node lists
 *    (proc->threads, proc->waiting_threads, proc->nodes)
 *    and all todo lists associated with the binder_proc
 *    (proc->todo, thread->todo, proc->delivered_death and
 *    node->async_todo), as well as thread->transaction_stack
 *    binder_inner_proc_lock() and binder_inner_proc_unlock()
 *    are used to acq/rel
 *
 * Any lock under procA must never be nested under any lock at the same
 * level or below on procB.
 *
 * Functions that require a lock held on entry indicate which lock
 * in the suffix of the function name:
 *
 * foo_olocked() : requires node->outer_lock
 * foo_nlocked() : requires node->lock
 * foo_ilocked() : requires proc->inner_lock
 * foo_oilocked(): requires proc->outer_lock and proc->inner_lock
 * foo_nilocked(): requires node->lock and proc->inner_lock
 * ...
 */

#define pr_fmt(fmt) KBUILD_MODNAME ": " fmt

#include <linux/fdtable.h>
#include <linux/file.h>
#include <linux/freezer.h>
#include <linux/fs.h>
#include <linux/list.h>
#include <linux/miscdevice.h>
#include <linux/module.h>
#include <linux/mutex.h>
#include <linux/nsproxy.h>
#include <linux/poll.h>
#include <linux/debugfs.h>
#include <linux/rbtree.h>
#include <linux/sched/signal.h>
#include <linux/sched/mm.h>
#include <linux/seq_file.h>
#include <linux/string.h>
#include <linux/uaccess.h>
#include <linux/pid_namespace.h>
#include <linux/security.h>
#include <linux/spinlock.h>
#include <linux/ratelimit.h>
#include <linux/syscalls.h>
#include <linux/task_work.h>
#include <linux/sizes.h>
#include <linux/android_vendor.h>

#include <uapi/linux/sched/types.h>
#include <uapi/linux/android/binder.h>

#include <asm/cacheflush.h>

#include "binder_internal.h"
#include "binder_trace.h"
#include <trace/hooks/binder.h>

static HLIST_HEAD(binder_deferred_list);
static DEFINE_MUTEX(binder_deferred_lock);

static HLIST_HEAD(binder_devices);
static HLIST_HEAD(binder_procs);
static DEFINE_MUTEX(binder_procs_lock);

static HLIST_HEAD(binder_dead_nodes);
static DEFINE_SPINLOCK(binder_dead_nodes_lock);

static struct dentry *binder_debugfs_dir_entry_root;
static struct dentry *binder_debugfs_dir_entry_proc;
static atomic_t binder_last_id;

static int proc_show(struct seq_file *m, void *unused);
DEFINE_SHOW_ATTRIBUTE(proc);

#define FORBIDDEN_MMAP_FLAGS                (VM_WRITE)

enum {
	BINDER_DEBUG_USER_ERROR             = 1U << 0,
	BINDER_DEBUG_FAILED_TRANSACTION     = 1U << 1,
	BINDER_DEBUG_DEAD_TRANSACTION       = 1U << 2,
	BINDER_DEBUG_OPEN_CLOSE             = 1U << 3,
	BINDER_DEBUG_DEAD_BINDER            = 1U << 4,
	BINDER_DEBUG_DEATH_NOTIFICATION     = 1U << 5,
	BINDER_DEBUG_READ_WRITE             = 1U << 6,
	BINDER_DEBUG_USER_REFS              = 1U << 7,
	BINDER_DEBUG_THREADS                = 1U << 8,
	BINDER_DEBUG_TRANSACTION            = 1U << 9,
	BINDER_DEBUG_TRANSACTION_COMPLETE   = 1U << 10,
	BINDER_DEBUG_FREE_BUFFER            = 1U << 11,
	BINDER_DEBUG_INTERNAL_REFS          = 1U << 12,
	BINDER_DEBUG_PRIORITY_CAP           = 1U << 13,
	BINDER_DEBUG_SPINLOCKS              = 1U << 14,
};
static uint32_t binder_debug_mask = BINDER_DEBUG_USER_ERROR |
	BINDER_DEBUG_FAILED_TRANSACTION | BINDER_DEBUG_DEAD_TRANSACTION;
module_param_named(debug_mask, binder_debug_mask, uint, 0644);

char *binder_devices_param = CONFIG_ANDROID_BINDER_DEVICES;
module_param_named(devices, binder_devices_param, charp, 0444);

static DECLARE_WAIT_QUEUE_HEAD(binder_user_error_wait);
static int binder_stop_on_user_error;

static int binder_set_stop_on_user_error(const char *val,
					 const struct kernel_param *kp)
{
	int ret;

	ret = param_set_int(val, kp);
	if (binder_stop_on_user_error < 2)
		wake_up(&binder_user_error_wait);
	return ret;
}
module_param_call(stop_on_user_error, binder_set_stop_on_user_error,
	param_get_int, &binder_stop_on_user_error, 0644);

#define binder_debug(mask, x...) \
	do { \
		if (binder_debug_mask & mask) \
			pr_info_ratelimited(x); \
	} while (0)

#define binder_user_error(x...) \
	do { \
		if (binder_debug_mask & BINDER_DEBUG_USER_ERROR) \
			pr_info_ratelimited(x); \
		if (binder_stop_on_user_error) \
			binder_stop_on_user_error = 2; \
	} while (0)

#define to_flat_binder_object(hdr) \
	container_of(hdr, struct flat_binder_object, hdr)

#define to_binder_fd_object(hdr) container_of(hdr, struct binder_fd_object, hdr)

#define to_binder_buffer_object(hdr) \
	container_of(hdr, struct binder_buffer_object, hdr)

#define to_binder_fd_array_object(hdr) \
	container_of(hdr, struct binder_fd_array_object, hdr)

static struct binder_stats binder_stats;

static inline void binder_stats_deleted(enum binder_stat_types type)
{
	atomic_inc(&binder_stats.obj_deleted[type]);
}

static inline void binder_stats_created(enum binder_stat_types type)
{
	atomic_inc(&binder_stats.obj_created[type]);
}

struct binder_transaction_log binder_transaction_log;
struct binder_transaction_log binder_transaction_log_failed;

static struct binder_transaction_log_entry *binder_transaction_log_add(
	struct binder_transaction_log *log)
{
	struct binder_transaction_log_entry *e;
	unsigned int cur = atomic_inc_return(&log->cur);

	if (cur >= ARRAY_SIZE(log->entry))
		log->full = true;
	e = &log->entry[cur % ARRAY_SIZE(log->entry)];
	WRITE_ONCE(e->debug_id_done, 0);
	/*
	 * write-barrier to synchronize access to e->debug_id_done.
	 * We make sure the initialized 0 value is seen before
	 * memset() other fields are zeroed by memset.
	 */
	smp_wmb();
	memset(e, 0, sizeof(*e));
	return e;
}

enum binder_deferred_state {
	BINDER_DEFERRED_FLUSH        = 0x01,
	BINDER_DEFERRED_RELEASE      = 0x02,
};

enum {
	BINDER_LOOPER_STATE_REGISTERED  = 0x01,
	BINDER_LOOPER_STATE_ENTERED     = 0x02,
	BINDER_LOOPER_STATE_EXITED      = 0x04,
	BINDER_LOOPER_STATE_INVALID     = 0x08,
	BINDER_LOOPER_STATE_WAITING     = 0x10,
	BINDER_LOOPER_STATE_POLL        = 0x20,
};

/**
 * binder_proc_lock() - Acquire outer lock for given binder_proc
 * @proc:         struct binder_proc to acquire
 *
 * Acquires proc->outer_lock. Used to protect binder_ref
 * structures associated with the given proc.
 */
#define binder_proc_lock(proc) _binder_proc_lock(proc, __LINE__)
static void
_binder_proc_lock(struct binder_proc *proc, int line)
	__acquires(&proc->outer_lock)
{
	binder_debug(BINDER_DEBUG_SPINLOCKS,
		     "%s: line=%d\n", __func__, line);
	spin_lock(&proc->outer_lock);
}

/**
 * binder_proc_unlock() - Release spinlock for given binder_proc
 * @proc:         struct binder_proc to acquire
 *
 * Release lock acquired via binder_proc_lock()
 */
#define binder_proc_unlock(_proc) _binder_proc_unlock(_proc, __LINE__)
static void
_binder_proc_unlock(struct binder_proc *proc, int line)
	__releases(&proc->outer_lock)
{
	binder_debug(BINDER_DEBUG_SPINLOCKS,
		     "%s: line=%d\n", __func__, line);
	spin_unlock(&proc->outer_lock);
}

/**
 * binder_inner_proc_lock() - Acquire inner lock for given binder_proc
 * @proc:         struct binder_proc to acquire
 *
 * Acquires proc->inner_lock. Used to protect todo lists
 */
#define binder_inner_proc_lock(proc) _binder_inner_proc_lock(proc, __LINE__)
static void
_binder_inner_proc_lock(struct binder_proc *proc, int line)
	__acquires(&proc->inner_lock)
{
	binder_debug(BINDER_DEBUG_SPINLOCKS,
		     "%s: line=%d\n", __func__, line);
	spin_lock(&proc->inner_lock);
}

/**
 * binder_inner_proc_unlock() - Release inner lock for given binder_proc
 * @proc:         struct binder_proc to acquire
 *
 * Release lock acquired via binder_inner_proc_lock()
 */
#define binder_inner_proc_unlock(proc) _binder_inner_proc_unlock(proc, __LINE__)
static void
_binder_inner_proc_unlock(struct binder_proc *proc, int line)
	__releases(&proc->inner_lock)
{
	binder_debug(BINDER_DEBUG_SPINLOCKS,
		     "%s: line=%d\n", __func__, line);
	spin_unlock(&proc->inner_lock);
}

/**
 * binder_node_lock() - Acquire spinlock for given binder_node
 * @node:         struct binder_node to acquire
 *
 * Acquires node->lock. Used to protect binder_node fields
 */
#define binder_node_lock(node) _binder_node_lock(node, __LINE__)
static void
_binder_node_lock(struct binder_node *node, int line)
	__acquires(&node->lock)
{
	binder_debug(BINDER_DEBUG_SPINLOCKS,
		     "%s: line=%d\n", __func__, line);
	spin_lock(&node->lock);
}

/**
 * binder_node_unlock() - Release spinlock for given binder_proc
 * @node:         struct binder_node to acquire
 *
 * Release lock acquired via binder_node_lock()
 */
#define binder_node_unlock(node) _binder_node_unlock(node, __LINE__)
static void
_binder_node_unlock(struct binder_node *node, int line)
	__releases(&node->lock)
{
	binder_debug(BINDER_DEBUG_SPINLOCKS,
		     "%s: line=%d\n", __func__, line);
	spin_unlock(&node->lock);
}

/**
 * binder_node_inner_lock() - Acquire node and inner locks
 * @node:         struct binder_node to acquire
 *
 * Acquires node->lock. If node->proc also acquires
 * proc->inner_lock. Used to protect binder_node fields
 */
#define binder_node_inner_lock(node) _binder_node_inner_lock(node, __LINE__)
static void
_binder_node_inner_lock(struct binder_node *node, int line)
	__acquires(&node->lock) __acquires(&node->proc->inner_lock)
{
	binder_debug(BINDER_DEBUG_SPINLOCKS,
		     "%s: line=%d\n", __func__, line);
	spin_lock(&node->lock);
	if (node->proc)
		binder_inner_proc_lock(node->proc);
	else
		/* annotation for sparse */
		__acquire(&node->proc->inner_lock);
}

/**
 * binder_node_unlock() - Release node and inner locks
 * @node:         struct binder_node to acquire
 *
 * Release lock acquired via binder_node_lock()
 */
#define binder_node_inner_unlock(node) _binder_node_inner_unlock(node, __LINE__)
static void
_binder_node_inner_unlock(struct binder_node *node, int line)
	__releases(&node->lock) __releases(&node->proc->inner_lock)
{
	struct binder_proc *proc = node->proc;

	binder_debug(BINDER_DEBUG_SPINLOCKS,
		     "%s: line=%d\n", __func__, line);
	if (proc)
		binder_inner_proc_unlock(proc);
	else
		/* annotation for sparse */
		__release(&node->proc->inner_lock);
	spin_unlock(&node->lock);
}

static bool binder_worklist_empty_ilocked(struct list_head *list)
{
	return list_empty(list);
}

/**
 * binder_worklist_empty() - Check if no items on the work list
 * @proc:       binder_proc associated with list
 * @list:	list to check
 *
 * Return: true if there are no items on list, else false
 */
static bool binder_worklist_empty(struct binder_proc *proc,
				  struct list_head *list)
{
	bool ret;

	binder_inner_proc_lock(proc);
	ret = binder_worklist_empty_ilocked(list);
	binder_inner_proc_unlock(proc);
	return ret;
}

/**
 * binder_enqueue_work_ilocked() - Add an item to the work list
 * @work:         struct binder_work to add to list
 * @target_list:  list to add work to
 *
 * Adds the work to the specified list. Asserts that work
 * is not already on a list.
 *
 * Requires the proc->inner_lock to be held.
 */
static void
binder_enqueue_work_ilocked(struct binder_work *work,
			   struct list_head *target_list)
{
	BUG_ON(target_list == NULL);
	BUG_ON(work->entry.next && !list_empty(&work->entry));
	list_add_tail(&work->entry, target_list);
}

/**
 * binder_enqueue_deferred_thread_work_ilocked() - Add deferred thread work
 * @thread:       thread to queue work to
 * @work:         struct binder_work to add to list
 *
 * Adds the work to the todo list of the thread. Doesn't set the process_todo
 * flag, which means that (if it wasn't already set) the thread will go to
 * sleep without handling this work when it calls read.
 *
 * Requires the proc->inner_lock to be held.
 */
static void
binder_enqueue_deferred_thread_work_ilocked(struct binder_thread *thread,
					    struct binder_work *work)
{
	WARN_ON(!list_empty(&thread->waiting_thread_node));
	binder_enqueue_work_ilocked(work, &thread->todo);
}

/**
 * binder_enqueue_thread_work_ilocked() - Add an item to the thread work list
 * @thread:       thread to queue work to
 * @work:         struct binder_work to add to list
 *
 * Adds the work to the todo list of the thread, and enables processing
 * of the todo queue.
 *
 * Requires the proc->inner_lock to be held.
 */
static void
binder_enqueue_thread_work_ilocked(struct binder_thread *thread,
				   struct binder_work *work)
{
	WARN_ON(!list_empty(&thread->waiting_thread_node));
	binder_enqueue_work_ilocked(work, &thread->todo);
	thread->process_todo = true;
}

/**
 * binder_enqueue_thread_work() - Add an item to the thread work list
 * @thread:       thread to queue work to
 * @work:         struct binder_work to add to list
 *
 * Adds the work to the todo list of the thread, and enables processing
 * of the todo queue.
 */
static void
binder_enqueue_thread_work(struct binder_thread *thread,
			   struct binder_work *work)
{
	binder_inner_proc_lock(thread->proc);
	binder_enqueue_thread_work_ilocked(thread, work);
	binder_inner_proc_unlock(thread->proc);
}

static void
binder_dequeue_work_ilocked(struct binder_work *work)
{
	list_del_init(&work->entry);
}

/**
 * binder_dequeue_work() - Removes an item from the work list
 * @proc:         binder_proc associated with list
 * @work:         struct binder_work to remove from list
 *
 * Removes the specified work item from whatever list it is on.
 * Can safely be called if work is not on any list.
 */
static void
binder_dequeue_work(struct binder_proc *proc, struct binder_work *work)
{
	binder_inner_proc_lock(proc);
	binder_dequeue_work_ilocked(work);
	binder_inner_proc_unlock(proc);
}

static struct binder_work *binder_dequeue_work_head_ilocked(
					struct list_head *list)
{
	struct binder_work *w;

	w = list_first_entry_or_null(list, struct binder_work, entry);
	if (w)
		list_del_init(&w->entry);
	return w;
}

static void
binder_defer_work(struct binder_proc *proc, enum binder_deferred_state defer);
static void binder_free_thread(struct binder_thread *thread);
static void binder_free_proc(struct binder_proc *proc);
static void binder_inc_node_tmpref_ilocked(struct binder_node *node);

static bool binder_has_work_ilocked(struct binder_thread *thread,
				    bool do_proc_work)
{
	return thread->process_todo ||
		thread->looper_need_return ||
		(do_proc_work &&
		 !binder_worklist_empty_ilocked(&thread->proc->todo));
}

static bool binder_has_work(struct binder_thread *thread, bool do_proc_work)
{
	bool has_work;

	binder_inner_proc_lock(thread->proc);
	has_work = binder_has_work_ilocked(thread, do_proc_work);
	binder_inner_proc_unlock(thread->proc);

	return has_work;
}

static bool binder_available_for_proc_work_ilocked(struct binder_thread *thread)
{
	return !thread->transaction_stack &&
		binder_worklist_empty_ilocked(&thread->todo) &&
		(thread->looper & (BINDER_LOOPER_STATE_ENTERED |
				   BINDER_LOOPER_STATE_REGISTERED));
}

static void binder_wakeup_poll_threads_ilocked(struct binder_proc *proc,
					       bool sync)
{
	struct rb_node *n;
	struct binder_thread *thread;

	for (n = rb_first(&proc->threads); n != NULL; n = rb_next(n)) {
		thread = rb_entry(n, struct binder_thread, rb_node);
		if (thread->looper & BINDER_LOOPER_STATE_POLL &&
		    binder_available_for_proc_work_ilocked(thread)) {
<<<<<<< HEAD
			trace_android_vh_binder_wakeup_ilocked(thread->task);
=======
			trace_android_vh_binder_wakeup_ilocked(thread->task, sync, proc);
>>>>>>> c18ab1d1
			if (sync)
				wake_up_interruptible_sync(&thread->wait);
			else
				wake_up_interruptible(&thread->wait);
		}
	}
}

/**
 * binder_select_thread_ilocked() - selects a thread for doing proc work.
 * @proc:	process to select a thread from
 *
 * Note that calling this function moves the thread off the waiting_threads
 * list, so it can only be woken up by the caller of this function, or a
 * signal. Therefore, callers *should* always wake up the thread this function
 * returns.
 *
 * Return:	If there's a thread currently waiting for process work,
 *		returns that thread. Otherwise returns NULL.
 */
static struct binder_thread *
binder_select_thread_ilocked(struct binder_proc *proc)
{
	struct binder_thread *thread;

	assert_spin_locked(&proc->inner_lock);
	thread = list_first_entry_or_null(&proc->waiting_threads,
					  struct binder_thread,
					  waiting_thread_node);

	if (thread)
		list_del_init(&thread->waiting_thread_node);

	return thread;
}

/**
 * binder_wakeup_thread_ilocked() - wakes up a thread for doing proc work.
 * @proc:	process to wake up a thread in
 * @thread:	specific thread to wake-up (may be NULL)
 * @sync:	whether to do a synchronous wake-up
 *
 * This function wakes up a thread in the @proc process.
 * The caller may provide a specific thread to wake-up in
 * the @thread parameter. If @thread is NULL, this function
 * will wake up threads that have called poll().
 *
 * Note that for this function to work as expected, callers
 * should first call binder_select_thread() to find a thread
 * to handle the work (if they don't have a thread already),
 * and pass the result into the @thread parameter.
 */
static void binder_wakeup_thread_ilocked(struct binder_proc *proc,
					 struct binder_thread *thread,
					 bool sync)
{
	assert_spin_locked(&proc->inner_lock);

	if (thread) {
<<<<<<< HEAD
		trace_android_vh_binder_wakeup_ilocked(thread->task);
=======
		trace_android_vh_binder_wakeup_ilocked(thread->task, sync, proc);
>>>>>>> c18ab1d1
		if (sync)
			wake_up_interruptible_sync(&thread->wait);
		else
			wake_up_interruptible(&thread->wait);
		return;
	}

	/* Didn't find a thread waiting for proc work; this can happen
	 * in two scenarios:
	 * 1. All threads are busy handling transactions
	 *    In that case, one of those threads should call back into
	 *    the kernel driver soon and pick up this work.
	 * 2. Threads are using the (e)poll interface, in which case
	 *    they may be blocked on the waitqueue without having been
	 *    added to waiting_threads. For this case, we just iterate
	 *    over all threads not handling transaction work, and
	 *    wake them all up. We wake all because we don't know whether
	 *    a thread that called into (e)poll is handling non-binder
	 *    work currently.
	 */
	binder_wakeup_poll_threads_ilocked(proc, sync);
}

static void binder_wakeup_proc_ilocked(struct binder_proc *proc)
{
	struct binder_thread *thread = binder_select_thread_ilocked(proc);

	binder_wakeup_thread_ilocked(proc, thread, /* sync = */false);
}

static bool is_rt_policy(int policy)
{
	return policy == SCHED_FIFO || policy == SCHED_RR;
}

static bool is_fair_policy(int policy)
<<<<<<< HEAD
{
	return policy == SCHED_NORMAL || policy == SCHED_BATCH;
}

static bool binder_supported_policy(int policy)
{
	return is_fair_policy(policy) || is_rt_policy(policy);
}

static int to_userspace_prio(int policy, int kernel_priority)
{
	if (is_fair_policy(policy))
		return PRIO_TO_NICE(kernel_priority);
	else
		return MAX_USER_RT_PRIO - 1 - kernel_priority;
}

static int to_kernel_prio(int policy, int user_priority)
{
	if (is_fair_policy(policy))
		return NICE_TO_PRIO(user_priority);
	else
		return MAX_USER_RT_PRIO - 1 - user_priority;
}

=======
{
	return policy == SCHED_NORMAL || policy == SCHED_BATCH;
}

static bool binder_supported_policy(int policy)
{
	return is_fair_policy(policy) || is_rt_policy(policy);
}

static int to_userspace_prio(int policy, int kernel_priority)
{
	if (is_fair_policy(policy))
		return PRIO_TO_NICE(kernel_priority);
	else
		return MAX_USER_RT_PRIO - 1 - kernel_priority;
}

static int to_kernel_prio(int policy, int user_priority)
{
	if (is_fair_policy(policy))
		return NICE_TO_PRIO(user_priority);
	else
		return MAX_USER_RT_PRIO - 1 - user_priority;
}

>>>>>>> c18ab1d1
static void binder_do_set_priority(struct task_struct *task,
				   struct binder_priority desired,
				   bool verify)
{
	int priority; /* user-space prio value */
	bool has_cap_nice;
	unsigned int policy = desired.sched_policy;

	if (task->policy == policy && task->normal_prio == desired.prio)
		return;

	has_cap_nice = has_capability_noaudit(task, CAP_SYS_NICE);

	priority = to_userspace_prio(policy, desired.prio);

	if (verify && is_rt_policy(policy) && !has_cap_nice) {
		long max_rtprio = task_rlimit(task, RLIMIT_RTPRIO);

		if (max_rtprio == 0) {
			policy = SCHED_NORMAL;
			priority = MIN_NICE;
		} else if (priority > max_rtprio) {
			priority = max_rtprio;
		}
<<<<<<< HEAD
	}

	if (verify && is_fair_policy(policy) && !has_cap_nice) {
		long min_nice = rlimit_to_nice(task_rlimit(task, RLIMIT_NICE));

		if (min_nice > MAX_NICE) {
			binder_user_error("%d RLIMIT_NICE not set\n",
					  task->pid);
			return;
		} else if (priority < min_nice) {
			priority = min_nice;
		}
	}

=======
	}

	if (verify && is_fair_policy(policy) && !has_cap_nice) {
		long min_nice = rlimit_to_nice(task_rlimit(task, RLIMIT_NICE));

		if (min_nice > MAX_NICE) {
			binder_user_error("%d RLIMIT_NICE not set\n",
					  task->pid);
			return;
		} else if (priority < min_nice) {
			priority = min_nice;
		}
	}

>>>>>>> c18ab1d1
	if (policy != desired.sched_policy ||
	    to_kernel_prio(policy, priority) != desired.prio)
		binder_debug(BINDER_DEBUG_PRIORITY_CAP,
			     "%d: priority %d not allowed, using %d instead\n",
			      task->pid, desired.prio,
			      to_kernel_prio(policy, priority));

	trace_binder_set_priority(task->tgid, task->pid, task->normal_prio,
				  to_kernel_prio(policy, priority),
				  desired.prio);

	/* Set the actual priority */
	if (task->policy != policy || is_rt_policy(policy)) {
		struct sched_param params;

		params.sched_priority = is_rt_policy(policy) ? priority : 0;

		sched_setscheduler_nocheck(task,
					   policy | SCHED_RESET_ON_FORK,
					   &params);
	}
	if (is_fair_policy(policy))
		set_user_nice(task, priority);
}

static void binder_set_priority(struct task_struct *task,
				struct binder_priority desired)
{
	binder_do_set_priority(task, desired, /* verify = */ true);
}

static void binder_restore_priority(struct task_struct *task,
				    struct binder_priority desired)
{
	binder_do_set_priority(task, desired, /* verify = */ false);
}

static void binder_transaction_priority(struct task_struct *task,
					struct binder_transaction *t,
					struct binder_priority node_prio,
					bool inherit_rt)
{
	struct binder_priority desired_prio = t->priority;

	if (t->set_priority_called)
		return;

	t->set_priority_called = true;
	t->saved_priority.sched_policy = task->policy;
	t->saved_priority.prio = task->normal_prio;

	if (!inherit_rt && is_rt_policy(desired_prio.sched_policy)) {
		desired_prio.prio = NICE_TO_PRIO(0);
		desired_prio.sched_policy = SCHED_NORMAL;
	}

	if (node_prio.prio < t->priority.prio ||
	    (node_prio.prio == t->priority.prio &&
	     node_prio.sched_policy == SCHED_FIFO)) {
		/*
		 * In case the minimum priority on the node is
		 * higher (lower value), use that priority. If
		 * the priority is the same, but the node uses
		 * SCHED_FIFO, prefer SCHED_FIFO, since it can
		 * run unbounded, unlike SCHED_RR.
		 */
		desired_prio = node_prio;
	}

	binder_set_priority(task, desired_prio);
	trace_android_vh_binder_set_priority(t, task);
}

static struct binder_node *binder_get_node_ilocked(struct binder_proc *proc,
						   binder_uintptr_t ptr)
{
	struct rb_node *n = proc->nodes.rb_node;
	struct binder_node *node;

	assert_spin_locked(&proc->inner_lock);

	while (n) {
		node = rb_entry(n, struct binder_node, rb_node);

		if (ptr < node->ptr)
			n = n->rb_left;
		else if (ptr > node->ptr)
			n = n->rb_right;
		else {
			/*
			 * take an implicit weak reference
			 * to ensure node stays alive until
			 * call to binder_put_node()
			 */
			binder_inc_node_tmpref_ilocked(node);
			return node;
		}
	}
	return NULL;
}

static struct binder_node *binder_get_node(struct binder_proc *proc,
					   binder_uintptr_t ptr)
{
	struct binder_node *node;

	binder_inner_proc_lock(proc);
	node = binder_get_node_ilocked(proc, ptr);
	binder_inner_proc_unlock(proc);
	return node;
}

static struct binder_node *binder_init_node_ilocked(
						struct binder_proc *proc,
						struct binder_node *new_node,
						struct flat_binder_object *fp)
{
	struct rb_node **p = &proc->nodes.rb_node;
	struct rb_node *parent = NULL;
	struct binder_node *node;
	binder_uintptr_t ptr = fp ? fp->binder : 0;
	binder_uintptr_t cookie = fp ? fp->cookie : 0;
	__u32 flags = fp ? fp->flags : 0;
	s8 priority;

	assert_spin_locked(&proc->inner_lock);

	while (*p) {

		parent = *p;
		node = rb_entry(parent, struct binder_node, rb_node);

		if (ptr < node->ptr)
			p = &(*p)->rb_left;
		else if (ptr > node->ptr)
			p = &(*p)->rb_right;
		else {
			/*
			 * A matching node is already in
			 * the rb tree. Abandon the init
			 * and return it.
			 */
			binder_inc_node_tmpref_ilocked(node);
			return node;
		}
	}
	node = new_node;
	binder_stats_created(BINDER_STAT_NODE);
	node->tmp_refs++;
	rb_link_node(&node->rb_node, parent, p);
	rb_insert_color(&node->rb_node, &proc->nodes);
	node->debug_id = atomic_inc_return(&binder_last_id);
	node->proc = proc;
	node->ptr = ptr;
	node->cookie = cookie;
	node->work.type = BINDER_WORK_NODE;
	priority = flags & FLAT_BINDER_FLAG_PRIORITY_MASK;
	node->sched_policy = (flags & FLAT_BINDER_FLAG_SCHED_POLICY_MASK) >>
		FLAT_BINDER_FLAG_SCHED_POLICY_SHIFT;
	node->min_priority = to_kernel_prio(node->sched_policy, priority);
	node->accept_fds = !!(flags & FLAT_BINDER_FLAG_ACCEPTS_FDS);
	node->inherit_rt = !!(flags & FLAT_BINDER_FLAG_INHERIT_RT);
	node->txn_security_ctx = !!(flags & FLAT_BINDER_FLAG_TXN_SECURITY_CTX);
	spin_lock_init(&node->lock);
	INIT_LIST_HEAD(&node->work.entry);
	INIT_LIST_HEAD(&node->async_todo);
	binder_debug(BINDER_DEBUG_INTERNAL_REFS,
		     "%d:%d node %d u%016llx c%016llx created\n",
		     proc->pid, current->pid, node->debug_id,
		     (u64)node->ptr, (u64)node->cookie);

	return node;
}

static struct binder_node *binder_new_node(struct binder_proc *proc,
					   struct flat_binder_object *fp)
{
	struct binder_node *node;
	struct binder_node *new_node = kzalloc(sizeof(*node), GFP_KERNEL);

	if (!new_node)
		return NULL;
	binder_inner_proc_lock(proc);
	node = binder_init_node_ilocked(proc, new_node, fp);
	binder_inner_proc_unlock(proc);
	if (node != new_node)
		/*
		 * The node was already added by another thread
		 */
		kfree(new_node);

	return node;
}

static void binder_free_node(struct binder_node *node)
{
	kfree(node);
	binder_stats_deleted(BINDER_STAT_NODE);
}

static int binder_inc_node_nilocked(struct binder_node *node, int strong,
				    int internal,
				    struct list_head *target_list)
{
	struct binder_proc *proc = node->proc;

	assert_spin_locked(&node->lock);
	if (proc)
		assert_spin_locked(&proc->inner_lock);
	if (strong) {
		if (internal) {
			if (target_list == NULL &&
			    node->internal_strong_refs == 0 &&
			    !(node->proc &&
			      node == node->proc->context->binder_context_mgr_node &&
			      node->has_strong_ref)) {
				pr_err("invalid inc strong node for %d\n",
					node->debug_id);
				return -EINVAL;
			}
			node->internal_strong_refs++;
		} else
			node->local_strong_refs++;
		if (!node->has_strong_ref && target_list) {
			struct binder_thread *thread = container_of(target_list,
						    struct binder_thread, todo);
			binder_dequeue_work_ilocked(&node->work);
			BUG_ON(&thread->todo != target_list);
			binder_enqueue_deferred_thread_work_ilocked(thread,
								   &node->work);
		}
	} else {
		if (!internal)
			node->local_weak_refs++;
		if (!node->has_weak_ref && list_empty(&node->work.entry)) {
			if (target_list == NULL) {
				pr_err("invalid inc weak node for %d\n",
					node->debug_id);
				return -EINVAL;
			}
			/*
			 * See comment above
			 */
			binder_enqueue_work_ilocked(&node->work, target_list);
		}
	}
	return 0;
}

static int binder_inc_node(struct binder_node *node, int strong, int internal,
			   struct list_head *target_list)
{
	int ret;

	binder_node_inner_lock(node);
	ret = binder_inc_node_nilocked(node, strong, internal, target_list);
	binder_node_inner_unlock(node);

	return ret;
}

static bool binder_dec_node_nilocked(struct binder_node *node,
				     int strong, int internal)
{
	struct binder_proc *proc = node->proc;

	assert_spin_locked(&node->lock);
	if (proc)
		assert_spin_locked(&proc->inner_lock);
	if (strong) {
		if (internal)
			node->internal_strong_refs--;
		else
			node->local_strong_refs--;
		if (node->local_strong_refs || node->internal_strong_refs)
			return false;
	} else {
		if (!internal)
			node->local_weak_refs--;
		if (node->local_weak_refs || node->tmp_refs ||
				!hlist_empty(&node->refs))
			return false;
	}

	if (proc && (node->has_strong_ref || node->has_weak_ref)) {
		if (list_empty(&node->work.entry)) {
			binder_enqueue_work_ilocked(&node->work, &proc->todo);
			binder_wakeup_proc_ilocked(proc);
		}
	} else {
		if (hlist_empty(&node->refs) && !node->local_strong_refs &&
		    !node->local_weak_refs && !node->tmp_refs) {
			if (proc) {
				binder_dequeue_work_ilocked(&node->work);
				rb_erase(&node->rb_node, &proc->nodes);
				binder_debug(BINDER_DEBUG_INTERNAL_REFS,
					     "refless node %d deleted\n",
					     node->debug_id);
			} else {
				BUG_ON(!list_empty(&node->work.entry));
				spin_lock(&binder_dead_nodes_lock);
				/*
				 * tmp_refs could have changed so
				 * check it again
				 */
				if (node->tmp_refs) {
					spin_unlock(&binder_dead_nodes_lock);
					return false;
				}
				hlist_del(&node->dead_node);
				spin_unlock(&binder_dead_nodes_lock);
				binder_debug(BINDER_DEBUG_INTERNAL_REFS,
					     "dead node %d deleted\n",
					     node->debug_id);
			}
			return true;
		}
	}
	return false;
}

static void binder_dec_node(struct binder_node *node, int strong, int internal)
{
	bool free_node;

	binder_node_inner_lock(node);
	free_node = binder_dec_node_nilocked(node, strong, internal);
	binder_node_inner_unlock(node);
	if (free_node)
		binder_free_node(node);
}

static void binder_inc_node_tmpref_ilocked(struct binder_node *node)
{
	/*
	 * No call to binder_inc_node() is needed since we
	 * don't need to inform userspace of any changes to
	 * tmp_refs
	 */
	node->tmp_refs++;
}

/**
 * binder_inc_node_tmpref() - take a temporary reference on node
 * @node:	node to reference
 *
 * Take reference on node to prevent the node from being freed
 * while referenced only by a local variable. The inner lock is
 * needed to serialize with the node work on the queue (which
 * isn't needed after the node is dead). If the node is dead
 * (node->proc is NULL), use binder_dead_nodes_lock to protect
 * node->tmp_refs against dead-node-only cases where the node
 * lock cannot be acquired (eg traversing the dead node list to
 * print nodes)
 */
static void binder_inc_node_tmpref(struct binder_node *node)
{
	binder_node_lock(node);
	if (node->proc)
		binder_inner_proc_lock(node->proc);
	else
		spin_lock(&binder_dead_nodes_lock);
	binder_inc_node_tmpref_ilocked(node);
	if (node->proc)
		binder_inner_proc_unlock(node->proc);
	else
		spin_unlock(&binder_dead_nodes_lock);
	binder_node_unlock(node);
}

/**
 * binder_dec_node_tmpref() - remove a temporary reference on node
 * @node:	node to reference
 *
 * Release temporary reference on node taken via binder_inc_node_tmpref()
 */
static void binder_dec_node_tmpref(struct binder_node *node)
{
	bool free_node;

	binder_node_inner_lock(node);
	if (!node->proc)
		spin_lock(&binder_dead_nodes_lock);
	else
		__acquire(&binder_dead_nodes_lock);
	node->tmp_refs--;
	BUG_ON(node->tmp_refs < 0);
	if (!node->proc)
		spin_unlock(&binder_dead_nodes_lock);
	else
		__release(&binder_dead_nodes_lock);
	/*
	 * Call binder_dec_node() to check if all refcounts are 0
	 * and cleanup is needed. Calling with strong=0 and internal=1
	 * causes no actual reference to be released in binder_dec_node().
	 * If that changes, a change is needed here too.
	 */
	free_node = binder_dec_node_nilocked(node, 0, 1);
	binder_node_inner_unlock(node);
	if (free_node)
		binder_free_node(node);
}

static void binder_put_node(struct binder_node *node)
{
	binder_dec_node_tmpref(node);
}

static struct binder_ref *binder_get_ref_olocked(struct binder_proc *proc,
						 u32 desc, bool need_strong_ref)
{
	struct rb_node *n = proc->refs_by_desc.rb_node;
	struct binder_ref *ref;

	while (n) {
		ref = rb_entry(n, struct binder_ref, rb_node_desc);

		if (desc < ref->data.desc) {
			n = n->rb_left;
		} else if (desc > ref->data.desc) {
			n = n->rb_right;
		} else if (need_strong_ref && !ref->data.strong) {
			binder_user_error("tried to use weak ref as strong ref\n");
			return NULL;
		} else {
			return ref;
		}
	}
	return NULL;
}

/**
 * binder_get_ref_for_node_olocked() - get the ref associated with given node
 * @proc:	binder_proc that owns the ref
 * @node:	binder_node of target
 * @new_ref:	newly allocated binder_ref to be initialized or %NULL
 *
 * Look up the ref for the given node and return it if it exists
 *
 * If it doesn't exist and the caller provides a newly allocated
 * ref, initialize the fields of the newly allocated ref and insert
 * into the given proc rb_trees and node refs list.
 *
 * Return:	the ref for node. It is possible that another thread
 *		allocated/initialized the ref first in which case the
 *		returned ref would be different than the passed-in
 *		new_ref. new_ref must be kfree'd by the caller in
 *		this case.
 */
static struct binder_ref *binder_get_ref_for_node_olocked(
					struct binder_proc *proc,
					struct binder_node *node,
					struct binder_ref *new_ref)
{
	struct binder_context *context = proc->context;
	struct rb_node **p = &proc->refs_by_node.rb_node;
	struct rb_node *parent = NULL;
	struct binder_ref *ref;
	struct rb_node *n;

	while (*p) {
		parent = *p;
		ref = rb_entry(parent, struct binder_ref, rb_node_node);

		if (node < ref->node)
			p = &(*p)->rb_left;
		else if (node > ref->node)
			p = &(*p)->rb_right;
		else
			return ref;
	}
	if (!new_ref)
		return NULL;

	binder_stats_created(BINDER_STAT_REF);
	new_ref->data.debug_id = atomic_inc_return(&binder_last_id);
	new_ref->proc = proc;
	new_ref->node = node;
	rb_link_node(&new_ref->rb_node_node, parent, p);
	rb_insert_color(&new_ref->rb_node_node, &proc->refs_by_node);

	new_ref->data.desc = (node == context->binder_context_mgr_node) ? 0 : 1;
	for (n = rb_first(&proc->refs_by_desc); n != NULL; n = rb_next(n)) {
		ref = rb_entry(n, struct binder_ref, rb_node_desc);
		if (ref->data.desc > new_ref->data.desc)
			break;
		new_ref->data.desc = ref->data.desc + 1;
	}

	p = &proc->refs_by_desc.rb_node;
	while (*p) {
		parent = *p;
		ref = rb_entry(parent, struct binder_ref, rb_node_desc);

		if (new_ref->data.desc < ref->data.desc)
			p = &(*p)->rb_left;
		else if (new_ref->data.desc > ref->data.desc)
			p = &(*p)->rb_right;
		else
			BUG();
	}
	rb_link_node(&new_ref->rb_node_desc, parent, p);
	rb_insert_color(&new_ref->rb_node_desc, &proc->refs_by_desc);

	binder_node_lock(node);
	hlist_add_head(&new_ref->node_entry, &node->refs);

	binder_debug(BINDER_DEBUG_INTERNAL_REFS,
		     "%d new ref %d desc %d for node %d\n",
		      proc->pid, new_ref->data.debug_id, new_ref->data.desc,
		      node->debug_id);
	binder_node_unlock(node);
	return new_ref;
}

static void binder_cleanup_ref_olocked(struct binder_ref *ref)
{
	bool delete_node = false;

	binder_debug(BINDER_DEBUG_INTERNAL_REFS,
		     "%d delete ref %d desc %d for node %d\n",
		      ref->proc->pid, ref->data.debug_id, ref->data.desc,
		      ref->node->debug_id);

	rb_erase(&ref->rb_node_desc, &ref->proc->refs_by_desc);
	rb_erase(&ref->rb_node_node, &ref->proc->refs_by_node);

	binder_node_inner_lock(ref->node);
	if (ref->data.strong)
		binder_dec_node_nilocked(ref->node, 1, 1);

	hlist_del(&ref->node_entry);
	delete_node = binder_dec_node_nilocked(ref->node, 0, 1);
	binder_node_inner_unlock(ref->node);
	/*
	 * Clear ref->node unless we want the caller to free the node
	 */
	if (!delete_node) {
		/*
		 * The caller uses ref->node to determine
		 * whether the node needs to be freed. Clear
		 * it since the node is still alive.
		 */
		ref->node = NULL;
	}

	if (ref->death) {
		binder_debug(BINDER_DEBUG_DEAD_BINDER,
			     "%d delete ref %d desc %d has death notification\n",
			      ref->proc->pid, ref->data.debug_id,
			      ref->data.desc);
		binder_dequeue_work(ref->proc, &ref->death->work);
		binder_stats_deleted(BINDER_STAT_DEATH);
	}
	binder_stats_deleted(BINDER_STAT_REF);
}

/**
 * binder_inc_ref_olocked() - increment the ref for given handle
 * @ref:         ref to be incremented
 * @strong:      if true, strong increment, else weak
 * @target_list: list to queue node work on
 *
 * Increment the ref. @ref->proc->outer_lock must be held on entry
 *
 * Return: 0, if successful, else errno
 */
static int binder_inc_ref_olocked(struct binder_ref *ref, int strong,
				  struct list_head *target_list)
{
	int ret;

	if (strong) {
		if (ref->data.strong == 0) {
			ret = binder_inc_node(ref->node, 1, 1, target_list);
			if (ret)
				return ret;
		}
		ref->data.strong++;
	} else {
		if (ref->data.weak == 0) {
			ret = binder_inc_node(ref->node, 0, 1, target_list);
			if (ret)
				return ret;
		}
		ref->data.weak++;
	}
	return 0;
}

/**
 * binder_dec_ref() - dec the ref for given handle
 * @ref:	ref to be decremented
 * @strong:	if true, strong decrement, else weak
 *
 * Decrement the ref.
 *
 * Return: true if ref is cleaned up and ready to be freed
 */
static bool binder_dec_ref_olocked(struct binder_ref *ref, int strong)
{
	if (strong) {
		if (ref->data.strong == 0) {
			binder_user_error("%d invalid dec strong, ref %d desc %d s %d w %d\n",
					  ref->proc->pid, ref->data.debug_id,
					  ref->data.desc, ref->data.strong,
					  ref->data.weak);
			return false;
		}
		ref->data.strong--;
		if (ref->data.strong == 0)
			binder_dec_node(ref->node, strong, 1);
	} else {
		if (ref->data.weak == 0) {
			binder_user_error("%d invalid dec weak, ref %d desc %d s %d w %d\n",
					  ref->proc->pid, ref->data.debug_id,
					  ref->data.desc, ref->data.strong,
					  ref->data.weak);
			return false;
		}
		ref->data.weak--;
	}
	if (ref->data.strong == 0 && ref->data.weak == 0) {
		binder_cleanup_ref_olocked(ref);
		return true;
	}
	return false;
}

/**
 * binder_get_node_from_ref() - get the node from the given proc/desc
 * @proc:	proc containing the ref
 * @desc:	the handle associated with the ref
 * @need_strong_ref: if true, only return node if ref is strong
 * @rdata:	the id/refcount data for the ref
 *
 * Given a proc and ref handle, return the associated binder_node
 *
 * Return: a binder_node or NULL if not found or not strong when strong required
 */
static struct binder_node *binder_get_node_from_ref(
		struct binder_proc *proc,
		u32 desc, bool need_strong_ref,
		struct binder_ref_data *rdata)
{
	struct binder_node *node;
	struct binder_ref *ref;

	binder_proc_lock(proc);
	ref = binder_get_ref_olocked(proc, desc, need_strong_ref);
	if (!ref)
		goto err_no_ref;
	node = ref->node;
	/*
	 * Take an implicit reference on the node to ensure
	 * it stays alive until the call to binder_put_node()
	 */
	binder_inc_node_tmpref(node);
	if (rdata)
		*rdata = ref->data;
	binder_proc_unlock(proc);

	return node;

err_no_ref:
	binder_proc_unlock(proc);
	return NULL;
}

/**
 * binder_free_ref() - free the binder_ref
 * @ref:	ref to free
 *
 * Free the binder_ref. Free the binder_node indicated by ref->node
 * (if non-NULL) and the binder_ref_death indicated by ref->death.
 */
static void binder_free_ref(struct binder_ref *ref)
{
	if (ref->node)
		binder_free_node(ref->node);
	kfree(ref->death);
	kfree(ref);
}

/**
 * binder_update_ref_for_handle() - inc/dec the ref for given handle
 * @proc:	proc containing the ref
 * @desc:	the handle associated with the ref
 * @increment:	true=inc reference, false=dec reference
 * @strong:	true=strong reference, false=weak reference
 * @rdata:	the id/refcount data for the ref
 *
 * Given a proc and ref handle, increment or decrement the ref
 * according to "increment" arg.
 *
 * Return: 0 if successful, else errno
 */
static int binder_update_ref_for_handle(struct binder_proc *proc,
		uint32_t desc, bool increment, bool strong,
		struct binder_ref_data *rdata)
{
	int ret = 0;
	struct binder_ref *ref;
	bool delete_ref = false;

	binder_proc_lock(proc);
	ref = binder_get_ref_olocked(proc, desc, strong);
	if (!ref) {
		ret = -EINVAL;
		goto err_no_ref;
	}
	if (increment)
		ret = binder_inc_ref_olocked(ref, strong, NULL);
	else
		delete_ref = binder_dec_ref_olocked(ref, strong);

	if (rdata)
		*rdata = ref->data;
	binder_proc_unlock(proc);

	if (delete_ref)
		binder_free_ref(ref);
	return ret;

err_no_ref:
	binder_proc_unlock(proc);
	return ret;
}

/**
 * binder_dec_ref_for_handle() - dec the ref for given handle
 * @proc:	proc containing the ref
 * @desc:	the handle associated with the ref
 * @strong:	true=strong reference, false=weak reference
 * @rdata:	the id/refcount data for the ref
 *
 * Just calls binder_update_ref_for_handle() to decrement the ref.
 *
 * Return: 0 if successful, else errno
 */
static int binder_dec_ref_for_handle(struct binder_proc *proc,
		uint32_t desc, bool strong, struct binder_ref_data *rdata)
{
	return binder_update_ref_for_handle(proc, desc, false, strong, rdata);
}


/**
 * binder_inc_ref_for_node() - increment the ref for given proc/node
 * @proc:	 proc containing the ref
 * @node:	 target node
 * @strong:	 true=strong reference, false=weak reference
 * @target_list: worklist to use if node is incremented
 * @rdata:	 the id/refcount data for the ref
 *
 * Given a proc and node, increment the ref. Create the ref if it
 * doesn't already exist
 *
 * Return: 0 if successful, else errno
 */
static int binder_inc_ref_for_node(struct binder_proc *proc,
			struct binder_node *node,
			bool strong,
			struct list_head *target_list,
			struct binder_ref_data *rdata)
{
	struct binder_ref *ref;
	struct binder_ref *new_ref = NULL;
	int ret = 0;

	binder_proc_lock(proc);
	ref = binder_get_ref_for_node_olocked(proc, node, NULL);
	if (!ref) {
		binder_proc_unlock(proc);
		new_ref = kzalloc(sizeof(*ref), GFP_KERNEL);
		if (!new_ref)
			return -ENOMEM;
		binder_proc_lock(proc);
		ref = binder_get_ref_for_node_olocked(proc, node, new_ref);
	}
	ret = binder_inc_ref_olocked(ref, strong, target_list);
	*rdata = ref->data;
	binder_proc_unlock(proc);
	if (new_ref && ref != new_ref)
		/*
		 * Another thread created the ref first so
		 * free the one we allocated
		 */
		kfree(new_ref);
	return ret;
}

static void binder_pop_transaction_ilocked(struct binder_thread *target_thread,
					   struct binder_transaction *t)
{
	BUG_ON(!target_thread);
	assert_spin_locked(&target_thread->proc->inner_lock);
	BUG_ON(target_thread->transaction_stack != t);
	BUG_ON(target_thread->transaction_stack->from != target_thread);
	target_thread->transaction_stack =
		target_thread->transaction_stack->from_parent;
	t->from = NULL;
}

/**
 * binder_thread_dec_tmpref() - decrement thread->tmp_ref
 * @thread:	thread to decrement
 *
 * A thread needs to be kept alive while being used to create or
 * handle a transaction. binder_get_txn_from() is used to safely
 * extract t->from from a binder_transaction and keep the thread
 * indicated by t->from from being freed. When done with that
 * binder_thread, this function is called to decrement the
 * tmp_ref and free if appropriate (thread has been released
 * and no transaction being processed by the driver)
 */
static void binder_thread_dec_tmpref(struct binder_thread *thread)
{
	/*
	 * atomic is used to protect the counter value while
	 * it cannot reach zero or thread->is_dead is false
	 */
	binder_inner_proc_lock(thread->proc);
	atomic_dec(&thread->tmp_ref);
	if (thread->is_dead && !atomic_read(&thread->tmp_ref)) {
		binder_inner_proc_unlock(thread->proc);
		binder_free_thread(thread);
		return;
	}
	binder_inner_proc_unlock(thread->proc);
}

/**
 * binder_proc_dec_tmpref() - decrement proc->tmp_ref
 * @proc:	proc to decrement
 *
 * A binder_proc needs to be kept alive while being used to create or
 * handle a transaction. proc->tmp_ref is incremented when
 * creating a new transaction or the binder_proc is currently in-use
 * by threads that are being released. When done with the binder_proc,
 * this function is called to decrement the counter and free the
 * proc if appropriate (proc has been released, all threads have
 * been released and not currenly in-use to process a transaction).
 */
static void binder_proc_dec_tmpref(struct binder_proc *proc)
{
	binder_inner_proc_lock(proc);
	proc->tmp_ref--;
	if (proc->is_dead && RB_EMPTY_ROOT(&proc->threads) &&
			!proc->tmp_ref) {
		binder_inner_proc_unlock(proc);
		binder_free_proc(proc);
		return;
	}
	binder_inner_proc_unlock(proc);
}

/**
 * binder_get_txn_from() - safely extract the "from" thread in transaction
 * @t:	binder transaction for t->from
 *
 * Atomically return the "from" thread and increment the tmp_ref
 * count for the thread to ensure it stays alive until
 * binder_thread_dec_tmpref() is called.
 *
 * Return: the value of t->from
 */
static struct binder_thread *binder_get_txn_from(
		struct binder_transaction *t)
{
	struct binder_thread *from;

	spin_lock(&t->lock);
	from = t->from;
	if (from)
		atomic_inc(&from->tmp_ref);
	spin_unlock(&t->lock);
	return from;
}

/**
 * binder_get_txn_from_and_acq_inner() - get t->from and acquire inner lock
 * @t:	binder transaction for t->from
 *
 * Same as binder_get_txn_from() except it also acquires the proc->inner_lock
 * to guarantee that the thread cannot be released while operating on it.
 * The caller must call binder_inner_proc_unlock() to release the inner lock
 * as well as call binder_dec_thread_txn() to release the reference.
 *
 * Return: the value of t->from
 */
static struct binder_thread *binder_get_txn_from_and_acq_inner(
		struct binder_transaction *t)
	__acquires(&t->from->proc->inner_lock)
{
	struct binder_thread *from;

	from = binder_get_txn_from(t);
	if (!from) {
		__acquire(&from->proc->inner_lock);
		return NULL;
	}
	binder_inner_proc_lock(from->proc);
	if (t->from) {
		BUG_ON(from != t->from);
		return from;
	}
	binder_inner_proc_unlock(from->proc);
	__acquire(&from->proc->inner_lock);
	binder_thread_dec_tmpref(from);
	return NULL;
}

/**
 * binder_free_txn_fixups() - free unprocessed fd fixups
 * @t:	binder transaction for t->from
 *
 * If the transaction is being torn down prior to being
 * processed by the target process, free all of the
 * fd fixups and fput the file structs. It is safe to
 * call this function after the fixups have been
 * processed -- in that case, the list will be empty.
 */
static void binder_free_txn_fixups(struct binder_transaction *t)
{
	struct binder_txn_fd_fixup *fixup, *tmp;

	list_for_each_entry_safe(fixup, tmp, &t->fd_fixups, fixup_entry) {
		fput(fixup->file);
		list_del(&fixup->fixup_entry);
		kfree(fixup);
	}
}

static void binder_free_transaction(struct binder_transaction *t)
{
	struct binder_proc *target_proc = t->to_proc;

	if (target_proc) {
		binder_inner_proc_lock(target_proc);
		target_proc->outstanding_txns--;
		if (target_proc->outstanding_txns < 0)
			pr_warn("%s: Unexpected outstanding_txns %d\n",
				__func__, target_proc->outstanding_txns);
		if (!target_proc->outstanding_txns && target_proc->is_frozen)
			wake_up_interruptible_all(&target_proc->freeze_wait);
		if (t->buffer)
			t->buffer->transaction = NULL;
		binder_inner_proc_unlock(target_proc);
	}
	/*
	 * If the transaction has no target_proc, then
	 * t->buffer->transaction has already been cleared.
	 */
	binder_free_txn_fixups(t);
	kfree(t);
	binder_stats_deleted(BINDER_STAT_TRANSACTION);
}

static void binder_send_failed_reply(struct binder_transaction *t,
				     uint32_t error_code)
{
	struct binder_thread *target_thread;
	struct binder_transaction *next;

	BUG_ON(t->flags & TF_ONE_WAY);
	while (1) {
		target_thread = binder_get_txn_from_and_acq_inner(t);
		if (target_thread) {
			binder_debug(BINDER_DEBUG_FAILED_TRANSACTION,
				     "send failed reply for transaction %d to %d:%d\n",
				      t->debug_id,
				      target_thread->proc->pid,
				      target_thread->pid);

			binder_pop_transaction_ilocked(target_thread, t);
			if (target_thread->reply_error.cmd == BR_OK) {
				target_thread->reply_error.cmd = error_code;
				binder_enqueue_thread_work_ilocked(
					target_thread,
					&target_thread->reply_error.work);
				wake_up_interruptible(&target_thread->wait);
			} else {
				/*
				 * Cannot get here for normal operation, but
				 * we can if multiple synchronous transactions
				 * are sent without blocking for responses.
				 * Just ignore the 2nd error in this case.
				 */
				pr_warn("Unexpected reply error: %u\n",
					target_thread->reply_error.cmd);
			}
			binder_inner_proc_unlock(target_thread->proc);
			binder_thread_dec_tmpref(target_thread);
			binder_free_transaction(t);
			return;
		}
		__release(&target_thread->proc->inner_lock);
		next = t->from_parent;

		binder_debug(BINDER_DEBUG_FAILED_TRANSACTION,
			     "send failed reply for transaction %d, target dead\n",
			     t->debug_id);

		binder_free_transaction(t);
		if (next == NULL) {
			binder_debug(BINDER_DEBUG_DEAD_BINDER,
				     "reply failed, no target thread at root\n");
			return;
		}
		t = next;
		binder_debug(BINDER_DEBUG_DEAD_BINDER,
			     "reply failed, no target thread -- retry %d\n",
			      t->debug_id);
	}
}

/**
 * binder_cleanup_transaction() - cleans up undelivered transaction
 * @t:		transaction that needs to be cleaned up
 * @reason:	reason the transaction wasn't delivered
 * @error_code:	error to return to caller (if synchronous call)
 */
static void binder_cleanup_transaction(struct binder_transaction *t,
				       const char *reason,
				       uint32_t error_code)
{
	if (t->buffer->target_node && !(t->flags & TF_ONE_WAY)) {
		binder_send_failed_reply(t, error_code);
	} else {
		binder_debug(BINDER_DEBUG_DEAD_TRANSACTION,
			"undelivered transaction %d, %s\n",
			t->debug_id, reason);
		binder_free_transaction(t);
	}
}

/**
 * binder_get_object() - gets object and checks for valid metadata
 * @proc:	binder_proc owning the buffer
 * @buffer:	binder_buffer that we're parsing.
 * @offset:	offset in the @buffer at which to validate an object.
 * @object:	struct binder_object to read into
 *
 * Return:	If there's a valid metadata object at @offset in @buffer, the
 *		size of that object. Otherwise, it returns zero. The object
 *		is read into the struct binder_object pointed to by @object.
 */
static size_t binder_get_object(struct binder_proc *proc,
				struct binder_buffer *buffer,
				unsigned long offset,
				struct binder_object *object)
{
	size_t read_size;
	struct binder_object_header *hdr;
	size_t object_size = 0;

	read_size = min_t(size_t, sizeof(*object), buffer->data_size - offset);
	if (offset > buffer->data_size || read_size < sizeof(*hdr) ||
	    binder_alloc_copy_from_buffer(&proc->alloc, object, buffer,
					  offset, read_size))
		return 0;

	/* Ok, now see if we read a complete object. */
	hdr = &object->hdr;
	switch (hdr->type) {
	case BINDER_TYPE_BINDER:
	case BINDER_TYPE_WEAK_BINDER:
	case BINDER_TYPE_HANDLE:
	case BINDER_TYPE_WEAK_HANDLE:
		object_size = sizeof(struct flat_binder_object);
		break;
	case BINDER_TYPE_FD:
		object_size = sizeof(struct binder_fd_object);
		break;
	case BINDER_TYPE_PTR:
		object_size = sizeof(struct binder_buffer_object);
		break;
	case BINDER_TYPE_FDA:
		object_size = sizeof(struct binder_fd_array_object);
		break;
	default:
		return 0;
	}
	if (offset <= buffer->data_size - object_size &&
	    buffer->data_size >= object_size)
		return object_size;
	else
		return 0;
}

/**
 * binder_validate_ptr() - validates binder_buffer_object in a binder_buffer.
 * @proc:	binder_proc owning the buffer
 * @b:		binder_buffer containing the object
 * @object:	struct binder_object to read into
 * @index:	index in offset array at which the binder_buffer_object is
 *		located
 * @start_offset: points to the start of the offset array
 * @object_offsetp: offset of @object read from @b
 * @num_valid:	the number of valid offsets in the offset array
 *
 * Return:	If @index is within the valid range of the offset array
 *		described by @start and @num_valid, and if there's a valid
 *		binder_buffer_object at the offset found in index @index
 *		of the offset array, that object is returned. Otherwise,
 *		%NULL is returned.
 *		Note that the offset found in index @index itself is not
 *		verified; this function assumes that @num_valid elements
 *		from @start were previously verified to have valid offsets.
 *		If @object_offsetp is non-NULL, then the offset within
 *		@b is written to it.
 */
static struct binder_buffer_object *binder_validate_ptr(
						struct binder_proc *proc,
						struct binder_buffer *b,
						struct binder_object *object,
						binder_size_t index,
						binder_size_t start_offset,
						binder_size_t *object_offsetp,
						binder_size_t num_valid)
{
	size_t object_size;
	binder_size_t object_offset;
	unsigned long buffer_offset;

	if (index >= num_valid)
		return NULL;

	buffer_offset = start_offset + sizeof(binder_size_t) * index;
	if (binder_alloc_copy_from_buffer(&proc->alloc, &object_offset,
					  b, buffer_offset,
					  sizeof(object_offset)))
		return NULL;
	object_size = binder_get_object(proc, b, object_offset, object);
	if (!object_size || object->hdr.type != BINDER_TYPE_PTR)
		return NULL;
	if (object_offsetp)
		*object_offsetp = object_offset;

	return &object->bbo;
}

/**
 * binder_validate_fixup() - validates pointer/fd fixups happen in order.
 * @proc:		binder_proc owning the buffer
 * @b:			transaction buffer
 * @objects_start_offset: offset to start of objects buffer
 * @buffer_obj_offset:	offset to binder_buffer_object in which to fix up
 * @fixup_offset:	start offset in @buffer to fix up
 * @last_obj_offset:	offset to last binder_buffer_object that we fixed
 * @last_min_offset:	minimum fixup offset in object at @last_obj_offset
 *
 * Return:		%true if a fixup in buffer @buffer at offset @offset is
 *			allowed.
 *
 * For safety reasons, we only allow fixups inside a buffer to happen
 * at increasing offsets; additionally, we only allow fixup on the last
 * buffer object that was verified, or one of its parents.
 *
 * Example of what is allowed:
 *
 * A
 *   B (parent = A, offset = 0)
 *   C (parent = A, offset = 16)
 *     D (parent = C, offset = 0)
 *   E (parent = A, offset = 32) // min_offset is 16 (C.parent_offset)
 *
 * Examples of what is not allowed:
 *
 * Decreasing offsets within the same parent:
 * A
 *   C (parent = A, offset = 16)
 *   B (parent = A, offset = 0) // decreasing offset within A
 *
 * Referring to a parent that wasn't the last object or any of its parents:
 * A
 *   B (parent = A, offset = 0)
 *   C (parent = A, offset = 0)
 *   C (parent = A, offset = 16)
 *     D (parent = B, offset = 0) // B is not A or any of A's parents
 */
static bool binder_validate_fixup(struct binder_proc *proc,
				  struct binder_buffer *b,
				  binder_size_t objects_start_offset,
				  binder_size_t buffer_obj_offset,
				  binder_size_t fixup_offset,
				  binder_size_t last_obj_offset,
				  binder_size_t last_min_offset)
{
	if (!last_obj_offset) {
		/* Nothing to fix up in */
		return false;
	}

	while (last_obj_offset != buffer_obj_offset) {
		unsigned long buffer_offset;
		struct binder_object last_object;
		struct binder_buffer_object *last_bbo;
		size_t object_size = binder_get_object(proc, b, last_obj_offset,
						       &last_object);
		if (object_size != sizeof(*last_bbo))
			return false;

		last_bbo = &last_object.bbo;
		/*
		 * Safe to retrieve the parent of last_obj, since it
		 * was already previously verified by the driver.
		 */
		if ((last_bbo->flags & BINDER_BUFFER_FLAG_HAS_PARENT) == 0)
			return false;
		last_min_offset = last_bbo->parent_offset + sizeof(uintptr_t);
		buffer_offset = objects_start_offset +
			sizeof(binder_size_t) * last_bbo->parent;
		if (binder_alloc_copy_from_buffer(&proc->alloc,
						  &last_obj_offset,
						  b, buffer_offset,
						  sizeof(last_obj_offset)))
			return false;
	}
	return (fixup_offset >= last_min_offset);
}

/**
 * struct binder_task_work_cb - for deferred close
 *
 * @twork:                callback_head for task work
 * @fd:                   fd to close
 *
 * Structure to pass task work to be handled after
 * returning from binder_ioctl() via task_work_add().
 */
struct binder_task_work_cb {
	struct callback_head twork;
	struct file *file;
};

/**
 * binder_do_fd_close() - close list of file descriptors
 * @twork:	callback head for task work
 *
 * It is not safe to call ksys_close() during the binder_ioctl()
 * function if there is a chance that binder's own file descriptor
 * might be closed. This is to meet the requirements for using
 * fdget() (see comments for __fget_light()). Therefore use
 * task_work_add() to schedule the close operation once we have
 * returned from binder_ioctl(). This function is a callback
 * for that mechanism and does the actual ksys_close() on the
 * given file descriptor.
 */
static void binder_do_fd_close(struct callback_head *twork)
{
	struct binder_task_work_cb *twcb = container_of(twork,
			struct binder_task_work_cb, twork);

	fput(twcb->file);
	kfree(twcb);
}

/**
 * binder_deferred_fd_close() - schedule a close for the given file-descriptor
 * @fd:		file-descriptor to close
 *
 * See comments in binder_do_fd_close(). This function is used to schedule
 * a file-descriptor to be closed after returning from binder_ioctl().
 */
static void binder_deferred_fd_close(int fd)
{
	struct binder_task_work_cb *twcb;

	twcb = kzalloc(sizeof(*twcb), GFP_KERNEL);
	if (!twcb)
		return;
	init_task_work(&twcb->twork, binder_do_fd_close);
	__close_fd_get_file(fd, &twcb->file);
	if (twcb->file) {
		filp_close(twcb->file, current->files);
		task_work_add(current, &twcb->twork, TWA_RESUME);
	} else {
		kfree(twcb);
	}
}

static void binder_transaction_buffer_release(struct binder_proc *proc,
					      struct binder_buffer *buffer,
					      binder_size_t failed_at,
					      bool is_failure)
{
	int debug_id = buffer->debug_id;
	binder_size_t off_start_offset, buffer_offset, off_end_offset;

	binder_debug(BINDER_DEBUG_TRANSACTION,
		     "%d buffer release %d, size %zd-%zd, failed at %llx\n",
		     proc->pid, buffer->debug_id,
		     buffer->data_size, buffer->offsets_size,
		     (unsigned long long)failed_at);

	if (buffer->target_node)
		binder_dec_node(buffer->target_node, 1, 0);

	off_start_offset = ALIGN(buffer->data_size, sizeof(void *));
	off_end_offset = is_failure ? failed_at :
				off_start_offset + buffer->offsets_size;
	for (buffer_offset = off_start_offset; buffer_offset < off_end_offset;
	     buffer_offset += sizeof(binder_size_t)) {
		struct binder_object_header *hdr;
		size_t object_size = 0;
		struct binder_object object;
		binder_size_t object_offset;

		if (!binder_alloc_copy_from_buffer(&proc->alloc, &object_offset,
						   buffer, buffer_offset,
						   sizeof(object_offset)))
			object_size = binder_get_object(proc, buffer,
							object_offset, &object);
		if (object_size == 0) {
			pr_err("transaction release %d bad object at offset %lld, size %zd\n",
			       debug_id, (u64)object_offset, buffer->data_size);
			continue;
		}
		hdr = &object.hdr;
		switch (hdr->type) {
		case BINDER_TYPE_BINDER:
		case BINDER_TYPE_WEAK_BINDER: {
			struct flat_binder_object *fp;
			struct binder_node *node;

			fp = to_flat_binder_object(hdr);
			node = binder_get_node(proc, fp->binder);
			if (node == NULL) {
				pr_err("transaction release %d bad node %016llx\n",
				       debug_id, (u64)fp->binder);
				break;
			}
			binder_debug(BINDER_DEBUG_TRANSACTION,
				     "        node %d u%016llx\n",
				     node->debug_id, (u64)node->ptr);
			binder_dec_node(node, hdr->type == BINDER_TYPE_BINDER,
					0);
			binder_put_node(node);
		} break;
		case BINDER_TYPE_HANDLE:
		case BINDER_TYPE_WEAK_HANDLE: {
			struct flat_binder_object *fp;
			struct binder_ref_data rdata;
			int ret;

			fp = to_flat_binder_object(hdr);
			ret = binder_dec_ref_for_handle(proc, fp->handle,
				hdr->type == BINDER_TYPE_HANDLE, &rdata);

			if (ret) {
				pr_err("transaction release %d bad handle %d, ret = %d\n",
				 debug_id, fp->handle, ret);
				break;
			}
			binder_debug(BINDER_DEBUG_TRANSACTION,
				     "        ref %d desc %d\n",
				     rdata.debug_id, rdata.desc);
		} break;

		case BINDER_TYPE_FD: {
			/*
			 * No need to close the file here since user-space
			 * closes it for for successfully delivered
			 * transactions. For transactions that weren't
			 * delivered, the new fd was never allocated so
			 * there is no need to close and the fput on the
			 * file is done when the transaction is torn
			 * down.
			 */
		} break;
		case BINDER_TYPE_PTR:
			/*
			 * Nothing to do here, this will get cleaned up when the
			 * transaction buffer gets freed
			 */
			break;
		case BINDER_TYPE_FDA: {
			struct binder_fd_array_object *fda;
			struct binder_buffer_object *parent;
			struct binder_object ptr_object;
			binder_size_t fda_offset;
			size_t fd_index;
			binder_size_t fd_buf_size;
			binder_size_t num_valid;

			if (proc->tsk != current->group_leader) {
				/*
				 * Nothing to do if running in sender context
				 * The fd fixups have not been applied so no
				 * fds need to be closed.
				 */
				continue;
			}

			num_valid = (buffer_offset - off_start_offset) /
						sizeof(binder_size_t);
			fda = to_binder_fd_array_object(hdr);
			parent = binder_validate_ptr(proc, buffer, &ptr_object,
						     fda->parent,
						     off_start_offset,
						     NULL,
						     num_valid);
			if (!parent) {
				pr_err("transaction release %d bad parent offset\n",
				       debug_id);
				continue;
			}
			fd_buf_size = sizeof(u32) * fda->num_fds;
			if (fda->num_fds >= SIZE_MAX / sizeof(u32)) {
				pr_err("transaction release %d invalid number of fds (%lld)\n",
				       debug_id, (u64)fda->num_fds);
				continue;
			}
			if (fd_buf_size > parent->length ||
			    fda->parent_offset > parent->length - fd_buf_size) {
				/* No space for all file descriptors here. */
				pr_err("transaction release %d not enough space for %lld fds in buffer\n",
				       debug_id, (u64)fda->num_fds);
				continue;
			}
			/*
			 * the source data for binder_buffer_object is visible
			 * to user-space and the @buffer element is the user
			 * pointer to the buffer_object containing the fd_array.
			 * Convert the address to an offset relative to
			 * the base of the transaction buffer.
			 */
			fda_offset =
			    (parent->buffer - (uintptr_t)buffer->user_data) +
			    fda->parent_offset;
			for (fd_index = 0; fd_index < fda->num_fds;
			     fd_index++) {
				u32 fd;
				int err;
				binder_size_t offset = fda_offset +
					fd_index * sizeof(fd);

				err = binder_alloc_copy_from_buffer(
						&proc->alloc, &fd, buffer,
						offset, sizeof(fd));
				WARN_ON(err);
				if (!err)
					binder_deferred_fd_close(fd);
			}
		} break;
		default:
			pr_err("transaction release %d bad object type %x\n",
				debug_id, hdr->type);
			break;
		}
	}
}

static int binder_translate_binder(struct flat_binder_object *fp,
				   struct binder_transaction *t,
				   struct binder_thread *thread)
{
	struct binder_node *node;
	struct binder_proc *proc = thread->proc;
	struct binder_proc *target_proc = t->to_proc;
	struct binder_ref_data rdata;
	int ret = 0;

	node = binder_get_node(proc, fp->binder);
	if (!node) {
		node = binder_new_node(proc, fp);
		if (!node)
			return -ENOMEM;
	}
	if (fp->cookie != node->cookie) {
		binder_user_error("%d:%d sending u%016llx node %d, cookie mismatch %016llx != %016llx\n",
				  proc->pid, thread->pid, (u64)fp->binder,
				  node->debug_id, (u64)fp->cookie,
				  (u64)node->cookie);
		ret = -EINVAL;
		goto done;
	}
	if (security_binder_transfer_binder(proc->tsk, target_proc->tsk)) {
		ret = -EPERM;
		goto done;
	}

	ret = binder_inc_ref_for_node(target_proc, node,
			fp->hdr.type == BINDER_TYPE_BINDER,
			&thread->todo, &rdata);
	if (ret)
		goto done;

	if (fp->hdr.type == BINDER_TYPE_BINDER)
		fp->hdr.type = BINDER_TYPE_HANDLE;
	else
		fp->hdr.type = BINDER_TYPE_WEAK_HANDLE;
	fp->binder = 0;
	fp->handle = rdata.desc;
	fp->cookie = 0;

	trace_binder_transaction_node_to_ref(t, node, &rdata);
	binder_debug(BINDER_DEBUG_TRANSACTION,
		     "        node %d u%016llx -> ref %d desc %d\n",
		     node->debug_id, (u64)node->ptr,
		     rdata.debug_id, rdata.desc);
done:
	binder_put_node(node);
	return ret;
}

static int binder_translate_handle(struct flat_binder_object *fp,
				   struct binder_transaction *t,
				   struct binder_thread *thread)
{
	struct binder_proc *proc = thread->proc;
	struct binder_proc *target_proc = t->to_proc;
	struct binder_node *node;
	struct binder_ref_data src_rdata;
	int ret = 0;

	node = binder_get_node_from_ref(proc, fp->handle,
			fp->hdr.type == BINDER_TYPE_HANDLE, &src_rdata);
	if (!node) {
		binder_user_error("%d:%d got transaction with invalid handle, %d\n",
				  proc->pid, thread->pid, fp->handle);
		return -EINVAL;
	}
	if (security_binder_transfer_binder(proc->tsk, target_proc->tsk)) {
		ret = -EPERM;
		goto done;
	}

	binder_node_lock(node);
	if (node->proc == target_proc) {
		if (fp->hdr.type == BINDER_TYPE_HANDLE)
			fp->hdr.type = BINDER_TYPE_BINDER;
		else
			fp->hdr.type = BINDER_TYPE_WEAK_BINDER;
		fp->binder = node->ptr;
		fp->cookie = node->cookie;
		if (node->proc)
			binder_inner_proc_lock(node->proc);
		else
			__acquire(&node->proc->inner_lock);
		binder_inc_node_nilocked(node,
					 fp->hdr.type == BINDER_TYPE_BINDER,
					 0, NULL);
		if (node->proc)
			binder_inner_proc_unlock(node->proc);
		else
			__release(&node->proc->inner_lock);
		trace_binder_transaction_ref_to_node(t, node, &src_rdata);
		binder_debug(BINDER_DEBUG_TRANSACTION,
			     "        ref %d desc %d -> node %d u%016llx\n",
			     src_rdata.debug_id, src_rdata.desc, node->debug_id,
			     (u64)node->ptr);
		binder_node_unlock(node);
	} else {
		struct binder_ref_data dest_rdata;

		binder_node_unlock(node);
		ret = binder_inc_ref_for_node(target_proc, node,
				fp->hdr.type == BINDER_TYPE_HANDLE,
				NULL, &dest_rdata);
		if (ret)
			goto done;

		fp->binder = 0;
		fp->handle = dest_rdata.desc;
		fp->cookie = 0;
		trace_binder_transaction_ref_to_ref(t, node, &src_rdata,
						    &dest_rdata);
		binder_debug(BINDER_DEBUG_TRANSACTION,
			     "        ref %d desc %d -> ref %d desc %d (node %d)\n",
			     src_rdata.debug_id, src_rdata.desc,
			     dest_rdata.debug_id, dest_rdata.desc,
			     node->debug_id);
	}
done:
	binder_put_node(node);
	return ret;
}

static int binder_translate_fd(u32 fd, binder_size_t fd_offset,
			       struct binder_transaction *t,
			       struct binder_thread *thread,
			       struct binder_transaction *in_reply_to)
{
	struct binder_proc *proc = thread->proc;
	struct binder_proc *target_proc = t->to_proc;
	struct binder_txn_fd_fixup *fixup;
	struct file *file;
	int ret = 0;
	bool target_allows_fd;

	if (in_reply_to)
		target_allows_fd = !!(in_reply_to->flags & TF_ACCEPT_FDS);
	else
		target_allows_fd = t->buffer->target_node->accept_fds;
	if (!target_allows_fd) {
		binder_user_error("%d:%d got %s with fd, %d, but target does not allow fds\n",
				  proc->pid, thread->pid,
				  in_reply_to ? "reply" : "transaction",
				  fd);
		ret = -EPERM;
		goto err_fd_not_accepted;
	}

	file = fget(fd);
	if (!file) {
		binder_user_error("%d:%d got transaction with invalid fd, %d\n",
				  proc->pid, thread->pid, fd);
		ret = -EBADF;
		goto err_fget;
	}
	ret = security_binder_transfer_file(proc->tsk, target_proc->tsk, file);
	if (ret < 0) {
		ret = -EPERM;
		goto err_security;
	}

	/*
	 * Add fixup record for this transaction. The allocation
	 * of the fd in the target needs to be done from a
	 * target thread.
	 */
	fixup = kzalloc(sizeof(*fixup), GFP_KERNEL);
	if (!fixup) {
		ret = -ENOMEM;
		goto err_alloc;
	}
	fixup->file = file;
	fixup->offset = fd_offset;
	trace_binder_transaction_fd_send(t, fd, fixup->offset);
	list_add_tail(&fixup->fixup_entry, &t->fd_fixups);

	return ret;

err_alloc:
err_security:
	fput(file);
err_fget:
err_fd_not_accepted:
	return ret;
}

static int binder_translate_fd_array(struct binder_fd_array_object *fda,
				     struct binder_buffer_object *parent,
				     struct binder_transaction *t,
				     struct binder_thread *thread,
				     struct binder_transaction *in_reply_to)
{
	binder_size_t fdi, fd_buf_size;
	binder_size_t fda_offset;
	struct binder_proc *proc = thread->proc;
	struct binder_proc *target_proc = t->to_proc;

	fd_buf_size = sizeof(u32) * fda->num_fds;
	if (fda->num_fds >= SIZE_MAX / sizeof(u32)) {
		binder_user_error("%d:%d got transaction with invalid number of fds (%lld)\n",
				  proc->pid, thread->pid, (u64)fda->num_fds);
		return -EINVAL;
	}
	if (fd_buf_size > parent->length ||
	    fda->parent_offset > parent->length - fd_buf_size) {
		/* No space for all file descriptors here. */
		binder_user_error("%d:%d not enough space to store %lld fds in buffer\n",
				  proc->pid, thread->pid, (u64)fda->num_fds);
		return -EINVAL;
	}
	/*
	 * the source data for binder_buffer_object is visible
	 * to user-space and the @buffer element is the user
	 * pointer to the buffer_object containing the fd_array.
	 * Convert the address to an offset relative to
	 * the base of the transaction buffer.
	 */
	fda_offset = (parent->buffer - (uintptr_t)t->buffer->user_data) +
		fda->parent_offset;
	if (!IS_ALIGNED((unsigned long)fda_offset, sizeof(u32))) {
		binder_user_error("%d:%d parent offset not aligned correctly.\n",
				  proc->pid, thread->pid);
		return -EINVAL;
	}
	for (fdi = 0; fdi < fda->num_fds; fdi++) {
		u32 fd;
		int ret;
		binder_size_t offset = fda_offset + fdi * sizeof(fd);

		ret = binder_alloc_copy_from_buffer(&target_proc->alloc,
						    &fd, t->buffer,
						    offset, sizeof(fd));
		if (!ret)
			ret = binder_translate_fd(fd, offset, t, thread,
						  in_reply_to);
		if (ret < 0)
			return ret;
	}
	return 0;
}

static int binder_fixup_parent(struct binder_transaction *t,
			       struct binder_thread *thread,
			       struct binder_buffer_object *bp,
			       binder_size_t off_start_offset,
			       binder_size_t num_valid,
			       binder_size_t last_fixup_obj_off,
			       binder_size_t last_fixup_min_off)
{
	struct binder_buffer_object *parent;
	struct binder_buffer *b = t->buffer;
	struct binder_proc *proc = thread->proc;
	struct binder_proc *target_proc = t->to_proc;
	struct binder_object object;
	binder_size_t buffer_offset;
	binder_size_t parent_offset;

	if (!(bp->flags & BINDER_BUFFER_FLAG_HAS_PARENT))
		return 0;

	parent = binder_validate_ptr(target_proc, b, &object, bp->parent,
				     off_start_offset, &parent_offset,
				     num_valid);
	if (!parent) {
		binder_user_error("%d:%d got transaction with invalid parent offset or type\n",
				  proc->pid, thread->pid);
		return -EINVAL;
	}

	if (!binder_validate_fixup(target_proc, b, off_start_offset,
				   parent_offset, bp->parent_offset,
				   last_fixup_obj_off,
				   last_fixup_min_off)) {
		binder_user_error("%d:%d got transaction with out-of-order buffer fixup\n",
				  proc->pid, thread->pid);
		return -EINVAL;
	}

	if (parent->length < sizeof(binder_uintptr_t) ||
	    bp->parent_offset > parent->length - sizeof(binder_uintptr_t)) {
		/* No space for a pointer here! */
		binder_user_error("%d:%d got transaction with invalid parent offset\n",
				  proc->pid, thread->pid);
		return -EINVAL;
	}
	buffer_offset = bp->parent_offset +
			(uintptr_t)parent->buffer - (uintptr_t)b->user_data;
	if (binder_alloc_copy_to_buffer(&target_proc->alloc, b, buffer_offset,
					&bp->buffer, sizeof(bp->buffer))) {
		binder_user_error("%d:%d got transaction with invalid parent offset\n",
				  proc->pid, thread->pid);
		return -EINVAL;
	}

	return 0;
}

/**
 * binder_proc_transaction() - sends a transaction to a process and wakes it up
 * @t:		transaction to send
 * @proc:	process to send the transaction to
 * @thread:	thread in @proc to send the transaction to (may be NULL)
 *
 * This function queues a transaction to the specified process. It will try
 * to find a thread in the target process to handle the transaction and
 * wake it up. If no thread is found, the work is queued to the proc
 * waitqueue.
 *
 * If the @thread parameter is not NULL, the transaction is always queued
 * to the waitlist of that specific thread.
 *
 * Return:	0 if the transaction was successfully queued
 *		BR_DEAD_REPLY if the target process or thread is dead
 *		BR_FROZEN_REPLY if the target process or thread is frozen
 */
static int binder_proc_transaction(struct binder_transaction *t,
				    struct binder_proc *proc,
				    struct binder_thread *thread)
{
	struct binder_node *node = t->buffer->target_node;
	struct binder_priority node_prio;
	bool oneway = !!(t->flags & TF_ONE_WAY);
	bool pending_async = false;

	BUG_ON(!node);
	binder_node_lock(node);
	node_prio.prio = node->min_priority;
	node_prio.sched_policy = node->sched_policy;

	if (oneway) {
		BUG_ON(thread);
		if (node->has_async_transaction)
			pending_async = true;
		else
			node->has_async_transaction = true;
	}

	binder_inner_proc_lock(proc);
	if (proc->is_frozen) {
		proc->sync_recv |= !oneway;
		proc->async_recv |= oneway;
	}

	if ((proc->is_frozen && !oneway) || proc->is_dead ||
			(thread && thread->is_dead)) {
		binder_inner_proc_unlock(proc);
		binder_node_unlock(node);
		return proc->is_frozen ? BR_FROZEN_REPLY : BR_DEAD_REPLY;
	}

	if (!thread && !pending_async)
		thread = binder_select_thread_ilocked(proc);

	if (thread) {
		binder_transaction_priority(thread->task, t, node_prio,
					    node->inherit_rt);
		binder_enqueue_thread_work_ilocked(thread, &t->work);
	} else if (!pending_async) {
		binder_enqueue_work_ilocked(&t->work, &proc->todo);
	} else {
		binder_enqueue_work_ilocked(&t->work, &node->async_todo);
	}

	if (!pending_async)
		binder_wakeup_thread_ilocked(proc, thread, !oneway /* sync */);

	proc->outstanding_txns++;
	binder_inner_proc_unlock(proc);
	binder_node_unlock(node);

	return 0;
}

/**
 * binder_get_node_refs_for_txn() - Get required refs on node for txn
 * @node:         struct binder_node for which to get refs
 * @proc:         returns @node->proc if valid
 * @error:        if no @proc then returns BR_DEAD_REPLY
 *
 * User-space normally keeps the node alive when creating a transaction
 * since it has a reference to the target. The local strong ref keeps it
 * alive if the sending process dies before the target process processes
 * the transaction. If the source process is malicious or has a reference
 * counting bug, relying on the local strong ref can fail.
 *
 * Since user-space can cause the local strong ref to go away, we also take
 * a tmpref on the node to ensure it survives while we are constructing
 * the transaction. We also need a tmpref on the proc while we are
 * constructing the transaction, so we take that here as well.
 *
 * Return: The target_node with refs taken or NULL if no @node->proc is NULL.
 * Also sets @proc if valid. If the @node->proc is NULL indicating that the
 * target proc has died, @error is set to BR_DEAD_REPLY
 */
static struct binder_node *binder_get_node_refs_for_txn(
		struct binder_node *node,
		struct binder_proc **procp,
		uint32_t *error)
{
	struct binder_node *target_node = NULL;

	binder_node_inner_lock(node);
	if (node->proc) {
		target_node = node;
		binder_inc_node_nilocked(node, 1, 0, NULL);
		binder_inc_node_tmpref_ilocked(node);
		node->proc->tmp_ref++;
		*procp = node->proc;
	} else
		*error = BR_DEAD_REPLY;
	binder_node_inner_unlock(node);

	return target_node;
}

static void binder_transaction(struct binder_proc *proc,
			       struct binder_thread *thread,
			       struct binder_transaction_data *tr, int reply,
			       binder_size_t extra_buffers_size)
{
	int ret;
	struct binder_transaction *t;
	struct binder_work *w;
	struct binder_work *tcomplete;
	binder_size_t buffer_offset = 0;
	binder_size_t off_start_offset, off_end_offset;
	binder_size_t off_min;
	binder_size_t sg_buf_offset, sg_buf_end_offset;
	struct binder_proc *target_proc = NULL;
	struct binder_thread *target_thread = NULL;
	struct binder_node *target_node = NULL;
	struct binder_transaction *in_reply_to = NULL;
	struct binder_transaction_log_entry *e;
	uint32_t return_error = 0;
	uint32_t return_error_param = 0;
	uint32_t return_error_line = 0;
	binder_size_t last_fixup_obj_off = 0;
	binder_size_t last_fixup_min_off = 0;
	struct binder_context *context = proc->context;
	int t_debug_id = atomic_inc_return(&binder_last_id);
	char *secctx = NULL;
	u32 secctx_sz = 0;

	e = binder_transaction_log_add(&binder_transaction_log);
	e->debug_id = t_debug_id;
	e->call_type = reply ? 2 : !!(tr->flags & TF_ONE_WAY);
	e->from_proc = proc->pid;
	e->from_thread = thread->pid;
	e->target_handle = tr->target.handle;
	e->data_size = tr->data_size;
	e->offsets_size = tr->offsets_size;
	strscpy(e->context_name, proc->context->name, BINDERFS_MAX_NAME);

	if (reply) {
		binder_inner_proc_lock(proc);
		in_reply_to = thread->transaction_stack;
		if (in_reply_to == NULL) {
			binder_inner_proc_unlock(proc);
			binder_user_error("%d:%d got reply transaction with no transaction stack\n",
					  proc->pid, thread->pid);
			return_error = BR_FAILED_REPLY;
			return_error_param = -EPROTO;
			return_error_line = __LINE__;
			goto err_empty_call_stack;
		}
		if (in_reply_to->to_thread != thread) {
			spin_lock(&in_reply_to->lock);
			binder_user_error("%d:%d got reply transaction with bad transaction stack, transaction %d has target %d:%d\n",
				proc->pid, thread->pid, in_reply_to->debug_id,
				in_reply_to->to_proc ?
				in_reply_to->to_proc->pid : 0,
				in_reply_to->to_thread ?
				in_reply_to->to_thread->pid : 0);
			spin_unlock(&in_reply_to->lock);
			binder_inner_proc_unlock(proc);
			return_error = BR_FAILED_REPLY;
			return_error_param = -EPROTO;
			return_error_line = __LINE__;
			in_reply_to = NULL;
			goto err_bad_call_stack;
		}
		thread->transaction_stack = in_reply_to->to_parent;
		binder_inner_proc_unlock(proc);
		target_thread = binder_get_txn_from_and_acq_inner(in_reply_to);
		if (target_thread == NULL) {
			/* annotation for sparse */
			__release(&target_thread->proc->inner_lock);
			return_error = BR_DEAD_REPLY;
			return_error_line = __LINE__;
			goto err_dead_binder;
		}
		if (target_thread->transaction_stack != in_reply_to) {
			binder_user_error("%d:%d got reply transaction with bad target transaction stack %d, expected %d\n",
				proc->pid, thread->pid,
				target_thread->transaction_stack ?
				target_thread->transaction_stack->debug_id : 0,
				in_reply_to->debug_id);
			binder_inner_proc_unlock(target_thread->proc);
			return_error = BR_FAILED_REPLY;
			return_error_param = -EPROTO;
			return_error_line = __LINE__;
			in_reply_to = NULL;
			target_thread = NULL;
			goto err_dead_binder;
		}
		target_proc = target_thread->proc;
		target_proc->tmp_ref++;
		binder_inner_proc_unlock(target_thread->proc);
		trace_android_vh_binder_reply(target_proc, proc, thread, tr);
	} else {
		if (tr->target.handle) {
			struct binder_ref *ref;

			/*
			 * There must already be a strong ref
			 * on this node. If so, do a strong
			 * increment on the node to ensure it
			 * stays alive until the transaction is
			 * done.
			 */
			binder_proc_lock(proc);
			ref = binder_get_ref_olocked(proc, tr->target.handle,
						     true);
			if (ref) {
				target_node = binder_get_node_refs_for_txn(
						ref->node, &target_proc,
						&return_error);
			} else {
				binder_user_error("%d:%d got transaction to invalid handle\n",
						  proc->pid, thread->pid);
				return_error = BR_FAILED_REPLY;
			}
			binder_proc_unlock(proc);
		} else {
			mutex_lock(&context->context_mgr_node_lock);
			target_node = context->binder_context_mgr_node;
			if (target_node)
				target_node = binder_get_node_refs_for_txn(
						target_node, &target_proc,
						&return_error);
			else
				return_error = BR_DEAD_REPLY;
			mutex_unlock(&context->context_mgr_node_lock);
			if (target_node && target_proc->pid == proc->pid) {
				binder_user_error("%d:%d got transaction to context manager from process owning it\n",
						  proc->pid, thread->pid);
				return_error = BR_FAILED_REPLY;
				return_error_param = -EINVAL;
				return_error_line = __LINE__;
				goto err_invalid_target_handle;
			}
		}
		if (!target_node) {
			/*
			 * return_error is set above
			 */
			return_error_param = -EINVAL;
			return_error_line = __LINE__;
			goto err_dead_binder;
		}
		e->to_node = target_node->debug_id;
<<<<<<< HEAD
=======
		trace_android_vh_binder_trans(target_proc, proc, thread, tr);
>>>>>>> c18ab1d1
		if (security_binder_transaction(proc->tsk,
						target_proc->tsk) < 0) {
			return_error = BR_FAILED_REPLY;
			return_error_param = -EPERM;
			return_error_line = __LINE__;
			goto err_invalid_target_handle;
		}
		binder_inner_proc_lock(proc);

		w = list_first_entry_or_null(&thread->todo,
					     struct binder_work, entry);
		if (!(tr->flags & TF_ONE_WAY) && w &&
		    w->type == BINDER_WORK_TRANSACTION) {
			/*
			 * Do not allow new outgoing transaction from a
			 * thread that has a transaction at the head of
			 * its todo list. Only need to check the head
			 * because binder_select_thread_ilocked picks a
			 * thread from proc->waiting_threads to enqueue
			 * the transaction, and nothing is queued to the
			 * todo list while the thread is on waiting_threads.
			 */
			binder_user_error("%d:%d new transaction not allowed when there is a transaction on thread todo\n",
					  proc->pid, thread->pid);
			binder_inner_proc_unlock(proc);
			return_error = BR_FAILED_REPLY;
			return_error_param = -EPROTO;
			return_error_line = __LINE__;
			goto err_bad_todo_list;
		}

		if (!(tr->flags & TF_ONE_WAY) && thread->transaction_stack) {
			struct binder_transaction *tmp;

			tmp = thread->transaction_stack;
			if (tmp->to_thread != thread) {
				spin_lock(&tmp->lock);
				binder_user_error("%d:%d got new transaction with bad transaction stack, transaction %d has target %d:%d\n",
					proc->pid, thread->pid, tmp->debug_id,
					tmp->to_proc ? tmp->to_proc->pid : 0,
					tmp->to_thread ?
					tmp->to_thread->pid : 0);
				spin_unlock(&tmp->lock);
				binder_inner_proc_unlock(proc);
				return_error = BR_FAILED_REPLY;
				return_error_param = -EPROTO;
				return_error_line = __LINE__;
				goto err_bad_call_stack;
			}
			while (tmp) {
				struct binder_thread *from;

				spin_lock(&tmp->lock);
				from = tmp->from;
				if (from && from->proc == target_proc) {
					atomic_inc(&from->tmp_ref);
					target_thread = from;
					spin_unlock(&tmp->lock);
					break;
				}
				spin_unlock(&tmp->lock);
				tmp = tmp->from_parent;
			}
		}
		binder_inner_proc_unlock(proc);
	}
	if (target_thread)
		e->to_thread = target_thread->pid;
	e->to_proc = target_proc->pid;

	/* TODO: reuse incoming transaction for reply */
	t = kzalloc(sizeof(*t), GFP_KERNEL);
	if (t == NULL) {
		return_error = BR_FAILED_REPLY;
		return_error_param = -ENOMEM;
		return_error_line = __LINE__;
		goto err_alloc_t_failed;
	}
	INIT_LIST_HEAD(&t->fd_fixups);
	binder_stats_created(BINDER_STAT_TRANSACTION);
	spin_lock_init(&t->lock);
	trace_android_vh_binder_transaction_init(t);

	tcomplete = kzalloc(sizeof(*tcomplete), GFP_KERNEL);
	if (tcomplete == NULL) {
		return_error = BR_FAILED_REPLY;
		return_error_param = -ENOMEM;
		return_error_line = __LINE__;
		goto err_alloc_tcomplete_failed;
	}
	binder_stats_created(BINDER_STAT_TRANSACTION_COMPLETE);

	t->debug_id = t_debug_id;

	if (reply)
		binder_debug(BINDER_DEBUG_TRANSACTION,
			     "%d:%d BC_REPLY %d -> %d:%d, data %016llx-%016llx size %lld-%lld-%lld\n",
			     proc->pid, thread->pid, t->debug_id,
			     target_proc->pid, target_thread->pid,
			     (u64)tr->data.ptr.buffer,
			     (u64)tr->data.ptr.offsets,
			     (u64)tr->data_size, (u64)tr->offsets_size,
			     (u64)extra_buffers_size);
	else
		binder_debug(BINDER_DEBUG_TRANSACTION,
			     "%d:%d BC_TRANSACTION %d -> %d - node %d, data %016llx-%016llx size %lld-%lld-%lld\n",
			     proc->pid, thread->pid, t->debug_id,
			     target_proc->pid, target_node->debug_id,
			     (u64)tr->data.ptr.buffer,
			     (u64)tr->data.ptr.offsets,
			     (u64)tr->data_size, (u64)tr->offsets_size,
			     (u64)extra_buffers_size);

	if (!reply && !(tr->flags & TF_ONE_WAY))
		t->from = thread;
	else
		t->from = NULL;
	t->sender_euid = task_euid(proc->tsk);
	t->to_proc = target_proc;
	t->to_thread = target_thread;
	t->code = tr->code;
	t->flags = tr->flags;
	if (!(t->flags & TF_ONE_WAY) &&
	    binder_supported_policy(current->policy)) {
		/* Inherit supported policies for synchronous transactions */
		t->priority.sched_policy = current->policy;
		t->priority.prio = current->normal_prio;
	} else {
		/* Otherwise, fall back to the default priority */
		t->priority = target_proc->default_priority;
	}

	if (target_node && target_node->txn_security_ctx) {
		u32 secid;
		size_t added_size;

		security_task_getsecid(proc->tsk, &secid);
		ret = security_secid_to_secctx(secid, &secctx, &secctx_sz);
		if (ret) {
			return_error = BR_FAILED_REPLY;
			return_error_param = ret;
			return_error_line = __LINE__;
			goto err_get_secctx_failed;
		}
		added_size = ALIGN(secctx_sz, sizeof(u64));
		extra_buffers_size += added_size;
		if (extra_buffers_size < added_size) {
			/* integer overflow of extra_buffers_size */
			return_error = BR_FAILED_REPLY;
			return_error_param = EINVAL;
			return_error_line = __LINE__;
			goto err_bad_extra_size;
		}
	}

	trace_binder_transaction(reply, t, target_node);

	t->buffer = binder_alloc_new_buf(&target_proc->alloc, tr->data_size,
		tr->offsets_size, extra_buffers_size,
		!reply && (t->flags & TF_ONE_WAY), current->tgid);
	if (IS_ERR(t->buffer)) {
		/*
		 * -ESRCH indicates VMA cleared. The target is dying.
		 */
		return_error_param = PTR_ERR(t->buffer);
		return_error = return_error_param == -ESRCH ?
			BR_DEAD_REPLY : BR_FAILED_REPLY;
		return_error_line = __LINE__;
		t->buffer = NULL;
		goto err_binder_alloc_buf_failed;
	}
	if (secctx) {
		int err;
		size_t buf_offset = ALIGN(tr->data_size, sizeof(void *)) +
				    ALIGN(tr->offsets_size, sizeof(void *)) +
				    ALIGN(extra_buffers_size, sizeof(void *)) -
				    ALIGN(secctx_sz, sizeof(u64));

		t->security_ctx = (uintptr_t)t->buffer->user_data + buf_offset;
		err = binder_alloc_copy_to_buffer(&target_proc->alloc,
						  t->buffer, buf_offset,
						  secctx, secctx_sz);
		if (err) {
			t->security_ctx = 0;
			WARN_ON(1);
		}
		security_release_secctx(secctx, secctx_sz);
		secctx = NULL;
	}
	t->buffer->debug_id = t->debug_id;
	t->buffer->transaction = t;
	t->buffer->target_node = target_node;
	t->buffer->clear_on_free = !!(t->flags & TF_CLEAR_BUF);
	trace_binder_transaction_alloc_buf(t->buffer);

	if (binder_alloc_copy_user_to_buffer(
				&target_proc->alloc,
				t->buffer, 0,
				(const void __user *)
					(uintptr_t)tr->data.ptr.buffer,
				tr->data_size)) {
		binder_user_error("%d:%d got transaction with invalid data ptr\n",
				proc->pid, thread->pid);
		return_error = BR_FAILED_REPLY;
		return_error_param = -EFAULT;
		return_error_line = __LINE__;
		goto err_copy_data_failed;
	}
	if (binder_alloc_copy_user_to_buffer(
				&target_proc->alloc,
				t->buffer,
				ALIGN(tr->data_size, sizeof(void *)),
				(const void __user *)
					(uintptr_t)tr->data.ptr.offsets,
				tr->offsets_size)) {
		binder_user_error("%d:%d got transaction with invalid offsets ptr\n",
				proc->pid, thread->pid);
		return_error = BR_FAILED_REPLY;
		return_error_param = -EFAULT;
		return_error_line = __LINE__;
		goto err_copy_data_failed;
	}
	if (!IS_ALIGNED(tr->offsets_size, sizeof(binder_size_t))) {
		binder_user_error("%d:%d got transaction with invalid offsets size, %lld\n",
				proc->pid, thread->pid, (u64)tr->offsets_size);
		return_error = BR_FAILED_REPLY;
		return_error_param = -EINVAL;
		return_error_line = __LINE__;
		goto err_bad_offset;
	}
	if (!IS_ALIGNED(extra_buffers_size, sizeof(u64))) {
		binder_user_error("%d:%d got transaction with unaligned buffers size, %lld\n",
				  proc->pid, thread->pid,
				  (u64)extra_buffers_size);
		return_error = BR_FAILED_REPLY;
		return_error_param = -EINVAL;
		return_error_line = __LINE__;
		goto err_bad_offset;
	}
	off_start_offset = ALIGN(tr->data_size, sizeof(void *));
	buffer_offset = off_start_offset;
	off_end_offset = off_start_offset + tr->offsets_size;
	sg_buf_offset = ALIGN(off_end_offset, sizeof(void *));
	sg_buf_end_offset = sg_buf_offset + extra_buffers_size -
		ALIGN(secctx_sz, sizeof(u64));
	off_min = 0;
	for (buffer_offset = off_start_offset; buffer_offset < off_end_offset;
	     buffer_offset += sizeof(binder_size_t)) {
		struct binder_object_header *hdr;
		size_t object_size;
		struct binder_object object;
		binder_size_t object_offset;

		if (binder_alloc_copy_from_buffer(&target_proc->alloc,
						  &object_offset,
						  t->buffer,
						  buffer_offset,
						  sizeof(object_offset))) {
			return_error = BR_FAILED_REPLY;
			return_error_param = -EINVAL;
			return_error_line = __LINE__;
			goto err_bad_offset;
		}
		object_size = binder_get_object(target_proc, t->buffer,
						object_offset, &object);
		if (object_size == 0 || object_offset < off_min) {
			binder_user_error("%d:%d got transaction with invalid offset (%lld, min %lld max %lld) or object.\n",
					  proc->pid, thread->pid,
					  (u64)object_offset,
					  (u64)off_min,
					  (u64)t->buffer->data_size);
			return_error = BR_FAILED_REPLY;
			return_error_param = -EINVAL;
			return_error_line = __LINE__;
			goto err_bad_offset;
		}

		hdr = &object.hdr;
		off_min = object_offset + object_size;
		switch (hdr->type) {
		case BINDER_TYPE_BINDER:
		case BINDER_TYPE_WEAK_BINDER: {
			struct flat_binder_object *fp;

			fp = to_flat_binder_object(hdr);
			ret = binder_translate_binder(fp, t, thread);

			if (ret < 0 ||
			    binder_alloc_copy_to_buffer(&target_proc->alloc,
							t->buffer,
							object_offset,
							fp, sizeof(*fp))) {
				return_error = BR_FAILED_REPLY;
				return_error_param = ret;
				return_error_line = __LINE__;
				goto err_translate_failed;
			}
		} break;
		case BINDER_TYPE_HANDLE:
		case BINDER_TYPE_WEAK_HANDLE: {
			struct flat_binder_object *fp;

			fp = to_flat_binder_object(hdr);
			ret = binder_translate_handle(fp, t, thread);
			if (ret < 0 ||
			    binder_alloc_copy_to_buffer(&target_proc->alloc,
							t->buffer,
							object_offset,
							fp, sizeof(*fp))) {
				return_error = BR_FAILED_REPLY;
				return_error_param = ret;
				return_error_line = __LINE__;
				goto err_translate_failed;
			}
		} break;

		case BINDER_TYPE_FD: {
			struct binder_fd_object *fp = to_binder_fd_object(hdr);
			binder_size_t fd_offset = object_offset +
				(uintptr_t)&fp->fd - (uintptr_t)fp;
			int ret = binder_translate_fd(fp->fd, fd_offset, t,
						      thread, in_reply_to);

			fp->pad_binder = 0;
			if (ret < 0 ||
			    binder_alloc_copy_to_buffer(&target_proc->alloc,
							t->buffer,
							object_offset,
							fp, sizeof(*fp))) {
				return_error = BR_FAILED_REPLY;
				return_error_param = ret;
				return_error_line = __LINE__;
				goto err_translate_failed;
			}
		} break;
		case BINDER_TYPE_FDA: {
			struct binder_object ptr_object;
			binder_size_t parent_offset;
			struct binder_fd_array_object *fda =
				to_binder_fd_array_object(hdr);
			size_t num_valid = (buffer_offset - off_start_offset) /
						sizeof(binder_size_t);
			struct binder_buffer_object *parent =
				binder_validate_ptr(target_proc, t->buffer,
						    &ptr_object, fda->parent,
						    off_start_offset,
						    &parent_offset,
						    num_valid);
			if (!parent) {
				binder_user_error("%d:%d got transaction with invalid parent offset or type\n",
						  proc->pid, thread->pid);
				return_error = BR_FAILED_REPLY;
				return_error_param = -EINVAL;
				return_error_line = __LINE__;
				goto err_bad_parent;
			}
			if (!binder_validate_fixup(target_proc, t->buffer,
						   off_start_offset,
						   parent_offset,
						   fda->parent_offset,
						   last_fixup_obj_off,
						   last_fixup_min_off)) {
				binder_user_error("%d:%d got transaction with out-of-order buffer fixup\n",
						  proc->pid, thread->pid);
				return_error = BR_FAILED_REPLY;
				return_error_param = -EINVAL;
				return_error_line = __LINE__;
				goto err_bad_parent;
			}
			ret = binder_translate_fd_array(fda, parent, t, thread,
							in_reply_to);
			if (ret < 0) {
				return_error = BR_FAILED_REPLY;
				return_error_param = ret;
				return_error_line = __LINE__;
				goto err_translate_failed;
			}
			last_fixup_obj_off = parent_offset;
			last_fixup_min_off =
				fda->parent_offset + sizeof(u32) * fda->num_fds;
		} break;
		case BINDER_TYPE_PTR: {
			struct binder_buffer_object *bp =
				to_binder_buffer_object(hdr);
			size_t buf_left = sg_buf_end_offset - sg_buf_offset;
			size_t num_valid;

			if (bp->length > buf_left) {
				binder_user_error("%d:%d got transaction with too large buffer\n",
						  proc->pid, thread->pid);
				return_error = BR_FAILED_REPLY;
				return_error_param = -EINVAL;
				return_error_line = __LINE__;
				goto err_bad_offset;
			}
			if (binder_alloc_copy_user_to_buffer(
						&target_proc->alloc,
						t->buffer,
						sg_buf_offset,
						(const void __user *)
							(uintptr_t)bp->buffer,
						bp->length)) {
				binder_user_error("%d:%d got transaction with invalid offsets ptr\n",
						  proc->pid, thread->pid);
				return_error_param = -EFAULT;
				return_error = BR_FAILED_REPLY;
				return_error_line = __LINE__;
				goto err_copy_data_failed;
			}
			/* Fixup buffer pointer to target proc address space */
			bp->buffer = (uintptr_t)
				t->buffer->user_data + sg_buf_offset;
			sg_buf_offset += ALIGN(bp->length, sizeof(u64));

			num_valid = (buffer_offset - off_start_offset) /
					sizeof(binder_size_t);
			ret = binder_fixup_parent(t, thread, bp,
						  off_start_offset,
						  num_valid,
						  last_fixup_obj_off,
						  last_fixup_min_off);
			if (ret < 0 ||
			    binder_alloc_copy_to_buffer(&target_proc->alloc,
							t->buffer,
							object_offset,
							bp, sizeof(*bp))) {
				return_error = BR_FAILED_REPLY;
				return_error_param = ret;
				return_error_line = __LINE__;
				goto err_translate_failed;
			}
			last_fixup_obj_off = object_offset;
			last_fixup_min_off = 0;
		} break;
		default:
			binder_user_error("%d:%d got transaction with invalid object type, %x\n",
				proc->pid, thread->pid, hdr->type);
			return_error = BR_FAILED_REPLY;
			return_error_param = -EINVAL;
			return_error_line = __LINE__;
			goto err_bad_object_type;
		}
	}
	tcomplete->type = BINDER_WORK_TRANSACTION_COMPLETE;
	t->work.type = BINDER_WORK_TRANSACTION;

	if (reply) {
		binder_enqueue_thread_work(thread, tcomplete);
		binder_inner_proc_lock(target_proc);
		if (target_thread->is_dead || target_proc->is_frozen) {
			return_error = target_thread->is_dead ?
				BR_DEAD_REPLY : BR_FROZEN_REPLY;
			binder_inner_proc_unlock(target_proc);
			goto err_dead_proc_or_thread;
		}
		BUG_ON(t->buffer->async_transaction != 0);
		binder_pop_transaction_ilocked(target_thread, in_reply_to);
		binder_enqueue_thread_work_ilocked(target_thread, &t->work);
		target_proc->outstanding_txns++;
		binder_inner_proc_unlock(target_proc);
		wake_up_interruptible_sync(&target_thread->wait);
		trace_android_vh_binder_restore_priority(in_reply_to, current);
		binder_restore_priority(current, in_reply_to->saved_priority);
		binder_free_transaction(in_reply_to);
	} else if (!(t->flags & TF_ONE_WAY)) {
		BUG_ON(t->buffer->async_transaction != 0);
		binder_inner_proc_lock(proc);
		/*
		 * Defer the TRANSACTION_COMPLETE, so we don't return to
		 * userspace immediately; this allows the target process to
		 * immediately start processing this transaction, reducing
		 * latency. We will then return the TRANSACTION_COMPLETE when
		 * the target replies (or there is an error).
		 */
		binder_enqueue_deferred_thread_work_ilocked(thread, tcomplete);
		t->need_reply = 1;
		t->from_parent = thread->transaction_stack;
		thread->transaction_stack = t;
		binder_inner_proc_unlock(proc);
		return_error = binder_proc_transaction(t,
				target_proc, target_thread);
		if (return_error) {
			binder_inner_proc_lock(proc);
			binder_pop_transaction_ilocked(thread, t);
			binder_inner_proc_unlock(proc);
			goto err_dead_proc_or_thread;
		}
	} else {
		BUG_ON(target_node == NULL);
		BUG_ON(t->buffer->async_transaction != 1);
		binder_enqueue_thread_work(thread, tcomplete);
		return_error = binder_proc_transaction(t, target_proc, NULL);
		if (return_error)
			goto err_dead_proc_or_thread;
	}
	if (target_thread)
		binder_thread_dec_tmpref(target_thread);
	binder_proc_dec_tmpref(target_proc);
	if (target_node)
		binder_dec_node_tmpref(target_node);
	/*
	 * write barrier to synchronize with initialization
	 * of log entry
	 */
	smp_wmb();
	WRITE_ONCE(e->debug_id_done, t_debug_id);
	return;

err_dead_proc_or_thread:
	return_error_line = __LINE__;
	binder_dequeue_work(proc, tcomplete);
err_translate_failed:
err_bad_object_type:
err_bad_offset:
err_bad_parent:
err_copy_data_failed:
	binder_free_txn_fixups(t);
	trace_binder_transaction_failed_buffer_release(t->buffer);
	binder_transaction_buffer_release(target_proc, t->buffer,
					  buffer_offset, true);
	if (target_node)
		binder_dec_node_tmpref(target_node);
	target_node = NULL;
	t->buffer->transaction = NULL;
	binder_alloc_free_buf(&target_proc->alloc, t->buffer);
err_binder_alloc_buf_failed:
err_bad_extra_size:
	if (secctx)
		security_release_secctx(secctx, secctx_sz);
err_get_secctx_failed:
	kfree(tcomplete);
	binder_stats_deleted(BINDER_STAT_TRANSACTION_COMPLETE);
err_alloc_tcomplete_failed:
	kfree(t);
	binder_stats_deleted(BINDER_STAT_TRANSACTION);
err_alloc_t_failed:
err_bad_todo_list:
err_bad_call_stack:
err_empty_call_stack:
err_dead_binder:
err_invalid_target_handle:
	if (target_thread)
		binder_thread_dec_tmpref(target_thread);
	if (target_proc)
		binder_proc_dec_tmpref(target_proc);
	if (target_node) {
		binder_dec_node(target_node, 1, 0);
		binder_dec_node_tmpref(target_node);
	}

	binder_debug(BINDER_DEBUG_FAILED_TRANSACTION,
		     "%d:%d transaction failed %d/%d, size %lld-%lld line %d\n",
		     proc->pid, thread->pid, return_error, return_error_param,
		     (u64)tr->data_size, (u64)tr->offsets_size,
		     return_error_line);

	{
		struct binder_transaction_log_entry *fe;

		e->return_error = return_error;
		e->return_error_param = return_error_param;
		e->return_error_line = return_error_line;
		fe = binder_transaction_log_add(&binder_transaction_log_failed);
		*fe = *e;
		/*
		 * write barrier to synchronize with initialization
		 * of log entry
		 */
		smp_wmb();
		WRITE_ONCE(e->debug_id_done, t_debug_id);
		WRITE_ONCE(fe->debug_id_done, t_debug_id);
	}

	BUG_ON(thread->return_error.cmd != BR_OK);
	if (in_reply_to) {
		trace_android_vh_binder_restore_priority(in_reply_to, current);
		binder_restore_priority(current, in_reply_to->saved_priority);
		thread->return_error.cmd = BR_TRANSACTION_COMPLETE;
		binder_enqueue_thread_work(thread, &thread->return_error.work);
		binder_send_failed_reply(in_reply_to, return_error);
	} else {
		thread->return_error.cmd = return_error;
		binder_enqueue_thread_work(thread, &thread->return_error.work);
	}
}

/**
 * binder_free_buf() - free the specified buffer
 * @proc:	binder proc that owns buffer
 * @buffer:	buffer to be freed
 *
 * If buffer for an async transaction, enqueue the next async
 * transaction from the node.
 *
 * Cleanup buffer and free it.
 */
static void
binder_free_buf(struct binder_proc *proc, struct binder_buffer *buffer)
{
	binder_inner_proc_lock(proc);
	if (buffer->transaction) {
		buffer->transaction->buffer = NULL;
		buffer->transaction = NULL;
	}
	binder_inner_proc_unlock(proc);
	if (buffer->async_transaction && buffer->target_node) {
		struct binder_node *buf_node;
		struct binder_work *w;

		buf_node = buffer->target_node;
		binder_node_inner_lock(buf_node);
		BUG_ON(!buf_node->has_async_transaction);
		BUG_ON(buf_node->proc != proc);
		w = binder_dequeue_work_head_ilocked(
				&buf_node->async_todo);
		if (!w) {
			buf_node->has_async_transaction = false;
		} else {
			binder_enqueue_work_ilocked(
					w, &proc->todo);
			binder_wakeup_proc_ilocked(proc);
		}
		binder_node_inner_unlock(buf_node);
	}
	trace_binder_transaction_buffer_release(buffer);
	binder_transaction_buffer_release(proc, buffer, 0, false);
	binder_alloc_free_buf(&proc->alloc, buffer);
}

static int binder_thread_write(struct binder_proc *proc,
			struct binder_thread *thread,
			binder_uintptr_t binder_buffer, size_t size,
			binder_size_t *consumed)
{
	uint32_t cmd;
	struct binder_context *context = proc->context;
	void __user *buffer = (void __user *)(uintptr_t)binder_buffer;
	void __user *ptr = buffer + *consumed;
	void __user *end = buffer + size;

	while (ptr < end && thread->return_error.cmd == BR_OK) {
		int ret;

		if (get_user(cmd, (uint32_t __user *)ptr))
			return -EFAULT;
		ptr += sizeof(uint32_t);
		trace_binder_command(cmd);
		if (_IOC_NR(cmd) < ARRAY_SIZE(binder_stats.bc)) {
			atomic_inc(&binder_stats.bc[_IOC_NR(cmd)]);
			atomic_inc(&proc->stats.bc[_IOC_NR(cmd)]);
			atomic_inc(&thread->stats.bc[_IOC_NR(cmd)]);
		}
		switch (cmd) {
		case BC_INCREFS:
		case BC_ACQUIRE:
		case BC_RELEASE:
		case BC_DECREFS: {
			uint32_t target;
			const char *debug_string;
			bool strong = cmd == BC_ACQUIRE || cmd == BC_RELEASE;
			bool increment = cmd == BC_INCREFS || cmd == BC_ACQUIRE;
			struct binder_ref_data rdata;

			if (get_user(target, (uint32_t __user *)ptr))
				return -EFAULT;

			ptr += sizeof(uint32_t);
			ret = -1;
			if (increment && !target) {
				struct binder_node *ctx_mgr_node;
				mutex_lock(&context->context_mgr_node_lock);
				ctx_mgr_node = context->binder_context_mgr_node;
				if (ctx_mgr_node)
					ret = binder_inc_ref_for_node(
							proc, ctx_mgr_node,
							strong, NULL, &rdata);
				mutex_unlock(&context->context_mgr_node_lock);
			}
			if (ret)
				ret = binder_update_ref_for_handle(
						proc, target, increment, strong,
						&rdata);
			if (!ret && rdata.desc != target) {
				binder_user_error("%d:%d tried to acquire reference to desc %d, got %d instead\n",
					proc->pid, thread->pid,
					target, rdata.desc);
			}
			switch (cmd) {
			case BC_INCREFS:
				debug_string = "IncRefs";
				break;
			case BC_ACQUIRE:
				debug_string = "Acquire";
				break;
			case BC_RELEASE:
				debug_string = "Release";
				break;
			case BC_DECREFS:
			default:
				debug_string = "DecRefs";
				break;
			}
			if (ret) {
				binder_user_error("%d:%d %s %d refcount change on invalid ref %d ret %d\n",
					proc->pid, thread->pid, debug_string,
					strong, target, ret);
				break;
			}
			binder_debug(BINDER_DEBUG_USER_REFS,
				     "%d:%d %s ref %d desc %d s %d w %d\n",
				     proc->pid, thread->pid, debug_string,
				     rdata.debug_id, rdata.desc, rdata.strong,
				     rdata.weak);
			break;
		}
		case BC_INCREFS_DONE:
		case BC_ACQUIRE_DONE: {
			binder_uintptr_t node_ptr;
			binder_uintptr_t cookie;
			struct binder_node *node;
			bool free_node;

			if (get_user(node_ptr, (binder_uintptr_t __user *)ptr))
				return -EFAULT;
			ptr += sizeof(binder_uintptr_t);
			if (get_user(cookie, (binder_uintptr_t __user *)ptr))
				return -EFAULT;
			ptr += sizeof(binder_uintptr_t);
			node = binder_get_node(proc, node_ptr);
			if (node == NULL) {
				binder_user_error("%d:%d %s u%016llx no match\n",
					proc->pid, thread->pid,
					cmd == BC_INCREFS_DONE ?
					"BC_INCREFS_DONE" :
					"BC_ACQUIRE_DONE",
					(u64)node_ptr);
				break;
			}
			if (cookie != node->cookie) {
				binder_user_error("%d:%d %s u%016llx node %d cookie mismatch %016llx != %016llx\n",
					proc->pid, thread->pid,
					cmd == BC_INCREFS_DONE ?
					"BC_INCREFS_DONE" : "BC_ACQUIRE_DONE",
					(u64)node_ptr, node->debug_id,
					(u64)cookie, (u64)node->cookie);
				binder_put_node(node);
				break;
			}
			binder_node_inner_lock(node);
			if (cmd == BC_ACQUIRE_DONE) {
				if (node->pending_strong_ref == 0) {
					binder_user_error("%d:%d BC_ACQUIRE_DONE node %d has no pending acquire request\n",
						proc->pid, thread->pid,
						node->debug_id);
					binder_node_inner_unlock(node);
					binder_put_node(node);
					break;
				}
				node->pending_strong_ref = 0;
			} else {
				if (node->pending_weak_ref == 0) {
					binder_user_error("%d:%d BC_INCREFS_DONE node %d has no pending increfs request\n",
						proc->pid, thread->pid,
						node->debug_id);
					binder_node_inner_unlock(node);
					binder_put_node(node);
					break;
				}
				node->pending_weak_ref = 0;
			}
			free_node = binder_dec_node_nilocked(node,
					cmd == BC_ACQUIRE_DONE, 0);
			WARN_ON(free_node);
			binder_debug(BINDER_DEBUG_USER_REFS,
				     "%d:%d %s node %d ls %d lw %d tr %d\n",
				     proc->pid, thread->pid,
				     cmd == BC_INCREFS_DONE ? "BC_INCREFS_DONE" : "BC_ACQUIRE_DONE",
				     node->debug_id, node->local_strong_refs,
				     node->local_weak_refs, node->tmp_refs);
			binder_node_inner_unlock(node);
			binder_put_node(node);
			break;
		}
		case BC_ATTEMPT_ACQUIRE:
			pr_err("BC_ATTEMPT_ACQUIRE not supported\n");
			return -EINVAL;
		case BC_ACQUIRE_RESULT:
			pr_err("BC_ACQUIRE_RESULT not supported\n");
			return -EINVAL;

		case BC_FREE_BUFFER: {
			binder_uintptr_t data_ptr;
			struct binder_buffer *buffer;

			if (get_user(data_ptr, (binder_uintptr_t __user *)ptr))
				return -EFAULT;
			ptr += sizeof(binder_uintptr_t);

			buffer = binder_alloc_prepare_to_free(&proc->alloc,
							      data_ptr);
			if (IS_ERR_OR_NULL(buffer)) {
				if (PTR_ERR(buffer) == -EPERM) {
					binder_user_error(
						"%d:%d BC_FREE_BUFFER u%016llx matched unreturned or currently freeing buffer\n",
						proc->pid, thread->pid,
						(u64)data_ptr);
				} else {
					binder_user_error(
						"%d:%d BC_FREE_BUFFER u%016llx no match\n",
						proc->pid, thread->pid,
						(u64)data_ptr);
				}
				break;
			}
			binder_debug(BINDER_DEBUG_FREE_BUFFER,
				     "%d:%d BC_FREE_BUFFER u%016llx found buffer %d for %s transaction\n",
				     proc->pid, thread->pid, (u64)data_ptr,
				     buffer->debug_id,
				     buffer->transaction ? "active" : "finished");
			binder_free_buf(proc, buffer);
			break;
		}

		case BC_TRANSACTION_SG:
		case BC_REPLY_SG: {
			struct binder_transaction_data_sg tr;

			if (copy_from_user(&tr, ptr, sizeof(tr)))
				return -EFAULT;
			ptr += sizeof(tr);
			binder_transaction(proc, thread, &tr.transaction_data,
					   cmd == BC_REPLY_SG, tr.buffers_size);
			break;
		}
		case BC_TRANSACTION:
		case BC_REPLY: {
			struct binder_transaction_data tr;

			if (copy_from_user(&tr, ptr, sizeof(tr)))
				return -EFAULT;
			ptr += sizeof(tr);
			binder_transaction(proc, thread, &tr,
					   cmd == BC_REPLY, 0);
			break;
		}

		case BC_REGISTER_LOOPER:
			binder_debug(BINDER_DEBUG_THREADS,
				     "%d:%d BC_REGISTER_LOOPER\n",
				     proc->pid, thread->pid);
			binder_inner_proc_lock(proc);
			if (thread->looper & BINDER_LOOPER_STATE_ENTERED) {
				thread->looper |= BINDER_LOOPER_STATE_INVALID;
				binder_user_error("%d:%d ERROR: BC_REGISTER_LOOPER called after BC_ENTER_LOOPER\n",
					proc->pid, thread->pid);
			} else if (proc->requested_threads == 0) {
				thread->looper |= BINDER_LOOPER_STATE_INVALID;
				binder_user_error("%d:%d ERROR: BC_REGISTER_LOOPER called without request\n",
					proc->pid, thread->pid);
			} else {
				proc->requested_threads--;
				proc->requested_threads_started++;
			}
			thread->looper |= BINDER_LOOPER_STATE_REGISTERED;
			binder_inner_proc_unlock(proc);
			break;
		case BC_ENTER_LOOPER:
			binder_debug(BINDER_DEBUG_THREADS,
				     "%d:%d BC_ENTER_LOOPER\n",
				     proc->pid, thread->pid);
			if (thread->looper & BINDER_LOOPER_STATE_REGISTERED) {
				thread->looper |= BINDER_LOOPER_STATE_INVALID;
				binder_user_error("%d:%d ERROR: BC_ENTER_LOOPER called after BC_REGISTER_LOOPER\n",
					proc->pid, thread->pid);
			}
			thread->looper |= BINDER_LOOPER_STATE_ENTERED;
			break;
		case BC_EXIT_LOOPER:
			binder_debug(BINDER_DEBUG_THREADS,
				     "%d:%d BC_EXIT_LOOPER\n",
				     proc->pid, thread->pid);
			thread->looper |= BINDER_LOOPER_STATE_EXITED;
			break;

		case BC_REQUEST_DEATH_NOTIFICATION:
		case BC_CLEAR_DEATH_NOTIFICATION: {
			uint32_t target;
			binder_uintptr_t cookie;
			struct binder_ref *ref;
			struct binder_ref_death *death = NULL;

			if (get_user(target, (uint32_t __user *)ptr))
				return -EFAULT;
			ptr += sizeof(uint32_t);
			if (get_user(cookie, (binder_uintptr_t __user *)ptr))
				return -EFAULT;
			ptr += sizeof(binder_uintptr_t);
			if (cmd == BC_REQUEST_DEATH_NOTIFICATION) {
				/*
				 * Allocate memory for death notification
				 * before taking lock
				 */
				death = kzalloc(sizeof(*death), GFP_KERNEL);
				if (death == NULL) {
					WARN_ON(thread->return_error.cmd !=
						BR_OK);
					thread->return_error.cmd = BR_ERROR;
					binder_enqueue_thread_work(
						thread,
						&thread->return_error.work);
					binder_debug(
						BINDER_DEBUG_FAILED_TRANSACTION,
						"%d:%d BC_REQUEST_DEATH_NOTIFICATION failed\n",
						proc->pid, thread->pid);
					break;
				}
			}
			binder_proc_lock(proc);
			ref = binder_get_ref_olocked(proc, target, false);
			if (ref == NULL) {
				binder_user_error("%d:%d %s invalid ref %d\n",
					proc->pid, thread->pid,
					cmd == BC_REQUEST_DEATH_NOTIFICATION ?
					"BC_REQUEST_DEATH_NOTIFICATION" :
					"BC_CLEAR_DEATH_NOTIFICATION",
					target);
				binder_proc_unlock(proc);
				kfree(death);
				break;
			}

			binder_debug(BINDER_DEBUG_DEATH_NOTIFICATION,
				     "%d:%d %s %016llx ref %d desc %d s %d w %d for node %d\n",
				     proc->pid, thread->pid,
				     cmd == BC_REQUEST_DEATH_NOTIFICATION ?
				     "BC_REQUEST_DEATH_NOTIFICATION" :
				     "BC_CLEAR_DEATH_NOTIFICATION",
				     (u64)cookie, ref->data.debug_id,
				     ref->data.desc, ref->data.strong,
				     ref->data.weak, ref->node->debug_id);

			binder_node_lock(ref->node);
			if (cmd == BC_REQUEST_DEATH_NOTIFICATION) {
				if (ref->death) {
					binder_user_error("%d:%d BC_REQUEST_DEATH_NOTIFICATION death notification already set\n",
						proc->pid, thread->pid);
					binder_node_unlock(ref->node);
					binder_proc_unlock(proc);
					kfree(death);
					break;
				}
				binder_stats_created(BINDER_STAT_DEATH);
				INIT_LIST_HEAD(&death->work.entry);
				death->cookie = cookie;
				ref->death = death;
				if (ref->node->proc == NULL) {
					ref->death->work.type = BINDER_WORK_DEAD_BINDER;

					binder_inner_proc_lock(proc);
					binder_enqueue_work_ilocked(
						&ref->death->work, &proc->todo);
					binder_wakeup_proc_ilocked(proc);
					binder_inner_proc_unlock(proc);
				}
			} else {
				if (ref->death == NULL) {
					binder_user_error("%d:%d BC_CLEAR_DEATH_NOTIFICATION death notification not active\n",
						proc->pid, thread->pid);
					binder_node_unlock(ref->node);
					binder_proc_unlock(proc);
					break;
				}
				death = ref->death;
				if (death->cookie != cookie) {
					binder_user_error("%d:%d BC_CLEAR_DEATH_NOTIFICATION death notification cookie mismatch %016llx != %016llx\n",
						proc->pid, thread->pid,
						(u64)death->cookie,
						(u64)cookie);
					binder_node_unlock(ref->node);
					binder_proc_unlock(proc);
					break;
				}
				ref->death = NULL;
				binder_inner_proc_lock(proc);
				if (list_empty(&death->work.entry)) {
					death->work.type = BINDER_WORK_CLEAR_DEATH_NOTIFICATION;
					if (thread->looper &
					    (BINDER_LOOPER_STATE_REGISTERED |
					     BINDER_LOOPER_STATE_ENTERED))
						binder_enqueue_thread_work_ilocked(
								thread,
								&death->work);
					else {
						binder_enqueue_work_ilocked(
								&death->work,
								&proc->todo);
						binder_wakeup_proc_ilocked(
								proc);
					}
				} else {
					BUG_ON(death->work.type != BINDER_WORK_DEAD_BINDER);
					death->work.type = BINDER_WORK_DEAD_BINDER_AND_CLEAR;
				}
				binder_inner_proc_unlock(proc);
			}
			binder_node_unlock(ref->node);
			binder_proc_unlock(proc);
		} break;
		case BC_DEAD_BINDER_DONE: {
			struct binder_work *w;
			binder_uintptr_t cookie;
			struct binder_ref_death *death = NULL;

			if (get_user(cookie, (binder_uintptr_t __user *)ptr))
				return -EFAULT;

			ptr += sizeof(cookie);
			binder_inner_proc_lock(proc);
			list_for_each_entry(w, &proc->delivered_death,
					    entry) {
				struct binder_ref_death *tmp_death =
					container_of(w,
						     struct binder_ref_death,
						     work);

				if (tmp_death->cookie == cookie) {
					death = tmp_death;
					break;
				}
			}
			binder_debug(BINDER_DEBUG_DEAD_BINDER,
				     "%d:%d BC_DEAD_BINDER_DONE %016llx found %pK\n",
				     proc->pid, thread->pid, (u64)cookie,
				     death);
			if (death == NULL) {
				binder_user_error("%d:%d BC_DEAD_BINDER_DONE %016llx not found\n",
					proc->pid, thread->pid, (u64)cookie);
				binder_inner_proc_unlock(proc);
				break;
			}
			binder_dequeue_work_ilocked(&death->work);
			if (death->work.type == BINDER_WORK_DEAD_BINDER_AND_CLEAR) {
				death->work.type = BINDER_WORK_CLEAR_DEATH_NOTIFICATION;
				if (thread->looper &
					(BINDER_LOOPER_STATE_REGISTERED |
					 BINDER_LOOPER_STATE_ENTERED))
					binder_enqueue_thread_work_ilocked(
						thread, &death->work);
				else {
					binder_enqueue_work_ilocked(
							&death->work,
							&proc->todo);
					binder_wakeup_proc_ilocked(proc);
				}
			}
			binder_inner_proc_unlock(proc);
		} break;

		default:
			pr_err("%d:%d unknown command %d\n",
			       proc->pid, thread->pid, cmd);
			return -EINVAL;
		}
		*consumed = ptr - buffer;
	}
	return 0;
}

static void binder_stat_br(struct binder_proc *proc,
			   struct binder_thread *thread, uint32_t cmd)
{
	trace_binder_return(cmd);
	if (_IOC_NR(cmd) < ARRAY_SIZE(binder_stats.br)) {
		atomic_inc(&binder_stats.br[_IOC_NR(cmd)]);
		atomic_inc(&proc->stats.br[_IOC_NR(cmd)]);
		atomic_inc(&thread->stats.br[_IOC_NR(cmd)]);
	}
}

static int binder_put_node_cmd(struct binder_proc *proc,
			       struct binder_thread *thread,
			       void __user **ptrp,
			       binder_uintptr_t node_ptr,
			       binder_uintptr_t node_cookie,
			       int node_debug_id,
			       uint32_t cmd, const char *cmd_name)
{
	void __user *ptr = *ptrp;

	if (put_user(cmd, (uint32_t __user *)ptr))
		return -EFAULT;
	ptr += sizeof(uint32_t);

	if (put_user(node_ptr, (binder_uintptr_t __user *)ptr))
		return -EFAULT;
	ptr += sizeof(binder_uintptr_t);

	if (put_user(node_cookie, (binder_uintptr_t __user *)ptr))
		return -EFAULT;
	ptr += sizeof(binder_uintptr_t);

	binder_stat_br(proc, thread, cmd);
	binder_debug(BINDER_DEBUG_USER_REFS, "%d:%d %s %d u%016llx c%016llx\n",
		     proc->pid, thread->pid, cmd_name, node_debug_id,
		     (u64)node_ptr, (u64)node_cookie);

	*ptrp = ptr;
	return 0;
}

static int binder_wait_for_work(struct binder_thread *thread,
				bool do_proc_work)
{
	DEFINE_WAIT(wait);
	struct binder_proc *proc = thread->proc;
	int ret = 0;

	freezer_do_not_count();
	binder_inner_proc_lock(proc);
	for (;;) {
		prepare_to_wait(&thread->wait, &wait, TASK_INTERRUPTIBLE);
		if (binder_has_work_ilocked(thread, do_proc_work))
			break;
		if (do_proc_work)
			list_add(&thread->waiting_thread_node,
				 &proc->waiting_threads);
		trace_android_vh_binder_wait_for_work(do_proc_work, thread, proc);
		binder_inner_proc_unlock(proc);
		schedule();
		binder_inner_proc_lock(proc);
		list_del_init(&thread->waiting_thread_node);
		if (signal_pending(current)) {
			ret = -EINTR;
			break;
		}
	}
	finish_wait(&thread->wait, &wait);
	binder_inner_proc_unlock(proc);
	freezer_count();

	return ret;
}

/**
 * binder_apply_fd_fixups() - finish fd translation
 * @proc:         binder_proc associated @t->buffer
 * @t:	binder transaction with list of fd fixups
 *
 * Now that we are in the context of the transaction target
 * process, we can allocate and install fds. Process the
 * list of fds to translate and fixup the buffer with the
 * new fds.
 *
 * If we fail to allocate an fd, then free the resources by
 * fput'ing files that have not been processed and ksys_close'ing
 * any fds that have already been allocated.
 */
static int binder_apply_fd_fixups(struct binder_proc *proc,
				  struct binder_transaction *t)
{
	struct binder_txn_fd_fixup *fixup, *tmp;
	int ret = 0;

	list_for_each_entry(fixup, &t->fd_fixups, fixup_entry) {
		int fd = get_unused_fd_flags(O_CLOEXEC);

		if (fd < 0) {
			binder_debug(BINDER_DEBUG_TRANSACTION,
				     "failed fd fixup txn %d fd %d\n",
				     t->debug_id, fd);
			ret = -ENOMEM;
			break;
		}
		binder_debug(BINDER_DEBUG_TRANSACTION,
			     "fd fixup txn %d fd %d\n",
			     t->debug_id, fd);
		trace_binder_transaction_fd_recv(t, fd, fixup->offset);
		fd_install(fd, fixup->file);
		fixup->file = NULL;
		if (binder_alloc_copy_to_buffer(&proc->alloc, t->buffer,
						fixup->offset, &fd,
						sizeof(u32))) {
			ret = -EINVAL;
			break;
		}
	}
	list_for_each_entry_safe(fixup, tmp, &t->fd_fixups, fixup_entry) {
		if (fixup->file) {
			fput(fixup->file);
		} else if (ret) {
			u32 fd;
			int err;

			err = binder_alloc_copy_from_buffer(&proc->alloc, &fd,
							    t->buffer,
							    fixup->offset,
							    sizeof(fd));
			WARN_ON(err);
			if (!err)
				binder_deferred_fd_close(fd);
		}
		list_del(&fixup->fixup_entry);
		kfree(fixup);
	}

	return ret;
}

static int binder_thread_read(struct binder_proc *proc,
			      struct binder_thread *thread,
			      binder_uintptr_t binder_buffer, size_t size,
			      binder_size_t *consumed, int non_block)
{
	void __user *buffer = (void __user *)(uintptr_t)binder_buffer;
	void __user *ptr = buffer + *consumed;
	void __user *end = buffer + size;

	int ret = 0;
	int wait_for_proc_work;

	if (*consumed == 0) {
		if (put_user(BR_NOOP, (uint32_t __user *)ptr))
			return -EFAULT;
		ptr += sizeof(uint32_t);
	}

retry:
	binder_inner_proc_lock(proc);
	wait_for_proc_work = binder_available_for_proc_work_ilocked(thread);
	binder_inner_proc_unlock(proc);

	thread->looper |= BINDER_LOOPER_STATE_WAITING;

	trace_binder_wait_for_work(wait_for_proc_work,
				   !!thread->transaction_stack,
				   !binder_worklist_empty(proc, &thread->todo));
	if (wait_for_proc_work) {
		if (!(thread->looper & (BINDER_LOOPER_STATE_REGISTERED |
					BINDER_LOOPER_STATE_ENTERED))) {
			binder_user_error("%d:%d ERROR: Thread waiting for process work before calling BC_REGISTER_LOOPER or BC_ENTER_LOOPER (state %x)\n",
				proc->pid, thread->pid, thread->looper);
			wait_event_interruptible(binder_user_error_wait,
						 binder_stop_on_user_error < 2);
		}
		trace_android_vh_binder_restore_priority(NULL, current);
		binder_restore_priority(current, proc->default_priority);
	}

	if (non_block) {
		if (!binder_has_work(thread, wait_for_proc_work))
			ret = -EAGAIN;
	} else {
		ret = binder_wait_for_work(thread, wait_for_proc_work);
	}

	thread->looper &= ~BINDER_LOOPER_STATE_WAITING;

	if (ret)
		return ret;

	while (1) {
		uint32_t cmd;
		struct binder_transaction_data_secctx tr;
		struct binder_transaction_data *trd = &tr.transaction_data;
		struct binder_work *w = NULL;
		struct list_head *list = NULL;
		struct binder_transaction *t = NULL;
		struct binder_thread *t_from;
		size_t trsize = sizeof(*trd);

		binder_inner_proc_lock(proc);
		if (!binder_worklist_empty_ilocked(&thread->todo))
			list = &thread->todo;
		else if (!binder_worklist_empty_ilocked(&proc->todo) &&
			   wait_for_proc_work)
			list = &proc->todo;
		else {
			binder_inner_proc_unlock(proc);

			/* no data added */
			if (ptr - buffer == 4 && !thread->looper_need_return)
				goto retry;
			break;
		}

		if (end - ptr < sizeof(tr) + 4) {
			binder_inner_proc_unlock(proc);
			break;
		}
		w = binder_dequeue_work_head_ilocked(list);
		if (binder_worklist_empty_ilocked(&thread->todo))
			thread->process_todo = false;

		switch (w->type) {
		case BINDER_WORK_TRANSACTION: {
			binder_inner_proc_unlock(proc);
			t = container_of(w, struct binder_transaction, work);
		} break;
		case BINDER_WORK_RETURN_ERROR: {
			struct binder_error *e = container_of(
					w, struct binder_error, work);

			WARN_ON(e->cmd == BR_OK);
			binder_inner_proc_unlock(proc);
			if (put_user(e->cmd, (uint32_t __user *)ptr))
				return -EFAULT;
			cmd = e->cmd;
			e->cmd = BR_OK;
			ptr += sizeof(uint32_t);

			binder_stat_br(proc, thread, cmd);
		} break;
		case BINDER_WORK_TRANSACTION_COMPLETE: {
			binder_inner_proc_unlock(proc);
			cmd = BR_TRANSACTION_COMPLETE;
			kfree(w);
			binder_stats_deleted(BINDER_STAT_TRANSACTION_COMPLETE);
			if (put_user(cmd, (uint32_t __user *)ptr))
				return -EFAULT;
			ptr += sizeof(uint32_t);

			binder_stat_br(proc, thread, cmd);
			binder_debug(BINDER_DEBUG_TRANSACTION_COMPLETE,
				     "%d:%d BR_TRANSACTION_COMPLETE\n",
				     proc->pid, thread->pid);
		} break;
		case BINDER_WORK_NODE: {
			struct binder_node *node = container_of(w, struct binder_node, work);
			int strong, weak;
			binder_uintptr_t node_ptr = node->ptr;
			binder_uintptr_t node_cookie = node->cookie;
			int node_debug_id = node->debug_id;
			int has_weak_ref;
			int has_strong_ref;
			void __user *orig_ptr = ptr;

			BUG_ON(proc != node->proc);
			strong = node->internal_strong_refs ||
					node->local_strong_refs;
			weak = !hlist_empty(&node->refs) ||
					node->local_weak_refs ||
					node->tmp_refs || strong;
			has_strong_ref = node->has_strong_ref;
			has_weak_ref = node->has_weak_ref;

			if (weak && !has_weak_ref) {
				node->has_weak_ref = 1;
				node->pending_weak_ref = 1;
				node->local_weak_refs++;
			}
			if (strong && !has_strong_ref) {
				node->has_strong_ref = 1;
				node->pending_strong_ref = 1;
				node->local_strong_refs++;
			}
			if (!strong && has_strong_ref)
				node->has_strong_ref = 0;
			if (!weak && has_weak_ref)
				node->has_weak_ref = 0;
			if (!weak && !strong) {
				binder_debug(BINDER_DEBUG_INTERNAL_REFS,
					     "%d:%d node %d u%016llx c%016llx deleted\n",
					     proc->pid, thread->pid,
					     node_debug_id,
					     (u64)node_ptr,
					     (u64)node_cookie);
				rb_erase(&node->rb_node, &proc->nodes);
				binder_inner_proc_unlock(proc);
				binder_node_lock(node);
				/*
				 * Acquire the node lock before freeing the
				 * node to serialize with other threads that
				 * may have been holding the node lock while
				 * decrementing this node (avoids race where
				 * this thread frees while the other thread
				 * is unlocking the node after the final
				 * decrement)
				 */
				binder_node_unlock(node);
				binder_free_node(node);
			} else
				binder_inner_proc_unlock(proc);

			if (weak && !has_weak_ref)
				ret = binder_put_node_cmd(
						proc, thread, &ptr, node_ptr,
						node_cookie, node_debug_id,
						BR_INCREFS, "BR_INCREFS");
			if (!ret && strong && !has_strong_ref)
				ret = binder_put_node_cmd(
						proc, thread, &ptr, node_ptr,
						node_cookie, node_debug_id,
						BR_ACQUIRE, "BR_ACQUIRE");
			if (!ret && !strong && has_strong_ref)
				ret = binder_put_node_cmd(
						proc, thread, &ptr, node_ptr,
						node_cookie, node_debug_id,
						BR_RELEASE, "BR_RELEASE");
			if (!ret && !weak && has_weak_ref)
				ret = binder_put_node_cmd(
						proc, thread, &ptr, node_ptr,
						node_cookie, node_debug_id,
						BR_DECREFS, "BR_DECREFS");
			if (orig_ptr == ptr)
				binder_debug(BINDER_DEBUG_INTERNAL_REFS,
					     "%d:%d node %d u%016llx c%016llx state unchanged\n",
					     proc->pid, thread->pid,
					     node_debug_id,
					     (u64)node_ptr,
					     (u64)node_cookie);
			if (ret)
				return ret;
		} break;
		case BINDER_WORK_DEAD_BINDER:
		case BINDER_WORK_DEAD_BINDER_AND_CLEAR:
		case BINDER_WORK_CLEAR_DEATH_NOTIFICATION: {
			struct binder_ref_death *death;
			uint32_t cmd;
			binder_uintptr_t cookie;

			death = container_of(w, struct binder_ref_death, work);
			if (w->type == BINDER_WORK_CLEAR_DEATH_NOTIFICATION)
				cmd = BR_CLEAR_DEATH_NOTIFICATION_DONE;
			else
				cmd = BR_DEAD_BINDER;
			cookie = death->cookie;

			binder_debug(BINDER_DEBUG_DEATH_NOTIFICATION,
				     "%d:%d %s %016llx\n",
				      proc->pid, thread->pid,
				      cmd == BR_DEAD_BINDER ?
				      "BR_DEAD_BINDER" :
				      "BR_CLEAR_DEATH_NOTIFICATION_DONE",
				      (u64)cookie);
			if (w->type == BINDER_WORK_CLEAR_DEATH_NOTIFICATION) {
				binder_inner_proc_unlock(proc);
				kfree(death);
				binder_stats_deleted(BINDER_STAT_DEATH);
			} else {
				binder_enqueue_work_ilocked(
						w, &proc->delivered_death);
				binder_inner_proc_unlock(proc);
			}
			if (put_user(cmd, (uint32_t __user *)ptr))
				return -EFAULT;
			ptr += sizeof(uint32_t);
			if (put_user(cookie,
				     (binder_uintptr_t __user *)ptr))
				return -EFAULT;
			ptr += sizeof(binder_uintptr_t);
			binder_stat_br(proc, thread, cmd);
			if (cmd == BR_DEAD_BINDER)
				goto done; /* DEAD_BINDER notifications can cause transactions */
		} break;
		default:
			binder_inner_proc_unlock(proc);
			pr_err("%d:%d: bad work type %d\n",
			       proc->pid, thread->pid, w->type);
			break;
		}

		if (!t)
			continue;

		BUG_ON(t->buffer == NULL);
		if (t->buffer->target_node) {
			struct binder_node *target_node = t->buffer->target_node;
			struct binder_priority node_prio;

			trd->target.ptr = target_node->ptr;
			trd->cookie =  target_node->cookie;
			node_prio.sched_policy = target_node->sched_policy;
			node_prio.prio = target_node->min_priority;
			binder_transaction_priority(current, t, node_prio,
						    target_node->inherit_rt);
			cmd = BR_TRANSACTION;
		} else {
			trd->target.ptr = 0;
			trd->cookie = 0;
			cmd = BR_REPLY;
		}
		trd->code = t->code;
		trd->flags = t->flags;
		trd->sender_euid = from_kuid(current_user_ns(), t->sender_euid);

		t_from = binder_get_txn_from(t);
		if (t_from) {
			struct task_struct *sender = t_from->proc->tsk;

			trd->sender_pid =
				task_tgid_nr_ns(sender,
						task_active_pid_ns(current));
			trace_android_vh_sync_txn_recvd(thread->task, t_from->task);
		} else {
			trd->sender_pid = 0;
		}

		ret = binder_apply_fd_fixups(proc, t);
		if (ret) {
			struct binder_buffer *buffer = t->buffer;
			bool oneway = !!(t->flags & TF_ONE_WAY);
			int tid = t->debug_id;

			if (t_from)
				binder_thread_dec_tmpref(t_from);
			buffer->transaction = NULL;
			binder_cleanup_transaction(t, "fd fixups failed",
						   BR_FAILED_REPLY);
			binder_free_buf(proc, buffer);
			binder_debug(BINDER_DEBUG_FAILED_TRANSACTION,
				     "%d:%d %stransaction %d fd fixups failed %d/%d, line %d\n",
				     proc->pid, thread->pid,
				     oneway ? "async " :
					(cmd == BR_REPLY ? "reply " : ""),
				     tid, BR_FAILED_REPLY, ret, __LINE__);
			if (cmd == BR_REPLY) {
				cmd = BR_FAILED_REPLY;
				if (put_user(cmd, (uint32_t __user *)ptr))
					return -EFAULT;
				ptr += sizeof(uint32_t);
				binder_stat_br(proc, thread, cmd);
				break;
			}
			continue;
		}
		trd->data_size = t->buffer->data_size;
		trd->offsets_size = t->buffer->offsets_size;
		trd->data.ptr.buffer = (uintptr_t)t->buffer->user_data;
		trd->data.ptr.offsets = trd->data.ptr.buffer +
					ALIGN(t->buffer->data_size,
					    sizeof(void *));

		tr.secctx = t->security_ctx;
		if (t->security_ctx) {
			cmd = BR_TRANSACTION_SEC_CTX;
			trsize = sizeof(tr);
		}
		if (put_user(cmd, (uint32_t __user *)ptr)) {
			if (t_from)
				binder_thread_dec_tmpref(t_from);

			binder_cleanup_transaction(t, "put_user failed",
						   BR_FAILED_REPLY);

			return -EFAULT;
		}
		ptr += sizeof(uint32_t);
		if (copy_to_user(ptr, &tr, trsize)) {
			if (t_from)
				binder_thread_dec_tmpref(t_from);

			binder_cleanup_transaction(t, "copy_to_user failed",
						   BR_FAILED_REPLY);

			return -EFAULT;
		}
		ptr += trsize;

		trace_binder_transaction_received(t);
		binder_stat_br(proc, thread, cmd);
		binder_debug(BINDER_DEBUG_TRANSACTION,
			     "%d:%d %s %d %d:%d, cmd %d size %zd-%zd ptr %016llx-%016llx\n",
			     proc->pid, thread->pid,
			     (cmd == BR_TRANSACTION) ? "BR_TRANSACTION" :
				(cmd == BR_TRANSACTION_SEC_CTX) ?
				     "BR_TRANSACTION_SEC_CTX" : "BR_REPLY",
			     t->debug_id, t_from ? t_from->proc->pid : 0,
			     t_from ? t_from->pid : 0, cmd,
			     t->buffer->data_size, t->buffer->offsets_size,
			     (u64)trd->data.ptr.buffer,
			     (u64)trd->data.ptr.offsets);

		if (t_from)
			binder_thread_dec_tmpref(t_from);
		t->buffer->allow_user_free = 1;
		if (cmd != BR_REPLY && !(t->flags & TF_ONE_WAY)) {
			binder_inner_proc_lock(thread->proc);
			t->to_parent = thread->transaction_stack;
			t->to_thread = thread;
			thread->transaction_stack = t;
			binder_inner_proc_unlock(thread->proc);
		} else {
			binder_free_transaction(t);
		}
		break;
	}

done:

	*consumed = ptr - buffer;
	binder_inner_proc_lock(proc);
	if (proc->requested_threads == 0 &&
	    list_empty(&thread->proc->waiting_threads) &&
	    proc->requested_threads_started < proc->max_threads &&
	    (thread->looper & (BINDER_LOOPER_STATE_REGISTERED |
	     BINDER_LOOPER_STATE_ENTERED)) /* the user-space code fails to */
	     /*spawn a new thread if we leave this out */) {
		proc->requested_threads++;
		binder_inner_proc_unlock(proc);
		binder_debug(BINDER_DEBUG_THREADS,
			     "%d:%d BR_SPAWN_LOOPER\n",
			     proc->pid, thread->pid);
		if (put_user(BR_SPAWN_LOOPER, (uint32_t __user *)buffer))
			return -EFAULT;
		binder_stat_br(proc, thread, BR_SPAWN_LOOPER);
	} else
		binder_inner_proc_unlock(proc);
	return 0;
}

static void binder_release_work(struct binder_proc *proc,
				struct list_head *list)
{
	struct binder_work *w;
	enum binder_work_type wtype;

	while (1) {
		binder_inner_proc_lock(proc);
		w = binder_dequeue_work_head_ilocked(list);
		wtype = w ? w->type : 0;
		binder_inner_proc_unlock(proc);
		if (!w)
			return;

		switch (wtype) {
		case BINDER_WORK_TRANSACTION: {
			struct binder_transaction *t;

			t = container_of(w, struct binder_transaction, work);

			binder_cleanup_transaction(t, "process died.",
						   BR_DEAD_REPLY);
		} break;
		case BINDER_WORK_RETURN_ERROR: {
			struct binder_error *e = container_of(
					w, struct binder_error, work);

			binder_debug(BINDER_DEBUG_DEAD_TRANSACTION,
				"undelivered TRANSACTION_ERROR: %u\n",
				e->cmd);
		} break;
		case BINDER_WORK_TRANSACTION_COMPLETE: {
			binder_debug(BINDER_DEBUG_DEAD_TRANSACTION,
				"undelivered TRANSACTION_COMPLETE\n");
			kfree(w);
			binder_stats_deleted(BINDER_STAT_TRANSACTION_COMPLETE);
		} break;
		case BINDER_WORK_DEAD_BINDER_AND_CLEAR:
		case BINDER_WORK_CLEAR_DEATH_NOTIFICATION: {
			struct binder_ref_death *death;

			death = container_of(w, struct binder_ref_death, work);
			binder_debug(BINDER_DEBUG_DEAD_TRANSACTION,
				"undelivered death notification, %016llx\n",
				(u64)death->cookie);
			kfree(death);
			binder_stats_deleted(BINDER_STAT_DEATH);
		} break;
		case BINDER_WORK_NODE:
			break;
		default:
			pr_err("unexpected work type, %d, not freed\n",
			       wtype);
			break;
		}
	}

}

static struct binder_thread *binder_get_thread_ilocked(
		struct binder_proc *proc, struct binder_thread *new_thread)
{
	struct binder_thread *thread = NULL;
	struct rb_node *parent = NULL;
	struct rb_node **p = &proc->threads.rb_node;

	while (*p) {
		parent = *p;
		thread = rb_entry(parent, struct binder_thread, rb_node);

		if (current->pid < thread->pid)
			p = &(*p)->rb_left;
		else if (current->pid > thread->pid)
			p = &(*p)->rb_right;
		else
			return thread;
	}
	if (!new_thread)
		return NULL;
	thread = new_thread;
	binder_stats_created(BINDER_STAT_THREAD);
	thread->proc = proc;
	thread->pid = current->pid;
	get_task_struct(current);
	thread->task = current;
	atomic_set(&thread->tmp_ref, 0);
	init_waitqueue_head(&thread->wait);
	INIT_LIST_HEAD(&thread->todo);
	rb_link_node(&thread->rb_node, parent, p);
	rb_insert_color(&thread->rb_node, &proc->threads);
	thread->looper_need_return = true;
	thread->return_error.work.type = BINDER_WORK_RETURN_ERROR;
	thread->return_error.cmd = BR_OK;
	thread->reply_error.work.type = BINDER_WORK_RETURN_ERROR;
	thread->reply_error.cmd = BR_OK;
	INIT_LIST_HEAD(&new_thread->waiting_thread_node);
	return thread;
}

static struct binder_thread *binder_get_thread(struct binder_proc *proc)
{
	struct binder_thread *thread;
	struct binder_thread *new_thread;

	binder_inner_proc_lock(proc);
	thread = binder_get_thread_ilocked(proc, NULL);
	binder_inner_proc_unlock(proc);
	if (!thread) {
		new_thread = kzalloc(sizeof(*thread), GFP_KERNEL);
		if (new_thread == NULL)
			return NULL;
		binder_inner_proc_lock(proc);
		thread = binder_get_thread_ilocked(proc, new_thread);
		binder_inner_proc_unlock(proc);
		if (thread != new_thread)
			kfree(new_thread);
	}
	return thread;
}

static void binder_free_proc(struct binder_proc *proc)
{
	struct binder_device *device;

	BUG_ON(!list_empty(&proc->todo));
	BUG_ON(!list_empty(&proc->delivered_death));
	if (proc->outstanding_txns)
		pr_warn("%s: Unexpected outstanding_txns %d\n",
			__func__, proc->outstanding_txns);
	device = container_of(proc->context, struct binder_device, context);
	if (refcount_dec_and_test(&device->ref)) {
		kfree(proc->context->name);
		kfree(device);
	}
	binder_alloc_deferred_release(&proc->alloc);
	put_task_struct(proc->tsk);
	binder_stats_deleted(BINDER_STAT_PROC);
	kfree(proc);
}

static void binder_free_thread(struct binder_thread *thread)
{
	BUG_ON(!list_empty(&thread->todo));
	binder_stats_deleted(BINDER_STAT_THREAD);
	binder_proc_dec_tmpref(thread->proc);
	put_task_struct(thread->task);
	kfree(thread);
}

static int binder_thread_release(struct binder_proc *proc,
				 struct binder_thread *thread)
{
	struct binder_transaction *t;
	struct binder_transaction *send_reply = NULL;
	int active_transactions = 0;
	struct binder_transaction *last_t = NULL;

	binder_inner_proc_lock(thread->proc);
	/*
	 * take a ref on the proc so it survives
	 * after we remove this thread from proc->threads.
	 * The corresponding dec is when we actually
	 * free the thread in binder_free_thread()
	 */
	proc->tmp_ref++;
	/*
	 * take a ref on this thread to ensure it
	 * survives while we are releasing it
	 */
	atomic_inc(&thread->tmp_ref);
	rb_erase(&thread->rb_node, &proc->threads);
	t = thread->transaction_stack;
	if (t) {
		spin_lock(&t->lock);
		if (t->to_thread == thread)
			send_reply = t;
	} else {
		__acquire(&t->lock);
	}
	thread->is_dead = true;

	while (t) {
		last_t = t;
		active_transactions++;
		binder_debug(BINDER_DEBUG_DEAD_TRANSACTION,
			     "release %d:%d transaction %d %s, still active\n",
			      proc->pid, thread->pid,
			     t->debug_id,
			     (t->to_thread == thread) ? "in" : "out");

		if (t->to_thread == thread) {
			thread->proc->outstanding_txns--;
			t->to_proc = NULL;
			t->to_thread = NULL;
			if (t->buffer) {
				t->buffer->transaction = NULL;
				t->buffer = NULL;
			}
			t = t->to_parent;
		} else if (t->from == thread) {
			t->from = NULL;
			t = t->from_parent;
		} else
			BUG();
		spin_unlock(&last_t->lock);
		if (t)
			spin_lock(&t->lock);
		else
			__acquire(&t->lock);
	}
	/* annotation for sparse, lock not acquired in last iteration above */
	__release(&t->lock);

	/*
	 * If this thread used poll, make sure we remove the waitqueue
	 * from any epoll data structures holding it with POLLFREE.
	 * waitqueue_active() is safe to use here because we're holding
	 * the inner lock.
	 */
	if ((thread->looper & BINDER_LOOPER_STATE_POLL) &&
	    waitqueue_active(&thread->wait)) {
		wake_up_poll(&thread->wait, EPOLLHUP | POLLFREE);
	}

	binder_inner_proc_unlock(thread->proc);

	/*
	 * This is needed to avoid races between wake_up_poll() above and
	 * and ep_remove_waitqueue() called for other reasons (eg the epoll file
	 * descriptor being closed); ep_remove_waitqueue() holds an RCU read
	 * lock, so we can be sure it's done after calling synchronize_rcu().
	 */
	if (thread->looper & BINDER_LOOPER_STATE_POLL)
		synchronize_rcu();

	if (send_reply)
		binder_send_failed_reply(send_reply, BR_DEAD_REPLY);
	binder_release_work(proc, &thread->todo);
	binder_thread_dec_tmpref(thread);
	return active_transactions;
}

static __poll_t binder_poll(struct file *filp,
				struct poll_table_struct *wait)
{
	struct binder_proc *proc = filp->private_data;
	struct binder_thread *thread = NULL;
	bool wait_for_proc_work;

	thread = binder_get_thread(proc);
	if (!thread)
		return POLLERR;

	binder_inner_proc_lock(thread->proc);
	thread->looper |= BINDER_LOOPER_STATE_POLL;
	wait_for_proc_work = binder_available_for_proc_work_ilocked(thread);

	binder_inner_proc_unlock(thread->proc);

	poll_wait(filp, &thread->wait, wait);

	if (binder_has_work(thread, wait_for_proc_work))
		return EPOLLIN;

	return 0;
}

static int binder_ioctl_write_read(struct file *filp,
				unsigned int cmd, unsigned long arg,
				struct binder_thread *thread)
{
	int ret = 0;
	struct binder_proc *proc = filp->private_data;
	unsigned int size = _IOC_SIZE(cmd);
	void __user *ubuf = (void __user *)arg;
	struct binder_write_read bwr;

	if (size != sizeof(struct binder_write_read)) {
		ret = -EINVAL;
		goto out;
	}
	if (copy_from_user(&bwr, ubuf, sizeof(bwr))) {
		ret = -EFAULT;
		goto out;
	}
	binder_debug(BINDER_DEBUG_READ_WRITE,
		     "%d:%d write %lld at %016llx, read %lld at %016llx\n",
		     proc->pid, thread->pid,
		     (u64)bwr.write_size, (u64)bwr.write_buffer,
		     (u64)bwr.read_size, (u64)bwr.read_buffer);

	if (bwr.write_size > 0) {
		ret = binder_thread_write(proc, thread,
					  bwr.write_buffer,
					  bwr.write_size,
					  &bwr.write_consumed);
		trace_binder_write_done(ret);
		if (ret < 0) {
			bwr.read_consumed = 0;
			if (copy_to_user(ubuf, &bwr, sizeof(bwr)))
				ret = -EFAULT;
			goto out;
		}
	}
	if (bwr.read_size > 0) {
		ret = binder_thread_read(proc, thread, bwr.read_buffer,
					 bwr.read_size,
					 &bwr.read_consumed,
					 filp->f_flags & O_NONBLOCK);
		trace_binder_read_done(ret);
		binder_inner_proc_lock(proc);
		if (!binder_worklist_empty_ilocked(&proc->todo))
			binder_wakeup_proc_ilocked(proc);
		binder_inner_proc_unlock(proc);
		if (ret < 0) {
			if (copy_to_user(ubuf, &bwr, sizeof(bwr)))
				ret = -EFAULT;
			goto out;
		}
	}
	binder_debug(BINDER_DEBUG_READ_WRITE,
		     "%d:%d wrote %lld of %lld, read return %lld of %lld\n",
		     proc->pid, thread->pid,
		     (u64)bwr.write_consumed, (u64)bwr.write_size,
		     (u64)bwr.read_consumed, (u64)bwr.read_size);
	if (copy_to_user(ubuf, &bwr, sizeof(bwr))) {
		ret = -EFAULT;
		goto out;
	}
out:
	return ret;
}

static int binder_ioctl_set_ctx_mgr(struct file *filp,
				    struct flat_binder_object *fbo)
{
	int ret = 0;
	struct binder_proc *proc = filp->private_data;
	struct binder_context *context = proc->context;
	struct binder_node *new_node;
	kuid_t curr_euid = current_euid();

	mutex_lock(&context->context_mgr_node_lock);
	if (context->binder_context_mgr_node) {
		pr_err("BINDER_SET_CONTEXT_MGR already set\n");
		ret = -EBUSY;
		goto out;
	}
	ret = security_binder_set_context_mgr(proc->tsk);
	if (ret < 0)
		goto out;
	if (uid_valid(context->binder_context_mgr_uid)) {
		if (!uid_eq(context->binder_context_mgr_uid, curr_euid)) {
			pr_err("BINDER_SET_CONTEXT_MGR bad uid %d != %d\n",
			       from_kuid(&init_user_ns, curr_euid),
			       from_kuid(&init_user_ns,
					 context->binder_context_mgr_uid));
			ret = -EPERM;
			goto out;
		}
	} else {
		context->binder_context_mgr_uid = curr_euid;
	}
	new_node = binder_new_node(proc, fbo);
	if (!new_node) {
		ret = -ENOMEM;
		goto out;
	}
	binder_node_lock(new_node);
	new_node->local_weak_refs++;
	new_node->local_strong_refs++;
	new_node->has_strong_ref = 1;
	new_node->has_weak_ref = 1;
	context->binder_context_mgr_node = new_node;
	binder_node_unlock(new_node);
	binder_put_node(new_node);
out:
	mutex_unlock(&context->context_mgr_node_lock);
	return ret;
}

static int binder_ioctl_get_node_info_for_ref(struct binder_proc *proc,
		struct binder_node_info_for_ref *info)
{
	struct binder_node *node;
	struct binder_context *context = proc->context;
	__u32 handle = info->handle;

	if (info->strong_count || info->weak_count || info->reserved1 ||
	    info->reserved2 || info->reserved3) {
		binder_user_error("%d BINDER_GET_NODE_INFO_FOR_REF: only handle may be non-zero.",
				  proc->pid);
		return -EINVAL;
	}

	/* This ioctl may only be used by the context manager */
	mutex_lock(&context->context_mgr_node_lock);
	if (!context->binder_context_mgr_node ||
		context->binder_context_mgr_node->proc != proc) {
		mutex_unlock(&context->context_mgr_node_lock);
		return -EPERM;
	}
	mutex_unlock(&context->context_mgr_node_lock);

	node = binder_get_node_from_ref(proc, handle, true, NULL);
	if (!node)
		return -EINVAL;

	info->strong_count = node->local_strong_refs +
		node->internal_strong_refs;
	info->weak_count = node->local_weak_refs;

	binder_put_node(node);

	return 0;
}

static int binder_ioctl_get_node_debug_info(struct binder_proc *proc,
				struct binder_node_debug_info *info)
{
	struct rb_node *n;
	binder_uintptr_t ptr = info->ptr;

	memset(info, 0, sizeof(*info));

	binder_inner_proc_lock(proc);
	for (n = rb_first(&proc->nodes); n != NULL; n = rb_next(n)) {
		struct binder_node *node = rb_entry(n, struct binder_node,
						    rb_node);
		if (node->ptr > ptr) {
			info->ptr = node->ptr;
			info->cookie = node->cookie;
			info->has_strong_ref = node->has_strong_ref;
			info->has_weak_ref = node->has_weak_ref;
			break;
		}
	}
	binder_inner_proc_unlock(proc);

	return 0;
}

static int binder_ioctl_freeze(struct binder_freeze_info *info,
			       struct binder_proc *target_proc)
{
	int ret = 0;

	if (!info->enable) {
		binder_inner_proc_lock(target_proc);
		target_proc->sync_recv = false;
		target_proc->async_recv = false;
		target_proc->is_frozen = false;
		binder_inner_proc_unlock(target_proc);
		return 0;
	}

	/*
	 * Freezing the target. Prevent new transactions by
	 * setting frozen state. If timeout specified, wait
	 * for transactions to drain.
	 */
	binder_inner_proc_lock(target_proc);
	target_proc->sync_recv = false;
	target_proc->async_recv = false;
	target_proc->is_frozen = true;
	binder_inner_proc_unlock(target_proc);

	if (info->timeout_ms > 0)
		ret = wait_event_interruptible_timeout(
			target_proc->freeze_wait,
			(!target_proc->outstanding_txns),
			msecs_to_jiffies(info->timeout_ms));

	if (!ret && target_proc->outstanding_txns)
		ret = -EAGAIN;

	if (ret < 0) {
		binder_inner_proc_lock(target_proc);
		target_proc->is_frozen = false;
		binder_inner_proc_unlock(target_proc);
	}

	return ret;
}

static int binder_ioctl_get_freezer_info(
				struct binder_frozen_status_info *info)
{
	struct binder_proc *target_proc;
	bool found = false;

	info->sync_recv = 0;
	info->async_recv = 0;

	mutex_lock(&binder_procs_lock);
	hlist_for_each_entry(target_proc, &binder_procs, proc_node) {
		if (target_proc->pid == info->pid) {
			found = true;
			binder_inner_proc_lock(target_proc);
			info->sync_recv |= target_proc->sync_recv;
			info->async_recv |= target_proc->async_recv;
			binder_inner_proc_unlock(target_proc);
		}
	}
	mutex_unlock(&binder_procs_lock);

	if (!found)
		return -EINVAL;

	return 0;
}

static long binder_ioctl(struct file *filp, unsigned int cmd, unsigned long arg)
{
	int ret;
	struct binder_proc *proc = filp->private_data;
	struct binder_thread *thread;
	unsigned int size = _IOC_SIZE(cmd);
	void __user *ubuf = (void __user *)arg;

	/*pr_info("binder_ioctl: %d:%d %x %lx\n",
			proc->pid, current->pid, cmd, arg);*/

	binder_selftest_alloc(&proc->alloc);

	trace_binder_ioctl(cmd, arg);

	ret = wait_event_interruptible(binder_user_error_wait, binder_stop_on_user_error < 2);
	if (ret)
		goto err_unlocked;

	thread = binder_get_thread(proc);
	if (thread == NULL) {
		ret = -ENOMEM;
		goto err;
	}

	switch (cmd) {
	case BINDER_WRITE_READ:
		ret = binder_ioctl_write_read(filp, cmd, arg, thread);
		if (ret)
			goto err;
		break;
	case BINDER_SET_MAX_THREADS: {
		int max_threads;

		if (copy_from_user(&max_threads, ubuf,
				   sizeof(max_threads))) {
			ret = -EINVAL;
			goto err;
		}
		binder_inner_proc_lock(proc);
		proc->max_threads = max_threads;
		binder_inner_proc_unlock(proc);
		break;
	}
	case BINDER_SET_CONTEXT_MGR_EXT: {
		struct flat_binder_object fbo;

		if (copy_from_user(&fbo, ubuf, sizeof(fbo))) {
			ret = -EINVAL;
			goto err;
		}
		ret = binder_ioctl_set_ctx_mgr(filp, &fbo);
		if (ret)
			goto err;
		break;
	}
	case BINDER_SET_CONTEXT_MGR:
		ret = binder_ioctl_set_ctx_mgr(filp, NULL);
		if (ret)
			goto err;
		break;
	case BINDER_THREAD_EXIT:
		binder_debug(BINDER_DEBUG_THREADS, "%d:%d exit\n",
			     proc->pid, thread->pid);
		binder_thread_release(proc, thread);
		thread = NULL;
		break;
	case BINDER_VERSION: {
		struct binder_version __user *ver = ubuf;

		if (size != sizeof(struct binder_version)) {
			ret = -EINVAL;
			goto err;
		}
		if (put_user(BINDER_CURRENT_PROTOCOL_VERSION,
			     &ver->protocol_version)) {
			ret = -EINVAL;
			goto err;
		}
		break;
	}
	case BINDER_GET_NODE_INFO_FOR_REF: {
		struct binder_node_info_for_ref info;

		if (copy_from_user(&info, ubuf, sizeof(info))) {
			ret = -EFAULT;
			goto err;
		}

		ret = binder_ioctl_get_node_info_for_ref(proc, &info);
		if (ret < 0)
			goto err;

		if (copy_to_user(ubuf, &info, sizeof(info))) {
			ret = -EFAULT;
			goto err;
		}

		break;
	}
	case BINDER_GET_NODE_DEBUG_INFO: {
		struct binder_node_debug_info info;

		if (copy_from_user(&info, ubuf, sizeof(info))) {
			ret = -EFAULT;
			goto err;
		}

		ret = binder_ioctl_get_node_debug_info(proc, &info);
		if (ret < 0)
			goto err;

		if (copy_to_user(ubuf, &info, sizeof(info))) {
			ret = -EFAULT;
			goto err;
		}
		break;
	}
	case BINDER_FREEZE: {
		struct binder_freeze_info info;
		struct binder_proc **target_procs = NULL, *target_proc;
		int target_procs_count = 0, i = 0;

		ret = 0;

		if (copy_from_user(&info, ubuf, sizeof(info))) {
			ret = -EFAULT;
			goto err;
		}

		mutex_lock(&binder_procs_lock);
		hlist_for_each_entry(target_proc, &binder_procs, proc_node) {
			if (target_proc->pid == info.pid)
				target_procs_count++;
		}

		if (target_procs_count == 0) {
			mutex_unlock(&binder_procs_lock);
			ret = -EINVAL;
			goto err;
		}

		target_procs = kcalloc(target_procs_count,
				       sizeof(struct binder_proc *),
				       GFP_KERNEL);

		if (!target_procs) {
			mutex_unlock(&binder_procs_lock);
			ret = -ENOMEM;
			goto err;
		}

		hlist_for_each_entry(target_proc, &binder_procs, proc_node) {
			if (target_proc->pid != info.pid)
				continue;

			binder_inner_proc_lock(target_proc);
			target_proc->tmp_ref++;
			binder_inner_proc_unlock(target_proc);

			target_procs[i++] = target_proc;
		}
		mutex_unlock(&binder_procs_lock);

		for (i = 0; i < target_procs_count; i++) {
			if (ret >= 0)
				ret = binder_ioctl_freeze(&info,
							  target_procs[i]);

			binder_proc_dec_tmpref(target_procs[i]);
		}

		kfree(target_procs);

		if (ret < 0)
			goto err;
		break;
	}
	case BINDER_GET_FROZEN_INFO: {
		struct binder_frozen_status_info info;

		if (copy_from_user(&info, ubuf, sizeof(info))) {
			ret = -EFAULT;
			goto err;
		}

		ret = binder_ioctl_get_freezer_info(&info);
		if (ret < 0)
			goto err;

		if (copy_to_user(ubuf, &info, sizeof(info))) {
			ret = -EFAULT;
			goto err;
		}
		break;
	}
	default:
		ret = -EINVAL;
		goto err;
	}
	ret = 0;
err:
	if (thread)
		thread->looper_need_return = false;
	wait_event_interruptible(binder_user_error_wait, binder_stop_on_user_error < 2);
	if (ret && ret != -EINTR)
		pr_info("%d:%d ioctl %x %lx returned %d\n", proc->pid, current->pid, cmd, arg, ret);
err_unlocked:
	trace_binder_ioctl_done(ret);
	return ret;
}

static void binder_vma_open(struct vm_area_struct *vma)
{
	struct binder_proc *proc = vma->vm_private_data;

	binder_debug(BINDER_DEBUG_OPEN_CLOSE,
		     "%d open vm area %lx-%lx (%ld K) vma %lx pagep %lx\n",
		     proc->pid, vma->vm_start, vma->vm_end,
		     (vma->vm_end - vma->vm_start) / SZ_1K, vma->vm_flags,
		     (unsigned long)pgprot_val(vma->vm_page_prot));
}

static void binder_vma_close(struct vm_area_struct *vma)
{
	struct binder_proc *proc = vma->vm_private_data;

	binder_debug(BINDER_DEBUG_OPEN_CLOSE,
		     "%d close vm area %lx-%lx (%ld K) vma %lx pagep %lx\n",
		     proc->pid, vma->vm_start, vma->vm_end,
		     (vma->vm_end - vma->vm_start) / SZ_1K, vma->vm_flags,
		     (unsigned long)pgprot_val(vma->vm_page_prot));
	binder_alloc_vma_close(&proc->alloc);
}

static vm_fault_t binder_vm_fault(struct vm_fault *vmf)
{
	return VM_FAULT_SIGBUS;
}

static const struct vm_operations_struct binder_vm_ops = {
	.open = binder_vma_open,
	.close = binder_vma_close,
	.fault = binder_vm_fault,
};

static int binder_mmap(struct file *filp, struct vm_area_struct *vma)
{
	struct binder_proc *proc = filp->private_data;

	if (proc->tsk != current->group_leader)
		return -EINVAL;

	binder_debug(BINDER_DEBUG_OPEN_CLOSE,
		     "%s: %d %lx-%lx (%ld K) vma %lx pagep %lx\n",
		     __func__, proc->pid, vma->vm_start, vma->vm_end,
		     (vma->vm_end - vma->vm_start) / SZ_1K, vma->vm_flags,
		     (unsigned long)pgprot_val(vma->vm_page_prot));

	if (vma->vm_flags & FORBIDDEN_MMAP_FLAGS) {
		pr_err("%s: %d %lx-%lx %s failed %d\n", __func__,
		       proc->pid, vma->vm_start, vma->vm_end, "bad vm_flags", -EPERM);
		return -EPERM;
	}
	vma->vm_flags |= VM_DONTCOPY | VM_MIXEDMAP;
	vma->vm_flags &= ~VM_MAYWRITE;

	vma->vm_ops = &binder_vm_ops;
	vma->vm_private_data = proc;

	return binder_alloc_mmap_handler(&proc->alloc, vma);
}

static int binder_open(struct inode *nodp, struct file *filp)
{
	struct binder_proc *proc, *itr;
	struct binder_device *binder_dev;
	struct binderfs_info *info;
	struct dentry *binder_binderfs_dir_entry_proc = NULL;
	bool existing_pid = false;

	binder_debug(BINDER_DEBUG_OPEN_CLOSE, "%s: %d:%d\n", __func__,
		     current->group_leader->pid, current->pid);

	proc = kzalloc(sizeof(*proc), GFP_KERNEL);
	if (proc == NULL)
		return -ENOMEM;
	spin_lock_init(&proc->inner_lock);
	spin_lock_init(&proc->outer_lock);
	get_task_struct(current->group_leader);
	proc->tsk = current->group_leader;
	INIT_LIST_HEAD(&proc->todo);
<<<<<<< HEAD
=======
	init_waitqueue_head(&proc->freeze_wait);
>>>>>>> c18ab1d1
	if (binder_supported_policy(current->policy)) {
		proc->default_priority.sched_policy = current->policy;
		proc->default_priority.prio = current->normal_prio;
	} else {
		proc->default_priority.sched_policy = SCHED_NORMAL;
		proc->default_priority.prio = NICE_TO_PRIO(0);
	}

	/* binderfs stashes devices in i_private */
	if (is_binderfs_device(nodp)) {
		binder_dev = nodp->i_private;
		info = nodp->i_sb->s_fs_info;
		binder_binderfs_dir_entry_proc = info->proc_log_dir;
	} else {
		binder_dev = container_of(filp->private_data,
					  struct binder_device, miscdev);
	}
	refcount_inc(&binder_dev->ref);
	proc->context = &binder_dev->context;
	binder_alloc_init(&proc->alloc);

	binder_stats_created(BINDER_STAT_PROC);
	proc->pid = current->group_leader->pid;
	INIT_LIST_HEAD(&proc->delivered_death);
	INIT_LIST_HEAD(&proc->waiting_threads);
	filp->private_data = proc;

	mutex_lock(&binder_procs_lock);
	hlist_for_each_entry(itr, &binder_procs, proc_node) {
		if (itr->pid == proc->pid) {
			existing_pid = true;
			break;
		}
	}
	hlist_add_head(&proc->proc_node, &binder_procs);
	mutex_unlock(&binder_procs_lock);
	trace_android_vh_binder_preset(&binder_procs, &binder_procs_lock);
	if (binder_debugfs_dir_entry_proc && !existing_pid) {
		char strbuf[11];

		snprintf(strbuf, sizeof(strbuf), "%u", proc->pid);
		/*
		 * proc debug entries are shared between contexts.
		 * Only create for the first PID to avoid debugfs log spamming
		 * The printing code will anyway print all contexts for a given
		 * PID so this is not a problem.
		 */
		proc->debugfs_entry = debugfs_create_file(strbuf, 0444,
			binder_debugfs_dir_entry_proc,
			(void *)(unsigned long)proc->pid,
			&proc_fops);
	}

	if (binder_binderfs_dir_entry_proc && !existing_pid) {
		char strbuf[11];
		struct dentry *binderfs_entry;

		snprintf(strbuf, sizeof(strbuf), "%u", proc->pid);
		/*
		 * Similar to debugfs, the process specific log file is shared
		 * between contexts. Only create for the first PID.
		 * This is ok since same as debugfs, the log file will contain
		 * information on all contexts of a given PID.
		 */
		binderfs_entry = binderfs_create_file(binder_binderfs_dir_entry_proc,
			strbuf, &proc_fops, (void *)(unsigned long)proc->pid);
		if (!IS_ERR(binderfs_entry)) {
			proc->binderfs_entry = binderfs_entry;
		} else {
			int error;

			error = PTR_ERR(binderfs_entry);
			pr_warn("Unable to create file %s in binderfs (error %d)\n",
				strbuf, error);
		}
	}

	return 0;
}

static int binder_flush(struct file *filp, fl_owner_t id)
{
	struct binder_proc *proc = filp->private_data;

	binder_defer_work(proc, BINDER_DEFERRED_FLUSH);

	return 0;
}

static void binder_deferred_flush(struct binder_proc *proc)
{
	struct rb_node *n;
	int wake_count = 0;

	binder_inner_proc_lock(proc);
	for (n = rb_first(&proc->threads); n != NULL; n = rb_next(n)) {
		struct binder_thread *thread = rb_entry(n, struct binder_thread, rb_node);

		thread->looper_need_return = true;
		if (thread->looper & BINDER_LOOPER_STATE_WAITING) {
			wake_up_interruptible(&thread->wait);
			wake_count++;
		}
	}
	binder_inner_proc_unlock(proc);

	binder_debug(BINDER_DEBUG_OPEN_CLOSE,
		     "binder_flush: %d woke %d threads\n", proc->pid,
		     wake_count);
}

static int binder_release(struct inode *nodp, struct file *filp)
{
	struct binder_proc *proc = filp->private_data;

	debugfs_remove(proc->debugfs_entry);

	if (proc->binderfs_entry) {
		binderfs_remove_file(proc->binderfs_entry);
		proc->binderfs_entry = NULL;
	}

	binder_defer_work(proc, BINDER_DEFERRED_RELEASE);

	return 0;
}

static int binder_node_release(struct binder_node *node, int refs)
{
	struct binder_ref *ref;
	int death = 0;
	struct binder_proc *proc = node->proc;

	binder_release_work(proc, &node->async_todo);

	binder_node_lock(node);
	binder_inner_proc_lock(proc);
	binder_dequeue_work_ilocked(&node->work);
	/*
	 * The caller must have taken a temporary ref on the node,
	 */
	BUG_ON(!node->tmp_refs);
	if (hlist_empty(&node->refs) && node->tmp_refs == 1) {
		binder_inner_proc_unlock(proc);
		binder_node_unlock(node);
		binder_free_node(node);

		return refs;
	}

	node->proc = NULL;
	node->local_strong_refs = 0;
	node->local_weak_refs = 0;
	binder_inner_proc_unlock(proc);

	spin_lock(&binder_dead_nodes_lock);
	hlist_add_head(&node->dead_node, &binder_dead_nodes);
	spin_unlock(&binder_dead_nodes_lock);

	hlist_for_each_entry(ref, &node->refs, node_entry) {
		refs++;
		/*
		 * Need the node lock to synchronize
		 * with new notification requests and the
		 * inner lock to synchronize with queued
		 * death notifications.
		 */
		binder_inner_proc_lock(ref->proc);
		if (!ref->death) {
			binder_inner_proc_unlock(ref->proc);
			continue;
		}

		death++;

		BUG_ON(!list_empty(&ref->death->work.entry));
		ref->death->work.type = BINDER_WORK_DEAD_BINDER;
		binder_enqueue_work_ilocked(&ref->death->work,
					    &ref->proc->todo);
		binder_wakeup_proc_ilocked(ref->proc);
		binder_inner_proc_unlock(ref->proc);
	}

	binder_debug(BINDER_DEBUG_DEAD_BINDER,
		     "node %d now dead, refs %d, death %d\n",
		     node->debug_id, refs, death);
	binder_node_unlock(node);
	binder_put_node(node);

	return refs;
}

static void binder_deferred_release(struct binder_proc *proc)
{
	struct binder_context *context = proc->context;
	struct rb_node *n;
	int threads, nodes, incoming_refs, outgoing_refs, active_transactions;

	mutex_lock(&binder_procs_lock);
	hlist_del(&proc->proc_node);
	mutex_unlock(&binder_procs_lock);

	mutex_lock(&context->context_mgr_node_lock);
	if (context->binder_context_mgr_node &&
	    context->binder_context_mgr_node->proc == proc) {
		binder_debug(BINDER_DEBUG_DEAD_BINDER,
			     "%s: %d context_mgr_node gone\n",
			     __func__, proc->pid);
		context->binder_context_mgr_node = NULL;
	}
	mutex_unlock(&context->context_mgr_node_lock);
	binder_inner_proc_lock(proc);
	/*
	 * Make sure proc stays alive after we
	 * remove all the threads
	 */
	proc->tmp_ref++;

	proc->is_dead = true;
	proc->is_frozen = false;
	proc->sync_recv = false;
	proc->async_recv = false;
	threads = 0;
	active_transactions = 0;
	while ((n = rb_first(&proc->threads))) {
		struct binder_thread *thread;

		thread = rb_entry(n, struct binder_thread, rb_node);
		binder_inner_proc_unlock(proc);
		threads++;
		active_transactions += binder_thread_release(proc, thread);
		binder_inner_proc_lock(proc);
	}

	nodes = 0;
	incoming_refs = 0;
	while ((n = rb_first(&proc->nodes))) {
		struct binder_node *node;

		node = rb_entry(n, struct binder_node, rb_node);
		nodes++;
		/*
		 * take a temporary ref on the node before
		 * calling binder_node_release() which will either
		 * kfree() the node or call binder_put_node()
		 */
		binder_inc_node_tmpref_ilocked(node);
		rb_erase(&node->rb_node, &proc->nodes);
		binder_inner_proc_unlock(proc);
		incoming_refs = binder_node_release(node, incoming_refs);
		binder_inner_proc_lock(proc);
	}
	binder_inner_proc_unlock(proc);

	outgoing_refs = 0;
	binder_proc_lock(proc);
	while ((n = rb_first(&proc->refs_by_desc))) {
		struct binder_ref *ref;

		ref = rb_entry(n, struct binder_ref, rb_node_desc);
		outgoing_refs++;
		binder_cleanup_ref_olocked(ref);
		binder_proc_unlock(proc);
		binder_free_ref(ref);
		binder_proc_lock(proc);
	}
	binder_proc_unlock(proc);

	binder_release_work(proc, &proc->todo);
	binder_release_work(proc, &proc->delivered_death);

	binder_debug(BINDER_DEBUG_OPEN_CLOSE,
		     "%s: %d threads %d, nodes %d (ref %d), refs %d, active transactions %d\n",
		     __func__, proc->pid, threads, nodes, incoming_refs,
		     outgoing_refs, active_transactions);

	binder_proc_dec_tmpref(proc);
}

static void binder_deferred_func(struct work_struct *work)
{
	struct binder_proc *proc;

	int defer;

	do {
		mutex_lock(&binder_deferred_lock);
		if (!hlist_empty(&binder_deferred_list)) {
			proc = hlist_entry(binder_deferred_list.first,
					struct binder_proc, deferred_work_node);
			hlist_del_init(&proc->deferred_work_node);
			defer = proc->deferred_work;
			proc->deferred_work = 0;
		} else {
			proc = NULL;
			defer = 0;
		}
		mutex_unlock(&binder_deferred_lock);

		if (defer & BINDER_DEFERRED_FLUSH)
			binder_deferred_flush(proc);

		if (defer & BINDER_DEFERRED_RELEASE)
			binder_deferred_release(proc); /* frees proc */
	} while (proc);
}
static DECLARE_WORK(binder_deferred_work, binder_deferred_func);

static void
binder_defer_work(struct binder_proc *proc, enum binder_deferred_state defer)
{
	mutex_lock(&binder_deferred_lock);
	proc->deferred_work |= defer;
	if (hlist_unhashed(&proc->deferred_work_node)) {
		hlist_add_head(&proc->deferred_work_node,
				&binder_deferred_list);
		schedule_work(&binder_deferred_work);
	}
	mutex_unlock(&binder_deferred_lock);
}

static void print_binder_transaction_ilocked(struct seq_file *m,
					     struct binder_proc *proc,
					     const char *prefix,
					     struct binder_transaction *t)
{
	struct binder_proc *to_proc;
	struct binder_buffer *buffer = t->buffer;

	spin_lock(&t->lock);
	to_proc = t->to_proc;
	seq_printf(m,
		   "%s %d: %pK from %d:%d to %d:%d code %x flags %x pri %d:%d r%d",
		   prefix, t->debug_id, t,
		   t->from ? t->from->proc->pid : 0,
		   t->from ? t->from->pid : 0,
		   to_proc ? to_proc->pid : 0,
		   t->to_thread ? t->to_thread->pid : 0,
		   t->code, t->flags, t->priority.sched_policy,
		   t->priority.prio, t->need_reply);
	spin_unlock(&t->lock);

	if (proc != to_proc) {
		/*
		 * Can only safely deref buffer if we are holding the
		 * correct proc inner lock for this node
		 */
		seq_puts(m, "\n");
		return;
	}

	if (buffer == NULL) {
		seq_puts(m, " buffer free\n");
		return;
	}
	if (buffer->target_node)
		seq_printf(m, " node %d", buffer->target_node->debug_id);
	seq_printf(m, " size %zd:%zd data %pK\n",
		   buffer->data_size, buffer->offsets_size,
		   buffer->user_data);
}

static void print_binder_work_ilocked(struct seq_file *m,
				     struct binder_proc *proc,
				     const char *prefix,
				     const char *transaction_prefix,
				     struct binder_work *w)
{
	struct binder_node *node;
	struct binder_transaction *t;

	switch (w->type) {
	case BINDER_WORK_TRANSACTION:
		t = container_of(w, struct binder_transaction, work);
		print_binder_transaction_ilocked(
				m, proc, transaction_prefix, t);
		break;
	case BINDER_WORK_RETURN_ERROR: {
		struct binder_error *e = container_of(
				w, struct binder_error, work);

		seq_printf(m, "%stransaction error: %u\n",
			   prefix, e->cmd);
	} break;
	case BINDER_WORK_TRANSACTION_COMPLETE:
		seq_printf(m, "%stransaction complete\n", prefix);
		break;
	case BINDER_WORK_NODE:
		node = container_of(w, struct binder_node, work);
		seq_printf(m, "%snode work %d: u%016llx c%016llx\n",
			   prefix, node->debug_id,
			   (u64)node->ptr, (u64)node->cookie);
		break;
	case BINDER_WORK_DEAD_BINDER:
		seq_printf(m, "%shas dead binder\n", prefix);
		break;
	case BINDER_WORK_DEAD_BINDER_AND_CLEAR:
		seq_printf(m, "%shas cleared dead binder\n", prefix);
		break;
	case BINDER_WORK_CLEAR_DEATH_NOTIFICATION:
		seq_printf(m, "%shas cleared death notification\n", prefix);
		break;
	default:
		seq_printf(m, "%sunknown work: type %d\n", prefix, w->type);
		break;
	}
}

static void print_binder_thread_ilocked(struct seq_file *m,
					struct binder_thread *thread,
					int print_always)
{
	struct binder_transaction *t;
	struct binder_work *w;
	size_t start_pos = m->count;
	size_t header_pos;

	seq_printf(m, "  thread %d: l %02x need_return %d tr %d\n",
			thread->pid, thread->looper,
			thread->looper_need_return,
			atomic_read(&thread->tmp_ref));
	header_pos = m->count;
	t = thread->transaction_stack;
	while (t) {
		if (t->from == thread) {
			print_binder_transaction_ilocked(m, thread->proc,
					"    outgoing transaction", t);
			t = t->from_parent;
		} else if (t->to_thread == thread) {
			print_binder_transaction_ilocked(m, thread->proc,
						 "    incoming transaction", t);
			t = t->to_parent;
		} else {
			print_binder_transaction_ilocked(m, thread->proc,
					"    bad transaction", t);
			t = NULL;
		}
	}
	list_for_each_entry(w, &thread->todo, entry) {
		print_binder_work_ilocked(m, thread->proc, "    ",
					  "    pending transaction", w);
	}
	if (!print_always && m->count == header_pos)
		m->count = start_pos;
}

static void print_binder_node_nilocked(struct seq_file *m,
				       struct binder_node *node)
{
	struct binder_ref *ref;
	struct binder_work *w;
	int count;

	count = 0;
	hlist_for_each_entry(ref, &node->refs, node_entry)
		count++;

	seq_printf(m, "  node %d: u%016llx c%016llx pri %d:%d hs %d hw %d ls %d lw %d is %d iw %d tr %d",
		   node->debug_id, (u64)node->ptr, (u64)node->cookie,
		   node->sched_policy, node->min_priority,
		   node->has_strong_ref, node->has_weak_ref,
		   node->local_strong_refs, node->local_weak_refs,
		   node->internal_strong_refs, count, node->tmp_refs);
	if (count) {
		seq_puts(m, " proc");
		hlist_for_each_entry(ref, &node->refs, node_entry)
			seq_printf(m, " %d", ref->proc->pid);
	}
	seq_puts(m, "\n");
	if (node->proc) {
		list_for_each_entry(w, &node->async_todo, entry)
			print_binder_work_ilocked(m, node->proc, "    ",
					  "    pending async transaction", w);
	}
}

static void print_binder_ref_olocked(struct seq_file *m,
				     struct binder_ref *ref)
{
	binder_node_lock(ref->node);
	seq_printf(m, "  ref %d: desc %d %snode %d s %d w %d d %pK\n",
		   ref->data.debug_id, ref->data.desc,
		   ref->node->proc ? "" : "dead ",
		   ref->node->debug_id, ref->data.strong,
		   ref->data.weak, ref->death);
	binder_node_unlock(ref->node);
}

static void print_binder_proc(struct seq_file *m,
			      struct binder_proc *proc, int print_all)
{
	struct binder_work *w;
	struct rb_node *n;
	size_t start_pos = m->count;
	size_t header_pos;
	struct binder_node *last_node = NULL;

	seq_printf(m, "proc %d\n", proc->pid);
	seq_printf(m, "context %s\n", proc->context->name);
	header_pos = m->count;

	binder_inner_proc_lock(proc);
	for (n = rb_first(&proc->threads); n != NULL; n = rb_next(n))
		print_binder_thread_ilocked(m, rb_entry(n, struct binder_thread,
						rb_node), print_all);

	for (n = rb_first(&proc->nodes); n != NULL; n = rb_next(n)) {
		struct binder_node *node = rb_entry(n, struct binder_node,
						    rb_node);
		if (!print_all && !node->has_async_transaction)
			continue;

		/*
		 * take a temporary reference on the node so it
		 * survives and isn't removed from the tree
		 * while we print it.
		 */
		binder_inc_node_tmpref_ilocked(node);
		/* Need to drop inner lock to take node lock */
		binder_inner_proc_unlock(proc);
		if (last_node)
			binder_put_node(last_node);
		binder_node_inner_lock(node);
		print_binder_node_nilocked(m, node);
		binder_node_inner_unlock(node);
		last_node = node;
		binder_inner_proc_lock(proc);
	}
	binder_inner_proc_unlock(proc);
	if (last_node)
		binder_put_node(last_node);

	if (print_all) {
		binder_proc_lock(proc);
		for (n = rb_first(&proc->refs_by_desc);
		     n != NULL;
		     n = rb_next(n))
			print_binder_ref_olocked(m, rb_entry(n,
							    struct binder_ref,
							    rb_node_desc));
		binder_proc_unlock(proc);
	}
	binder_alloc_print_allocated(m, &proc->alloc);
	binder_inner_proc_lock(proc);
	list_for_each_entry(w, &proc->todo, entry)
		print_binder_work_ilocked(m, proc, "  ",
					  "  pending transaction", w);
	list_for_each_entry(w, &proc->delivered_death, entry) {
		seq_puts(m, "  has delivered dead binder\n");
		break;
	}
	binder_inner_proc_unlock(proc);
	if (!print_all && m->count == header_pos)
		m->count = start_pos;
}

static const char * const binder_return_strings[] = {
	"BR_ERROR",
	"BR_OK",
	"BR_TRANSACTION",
	"BR_REPLY",
	"BR_ACQUIRE_RESULT",
	"BR_DEAD_REPLY",
	"BR_TRANSACTION_COMPLETE",
	"BR_INCREFS",
	"BR_ACQUIRE",
	"BR_RELEASE",
	"BR_DECREFS",
	"BR_ATTEMPT_ACQUIRE",
	"BR_NOOP",
	"BR_SPAWN_LOOPER",
	"BR_FINISHED",
	"BR_DEAD_BINDER",
	"BR_CLEAR_DEATH_NOTIFICATION_DONE",
	"BR_FAILED_REPLY"
};

static const char * const binder_command_strings[] = {
	"BC_TRANSACTION",
	"BC_REPLY",
	"BC_ACQUIRE_RESULT",
	"BC_FREE_BUFFER",
	"BC_INCREFS",
	"BC_ACQUIRE",
	"BC_RELEASE",
	"BC_DECREFS",
	"BC_INCREFS_DONE",
	"BC_ACQUIRE_DONE",
	"BC_ATTEMPT_ACQUIRE",
	"BC_REGISTER_LOOPER",
	"BC_ENTER_LOOPER",
	"BC_EXIT_LOOPER",
	"BC_REQUEST_DEATH_NOTIFICATION",
	"BC_CLEAR_DEATH_NOTIFICATION",
	"BC_DEAD_BINDER_DONE",
	"BC_TRANSACTION_SG",
	"BC_REPLY_SG",
};

static const char * const binder_objstat_strings[] = {
	"proc",
	"thread",
	"node",
	"ref",
	"death",
	"transaction",
	"transaction_complete"
};

static void print_binder_stats(struct seq_file *m, const char *prefix,
			       struct binder_stats *stats)
{
	int i;

	BUILD_BUG_ON(ARRAY_SIZE(stats->bc) !=
		     ARRAY_SIZE(binder_command_strings));
	for (i = 0; i < ARRAY_SIZE(stats->bc); i++) {
		int temp = atomic_read(&stats->bc[i]);

		if (temp)
			seq_printf(m, "%s%s: %d\n", prefix,
				   binder_command_strings[i], temp);
	}

	BUILD_BUG_ON(ARRAY_SIZE(stats->br) !=
		     ARRAY_SIZE(binder_return_strings));
	for (i = 0; i < ARRAY_SIZE(stats->br); i++) {
		int temp = atomic_read(&stats->br[i]);

		if (temp)
			seq_printf(m, "%s%s: %d\n", prefix,
				   binder_return_strings[i], temp);
	}

	BUILD_BUG_ON(ARRAY_SIZE(stats->obj_created) !=
		     ARRAY_SIZE(binder_objstat_strings));
	BUILD_BUG_ON(ARRAY_SIZE(stats->obj_created) !=
		     ARRAY_SIZE(stats->obj_deleted));
	for (i = 0; i < ARRAY_SIZE(stats->obj_created); i++) {
		int created = atomic_read(&stats->obj_created[i]);
		int deleted = atomic_read(&stats->obj_deleted[i]);

		if (created || deleted)
			seq_printf(m, "%s%s: active %d total %d\n",
				prefix,
				binder_objstat_strings[i],
				created - deleted,
				created);
	}
}

static void print_binder_proc_stats(struct seq_file *m,
				    struct binder_proc *proc)
{
	struct binder_work *w;
	struct binder_thread *thread;
	struct rb_node *n;
	int count, strong, weak, ready_threads;
	size_t free_async_space =
		binder_alloc_get_free_async_space(&proc->alloc);

	seq_printf(m, "proc %d\n", proc->pid);
	seq_printf(m, "context %s\n", proc->context->name);
	count = 0;
	ready_threads = 0;
	binder_inner_proc_lock(proc);
	for (n = rb_first(&proc->threads); n != NULL; n = rb_next(n))
		count++;

	list_for_each_entry(thread, &proc->waiting_threads, waiting_thread_node)
		ready_threads++;

	seq_printf(m, "  threads: %d\n", count);
	seq_printf(m, "  requested threads: %d+%d/%d\n"
			"  ready threads %d\n"
			"  free async space %zd\n", proc->requested_threads,
			proc->requested_threads_started, proc->max_threads,
			ready_threads,
			free_async_space);
	count = 0;
	for (n = rb_first(&proc->nodes); n != NULL; n = rb_next(n))
		count++;
	binder_inner_proc_unlock(proc);
	seq_printf(m, "  nodes: %d\n", count);
	count = 0;
	strong = 0;
	weak = 0;
	binder_proc_lock(proc);
	for (n = rb_first(&proc->refs_by_desc); n != NULL; n = rb_next(n)) {
		struct binder_ref *ref = rb_entry(n, struct binder_ref,
						  rb_node_desc);
		count++;
		strong += ref->data.strong;
		weak += ref->data.weak;
	}
	binder_proc_unlock(proc);
	seq_printf(m, "  refs: %d s %d w %d\n", count, strong, weak);

	count = binder_alloc_get_allocated_count(&proc->alloc);
	seq_printf(m, "  buffers: %d\n", count);

	binder_alloc_print_pages(m, &proc->alloc);

	count = 0;
	binder_inner_proc_lock(proc);
	list_for_each_entry(w, &proc->todo, entry) {
		if (w->type == BINDER_WORK_TRANSACTION)
			count++;
	}
	binder_inner_proc_unlock(proc);
	seq_printf(m, "  pending transactions: %d\n", count);

	print_binder_stats(m, "  ", &proc->stats);
}


int binder_state_show(struct seq_file *m, void *unused)
{
	struct binder_proc *proc;
	struct binder_node *node;
	struct binder_node *last_node = NULL;

	seq_puts(m, "binder state:\n");

	spin_lock(&binder_dead_nodes_lock);
	if (!hlist_empty(&binder_dead_nodes))
		seq_puts(m, "dead nodes:\n");
	hlist_for_each_entry(node, &binder_dead_nodes, dead_node) {
		/*
		 * take a temporary reference on the node so it
		 * survives and isn't removed from the list
		 * while we print it.
		 */
		node->tmp_refs++;
		spin_unlock(&binder_dead_nodes_lock);
		if (last_node)
			binder_put_node(last_node);
		binder_node_lock(node);
		print_binder_node_nilocked(m, node);
		binder_node_unlock(node);
		last_node = node;
		spin_lock(&binder_dead_nodes_lock);
	}
	spin_unlock(&binder_dead_nodes_lock);
	if (last_node)
		binder_put_node(last_node);

	mutex_lock(&binder_procs_lock);
	hlist_for_each_entry(proc, &binder_procs, proc_node)
		print_binder_proc(m, proc, 1);
	mutex_unlock(&binder_procs_lock);

	return 0;
}

int binder_stats_show(struct seq_file *m, void *unused)
{
	struct binder_proc *proc;

	seq_puts(m, "binder stats:\n");

	print_binder_stats(m, "", &binder_stats);

	mutex_lock(&binder_procs_lock);
	hlist_for_each_entry(proc, &binder_procs, proc_node)
		print_binder_proc_stats(m, proc);
	mutex_unlock(&binder_procs_lock);

	return 0;
}

int binder_transactions_show(struct seq_file *m, void *unused)
{
	struct binder_proc *proc;

	seq_puts(m, "binder transactions:\n");
	mutex_lock(&binder_procs_lock);
	hlist_for_each_entry(proc, &binder_procs, proc_node)
		print_binder_proc(m, proc, 0);
	mutex_unlock(&binder_procs_lock);

	return 0;
}

static int proc_show(struct seq_file *m, void *unused)
{
	struct binder_proc *itr;
	int pid = (unsigned long)m->private;

	mutex_lock(&binder_procs_lock);
	hlist_for_each_entry(itr, &binder_procs, proc_node) {
		if (itr->pid == pid) {
			seq_puts(m, "binder proc state:\n");
			print_binder_proc(m, itr, 1);
		}
	}
	mutex_unlock(&binder_procs_lock);

	return 0;
}

static void print_binder_transaction_log_entry(struct seq_file *m,
					struct binder_transaction_log_entry *e)
{
	int debug_id = READ_ONCE(e->debug_id_done);
	/*
	 * read barrier to guarantee debug_id_done read before
	 * we print the log values
	 */
	smp_rmb();
	seq_printf(m,
		   "%d: %s from %d:%d to %d:%d context %s node %d handle %d size %d:%d ret %d/%d l=%d",
		   e->debug_id, (e->call_type == 2) ? "reply" :
		   ((e->call_type == 1) ? "async" : "call "), e->from_proc,
		   e->from_thread, e->to_proc, e->to_thread, e->context_name,
		   e->to_node, e->target_handle, e->data_size, e->offsets_size,
		   e->return_error, e->return_error_param,
		   e->return_error_line);
	/*
	 * read-barrier to guarantee read of debug_id_done after
	 * done printing the fields of the entry
	 */
	smp_rmb();
	seq_printf(m, debug_id && debug_id == READ_ONCE(e->debug_id_done) ?
			"\n" : " (incomplete)\n");
}

int binder_transaction_log_show(struct seq_file *m, void *unused)
{
	struct binder_transaction_log *log = m->private;
	unsigned int log_cur = atomic_read(&log->cur);
	unsigned int count;
	unsigned int cur;
	int i;

	count = log_cur + 1;
	cur = count < ARRAY_SIZE(log->entry) && !log->full ?
		0 : count % ARRAY_SIZE(log->entry);
	if (count > ARRAY_SIZE(log->entry) || log->full)
		count = ARRAY_SIZE(log->entry);
	for (i = 0; i < count; i++) {
		unsigned int index = cur++ % ARRAY_SIZE(log->entry);

		print_binder_transaction_log_entry(m, &log->entry[index]);
	}
	return 0;
}

const struct file_operations binder_fops = {
	.owner = THIS_MODULE,
	.poll = binder_poll,
	.unlocked_ioctl = binder_ioctl,
	.compat_ioctl = compat_ptr_ioctl,
	.mmap = binder_mmap,
	.open = binder_open,
	.flush = binder_flush,
	.release = binder_release,
};

static int __init init_binder_device(const char *name)
{
	int ret;
	struct binder_device *binder_device;

	binder_device = kzalloc(sizeof(*binder_device), GFP_KERNEL);
	if (!binder_device)
		return -ENOMEM;

	binder_device->miscdev.fops = &binder_fops;
	binder_device->miscdev.minor = MISC_DYNAMIC_MINOR;
	binder_device->miscdev.name = name;

	refcount_set(&binder_device->ref, 1);
	binder_device->context.binder_context_mgr_uid = INVALID_UID;
	binder_device->context.name = name;
	mutex_init(&binder_device->context.context_mgr_node_lock);

	ret = misc_register(&binder_device->miscdev);
	if (ret < 0) {
		kfree(binder_device);
		return ret;
	}

	hlist_add_head(&binder_device->hlist, &binder_devices);

	return ret;
}

static int __init binder_init(void)
{
	int ret;
	char *device_name, *device_tmp;
	struct binder_device *device;
	struct hlist_node *tmp;
	char *device_names = NULL;

	ret = binder_alloc_shrinker_init();
	if (ret)
		return ret;

	atomic_set(&binder_transaction_log.cur, ~0U);
	atomic_set(&binder_transaction_log_failed.cur, ~0U);

	binder_debugfs_dir_entry_root = debugfs_create_dir("binder", NULL);
	if (binder_debugfs_dir_entry_root)
		binder_debugfs_dir_entry_proc = debugfs_create_dir("proc",
						 binder_debugfs_dir_entry_root);

	if (binder_debugfs_dir_entry_root) {
		debugfs_create_file("state",
				    0444,
				    binder_debugfs_dir_entry_root,
				    NULL,
				    &binder_state_fops);
		debugfs_create_file("stats",
				    0444,
				    binder_debugfs_dir_entry_root,
				    NULL,
				    &binder_stats_fops);
		debugfs_create_file("transactions",
				    0444,
				    binder_debugfs_dir_entry_root,
				    NULL,
				    &binder_transactions_fops);
		debugfs_create_file("transaction_log",
				    0444,
				    binder_debugfs_dir_entry_root,
				    &binder_transaction_log,
				    &binder_transaction_log_fops);
		debugfs_create_file("failed_transaction_log",
				    0444,
				    binder_debugfs_dir_entry_root,
				    &binder_transaction_log_failed,
				    &binder_transaction_log_fops);
	}

	if (!IS_ENABLED(CONFIG_ANDROID_BINDERFS) &&
	    strcmp(binder_devices_param, "") != 0) {
		/*
		* Copy the module_parameter string, because we don't want to
		* tokenize it in-place.
		 */
		device_names = kstrdup(binder_devices_param, GFP_KERNEL);
		if (!device_names) {
			ret = -ENOMEM;
			goto err_alloc_device_names_failed;
		}

		device_tmp = device_names;
		while ((device_name = strsep(&device_tmp, ","))) {
			ret = init_binder_device(device_name);
			if (ret)
				goto err_init_binder_device_failed;
		}
	}

	ret = init_binderfs();
	if (ret)
		goto err_init_binder_device_failed;

	return ret;

err_init_binder_device_failed:
	hlist_for_each_entry_safe(device, tmp, &binder_devices, hlist) {
		misc_deregister(&device->miscdev);
		hlist_del(&device->hlist);
		kfree(device);
	}

	kfree(device_names);

err_alloc_device_names_failed:
	debugfs_remove_recursive(binder_debugfs_dir_entry_root);

	return ret;
}

device_initcall(binder_init);

#define CREATE_TRACE_POINTS
#include "binder_trace.h"
EXPORT_TRACEPOINT_SYMBOL_GPL(binder_transaction_received);

MODULE_LICENSE("GPL v2");<|MERGE_RESOLUTION|>--- conflicted
+++ resolved
@@ -526,11 +526,7 @@
 		thread = rb_entry(n, struct binder_thread, rb_node);
 		if (thread->looper & BINDER_LOOPER_STATE_POLL &&
 		    binder_available_for_proc_work_ilocked(thread)) {
-<<<<<<< HEAD
-			trace_android_vh_binder_wakeup_ilocked(thread->task);
-=======
 			trace_android_vh_binder_wakeup_ilocked(thread->task, sync, proc);
->>>>>>> c18ab1d1
 			if (sync)
 				wake_up_interruptible_sync(&thread->wait);
 			else
@@ -590,11 +586,7 @@
 	assert_spin_locked(&proc->inner_lock);
 
 	if (thread) {
-<<<<<<< HEAD
-		trace_android_vh_binder_wakeup_ilocked(thread->task);
-=======
 		trace_android_vh_binder_wakeup_ilocked(thread->task, sync, proc);
->>>>>>> c18ab1d1
 		if (sync)
 			wake_up_interruptible_sync(&thread->wait);
 		else
@@ -631,7 +623,6 @@
 }
 
 static bool is_fair_policy(int policy)
-<<<<<<< HEAD
 {
 	return policy == SCHED_NORMAL || policy == SCHED_BATCH;
 }
@@ -657,33 +648,6 @@
 		return MAX_USER_RT_PRIO - 1 - user_priority;
 }
 
-=======
-{
-	return policy == SCHED_NORMAL || policy == SCHED_BATCH;
-}
-
-static bool binder_supported_policy(int policy)
-{
-	return is_fair_policy(policy) || is_rt_policy(policy);
-}
-
-static int to_userspace_prio(int policy, int kernel_priority)
-{
-	if (is_fair_policy(policy))
-		return PRIO_TO_NICE(kernel_priority);
-	else
-		return MAX_USER_RT_PRIO - 1 - kernel_priority;
-}
-
-static int to_kernel_prio(int policy, int user_priority)
-{
-	if (is_fair_policy(policy))
-		return NICE_TO_PRIO(user_priority);
-	else
-		return MAX_USER_RT_PRIO - 1 - user_priority;
-}
-
->>>>>>> c18ab1d1
 static void binder_do_set_priority(struct task_struct *task,
 				   struct binder_priority desired,
 				   bool verify)
@@ -708,7 +672,6 @@
 		} else if (priority > max_rtprio) {
 			priority = max_rtprio;
 		}
-<<<<<<< HEAD
 	}
 
 	if (verify && is_fair_policy(policy) && !has_cap_nice) {
@@ -723,22 +686,6 @@
 		}
 	}
 
-=======
-	}
-
-	if (verify && is_fair_policy(policy) && !has_cap_nice) {
-		long min_nice = rlimit_to_nice(task_rlimit(task, RLIMIT_NICE));
-
-		if (min_nice > MAX_NICE) {
-			binder_user_error("%d RLIMIT_NICE not set\n",
-					  task->pid);
-			return;
-		} else if (priority < min_nice) {
-			priority = min_nice;
-		}
-	}
-
->>>>>>> c18ab1d1
 	if (policy != desired.sched_policy ||
 	    to_kernel_prio(policy, priority) != desired.prio)
 		binder_debug(BINDER_DEBUG_PRIORITY_CAP,
@@ -2758,10 +2705,7 @@
 			goto err_dead_binder;
 		}
 		e->to_node = target_node->debug_id;
-<<<<<<< HEAD
-=======
 		trace_android_vh_binder_trans(target_proc, proc, thread, tr);
->>>>>>> c18ab1d1
 		if (security_binder_transaction(proc->tsk,
 						target_proc->tsk) < 0) {
 			return_error = BR_FAILED_REPLY;
@@ -5176,10 +5120,7 @@
 	get_task_struct(current->group_leader);
 	proc->tsk = current->group_leader;
 	INIT_LIST_HEAD(&proc->todo);
-<<<<<<< HEAD
-=======
 	init_waitqueue_head(&proc->freeze_wait);
->>>>>>> c18ab1d1
 	if (binder_supported_policy(current->policy)) {
 		proc->default_priority.sched_policy = current->policy;
 		proc->default_priority.prio = current->normal_prio;
