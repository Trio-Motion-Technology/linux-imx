// SPDX-License-Identifier: GPL-2.0-only
/*
 * Framework for buffer objects that can be shared across devices/subsystems.
 *
 * Copyright(C) 2011 Linaro Limited. All rights reserved.
 * Author: Sumit Semwal <sumit.semwal@ti.com>
 *
 * Many thanks to linaro-mm-sig list, and specially
 * Arnd Bergmann <arnd@arndb.de>, Rob Clark <rob@ti.com> and
 * Daniel Vetter <daniel@ffwll.ch> for their support in creation and
 * refining of this idea.
 */

#include <linux/fs.h>
#include <linux/slab.h>
#include <linux/dma-buf.h>
#include <linux/dma-fence.h>
#include <linux/dma-fence-unwrap.h>
#include <linux/dma-map-ops.h>
#include <linux/anon_inodes.h>
#include <linux/export.h>
#include <linux/debugfs.h>
#include <linux/module.h>
#include <linux/seq_file.h>
#include <linux/sync_file.h>
#include <linux/poll.h>
#include <linux/dma-resv.h>
#include <linux/mm.h>
#include <linux/mount.h>
#include <linux/pseudo_fs.h>
<<<<<<< HEAD
#include <trace/hooks/dmabuf.h>
=======
#include <linux/device.h>
>>>>>>> 2d49d167

#include <uapi/linux/dma-buf.h>
#include <uapi/linux/magic.h>

#include "dma-buf-sysfs-stats.h"

struct dma_buf_list {
	struct list_head head;
	struct mutex lock;
};

static struct dma_buf_list db_list;

/**
 * dma_buf_get_each - Helps in traversing the db_list and calls the
 * callback function which can extract required info out of each
 * dmabuf.
 * The db_list needs to be locked to prevent the db_list from being
 * dynamically updated during the traversal process.
 *
 * @callback: [in]   Handle for each dmabuf buffer in db_list.
 * @private:  [in]   User-defined, used to pass in when callback is
 *                   called.
 *
 * Returns 0 on success, otherwise returns a non-zero value for
 * mutex_lock_interruptible or callback.
 */
int dma_buf_get_each(int (*callback)(const struct dma_buf *dmabuf,
		     void *private), void *private)
{
	struct dma_buf *buf;
	int ret = mutex_lock_interruptible(&db_list.lock);

	if (ret)
		return ret;

	list_for_each_entry(buf, &db_list.head, list_node) {
		ret = callback(buf, private);
		if (ret)
			break;
	}
	mutex_unlock(&db_list.lock);
	return ret;
}
EXPORT_SYMBOL_NS_GPL(dma_buf_get_each, MINIDUMP);

static char *dmabuffs_dname(struct dentry *dentry, char *buffer, int buflen)
{
	struct dma_buf *dmabuf;
	char name[DMA_BUF_NAME_LEN];
	size_t ret = 0;

	dmabuf = dentry->d_fsdata;
	spin_lock(&dmabuf->name_lock);
	if (dmabuf->name)
		ret = strlcpy(name, dmabuf->name, DMA_BUF_NAME_LEN);
	spin_unlock(&dmabuf->name_lock);

	return dynamic_dname(buffer, buflen, "/%s:%s",
			     dentry->d_name.name, ret > 0 ? name : "");
}

static void dma_buf_release(struct dentry *dentry)
{
	struct dma_buf *dmabuf;

	dmabuf = dentry->d_fsdata;
	if (unlikely(!dmabuf))
		return;

	BUG_ON(dmabuf->vmapping_counter);

	/*
	 * If you hit this BUG() it could mean:
	 * * There's a file reference imbalance in dma_buf_poll / dma_buf_poll_cb or somewhere else
	 * * dmabuf->cb_in/out.active are non-0 despite no pending fence callback
	 */
	BUG_ON(dmabuf->cb_in.active || dmabuf->cb_out.active);

	dma_buf_stats_teardown(dmabuf);
	dmabuf->ops->release(dmabuf);

	if (dmabuf->resv == (struct dma_resv *)&dmabuf[1])
		dma_resv_fini(dmabuf->resv);

	WARN_ON(!list_empty(&dmabuf->attachments));
	module_put(dmabuf->owner);
	kfree(dmabuf->name);
	kfree(dmabuf);
}

static int dma_buf_file_release(struct inode *inode, struct file *file)
{
	struct dma_buf *dmabuf;

	if (!is_dma_buf_file(file))
		return -EINVAL;

	dmabuf = file->private_data;
	if (dmabuf) {
		mutex_lock(&db_list.lock);
		list_del(&dmabuf->list_node);
		mutex_unlock(&db_list.lock);
	}

	return 0;
}

static const struct dentry_operations dma_buf_dentry_ops = {
	.d_dname = dmabuffs_dname,
	.d_release = dma_buf_release,
};

static struct vfsmount *dma_buf_mnt;

static int dma_buf_fs_init_context(struct fs_context *fc)
{
	struct pseudo_fs_context *ctx;

	ctx = init_pseudo(fc, DMA_BUF_MAGIC);
	if (!ctx)
		return -ENOMEM;
	ctx->dops = &dma_buf_dentry_ops;
	return 0;
}

static struct file_system_type dma_buf_fs_type = {
	.name = "dmabuf",
	.init_fs_context = dma_buf_fs_init_context,
	.kill_sb = kill_anon_super,
};

static int dma_buf_mmap_internal(struct file *file, struct vm_area_struct *vma)
{
	struct dma_buf *dmabuf;
	bool ignore_bounds = false;

	if (!is_dma_buf_file(file))
		return -EINVAL;

	dmabuf = file->private_data;

	/* check if buffer supports mmap */
	if (!dmabuf->ops->mmap)
		return -EINVAL;

	trace_android_vh_ignore_dmabuf_vmap_bounds(dmabuf, &ignore_bounds);

	/* check for overflowing the buffer's size */
	if ((vma->vm_pgoff + vma_pages(vma) >
	    dmabuf->size >> PAGE_SHIFT) && !ignore_bounds)
		return -EINVAL;

	return dmabuf->ops->mmap(dmabuf, vma);
}

static loff_t dma_buf_llseek(struct file *file, loff_t offset, int whence)
{
	struct dma_buf *dmabuf;
	loff_t base;

	if (!is_dma_buf_file(file))
		return -EBADF;

	dmabuf = file->private_data;

	/* only support discovering the end of the buffer,
	   but also allow SEEK_SET to maintain the idiomatic
	   SEEK_END(0), SEEK_CUR(0) pattern */
	if (whence == SEEK_END)
		base = dmabuf->size;
	else if (whence == SEEK_SET)
		base = 0;
	else
		return -EINVAL;

	if (offset != 0)
		return -EINVAL;

	return base + offset;
}

/**
 * DOC: implicit fence polling
 *
 * To support cross-device and cross-driver synchronization of buffer access
 * implicit fences (represented internally in the kernel with &struct dma_fence)
 * can be attached to a &dma_buf. The glue for that and a few related things are
 * provided in the &dma_resv structure.
 *
 * Userspace can query the state of these implicitly tracked fences using poll()
 * and related system calls:
 *
 * - Checking for EPOLLIN, i.e. read access, can be use to query the state of the
 *   most recent write or exclusive fence.
 *
 * - Checking for EPOLLOUT, i.e. write access, can be used to query the state of
 *   all attached fences, shared and exclusive ones.
 *
 * Note that this only signals the completion of the respective fences, i.e. the
 * DMA transfers are complete. Cache flushing and any other necessary
 * preparations before CPU access can begin still need to happen.
 *
 * As an alternative to poll(), the set of fences on DMA buffer can be
 * exported as a &sync_file using &dma_buf_sync_file_export.
 */

static void dma_buf_poll_cb(struct dma_fence *fence, struct dma_fence_cb *cb)
{
	struct dma_buf_poll_cb_t *dcb = (struct dma_buf_poll_cb_t *)cb;
	struct dma_buf *dmabuf = container_of(dcb->poll, struct dma_buf, poll);
	unsigned long flags;

	spin_lock_irqsave(&dcb->poll->lock, flags);
	wake_up_locked_poll(dcb->poll, dcb->active);
	dcb->active = 0;
	spin_unlock_irqrestore(&dcb->poll->lock, flags);
	dma_fence_put(fence);
	/* Paired with get_file in dma_buf_poll */
	fput(dmabuf->file);
}

static bool dma_buf_poll_add_cb(struct dma_resv *resv, bool write,
				struct dma_buf_poll_cb_t *dcb)
{
	struct dma_resv_iter cursor;
	struct dma_fence *fence;
	int r;

	dma_resv_for_each_fence(&cursor, resv, dma_resv_usage_rw(write),
				fence) {
		dma_fence_get(fence);
		r = dma_fence_add_callback(fence, &dcb->cb, dma_buf_poll_cb);
		if (!r)
			return true;
		dma_fence_put(fence);
	}

	return false;
}

static __poll_t dma_buf_poll(struct file *file, poll_table *poll)
{
	struct dma_buf *dmabuf;
	struct dma_resv *resv;
	__poll_t events;

	dmabuf = file->private_data;
	if (!dmabuf || !dmabuf->resv)
		return EPOLLERR;

	resv = dmabuf->resv;

	poll_wait(file, &dmabuf->poll, poll);

	events = poll_requested_events(poll) & (EPOLLIN | EPOLLOUT);
	if (!events)
		return 0;

	dma_resv_lock(resv, NULL);

	if (events & EPOLLOUT) {
		struct dma_buf_poll_cb_t *dcb = &dmabuf->cb_out;

		/* Check that callback isn't busy */
		spin_lock_irq(&dmabuf->poll.lock);
		if (dcb->active)
			events &= ~EPOLLOUT;
		else
			dcb->active = EPOLLOUT;
		spin_unlock_irq(&dmabuf->poll.lock);

		if (events & EPOLLOUT) {
			/* Paired with fput in dma_buf_poll_cb */
			get_file(dmabuf->file);

			if (!dma_buf_poll_add_cb(resv, true, dcb))
				/* No callback queued, wake up any other waiters */
				dma_buf_poll_cb(NULL, &dcb->cb);
			else
				events &= ~EPOLLOUT;
		}
	}

	if (events & EPOLLIN) {
		struct dma_buf_poll_cb_t *dcb = &dmabuf->cb_in;

		/* Check that callback isn't busy */
		spin_lock_irq(&dmabuf->poll.lock);
		if (dcb->active)
			events &= ~EPOLLIN;
		else
			dcb->active = EPOLLIN;
		spin_unlock_irq(&dmabuf->poll.lock);

		if (events & EPOLLIN) {
			/* Paired with fput in dma_buf_poll_cb */
			get_file(dmabuf->file);

			if (!dma_buf_poll_add_cb(resv, false, dcb))
				/* No callback queued, wake up any other waiters */
				dma_buf_poll_cb(NULL, &dcb->cb);
			else
				events &= ~EPOLLIN;
		}
	}

	dma_resv_unlock(resv);
	return events;
}

static long _dma_buf_set_name(struct dma_buf *dmabuf, const char *name)
{
	spin_lock(&dmabuf->name_lock);
	kfree(dmabuf->name);
	dmabuf->name = name;
	spin_unlock(&dmabuf->name_lock);

	return 0;
}

/**
 * dma_buf_set_name - Set a name to a specific dma_buf to track the usage.
 * It could support changing the name of the dma-buf if the same
 * piece of memory is used for multiple purpose between different devices.
 *
 * @dmabuf: [in]     dmabuf buffer that will be renamed.
 * @buf:    [in]     A piece of userspace memory that contains the name of
 *                   the dma-buf.
 *
 * Returns 0 on success. If the dma-buf buffer is already attached to
 * devices, return -EBUSY.
 *
 */
long dma_buf_set_name(struct dma_buf *dmabuf, const char *name)
{
	long ret = 0;
	char *buf = kstrndup(name, DMA_BUF_NAME_LEN, GFP_KERNEL);

	if (!buf)
		return -ENOMEM;

	ret = _dma_buf_set_name(dmabuf, buf);
	if (ret)
		kfree(buf);

	return ret;
}
EXPORT_SYMBOL_GPL(dma_buf_set_name);

static long dma_buf_set_name_user(struct dma_buf *dmabuf, const char __user *buf)
{
	char *name = strndup_user(buf, DMA_BUF_NAME_LEN);
	long ret = 0;

	if (IS_ERR(name))
		return PTR_ERR(name);

	ret = _dma_buf_set_name(dmabuf, name);
	if (ret)
		kfree(name);

	return ret;
}

#if IS_ENABLED(CONFIG_SYNC_FILE)
static long dma_buf_export_sync_file(struct dma_buf *dmabuf,
				     void __user *user_data)
{
	struct dma_buf_export_sync_file arg;
	enum dma_resv_usage usage;
	struct dma_fence *fence = NULL;
	struct sync_file *sync_file;
	int fd, ret;

	if (copy_from_user(&arg, user_data, sizeof(arg)))
		return -EFAULT;

	if (arg.flags & ~DMA_BUF_SYNC_RW)
		return -EINVAL;

	if ((arg.flags & DMA_BUF_SYNC_RW) == 0)
		return -EINVAL;

	fd = get_unused_fd_flags(O_CLOEXEC);
	if (fd < 0)
		return fd;

	usage = dma_resv_usage_rw(arg.flags & DMA_BUF_SYNC_WRITE);
	ret = dma_resv_get_singleton(dmabuf->resv, usage, &fence);
	if (ret)
		goto err_put_fd;

	if (!fence)
		fence = dma_fence_get_stub();

	sync_file = sync_file_create(fence);

	dma_fence_put(fence);

	if (!sync_file) {
		ret = -ENOMEM;
		goto err_put_fd;
	}

	arg.fd = fd;
	if (copy_to_user(user_data, &arg, sizeof(arg))) {
		ret = -EFAULT;
		goto err_put_file;
	}

	fd_install(fd, sync_file->file);

	return 0;

err_put_file:
	fput(sync_file->file);
err_put_fd:
	put_unused_fd(fd);
	return ret;
}

static long dma_buf_import_sync_file(struct dma_buf *dmabuf,
				     const void __user *user_data)
{
	struct dma_buf_import_sync_file arg;
	struct dma_fence *fence, *f;
	enum dma_resv_usage usage;
	struct dma_fence_unwrap iter;
	unsigned int num_fences;
	int ret = 0;

	if (copy_from_user(&arg, user_data, sizeof(arg)))
		return -EFAULT;

	if (arg.flags & ~DMA_BUF_SYNC_RW)
		return -EINVAL;

	if ((arg.flags & DMA_BUF_SYNC_RW) == 0)
		return -EINVAL;

	fence = sync_file_get_fence(arg.fd);
	if (!fence)
		return -EINVAL;

	usage = (arg.flags & DMA_BUF_SYNC_WRITE) ? DMA_RESV_USAGE_WRITE :
						   DMA_RESV_USAGE_READ;

	num_fences = 0;
	dma_fence_unwrap_for_each(f, &iter, fence)
		++num_fences;

	if (num_fences > 0) {
		dma_resv_lock(dmabuf->resv, NULL);

		ret = dma_resv_reserve_fences(dmabuf->resv, num_fences);
		if (!ret) {
			dma_fence_unwrap_for_each(f, &iter, fence)
				dma_resv_add_fence(dmabuf->resv, f, usage);
		}

		dma_resv_unlock(dmabuf->resv);
	}

	dma_fence_put(fence);

	return ret;
}
#endif

static long dma_buf_ioctl(struct file *file,
			  unsigned int cmd, unsigned long arg)
{
	struct dma_buf *dmabuf;
	struct dma_buf_sync sync;
	enum dma_data_direction direction;
	int ret;

	dmabuf = file->private_data;

	switch (cmd) {
	case DMA_BUF_IOCTL_PHYS: {
		struct dma_buf_attachment *attachment = NULL;
		struct sg_table *sgt = NULL;
		unsigned long phys = 0;
		struct device dev;

		if (!dmabuf || IS_ERR(dmabuf)) {
			return -EFAULT;
		}
		memset(&dev, 0, sizeof(dev));
		device_initialize(&dev);
		dev.coherent_dma_mask = DMA_BIT_MASK(64);
		dev.dma_mask = &dev.coherent_dma_mask;
		arch_setup_dma_ops(&dev, 0, 0, NULL, false);
		attachment = dma_buf_attach(dmabuf, &dev);
		if (!attachment || IS_ERR(attachment)) {
			return -EFAULT;
		}

		sgt = dma_buf_map_attachment(attachment, DMA_BIDIRECTIONAL);
		if (sgt && !IS_ERR(sgt)) {
			phys = sg_dma_address(sgt->sgl);
			dma_buf_unmap_attachment(attachment, sgt,
					DMA_BIDIRECTIONAL);
		}
		dma_buf_detach(dmabuf, attachment);
		if (copy_to_user((void __user *) arg, &phys, sizeof(phys)))
			return -EFAULT;
		return 0;
	}
	case DMA_BUF_IOCTL_SYNC:
		if (copy_from_user(&sync, (void __user *) arg, sizeof(sync)))
			return -EFAULT;

		if (sync.flags & ~DMA_BUF_SYNC_VALID_FLAGS_MASK)
			return -EINVAL;

		switch (sync.flags & DMA_BUF_SYNC_RW) {
		case DMA_BUF_SYNC_READ:
			direction = DMA_FROM_DEVICE;
			break;
		case DMA_BUF_SYNC_WRITE:
			direction = DMA_TO_DEVICE;
			break;
		case DMA_BUF_SYNC_RW:
			direction = DMA_BIDIRECTIONAL;
			break;
		default:
			return -EINVAL;
		}

		if (sync.flags & DMA_BUF_SYNC_END)
			ret = dma_buf_end_cpu_access(dmabuf, direction);
		else
			ret = dma_buf_begin_cpu_access(dmabuf, direction);

		return ret;

	case DMA_BUF_SET_NAME_A:
	case DMA_BUF_SET_NAME_B:
		return dma_buf_set_name_user(dmabuf, (const char __user *)arg);

#if IS_ENABLED(CONFIG_SYNC_FILE)
	case DMA_BUF_IOCTL_EXPORT_SYNC_FILE:
		return dma_buf_export_sync_file(dmabuf, (void __user *)arg);
	case DMA_BUF_IOCTL_IMPORT_SYNC_FILE:
		return dma_buf_import_sync_file(dmabuf, (const void __user *)arg);
#endif

	default:
		return -ENOTTY;
	}
}

static void dma_buf_show_fdinfo(struct seq_file *m, struct file *file)
{
	struct dma_buf *dmabuf = file->private_data;

	seq_printf(m, "size:\t%zu\n", dmabuf->size);
	/* Don't count the temporary reference taken inside procfs seq_show */
	seq_printf(m, "count:\t%ld\n", file_count(dmabuf->file) - 1);
	seq_printf(m, "exp_name:\t%s\n", dmabuf->exp_name);
	spin_lock(&dmabuf->name_lock);
	if (dmabuf->name)
		seq_printf(m, "name:\t%s\n", dmabuf->name);
	spin_unlock(&dmabuf->name_lock);
}

static const struct file_operations dma_buf_fops = {
	.release	= dma_buf_file_release,
	.mmap		= dma_buf_mmap_internal,
	.llseek		= dma_buf_llseek,
	.poll		= dma_buf_poll,
	.unlocked_ioctl	= dma_buf_ioctl,
	.compat_ioctl	= compat_ptr_ioctl,
	.show_fdinfo	= dma_buf_show_fdinfo,
};

/*
 * is_dma_buf_file - Check if struct file* is associated with dma_buf
 */
int is_dma_buf_file(struct file *file)
{
	return file->f_op == &dma_buf_fops;
}
EXPORT_SYMBOL_NS_GPL(is_dma_buf_file, DMA_BUF);

static struct file *dma_buf_getfile(size_t size, int flags)
{
	static atomic64_t dmabuf_inode = ATOMIC64_INIT(0);
	struct inode *inode = alloc_anon_inode(dma_buf_mnt->mnt_sb);
	struct file *file;

	if (IS_ERR(inode))
		return ERR_CAST(inode);

	inode->i_size = size;
	inode_set_bytes(inode, size);

	/*
	 * The ->i_ino acquired from get_next_ino() is not unique thus
	 * not suitable for using it as dentry name by dmabuf stats.
	 * Override ->i_ino with the unique and dmabuffs specific
	 * value.
	 */
	inode->i_ino = atomic64_add_return(1, &dmabuf_inode);
	flags &= O_ACCMODE | O_NONBLOCK;
	file = alloc_file_pseudo(inode, dma_buf_mnt, "dmabuf",
				 flags, &dma_buf_fops);
	if (IS_ERR(file))
		goto err_alloc_file;

	return file;

err_alloc_file:
	iput(inode);
	return file;
}

/**
 * DOC: dma buf device access
 *
 * For device DMA access to a shared DMA buffer the usual sequence of operations
 * is fairly simple:
 *
 * 1. The exporter defines his exporter instance using
 *    DEFINE_DMA_BUF_EXPORT_INFO() and calls dma_buf_export() to wrap a private
 *    buffer object into a &dma_buf. It then exports that &dma_buf to userspace
 *    as a file descriptor by calling dma_buf_fd().
 *
 * 2. Userspace passes this file-descriptors to all drivers it wants this buffer
 *    to share with: First the file descriptor is converted to a &dma_buf using
 *    dma_buf_get(). Then the buffer is attached to the device using
 *    dma_buf_attach().
 *
 *    Up to this stage the exporter is still free to migrate or reallocate the
 *    backing storage.
 *
 * 3. Once the buffer is attached to all devices userspace can initiate DMA
 *    access to the shared buffer. In the kernel this is done by calling
 *    dma_buf_map_attachment() and dma_buf_unmap_attachment().
 *
 * 4. Once a driver is done with a shared buffer it needs to call
 *    dma_buf_detach() (after cleaning up any mappings) and then release the
 *    reference acquired with dma_buf_get() by calling dma_buf_put().
 *
 * For the detailed semantics exporters are expected to implement see
 * &dma_buf_ops.
 */

/**
 * dma_buf_export - Creates a new dma_buf, and associates an anon file
 * with this buffer, so it can be exported.
 * Also connect the allocator specific data and ops to the buffer.
 * Additionally, provide a name string for exporter; useful in debugging.
 *
 * @exp_info:	[in]	holds all the export related information provided
 *			by the exporter. see &struct dma_buf_export_info
 *			for further details.
 *
 * Returns, on success, a newly created struct dma_buf object, which wraps the
 * supplied private data and operations for struct dma_buf_ops. On either
 * missing ops, or error in allocating struct dma_buf, will return negative
 * error.
 *
 * For most cases the easiest way to create @exp_info is through the
 * %DEFINE_DMA_BUF_EXPORT_INFO macro.
 */
struct dma_buf *dma_buf_export(const struct dma_buf_export_info *exp_info)
{
	struct dma_buf *dmabuf;
	struct dma_resv *resv = exp_info->resv;
	struct file *file;
	size_t alloc_size = sizeof(struct dma_buf);
	int ret;

	if (WARN_ON(!exp_info->priv || !exp_info->ops
		    || !exp_info->ops->map_dma_buf
		    || !exp_info->ops->unmap_dma_buf
		    || !exp_info->ops->release))
		return ERR_PTR(-EINVAL);

	if (WARN_ON(exp_info->ops->cache_sgt_mapping &&
		    (exp_info->ops->pin || exp_info->ops->unpin)))
		return ERR_PTR(-EINVAL);

	if (WARN_ON(!exp_info->ops->pin != !exp_info->ops->unpin))
		return ERR_PTR(-EINVAL);

	if (!try_module_get(exp_info->owner))
		return ERR_PTR(-ENOENT);

	file = dma_buf_getfile(exp_info->size, exp_info->flags);
	if (IS_ERR(file)) {
		ret = PTR_ERR(file);
		goto err_module;
	}

	if (!exp_info->resv)
		alloc_size += sizeof(struct dma_resv);
	else
		/* prevent &dma_buf[1] == dma_buf->resv */
		alloc_size += 1;
	dmabuf = kzalloc(alloc_size, GFP_KERNEL);
	if (!dmabuf) {
		ret = -ENOMEM;
		goto err_file;
	}

	dmabuf->priv = exp_info->priv;
	dmabuf->ops = exp_info->ops;
	dmabuf->size = exp_info->size;
	dmabuf->exp_name = exp_info->exp_name;
	dmabuf->owner = exp_info->owner;
	spin_lock_init(&dmabuf->name_lock);
	init_waitqueue_head(&dmabuf->poll);
	dmabuf->cb_in.poll = dmabuf->cb_out.poll = &dmabuf->poll;
	dmabuf->cb_in.active = dmabuf->cb_out.active = 0;
	mutex_init(&dmabuf->lock);
	INIT_LIST_HEAD(&dmabuf->attachments);

	if (!resv) {
		dmabuf->resv = (struct dma_resv *)&dmabuf[1];
		dma_resv_init(dmabuf->resv);
	} else {
		dmabuf->resv = resv;
	}

	ret = dma_buf_stats_setup(dmabuf, file);
	if (ret)
		goto err_dmabuf;

	file->private_data = dmabuf;
	file->f_path.dentry->d_fsdata = dmabuf;
	dmabuf->file = file;

	mutex_lock(&db_list.lock);
	list_add(&dmabuf->list_node, &db_list.head);
	mutex_unlock(&db_list.lock);

	return dmabuf;

err_dmabuf:
	if (!resv)
		dma_resv_fini(dmabuf->resv);
	kfree(dmabuf);
err_file:
	fput(file);
err_module:
	module_put(exp_info->owner);
	return ERR_PTR(ret);
}
EXPORT_SYMBOL_NS_GPL(dma_buf_export, DMA_BUF);

/**
 * dma_buf_fd - returns a file descriptor for the given struct dma_buf
 * @dmabuf:	[in]	pointer to dma_buf for which fd is required.
 * @flags:      [in]    flags to give to fd
 *
 * On success, returns an associated 'fd'. Else, returns error.
 */
int dma_buf_fd(struct dma_buf *dmabuf, int flags)
{
	int fd;

	if (!dmabuf || !dmabuf->file)
		return -EINVAL;

	fd = get_unused_fd_flags(flags);
	if (fd < 0)
		return fd;

	fd_install(fd, dmabuf->file);

	return fd;
}
EXPORT_SYMBOL_NS_GPL(dma_buf_fd, DMA_BUF);

/**
 * dma_buf_get - returns the struct dma_buf related to an fd
 * @fd:	[in]	fd associated with the struct dma_buf to be returned
 *
 * On success, returns the struct dma_buf associated with an fd; uses
 * file's refcounting done by fget to increase refcount. returns ERR_PTR
 * otherwise.
 */
struct dma_buf *dma_buf_get(int fd)
{
	struct file *file;

	file = fget(fd);

	if (!file)
		return ERR_PTR(-EBADF);

	if (!is_dma_buf_file(file)) {
		fput(file);
		return ERR_PTR(-EINVAL);
	}

	return file->private_data;
}
EXPORT_SYMBOL_NS_GPL(dma_buf_get, DMA_BUF);

/**
 * dma_buf_put - decreases refcount of the buffer
 * @dmabuf:	[in]	buffer to reduce refcount of
 *
 * Uses file's refcounting done implicitly by fput().
 *
 * If, as a result of this call, the refcount becomes 0, the 'release' file
 * operation related to this fd is called. It calls &dma_buf_ops.release vfunc
 * in turn, and frees the memory allocated for dmabuf when exported.
 */
void dma_buf_put(struct dma_buf *dmabuf)
{
	if (WARN_ON(!dmabuf || !dmabuf->file))
		return;

	fput(dmabuf->file);
}
EXPORT_SYMBOL_NS_GPL(dma_buf_put, DMA_BUF);

static void mangle_sg_table(struct sg_table *sg_table)
{
#ifdef CONFIG_DMABUF_DEBUG
	int i;
	struct scatterlist *sg;

	/* To catch abuse of the underlying struct page by importers mix
	 * up the bits, but take care to preserve the low SG_ bits to
	 * not corrupt the sgt. The mixing is undone in __unmap_dma_buf
	 * before passing the sgt back to the exporter. */
	for_each_sgtable_sg(sg_table, sg, i)
		sg->page_link ^= ~0xffUL;
#endif

}
static struct sg_table * __map_dma_buf(struct dma_buf_attachment *attach,
				       enum dma_data_direction direction)
{
	struct sg_table *sg_table;
	signed long ret;

	sg_table = attach->dmabuf->ops->map_dma_buf(attach, direction);
	if (IS_ERR_OR_NULL(sg_table))
		return sg_table;

	if (!dma_buf_attachment_is_dynamic(attach)) {
		ret = dma_resv_wait_timeout(attach->dmabuf->resv,
					    DMA_RESV_USAGE_KERNEL, true,
					    MAX_SCHEDULE_TIMEOUT);
		if (ret < 0) {
			attach->dmabuf->ops->unmap_dma_buf(attach, sg_table,
							   direction);
			return ERR_PTR(ret);
		}
	}

	mangle_sg_table(sg_table);
	return sg_table;
}

/**
 * dma_buf_dynamic_attach - Add the device to dma_buf's attachments list
 * @dmabuf:		[in]	buffer to attach device to.
 * @dev:		[in]	device to be attached.
 * @importer_ops:	[in]	importer operations for the attachment
 * @importer_priv:	[in]	importer private pointer for the attachment
 *
 * Returns struct dma_buf_attachment pointer for this attachment. Attachments
 * must be cleaned up by calling dma_buf_detach().
 *
 * Optionally this calls &dma_buf_ops.attach to allow device-specific attach
 * functionality.
 *
 * Returns:
 *
 * A pointer to newly created &dma_buf_attachment on success, or a negative
 * error code wrapped into a pointer on failure.
 *
 * Note that this can fail if the backing storage of @dmabuf is in a place not
 * accessible to @dev, and cannot be moved to a more suitable place. This is
 * indicated with the error code -EBUSY.
 */
struct dma_buf_attachment *
dma_buf_dynamic_attach(struct dma_buf *dmabuf, struct device *dev,
		       const struct dma_buf_attach_ops *importer_ops,
		       void *importer_priv)
{
	struct dma_buf_attachment *attach;
	int ret;

	if (WARN_ON(!dmabuf || !dev))
		return ERR_PTR(-EINVAL);

	if (WARN_ON(importer_ops && !importer_ops->move_notify))
		return ERR_PTR(-EINVAL);

	attach = kzalloc(sizeof(*attach), GFP_KERNEL);
	if (!attach)
		return ERR_PTR(-ENOMEM);

	attach->dev = dev;
	attach->dmabuf = dmabuf;
	if (importer_ops)
		attach->peer2peer = importer_ops->allow_peer2peer;
	attach->importer_ops = importer_ops;
	attach->importer_priv = importer_priv;

	if (dmabuf->ops->attach) {
		ret = dmabuf->ops->attach(dmabuf, attach);
		if (ret)
			goto err_attach;
	}
	dma_resv_lock(dmabuf->resv, NULL);
	list_add(&attach->node, &dmabuf->attachments);
	dma_resv_unlock(dmabuf->resv);

	/* When either the importer or the exporter can't handle dynamic
	 * mappings we cache the mapping here to avoid issues with the
	 * reservation object lock.
	 */
	if (dma_buf_attachment_is_dynamic(attach) !=
	    dma_buf_is_dynamic(dmabuf)) {
		struct sg_table *sgt;

		if (dma_buf_is_dynamic(attach->dmabuf)) {
			dma_resv_lock(attach->dmabuf->resv, NULL);
			ret = dmabuf->ops->pin(attach);
			if (ret)
				goto err_unlock;
		}

		sgt = __map_dma_buf(attach, DMA_BIDIRECTIONAL);
		if (!sgt)
			sgt = ERR_PTR(-ENOMEM);
		if (IS_ERR(sgt)) {
			ret = PTR_ERR(sgt);
			goto err_unpin;
		}
		if (dma_buf_is_dynamic(attach->dmabuf))
			dma_resv_unlock(attach->dmabuf->resv);
		attach->sgt = sgt;
		attach->dir = DMA_BIDIRECTIONAL;
	}

	return attach;

err_attach:
	kfree(attach);
	return ERR_PTR(ret);

err_unpin:
	if (dma_buf_is_dynamic(attach->dmabuf))
		dmabuf->ops->unpin(attach);

err_unlock:
	if (dma_buf_is_dynamic(attach->dmabuf))
		dma_resv_unlock(attach->dmabuf->resv);

	dma_buf_detach(dmabuf, attach);
	return ERR_PTR(ret);
}
EXPORT_SYMBOL_NS_GPL(dma_buf_dynamic_attach, DMA_BUF);

/**
 * dma_buf_attach - Wrapper for dma_buf_dynamic_attach
 * @dmabuf:	[in]	buffer to attach device to.
 * @dev:	[in]	device to be attached.
 *
 * Wrapper to call dma_buf_dynamic_attach() for drivers which still use a static
 * mapping.
 */
struct dma_buf_attachment *dma_buf_attach(struct dma_buf *dmabuf,
					  struct device *dev)
{
	return dma_buf_dynamic_attach(dmabuf, dev, NULL, NULL);
}
EXPORT_SYMBOL_NS_GPL(dma_buf_attach, DMA_BUF);

static void __unmap_dma_buf(struct dma_buf_attachment *attach,
			    struct sg_table *sg_table,
			    enum dma_data_direction direction)
{
	/* uses XOR, hence this unmangles */
	mangle_sg_table(sg_table);

	attach->dmabuf->ops->unmap_dma_buf(attach, sg_table, direction);
}

/**
 * dma_buf_detach - Remove the given attachment from dmabuf's attachments list
 * @dmabuf:	[in]	buffer to detach from.
 * @attach:	[in]	attachment to be detached; is free'd after this call.
 *
 * Clean up a device attachment obtained by calling dma_buf_attach().
 *
 * Optionally this calls &dma_buf_ops.detach for device-specific detach.
 */
void dma_buf_detach(struct dma_buf *dmabuf, struct dma_buf_attachment *attach)
{
	if (WARN_ON(!dmabuf || !attach))
		return;

	if (attach->sgt) {
		if (dma_buf_is_dynamic(attach->dmabuf))
			dma_resv_lock(attach->dmabuf->resv, NULL);

		__unmap_dma_buf(attach, attach->sgt, attach->dir);

		if (dma_buf_is_dynamic(attach->dmabuf)) {
			dmabuf->ops->unpin(attach);
			dma_resv_unlock(attach->dmabuf->resv);
		}
	}

	dma_resv_lock(dmabuf->resv, NULL);
	list_del(&attach->node);
	dma_resv_unlock(dmabuf->resv);
	if (dmabuf->ops->detach)
		dmabuf->ops->detach(dmabuf, attach);

	kfree(attach);
}
EXPORT_SYMBOL_NS_GPL(dma_buf_detach, DMA_BUF);

/**
 * dma_buf_pin - Lock down the DMA-buf
 * @attach:	[in]	attachment which should be pinned
 *
 * Only dynamic importers (who set up @attach with dma_buf_dynamic_attach()) may
 * call this, and only for limited use cases like scanout and not for temporary
 * pin operations. It is not permitted to allow userspace to pin arbitrary
 * amounts of buffers through this interface.
 *
 * Buffers must be unpinned by calling dma_buf_unpin().
 *
 * Returns:
 * 0 on success, negative error code on failure.
 */
int dma_buf_pin(struct dma_buf_attachment *attach)
{
	struct dma_buf *dmabuf = attach->dmabuf;
	int ret = 0;

	WARN_ON(!dma_buf_attachment_is_dynamic(attach));

	dma_resv_assert_held(dmabuf->resv);

	if (dmabuf->ops->pin)
		ret = dmabuf->ops->pin(attach);

	return ret;
}
EXPORT_SYMBOL_NS_GPL(dma_buf_pin, DMA_BUF);

/**
 * dma_buf_unpin - Unpin a DMA-buf
 * @attach:	[in]	attachment which should be unpinned
 *
 * This unpins a buffer pinned by dma_buf_pin() and allows the exporter to move
 * any mapping of @attach again and inform the importer through
 * &dma_buf_attach_ops.move_notify.
 */
void dma_buf_unpin(struct dma_buf_attachment *attach)
{
	struct dma_buf *dmabuf = attach->dmabuf;

	WARN_ON(!dma_buf_attachment_is_dynamic(attach));

	dma_resv_assert_held(dmabuf->resv);

	if (dmabuf->ops->unpin)
		dmabuf->ops->unpin(attach);
}
EXPORT_SYMBOL_NS_GPL(dma_buf_unpin, DMA_BUF);

/**
 * dma_buf_map_attachment - Returns the scatterlist table of the attachment;
 * mapped into _device_ address space. Is a wrapper for map_dma_buf() of the
 * dma_buf_ops.
 * @attach:	[in]	attachment whose scatterlist is to be returned
 * @direction:	[in]	direction of DMA transfer
 *
 * Returns sg_table containing the scatterlist to be returned; returns ERR_PTR
 * on error. May return -EINTR if it is interrupted by a signal.
 *
 * On success, the DMA addresses and lengths in the returned scatterlist are
 * PAGE_SIZE aligned.
 *
 * A mapping must be unmapped by using dma_buf_unmap_attachment(). Note that
 * the underlying backing storage is pinned for as long as a mapping exists,
 * therefore users/importers should not hold onto a mapping for undue amounts of
 * time.
 *
 * Important: Dynamic importers must wait for the exclusive fence of the struct
 * dma_resv attached to the DMA-BUF first.
 */
struct sg_table *dma_buf_map_attachment(struct dma_buf_attachment *attach,
					enum dma_data_direction direction)
{
	struct sg_table *sg_table;
	int r;

	might_sleep();

	if (WARN_ON(!attach || !attach->dmabuf))
		return ERR_PTR(-EINVAL);

	if (dma_buf_attachment_is_dynamic(attach))
		dma_resv_assert_held(attach->dmabuf->resv);

	if (attach->sgt) {
		/*
		 * Two mappings with different directions for the same
		 * attachment are not allowed.
		 */
		if (attach->dir != direction &&
		    attach->dir != DMA_BIDIRECTIONAL)
			return ERR_PTR(-EBUSY);

		return attach->sgt;
	}

	if (dma_buf_is_dynamic(attach->dmabuf)) {
		dma_resv_assert_held(attach->dmabuf->resv);
		if (!IS_ENABLED(CONFIG_DMABUF_MOVE_NOTIFY)) {
			r = attach->dmabuf->ops->pin(attach);
			if (r)
				return ERR_PTR(r);
		}
	}

	sg_table = __map_dma_buf(attach, direction);
	if (!sg_table)
		sg_table = ERR_PTR(-ENOMEM);

	if (IS_ERR(sg_table) && dma_buf_is_dynamic(attach->dmabuf) &&
	     !IS_ENABLED(CONFIG_DMABUF_MOVE_NOTIFY))
		attach->dmabuf->ops->unpin(attach);

	if (!IS_ERR(sg_table) && attach->dmabuf->ops->cache_sgt_mapping) {
		attach->sgt = sg_table;
		attach->dir = direction;
	}

#ifdef CONFIG_DMA_API_DEBUG
	if (!IS_ERR(sg_table)) {
		struct scatterlist *sg;
		u64 addr;
		int len;
		int i;

		for_each_sgtable_dma_sg(sg_table, sg, i) {
			addr = sg_dma_address(sg);
			len = sg_dma_len(sg);
			if (!PAGE_ALIGNED(addr) || !PAGE_ALIGNED(len)) {
				pr_debug("%s: addr %llx or len %x is not page aligned!\n",
					 __func__, addr, len);
			}
		}
	}
#endif /* CONFIG_DMA_API_DEBUG */
	return sg_table;
}
EXPORT_SYMBOL_NS_GPL(dma_buf_map_attachment, DMA_BUF);

/**
 * dma_buf_map_attachment_unlocked - Returns the scatterlist table of the attachment;
 * mapped into _device_ address space. Is a wrapper for map_dma_buf() of the
 * dma_buf_ops.
 * @attach:	[in]	attachment whose scatterlist is to be returned
 * @direction:	[in]	direction of DMA transfer
 *
 * Unlocked variant of dma_buf_map_attachment().
 */
struct sg_table *
dma_buf_map_attachment_unlocked(struct dma_buf_attachment *attach,
				enum dma_data_direction direction)
{
	struct sg_table *sg_table;

	might_sleep();

	if (WARN_ON(!attach || !attach->dmabuf))
		return ERR_PTR(-EINVAL);

	dma_resv_lock(attach->dmabuf->resv, NULL);
	sg_table = dma_buf_map_attachment(attach, direction);
	dma_resv_unlock(attach->dmabuf->resv);

	return sg_table;
}
EXPORT_SYMBOL_NS_GPL(dma_buf_map_attachment_unlocked, DMA_BUF);

/**
 * dma_buf_unmap_attachment - unmaps and decreases usecount of the buffer;might
 * deallocate the scatterlist associated. Is a wrapper for unmap_dma_buf() of
 * dma_buf_ops.
 * @attach:	[in]	attachment to unmap buffer from
 * @sg_table:	[in]	scatterlist info of the buffer to unmap
 * @direction:  [in]    direction of DMA transfer
 *
 * This unmaps a DMA mapping for @attached obtained by dma_buf_map_attachment().
 */
void dma_buf_unmap_attachment(struct dma_buf_attachment *attach,
				struct sg_table *sg_table,
				enum dma_data_direction direction)
{
	might_sleep();

	if (WARN_ON(!attach || !attach->dmabuf || !sg_table))
		return;

	if (dma_buf_attachment_is_dynamic(attach))
		dma_resv_assert_held(attach->dmabuf->resv);

	if (attach->sgt == sg_table)
		return;

	if (dma_buf_is_dynamic(attach->dmabuf))
		dma_resv_assert_held(attach->dmabuf->resv);

	__unmap_dma_buf(attach, sg_table, direction);

	if (dma_buf_is_dynamic(attach->dmabuf) &&
	    !IS_ENABLED(CONFIG_DMABUF_MOVE_NOTIFY))
		dma_buf_unpin(attach);
}
EXPORT_SYMBOL_NS_GPL(dma_buf_unmap_attachment, DMA_BUF);

/**
 * dma_buf_unmap_attachment_unlocked - unmaps and decreases usecount of the buffer;might
 * deallocate the scatterlist associated. Is a wrapper for unmap_dma_buf() of
 * dma_buf_ops.
 * @attach:	[in]	attachment to unmap buffer from
 * @sg_table:	[in]	scatterlist info of the buffer to unmap
 * @direction:	[in]	direction of DMA transfer
 *
 * Unlocked variant of dma_buf_unmap_attachment().
 */
void dma_buf_unmap_attachment_unlocked(struct dma_buf_attachment *attach,
				       struct sg_table *sg_table,
				       enum dma_data_direction direction)
{
	might_sleep();

	if (WARN_ON(!attach || !attach->dmabuf || !sg_table))
		return;

	dma_resv_lock(attach->dmabuf->resv, NULL);
	dma_buf_unmap_attachment(attach, sg_table, direction);
	dma_resv_unlock(attach->dmabuf->resv);
}
EXPORT_SYMBOL_NS_GPL(dma_buf_unmap_attachment_unlocked, DMA_BUF);

/**
 * dma_buf_move_notify - notify attachments that DMA-buf is moving
 *
 * @dmabuf:	[in]	buffer which is moving
 *
 * Informs all attachmenst that they need to destroy and recreated all their
 * mappings.
 */
void dma_buf_move_notify(struct dma_buf *dmabuf)
{
	struct dma_buf_attachment *attach;

	dma_resv_assert_held(dmabuf->resv);

	list_for_each_entry(attach, &dmabuf->attachments, node)
		if (attach->importer_ops)
			attach->importer_ops->move_notify(attach);
}
EXPORT_SYMBOL_NS_GPL(dma_buf_move_notify, DMA_BUF);

/**
 * DOC: cpu access
 *
 * There are mutliple reasons for supporting CPU access to a dma buffer object:
 *
 * - Fallback operations in the kernel, for example when a device is connected
 *   over USB and the kernel needs to shuffle the data around first before
 *   sending it away. Cache coherency is handled by braketing any transactions
 *   with calls to dma_buf_begin_cpu_access() and dma_buf_end_cpu_access()
 *   access.
 *
 *   Since for most kernel internal dma-buf accesses need the entire buffer, a
 *   vmap interface is introduced. Note that on very old 32-bit architectures
 *   vmalloc space might be limited and result in vmap calls failing.
 *
 *   Interfaces::
 *
 *      void \*dma_buf_vmap(struct dma_buf \*dmabuf, struct iosys_map \*map)
 *      void dma_buf_vunmap(struct dma_buf \*dmabuf, struct iosys_map \*map)
 *
 *   The vmap call can fail if there is no vmap support in the exporter, or if
 *   it runs out of vmalloc space. Note that the dma-buf layer keeps a reference
 *   count for all vmap access and calls down into the exporter's vmap function
 *   only when no vmapping exists, and only unmaps it once. Protection against
 *   concurrent vmap/vunmap calls is provided by taking the &dma_buf.lock mutex.
 *
 * - For full compatibility on the importer side with existing userspace
 *   interfaces, which might already support mmap'ing buffers. This is needed in
 *   many processing pipelines (e.g. feeding a software rendered image into a
 *   hardware pipeline, thumbnail creation, snapshots, ...). Also, Android's ION
 *   framework already supported this and for DMA buffer file descriptors to
 *   replace ION buffers mmap support was needed.
 *
 *   There is no special interfaces, userspace simply calls mmap on the dma-buf
 *   fd. But like for CPU access there's a need to braket the actual access,
 *   which is handled by the ioctl (DMA_BUF_IOCTL_SYNC). Note that
 *   DMA_BUF_IOCTL_SYNC can fail with -EAGAIN or -EINTR, in which case it must
 *   be restarted.
 *
 *   Some systems might need some sort of cache coherency management e.g. when
 *   CPU and GPU domains are being accessed through dma-buf at the same time.
 *   To circumvent this problem there are begin/end coherency markers, that
 *   forward directly to existing dma-buf device drivers vfunc hooks. Userspace
 *   can make use of those markers through the DMA_BUF_IOCTL_SYNC ioctl. The
 *   sequence would be used like following:
 *
 *     - mmap dma-buf fd
 *     - for each drawing/upload cycle in CPU 1. SYNC_START ioctl, 2. read/write
 *       to mmap area 3. SYNC_END ioctl. This can be repeated as often as you
 *       want (with the new data being consumed by say the GPU or the scanout
 *       device)
 *     - munmap once you don't need the buffer any more
 *
 *    For correctness and optimal performance, it is always required to use
 *    SYNC_START and SYNC_END before and after, respectively, when accessing the
 *    mapped address. Userspace cannot rely on coherent access, even when there
 *    are systems where it just works without calling these ioctls.
 *
 * - And as a CPU fallback in userspace processing pipelines.
 *
 *   Similar to the motivation for kernel cpu access it is again important that
 *   the userspace code of a given importing subsystem can use the same
 *   interfaces with a imported dma-buf buffer object as with a native buffer
 *   object. This is especially important for drm where the userspace part of
 *   contemporary OpenGL, X, and other drivers is huge, and reworking them to
 *   use a different way to mmap a buffer rather invasive.
 *
 *   The assumption in the current dma-buf interfaces is that redirecting the
 *   initial mmap is all that's needed. A survey of some of the existing
 *   subsystems shows that no driver seems to do any nefarious thing like
 *   syncing up with outstanding asynchronous processing on the device or
 *   allocating special resources at fault time. So hopefully this is good
 *   enough, since adding interfaces to intercept pagefaults and allow pte
 *   shootdowns would increase the complexity quite a bit.
 *
 *   Interface::
 *
 *      int dma_buf_mmap(struct dma_buf \*, struct vm_area_struct \*,
 *		       unsigned long);
 *
 *   If the importing subsystem simply provides a special-purpose mmap call to
 *   set up a mapping in userspace, calling do_mmap with &dma_buf.file will
 *   equally achieve that for a dma-buf object.
 */

static int __dma_buf_begin_cpu_access(struct dma_buf *dmabuf,
				      enum dma_data_direction direction)
{
	bool write = (direction == DMA_BIDIRECTIONAL ||
		      direction == DMA_TO_DEVICE);
	struct dma_resv *resv = dmabuf->resv;
	long ret;

	/* Wait on any implicit rendering fences */
	ret = dma_resv_wait_timeout(resv, dma_resv_usage_rw(write),
				    true, MAX_SCHEDULE_TIMEOUT);
	if (ret < 0)
		return ret;

	return 0;
}

/**
 * dma_buf_begin_cpu_access - Must be called before accessing a dma_buf from the
 * cpu in the kernel context. Calls begin_cpu_access to allow exporter-specific
 * preparations. Coherency is only guaranteed in the specified range for the
 * specified access direction.
 * @dmabuf:	[in]	buffer to prepare cpu access for.
 * @direction:	[in]	length of range for cpu access.
 *
 * After the cpu access is complete the caller should call
 * dma_buf_end_cpu_access(). Only when cpu access is braketed by both calls is
 * it guaranteed to be coherent with other DMA access.
 *
 * This function will also wait for any DMA transactions tracked through
 * implicit synchronization in &dma_buf.resv. For DMA transactions with explicit
 * synchronization this function will only ensure cache coherency, callers must
 * ensure synchronization with such DMA transactions on their own.
 *
 * Can return negative error values, returns 0 on success.
 */
int dma_buf_begin_cpu_access(struct dma_buf *dmabuf,
			     enum dma_data_direction direction)
{
	int ret = 0;

	if (WARN_ON(!dmabuf))
		return -EINVAL;

	might_lock(&dmabuf->resv->lock.base);

	if (dmabuf->ops->begin_cpu_access)
		ret = dmabuf->ops->begin_cpu_access(dmabuf, direction);

	/* Ensure that all fences are waited upon - but we first allow
	 * the native handler the chance to do so more efficiently if it
	 * chooses. A double invocation here will be reasonably cheap no-op.
	 */
	if (ret == 0)
		ret = __dma_buf_begin_cpu_access(dmabuf, direction);

	return ret;
}
EXPORT_SYMBOL_NS_GPL(dma_buf_begin_cpu_access, DMA_BUF);

int dma_buf_begin_cpu_access_partial(struct dma_buf *dmabuf,
				     enum dma_data_direction direction,
				     unsigned int offset, unsigned int len)
{
	int ret = 0;

	if (WARN_ON(!dmabuf))
		return -EINVAL;

	if (dmabuf->ops->begin_cpu_access_partial)
		ret = dmabuf->ops->begin_cpu_access_partial(dmabuf, direction,
							    offset, len);

	/* Ensure that all fences are waited upon - but we first allow
	 * the native handler the chance to do so more efficiently if it
	 * chooses. A double invocation here will be reasonably cheap no-op.
	 */
	if (ret == 0)
		ret = __dma_buf_begin_cpu_access(dmabuf, direction);

	return ret;
}
EXPORT_SYMBOL_GPL(dma_buf_begin_cpu_access_partial);

/**
 * dma_buf_end_cpu_access - Must be called after accessing a dma_buf from the
 * cpu in the kernel context. Calls end_cpu_access to allow exporter-specific
 * actions. Coherency is only guaranteed in the specified range for the
 * specified access direction.
 * @dmabuf:	[in]	buffer to complete cpu access for.
 * @direction:	[in]	length of range for cpu access.
 *
 * This terminates CPU access started with dma_buf_begin_cpu_access().
 *
 * Can return negative error values, returns 0 on success.
 */
int dma_buf_end_cpu_access(struct dma_buf *dmabuf,
			   enum dma_data_direction direction)
{
	int ret = 0;

	WARN_ON(!dmabuf);

	might_lock(&dmabuf->resv->lock.base);

	if (dmabuf->ops->end_cpu_access)
		ret = dmabuf->ops->end_cpu_access(dmabuf, direction);

	return ret;
}
EXPORT_SYMBOL_NS_GPL(dma_buf_end_cpu_access, DMA_BUF);

int dma_buf_end_cpu_access_partial(struct dma_buf *dmabuf,
				   enum dma_data_direction direction,
				   unsigned int offset, unsigned int len)
{
	int ret = 0;

	WARN_ON(!dmabuf);

	if (dmabuf->ops->end_cpu_access_partial)
		ret = dmabuf->ops->end_cpu_access_partial(dmabuf, direction,
							  offset, len);

	return ret;
}
EXPORT_SYMBOL_GPL(dma_buf_end_cpu_access_partial);

/**
 * dma_buf_mmap - Setup up a userspace mmap with the given vma
 * @dmabuf:	[in]	buffer that should back the vma
 * @vma:	[in]	vma for the mmap
 * @pgoff:	[in]	offset in pages where this mmap should start within the
 *			dma-buf buffer.
 *
 * This function adjusts the passed in vma so that it points at the file of the
 * dma_buf operation. It also adjusts the starting pgoff and does bounds
 * checking on the size of the vma. Then it calls the exporters mmap function to
 * set up the mapping.
 *
 * Can return negative error values, returns 0 on success.
 */
int dma_buf_mmap(struct dma_buf *dmabuf, struct vm_area_struct *vma,
		 unsigned long pgoff)
{
	if (WARN_ON(!dmabuf || !vma))
		return -EINVAL;

	/* check if buffer supports mmap */
	if (!dmabuf->ops->mmap)
		return -EINVAL;

	/* check for offset overflow */
	if (pgoff + vma_pages(vma) < pgoff)
		return -EOVERFLOW;

	/* check for overflowing the buffer's size */
	if (pgoff + vma_pages(vma) >
	    dmabuf->size >> PAGE_SHIFT)
		return -EINVAL;

	/* readjust the vma */
	vma_set_file(vma, dmabuf->file);
	vma->vm_pgoff = pgoff;

	return dmabuf->ops->mmap(dmabuf, vma);
}
EXPORT_SYMBOL_NS_GPL(dma_buf_mmap, DMA_BUF);

/**
 * dma_buf_vmap - Create virtual mapping for the buffer object into kernel
 * address space. Same restrictions as for vmap and friends apply.
 * @dmabuf:	[in]	buffer to vmap
 * @map:	[out]	returns the vmap pointer
 *
 * This call may fail due to lack of virtual mapping address space.
 * These calls are optional in drivers. The intended use for them
 * is for mapping objects linear in kernel space for high use objects.
 *
 * To ensure coherency users must call dma_buf_begin_cpu_access() and
 * dma_buf_end_cpu_access() around any cpu access performed through this
 * mapping.
 *
 * Returns 0 on success, or a negative errno code otherwise.
 */
int dma_buf_vmap(struct dma_buf *dmabuf, struct iosys_map *map)
{
	struct iosys_map ptr;
	int ret = 0;

	iosys_map_clear(map);

	if (WARN_ON(!dmabuf))
		return -EINVAL;

	if (!dmabuf->ops->vmap)
		return -EINVAL;

	mutex_lock(&dmabuf->lock);
	if (dmabuf->vmapping_counter) {
		dmabuf->vmapping_counter++;
		BUG_ON(iosys_map_is_null(&dmabuf->vmap_ptr));
		*map = dmabuf->vmap_ptr;
		goto out_unlock;
	}

	BUG_ON(iosys_map_is_set(&dmabuf->vmap_ptr));

	ret = dmabuf->ops->vmap(dmabuf, &ptr);
	if (WARN_ON_ONCE(ret))
		goto out_unlock;

	dmabuf->vmap_ptr = ptr;
	dmabuf->vmapping_counter = 1;

	*map = dmabuf->vmap_ptr;

out_unlock:
	mutex_unlock(&dmabuf->lock);
	return ret;
}
EXPORT_SYMBOL_NS_GPL(dma_buf_vmap, DMA_BUF);

/**
 * dma_buf_vunmap - Unmap a vmap obtained by dma_buf_vmap.
 * @dmabuf:	[in]	buffer to vunmap
 * @map:	[in]	vmap pointer to vunmap
 */
void dma_buf_vunmap(struct dma_buf *dmabuf, struct iosys_map *map)
{
	if (WARN_ON(!dmabuf))
		return;

	BUG_ON(iosys_map_is_null(&dmabuf->vmap_ptr));
	BUG_ON(dmabuf->vmapping_counter == 0);
	BUG_ON(!iosys_map_is_equal(&dmabuf->vmap_ptr, map));

	mutex_lock(&dmabuf->lock);
	if (--dmabuf->vmapping_counter == 0) {
		if (dmabuf->ops->vunmap)
			dmabuf->ops->vunmap(dmabuf, map);
		iosys_map_clear(&dmabuf->vmap_ptr);
	}
	mutex_unlock(&dmabuf->lock);
}
EXPORT_SYMBOL_NS_GPL(dma_buf_vunmap, DMA_BUF);

int dma_buf_get_flags(struct dma_buf *dmabuf, unsigned long *flags)
{
	int ret = 0;

	if (WARN_ON(!dmabuf) || !flags)
		return -EINVAL;

	if (dmabuf->ops->get_flags)
		ret = dmabuf->ops->get_flags(dmabuf, flags);

	return ret;
}
EXPORT_SYMBOL_GPL(dma_buf_get_flags);

#ifdef CONFIG_DEBUG_FS
static int dma_buf_debug_show(struct seq_file *s, void *unused)
{
	struct dma_buf *buf_obj;
	struct dma_buf_attachment *attach_obj;
	int count = 0, attach_count;
	size_t size = 0;
	int ret;

	ret = mutex_lock_interruptible(&db_list.lock);

	if (ret)
		return ret;

	seq_puts(s, "\nDma-buf Objects:\n");
	seq_printf(s, "%-8s\t%-8s\t%-8s\t%-8s\texp_name\t%-8s\tname\n",
		   "size", "flags", "mode", "count", "ino");

	list_for_each_entry(buf_obj, &db_list.head, list_node) {

		ret = dma_resv_lock_interruptible(buf_obj->resv, NULL);
		if (ret)
			goto error_unlock;


		spin_lock(&buf_obj->name_lock);
		seq_printf(s, "%08zu\t%08x\t%08x\t%08ld\t%s\t%08lu\t%s\n",
				buf_obj->size,
				buf_obj->file->f_flags, buf_obj->file->f_mode,
				file_count(buf_obj->file),
				buf_obj->exp_name,
				file_inode(buf_obj->file)->i_ino,
				buf_obj->name ?: "<none>");
		spin_unlock(&buf_obj->name_lock);

		dma_resv_describe(buf_obj->resv, s);

		seq_puts(s, "\tAttached Devices:\n");
		attach_count = 0;

		list_for_each_entry(attach_obj, &buf_obj->attachments, node) {
			seq_printf(s, "\t%s\n", dev_name(attach_obj->dev));
			attach_count++;
		}
		dma_resv_unlock(buf_obj->resv);

		seq_printf(s, "Total %d devices attached\n\n",
				attach_count);

		count++;
		size += buf_obj->size;
	}

	seq_printf(s, "\nTotal %d objects, %zu bytes\n", count, size);

	mutex_unlock(&db_list.lock);
	return 0;

error_unlock:
	mutex_unlock(&db_list.lock);
	return ret;
}

DEFINE_SHOW_ATTRIBUTE(dma_buf_debug);

static struct dentry *dma_buf_debugfs_dir;

static int dma_buf_init_debugfs(void)
{
	struct dentry *d;
	int err = 0;

	d = debugfs_create_dir("dma_buf", NULL);
	if (IS_ERR(d))
		return PTR_ERR(d);

	dma_buf_debugfs_dir = d;

	d = debugfs_create_file("bufinfo", S_IRUGO, dma_buf_debugfs_dir,
				NULL, &dma_buf_debug_fops);
	if (IS_ERR(d)) {
		pr_debug("dma_buf: debugfs: failed to create node bufinfo\n");
		debugfs_remove_recursive(dma_buf_debugfs_dir);
		dma_buf_debugfs_dir = NULL;
		err = PTR_ERR(d);
	}

	return err;
}

static void dma_buf_uninit_debugfs(void)
{
	debugfs_remove_recursive(dma_buf_debugfs_dir);
}
#else
static inline int dma_buf_init_debugfs(void)
{
	return 0;
}
static inline void dma_buf_uninit_debugfs(void)
{
}
#endif

static int __init dma_buf_init(void)
{
	int ret;

	ret = dma_buf_init_sysfs_statistics();
	if (ret)
		return ret;

	dma_buf_mnt = kern_mount(&dma_buf_fs_type);
	if (IS_ERR(dma_buf_mnt))
		return PTR_ERR(dma_buf_mnt);

	mutex_init(&db_list.lock);
	INIT_LIST_HEAD(&db_list.head);
	dma_buf_init_debugfs();
	return 0;
}
subsys_initcall(dma_buf_init);

static void __exit dma_buf_deinit(void)
{
	dma_buf_uninit_debugfs();
	kern_unmount(dma_buf_mnt);
	dma_buf_uninit_sysfs_statistics();
}
__exitcall(dma_buf_deinit);<|MERGE_RESOLUTION|>--- conflicted
+++ resolved
@@ -16,7 +16,6 @@
 #include <linux/dma-buf.h>
 #include <linux/dma-fence.h>
 #include <linux/dma-fence-unwrap.h>
-#include <linux/dma-map-ops.h>
 #include <linux/anon_inodes.h>
 #include <linux/export.h>
 #include <linux/debugfs.h>
@@ -28,11 +27,7 @@
 #include <linux/mm.h>
 #include <linux/mount.h>
 #include <linux/pseudo_fs.h>
-<<<<<<< HEAD
 #include <trace/hooks/dmabuf.h>
-=======
-#include <linux/device.h>
->>>>>>> 2d49d167
 
 #include <uapi/linux/dma-buf.h>
 #include <uapi/linux/magic.h>
@@ -514,36 +509,6 @@
 	dmabuf = file->private_data;
 
 	switch (cmd) {
-	case DMA_BUF_IOCTL_PHYS: {
-		struct dma_buf_attachment *attachment = NULL;
-		struct sg_table *sgt = NULL;
-		unsigned long phys = 0;
-		struct device dev;
-
-		if (!dmabuf || IS_ERR(dmabuf)) {
-			return -EFAULT;
-		}
-		memset(&dev, 0, sizeof(dev));
-		device_initialize(&dev);
-		dev.coherent_dma_mask = DMA_BIT_MASK(64);
-		dev.dma_mask = &dev.coherent_dma_mask;
-		arch_setup_dma_ops(&dev, 0, 0, NULL, false);
-		attachment = dma_buf_attach(dmabuf, &dev);
-		if (!attachment || IS_ERR(attachment)) {
-			return -EFAULT;
-		}
-
-		sgt = dma_buf_map_attachment(attachment, DMA_BIDIRECTIONAL);
-		if (sgt && !IS_ERR(sgt)) {
-			phys = sg_dma_address(sgt->sgl);
-			dma_buf_unmap_attachment(attachment, sgt,
-					DMA_BIDIRECTIONAL);
-		}
-		dma_buf_detach(dmabuf, attachment);
-		if (copy_to_user((void __user *) arg, &phys, sizeof(phys)))
-			return -EFAULT;
-		return 0;
-	}
 	case DMA_BUF_IOCTL_SYNC:
 		if (copy_from_user(&sync, (void __user *) arg, sizeof(sync)))
 			return -EFAULT;
