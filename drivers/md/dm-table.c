/*
 * Copyright (C) 2001 Sistina Software (UK) Limited.
 * Copyright (C) 2004-2008 Red Hat, Inc. All rights reserved.
 *
 * This file is released under the GPL.
 */

#include "dm-core.h"

#include <linux/module.h>
#include <linux/vmalloc.h>
#include <linux/blkdev.h>
#include <linux/namei.h>
#include <linux/ctype.h>
#include <linux/string.h>
#include <linux/slab.h>
#include <linux/interrupt.h>
#include <linux/mutex.h>
#include <linux/delay.h>
#include <linux/atomic.h>
#include <linux/blk-mq.h>
#include <linux/mount.h>
#include <linux/dax.h>

#define DM_MSG_PREFIX "table"

#define MAX_DEPTH 16
#define NODE_SIZE L1_CACHE_BYTES
#define KEYS_PER_NODE (NODE_SIZE / sizeof(sector_t))
#define CHILDREN_PER_NODE (KEYS_PER_NODE + 1)

struct dm_table {
	struct mapped_device *md;
	enum dm_queue_mode type;

	/* btree table */
	unsigned int depth;
	unsigned int counts[MAX_DEPTH];	/* in nodes */
	sector_t *index[MAX_DEPTH];

	unsigned int num_targets;
	unsigned int num_allocated;
	sector_t *highs;
	struct dm_target *targets;

	struct target_type *immutable_target_type;

	bool integrity_supported:1;
	bool singleton:1;
	unsigned integrity_added:1;

	/*
	 * Indicates the rw permissions for the new logical
	 * device.  This should be a combination of FMODE_READ
	 * and FMODE_WRITE.
	 */
	fmode_t mode;

	/* a list of devices used by this table */
	struct list_head devices;

	/* events get handed up using this callback */
	void (*event_fn)(void *);
	void *event_context;

	struct dm_md_mempools *mempools;

	struct list_head target_callbacks;
};

/*
 * Similar to ceiling(log_size(n))
 */
static unsigned int int_log(unsigned int n, unsigned int base)
{
	int result = 0;

	while (n > 1) {
		n = dm_div_up(n, base);
		result++;
	}

	return result;
}

/*
 * Calculate the index of the child node of the n'th node k'th key.
 */
static inline unsigned int get_child(unsigned int n, unsigned int k)
{
	return (n * CHILDREN_PER_NODE) + k;
}

/*
 * Return the n'th node of level l from table t.
 */
static inline sector_t *get_node(struct dm_table *t,
				 unsigned int l, unsigned int n)
{
	return t->index[l] + (n * KEYS_PER_NODE);
}

/*
 * Return the highest key that you could lookup from the n'th
 * node on level l of the btree.
 */
static sector_t high(struct dm_table *t, unsigned int l, unsigned int n)
{
	for (; l < t->depth - 1; l++)
		n = get_child(n, CHILDREN_PER_NODE - 1);

	if (n >= t->counts[l])
		return (sector_t) - 1;

	return get_node(t, l, n)[KEYS_PER_NODE - 1];
}

/*
 * Fills in a level of the btree based on the highs of the level
 * below it.
 */
static int setup_btree_index(unsigned int l, struct dm_table *t)
{
	unsigned int n, k;
	sector_t *node;

	for (n = 0U; n < t->counts[l]; n++) {
		node = get_node(t, l, n);

		for (k = 0U; k < KEYS_PER_NODE; k++)
			node[k] = high(t, l + 1, get_child(n, k));
	}

	return 0;
}

void *dm_vcalloc(unsigned long nmemb, unsigned long elem_size)
{
	unsigned long size;
	void *addr;

	/*
	 * Check that we're not going to overflow.
	 */
	if (nmemb > (ULONG_MAX / elem_size))
		return NULL;

	size = nmemb * elem_size;
	addr = vzalloc(size);

	return addr;
}
EXPORT_SYMBOL(dm_vcalloc);

/*
 * highs, and targets are managed as dynamic arrays during a
 * table load.
 */
static int alloc_targets(struct dm_table *t, unsigned int num)
{
	sector_t *n_highs;
	struct dm_target *n_targets;

	/*
	 * Allocate both the target array and offset array at once.
	 */
	n_highs = (sector_t *) dm_vcalloc(num, sizeof(struct dm_target) +
					  sizeof(sector_t));
	if (!n_highs)
		return -ENOMEM;

	n_targets = (struct dm_target *) (n_highs + num);

	memset(n_highs, -1, sizeof(*n_highs) * num);
	vfree(t->highs);

	t->num_allocated = num;
	t->highs = n_highs;
	t->targets = n_targets;

	return 0;
}

int dm_table_create(struct dm_table **result, fmode_t mode,
		    unsigned num_targets, struct mapped_device *md)
{
	struct dm_table *t = kzalloc(sizeof(*t), GFP_KERNEL);

	if (!t)
		return -ENOMEM;

	INIT_LIST_HEAD(&t->devices);
	INIT_LIST_HEAD(&t->target_callbacks);

	if (!num_targets)
		num_targets = KEYS_PER_NODE;

	num_targets = dm_round_up(num_targets, KEYS_PER_NODE);

	if (!num_targets) {
		kfree(t);
		return -ENOMEM;
	}

	if (alloc_targets(t, num_targets)) {
		kfree(t);
		return -ENOMEM;
	}

	t->type = DM_TYPE_NONE;
	t->mode = mode;
	t->md = md;
	*result = t;
	return 0;
}

static void free_devices(struct list_head *devices, struct mapped_device *md)
{
	struct list_head *tmp, *next;

	list_for_each_safe(tmp, next, devices) {
		struct dm_dev_internal *dd =
		    list_entry(tmp, struct dm_dev_internal, list);
		DMWARN("%s: dm_table_destroy: dm_put_device call missing for %s",
		       dm_device_name(md), dd->dm_dev->name);
		dm_put_table_device(md, dd->dm_dev);
		kfree(dd);
	}
}

void dm_table_destroy(struct dm_table *t)
{
	unsigned int i;

	if (!t)
		return;

	/* free the indexes */
	if (t->depth >= 2)
		vfree(t->index[t->depth - 2]);

	/* free the targets */
	for (i = 0; i < t->num_targets; i++) {
		struct dm_target *tgt = t->targets + i;

		if (tgt->type->dtr)
			tgt->type->dtr(tgt);

		dm_put_target_type(tgt->type);
	}

	vfree(t->highs);

	/* free the device list */
	free_devices(&t->devices, t->md);

	dm_free_md_mempools(t->mempools);

	kfree(t);
}

/*
 * See if we've already got a device in the list.
 */
static struct dm_dev_internal *find_device(struct list_head *l, dev_t dev)
{
	struct dm_dev_internal *dd;

	list_for_each_entry (dd, l, list)
		if (dd->dm_dev->bdev->bd_dev == dev)
			return dd;

	return NULL;
}

/*
 * If possible, this checks an area of a destination device is invalid.
 */
static int device_area_is_invalid(struct dm_target *ti, struct dm_dev *dev,
				  sector_t start, sector_t len, void *data)
{
	struct request_queue *q;
	struct queue_limits *limits = data;
	struct block_device *bdev = dev->bdev;
	sector_t dev_size =
		i_size_read(bdev->bd_inode) >> SECTOR_SHIFT;
	unsigned short logical_block_size_sectors =
		limits->logical_block_size >> SECTOR_SHIFT;
	char b[BDEVNAME_SIZE];

	/*
	 * Some devices exist without request functions,
	 * such as loop devices not yet bound to backing files.
	 * Forbid the use of such devices.
	 */
	q = bdev_get_queue(bdev);
	if (!q || !q->make_request_fn) {
		DMWARN("%s: %s is not yet initialised: "
		       "start=%llu, len=%llu, dev_size=%llu",
		       dm_device_name(ti->table->md), bdevname(bdev, b),
		       (unsigned long long)start,
		       (unsigned long long)len,
		       (unsigned long long)dev_size);
		return 1;
	}

	if (!dev_size)
		return 0;

	if ((start >= dev_size) || (start + len > dev_size)) {
		DMWARN("%s: %s too small for target: "
		       "start=%llu, len=%llu, dev_size=%llu",
		       dm_device_name(ti->table->md), bdevname(bdev, b),
		       (unsigned long long)start,
		       (unsigned long long)len,
		       (unsigned long long)dev_size);
		return 1;
	}

	/*
	 * If the target is mapped to zoned block device(s), check
	 * that the zones are not partially mapped.
	 */
	if (bdev_zoned_model(bdev) != BLK_ZONED_NONE) {
		unsigned int zone_sectors = bdev_zone_sectors(bdev);

		if (start & (zone_sectors - 1)) {
			DMWARN("%s: start=%llu not aligned to h/w zone size %u of %s",
			       dm_device_name(ti->table->md),
			       (unsigned long long)start,
			       zone_sectors, bdevname(bdev, b));
			return 1;
		}

		/*
		 * Note: The last zone of a zoned block device may be smaller
		 * than other zones. So for a target mapping the end of a
		 * zoned block device with such a zone, len would not be zone
		 * aligned. We do not allow such last smaller zone to be part
		 * of the mapping here to ensure that mappings with multiple
		 * devices do not end up with a smaller zone in the middle of
		 * the sector range.
		 */
		if (len & (zone_sectors - 1)) {
			DMWARN("%s: len=%llu not aligned to h/w zone size %u of %s",
			       dm_device_name(ti->table->md),
			       (unsigned long long)len,
			       zone_sectors, bdevname(bdev, b));
			return 1;
		}
	}

	if (logical_block_size_sectors <= 1)
		return 0;

	if (start & (logical_block_size_sectors - 1)) {
		DMWARN("%s: start=%llu not aligned to h/w "
		       "logical block size %u of %s",
		       dm_device_name(ti->table->md),
		       (unsigned long long)start,
		       limits->logical_block_size, bdevname(bdev, b));
		return 1;
	}

	if (len & (logical_block_size_sectors - 1)) {
		DMWARN("%s: len=%llu not aligned to h/w "
		       "logical block size %u of %s",
		       dm_device_name(ti->table->md),
		       (unsigned long long)len,
		       limits->logical_block_size, bdevname(bdev, b));
		return 1;
	}

	return 0;
}

/*
 * This upgrades the mode on an already open dm_dev, being
 * careful to leave things as they were if we fail to reopen the
 * device and not to touch the existing bdev field in case
 * it is accessed concurrently inside dm_table_any_congested().
 */
static int upgrade_mode(struct dm_dev_internal *dd, fmode_t new_mode,
			struct mapped_device *md)
{
	int r;
	struct dm_dev *old_dev, *new_dev;

	old_dev = dd->dm_dev;

	r = dm_get_table_device(md, dd->dm_dev->bdev->bd_dev,
				dd->dm_dev->mode | new_mode, &new_dev);
	if (r)
		return r;

	dd->dm_dev = new_dev;
	dm_put_table_device(md, old_dev);

	return 0;
}

/*
 * Convert the path to a device
 */
dev_t dm_get_dev_t(const char *path)
{
	dev_t dev;
	struct block_device *bdev;

	bdev = lookup_bdev(path);
	if (IS_ERR(bdev))
		dev = name_to_dev_t(path);
	else {
		dev = bdev->bd_dev;
		bdput(bdev);
	}

	return dev;
}
EXPORT_SYMBOL_GPL(dm_get_dev_t);

/*
 * Add a device to the list, or just increment the usage count if
 * it's already present.
 */
int dm_get_device(struct dm_target *ti, const char *path, fmode_t mode,
		  struct dm_dev **result)
{
	int r;
	dev_t dev;
	struct dm_dev_internal *dd;
	struct dm_table *t = ti->table;

	BUG_ON(!t);

	dev = dm_get_dev_t(path);
	if (!dev)
		return -ENODEV;

	dd = find_device(&t->devices, dev);
	if (!dd) {
		dd = kmalloc(sizeof(*dd), GFP_KERNEL);
		if (!dd)
			return -ENOMEM;

		if ((r = dm_get_table_device(t->md, dev, mode, &dd->dm_dev))) {
			kfree(dd);
			return r;
		}

		refcount_set(&dd->count, 1);
		list_add(&dd->list, &t->devices);
		goto out;

	} else if (dd->dm_dev->mode != (mode | dd->dm_dev->mode)) {
		r = upgrade_mode(dd, mode, t->md);
		if (r)
			return r;
	}
	refcount_inc(&dd->count);
out:
	*result = dd->dm_dev;
	return 0;
}
EXPORT_SYMBOL(dm_get_device);

static int dm_set_device_limits(struct dm_target *ti, struct dm_dev *dev,
				sector_t start, sector_t len, void *data)
{
	struct queue_limits *limits = data;
	struct block_device *bdev = dev->bdev;
	struct request_queue *q = bdev_get_queue(bdev);
	char b[BDEVNAME_SIZE];

	if (unlikely(!q)) {
		DMWARN("%s: Cannot set limits for nonexistent device %s",
		       dm_device_name(ti->table->md), bdevname(bdev, b));
		return 0;
	}

	if (bdev_stack_limits(limits, bdev, start) < 0)
		DMWARN("%s: adding target device %s caused an alignment inconsistency: "
		       "physical_block_size=%u, logical_block_size=%u, "
		       "alignment_offset=%u, start=%llu",
		       dm_device_name(ti->table->md), bdevname(bdev, b),
		       q->limits.physical_block_size,
		       q->limits.logical_block_size,
		       q->limits.alignment_offset,
		       (unsigned long long) start << SECTOR_SHIFT);

	limits->zoned = blk_queue_zoned_model(q);

	return 0;
}

/*
 * Decrement a device's use count and remove it if necessary.
 */
void dm_put_device(struct dm_target *ti, struct dm_dev *d)
{
	int found = 0;
	struct list_head *devices = &ti->table->devices;
	struct dm_dev_internal *dd;

	list_for_each_entry(dd, devices, list) {
		if (dd->dm_dev == d) {
			found = 1;
			break;
		}
	}
	if (!found) {
		DMWARN("%s: device %s not in table devices list",
		       dm_device_name(ti->table->md), d->name);
		return;
	}
	if (refcount_dec_and_test(&dd->count)) {
		dm_put_table_device(ti->table->md, d);
		list_del(&dd->list);
		kfree(dd);
	}
}
EXPORT_SYMBOL(dm_put_device);

/*
 * Checks to see if the target joins onto the end of the table.
 */
static int adjoin(struct dm_table *table, struct dm_target *ti)
{
	struct dm_target *prev;

	if (!table->num_targets)
		return !ti->begin;

	prev = &table->targets[table->num_targets - 1];
	return (ti->begin == (prev->begin + prev->len));
}

/*
 * Used to dynamically allocate the arg array.
 *
 * We do first allocation with GFP_NOIO because dm-mpath and dm-thin must
 * process messages even if some device is suspended. These messages have a
 * small fixed number of arguments.
 *
 * On the other hand, dm-switch needs to process bulk data using messages and
 * excessive use of GFP_NOIO could cause trouble.
 */
static char **realloc_argv(unsigned *size, char **old_argv)
{
	char **argv;
	unsigned new_size;
	gfp_t gfp;

	if (*size) {
		new_size = *size * 2;
		gfp = GFP_KERNEL;
	} else {
		new_size = 8;
		gfp = GFP_NOIO;
	}
	argv = kmalloc_array(new_size, sizeof(*argv), gfp);
	if (argv && old_argv) {
		memcpy(argv, old_argv, *size * sizeof(*argv));
		*size = new_size;
	}

	kfree(old_argv);
	return argv;
}

/*
 * Destructively splits up the argument list to pass to ctr.
 */
int dm_split_args(int *argc, char ***argvp, char *input)
{
	char *start, *end = input, *out, **argv = NULL;
	unsigned array_size = 0;

	*argc = 0;

	if (!input) {
		*argvp = NULL;
		return 0;
	}

	argv = realloc_argv(&array_size, argv);
	if (!argv)
		return -ENOMEM;

	while (1) {
		/* Skip whitespace */
		start = skip_spaces(end);

		if (!*start)
			break;	/* success, we hit the end */

		/* 'out' is used to remove any back-quotes */
		end = out = start;
		while (*end) {
			/* Everything apart from '\0' can be quoted */
			if (*end == '\\' && *(end + 1)) {
				*out++ = *(end + 1);
				end += 2;
				continue;
			}

			if (isspace(*end))
				break;	/* end of token */

			*out++ = *end++;
		}

		/* have we already filled the array ? */
		if ((*argc + 1) > array_size) {
			argv = realloc_argv(&array_size, argv);
			if (!argv)
				return -ENOMEM;
		}

		/* we know this is whitespace */
		if (*end)
			end++;

		/* terminate the string and put it in the array */
		*out = '\0';
		argv[*argc] = start;
		(*argc)++;
	}

	*argvp = argv;
	return 0;
}

/*
 * Impose necessary and sufficient conditions on a devices's table such
 * that any incoming bio which respects its logical_block_size can be
 * processed successfully.  If it falls across the boundary between
 * two or more targets, the size of each piece it gets split into must
 * be compatible with the logical_block_size of the target processing it.
 */
static int validate_hardware_logical_block_alignment(struct dm_table *table,
						 struct queue_limits *limits)
{
	/*
	 * This function uses arithmetic modulo the logical_block_size
	 * (in units of 512-byte sectors).
	 */
	unsigned short device_logical_block_size_sects =
		limits->logical_block_size >> SECTOR_SHIFT;

	/*
	 * Offset of the start of the next table entry, mod logical_block_size.
	 */
	unsigned short next_target_start = 0;

	/*
	 * Given an aligned bio that extends beyond the end of a
	 * target, how many sectors must the next target handle?
	 */
	unsigned short remaining = 0;

	struct dm_target *uninitialized_var(ti);
	struct queue_limits ti_limits;
	unsigned i;

	/*
	 * Check each entry in the table in turn.
	 */
	for (i = 0; i < dm_table_get_num_targets(table); i++) {
		ti = dm_table_get_target(table, i);

		blk_set_stacking_limits(&ti_limits);

		/* combine all target devices' limits */
		if (ti->type->iterate_devices)
			ti->type->iterate_devices(ti, dm_set_device_limits,
						  &ti_limits);

		/*
		 * If the remaining sectors fall entirely within this
		 * table entry are they compatible with its logical_block_size?
		 */
		if (remaining < ti->len &&
		    remaining & ((ti_limits.logical_block_size >>
				  SECTOR_SHIFT) - 1))
			break;	/* Error */

		next_target_start =
		    (unsigned short) ((next_target_start + ti->len) &
				      (device_logical_block_size_sects - 1));
		remaining = next_target_start ?
		    device_logical_block_size_sects - next_target_start : 0;
	}

	if (remaining) {
		DMWARN("%s: table line %u (start sect %llu len %llu) "
		       "not aligned to h/w logical block size %u",
		       dm_device_name(table->md), i,
		       (unsigned long long) ti->begin,
		       (unsigned long long) ti->len,
		       limits->logical_block_size);
		return -EINVAL;
	}

	return 0;
}

int dm_table_add_target(struct dm_table *t, const char *type,
			sector_t start, sector_t len, char *params)
{
	int r = -EINVAL, argc;
	char **argv;
	struct dm_target *tgt;

	if (t->singleton) {
		DMERR("%s: target type %s must appear alone in table",
		      dm_device_name(t->md), t->targets->type->name);
		return -EINVAL;
	}

	BUG_ON(t->num_targets >= t->num_allocated);

	tgt = t->targets + t->num_targets;
	memset(tgt, 0, sizeof(*tgt));

	if (!len) {
		DMERR("%s: zero-length target", dm_device_name(t->md));
		return -EINVAL;
	}

	tgt->type = dm_get_target_type(type);
	if (!tgt->type) {
		DMERR("%s: %s: unknown target type", dm_device_name(t->md), type);
		return -EINVAL;
	}

	if (dm_target_needs_singleton(tgt->type)) {
		if (t->num_targets) {
			tgt->error = "singleton target type must appear alone in table";
			goto bad;
		}
		t->singleton = true;
	}

	if (dm_target_always_writeable(tgt->type) && !(t->mode & FMODE_WRITE)) {
		tgt->error = "target type may not be included in a read-only table";
		goto bad;
	}

	if (t->immutable_target_type) {
		if (t->immutable_target_type != tgt->type) {
			tgt->error = "immutable target type cannot be mixed with other target types";
			goto bad;
		}
	} else if (dm_target_is_immutable(tgt->type)) {
		if (t->num_targets) {
			tgt->error = "immutable target type cannot be mixed with other target types";
			goto bad;
		}
		t->immutable_target_type = tgt->type;
	}

	if (dm_target_has_integrity(tgt->type))
		t->integrity_added = 1;

	tgt->table = t;
	tgt->begin = start;
	tgt->len = len;
	tgt->error = "Unknown error";

	/*
	 * Does this target adjoin the previous one ?
	 */
	if (!adjoin(t, tgt)) {
		tgt->error = "Gap in table";
		goto bad;
	}

	r = dm_split_args(&argc, &argv, params);
	if (r) {
		tgt->error = "couldn't split parameters (insufficient memory)";
		goto bad;
	}

	r = tgt->type->ctr(tgt, argc, argv);
	kfree(argv);
	if (r)
		goto bad;

	t->highs[t->num_targets++] = tgt->begin + tgt->len - 1;

	if (!tgt->num_discard_bios && tgt->discards_supported)
		DMWARN("%s: %s: ignoring discards_supported because num_discard_bios is zero.",
		       dm_device_name(t->md), type);

	return 0;

 bad:
	DMERR("%s: %s: %s", dm_device_name(t->md), type, tgt->error);
	dm_put_target_type(tgt->type);
	return r;
}

/*
 * Target argument parsing helpers.
 */
static int validate_next_arg(const struct dm_arg *arg,
			     struct dm_arg_set *arg_set,
			     unsigned *value, char **error, unsigned grouped)
{
	const char *arg_str = dm_shift_arg(arg_set);
	char dummy;

	if (!arg_str ||
	    (sscanf(arg_str, "%u%c", value, &dummy) != 1) ||
	    (*value < arg->min) ||
	    (*value > arg->max) ||
	    (grouped && arg_set->argc < *value)) {
		*error = arg->error;
		return -EINVAL;
	}

	return 0;
}

int dm_read_arg(const struct dm_arg *arg, struct dm_arg_set *arg_set,
		unsigned *value, char **error)
{
	return validate_next_arg(arg, arg_set, value, error, 0);
}
EXPORT_SYMBOL(dm_read_arg);

int dm_read_arg_group(const struct dm_arg *arg, struct dm_arg_set *arg_set,
		      unsigned *value, char **error)
{
	return validate_next_arg(arg, arg_set, value, error, 1);
}
EXPORT_SYMBOL(dm_read_arg_group);

const char *dm_shift_arg(struct dm_arg_set *as)
{
	char *r;

	if (as->argc) {
		as->argc--;
		r = *as->argv;
		as->argv++;
		return r;
	}

	return NULL;
}
EXPORT_SYMBOL(dm_shift_arg);

void dm_consume_args(struct dm_arg_set *as, unsigned num_args)
{
	BUG_ON(as->argc < num_args);
	as->argc -= num_args;
	as->argv += num_args;
}
EXPORT_SYMBOL(dm_consume_args);

static bool __table_type_bio_based(enum dm_queue_mode table_type)
{
	return (table_type == DM_TYPE_BIO_BASED ||
		table_type == DM_TYPE_DAX_BIO_BASED ||
		table_type == DM_TYPE_NVME_BIO_BASED);
}

static bool __table_type_request_based(enum dm_queue_mode table_type)
{
	return table_type == DM_TYPE_REQUEST_BASED;
}

void dm_table_set_type(struct dm_table *t, enum dm_queue_mode type)
{
	t->type = type;
}
EXPORT_SYMBOL_GPL(dm_table_set_type);

/* validate the dax capability of the target device span */
int device_supports_dax(struct dm_target *ti, struct dm_dev *dev,
			sector_t start, sector_t len, void *data)
{
	int blocksize = *(int *) data;

	return generic_fsdax_supported(dev->dax_dev, dev->bdev, blocksize,
				       start, len);
}

/* Check devices support synchronous DAX */
static int device_dax_synchronous(struct dm_target *ti, struct dm_dev *dev,
				  sector_t start, sector_t len, void *data)
{
	return dev->dax_dev && dax_synchronous(dev->dax_dev);
}

bool dm_table_supports_dax(struct dm_table *t,
			   iterate_devices_callout_fn iterate_fn, int *blocksize)
{
	struct dm_target *ti;
	unsigned i;

	/* Ensure that all targets support DAX. */
	for (i = 0; i < dm_table_get_num_targets(t); i++) {
		ti = dm_table_get_target(t, i);

		if (!ti->type->direct_access)
			return false;

		if (!ti->type->iterate_devices ||
		    !ti->type->iterate_devices(ti, iterate_fn, blocksize))
			return false;
	}

	return true;
}

static bool dm_table_does_not_support_partial_completion(struct dm_table *t);

struct verify_rq_based_data {
	unsigned sq_count;
	unsigned mq_count;
};

static int device_is_rq_based(struct dm_target *ti, struct dm_dev *dev,
			      sector_t start, sector_t len, void *data)
{
	struct request_queue *q = bdev_get_queue(dev->bdev);
	struct verify_rq_based_data *v = data;

	if (queue_is_mq(q))
		v->mq_count++;
	else
		v->sq_count++;

	return queue_is_mq(q);
}

static int dm_table_determine_type(struct dm_table *t)
{
	unsigned i;
	unsigned bio_based = 0, request_based = 0, hybrid = 0;
	struct verify_rq_based_data v = {.sq_count = 0, .mq_count = 0};
	struct dm_target *tgt;
	struct list_head *devices = dm_table_get_devices(t);
	enum dm_queue_mode live_md_type = dm_get_md_type(t->md);
	int page_size = PAGE_SIZE;

	if (t->type != DM_TYPE_NONE) {
		/* target already set the table's type */
		if (t->type == DM_TYPE_BIO_BASED) {
			/* possibly upgrade to a variant of bio-based */
			goto verify_bio_based;
		}
		BUG_ON(t->type == DM_TYPE_DAX_BIO_BASED);
		BUG_ON(t->type == DM_TYPE_NVME_BIO_BASED);
		goto verify_rq_based;
	}

	for (i = 0; i < t->num_targets; i++) {
		tgt = t->targets + i;
		if (dm_target_hybrid(tgt))
			hybrid = 1;
		else if (dm_target_request_based(tgt))
			request_based = 1;
		else
			bio_based = 1;

		if (bio_based && request_based) {
			DMERR("Inconsistent table: different target types"
			      " can't be mixed up");
			return -EINVAL;
		}
	}

	if (hybrid && !bio_based && !request_based) {
		/*
		 * The targets can work either way.
		 * Determine the type from the live device.
		 * Default to bio-based if device is new.
		 */
		if (__table_type_request_based(live_md_type))
			request_based = 1;
		else
			bio_based = 1;
	}

	if (bio_based) {
verify_bio_based:
		/* We must use this table as bio-based */
		t->type = DM_TYPE_BIO_BASED;
		if (dm_table_supports_dax(t, device_supports_dax, &page_size) ||
		    (list_empty(devices) && live_md_type == DM_TYPE_DAX_BIO_BASED)) {
			t->type = DM_TYPE_DAX_BIO_BASED;
		} else {
			/* Check if upgrading to NVMe bio-based is valid or required */
			tgt = dm_table_get_immutable_target(t);
			if (tgt && !tgt->max_io_len && dm_table_does_not_support_partial_completion(t)) {
				t->type = DM_TYPE_NVME_BIO_BASED;
				goto verify_rq_based; /* must be stacked directly on NVMe (blk-mq) */
			} else if (list_empty(devices) && live_md_type == DM_TYPE_NVME_BIO_BASED) {
				t->type = DM_TYPE_NVME_BIO_BASED;
			}
		}
		return 0;
	}

	BUG_ON(!request_based); /* No targets in this table */

	t->type = DM_TYPE_REQUEST_BASED;

verify_rq_based:
	/*
	 * Request-based dm supports only tables that have a single target now.
	 * To support multiple targets, request splitting support is needed,
	 * and that needs lots of changes in the block-layer.
	 * (e.g. request completion process for partial completion.)
	 */
	if (t->num_targets > 1) {
		DMERR("%s DM doesn't support multiple targets",
		      t->type == DM_TYPE_NVME_BIO_BASED ? "nvme bio-based" : "request-based");
		return -EINVAL;
	}

	if (list_empty(devices)) {
		int srcu_idx;
		struct dm_table *live_table = dm_get_live_table(t->md, &srcu_idx);

		/* inherit live table's type */
		if (live_table)
			t->type = live_table->type;
		dm_put_live_table(t->md, srcu_idx);
		return 0;
	}

	tgt = dm_table_get_immutable_target(t);
	if (!tgt) {
		DMERR("table load rejected: immutable target is required");
		return -EINVAL;
	} else if (tgt->max_io_len) {
		DMERR("table load rejected: immutable target that splits IO is not supported");
		return -EINVAL;
	}

	/* Non-request-stackable devices can't be used for request-based dm */
	if (!tgt->type->iterate_devices ||
	    !tgt->type->iterate_devices(tgt, device_is_rq_based, &v)) {
		DMERR("table load rejected: including non-request-stackable devices");
		return -EINVAL;
	}
	if (v.sq_count > 0) {
		DMERR("table load rejected: not all devices are blk-mq request-stackable");
		return -EINVAL;
	}

	return 0;
}

enum dm_queue_mode dm_table_get_type(struct dm_table *t)
{
	return t->type;
}

struct target_type *dm_table_get_immutable_target_type(struct dm_table *t)
{
	return t->immutable_target_type;
}

struct dm_target *dm_table_get_immutable_target(struct dm_table *t)
{
	/* Immutable target is implicitly a singleton */
	if (t->num_targets > 1 ||
	    !dm_target_is_immutable(t->targets[0].type))
		return NULL;

	return t->targets;
}

struct dm_target *dm_table_get_wildcard_target(struct dm_table *t)
{
	struct dm_target *ti;
	unsigned i;

	for (i = 0; i < dm_table_get_num_targets(t); i++) {
		ti = dm_table_get_target(t, i);
		if (dm_target_is_wildcard(ti->type))
			return ti;
	}

	return NULL;
}

bool dm_table_bio_based(struct dm_table *t)
{
	return __table_type_bio_based(dm_table_get_type(t));
}

bool dm_table_request_based(struct dm_table *t)
{
	return __table_type_request_based(dm_table_get_type(t));
}

static int dm_table_alloc_md_mempools(struct dm_table *t, struct mapped_device *md)
{
	enum dm_queue_mode type = dm_table_get_type(t);
	unsigned per_io_data_size = 0;
	unsigned min_pool_size = 0;
	struct dm_target *ti;
	unsigned i;

	if (unlikely(type == DM_TYPE_NONE)) {
		DMWARN("no table type is set, can't allocate mempools");
		return -EINVAL;
	}

	if (__table_type_bio_based(type))
		for (i = 0; i < t->num_targets; i++) {
			ti = t->targets + i;
			per_io_data_size = max(per_io_data_size, ti->per_io_data_size);
			min_pool_size = max(min_pool_size, ti->num_flush_bios);
		}

	t->mempools = dm_alloc_md_mempools(md, type, t->integrity_supported,
					   per_io_data_size, min_pool_size);
	if (!t->mempools)
		return -ENOMEM;

	return 0;
}

void dm_table_free_md_mempools(struct dm_table *t)
{
	dm_free_md_mempools(t->mempools);
	t->mempools = NULL;
}

struct dm_md_mempools *dm_table_get_md_mempools(struct dm_table *t)
{
	return t->mempools;
}

static int setup_indexes(struct dm_table *t)
{
	int i;
	unsigned int total = 0;
	sector_t *indexes;

	/* allocate the space for *all* the indexes */
	for (i = t->depth - 2; i >= 0; i--) {
		t->counts[i] = dm_div_up(t->counts[i + 1], CHILDREN_PER_NODE);
		total += t->counts[i];
	}

	indexes = (sector_t *) dm_vcalloc(total, (unsigned long) NODE_SIZE);
	if (!indexes)
		return -ENOMEM;

	/* set up internal nodes, bottom-up */
	for (i = t->depth - 2; i >= 0; i--) {
		t->index[i] = indexes;
		indexes += (KEYS_PER_NODE * t->counts[i]);
		setup_btree_index(i, t);
	}

	return 0;
}

/*
 * Builds the btree to index the map.
 */
static int dm_table_build_index(struct dm_table *t)
{
	int r = 0;
	unsigned int leaf_nodes;

	/* how many indexes will the btree have ? */
	leaf_nodes = dm_div_up(t->num_targets, KEYS_PER_NODE);
	t->depth = 1 + int_log(leaf_nodes, CHILDREN_PER_NODE);

	/* leaf layer has already been set up */
	t->counts[t->depth - 1] = leaf_nodes;
	t->index[t->depth - 1] = t->highs;

	if (t->depth >= 2)
		r = setup_indexes(t);

	return r;
}

static bool integrity_profile_exists(struct gendisk *disk)
{
	return !!blk_get_integrity(disk);
}

/*
 * Get a disk whose integrity profile reflects the table's profile.
 * Returns NULL if integrity support was inconsistent or unavailable.
 */
static struct gendisk * dm_table_get_integrity_disk(struct dm_table *t)
{
	struct list_head *devices = dm_table_get_devices(t);
	struct dm_dev_internal *dd = NULL;
	struct gendisk *prev_disk = NULL, *template_disk = NULL;
	unsigned i;

	for (i = 0; i < dm_table_get_num_targets(t); i++) {
		struct dm_target *ti = dm_table_get_target(t, i);
		if (!dm_target_passes_integrity(ti->type))
			goto no_integrity;
	}

	list_for_each_entry(dd, devices, list) {
		template_disk = dd->dm_dev->bdev->bd_disk;
		if (!integrity_profile_exists(template_disk))
			goto no_integrity;
		else if (prev_disk &&
			 blk_integrity_compare(prev_disk, template_disk) < 0)
			goto no_integrity;
		prev_disk = template_disk;
	}

	return template_disk;

no_integrity:
	if (prev_disk)
		DMWARN("%s: integrity not set: %s and %s profile mismatch",
		       dm_device_name(t->md),
		       prev_disk->disk_name,
		       template_disk->disk_name);
	return NULL;
}

/*
 * Register the mapped device for blk_integrity support if the
 * underlying devices have an integrity profile.  But all devices may
 * not have matching profiles (checking all devices isn't reliable
 * during table load because this table may use other DM device(s) which
 * must be resumed before they will have an initialized integity
 * profile).  Consequently, stacked DM devices force a 2 stage integrity
 * profile validation: First pass during table load, final pass during
 * resume.
 */
static int dm_table_register_integrity(struct dm_table *t)
{
	struct mapped_device *md = t->md;
	struct gendisk *template_disk = NULL;

	/* If target handles integrity itself do not register it here. */
	if (t->integrity_added)
		return 0;

	template_disk = dm_table_get_integrity_disk(t);
	if (!template_disk)
		return 0;

	if (!integrity_profile_exists(dm_disk(md))) {
		t->integrity_supported = true;
		/*
		 * Register integrity profile during table load; we can do
		 * this because the final profile must match during resume.
		 */
		blk_integrity_register(dm_disk(md),
				       blk_get_integrity(template_disk));
		return 0;
	}

	/*
	 * If DM device already has an initialized integrity
	 * profile the new profile should not conflict.
	 */
	if (blk_integrity_compare(dm_disk(md), template_disk) < 0) {
		DMWARN("%s: conflict with existing integrity profile: "
		       "%s profile mismatch",
		       dm_device_name(t->md),
		       template_disk->disk_name);
		return 1;
	}

	/* Preserve existing integrity profile */
	t->integrity_supported = true;
	return 0;
}

/*
 * Prepares the table for use by building the indices,
 * setting the type, and allocating mempools.
 */
int dm_table_complete(struct dm_table *t)
{
	int r;

	r = dm_table_determine_type(t);
	if (r) {
		DMERR("unable to determine table type");
		return r;
	}

	r = dm_table_build_index(t);
	if (r) {
		DMERR("unable to build btrees");
		return r;
	}

	r = dm_table_register_integrity(t);
	if (r) {
		DMERR("could not register integrity profile.");
		return r;
	}

	r = dm_table_alloc_md_mempools(t, t->md);
	if (r)
		DMERR("unable to allocate mempools");

	return r;
}

static DEFINE_MUTEX(_event_lock);
void dm_table_event_callback(struct dm_table *t,
			     void (*fn)(void *), void *context)
{
	mutex_lock(&_event_lock);
	t->event_fn = fn;
	t->event_context = context;
	mutex_unlock(&_event_lock);
}

void dm_table_event(struct dm_table *t)
{
	/*
	 * You can no longer call dm_table_event() from interrupt
	 * context, use a bottom half instead.
	 */
	BUG_ON(in_interrupt());

	mutex_lock(&_event_lock);
	if (t->event_fn)
		t->event_fn(t->event_context);
	mutex_unlock(&_event_lock);
}
EXPORT_SYMBOL(dm_table_event);

inline sector_t dm_table_get_size(struct dm_table *t)
{
	return t->num_targets ? (t->highs[t->num_targets - 1] + 1) : 0;
}
EXPORT_SYMBOL(dm_table_get_size);

struct dm_target *dm_table_get_target(struct dm_table *t, unsigned int index)
{
	if (index >= t->num_targets)
		return NULL;

	return t->targets + index;
}

/*
 * Search the btree for the correct target.
 *
 * Caller should check returned pointer for NULL
 * to trap I/O beyond end of device.
 */
struct dm_target *dm_table_find_target(struct dm_table *t, sector_t sector)
{
	unsigned int l, n = 0, k = 0;
	sector_t *node;

	if (unlikely(sector >= dm_table_get_size(t)))
<<<<<<< HEAD
		return &t->targets[t->num_targets];
=======
		return NULL;
>>>>>>> f7688b48

	for (l = 0; l < t->depth; l++) {
		n = get_child(n, k);
		node = get_node(t, l, n);

		for (k = 0; k < KEYS_PER_NODE; k++)
			if (node[k] >= sector)
				break;
	}

	return &t->targets[(KEYS_PER_NODE * n) + k];
}

static int count_device(struct dm_target *ti, struct dm_dev *dev,
			sector_t start, sector_t len, void *data)
{
	unsigned *num_devices = data;

	(*num_devices)++;

	return 0;
}

/*
 * Check whether a table has no data devices attached using each
 * target's iterate_devices method.
 * Returns false if the result is unknown because a target doesn't
 * support iterate_devices.
 */
bool dm_table_has_no_data_devices(struct dm_table *table)
{
	struct dm_target *ti;
	unsigned i, num_devices;

	for (i = 0; i < dm_table_get_num_targets(table); i++) {
		ti = dm_table_get_target(table, i);

		if (!ti->type->iterate_devices)
			return false;

		num_devices = 0;
		ti->type->iterate_devices(ti, count_device, &num_devices);
		if (num_devices)
			return false;
	}

	return true;
}

static int device_is_zoned_model(struct dm_target *ti, struct dm_dev *dev,
				 sector_t start, sector_t len, void *data)
{
	struct request_queue *q = bdev_get_queue(dev->bdev);
	enum blk_zoned_model *zoned_model = data;

	return q && blk_queue_zoned_model(q) == *zoned_model;
}

static bool dm_table_supports_zoned_model(struct dm_table *t,
					  enum blk_zoned_model zoned_model)
{
	struct dm_target *ti;
	unsigned i;

	for (i = 0; i < dm_table_get_num_targets(t); i++) {
		ti = dm_table_get_target(t, i);

		if (zoned_model == BLK_ZONED_HM &&
		    !dm_target_supports_zoned_hm(ti->type))
			return false;

		if (!ti->type->iterate_devices ||
		    !ti->type->iterate_devices(ti, device_is_zoned_model, &zoned_model))
			return false;
	}

	return true;
}

static int device_matches_zone_sectors(struct dm_target *ti, struct dm_dev *dev,
				       sector_t start, sector_t len, void *data)
{
	struct request_queue *q = bdev_get_queue(dev->bdev);
	unsigned int *zone_sectors = data;

	return q && blk_queue_zone_sectors(q) == *zone_sectors;
}

static bool dm_table_matches_zone_sectors(struct dm_table *t,
					  unsigned int zone_sectors)
{
	struct dm_target *ti;
	unsigned i;

	for (i = 0; i < dm_table_get_num_targets(t); i++) {
		ti = dm_table_get_target(t, i);

		if (!ti->type->iterate_devices ||
		    !ti->type->iterate_devices(ti, device_matches_zone_sectors, &zone_sectors))
			return false;
	}

	return true;
}

static int validate_hardware_zoned_model(struct dm_table *table,
					 enum blk_zoned_model zoned_model,
					 unsigned int zone_sectors)
{
	if (zoned_model == BLK_ZONED_NONE)
		return 0;

	if (!dm_table_supports_zoned_model(table, zoned_model)) {
		DMERR("%s: zoned model is not consistent across all devices",
		      dm_device_name(table->md));
		return -EINVAL;
	}

	/* Check zone size validity and compatibility */
	if (!zone_sectors || !is_power_of_2(zone_sectors))
		return -EINVAL;

	if (!dm_table_matches_zone_sectors(table, zone_sectors)) {
		DMERR("%s: zone sectors is not consistent across all devices",
		      dm_device_name(table->md));
		return -EINVAL;
	}

	return 0;
}

/*
 * Establish the new table's queue_limits and validate them.
 */
int dm_calculate_queue_limits(struct dm_table *table,
			      struct queue_limits *limits)
{
	struct dm_target *ti;
	struct queue_limits ti_limits;
	unsigned i;
	enum blk_zoned_model zoned_model = BLK_ZONED_NONE;
	unsigned int zone_sectors = 0;

	blk_set_stacking_limits(limits);

	for (i = 0; i < dm_table_get_num_targets(table); i++) {
		blk_set_stacking_limits(&ti_limits);

		ti = dm_table_get_target(table, i);

		if (!ti->type->iterate_devices)
			goto combine_limits;

		/*
		 * Combine queue limits of all the devices this target uses.
		 */
		ti->type->iterate_devices(ti, dm_set_device_limits,
					  &ti_limits);

		if (zoned_model == BLK_ZONED_NONE && ti_limits.zoned != BLK_ZONED_NONE) {
			/*
			 * After stacking all limits, validate all devices
			 * in table support this zoned model and zone sectors.
			 */
			zoned_model = ti_limits.zoned;
			zone_sectors = ti_limits.chunk_sectors;
		}

		/* Set I/O hints portion of queue limits */
		if (ti->type->io_hints)
			ti->type->io_hints(ti, &ti_limits);

		/*
		 * Check each device area is consistent with the target's
		 * overall queue limits.
		 */
		if (ti->type->iterate_devices(ti, device_area_is_invalid,
					      &ti_limits))
			return -EINVAL;

combine_limits:
		/*
		 * Merge this target's queue limits into the overall limits
		 * for the table.
		 */
		if (blk_stack_limits(limits, &ti_limits, 0) < 0)
			DMWARN("%s: adding target device "
			       "(start sect %llu len %llu) "
			       "caused an alignment inconsistency",
			       dm_device_name(table->md),
			       (unsigned long long) ti->begin,
			       (unsigned long long) ti->len);

		/*
		 * FIXME: this should likely be moved to blk_stack_limits(), would
		 * also eliminate limits->zoned stacking hack in dm_set_device_limits()
		 */
		if (limits->zoned == BLK_ZONED_NONE && ti_limits.zoned != BLK_ZONED_NONE) {
			/*
			 * By default, the stacked limits zoned model is set to
			 * BLK_ZONED_NONE in blk_set_stacking_limits(). Update
			 * this model using the first target model reported
			 * that is not BLK_ZONED_NONE. This will be either the
			 * first target device zoned model or the model reported
			 * by the target .io_hints.
			 */
			limits->zoned = ti_limits.zoned;
		}
	}

	/*
	 * Verify that the zoned model and zone sectors, as determined before
	 * any .io_hints override, are the same across all devices in the table.
	 * - this is especially relevant if .io_hints is emulating a disk-managed
	 *   zoned model (aka BLK_ZONED_NONE) on host-managed zoned block devices.
	 * BUT...
	 */
	if (limits->zoned != BLK_ZONED_NONE) {
		/*
		 * ...IF the above limits stacking determined a zoned model
		 * validate that all of the table's devices conform to it.
		 */
		zoned_model = limits->zoned;
		zone_sectors = limits->chunk_sectors;
	}
	if (validate_hardware_zoned_model(table, zoned_model, zone_sectors))
		return -EINVAL;

	return validate_hardware_logical_block_alignment(table, limits);
}

/*
 * Verify that all devices have an integrity profile that matches the
 * DM device's registered integrity profile.  If the profiles don't
 * match then unregister the DM device's integrity profile.
 */
static void dm_table_verify_integrity(struct dm_table *t)
{
	struct gendisk *template_disk = NULL;

	if (t->integrity_added)
		return;

	if (t->integrity_supported) {
		/*
		 * Verify that the original integrity profile
		 * matches all the devices in this table.
		 */
		template_disk = dm_table_get_integrity_disk(t);
		if (template_disk &&
		    blk_integrity_compare(dm_disk(t->md), template_disk) >= 0)
			return;
	}

	if (integrity_profile_exists(dm_disk(t->md))) {
		DMWARN("%s: unable to establish an integrity profile",
		       dm_device_name(t->md));
		blk_integrity_unregister(dm_disk(t->md));
	}
}

static int device_flush_capable(struct dm_target *ti, struct dm_dev *dev,
				sector_t start, sector_t len, void *data)
{
	unsigned long flush = (unsigned long) data;
	struct request_queue *q = bdev_get_queue(dev->bdev);

	return q && (q->queue_flags & flush);
}

static bool dm_table_supports_flush(struct dm_table *t, unsigned long flush)
{
	struct dm_target *ti;
	unsigned i;

	/*
	 * Require at least one underlying device to support flushes.
	 * t->devices includes internal dm devices such as mirror logs
	 * so we need to use iterate_devices here, which targets
	 * supporting flushes must provide.
	 */
	for (i = 0; i < dm_table_get_num_targets(t); i++) {
		ti = dm_table_get_target(t, i);

		if (!ti->num_flush_bios)
			continue;

		if (ti->flush_supported)
			return true;

		if (ti->type->iterate_devices &&
		    ti->type->iterate_devices(ti, device_flush_capable, (void *) flush))
			return true;
	}

	return false;
}

static int device_dax_write_cache_enabled(struct dm_target *ti,
					  struct dm_dev *dev, sector_t start,
					  sector_t len, void *data)
{
	struct dax_device *dax_dev = dev->dax_dev;

	if (!dax_dev)
		return false;

	if (dax_write_cache_enabled(dax_dev))
		return true;
	return false;
}

static int dm_table_supports_dax_write_cache(struct dm_table *t)
{
	struct dm_target *ti;
	unsigned i;

	for (i = 0; i < dm_table_get_num_targets(t); i++) {
		ti = dm_table_get_target(t, i);

		if (ti->type->iterate_devices &&
		    ti->type->iterate_devices(ti,
				device_dax_write_cache_enabled, NULL))
			return true;
	}

	return false;
}

static int device_is_nonrot(struct dm_target *ti, struct dm_dev *dev,
			    sector_t start, sector_t len, void *data)
{
	struct request_queue *q = bdev_get_queue(dev->bdev);

	return q && blk_queue_nonrot(q);
}

static int device_is_not_random(struct dm_target *ti, struct dm_dev *dev,
			     sector_t start, sector_t len, void *data)
{
	struct request_queue *q = bdev_get_queue(dev->bdev);

	return q && !blk_queue_add_random(q);
}

static bool dm_table_all_devices_attribute(struct dm_table *t,
					   iterate_devices_callout_fn func)
{
	struct dm_target *ti;
	unsigned i;

	for (i = 0; i < dm_table_get_num_targets(t); i++) {
		ti = dm_table_get_target(t, i);

		if (!ti->type->iterate_devices ||
		    !ti->type->iterate_devices(ti, func, NULL))
			return false;
	}

	return true;
}

static int device_no_partial_completion(struct dm_target *ti, struct dm_dev *dev,
					sector_t start, sector_t len, void *data)
{
	char b[BDEVNAME_SIZE];

	/* For now, NVMe devices are the only devices of this class */
	return (strncmp(bdevname(dev->bdev, b), "nvme", 4) == 0);
}

static bool dm_table_does_not_support_partial_completion(struct dm_table *t)
{
	return dm_table_all_devices_attribute(t, device_no_partial_completion);
}

static int device_not_write_same_capable(struct dm_target *ti, struct dm_dev *dev,
					 sector_t start, sector_t len, void *data)
{
	struct request_queue *q = bdev_get_queue(dev->bdev);

	return q && !q->limits.max_write_same_sectors;
}

static bool dm_table_supports_write_same(struct dm_table *t)
{
	struct dm_target *ti;
	unsigned i;

	for (i = 0; i < dm_table_get_num_targets(t); i++) {
		ti = dm_table_get_target(t, i);

		if (!ti->num_write_same_bios)
			return false;

		if (!ti->type->iterate_devices ||
		    ti->type->iterate_devices(ti, device_not_write_same_capable, NULL))
			return false;
	}

	return true;
}

static int device_not_write_zeroes_capable(struct dm_target *ti, struct dm_dev *dev,
					   sector_t start, sector_t len, void *data)
{
	struct request_queue *q = bdev_get_queue(dev->bdev);

	return q && !q->limits.max_write_zeroes_sectors;
}

static bool dm_table_supports_write_zeroes(struct dm_table *t)
{
	struct dm_target *ti;
	unsigned i = 0;

	while (i < dm_table_get_num_targets(t)) {
		ti = dm_table_get_target(t, i++);

		if (!ti->num_write_zeroes_bios)
			return false;

		if (!ti->type->iterate_devices ||
		    ti->type->iterate_devices(ti, device_not_write_zeroes_capable, NULL))
			return false;
	}

	return true;
}

static int device_not_discard_capable(struct dm_target *ti, struct dm_dev *dev,
				      sector_t start, sector_t len, void *data)
{
	struct request_queue *q = bdev_get_queue(dev->bdev);

	return q && !blk_queue_discard(q);
}

static bool dm_table_supports_discards(struct dm_table *t)
{
	struct dm_target *ti;
	unsigned i;

	for (i = 0; i < dm_table_get_num_targets(t); i++) {
		ti = dm_table_get_target(t, i);

		if (!ti->num_discard_bios)
			return false;

		/*
		 * Either the target provides discard support (as implied by setting
		 * 'discards_supported') or it relies on _all_ data devices having
		 * discard support.
		 */
		if (!ti->discards_supported &&
		    (!ti->type->iterate_devices ||
		     ti->type->iterate_devices(ti, device_not_discard_capable, NULL)))
			return false;
	}

	return true;
}

static int device_not_secure_erase_capable(struct dm_target *ti,
					   struct dm_dev *dev, sector_t start,
					   sector_t len, void *data)
{
	struct request_queue *q = bdev_get_queue(dev->bdev);

	return q && !blk_queue_secure_erase(q);
}

static bool dm_table_supports_secure_erase(struct dm_table *t)
{
	struct dm_target *ti;
	unsigned int i;

	for (i = 0; i < dm_table_get_num_targets(t); i++) {
		ti = dm_table_get_target(t, i);

		if (!ti->num_secure_erase_bios)
			return false;

		if (!ti->type->iterate_devices ||
		    ti->type->iterate_devices(ti, device_not_secure_erase_capable, NULL))
			return false;
	}

	return true;
}

static int device_requires_stable_pages(struct dm_target *ti,
					struct dm_dev *dev, sector_t start,
					sector_t len, void *data)
{
	struct request_queue *q = bdev_get_queue(dev->bdev);

	return q && bdi_cap_stable_pages_required(q->backing_dev_info);
}

/*
 * If any underlying device requires stable pages, a table must require
 * them as well.  Only targets that support iterate_devices are considered:
 * don't want error, zero, etc to require stable pages.
 */
static bool dm_table_requires_stable_pages(struct dm_table *t)
{
	struct dm_target *ti;
	unsigned i;

	for (i = 0; i < dm_table_get_num_targets(t); i++) {
		ti = dm_table_get_target(t, i);

		if (ti->type->iterate_devices &&
		    ti->type->iterate_devices(ti, device_requires_stable_pages, NULL))
			return true;
	}

	return false;
}

void dm_table_set_restrictions(struct dm_table *t, struct request_queue *q,
			       struct queue_limits *limits)
{
	bool wc = false, fua = false;
	int page_size = PAGE_SIZE;

	/*
	 * Copy table's limits to the DM device's request_queue
	 */
	q->limits = *limits;

	if (!dm_table_supports_discards(t)) {
		blk_queue_flag_clear(QUEUE_FLAG_DISCARD, q);
		/* Must also clear discard limits... */
		q->limits.max_discard_sectors = 0;
		q->limits.max_hw_discard_sectors = 0;
		q->limits.discard_granularity = 0;
		q->limits.discard_alignment = 0;
		q->limits.discard_misaligned = 0;
	} else
		blk_queue_flag_set(QUEUE_FLAG_DISCARD, q);

	if (dm_table_supports_secure_erase(t))
		blk_queue_flag_set(QUEUE_FLAG_SECERASE, q);

	if (dm_table_supports_flush(t, (1UL << QUEUE_FLAG_WC))) {
		wc = true;
		if (dm_table_supports_flush(t, (1UL << QUEUE_FLAG_FUA)))
			fua = true;
	}
	blk_queue_write_cache(q, wc, fua);

	if (dm_table_supports_dax(t, device_supports_dax, &page_size)) {
		blk_queue_flag_set(QUEUE_FLAG_DAX, q);
		if (dm_table_supports_dax(t, device_dax_synchronous, NULL))
			set_dax_synchronous(t->md->dax_dev);
	}
	else
		blk_queue_flag_clear(QUEUE_FLAG_DAX, q);

	if (dm_table_supports_dax_write_cache(t))
		dax_write_cache(t->md->dax_dev, true);

	/* Ensure that all underlying devices are non-rotational. */
	if (dm_table_all_devices_attribute(t, device_is_nonrot))
		blk_queue_flag_set(QUEUE_FLAG_NONROT, q);
	else
		blk_queue_flag_clear(QUEUE_FLAG_NONROT, q);

	if (!dm_table_supports_write_same(t))
		q->limits.max_write_same_sectors = 0;
	if (!dm_table_supports_write_zeroes(t))
		q->limits.max_write_zeroes_sectors = 0;

	dm_table_verify_integrity(t);

	/*
	 * Some devices don't use blk_integrity but still want stable pages
	 * because they do their own checksumming.
	 */
	if (dm_table_requires_stable_pages(t))
		q->backing_dev_info->capabilities |= BDI_CAP_STABLE_WRITES;
	else
		q->backing_dev_info->capabilities &= ~BDI_CAP_STABLE_WRITES;

	/*
	 * Determine whether or not this queue's I/O timings contribute
	 * to the entropy pool, Only request-based targets use this.
	 * Clear QUEUE_FLAG_ADD_RANDOM if any underlying device does not
	 * have it set.
	 */
	if (blk_queue_add_random(q) && dm_table_all_devices_attribute(t, device_is_not_random))
		blk_queue_flag_clear(QUEUE_FLAG_ADD_RANDOM, q);

	/*
	 * For a zoned target, the number of zones should be updated for the
	 * correct value to be exposed in sysfs queue/nr_zones. For a BIO based
	 * target, this is all that is needed. For a request based target, the
	 * queue zone bitmaps must also be updated.
	 * Use blk_revalidate_disk_zones() to handle this.
	 */
	if (blk_queue_is_zoned(q))
		blk_revalidate_disk_zones(t->md->disk);

	/* Allow reads to exceed readahead limits */
	q->backing_dev_info->io_pages = limits->max_sectors >> (PAGE_SHIFT - 9);
}

unsigned int dm_table_get_num_targets(struct dm_table *t)
{
	return t->num_targets;
}

struct list_head *dm_table_get_devices(struct dm_table *t)
{
	return &t->devices;
}

fmode_t dm_table_get_mode(struct dm_table *t)
{
	return t->mode;
}
EXPORT_SYMBOL(dm_table_get_mode);

enum suspend_mode {
	PRESUSPEND,
	PRESUSPEND_UNDO,
	POSTSUSPEND,
};

static void suspend_targets(struct dm_table *t, enum suspend_mode mode)
{
	int i = t->num_targets;
	struct dm_target *ti = t->targets;

	lockdep_assert_held(&t->md->suspend_lock);

	while (i--) {
		switch (mode) {
		case PRESUSPEND:
			if (ti->type->presuspend)
				ti->type->presuspend(ti);
			break;
		case PRESUSPEND_UNDO:
			if (ti->type->presuspend_undo)
				ti->type->presuspend_undo(ti);
			break;
		case POSTSUSPEND:
			if (ti->type->postsuspend)
				ti->type->postsuspend(ti);
			break;
		}
		ti++;
	}
}

void dm_table_presuspend_targets(struct dm_table *t)
{
	if (!t)
		return;

	suspend_targets(t, PRESUSPEND);
}

void dm_table_presuspend_undo_targets(struct dm_table *t)
{
	if (!t)
		return;

	suspend_targets(t, PRESUSPEND_UNDO);
}

void dm_table_postsuspend_targets(struct dm_table *t)
{
	if (!t)
		return;

	suspend_targets(t, POSTSUSPEND);
}

int dm_table_resume_targets(struct dm_table *t)
{
	int i, r = 0;

	lockdep_assert_held(&t->md->suspend_lock);

	for (i = 0; i < t->num_targets; i++) {
		struct dm_target *ti = t->targets + i;

		if (!ti->type->preresume)
			continue;

		r = ti->type->preresume(ti);
		if (r) {
			DMERR("%s: %s: preresume failed, error = %d",
			      dm_device_name(t->md), ti->type->name, r);
			return r;
		}
	}

	for (i = 0; i < t->num_targets; i++) {
		struct dm_target *ti = t->targets + i;

		if (ti->type->resume)
			ti->type->resume(ti);
	}

	return 0;
}

void dm_table_add_target_callbacks(struct dm_table *t, struct dm_target_callbacks *cb)
{
	list_add(&cb->list, &t->target_callbacks);
}
EXPORT_SYMBOL_GPL(dm_table_add_target_callbacks);

int dm_table_any_congested(struct dm_table *t, int bdi_bits)
{
	struct dm_dev_internal *dd;
	struct list_head *devices = dm_table_get_devices(t);
	struct dm_target_callbacks *cb;
	int r = 0;

	list_for_each_entry(dd, devices, list) {
		struct request_queue *q = bdev_get_queue(dd->dm_dev->bdev);
		char b[BDEVNAME_SIZE];

		if (likely(q))
			r |= bdi_congested(q->backing_dev_info, bdi_bits);
		else
			DMWARN_LIMIT("%s: any_congested: nonexistent device %s",
				     dm_device_name(t->md),
				     bdevname(dd->dm_dev->bdev, b));
	}

	list_for_each_entry(cb, &t->target_callbacks, list)
		if (cb->congested_fn)
			r |= cb->congested_fn(cb, bdi_bits);

	return r;
}

struct mapped_device *dm_table_get_md(struct dm_table *t)
{
	return t->md;
}
EXPORT_SYMBOL(dm_table_get_md);

const char *dm_table_device_name(struct dm_table *t)
{
	return dm_device_name(t->md);
}
EXPORT_SYMBOL_GPL(dm_table_device_name);

void dm_table_run_md_queue_async(struct dm_table *t)
{
	struct mapped_device *md;
	struct request_queue *queue;

	if (!dm_table_request_based(t))
		return;

	md = dm_table_get_md(t);
	queue = dm_get_md_queue(md);
	if (queue)
		blk_mq_run_hw_queues(queue, true);
}
EXPORT_SYMBOL(dm_table_run_md_queue_async);
<|MERGE_RESOLUTION|>--- conflicted
+++ resolved
@@ -1366,11 +1366,7 @@
 	sector_t *node;
 
 	if (unlikely(sector >= dm_table_get_size(t)))
-<<<<<<< HEAD
-		return &t->targets[t->num_targets];
-=======
 		return NULL;
->>>>>>> f7688b48
 
 	for (l = 0; l < t->depth; l++) {
 		n = get_child(n, k);
