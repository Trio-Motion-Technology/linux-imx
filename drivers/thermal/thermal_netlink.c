// SPDX-License-Identifier: GPL-2.0
/*
 * Copyright 2020 Linaro Limited
 *
 * Author: Daniel Lezcano <daniel.lezcano@linaro.org>
 *
 * Generic netlink for thermal management framework
 */
#include <linux/module.h>
#include <linux/kernel.h>
#include <net/genetlink.h>
#include <trace/hooks/thermal.h>
#include <uapi/linux/thermal.h>

#include "thermal_core.h"

static const struct genl_multicast_group thermal_genl_mcgrps[] = {
	{ .name = THERMAL_GENL_SAMPLING_GROUP_NAME, },
	{ .name = THERMAL_GENL_EVENT_GROUP_NAME,  },
};

static const struct nla_policy thermal_genl_policy[THERMAL_GENL_ATTR_MAX + 1] = {
	/* Thermal zone */
	[THERMAL_GENL_ATTR_TZ]			= { .type = NLA_NESTED },
	[THERMAL_GENL_ATTR_TZ_ID]		= { .type = NLA_U32 },
	[THERMAL_GENL_ATTR_TZ_TEMP]		= { .type = NLA_U32 },
	[THERMAL_GENL_ATTR_TZ_TRIP]		= { .type = NLA_NESTED },
	[THERMAL_GENL_ATTR_TZ_TRIP_ID]		= { .type = NLA_U32 },
	[THERMAL_GENL_ATTR_TZ_TRIP_TEMP]	= { .type = NLA_U32 },
	[THERMAL_GENL_ATTR_TZ_TRIP_TYPE]	= { .type = NLA_U32 },
	[THERMAL_GENL_ATTR_TZ_TRIP_HYST]	= { .type = NLA_U32 },
	[THERMAL_GENL_ATTR_TZ_MODE]		= { .type = NLA_U32 },
	[THERMAL_GENL_ATTR_TZ_CDEV_WEIGHT]	= { .type = NLA_U32 },
	[THERMAL_GENL_ATTR_TZ_NAME]		= { .type = NLA_STRING,
						    .len = THERMAL_NAME_LENGTH },
	/* Governor(s) */
	[THERMAL_GENL_ATTR_TZ_GOV]		= { .type = NLA_NESTED },
	[THERMAL_GENL_ATTR_TZ_GOV_NAME]		= { .type = NLA_STRING,
						    .len = THERMAL_NAME_LENGTH },
	/* Cooling devices */
	[THERMAL_GENL_ATTR_CDEV]		= { .type = NLA_NESTED },
	[THERMAL_GENL_ATTR_CDEV_ID]		= { .type = NLA_U32 },
	[THERMAL_GENL_ATTR_CDEV_CUR_STATE]	= { .type = NLA_U32 },
	[THERMAL_GENL_ATTR_CDEV_MAX_STATE]	= { .type = NLA_U32 },
	[THERMAL_GENL_ATTR_CDEV_NAME]		= { .type = NLA_STRING,
						    .len = THERMAL_NAME_LENGTH },
};

struct param {
	struct nlattr **attrs;
	struct sk_buff *msg;
	const char *name;
	int tz_id;
	int cdev_id;
	int trip_id;
	int trip_temp;
	int trip_type;
	int trip_hyst;
	int temp;
	int cdev_state;
	int cdev_max_state;
};

typedef int (*cb_t)(struct param *);

static struct genl_family thermal_gnl_family;

/************************** Sampling encoding *******************************/

int thermal_genl_sampling_temp(int id, int temp)
{
	struct sk_buff *skb;
	void *hdr;

	skb = genlmsg_new(NLMSG_GOODSIZE, GFP_KERNEL);
	if (!skb)
		return -ENOMEM;

	hdr = genlmsg_put(skb, 0, 0, &thermal_gnl_family, 0,
			  THERMAL_GENL_SAMPLING_TEMP);
	if (!hdr)
		goto out_free;

	if (nla_put_u32(skb, THERMAL_GENL_ATTR_TZ_ID, id))
		goto out_cancel;

	if (nla_put_u32(skb, THERMAL_GENL_ATTR_TZ_TEMP, temp))
		goto out_cancel;

	genlmsg_end(skb, hdr);

	genlmsg_multicast(&thermal_gnl_family, skb, 0, 0, GFP_KERNEL);

	return 0;
out_cancel:
	genlmsg_cancel(skb, hdr);
out_free:
	nlmsg_free(skb);

	return -EMSGSIZE;
}

/**************************** Event encoding *********************************/

static int thermal_genl_event_tz_create(struct param *p)
{
	if (nla_put_u32(p->msg, THERMAL_GENL_ATTR_TZ_ID, p->tz_id) ||
	    nla_put_string(p->msg, THERMAL_GENL_ATTR_TZ_NAME, p->name))
		return -EMSGSIZE;

	return 0;
}

static int thermal_genl_event_tz(struct param *p)
{
	if (nla_put_u32(p->msg, THERMAL_GENL_ATTR_TZ_ID, p->tz_id))
		return -EMSGSIZE;

	return 0;
}

static int thermal_genl_event_tz_trip_up(struct param *p)
{
	if (nla_put_u32(p->msg, THERMAL_GENL_ATTR_TZ_ID, p->tz_id) ||
	    nla_put_u32(p->msg, THERMAL_GENL_ATTR_TZ_TRIP_ID, p->trip_id))
		return -EMSGSIZE;

	return 0;
}

static int thermal_genl_event_tz_trip_add(struct param *p)
{
	if (nla_put_u32(p->msg, THERMAL_GENL_ATTR_TZ_ID, p->tz_id) ||
	    nla_put_u32(p->msg, THERMAL_GENL_ATTR_TZ_TRIP_ID, p->trip_id) ||
	    nla_put_u32(p->msg, THERMAL_GENL_ATTR_TZ_TRIP_TYPE, p->trip_type) ||
	    nla_put_u32(p->msg, THERMAL_GENL_ATTR_TZ_TRIP_TEMP, p->trip_temp) ||
	    nla_put_u32(p->msg, THERMAL_GENL_ATTR_TZ_TRIP_HYST, p->trip_hyst))
		return -EMSGSIZE;

	return 0;
}

static int thermal_genl_event_tz_trip_delete(struct param *p)
{
	if (nla_put_u32(p->msg, THERMAL_GENL_ATTR_TZ_ID, p->tz_id) ||
	    nla_put_u32(p->msg, THERMAL_GENL_ATTR_TZ_TRIP_ID, p->trip_id))
		return -EMSGSIZE;

	return 0;
}

static int thermal_genl_event_cdev_add(struct param *p)
{
	if (nla_put_string(p->msg, THERMAL_GENL_ATTR_CDEV_NAME,
			   p->name) ||
	    nla_put_u32(p->msg, THERMAL_GENL_ATTR_CDEV_ID,
			p->cdev_id) ||
	    nla_put_u32(p->msg, THERMAL_GENL_ATTR_CDEV_MAX_STATE,
			p->cdev_max_state))
		return -EMSGSIZE;

	return 0;
}

static int thermal_genl_event_cdev_delete(struct param *p)
{
	if (nla_put_u32(p->msg, THERMAL_GENL_ATTR_CDEV_ID, p->cdev_id))
		return -EMSGSIZE;

	return 0;
}

static int thermal_genl_event_cdev_state_update(struct param *p)
{
	if (nla_put_u32(p->msg, THERMAL_GENL_ATTR_CDEV_ID,
			p->cdev_id) ||
	    nla_put_u32(p->msg, THERMAL_GENL_ATTR_CDEV_CUR_STATE,
			p->cdev_state))
		return -EMSGSIZE;

	return 0;
}

static int thermal_genl_event_gov_change(struct param *p)
{
	if (nla_put_u32(p->msg, THERMAL_GENL_ATTR_TZ_ID, p->tz_id) ||
	    nla_put_string(p->msg, THERMAL_GENL_ATTR_GOV_NAME, p->name))
		return -EMSGSIZE;

	return 0;
}

int thermal_genl_event_tz_delete(struct param *p)
	__attribute__((alias("thermal_genl_event_tz")));

int thermal_genl_event_tz_enable(struct param *p)
	__attribute__((alias("thermal_genl_event_tz")));

int thermal_genl_event_tz_disable(struct param *p)
	__attribute__((alias("thermal_genl_event_tz")));

int thermal_genl_event_tz_trip_down(struct param *p)
	__attribute__((alias("thermal_genl_event_tz_trip_up")));

int thermal_genl_event_tz_trip_change(struct param *p)
	__attribute__((alias("thermal_genl_event_tz_trip_add")));

static cb_t event_cb[] = {
	[THERMAL_GENL_EVENT_TZ_CREATE]		= thermal_genl_event_tz_create,
	[THERMAL_GENL_EVENT_TZ_DELETE]		= thermal_genl_event_tz_delete,
	[THERMAL_GENL_EVENT_TZ_ENABLE]		= thermal_genl_event_tz_enable,
	[THERMAL_GENL_EVENT_TZ_DISABLE]		= thermal_genl_event_tz_disable,
	[THERMAL_GENL_EVENT_TZ_TRIP_UP]		= thermal_genl_event_tz_trip_up,
	[THERMAL_GENL_EVENT_TZ_TRIP_DOWN]	= thermal_genl_event_tz_trip_down,
	[THERMAL_GENL_EVENT_TZ_TRIP_CHANGE]	= thermal_genl_event_tz_trip_change,
	[THERMAL_GENL_EVENT_TZ_TRIP_ADD]	= thermal_genl_event_tz_trip_add,
	[THERMAL_GENL_EVENT_TZ_TRIP_DELETE]	= thermal_genl_event_tz_trip_delete,
	[THERMAL_GENL_EVENT_CDEV_ADD]		= thermal_genl_event_cdev_add,
	[THERMAL_GENL_EVENT_CDEV_DELETE]	= thermal_genl_event_cdev_delete,
	[THERMAL_GENL_EVENT_CDEV_STATE_UPDATE]	= thermal_genl_event_cdev_state_update,
	[THERMAL_GENL_EVENT_TZ_GOV_CHANGE]	= thermal_genl_event_gov_change,
};

/*
 * Generic netlink event encoding
 */
static int thermal_genl_send_event(enum thermal_genl_event event,
				   struct param *p)
{
	struct sk_buff *msg;
	int ret = -EMSGSIZE;
	void *hdr;
	int enable_thermal_genl = 1;

<<<<<<< HEAD
	trace_android_vh_enable_thermal_genl_check(event, &enable_thermal_genl);
=======
	trace_android_vh_enable_thermal_genl_check(event, p->tz_id, &enable_thermal_genl);
>>>>>>> c18ab1d1
	if (!enable_thermal_genl)
		return 0;

	msg = genlmsg_new(NLMSG_GOODSIZE, GFP_KERNEL);
	if (!msg)
		return -ENOMEM;
	p->msg = msg;

	hdr = genlmsg_put(msg, 0, 0, &thermal_gnl_family, 0, event);
	if (!hdr)
		goto out_free_msg;

	ret = event_cb[event](p);
	if (ret)
		goto out_cancel_msg;

	genlmsg_end(msg, hdr);

	genlmsg_multicast(&thermal_gnl_family, msg, 0, 1, GFP_KERNEL);

	return 0;

out_cancel_msg:
	genlmsg_cancel(msg, hdr);
out_free_msg:
	nlmsg_free(msg);

	return ret;
}

int thermal_notify_tz_create(int tz_id, const char *name)
{
	struct param p = { .tz_id = tz_id, .name = name };

	return thermal_genl_send_event(THERMAL_GENL_EVENT_TZ_CREATE, &p);
}

int thermal_notify_tz_delete(int tz_id)
{
	struct param p = { .tz_id = tz_id };

	return thermal_genl_send_event(THERMAL_GENL_EVENT_TZ_DELETE, &p);
}

int thermal_notify_tz_enable(int tz_id)
{
	struct param p = { .tz_id = tz_id };

	return thermal_genl_send_event(THERMAL_GENL_EVENT_TZ_ENABLE, &p);
}

int thermal_notify_tz_disable(int tz_id)
{
	struct param p = { .tz_id = tz_id };

	return thermal_genl_send_event(THERMAL_GENL_EVENT_TZ_DISABLE, &p);
}

int thermal_notify_tz_trip_down(int tz_id, int trip_id)
{
	struct param p = { .tz_id = tz_id, .trip_id = trip_id };

	return thermal_genl_send_event(THERMAL_GENL_EVENT_TZ_TRIP_DOWN, &p);
}

int thermal_notify_tz_trip_up(int tz_id, int trip_id)
{
	struct param p = { .tz_id = tz_id, .trip_id = trip_id };

	return thermal_genl_send_event(THERMAL_GENL_EVENT_TZ_TRIP_UP, &p);
}

int thermal_notify_tz_trip_add(int tz_id, int trip_id, int trip_type,
			       int trip_temp, int trip_hyst)
{
	struct param p = { .tz_id = tz_id, .trip_id = trip_id,
			   .trip_type = trip_type, .trip_temp = trip_temp,
			   .trip_hyst = trip_hyst };

	return thermal_genl_send_event(THERMAL_GENL_EVENT_TZ_TRIP_ADD, &p);
}

int thermal_notify_tz_trip_delete(int tz_id, int trip_id)
{
	struct param p = { .tz_id = tz_id, .trip_id = trip_id };

	return thermal_genl_send_event(THERMAL_GENL_EVENT_TZ_TRIP_DELETE, &p);
}

int thermal_notify_tz_trip_change(int tz_id, int trip_id, int trip_type,
				  int trip_temp, int trip_hyst)
{
	struct param p = { .tz_id = tz_id, .trip_id = trip_id,
			   .trip_type = trip_type, .trip_temp = trip_temp,
			   .trip_hyst = trip_hyst };

	return thermal_genl_send_event(THERMAL_GENL_EVENT_TZ_TRIP_CHANGE, &p);
}

int thermal_notify_cdev_state_update(int cdev_id, int cdev_state)
{
	struct param p = { .cdev_id = cdev_id, .cdev_state = cdev_state };

	return thermal_genl_send_event(THERMAL_GENL_EVENT_CDEV_STATE_UPDATE, &p);
}

int thermal_notify_cdev_add(int cdev_id, const char *name, int cdev_max_state)
{
	struct param p = { .cdev_id = cdev_id, .name = name,
			   .cdev_max_state = cdev_max_state };

	return thermal_genl_send_event(THERMAL_GENL_EVENT_CDEV_ADD, &p);
}

int thermal_notify_cdev_delete(int cdev_id)
{
	struct param p = { .cdev_id = cdev_id };

	return thermal_genl_send_event(THERMAL_GENL_EVENT_CDEV_DELETE, &p);
}

int thermal_notify_tz_gov_change(int tz_id, const char *name)
{
	struct param p = { .tz_id = tz_id, .name = name };

	return thermal_genl_send_event(THERMAL_GENL_EVENT_TZ_GOV_CHANGE, &p);
}

/*************************** Command encoding ********************************/

static int __thermal_genl_cmd_tz_get_id(struct thermal_zone_device *tz,
					void *data)
{
	struct sk_buff *msg = data;

	if (nla_put_u32(msg, THERMAL_GENL_ATTR_TZ_ID, tz->id) ||
	    nla_put_string(msg, THERMAL_GENL_ATTR_TZ_NAME, tz->type))
		return -EMSGSIZE;

	return 0;
}

static int thermal_genl_cmd_tz_get_id(struct param *p)
{
	struct sk_buff *msg = p->msg;
	struct nlattr *start_tz;
	int ret;

	start_tz = nla_nest_start(msg, THERMAL_GENL_ATTR_TZ);
	if (!start_tz)
		return -EMSGSIZE;

	ret = for_each_thermal_zone(__thermal_genl_cmd_tz_get_id, msg);
	if (ret)
		goto out_cancel_nest;

	nla_nest_end(msg, start_tz);

	return 0;

out_cancel_nest:
	nla_nest_cancel(msg, start_tz);

	return ret;
}

static int thermal_genl_cmd_tz_get_trip(struct param *p)
{
	struct sk_buff *msg = p->msg;
	struct thermal_zone_device *tz;
	struct nlattr *start_trip;
	int i, id;

	if (!p->attrs[THERMAL_GENL_ATTR_TZ_ID])
		return -EINVAL;

	id = nla_get_u32(p->attrs[THERMAL_GENL_ATTR_TZ_ID]);

	tz = thermal_zone_get_by_id(id);
	if (!tz)
		return -EINVAL;

	start_trip = nla_nest_start(msg, THERMAL_GENL_ATTR_TZ_TRIP);
	if (!start_trip)
		return -EMSGSIZE;

	mutex_lock(&tz->lock);

	for (i = 0; i < tz->trips; i++) {

		enum thermal_trip_type type;
		int temp, hyst;

		tz->ops->get_trip_type(tz, i, &type);
		tz->ops->get_trip_temp(tz, i, &temp);
		tz->ops->get_trip_hyst(tz, i, &hyst);

		if (nla_put_u32(msg, THERMAL_GENL_ATTR_TZ_TRIP_ID, i) ||
		    nla_put_u32(msg, THERMAL_GENL_ATTR_TZ_TRIP_TYPE, type) ||
		    nla_put_u32(msg, THERMAL_GENL_ATTR_TZ_TRIP_TEMP, temp) ||
		    nla_put_u32(msg, THERMAL_GENL_ATTR_TZ_TRIP_HYST, hyst))
			goto out_cancel_nest;
	}

	mutex_unlock(&tz->lock);

	nla_nest_end(msg, start_trip);

	return 0;

out_cancel_nest:
	mutex_unlock(&tz->lock);

	return -EMSGSIZE;
}

static int thermal_genl_cmd_tz_get_temp(struct param *p)
{
	struct sk_buff *msg = p->msg;
	struct thermal_zone_device *tz;
	int temp, ret, id;

	if (!p->attrs[THERMAL_GENL_ATTR_TZ_ID])
		return -EINVAL;

	id = nla_get_u32(p->attrs[THERMAL_GENL_ATTR_TZ_ID]);

	tz = thermal_zone_get_by_id(id);
	if (!tz)
		return -EINVAL;

	ret = thermal_zone_get_temp(tz, &temp);
	if (ret)
		return ret;

	if (nla_put_u32(msg, THERMAL_GENL_ATTR_TZ_ID, id) ||
	    nla_put_u32(msg, THERMAL_GENL_ATTR_TZ_TEMP, temp))
		return -EMSGSIZE;

	return 0;
}

static int thermal_genl_cmd_tz_get_gov(struct param *p)
{
	struct sk_buff *msg = p->msg;
	struct thermal_zone_device *tz;
	int id, ret = 0;

	if (!p->attrs[THERMAL_GENL_ATTR_TZ_ID])
		return -EINVAL;

	id = nla_get_u32(p->attrs[THERMAL_GENL_ATTR_TZ_ID]);

	tz = thermal_zone_get_by_id(id);
	if (!tz)
		return -EINVAL;

	mutex_lock(&tz->lock);

	if (nla_put_u32(msg, THERMAL_GENL_ATTR_TZ_ID, id) ||
	    nla_put_string(msg, THERMAL_GENL_ATTR_TZ_GOV_NAME,
			   tz->governor->name))
		ret = -EMSGSIZE;

	mutex_unlock(&tz->lock);

	return ret;
}

static int __thermal_genl_cmd_cdev_get(struct thermal_cooling_device *cdev,
				       void *data)
{
	struct sk_buff *msg = data;

	if (nla_put_u32(msg, THERMAL_GENL_ATTR_CDEV_ID, cdev->id))
		return -EMSGSIZE;

	if (nla_put_string(msg, THERMAL_GENL_ATTR_CDEV_NAME, cdev->type))
		return -EMSGSIZE;

	return 0;
}

static int thermal_genl_cmd_cdev_get(struct param *p)
{
	struct sk_buff *msg = p->msg;
	struct nlattr *start_cdev;
	int ret;

	start_cdev = nla_nest_start(msg, THERMAL_GENL_ATTR_CDEV);
	if (!start_cdev)
		return -EMSGSIZE;

	ret = for_each_thermal_cooling_device(__thermal_genl_cmd_cdev_get, msg);
	if (ret)
		goto out_cancel_nest;

	nla_nest_end(msg, start_cdev);

	return 0;
out_cancel_nest:
	nla_nest_cancel(msg, start_cdev);

	return ret;
}

static cb_t cmd_cb[] = {
	[THERMAL_GENL_CMD_TZ_GET_ID]	= thermal_genl_cmd_tz_get_id,
	[THERMAL_GENL_CMD_TZ_GET_TRIP]	= thermal_genl_cmd_tz_get_trip,
	[THERMAL_GENL_CMD_TZ_GET_TEMP]	= thermal_genl_cmd_tz_get_temp,
	[THERMAL_GENL_CMD_TZ_GET_GOV]	= thermal_genl_cmd_tz_get_gov,
	[THERMAL_GENL_CMD_CDEV_GET]	= thermal_genl_cmd_cdev_get,
};

static int thermal_genl_cmd_dumpit(struct sk_buff *skb,
				   struct netlink_callback *cb)
{
	struct param p = { .msg = skb };
	const struct genl_dumpit_info *info = genl_dumpit_info(cb);
	int cmd = info->op.cmd;
	int ret;
	void *hdr;

	hdr = genlmsg_put(skb, 0, 0, &thermal_gnl_family, 0, cmd);
	if (!hdr)
		return -EMSGSIZE;

	ret = cmd_cb[cmd](&p);
	if (ret)
		goto out_cancel_msg;

	genlmsg_end(skb, hdr);

	return 0;

out_cancel_msg:
	genlmsg_cancel(skb, hdr);

	return ret;
}

static int thermal_genl_cmd_doit(struct sk_buff *skb,
				 struct genl_info *info)
{
	struct param p = { .attrs = info->attrs };
	struct sk_buff *msg;
	void *hdr;
	int cmd = info->genlhdr->cmd;
	int ret = -EMSGSIZE;

	msg = genlmsg_new(NLMSG_GOODSIZE, GFP_KERNEL);
	if (!msg)
		return -ENOMEM;
	p.msg = msg;

	hdr = genlmsg_put_reply(msg, info, &thermal_gnl_family, 0, cmd);
	if (!hdr)
		goto out_free_msg;

	ret = cmd_cb[cmd](&p);
	if (ret)
		goto out_cancel_msg;

	genlmsg_end(msg, hdr);

	return genlmsg_reply(msg, info);

out_cancel_msg:
	genlmsg_cancel(msg, hdr);
out_free_msg:
	nlmsg_free(msg);

	return ret;
}

static const struct genl_small_ops thermal_genl_ops[] = {
	{
		.cmd = THERMAL_GENL_CMD_TZ_GET_ID,
		.validate = GENL_DONT_VALIDATE_STRICT | GENL_DONT_VALIDATE_DUMP,
		.dumpit = thermal_genl_cmd_dumpit,
	},
	{
		.cmd = THERMAL_GENL_CMD_TZ_GET_TRIP,
		.validate = GENL_DONT_VALIDATE_STRICT | GENL_DONT_VALIDATE_DUMP,
		.doit = thermal_genl_cmd_doit,
	},
	{
		.cmd = THERMAL_GENL_CMD_TZ_GET_TEMP,
		.validate = GENL_DONT_VALIDATE_STRICT | GENL_DONT_VALIDATE_DUMP,
		.doit = thermal_genl_cmd_doit,
	},
	{
		.cmd = THERMAL_GENL_CMD_TZ_GET_GOV,
		.validate = GENL_DONT_VALIDATE_STRICT | GENL_DONT_VALIDATE_DUMP,
		.doit = thermal_genl_cmd_doit,
	},
	{
		.cmd = THERMAL_GENL_CMD_CDEV_GET,
		.validate = GENL_DONT_VALIDATE_STRICT | GENL_DONT_VALIDATE_DUMP,
		.dumpit = thermal_genl_cmd_dumpit,
	},
};

static struct genl_family thermal_gnl_family __ro_after_init = {
	.hdrsize	= 0,
	.name		= THERMAL_GENL_FAMILY_NAME,
	.version	= THERMAL_GENL_VERSION,
	.maxattr	= THERMAL_GENL_ATTR_MAX,
	.policy		= thermal_genl_policy,
	.small_ops	= thermal_genl_ops,
	.n_small_ops	= ARRAY_SIZE(thermal_genl_ops),
	.mcgrps		= thermal_genl_mcgrps,
	.n_mcgrps	= ARRAY_SIZE(thermal_genl_mcgrps),
};

int __init thermal_netlink_init(void)
{
	return genl_register_family(&thermal_gnl_family);
}<|MERGE_RESOLUTION|>--- conflicted
+++ resolved
@@ -232,11 +232,7 @@
 	void *hdr;
 	int enable_thermal_genl = 1;
 
-<<<<<<< HEAD
-	trace_android_vh_enable_thermal_genl_check(event, &enable_thermal_genl);
-=======
 	trace_android_vh_enable_thermal_genl_check(event, p->tz_id, &enable_thermal_genl);
->>>>>>> c18ab1d1
 	if (!enable_thermal_genl)
 		return 0;
 
