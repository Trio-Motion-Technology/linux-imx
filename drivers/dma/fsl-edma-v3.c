--- conflicted
+++ resolved
@@ -449,10 +449,6 @@
 
 	/* figure out the finished and calculate the residue */
 	for (i = 0; i < fsl_chan->edesc->n_tcds; i++) {
-<<<<<<< HEAD
-		size = le32_to_cpu(edesc->tcd[i].vtcd->nbytes)
-			* le16_to_cpu(edesc->tcd[i].vtcd->biter);
-=======
 		if ((edesc->tcd[i].vtcd->nbytes & EDMA_TCD_NBYTES_DMLOE) ||
 		    (edesc->tcd[i].vtcd->nbytes & EDMA_TCD_NBYTES_SMLOE))
 			nbytes = EDMA_TCD_NBYTES_MLOFF_NBYTES(edesc->tcd[i].vtcd->nbytes);
@@ -461,7 +457,6 @@
 
 		size = nbytes * le16_to_cpu(edesc->tcd[i].vtcd->biter);
 
->>>>>>> 0ad4563f
 		if (dir == DMA_MEM_TO_DEV)
 			dma_addr = le32_to_cpu(edesc->tcd[i].vtcd->saddr);
 		else
