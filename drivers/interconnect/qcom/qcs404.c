--- conflicted
+++ resolved
@@ -405,7 +405,7 @@
 	struct icc_provider *provider;
 	struct qcom_icc_node **qnodes;
 	struct qcom_icc_provider *qp;
-	struct icc_node *node, *tmp;
+	struct icc_node *node;
 	size_t num_nodes, i;
 	int ret;
 
@@ -485,14 +485,7 @@
 
 	return 0;
 err:
-<<<<<<< HEAD
-	list_for_each_entry_safe(node, tmp, &provider->nodes, node_list) {
-		icc_node_del(node);
-		icc_node_destroy(node->id);
-	}
-=======
 	icc_nodes_remove(provider);
->>>>>>> d1988041
 	clk_bulk_disable_unprepare(qp->num_clks, qp->bus_clks);
 	icc_provider_del(provider);
 
@@ -502,18 +495,8 @@
 static int qnoc_remove(struct platform_device *pdev)
 {
 	struct qcom_icc_provider *qp = platform_get_drvdata(pdev);
-<<<<<<< HEAD
-	struct icc_provider *provider = &qp->provider;
-	struct icc_node *n, *tmp;
-
-	list_for_each_entry_safe(n, tmp, &provider->nodes, node_list) {
-		icc_node_del(n);
-		icc_node_destroy(n->id);
-	}
-=======
 
 	icc_nodes_remove(&qp->provider);
->>>>>>> d1988041
 	clk_bulk_disable_unprepare(qp->num_clks, qp->bus_clks);
 	return icc_provider_del(&qp->provider);
 }
