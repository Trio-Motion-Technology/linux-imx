--- conflicted
+++ resolved
@@ -551,13 +551,7 @@
 		else
 			virtio_transport_free_pkt(pkt);
 
-<<<<<<< HEAD
-		len += sizeof(pkt->hdr);
 		vhost_add_used(vq, head, 0);
-		total_len += len;
-=======
-		vhost_add_used(vq, head, 0);
->>>>>>> 92b4b594
 		added = true;
 	} while(likely(!vhost_exceeds_weight(vq, ++pkts, total_len)));
 
