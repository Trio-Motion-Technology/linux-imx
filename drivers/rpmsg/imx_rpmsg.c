/*
 * Copyright (C) 2015 Freescale Semiconductor, Inc.
 * Copyright 2017-2018 NXP
 *
 * derived from the omap-rpmsg implementation.
 *
 * The code contained herein is licensed under the GNU General Public
 * License. You may obtain a copy of the GNU General Public License
 * Version 2 or later at the following locations:
 *
 * http://www.opensource.org/licenses/gpl-license.html
 * http://www.gnu.org/copyleft/gpl.html
 */

#include <linux/clk.h>
#include <linux/err.h>
#include <linux/init.h>
#include <linux/interrupt.h>
#include <linux/module.h>
#include <linux/notifier.h>
#include <linux/of.h>
#include <linux/of_address.h>
#include <linux/of_device.h>
#include <linux/of_irq.h>
#include <linux/platform_device.h>
#include <linux/rpmsg.h>
#include <linux/slab.h>
#include <linux/virtio.h>
#include <linux/virtio_config.h>
#include <linux/virtio_ids.h>
#include <linux/virtio_ring.h>
#include <linux/imx_rpmsg.h>
#include <linux/mx8_mu.h>

enum imx_rpmsg_variants {
	IMX6SX,
	IMX7D,
	IMX7ULP,
	IMX8QXP,
	IMX8QM,
};

struct imx_virdev {
	struct virtio_device vdev;
	unsigned int vring[2];
	struct virtqueue *vq[2];
	int base_vq_id;
	int num_of_vqs;
	struct notifier_block nb;
};

struct imx_rpmsg_vproc {
	char *rproc_name;
	struct mutex lock;
	struct clk *mu_clk;
	enum imx_rpmsg_variants variant;
	int vdev_nums;
<<<<<<< HEAD
#define MAX_VDEV_NUMS	9
=======
	int first_notify;
#define MAX_VDEV_NUMS	8
>>>>>>> e98406a1
	struct imx_virdev ivdev[MAX_VDEV_NUMS];
	void __iomem *mu_base;
	struct delayed_work rpmsg_work;
	struct blocking_notifier_head notifier;
#define MAX_NUM 10	/* enlarge it if overflow happen */
	u32 m4_message[MAX_NUM];
	u32 in_idx;
	u32 out_idx;
	u32 core_id;
	spinlock_t mu_lock;
};

/*
 * For now, allocate 256 buffers of 512 bytes for each side. each buffer
 * will then have 16B for the msg header and 496B for the payload.
 * This will require a total space of 256KB for the buffers themselves, and
 * 3 pages for every vring (the size of the vring depends on the number of
 * buffers it supports).
 */
#define RPMSG_NUM_BUFS		(512)
#define RPMSG_BUF_SIZE		(512)
#define RPMSG_BUFS_SPACE	(RPMSG_NUM_BUFS * RPMSG_BUF_SIZE)

/*
 * The alignment between the consumer and producer parts of the vring.
 * Note: this is part of the "wire" protocol. If you change this, you need
 * to update your BIOS image as well
 */
#define RPMSG_VRING_ALIGN	(4096)

/* With 256 buffers, our vring will occupy 3 pages */
#define RPMSG_RING_SIZE	((DIV_ROUND_UP(vring_size(RPMSG_NUM_BUFS / 2, \
				RPMSG_VRING_ALIGN), PAGE_SIZE)) * PAGE_SIZE)

#define to_imx_virdev(vd) container_of(vd, struct imx_virdev, vdev)
#define to_imx_rpdev(vd, id) container_of(vd, struct imx_rpmsg_vproc, ivdev[id])

struct imx_rpmsg_vq_info {
	__u16 num;	/* number of entries in the virtio_ring */
	__u16 vq_id;	/* a globaly unique index of this virtqueue */
	void *addr;	/* address where we mapped the virtio ring */
	struct imx_rpmsg_vproc *rpdev;
};

static u64 imx_rpmsg_get_features(struct virtio_device *vdev)
{
	/* VIRTIO_RPMSG_F_NS has been made private */
	return 1 << 0;
}

static int imx_rpmsg_finalize_features(struct virtio_device *vdev)
{
	/* Give virtio_ring a chance to accept features */
	vring_transport_features(vdev);
	return 0;
}

/* kick the remote processor, and let it know which virtqueue to poke at */
static bool imx_rpmsg_notify(struct virtqueue *vq)
{
	unsigned int mu_rpmsg = 0;
	struct imx_rpmsg_vq_info *rpvq = vq->priv;

	mu_rpmsg = rpvq->vq_id << 16;
	mutex_lock(&rpvq->rpdev->lock);
	/*
	 * Send the index of the triggered virtqueue as the mu payload.
	 * Use the timeout MU send message here.
	 * Since that M4 core may not be loaded, and the first MSG may
	 * not be handled by M4 when multi-vdev is enabled.
	 * To make sure that the message wound't be discarded when M4
	 * is running normally or in the suspend mode. Only use
	 * the timeout mechanism by the first notify when the vdev is
	 * registered.
	 */
	if (unlikely(rpvq->rpdev->first_notify > 0)) {
		rpvq->rpdev->first_notify--;
		MU_SendMessageTimeout(rpvq->rpdev->mu_base, 1, mu_rpmsg, 200);
	} else {
		MU_SendMessage(rpvq->rpdev->mu_base, 1, mu_rpmsg);
	}
	mutex_unlock(&rpvq->rpdev->lock);

	return true;
}

static int imx_mu_rpmsg_callback(struct notifier_block *this,
					unsigned long index, void *data)
{
	u32 mu_msg = (phys_addr_t) data;
	struct imx_virdev *virdev;

	virdev = container_of(this, struct imx_virdev, nb);

	pr_debug("%s mu_msg: 0x%x\n", __func__, mu_msg);
	/* ignore vq indices which are clearly not for us */
	mu_msg = mu_msg >> 16;
	if (mu_msg < virdev->base_vq_id || mu_msg > virdev->base_vq_id + 1) {
		pr_debug("mu_msg: 0x%x is invalid\n", mu_msg);
		return NOTIFY_DONE;
	}

	mu_msg -= virdev->base_vq_id;

	/*
	 * Currently both PENDING_MSG and explicit-virtqueue-index
	 * messaging are supported.
	 * Whatever approach is taken, at this point 'mu_msg' contains
	 * the index of the vring which was just triggered.
	 */
	if (mu_msg < virdev->num_of_vqs)
		vring_interrupt(mu_msg, virdev->vq[mu_msg]);

	return NOTIFY_DONE;
}

static int imx_mu_rpmsg_register_nb(struct imx_rpmsg_vproc *rpdev,
		struct notifier_block *nb)
{
	if ((rpdev == NULL) || (nb == NULL))
		return -EINVAL;

	blocking_notifier_chain_register(&(rpdev->notifier), nb);

	return 0;
}

static int imx_mu_rpmsg_unregister_nb(struct imx_rpmsg_vproc *rpdev,
		struct notifier_block *nb)
{
	if ((rpdev == NULL) || (nb == NULL))
		return -EINVAL;

	blocking_notifier_chain_unregister(&(rpdev->notifier), nb);

	return 0;
}

static struct virtqueue *rp_find_vq(struct virtio_device *vdev,
				    unsigned int index,
				    void (*callback)(struct virtqueue *vq),
				    const char *name,
				    bool ctx)
{
	struct imx_virdev *virdev = to_imx_virdev(vdev);
	struct imx_rpmsg_vproc *rpdev = to_imx_rpdev(virdev,
						     virdev->base_vq_id / 2);
	struct imx_rpmsg_vq_info *rpvq;
	struct virtqueue *vq;
	int err;

	rpvq = kmalloc(sizeof(*rpvq), GFP_KERNEL);
	if (!rpvq)
		return ERR_PTR(-ENOMEM);

	/* ioremap'ing normal memory, so we cast away sparse's complaints */
	rpvq->addr = (__force void *) ioremap_nocache(virdev->vring[index],
							RPMSG_RING_SIZE);
	if (!rpvq->addr) {
		err = -ENOMEM;
		goto free_rpvq;
	}

	memset_io(rpvq->addr, 0, RPMSG_RING_SIZE);

	pr_debug("vring%d: phys 0x%x, virt 0x%p\n", index, virdev->vring[index],
					rpvq->addr);

	vq = vring_new_virtqueue(index, RPMSG_NUM_BUFS / 2, RPMSG_VRING_ALIGN,
			vdev, true, ctx,
			rpvq->addr,
			imx_rpmsg_notify, callback,
			name);
	if (!vq) {
		pr_err("vring_new_virtqueue failed\n");
		err = -ENOMEM;
		goto unmap_vring;
	}

	virdev->vq[index] = vq;
	vq->priv = rpvq;
	/* system-wide unique id for this virtqueue */
	rpvq->vq_id = virdev->base_vq_id + index;
	rpvq->rpdev = rpdev;
	mutex_init(&rpdev->lock);

	return vq;

unmap_vring:
	/* iounmap normal memory, so make sparse happy */
	iounmap((__force void __iomem *) rpvq->addr);
free_rpvq:
	kfree(rpvq);
	return ERR_PTR(err);
}

static void imx_rpmsg_del_vqs(struct virtio_device *vdev)
{
	struct virtqueue *vq, *n;
	struct imx_virdev *virdev = to_imx_virdev(vdev);
	struct imx_rpmsg_vproc *rpdev = to_imx_rpdev(virdev,
						     virdev->base_vq_id / 2);

	list_for_each_entry_safe(vq, n, &vdev->vqs, list) {
		struct imx_rpmsg_vq_info *rpvq = vq->priv;

		iounmap(rpvq->addr);
		vring_del_virtqueue(vq);
		kfree(rpvq);
	}

	if (&virdev->nb)
		imx_mu_rpmsg_unregister_nb(rpdev, &virdev->nb);
}

static int imx_rpmsg_find_vqs(struct virtio_device *vdev, unsigned int nvqs,
		       struct virtqueue *vqs[],
		       vq_callback_t *callbacks[],
		       const char * const names[],
		       const bool *ctx,
		       struct irq_affinity *desc)
{
	struct imx_virdev *virdev = to_imx_virdev(vdev);
	struct imx_rpmsg_vproc *rpdev = to_imx_rpdev(virdev,
						     virdev->base_vq_id / 2);
	int i, err;

	/* we maintain two virtqueues per remote processor (for RX and TX) */
	if (nvqs != 2)
		return -EINVAL;

	for (i = 0; i < nvqs; ++i) {
		vqs[i] = rp_find_vq(vdev, i, callbacks[i], names[i],
				ctx ? ctx[i] : false);
		if (IS_ERR(vqs[i])) {
			err = PTR_ERR(vqs[i]);
			goto error;
		}
	}

	virdev->num_of_vqs = nvqs;

	virdev->nb.notifier_call = imx_mu_rpmsg_callback;
	imx_mu_rpmsg_register_nb(rpdev, &virdev->nb);

	return 0;

error:
	imx_rpmsg_del_vqs(vdev);
	return err;
}

static void imx_rpmsg_reset(struct virtio_device *vdev)
{
	dev_dbg(&vdev->dev, "reset !\n");
}

static u8 imx_rpmsg_get_status(struct virtio_device *vdev)
{
	return 0;
}

static void imx_rpmsg_set_status(struct virtio_device *vdev, u8 status)
{
	dev_dbg(&vdev->dev, "%s new status: %d\n", __func__, status);
}

static void imx_rpmsg_vproc_release(struct device *dev)
{
	/* this handler is provided so driver core doesn't yell at us */
}

static struct virtio_config_ops imx_rpmsg_config_ops = {
	.get_features	= imx_rpmsg_get_features,
	.finalize_features = imx_rpmsg_finalize_features,
	.find_vqs	= imx_rpmsg_find_vqs,
	.del_vqs	= imx_rpmsg_del_vqs,
	.reset		= imx_rpmsg_reset,
	.set_status	= imx_rpmsg_set_status,
	.get_status	= imx_rpmsg_get_status,
};

static struct imx_rpmsg_vproc imx_rpmsg_vprocs[] = {
	{
		.rproc_name	= "m4",
	},
	{
		.rproc_name	= "m4",
	},
};

static const struct of_device_id imx_rpmsg_dt_ids[] = {
	{ .compatible = "fsl,imx6sx-rpmsg",  .data = (void *)IMX6SX, },
	{ .compatible = "fsl,imx7d-rpmsg",   .data = (void *)IMX7D, },
	{ .compatible = "fsl,imx7ulp-rpmsg", .data = (void *)IMX7ULP, },
	{ .compatible = "fsl,imx8qxp-rpmsg", .data = (void *)IMX8QXP, },
	{ .compatible = "fsl,imx8qm-rpmsg", .data = (void *)IMX8QM, },
	{ /* sentinel */ }
};
MODULE_DEVICE_TABLE(of, imx_rpmsg_dt_ids);

static int set_vring_phy_buf(struct platform_device *pdev,
		       struct imx_rpmsg_vproc *rpdev, int vdev_nums)
{
	struct resource *res;
	resource_size_t size;
	unsigned int start, end;
	int i, ret = 0;

	res = platform_get_resource(pdev, IORESOURCE_MEM, 0);
	if (res) {
		size = resource_size(res);
		start = res->start;
		end = res->start + size;
		for (i = 0; i < vdev_nums; i++) {
			rpdev->ivdev[i].vring[0] = start;
			rpdev->ivdev[i].vring[1] = start +
						   0x8000;
			start += 0x10000;
			if (start > end) {
				pr_err("Too small memory size %x!\n",
						(u32)size);
				ret = -EINVAL;
				break;
			}
		}
	} else {
		return -ENOMEM;
	}

	return ret;
}

static void rpmsg_work_handler(struct work_struct *work)
{
	u32 message;
	unsigned long flags;
	struct delayed_work *dwork = to_delayed_work(work);
	struct imx_rpmsg_vproc *rpdev = container_of(dwork,
			struct imx_rpmsg_vproc, rpmsg_work);

	spin_lock_irqsave(&rpdev->mu_lock, flags);
	/* handle all incoming mu message */
	while (rpdev->in_idx != rpdev->out_idx) {
		message = rpdev->m4_message[rpdev->out_idx % MAX_NUM];
		spin_unlock_irqrestore(&rpdev->mu_lock, flags);

		blocking_notifier_call_chain(&(rpdev->notifier), 4,
						(void *)(phys_addr_t)message);

		spin_lock_irqsave(&rpdev->mu_lock, flags);
		rpdev->m4_message[rpdev->out_idx % MAX_NUM] = 0;
		rpdev->out_idx++;
	}
	spin_unlock_irqrestore(&rpdev->mu_lock, flags);
}

static irqreturn_t imx_mu_rpmsg_isr(int irq, void *param)
{
	u32 irqs, message;
	unsigned long flags;
	struct imx_rpmsg_vproc *rpdev = (struct imx_rpmsg_vproc *)param;

	irqs = MU_ReadStatus(rpdev->mu_base);

	/* RPMSG */
	if (irqs & (1 << 26)) {
		spin_lock_irqsave(&rpdev->mu_lock, flags);
		/* get message from receive buffer */
		MU_ReceiveMsg(rpdev->mu_base, 1, &message);
		rpdev->m4_message[rpdev->in_idx % MAX_NUM] = message;
		rpdev->in_idx++;
		/*
		 * Too many mu message not be handled in timely, can enlarge
		 * MAX_NUM
		 */
		if (rpdev->in_idx == rpdev->out_idx) {
			spin_unlock_irqrestore(&rpdev->mu_lock, flags);
			pr_err("MU overflow!\n");
			return IRQ_HANDLED;
		}
		spin_unlock_irqrestore(&rpdev->mu_lock, flags);

		schedule_delayed_work(&(rpdev->rpmsg_work), 0);
	}

	return IRQ_HANDLED;
}

static int imx_rpmsg_mu_init(struct imx_rpmsg_vproc *rpdev)
{
	int ret = 0;

	/*
	 * bit26 is used by rpmsg channels.
	 * bit0 of MX7ULP_MU_CR used to let m4 to know MU is ready now
	 */
	MU_Init(rpdev->mu_base);
	if (rpdev->variant == IMX7ULP) {
		MU_EnableRxFullInt(rpdev->mu_base, 1);
		ret = MU_SetFn(rpdev->mu_base, 1);
	} else {
		MU_EnableRxFullInt(rpdev->mu_base, 1);
	}

	return ret;
}
static int imx_rpmsg_probe(struct platform_device *pdev)
{
	int core_id, j, ret = 0;
	u32 irq;
	struct device_node *np_mu;
	struct device *dev = &pdev->dev;
	struct device_node *np = pdev->dev.of_node;
	struct imx_rpmsg_vproc *rpdev;

	if (of_property_read_u32(np, "multi-core-id", &core_id))
		core_id = 0;
	rpdev = &imx_rpmsg_vprocs[core_id];
	rpdev->core_id = core_id;
	rpdev->variant = (enum imx_rpmsg_variants)of_device_get_match_data(dev);

	/* Initialize the mu unit used by rpmsg */
	if (rpdev->core_id == 1)
		np_mu = of_find_compatible_node(NULL, NULL,
				"fsl,imx-mu-rpmsg1");
	else
		np_mu = of_find_compatible_node(NULL, NULL, "fsl,imx6sx-mu");
	if (!np_mu) {
		pr_info("Cannot find MU-RPMSG entry in device tree\n");
		return -EINVAL;
	}
	rpdev->mu_base = of_iomap(np_mu, 0);
	WARN_ON(!rpdev->mu_base);

	spin_lock_init(&rpdev->mu_lock);

	if (rpdev->variant == IMX7ULP)
		irq = of_irq_get(np_mu, 1);
	else
		irq = of_irq_get(np_mu, 0);

	ret = request_irq(irq, imx_mu_rpmsg_isr,
			  IRQF_EARLY_RESUME | IRQF_SHARED,
			  "imx-mu-rpmsg", rpdev);
	if (ret) {
		pr_err("%s: register interrupt %d failed, rc %d\n",
			__func__, irq, ret);
		return ret;
	}

	if (rpdev->variant == IMX7D || rpdev->variant == IMX8QXP
			|| rpdev->variant == IMX8QM) {
		rpdev->mu_clk = of_clk_get(np_mu, 0);
		if (IS_ERR(rpdev->mu_clk)) {
			pr_err("mu clock source missing or invalid\n");
			return PTR_ERR(rpdev->mu_clk);
		}
		ret = clk_prepare_enable(rpdev->mu_clk);
		if (ret) {
			pr_err("unable to enable mu clock\n");
			return ret;
		}
	} else {
		rpdev->mu_clk = NULL;
	}

	ret = imx_rpmsg_mu_init(rpdev);
	if (ret) {
		pr_err("unable to initialize mu module.\n");
		return ret;
	}
	INIT_DELAYED_WORK(&(rpdev->rpmsg_work), rpmsg_work_handler);
	BLOCKING_INIT_NOTIFIER_HEAD(&(rpdev->notifier));

	pr_info("MU is ready for cross core communication!\n");

	ret = of_property_read_u32(np, "vdev-nums", &rpdev->vdev_nums);
	if (ret)
		rpdev->vdev_nums = 1;
	if (rpdev->vdev_nums > MAX_VDEV_NUMS) {
		pr_err("vdev-nums exceed the max %d\n", MAX_VDEV_NUMS);
		return -EINVAL;
	}
	rpdev->first_notify = rpdev->vdev_nums;

	if (!strcmp(rpdev->rproc_name, "m4")) {
		ret = set_vring_phy_buf(pdev, rpdev,
					rpdev->vdev_nums);
		if (ret) {
			pr_err("No vring buffer.\n");
			return -ENOMEM;
		}
	} else {
		pr_err("No remote m4 processor.\n");
		return -ENODEV;
	}

	for (j = 0; j < rpdev->vdev_nums; j++) {
		pr_debug("%s rpdev%d vdev%d: vring0 0x%x, vring1 0x%x\n",
			 __func__, rpdev->core_id, rpdev->vdev_nums,
			 rpdev->ivdev[j].vring[0],
			 rpdev->ivdev[j].vring[1]);
		rpdev->ivdev[j].vdev.id.device = VIRTIO_ID_RPMSG;
		rpdev->ivdev[j].vdev.config = &imx_rpmsg_config_ops;
		rpdev->ivdev[j].vdev.dev.parent = &pdev->dev;
		rpdev->ivdev[j].vdev.dev.release = imx_rpmsg_vproc_release;
		rpdev->ivdev[j].base_vq_id = j * 2;

		ret = register_virtio_device(&rpdev->ivdev[j].vdev);
		if (ret) {
			pr_err("%s failed to register rpdev: %d\n",
					__func__, ret);
			return ret;
		}

	}
	platform_set_drvdata(pdev, rpdev);

	return ret;
}

#ifdef CONFIG_PM_SLEEP
static int imx_rpmsg_suspend(struct device *dev)
{
	struct imx_rpmsg_vproc *rpdev = dev_get_drvdata(dev);

	clk_disable_unprepare(rpdev->mu_clk);

	return 0;
}

static int imx_rpmsg_resume(struct device *dev)
{
	struct imx_rpmsg_vproc *rpdev = dev_get_drvdata(dev);
	int ret;

	ret = clk_prepare_enable(rpdev->mu_clk);
	if (ret) {
		pr_err("unable to enable mu clock\n");
		return ret;
	}

	return imx_rpmsg_mu_init(rpdev);
}
#endif

static SIMPLE_DEV_PM_OPS(imx_rpmsg_pm_ops, imx_rpmsg_suspend, imx_rpmsg_resume);

static struct platform_driver imx_rpmsg_driver = {
	.driver = {
		   .owner = THIS_MODULE,
		   .name = "imx-rpmsg",
		   .of_match_table = imx_rpmsg_dt_ids,
		   .pm = &imx_rpmsg_pm_ops,
		   },
	.probe = imx_rpmsg_probe,
};

static int __init imx_rpmsg_init(void)
{
	int ret;

	ret = platform_driver_register(&imx_rpmsg_driver);
	if (ret)
		pr_err("Unable to initialize rpmsg driver\n");
	else
		pr_info("imx rpmsg driver is registered.\n");

	return ret;
}

MODULE_AUTHOR("Freescale Semiconductor, Inc.");
MODULE_DESCRIPTION("iMX remote processor messaging virtio device");
MODULE_LICENSE("GPL v2");
subsys_initcall(imx_rpmsg_init);<|MERGE_RESOLUTION|>--- conflicted
+++ resolved
@@ -55,12 +55,8 @@
 	struct clk *mu_clk;
 	enum imx_rpmsg_variants variant;
 	int vdev_nums;
-<<<<<<< HEAD
+	int first_notify;
 #define MAX_VDEV_NUMS	9
-=======
-	int first_notify;
-#define MAX_VDEV_NUMS	8
->>>>>>> e98406a1
 	struct imx_virdev ivdev[MAX_VDEV_NUMS];
 	void __iomem *mu_base;
 	struct delayed_work rpmsg_work;
