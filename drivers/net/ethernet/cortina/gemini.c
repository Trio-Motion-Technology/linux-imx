// SPDX-License-Identifier: GPL-2.0
/* Ethernet device driver for Cortina Systems Gemini SoC
 * Also known as the StorLink SL3512 and SL3516 (SL351x) or Lepus
 * Net Engine and Gigabit Ethernet MAC (GMAC)
 * This hardware contains a TCP Offload Engine (TOE) but currently the
 * driver does not make use of it.
 *
 * Authors:
 * Linus Walleij <linus.walleij@linaro.org>
 * Tobias Waldvogel <tobias.waldvogel@gmail.com> (OpenWRT)
 * Michał Mirosław <mirq-linux@rere.qmqm.pl>
 * Paulius Zaleckas <paulius.zaleckas@gmail.com>
 * Giuseppe De Robertis <Giuseppe.DeRobertis@ba.infn.it>
 * Gary Chen & Ch Hsu Storlink Semiconductor
 */
#include <linux/kernel.h>
#include <linux/init.h>
#include <linux/module.h>
#include <linux/platform_device.h>
#include <linux/spinlock.h>
#include <linux/slab.h>
#include <linux/dma-mapping.h>
#include <linux/cache.h>
#include <linux/interrupt.h>
#include <linux/reset.h>
#include <linux/clk.h>
#include <linux/of.h>
#include <linux/of_mdio.h>
#include <linux/of_net.h>
#include <linux/of_platform.h>
#include <linux/etherdevice.h>
#include <linux/if_vlan.h>
#include <linux/skbuff.h>
#include <linux/phy.h>
#include <linux/crc32.h>
#include <linux/ethtool.h>
#include <linux/tcp.h>
#include <linux/u64_stats_sync.h>

#include <linux/in.h>
#include <linux/ip.h>
#include <linux/ipv6.h>

#include "gemini.h"

#define DRV_NAME		"gmac-gemini"

#define DEFAULT_MSG_ENABLE (NETIF_MSG_DRV | NETIF_MSG_PROBE | NETIF_MSG_LINK)
static int debug = -1;
module_param(debug, int, 0);
MODULE_PARM_DESC(debug, "Debug level (0=none,...,16=all)");

#define HSIZE_8			0x00
#define HSIZE_16		0x01
#define HSIZE_32		0x02

#define HBURST_SINGLE		0x00
#define HBURST_INCR		0x01
#define HBURST_INCR4		0x02
#define HBURST_INCR8		0x03

#define HPROT_DATA_CACHE	BIT(0)
#define HPROT_PRIVILIGED	BIT(1)
#define HPROT_BUFFERABLE	BIT(2)
#define HPROT_CACHABLE		BIT(3)

#define DEFAULT_RX_COALESCE_NSECS	0
#define DEFAULT_GMAC_RXQ_ORDER		9
#define DEFAULT_GMAC_TXQ_ORDER		8
#define DEFAULT_RX_BUF_ORDER		11
#define DEFAULT_NAPI_WEIGHT		64
#define TX_MAX_FRAGS			16
#define TX_QUEUE_NUM			1	/* max: 6 */
#define RX_MAX_ALLOC_ORDER		2

#define GMAC0_IRQ0_2 (GMAC0_TXDERR_INT_BIT | GMAC0_TXPERR_INT_BIT | \
		      GMAC0_RXDERR_INT_BIT | GMAC0_RXPERR_INT_BIT)
#define GMAC0_IRQ0_TXQ0_INTS (GMAC0_SWTQ00_EOF_INT_BIT | \
			      GMAC0_SWTQ00_FIN_INT_BIT)
#define GMAC0_IRQ4_8 (GMAC0_MIB_INT_BIT | GMAC0_RX_OVERRUN_INT_BIT)

#define GMAC_OFFLOAD_FEATURES (NETIF_F_SG | NETIF_F_IP_CSUM | \
		NETIF_F_IPV6_CSUM | NETIF_F_RXCSUM | \
		NETIF_F_TSO | NETIF_F_TSO_ECN | NETIF_F_TSO6)

/**
 * struct gmac_queue_page - page buffer per-page info
 * @page: the page struct
 * @mapping: the dma address handle
 */
struct gmac_queue_page {
	struct page *page;
	dma_addr_t mapping;
};

struct gmac_txq {
	struct gmac_txdesc *ring;
	struct sk_buff	**skb;
	unsigned int	cptr;
	unsigned int	noirq_packets;
};

struct gemini_ethernet;

struct gemini_ethernet_port {
	u8 id; /* 0 or 1 */

	struct gemini_ethernet *geth;
	struct net_device *netdev;
	struct device *dev;
	void __iomem *dma_base;
	void __iomem *gmac_base;
	struct clk *pclk;
	struct reset_control *reset;
	int irq;
	__le32 mac_addr[3];

	void __iomem		*rxq_rwptr;
	struct gmac_rxdesc	*rxq_ring;
	unsigned int		rxq_order;

	struct napi_struct	napi;
	struct hrtimer		rx_coalesce_timer;
	unsigned int		rx_coalesce_nsecs;
	unsigned int		freeq_refill;
	struct gmac_txq		txq[TX_QUEUE_NUM];
	unsigned int		txq_order;
	unsigned int		irq_every_tx_packets;

	dma_addr_t		rxq_dma_base;
	dma_addr_t		txq_dma_base;

	unsigned int		msg_enable;
	spinlock_t		config_lock; /* Locks config register */

	struct u64_stats_sync	tx_stats_syncp;
	struct u64_stats_sync	rx_stats_syncp;
	struct u64_stats_sync	ir_stats_syncp;

	struct rtnl_link_stats64 stats;
	u64			hw_stats[RX_STATS_NUM];
	u64			rx_stats[RX_STATUS_NUM];
	u64			rx_csum_stats[RX_CHKSUM_NUM];
	u64			rx_napi_exits;
	u64			tx_frag_stats[TX_MAX_FRAGS];
	u64			tx_frags_linearized;
	u64			tx_hw_csummed;
};

struct gemini_ethernet {
	struct device *dev;
	void __iomem *base;
	struct gemini_ethernet_port *port0;
	struct gemini_ethernet_port *port1;
	bool initialized;

	spinlock_t	irq_lock; /* Locks IRQ-related registers */
	unsigned int	freeq_order;
	unsigned int	freeq_frag_order;
	struct gmac_rxdesc *freeq_ring;
	dma_addr_t	freeq_dma_base;
	struct gmac_queue_page	*freeq_pages;
	unsigned int	num_freeq_pages;
	spinlock_t	freeq_lock; /* Locks queue from reentrance */
};

#define GMAC_STATS_NUM	( \
	RX_STATS_NUM + RX_STATUS_NUM + RX_CHKSUM_NUM + 1 + \
	TX_MAX_FRAGS + 2)

static const char gmac_stats_strings[GMAC_STATS_NUM][ETH_GSTRING_LEN] = {
	"GMAC_IN_DISCARDS",
	"GMAC_IN_ERRORS",
	"GMAC_IN_MCAST",
	"GMAC_IN_BCAST",
	"GMAC_IN_MAC1",
	"GMAC_IN_MAC2",
	"RX_STATUS_GOOD_FRAME",
	"RX_STATUS_TOO_LONG_GOOD_CRC",
	"RX_STATUS_RUNT_FRAME",
	"RX_STATUS_SFD_NOT_FOUND",
	"RX_STATUS_CRC_ERROR",
	"RX_STATUS_TOO_LONG_BAD_CRC",
	"RX_STATUS_ALIGNMENT_ERROR",
	"RX_STATUS_TOO_LONG_BAD_ALIGN",
	"RX_STATUS_RX_ERR",
	"RX_STATUS_DA_FILTERED",
	"RX_STATUS_BUFFER_FULL",
	"RX_STATUS_11",
	"RX_STATUS_12",
	"RX_STATUS_13",
	"RX_STATUS_14",
	"RX_STATUS_15",
	"RX_CHKSUM_IP_UDP_TCP_OK",
	"RX_CHKSUM_IP_OK_ONLY",
	"RX_CHKSUM_NONE",
	"RX_CHKSUM_3",
	"RX_CHKSUM_IP_ERR_UNKNOWN",
	"RX_CHKSUM_IP_ERR",
	"RX_CHKSUM_TCP_UDP_ERR",
	"RX_CHKSUM_7",
	"RX_NAPI_EXITS",
	"TX_FRAGS[1]",
	"TX_FRAGS[2]",
	"TX_FRAGS[3]",
	"TX_FRAGS[4]",
	"TX_FRAGS[5]",
	"TX_FRAGS[6]",
	"TX_FRAGS[7]",
	"TX_FRAGS[8]",
	"TX_FRAGS[9]",
	"TX_FRAGS[10]",
	"TX_FRAGS[11]",
	"TX_FRAGS[12]",
	"TX_FRAGS[13]",
	"TX_FRAGS[14]",
	"TX_FRAGS[15]",
	"TX_FRAGS[16+]",
	"TX_FRAGS_LINEARIZED",
	"TX_HW_CSUMMED",
};

static void gmac_dump_dma_state(struct net_device *netdev);

static void gmac_update_config0_reg(struct net_device *netdev,
				    u32 val, u32 vmask)
{
	struct gemini_ethernet_port *port = netdev_priv(netdev);
	unsigned long flags;
	u32 reg;

	spin_lock_irqsave(&port->config_lock, flags);

	reg = readl(port->gmac_base + GMAC_CONFIG0);
	reg = (reg & ~vmask) | val;
	writel(reg, port->gmac_base + GMAC_CONFIG0);

	spin_unlock_irqrestore(&port->config_lock, flags);
}

static void gmac_enable_tx_rx(struct net_device *netdev)
{
	struct gemini_ethernet_port *port = netdev_priv(netdev);
	unsigned long flags;
	u32 reg;

	spin_lock_irqsave(&port->config_lock, flags);

	reg = readl(port->gmac_base + GMAC_CONFIG0);
	reg &= ~CONFIG0_TX_RX_DISABLE;
	writel(reg, port->gmac_base + GMAC_CONFIG0);

	spin_unlock_irqrestore(&port->config_lock, flags);
}

static void gmac_disable_tx_rx(struct net_device *netdev)
{
	struct gemini_ethernet_port *port = netdev_priv(netdev);
	unsigned long flags;
	u32 val;

	spin_lock_irqsave(&port->config_lock, flags);

	val = readl(port->gmac_base + GMAC_CONFIG0);
	val |= CONFIG0_TX_RX_DISABLE;
	writel(val, port->gmac_base + GMAC_CONFIG0);

	spin_unlock_irqrestore(&port->config_lock, flags);

	mdelay(10);	/* let GMAC consume packet */
}

static void gmac_set_flow_control(struct net_device *netdev, bool tx, bool rx)
{
	struct gemini_ethernet_port *port = netdev_priv(netdev);
	unsigned long flags;
	u32 val;

	spin_lock_irqsave(&port->config_lock, flags);

	val = readl(port->gmac_base + GMAC_CONFIG0);
	val &= ~CONFIG0_FLOW_CTL;
	if (tx)
		val |= CONFIG0_FLOW_TX;
	if (rx)
		val |= CONFIG0_FLOW_RX;
	writel(val, port->gmac_base + GMAC_CONFIG0);

	spin_unlock_irqrestore(&port->config_lock, flags);
}

static void gmac_speed_set(struct net_device *netdev)
{
	struct gemini_ethernet_port *port = netdev_priv(netdev);
	struct phy_device *phydev = netdev->phydev;
	union gmac_status status, old_status;
	int pause_tx = 0;
	int pause_rx = 0;

	status.bits32 = readl(port->gmac_base + GMAC_STATUS);
	old_status.bits32 = status.bits32;
	status.bits.link = phydev->link;
	status.bits.duplex = phydev->duplex;

	switch (phydev->speed) {
	case 1000:
		status.bits.speed = GMAC_SPEED_1000;
		if (phydev->interface == PHY_INTERFACE_MODE_RGMII)
			status.bits.mii_rmii = GMAC_PHY_RGMII_1000;
		netdev_dbg(netdev, "connect %s to RGMII @ 1Gbit\n",
			   phydev_name(phydev));
		break;
	case 100:
		status.bits.speed = GMAC_SPEED_100;
		if (phydev->interface == PHY_INTERFACE_MODE_RGMII)
			status.bits.mii_rmii = GMAC_PHY_RGMII_100_10;
		netdev_dbg(netdev, "connect %s to RGMII @ 100 Mbit\n",
			   phydev_name(phydev));
		break;
	case 10:
		status.bits.speed = GMAC_SPEED_10;
		if (phydev->interface == PHY_INTERFACE_MODE_RGMII)
			status.bits.mii_rmii = GMAC_PHY_RGMII_100_10;
		netdev_dbg(netdev, "connect %s to RGMII @ 10 Mbit\n",
			   phydev_name(phydev));
		break;
	default:
		netdev_warn(netdev, "Unsupported PHY speed (%d) on %s\n",
			    phydev->speed, phydev_name(phydev));
	}

	if (phydev->duplex == DUPLEX_FULL) {
		u16 lcladv = phy_read(phydev, MII_ADVERTISE);
		u16 rmtadv = phy_read(phydev, MII_LPA);
		u8 cap = mii_resolve_flowctrl_fdx(lcladv, rmtadv);

		if (cap & FLOW_CTRL_RX)
			pause_rx = 1;
		if (cap & FLOW_CTRL_TX)
			pause_tx = 1;
	}

	gmac_set_flow_control(netdev, pause_tx, pause_rx);

	if (old_status.bits32 == status.bits32)
		return;

	if (netif_msg_link(port)) {
		phy_print_status(phydev);
		netdev_info(netdev, "link flow control: %s\n",
			    phydev->pause
			    ? (phydev->asym_pause ? "tx" : "both")
			    : (phydev->asym_pause ? "rx" : "none")
		);
	}

	gmac_disable_tx_rx(netdev);
	writel(status.bits32, port->gmac_base + GMAC_STATUS);
	gmac_enable_tx_rx(netdev);
}

static int gmac_setup_phy(struct net_device *netdev)
{
	struct gemini_ethernet_port *port = netdev_priv(netdev);
	union gmac_status status = { .bits32 = 0 };
	struct device *dev = port->dev;
	struct phy_device *phy;

	phy = of_phy_get_and_connect(netdev,
				     dev->of_node,
				     gmac_speed_set);
	if (!phy)
		return -ENODEV;
	netdev->phydev = phy;

	phy_set_max_speed(phy, SPEED_1000);
	phy_support_asym_pause(phy);

	/* set PHY interface type */
	switch (phy->interface) {
	case PHY_INTERFACE_MODE_MII:
		netdev_dbg(netdev,
			   "MII: set GMAC0 to GMII mode, GMAC1 disabled\n");
		status.bits.mii_rmii = GMAC_PHY_MII;
		break;
	case PHY_INTERFACE_MODE_GMII:
		netdev_dbg(netdev,
			   "GMII: set GMAC0 to GMII mode, GMAC1 disabled\n");
		status.bits.mii_rmii = GMAC_PHY_GMII;
		break;
	case PHY_INTERFACE_MODE_RGMII:
		netdev_dbg(netdev,
			   "RGMII: set GMAC0 and GMAC1 to MII/RGMII mode\n");
		status.bits.mii_rmii = GMAC_PHY_RGMII_100_10;
		break;
	default:
		netdev_err(netdev, "Unsupported MII interface\n");
		phy_disconnect(phy);
		netdev->phydev = NULL;
		return -EINVAL;
	}
	writel(status.bits32, port->gmac_base + GMAC_STATUS);

	if (netif_msg_link(port))
		phy_attached_info(phy);

	return 0;
}

/* The maximum frame length is not logically enumerated in the
 * hardware, so we do a table lookup to find the applicable max
 * frame length.
 */
struct gmac_max_framelen {
	unsigned int max_l3_len;
	u8 val;
};

static const struct gmac_max_framelen gmac_maxlens[] = {
	{
		.max_l3_len = 1518,
		.val = CONFIG0_MAXLEN_1518,
	},
	{
		.max_l3_len = 1522,
		.val = CONFIG0_MAXLEN_1522,
	},
	{
		.max_l3_len = 1536,
		.val = CONFIG0_MAXLEN_1536,
	},
	{
		.max_l3_len = 1542,
		.val = CONFIG0_MAXLEN_1542,
	},
	{
		.max_l3_len = 9212,
		.val = CONFIG0_MAXLEN_9k,
	},
	{
		.max_l3_len = 10236,
		.val = CONFIG0_MAXLEN_10k,
	},
};

static int gmac_pick_rx_max_len(unsigned int max_l3_len)
{
	const struct gmac_max_framelen *maxlen;
	int maxtot;
	int i;

	maxtot = max_l3_len + ETH_HLEN + VLAN_HLEN;

	for (i = 0; i < ARRAY_SIZE(gmac_maxlens); i++) {
		maxlen = &gmac_maxlens[i];
		if (maxtot <= maxlen->max_l3_len)
			return maxlen->val;
	}

	return -1;
}

static int gmac_init(struct net_device *netdev)
{
	struct gemini_ethernet_port *port = netdev_priv(netdev);
	union gmac_config0 config0 = { .bits = {
		.dis_tx = 1,
		.dis_rx = 1,
		.ipv4_rx_chksum = 1,
		.ipv6_rx_chksum = 1,
		.rx_err_detect = 1,
		.rgmm_edge = 1,
		.port0_chk_hwq = 1,
		.port1_chk_hwq = 1,
		.port0_chk_toeq = 1,
		.port1_chk_toeq = 1,
		.port0_chk_classq = 1,
		.port1_chk_classq = 1,
	} };
	union gmac_ahb_weight ahb_weight = { .bits = {
		.rx_weight = 1,
		.tx_weight = 1,
		.hash_weight = 1,
		.pre_req = 0x1f,
		.tq_dv_threshold = 0,
	} };
	union gmac_tx_wcr0 hw_weigh = { .bits = {
		.hw_tq3 = 1,
		.hw_tq2 = 1,
		.hw_tq1 = 1,
		.hw_tq0 = 1,
	} };
	union gmac_tx_wcr1 sw_weigh = { .bits = {
		.sw_tq5 = 1,
		.sw_tq4 = 1,
		.sw_tq3 = 1,
		.sw_tq2 = 1,
		.sw_tq1 = 1,
		.sw_tq0 = 1,
	} };
	union gmac_config1 config1 = { .bits = {
		.set_threshold = 16,
		.rel_threshold = 24,
	} };
	union gmac_config2 config2 = { .bits = {
		.set_threshold = 16,
		.rel_threshold = 32,
	} };
	union gmac_config3 config3 = { .bits = {
		.set_threshold = 0,
		.rel_threshold = 0,
	} };
	union gmac_config0 tmp;

	config0.bits.max_len = gmac_pick_rx_max_len(netdev->mtu);
	tmp.bits32 = readl(port->gmac_base + GMAC_CONFIG0);
	config0.bits.reserved = tmp.bits.reserved;
	writel(config0.bits32, port->gmac_base + GMAC_CONFIG0);
	writel(config1.bits32, port->gmac_base + GMAC_CONFIG1);
	writel(config2.bits32, port->gmac_base + GMAC_CONFIG2);
	writel(config3.bits32, port->gmac_base + GMAC_CONFIG3);

	readl(port->dma_base + GMAC_AHB_WEIGHT_REG);
	writel(ahb_weight.bits32, port->dma_base + GMAC_AHB_WEIGHT_REG);

	writel(hw_weigh.bits32,
	       port->dma_base + GMAC_TX_WEIGHTING_CTRL_0_REG);
	writel(sw_weigh.bits32,
	       port->dma_base + GMAC_TX_WEIGHTING_CTRL_1_REG);

	port->rxq_order = DEFAULT_GMAC_RXQ_ORDER;
	port->txq_order = DEFAULT_GMAC_TXQ_ORDER;
	port->rx_coalesce_nsecs = DEFAULT_RX_COALESCE_NSECS;

	/* Mark every quarter of the queue a packet for interrupt
	 * in order to be able to wake up the queue if it was stopped
	 */
	port->irq_every_tx_packets = 1 << (port->txq_order - 2);

	return 0;
}

static int gmac_setup_txqs(struct net_device *netdev)
{
	struct gemini_ethernet_port *port = netdev_priv(netdev);
	unsigned int n_txq = netdev->num_tx_queues;
	struct gemini_ethernet *geth = port->geth;
	size_t entries = 1 << port->txq_order;
	struct gmac_txq *txq = port->txq;
	struct gmac_txdesc *desc_ring;
	size_t len = n_txq * entries;
	struct sk_buff **skb_tab;
	void __iomem *rwptr_reg;
	unsigned int r;
	int i;

	rwptr_reg = port->dma_base + GMAC_SW_TX_QUEUE0_PTR_REG;

	skb_tab = kcalloc(len, sizeof(*skb_tab), GFP_KERNEL);
	if (!skb_tab)
		return -ENOMEM;

	desc_ring = dma_alloc_coherent(geth->dev, len * sizeof(*desc_ring),
				       &port->txq_dma_base, GFP_KERNEL);

	if (!desc_ring) {
		kfree(skb_tab);
		return -ENOMEM;
	}

	if (port->txq_dma_base & ~DMA_Q_BASE_MASK) {
		dev_warn(geth->dev, "TX queue base is not aligned\n");
		dma_free_coherent(geth->dev, len * sizeof(*desc_ring),
				  desc_ring, port->txq_dma_base);
		kfree(skb_tab);
		return -ENOMEM;
	}

	writel(port->txq_dma_base | port->txq_order,
	       port->dma_base + GMAC_SW_TX_QUEUE_BASE_REG);

	for (i = 0; i < n_txq; i++) {
		txq->ring = desc_ring;
		txq->skb = skb_tab;
		txq->noirq_packets = 0;

		r = readw(rwptr_reg);
		rwptr_reg += 2;
		writew(r, rwptr_reg);
		rwptr_reg += 2;
		txq->cptr = r;

		txq++;
		desc_ring += entries;
		skb_tab += entries;
	}

	return 0;
}

static void gmac_clean_txq(struct net_device *netdev, struct gmac_txq *txq,
			   unsigned int r)
{
	struct gemini_ethernet_port *port = netdev_priv(netdev);
	unsigned int m = (1 << port->txq_order) - 1;
	struct gemini_ethernet *geth = port->geth;
	unsigned int c = txq->cptr;
	union gmac_txdesc_0 word0;
	union gmac_txdesc_1 word1;
	unsigned int hwchksum = 0;
	unsigned long bytes = 0;
	struct gmac_txdesc *txd;
	unsigned short nfrags;
	unsigned int errs = 0;
	unsigned int pkts = 0;
	unsigned int word3;
	dma_addr_t mapping;

	if (c == r)
		return;

	while (c != r) {
		txd = txq->ring + c;
		word0 = txd->word0;
		word1 = txd->word1;
		mapping = txd->word2.buf_adr;
		word3 = txd->word3.bits32;

		dma_unmap_single(geth->dev, mapping,
				 word0.bits.buffer_size, DMA_TO_DEVICE);

		if (word3 & EOF_BIT)
			dev_kfree_skb(txq->skb[c]);

		c++;
		c &= m;

		if (!(word3 & SOF_BIT))
			continue;

		if (!word0.bits.status_tx_ok) {
			errs++;
			continue;
		}

		pkts++;
		bytes += txd->word1.bits.byte_count;

		if (word1.bits32 & TSS_CHECKUM_ENABLE)
			hwchksum++;

		nfrags = word0.bits.desc_count - 1;
		if (nfrags) {
			if (nfrags >= TX_MAX_FRAGS)
				nfrags = TX_MAX_FRAGS - 1;

			u64_stats_update_begin(&port->tx_stats_syncp);
			port->tx_frag_stats[nfrags]++;
			u64_stats_update_end(&port->tx_stats_syncp);
		}
	}

	u64_stats_update_begin(&port->ir_stats_syncp);
	port->stats.tx_errors += errs;
	port->stats.tx_packets += pkts;
	port->stats.tx_bytes += bytes;
	port->tx_hw_csummed += hwchksum;
	u64_stats_update_end(&port->ir_stats_syncp);

	txq->cptr = c;
}

static void gmac_cleanup_txqs(struct net_device *netdev)
{
	struct gemini_ethernet_port *port = netdev_priv(netdev);
	unsigned int n_txq = netdev->num_tx_queues;
	struct gemini_ethernet *geth = port->geth;
	void __iomem *rwptr_reg;
	unsigned int r, i;

	rwptr_reg = port->dma_base + GMAC_SW_TX_QUEUE0_PTR_REG;

	for (i = 0; i < n_txq; i++) {
		r = readw(rwptr_reg);
		rwptr_reg += 2;
		writew(r, rwptr_reg);
		rwptr_reg += 2;

		gmac_clean_txq(netdev, port->txq + i, r);
	}
	writel(0, port->dma_base + GMAC_SW_TX_QUEUE_BASE_REG);

	kfree(port->txq->skb);
	dma_free_coherent(geth->dev,
			  n_txq * sizeof(*port->txq->ring) << port->txq_order,
			  port->txq->ring, port->txq_dma_base);
}

static int gmac_setup_rxq(struct net_device *netdev)
{
	struct gemini_ethernet_port *port = netdev_priv(netdev);
	struct gemini_ethernet *geth = port->geth;
	struct nontoe_qhdr __iomem *qhdr;

	qhdr = geth->base + TOE_DEFAULT_Q_HDR_BASE(netdev->dev_id);
	port->rxq_rwptr = &qhdr->word1;

	/* Remap a slew of memory to use for the RX queue */
	port->rxq_ring = dma_alloc_coherent(geth->dev,
				sizeof(*port->rxq_ring) << port->rxq_order,
				&port->rxq_dma_base, GFP_KERNEL);
	if (!port->rxq_ring)
		return -ENOMEM;
	if (port->rxq_dma_base & ~NONTOE_QHDR0_BASE_MASK) {
		dev_warn(geth->dev, "RX queue base is not aligned\n");
		return -ENOMEM;
	}

	writel(port->rxq_dma_base | port->rxq_order, &qhdr->word0);
	writel(0, port->rxq_rwptr);
	return 0;
}

static struct gmac_queue_page *
gmac_get_queue_page(struct gemini_ethernet *geth,
		    struct gemini_ethernet_port *port,
		    dma_addr_t addr)
{
	struct gmac_queue_page *gpage;
	dma_addr_t mapping;
	int i;

	/* Only look for even pages */
	mapping = addr & PAGE_MASK;

	if (!geth->freeq_pages) {
		dev_err(geth->dev, "try to get page with no page list\n");
		return NULL;
	}

	/* Look up a ring buffer page from virtual mapping */
	for (i = 0; i < geth->num_freeq_pages; i++) {
		gpage = &geth->freeq_pages[i];
		if (gpage->mapping == mapping)
			return gpage;
	}

	return NULL;
}

static void gmac_cleanup_rxq(struct net_device *netdev)
{
	struct gemini_ethernet_port *port = netdev_priv(netdev);
	struct gemini_ethernet *geth = port->geth;
	struct gmac_rxdesc *rxd = port->rxq_ring;
	static struct gmac_queue_page *gpage;
	struct nontoe_qhdr __iomem *qhdr;
	void __iomem *dma_reg;
	void __iomem *ptr_reg;
	dma_addr_t mapping;
	union dma_rwptr rw;
	unsigned int r, w;

	qhdr = geth->base +
		TOE_DEFAULT_Q_HDR_BASE(netdev->dev_id);
	dma_reg = &qhdr->word0;
	ptr_reg = &qhdr->word1;

	rw.bits32 = readl(ptr_reg);
	r = rw.bits.rptr;
	w = rw.bits.wptr;
	writew(r, ptr_reg + 2);

	writel(0, dma_reg);

	/* Loop from read pointer to write pointer of the RX queue
	 * and free up all pages by the queue.
	 */
	while (r != w) {
		mapping = rxd[r].word2.buf_adr;
		r++;
		r &= ((1 << port->rxq_order) - 1);

		if (!mapping)
			continue;

		/* Freeq pointers are one page off */
		gpage = gmac_get_queue_page(geth, port, mapping + PAGE_SIZE);
		if (!gpage) {
			dev_err(geth->dev, "could not find page\n");
			continue;
		}
		/* Release the RX queue reference to the page */
		put_page(gpage->page);
	}

	dma_free_coherent(geth->dev, sizeof(*port->rxq_ring) << port->rxq_order,
			  port->rxq_ring, port->rxq_dma_base);
}

static struct page *geth_freeq_alloc_map_page(struct gemini_ethernet *geth,
					      int pn)
{
	struct gmac_rxdesc *freeq_entry;
	struct gmac_queue_page *gpage;
	unsigned int fpp_order;
	unsigned int frag_len;
	dma_addr_t mapping;
	struct page *page;
	int i;

	/* First allocate and DMA map a single page */
	page = alloc_page(GFP_ATOMIC);
	if (!page)
		return NULL;

	mapping = dma_map_single(geth->dev, page_address(page),
				 PAGE_SIZE, DMA_FROM_DEVICE);
	if (dma_mapping_error(geth->dev, mapping)) {
		put_page(page);
		return NULL;
	}

	/* The assign the page mapping (physical address) to the buffer address
	 * in the hardware queue. PAGE_SHIFT on ARM is 12 (1 page is 4096 bytes,
	 * 4k), and the default RX frag order is 11 (fragments are up 20 2048
	 * bytes, 2k) so fpp_order (fragments per page order) is default 1. Thus
	 * each page normally needs two entries in the queue.
	 */
	frag_len = 1 << geth->freeq_frag_order; /* Usually 2048 */
	fpp_order = PAGE_SHIFT - geth->freeq_frag_order;
	freeq_entry = geth->freeq_ring + (pn << fpp_order);
	dev_dbg(geth->dev, "allocate page %d fragment length %d fragments per page %d, freeq entry %p\n",
		 pn, frag_len, (1 << fpp_order), freeq_entry);
	for (i = (1 << fpp_order); i > 0; i--) {
		freeq_entry->word2.buf_adr = mapping;
		freeq_entry++;
		mapping += frag_len;
	}

	/* If the freeq entry already has a page mapped, then unmap it. */
	gpage = &geth->freeq_pages[pn];
	if (gpage->page) {
		mapping = geth->freeq_ring[pn << fpp_order].word2.buf_adr;
		dma_unmap_single(geth->dev, mapping, frag_len, DMA_FROM_DEVICE);
		/* This should be the last reference to the page so it gets
		 * released
		 */
		put_page(gpage->page);
	}

	/* Then put our new mapping into the page table */
	dev_dbg(geth->dev, "page %d, DMA addr: %08x, page %p\n",
		pn, (unsigned int)mapping, page);
	gpage->mapping = mapping;
	gpage->page = page;

	return page;
}

/**
 * geth_fill_freeq() - Fill the freeq with empty fragments to use
 * @geth: the ethernet adapter
 * @refill: whether to reset the queue by filling in all freeq entries or
 * just refill it, usually the interrupt to refill the queue happens when
 * the queue is half empty.
 */
static unsigned int geth_fill_freeq(struct gemini_ethernet *geth, bool refill)
{
	unsigned int fpp_order = PAGE_SHIFT - geth->freeq_frag_order;
	unsigned int count = 0;
	unsigned int pn, epn;
	unsigned long flags;
	union dma_rwptr rw;
	unsigned int m_pn;

	/* Mask for page */
	m_pn = (1 << (geth->freeq_order - fpp_order)) - 1;

	spin_lock_irqsave(&geth->freeq_lock, flags);

	rw.bits32 = readl(geth->base + GLOBAL_SWFQ_RWPTR_REG);
	pn = (refill ? rw.bits.wptr : rw.bits.rptr) >> fpp_order;
	epn = (rw.bits.rptr >> fpp_order) - 1;
	epn &= m_pn;

	/* Loop over the freeq ring buffer entries */
	while (pn != epn) {
		struct gmac_queue_page *gpage;
		struct page *page;

		gpage = &geth->freeq_pages[pn];
		page = gpage->page;

		dev_dbg(geth->dev, "fill entry %d page ref count %d add %d refs\n",
			pn, page_ref_count(page), 1 << fpp_order);

		if (page_ref_count(page) > 1) {
			unsigned int fl = (pn - epn) & m_pn;

			if (fl > 64 >> fpp_order)
				break;

			page = geth_freeq_alloc_map_page(geth, pn);
			if (!page)
				break;
		}

		/* Add one reference per fragment in the page */
		page_ref_add(page, 1 << fpp_order);
		count += 1 << fpp_order;
		pn++;
		pn &= m_pn;
	}

	writew(pn << fpp_order, geth->base + GLOBAL_SWFQ_RWPTR_REG + 2);

	spin_unlock_irqrestore(&geth->freeq_lock, flags);

	return count;
}

static int geth_setup_freeq(struct gemini_ethernet *geth)
{
	unsigned int fpp_order = PAGE_SHIFT - geth->freeq_frag_order;
	unsigned int frag_len = 1 << geth->freeq_frag_order;
	unsigned int len = 1 << geth->freeq_order;
	unsigned int pages = len >> fpp_order;
	union queue_threshold qt;
	union dma_skb_size skbsz;
	unsigned int filled;
	unsigned int pn;

	geth->freeq_ring = dma_alloc_coherent(geth->dev,
		sizeof(*geth->freeq_ring) << geth->freeq_order,
		&geth->freeq_dma_base, GFP_KERNEL);
	if (!geth->freeq_ring)
		return -ENOMEM;
	if (geth->freeq_dma_base & ~DMA_Q_BASE_MASK) {
		dev_warn(geth->dev, "queue ring base is not aligned\n");
		goto err_freeq;
	}

	/* Allocate a mapping to page look-up index */
	geth->freeq_pages = kcalloc(pages, sizeof(*geth->freeq_pages),
				    GFP_KERNEL);
	if (!geth->freeq_pages)
		goto err_freeq;
	geth->num_freeq_pages = pages;

	dev_info(geth->dev, "allocate %d pages for queue\n", pages);
	for (pn = 0; pn < pages; pn++)
		if (!geth_freeq_alloc_map_page(geth, pn))
			goto err_freeq_alloc;

	filled = geth_fill_freeq(geth, false);
	if (!filled)
		goto err_freeq_alloc;

	qt.bits32 = readl(geth->base + GLOBAL_QUEUE_THRESHOLD_REG);
	qt.bits.swfq_empty = 32;
	writel(qt.bits32, geth->base + GLOBAL_QUEUE_THRESHOLD_REG);

	skbsz.bits.sw_skb_size = 1 << geth->freeq_frag_order;
	writel(skbsz.bits32, geth->base + GLOBAL_DMA_SKB_SIZE_REG);
	writel(geth->freeq_dma_base | geth->freeq_order,
	       geth->base + GLOBAL_SW_FREEQ_BASE_SIZE_REG);

	return 0;

err_freeq_alloc:
	while (pn > 0) {
		struct gmac_queue_page *gpage;
		dma_addr_t mapping;

		--pn;
		mapping = geth->freeq_ring[pn << fpp_order].word2.buf_adr;
		dma_unmap_single(geth->dev, mapping, frag_len, DMA_FROM_DEVICE);
		gpage = &geth->freeq_pages[pn];
		put_page(gpage->page);
	}

	kfree(geth->freeq_pages);
err_freeq:
	dma_free_coherent(geth->dev,
			  sizeof(*geth->freeq_ring) << geth->freeq_order,
			  geth->freeq_ring, geth->freeq_dma_base);
	geth->freeq_ring = NULL;
	return -ENOMEM;
}

/**
 * geth_cleanup_freeq() - cleanup the DMA mappings and free the queue
 * @geth: the Gemini global ethernet state
 */
static void geth_cleanup_freeq(struct gemini_ethernet *geth)
{
	unsigned int fpp_order = PAGE_SHIFT - geth->freeq_frag_order;
	unsigned int frag_len = 1 << geth->freeq_frag_order;
	unsigned int len = 1 << geth->freeq_order;
	unsigned int pages = len >> fpp_order;
	unsigned int pn;

	writew(readw(geth->base + GLOBAL_SWFQ_RWPTR_REG),
	       geth->base + GLOBAL_SWFQ_RWPTR_REG + 2);
	writel(0, geth->base + GLOBAL_SW_FREEQ_BASE_SIZE_REG);

	for (pn = 0; pn < pages; pn++) {
		struct gmac_queue_page *gpage;
		dma_addr_t mapping;

		mapping = geth->freeq_ring[pn << fpp_order].word2.buf_adr;
		dma_unmap_single(geth->dev, mapping, frag_len, DMA_FROM_DEVICE);

		gpage = &geth->freeq_pages[pn];
		while (page_ref_count(gpage->page) > 0)
			put_page(gpage->page);
	}

	kfree(geth->freeq_pages);

	dma_free_coherent(geth->dev,
			  sizeof(*geth->freeq_ring) << geth->freeq_order,
			  geth->freeq_ring, geth->freeq_dma_base);
}

/**
 * geth_resize_freeq() - resize the software queue depth
 * @port: the port requesting the change
 *
 * This gets called at least once during probe() so the device queue gets
 * "resized" from the hardware defaults. Since both ports/net devices share
 * the same hardware queue, some synchronization between the ports is
 * needed.
 */
static int geth_resize_freeq(struct gemini_ethernet_port *port)
{
	struct gemini_ethernet *geth = port->geth;
	struct net_device *netdev = port->netdev;
	struct gemini_ethernet_port *other_port;
	struct net_device *other_netdev;
	unsigned int new_size = 0;
	unsigned int new_order;
	unsigned long flags;
	u32 en;
	int ret;

	if (netdev->dev_id == 0)
		other_netdev = geth->port1->netdev;
	else
		other_netdev = geth->port0->netdev;

	if (other_netdev && netif_running(other_netdev))
		return -EBUSY;

	new_size = 1 << (port->rxq_order + 1);
	netdev_dbg(netdev, "port %d size: %d order %d\n",
		   netdev->dev_id,
		   new_size,
		   port->rxq_order);
	if (other_netdev) {
		other_port = netdev_priv(other_netdev);
		new_size += 1 << (other_port->rxq_order + 1);
		netdev_dbg(other_netdev, "port %d size: %d order %d\n",
			   other_netdev->dev_id,
			   (1 << (other_port->rxq_order + 1)),
			   other_port->rxq_order);
	}

	new_order = min(15, ilog2(new_size - 1) + 1);
	dev_dbg(geth->dev, "set shared queue to size %d order %d\n",
		new_size, new_order);
	if (geth->freeq_order == new_order)
		return 0;

	spin_lock_irqsave(&geth->irq_lock, flags);

	/* Disable the software queue IRQs */
	en = readl(geth->base + GLOBAL_INTERRUPT_ENABLE_4_REG);
	en &= ~SWFQ_EMPTY_INT_BIT;
	writel(en, geth->base + GLOBAL_INTERRUPT_ENABLE_4_REG);
	spin_unlock_irqrestore(&geth->irq_lock, flags);

	/* Drop the old queue */
	if (geth->freeq_ring)
		geth_cleanup_freeq(geth);

	/* Allocate a new queue with the desired order */
	geth->freeq_order = new_order;
	ret = geth_setup_freeq(geth);

	/* Restart the interrupts - NOTE if this is the first resize
	 * after probe(), this is where the interrupts get turned on
	 * in the first place.
	 */
	spin_lock_irqsave(&geth->irq_lock, flags);
	en |= SWFQ_EMPTY_INT_BIT;
	writel(en, geth->base + GLOBAL_INTERRUPT_ENABLE_4_REG);
	spin_unlock_irqrestore(&geth->irq_lock, flags);

	return ret;
}

static void gmac_tx_irq_enable(struct net_device *netdev,
			       unsigned int txq, int en)
{
	struct gemini_ethernet_port *port = netdev_priv(netdev);
	struct gemini_ethernet *geth = port->geth;
	u32 val, mask;

	netdev_dbg(netdev, "%s device %d\n", __func__, netdev->dev_id);

	mask = GMAC0_IRQ0_TXQ0_INTS << (6 * netdev->dev_id + txq);

	if (en)
		writel(mask, geth->base + GLOBAL_INTERRUPT_STATUS_0_REG);

	val = readl(geth->base + GLOBAL_INTERRUPT_ENABLE_0_REG);
	val = en ? val | mask : val & ~mask;
	writel(val, geth->base + GLOBAL_INTERRUPT_ENABLE_0_REG);
}

static void gmac_tx_irq(struct net_device *netdev, unsigned int txq_num)
{
	struct netdev_queue *ntxq = netdev_get_tx_queue(netdev, txq_num);

	gmac_tx_irq_enable(netdev, txq_num, 0);
	netif_tx_wake_queue(ntxq);
}

static int gmac_map_tx_bufs(struct net_device *netdev, struct sk_buff *skb,
			    struct gmac_txq *txq, unsigned short *desc)
{
	struct gemini_ethernet_port *port = netdev_priv(netdev);
	struct skb_shared_info *skb_si =  skb_shinfo(skb);
	unsigned short m = (1 << port->txq_order) - 1;
	short frag, last_frag = skb_si->nr_frags - 1;
	struct gemini_ethernet *geth = port->geth;
	unsigned int word1, word3, buflen;
	unsigned short w = *desc;
	struct gmac_txdesc *txd;
	skb_frag_t *skb_frag;
	dma_addr_t mapping;
	unsigned short mtu;
	void *buffer;

	mtu  = ETH_HLEN;
	mtu += netdev->mtu;
	if (skb->protocol == htons(ETH_P_8021Q))
		mtu += VLAN_HLEN;

	word1 = skb->len;
	word3 = SOF_BIT;

	if (word1 > mtu) {
		word1 |= TSS_MTU_ENABLE_BIT;
		word3 |= mtu;
	}

	if (skb->ip_summed != CHECKSUM_NONE) {
		int tcp = 0;

		if (skb->protocol == htons(ETH_P_IP)) {
			word1 |= TSS_IP_CHKSUM_BIT;
			tcp = ip_hdr(skb)->protocol == IPPROTO_TCP;
		} else { /* IPv6 */
			word1 |= TSS_IPV6_ENABLE_BIT;
			tcp = ipv6_hdr(skb)->nexthdr == IPPROTO_TCP;
		}

		word1 |= tcp ? TSS_TCP_CHKSUM_BIT : TSS_UDP_CHKSUM_BIT;
	}

	frag = -1;
	while (frag <= last_frag) {
		if (frag == -1) {
			buffer = skb->data;
			buflen = skb_headlen(skb);
		} else {
			skb_frag = skb_si->frags + frag;
			buffer = skb_frag_address(skb_frag);
			buflen = skb_frag_size(skb_frag);
		}

		if (frag == last_frag) {
			word3 |= EOF_BIT;
			txq->skb[w] = skb;
		}

		mapping = dma_map_single(geth->dev, buffer, buflen,
					 DMA_TO_DEVICE);
		if (dma_mapping_error(geth->dev, mapping))
			goto map_error;

		txd = txq->ring + w;
		txd->word0.bits32 = buflen;
		txd->word1.bits32 = word1;
		txd->word2.buf_adr = mapping;
		txd->word3.bits32 = word3;

		word3 &= MTU_SIZE_BIT_MASK;
		w++;
		w &= m;
		frag++;
	}

	*desc = w;
	return 0;

map_error:
	while (w != *desc) {
		w--;
		w &= m;

		dma_unmap_page(geth->dev, txq->ring[w].word2.buf_adr,
			       txq->ring[w].word0.bits.buffer_size,
			       DMA_TO_DEVICE);
	}
	return -ENOMEM;
}

static netdev_tx_t gmac_start_xmit(struct sk_buff *skb,
				   struct net_device *netdev)
{
	struct gemini_ethernet_port *port = netdev_priv(netdev);
	unsigned short m = (1 << port->txq_order) - 1;
	struct netdev_queue *ntxq;
	unsigned short r, w, d;
	void __iomem *ptr_reg;
	struct gmac_txq *txq;
	int txq_num, nfrags;
	union dma_rwptr rw;

	if (skb->len >= 0x10000)
		goto out_drop_free;

	txq_num = skb_get_queue_mapping(skb);
	ptr_reg = port->dma_base + GMAC_SW_TX_QUEUE_PTR_REG(txq_num);
	txq = &port->txq[txq_num];
	ntxq = netdev_get_tx_queue(netdev, txq_num);
	nfrags = skb_shinfo(skb)->nr_frags;

	rw.bits32 = readl(ptr_reg);
	r = rw.bits.rptr;
	w = rw.bits.wptr;

	d = txq->cptr - w - 1;
	d &= m;

	if (d < nfrags + 2) {
		gmac_clean_txq(netdev, txq, r);
		d = txq->cptr - w - 1;
		d &= m;

		if (d < nfrags + 2) {
			netif_tx_stop_queue(ntxq);

			d = txq->cptr + nfrags + 16;
			d &= m;
			txq->ring[d].word3.bits.eofie = 1;
			gmac_tx_irq_enable(netdev, txq_num, 1);

			u64_stats_update_begin(&port->tx_stats_syncp);
			netdev->stats.tx_fifo_errors++;
			u64_stats_update_end(&port->tx_stats_syncp);
			return NETDEV_TX_BUSY;
		}
	}

	if (gmac_map_tx_bufs(netdev, skb, txq, &w)) {
		if (skb_linearize(skb))
			goto out_drop;

		u64_stats_update_begin(&port->tx_stats_syncp);
		port->tx_frags_linearized++;
		u64_stats_update_end(&port->tx_stats_syncp);

		if (gmac_map_tx_bufs(netdev, skb, txq, &w))
			goto out_drop_free;
	}

	writew(w, ptr_reg + 2);

	gmac_clean_txq(netdev, txq, r);
	return NETDEV_TX_OK;

out_drop_free:
	dev_kfree_skb(skb);
out_drop:
	u64_stats_update_begin(&port->tx_stats_syncp);
	port->stats.tx_dropped++;
	u64_stats_update_end(&port->tx_stats_syncp);
	return NETDEV_TX_OK;
}

static void gmac_tx_timeout(struct net_device *netdev, unsigned int txqueue)
{
	netdev_err(netdev, "Tx timeout\n");
	gmac_dump_dma_state(netdev);
}

static void gmac_enable_irq(struct net_device *netdev, int enable)
{
	struct gemini_ethernet_port *port = netdev_priv(netdev);
	struct gemini_ethernet *geth = port->geth;
	unsigned long flags;
	u32 val, mask;

	netdev_dbg(netdev, "%s device %d %s\n", __func__,
		   netdev->dev_id, enable ? "enable" : "disable");
	spin_lock_irqsave(&geth->irq_lock, flags);

	mask = GMAC0_IRQ0_2 << (netdev->dev_id * 2);
	val = readl(geth->base + GLOBAL_INTERRUPT_ENABLE_0_REG);
	val = enable ? (val | mask) : (val & ~mask);
	writel(val, geth->base + GLOBAL_INTERRUPT_ENABLE_0_REG);

	mask = DEFAULT_Q0_INT_BIT << netdev->dev_id;
	val = readl(geth->base + GLOBAL_INTERRUPT_ENABLE_1_REG);
	val = enable ? (val | mask) : (val & ~mask);
	writel(val, geth->base + GLOBAL_INTERRUPT_ENABLE_1_REG);

	mask = GMAC0_IRQ4_8 << (netdev->dev_id * 8);
	val = readl(geth->base + GLOBAL_INTERRUPT_ENABLE_4_REG);
	val = enable ? (val | mask) : (val & ~mask);
	writel(val, geth->base + GLOBAL_INTERRUPT_ENABLE_4_REG);

	spin_unlock_irqrestore(&geth->irq_lock, flags);
}

static void gmac_enable_rx_irq(struct net_device *netdev, int enable)
{
	struct gemini_ethernet_port *port = netdev_priv(netdev);
	struct gemini_ethernet *geth = port->geth;
	unsigned long flags;
	u32 val, mask;

	netdev_dbg(netdev, "%s device %d %s\n", __func__, netdev->dev_id,
		   enable ? "enable" : "disable");
	spin_lock_irqsave(&geth->irq_lock, flags);
	mask = DEFAULT_Q0_INT_BIT << netdev->dev_id;

	val = readl(geth->base + GLOBAL_INTERRUPT_ENABLE_1_REG);
	val = enable ? (val | mask) : (val & ~mask);
	writel(val, geth->base + GLOBAL_INTERRUPT_ENABLE_1_REG);

	spin_unlock_irqrestore(&geth->irq_lock, flags);
}

static struct sk_buff *gmac_skb_if_good_frame(struct gemini_ethernet_port *port,
					      union gmac_rxdesc_0 word0,
					      unsigned int frame_len)
{
	unsigned int rx_csum = word0.bits.chksum_status;
	unsigned int rx_status = word0.bits.status;
	struct sk_buff *skb = NULL;

	port->rx_stats[rx_status]++;
	port->rx_csum_stats[rx_csum]++;

	if (word0.bits.derr || word0.bits.perr ||
	    rx_status || frame_len < ETH_ZLEN ||
	    rx_csum >= RX_CHKSUM_IP_ERR_UNKNOWN) {
		port->stats.rx_errors++;

		if (frame_len < ETH_ZLEN || RX_ERROR_LENGTH(rx_status))
			port->stats.rx_length_errors++;
		if (RX_ERROR_OVER(rx_status))
			port->stats.rx_over_errors++;
		if (RX_ERROR_CRC(rx_status))
			port->stats.rx_crc_errors++;
		if (RX_ERROR_FRAME(rx_status))
			port->stats.rx_frame_errors++;
		return NULL;
	}

	skb = napi_get_frags(&port->napi);
	if (!skb)
		goto update_exit;

	if (rx_csum == RX_CHKSUM_IP_UDP_TCP_OK)
		skb->ip_summed = CHECKSUM_UNNECESSARY;

update_exit:
	port->stats.rx_bytes += frame_len;
	port->stats.rx_packets++;
	return skb;
}

static unsigned int gmac_rx(struct net_device *netdev, unsigned int budget)
{
	struct gemini_ethernet_port *port = netdev_priv(netdev);
	unsigned short m = (1 << port->rxq_order) - 1;
	struct gemini_ethernet *geth = port->geth;
	void __iomem *ptr_reg = port->rxq_rwptr;
	unsigned int frame_len, frag_len;
	struct gmac_rxdesc *rx = NULL;
	struct gmac_queue_page *gpage;
	static struct sk_buff *skb;
	union gmac_rxdesc_0 word0;
	union gmac_rxdesc_1 word1;
	union gmac_rxdesc_3 word3;
	struct page *page = NULL;
	unsigned int page_offs;
	unsigned short r, w;
	union dma_rwptr rw;
	dma_addr_t mapping;
	int frag_nr = 0;

	rw.bits32 = readl(ptr_reg);
	/* Reset interrupt as all packages until here are taken into account */
	writel(DEFAULT_Q0_INT_BIT << netdev->dev_id,
	       geth->base + GLOBAL_INTERRUPT_STATUS_1_REG);
	r = rw.bits.rptr;
	w = rw.bits.wptr;

	while (budget && w != r) {
		rx = port->rxq_ring + r;
		word0 = rx->word0;
		word1 = rx->word1;
		mapping = rx->word2.buf_adr;
		word3 = rx->word3;

		r++;
		r &= m;

		frag_len = word0.bits.buffer_size;
		frame_len = word1.bits.byte_count;
		page_offs = mapping & ~PAGE_MASK;

		if (!mapping) {
			netdev_err(netdev,
				   "rxq[%u]: HW BUG: zero DMA desc\n", r);
			goto err_drop;
		}

		/* Freeq pointers are one page off */
		gpage = gmac_get_queue_page(geth, port, mapping + PAGE_SIZE);
		if (!gpage) {
			dev_err(geth->dev, "could not find mapping\n");
			continue;
		}
		page = gpage->page;

		if (word3.bits32 & SOF_BIT) {
			if (skb) {
				napi_free_frags(&port->napi);
				port->stats.rx_dropped++;
			}

			skb = gmac_skb_if_good_frame(port, word0, frame_len);
			if (!skb)
				goto err_drop;

			page_offs += NET_IP_ALIGN;
			frag_len -= NET_IP_ALIGN;
			frag_nr = 0;

		} else if (!skb) {
			put_page(page);
			continue;
		}

		if (word3.bits32 & EOF_BIT)
			frag_len = frame_len - skb->len;

		/* append page frag to skb */
		if (frag_nr == MAX_SKB_FRAGS)
			goto err_drop;

		if (frag_len == 0)
			netdev_err(netdev, "Received fragment with len = 0\n");

		skb_fill_page_desc(skb, frag_nr, page, page_offs, frag_len);
		skb->len += frag_len;
		skb->data_len += frag_len;
		skb->truesize += frag_len;
		frag_nr++;

		if (word3.bits32 & EOF_BIT) {
			napi_gro_frags(&port->napi);
			skb = NULL;
			--budget;
		}
		continue;

err_drop:
		if (skb) {
			napi_free_frags(&port->napi);
			skb = NULL;
		}

		if (mapping)
			put_page(page);

		port->stats.rx_dropped++;
	}

	writew(r, ptr_reg);
	return budget;
}

static int gmac_napi_poll(struct napi_struct *napi, int budget)
{
	struct gemini_ethernet_port *port = netdev_priv(napi->dev);
	struct gemini_ethernet *geth = port->geth;
	unsigned int freeq_threshold;
	unsigned int received;

	freeq_threshold = 1 << (geth->freeq_order - 1);
	u64_stats_update_begin(&port->rx_stats_syncp);

	received = gmac_rx(napi->dev, budget);
	if (received < budget) {
		napi_gro_flush(napi, false);
		napi_complete_done(napi, received);
		gmac_enable_rx_irq(napi->dev, 1);
		++port->rx_napi_exits;
	}

	port->freeq_refill += (budget - received);
	if (port->freeq_refill > freeq_threshold) {
		port->freeq_refill -= freeq_threshold;
		geth_fill_freeq(geth, true);
	}

	u64_stats_update_end(&port->rx_stats_syncp);
	return received;
}

static void gmac_dump_dma_state(struct net_device *netdev)
{
	struct gemini_ethernet_port *port = netdev_priv(netdev);
	struct gemini_ethernet *geth = port->geth;
	void __iomem *ptr_reg;
	u32 reg[5];

	/* Interrupt status */
	reg[0] = readl(geth->base + GLOBAL_INTERRUPT_STATUS_0_REG);
	reg[1] = readl(geth->base + GLOBAL_INTERRUPT_STATUS_1_REG);
	reg[2] = readl(geth->base + GLOBAL_INTERRUPT_STATUS_2_REG);
	reg[3] = readl(geth->base + GLOBAL_INTERRUPT_STATUS_3_REG);
	reg[4] = readl(geth->base + GLOBAL_INTERRUPT_STATUS_4_REG);
	netdev_err(netdev, "IRQ status: 0x%08x 0x%08x 0x%08x 0x%08x 0x%08x\n",
		   reg[0], reg[1], reg[2], reg[3], reg[4]);

	/* Interrupt enable */
	reg[0] = readl(geth->base + GLOBAL_INTERRUPT_ENABLE_0_REG);
	reg[1] = readl(geth->base + GLOBAL_INTERRUPT_ENABLE_1_REG);
	reg[2] = readl(geth->base + GLOBAL_INTERRUPT_ENABLE_2_REG);
	reg[3] = readl(geth->base + GLOBAL_INTERRUPT_ENABLE_3_REG);
	reg[4] = readl(geth->base + GLOBAL_INTERRUPT_ENABLE_4_REG);
	netdev_err(netdev, "IRQ enable: 0x%08x 0x%08x 0x%08x 0x%08x 0x%08x\n",
		   reg[0], reg[1], reg[2], reg[3], reg[4]);

	/* RX DMA status */
	reg[0] = readl(port->dma_base + GMAC_DMA_RX_FIRST_DESC_REG);
	reg[1] = readl(port->dma_base + GMAC_DMA_RX_CURR_DESC_REG);
	reg[2] = GET_RPTR(port->rxq_rwptr);
	reg[3] = GET_WPTR(port->rxq_rwptr);
	netdev_err(netdev, "RX DMA regs: 0x%08x 0x%08x, ptr: %u %u\n",
		   reg[0], reg[1], reg[2], reg[3]);

	reg[0] = readl(port->dma_base + GMAC_DMA_RX_DESC_WORD0_REG);
	reg[1] = readl(port->dma_base + GMAC_DMA_RX_DESC_WORD1_REG);
	reg[2] = readl(port->dma_base + GMAC_DMA_RX_DESC_WORD2_REG);
	reg[3] = readl(port->dma_base + GMAC_DMA_RX_DESC_WORD3_REG);
	netdev_err(netdev, "RX DMA descriptor: 0x%08x 0x%08x 0x%08x 0x%08x\n",
		   reg[0], reg[1], reg[2], reg[3]);

	/* TX DMA status */
	ptr_reg = port->dma_base + GMAC_SW_TX_QUEUE0_PTR_REG;

	reg[0] = readl(port->dma_base + GMAC_DMA_TX_FIRST_DESC_REG);
	reg[1] = readl(port->dma_base + GMAC_DMA_TX_CURR_DESC_REG);
	reg[2] = GET_RPTR(ptr_reg);
	reg[3] = GET_WPTR(ptr_reg);
	netdev_err(netdev, "TX DMA regs: 0x%08x 0x%08x, ptr: %u %u\n",
		   reg[0], reg[1], reg[2], reg[3]);

	reg[0] = readl(port->dma_base + GMAC_DMA_TX_DESC_WORD0_REG);
	reg[1] = readl(port->dma_base + GMAC_DMA_TX_DESC_WORD1_REG);
	reg[2] = readl(port->dma_base + GMAC_DMA_TX_DESC_WORD2_REG);
	reg[3] = readl(port->dma_base + GMAC_DMA_TX_DESC_WORD3_REG);
	netdev_err(netdev, "TX DMA descriptor: 0x%08x 0x%08x 0x%08x 0x%08x\n",
		   reg[0], reg[1], reg[2], reg[3]);

	/* FREE queues status */
	ptr_reg = geth->base + GLOBAL_SWFQ_RWPTR_REG;

	reg[0] = GET_RPTR(ptr_reg);
	reg[1] = GET_WPTR(ptr_reg);

	ptr_reg = geth->base + GLOBAL_HWFQ_RWPTR_REG;

	reg[2] = GET_RPTR(ptr_reg);
	reg[3] = GET_WPTR(ptr_reg);
	netdev_err(netdev, "FQ SW ptr: %u %u, HW ptr: %u %u\n",
		   reg[0], reg[1], reg[2], reg[3]);
}

static void gmac_update_hw_stats(struct net_device *netdev)
{
	struct gemini_ethernet_port *port = netdev_priv(netdev);
	unsigned int rx_discards, rx_mcast, rx_bcast;
	struct gemini_ethernet *geth = port->geth;
	unsigned long flags;

	spin_lock_irqsave(&geth->irq_lock, flags);
	u64_stats_update_begin(&port->ir_stats_syncp);

	rx_discards = readl(port->gmac_base + GMAC_IN_DISCARDS);
	port->hw_stats[0] += rx_discards;
	port->hw_stats[1] += readl(port->gmac_base + GMAC_IN_ERRORS);
	rx_mcast = readl(port->gmac_base + GMAC_IN_MCAST);
	port->hw_stats[2] += rx_mcast;
	rx_bcast = readl(port->gmac_base + GMAC_IN_BCAST);
	port->hw_stats[3] += rx_bcast;
	port->hw_stats[4] += readl(port->gmac_base + GMAC_IN_MAC1);
	port->hw_stats[5] += readl(port->gmac_base + GMAC_IN_MAC2);

	port->stats.rx_missed_errors += rx_discards;
	port->stats.multicast += rx_mcast;
	port->stats.multicast += rx_bcast;

	writel(GMAC0_MIB_INT_BIT << (netdev->dev_id * 8),
	       geth->base + GLOBAL_INTERRUPT_STATUS_4_REG);

	u64_stats_update_end(&port->ir_stats_syncp);
	spin_unlock_irqrestore(&geth->irq_lock, flags);
}

/**
 * gmac_get_intr_flags() - get interrupt status flags for a port from
 * @netdev: the net device for the port to get flags from
 * @i: the interrupt status register 0..4
 */
static u32 gmac_get_intr_flags(struct net_device *netdev, int i)
{
	struct gemini_ethernet_port *port = netdev_priv(netdev);
	struct gemini_ethernet *geth = port->geth;
	void __iomem *irqif_reg, *irqen_reg;
	unsigned int offs, val;

	/* Calculate the offset using the stride of the status registers */
	offs = i * (GLOBAL_INTERRUPT_STATUS_1_REG -
		    GLOBAL_INTERRUPT_STATUS_0_REG);

	irqif_reg = geth->base + GLOBAL_INTERRUPT_STATUS_0_REG + offs;
	irqen_reg = geth->base + GLOBAL_INTERRUPT_ENABLE_0_REG + offs;

	val = readl(irqif_reg) & readl(irqen_reg);
	return val;
}

static enum hrtimer_restart gmac_coalesce_delay_expired(struct hrtimer *timer)
{
	struct gemini_ethernet_port *port =
		container_of(timer, struct gemini_ethernet_port,
			     rx_coalesce_timer);

	napi_schedule(&port->napi);
	return HRTIMER_NORESTART;
}

static irqreturn_t gmac_irq(int irq, void *data)
{
	struct gemini_ethernet_port *port;
	struct net_device *netdev = data;
	struct gemini_ethernet *geth;
	u32 val, orr = 0;

	port = netdev_priv(netdev);
	geth = port->geth;

	val = gmac_get_intr_flags(netdev, 0);
	orr |= val;

	if (val & (GMAC0_IRQ0_2 << (netdev->dev_id * 2))) {
		/* Oh, crap */
		netdev_err(netdev, "hw failure/sw bug\n");
		gmac_dump_dma_state(netdev);

		/* don't know how to recover, just reduce losses */
		gmac_enable_irq(netdev, 0);
		return IRQ_HANDLED;
	}

	if (val & (GMAC0_IRQ0_TXQ0_INTS << (netdev->dev_id * 6)))
		gmac_tx_irq(netdev, 0);

	val = gmac_get_intr_flags(netdev, 1);
	orr |= val;

	if (val & (DEFAULT_Q0_INT_BIT << netdev->dev_id)) {
		gmac_enable_rx_irq(netdev, 0);

		if (!port->rx_coalesce_nsecs) {
			napi_schedule(&port->napi);
		} else {
			ktime_t ktime;

			ktime = ktime_set(0, port->rx_coalesce_nsecs);
			hrtimer_start(&port->rx_coalesce_timer, ktime,
				      HRTIMER_MODE_REL);
		}
	}

	val = gmac_get_intr_flags(netdev, 4);
	orr |= val;

	if (val & (GMAC0_MIB_INT_BIT << (netdev->dev_id * 8)))
		gmac_update_hw_stats(netdev);

	if (val & (GMAC0_RX_OVERRUN_INT_BIT << (netdev->dev_id * 8))) {
		writel(GMAC0_RXDERR_INT_BIT << (netdev->dev_id * 8),
		       geth->base + GLOBAL_INTERRUPT_STATUS_4_REG);

		spin_lock(&geth->irq_lock);
		u64_stats_update_begin(&port->ir_stats_syncp);
		++port->stats.rx_fifo_errors;
		u64_stats_update_end(&port->ir_stats_syncp);
		spin_unlock(&geth->irq_lock);
	}

	return orr ? IRQ_HANDLED : IRQ_NONE;
}

static void gmac_start_dma(struct gemini_ethernet_port *port)
{
	void __iomem *dma_ctrl_reg = port->dma_base + GMAC_DMA_CTRL_REG;
	union gmac_dma_ctrl dma_ctrl;

	dma_ctrl.bits32 = readl(dma_ctrl_reg);
	dma_ctrl.bits.rd_enable = 1;
	dma_ctrl.bits.td_enable = 1;
	dma_ctrl.bits.loopback = 0;
	dma_ctrl.bits.drop_small_ack = 0;
	dma_ctrl.bits.rd_insert_bytes = NET_IP_ALIGN;
	dma_ctrl.bits.rd_prot = HPROT_DATA_CACHE | HPROT_PRIVILIGED;
	dma_ctrl.bits.rd_burst_size = HBURST_INCR8;
	dma_ctrl.bits.rd_bus = HSIZE_8;
	dma_ctrl.bits.td_prot = HPROT_DATA_CACHE;
	dma_ctrl.bits.td_burst_size = HBURST_INCR8;
	dma_ctrl.bits.td_bus = HSIZE_8;

	writel(dma_ctrl.bits32, dma_ctrl_reg);
}

static void gmac_stop_dma(struct gemini_ethernet_port *port)
{
	void __iomem *dma_ctrl_reg = port->dma_base + GMAC_DMA_CTRL_REG;
	union gmac_dma_ctrl dma_ctrl;

	dma_ctrl.bits32 = readl(dma_ctrl_reg);
	dma_ctrl.bits.rd_enable = 0;
	dma_ctrl.bits.td_enable = 0;
	writel(dma_ctrl.bits32, dma_ctrl_reg);
}

static int gmac_open(struct net_device *netdev)
{
	struct gemini_ethernet_port *port = netdev_priv(netdev);
	int err;

	err = request_irq(netdev->irq, gmac_irq,
			  IRQF_SHARED, netdev->name, netdev);
	if (err) {
		netdev_err(netdev, "no IRQ\n");
		return err;
	}

	netif_carrier_off(netdev);
	phy_start(netdev->phydev);

	err = geth_resize_freeq(port);
	/* It's fine if it's just busy, the other port has set up
	 * the freeq in that case.
	 */
	if (err && (err != -EBUSY)) {
		netdev_err(netdev, "could not resize freeq\n");
		goto err_stop_phy;
	}

	err = gmac_setup_rxq(netdev);
	if (err) {
		netdev_err(netdev, "could not setup RXQ\n");
		goto err_stop_phy;
	}

	err = gmac_setup_txqs(netdev);
	if (err) {
		netdev_err(netdev, "could not setup TXQs\n");
		gmac_cleanup_rxq(netdev);
		goto err_stop_phy;
	}

	napi_enable(&port->napi);

	gmac_start_dma(port);
	gmac_enable_irq(netdev, 1);
	gmac_enable_tx_rx(netdev);
	netif_tx_start_all_queues(netdev);

	hrtimer_init(&port->rx_coalesce_timer, CLOCK_MONOTONIC,
		     HRTIMER_MODE_REL);
	port->rx_coalesce_timer.function = &gmac_coalesce_delay_expired;

	netdev_dbg(netdev, "opened\n");

	return 0;

err_stop_phy:
	phy_stop(netdev->phydev);
	free_irq(netdev->irq, netdev);
	return err;
}

static int gmac_stop(struct net_device *netdev)
{
	struct gemini_ethernet_port *port = netdev_priv(netdev);

	hrtimer_cancel(&port->rx_coalesce_timer);
	netif_tx_stop_all_queues(netdev);
	gmac_disable_tx_rx(netdev);
	gmac_stop_dma(port);
	napi_disable(&port->napi);

	gmac_enable_irq(netdev, 0);
	gmac_cleanup_rxq(netdev);
	gmac_cleanup_txqs(netdev);

	phy_stop(netdev->phydev);
	free_irq(netdev->irq, netdev);

	gmac_update_hw_stats(netdev);
	return 0;
}

static void gmac_set_rx_mode(struct net_device *netdev)
{
	struct gemini_ethernet_port *port = netdev_priv(netdev);
	union gmac_rx_fltr filter = { .bits = {
		.broadcast = 1,
		.multicast = 1,
		.unicast = 1,
	} };
	struct netdev_hw_addr *ha;
	unsigned int bit_nr;
	u32 mc_filter[2];

	mc_filter[1] = 0;
	mc_filter[0] = 0;

	if (netdev->flags & IFF_PROMISC) {
		filter.bits.error = 1;
		filter.bits.promiscuous = 1;
		mc_filter[1] = ~0;
		mc_filter[0] = ~0;
	} else if (netdev->flags & IFF_ALLMULTI) {
		mc_filter[1] = ~0;
		mc_filter[0] = ~0;
	} else {
		netdev_for_each_mc_addr(ha, netdev) {
			bit_nr = ~crc32_le(~0, ha->addr, ETH_ALEN) & 0x3f;
			mc_filter[bit_nr >> 5] |= 1 << (bit_nr & 0x1f);
		}
	}

	writel(mc_filter[0], port->gmac_base + GMAC_MCAST_FIL0);
	writel(mc_filter[1], port->gmac_base + GMAC_MCAST_FIL1);
	writel(filter.bits32, port->gmac_base + GMAC_RX_FLTR);
}

static void gmac_write_mac_address(struct net_device *netdev)
{
	struct gemini_ethernet_port *port = netdev_priv(netdev);
	__le32 addr[3];

	memset(addr, 0, sizeof(addr));
	memcpy(addr, netdev->dev_addr, ETH_ALEN);

	writel(le32_to_cpu(addr[0]), port->gmac_base + GMAC_STA_ADD0);
	writel(le32_to_cpu(addr[1]), port->gmac_base + GMAC_STA_ADD1);
	writel(le32_to_cpu(addr[2]), port->gmac_base + GMAC_STA_ADD2);
}

static int gmac_set_mac_address(struct net_device *netdev, void *addr)
{
	struct sockaddr *sa = addr;

	memcpy(netdev->dev_addr, sa->sa_data, ETH_ALEN);
	gmac_write_mac_address(netdev);

	return 0;
}

static void gmac_clear_hw_stats(struct net_device *netdev)
{
	struct gemini_ethernet_port *port = netdev_priv(netdev);

	readl(port->gmac_base + GMAC_IN_DISCARDS);
	readl(port->gmac_base + GMAC_IN_ERRORS);
	readl(port->gmac_base + GMAC_IN_MCAST);
	readl(port->gmac_base + GMAC_IN_BCAST);
	readl(port->gmac_base + GMAC_IN_MAC1);
	readl(port->gmac_base + GMAC_IN_MAC2);
}

static void gmac_get_stats64(struct net_device *netdev,
			     struct rtnl_link_stats64 *stats)
{
	struct gemini_ethernet_port *port = netdev_priv(netdev);
	unsigned int start;

	gmac_update_hw_stats(netdev);

	/* Racing with RX NAPI */
	do {
		start = u64_stats_fetch_begin(&port->rx_stats_syncp);

		stats->rx_packets = port->stats.rx_packets;
		stats->rx_bytes = port->stats.rx_bytes;
		stats->rx_errors = port->stats.rx_errors;
		stats->rx_dropped = port->stats.rx_dropped;

		stats->rx_length_errors = port->stats.rx_length_errors;
		stats->rx_over_errors = port->stats.rx_over_errors;
		stats->rx_crc_errors = port->stats.rx_crc_errors;
		stats->rx_frame_errors = port->stats.rx_frame_errors;

	} while (u64_stats_fetch_retry(&port->rx_stats_syncp, start));

	/* Racing with MIB and TX completion interrupts */
	do {
		start = u64_stats_fetch_begin(&port->ir_stats_syncp);

		stats->tx_errors = port->stats.tx_errors;
		stats->tx_packets = port->stats.tx_packets;
		stats->tx_bytes = port->stats.tx_bytes;

		stats->multicast = port->stats.multicast;
		stats->rx_missed_errors = port->stats.rx_missed_errors;
		stats->rx_fifo_errors = port->stats.rx_fifo_errors;

	} while (u64_stats_fetch_retry(&port->ir_stats_syncp, start));

	/* Racing with hard_start_xmit */
	do {
		start = u64_stats_fetch_begin(&port->tx_stats_syncp);

		stats->tx_dropped = port->stats.tx_dropped;

	} while (u64_stats_fetch_retry(&port->tx_stats_syncp, start));

	stats->rx_dropped += stats->rx_missed_errors;
}

static int gmac_change_mtu(struct net_device *netdev, int new_mtu)
{
	int max_len = gmac_pick_rx_max_len(new_mtu);

	if (max_len < 0)
		return -EINVAL;

	gmac_disable_tx_rx(netdev);

	netdev->mtu = new_mtu;
	gmac_update_config0_reg(netdev, max_len << CONFIG0_MAXLEN_SHIFT,
				CONFIG0_MAXLEN_MASK);

	netdev_update_features(netdev);

	gmac_enable_tx_rx(netdev);

	return 0;
}

static netdev_features_t gmac_fix_features(struct net_device *netdev,
					   netdev_features_t features)
{
	if (netdev->mtu + ETH_HLEN + VLAN_HLEN > MTU_SIZE_BIT_MASK)
		features &= ~GMAC_OFFLOAD_FEATURES;

	return features;
}

static int gmac_set_features(struct net_device *netdev,
			     netdev_features_t features)
{
	struct gemini_ethernet_port *port = netdev_priv(netdev);
	int enable = features & NETIF_F_RXCSUM;
	unsigned long flags;
	u32 reg;

	spin_lock_irqsave(&port->config_lock, flags);

	reg = readl(port->gmac_base + GMAC_CONFIG0);
	reg = enable ? reg | CONFIG0_RX_CHKSUM : reg & ~CONFIG0_RX_CHKSUM;
	writel(reg, port->gmac_base + GMAC_CONFIG0);

	spin_unlock_irqrestore(&port->config_lock, flags);
	return 0;
}

static int gmac_get_sset_count(struct net_device *netdev, int sset)
{
	return sset == ETH_SS_STATS ? GMAC_STATS_NUM : 0;
}

static void gmac_get_strings(struct net_device *netdev, u32 stringset, u8 *data)
{
	if (stringset != ETH_SS_STATS)
		return;

	memcpy(data, gmac_stats_strings, sizeof(gmac_stats_strings));
}

static void gmac_get_ethtool_stats(struct net_device *netdev,
				   struct ethtool_stats *estats, u64 *values)
{
	struct gemini_ethernet_port *port = netdev_priv(netdev);
	unsigned int start;
	u64 *p;
	int i;

	gmac_update_hw_stats(netdev);

	/* Racing with MIB interrupt */
	do {
		p = values;
		start = u64_stats_fetch_begin(&port->ir_stats_syncp);

		for (i = 0; i < RX_STATS_NUM; i++)
			*p++ = port->hw_stats[i];

	} while (u64_stats_fetch_retry(&port->ir_stats_syncp, start));
	values = p;

	/* Racing with RX NAPI */
	do {
		p = values;
		start = u64_stats_fetch_begin(&port->rx_stats_syncp);

		for (i = 0; i < RX_STATUS_NUM; i++)
			*p++ = port->rx_stats[i];
		for (i = 0; i < RX_CHKSUM_NUM; i++)
			*p++ = port->rx_csum_stats[i];
		*p++ = port->rx_napi_exits;

	} while (u64_stats_fetch_retry(&port->rx_stats_syncp, start));
	values = p;

	/* Racing with TX start_xmit */
	do {
		p = values;
		start = u64_stats_fetch_begin(&port->tx_stats_syncp);

		for (i = 0; i < TX_MAX_FRAGS; i++) {
			*values++ = port->tx_frag_stats[i];
			port->tx_frag_stats[i] = 0;
		}
		*values++ = port->tx_frags_linearized;
		*values++ = port->tx_hw_csummed;

	} while (u64_stats_fetch_retry(&port->tx_stats_syncp, start));
}

static int gmac_get_ksettings(struct net_device *netdev,
			      struct ethtool_link_ksettings *cmd)
{
	if (!netdev->phydev)
		return -ENXIO;
	phy_ethtool_ksettings_get(netdev->phydev, cmd);

	return 0;
}

static int gmac_set_ksettings(struct net_device *netdev,
			      const struct ethtool_link_ksettings *cmd)
{
	if (!netdev->phydev)
		return -ENXIO;
	return phy_ethtool_ksettings_set(netdev->phydev, cmd);
}

static int gmac_nway_reset(struct net_device *netdev)
{
	if (!netdev->phydev)
		return -ENXIO;
	return phy_start_aneg(netdev->phydev);
}

static void gmac_get_pauseparam(struct net_device *netdev,
				struct ethtool_pauseparam *pparam)
{
	struct gemini_ethernet_port *port = netdev_priv(netdev);
	union gmac_config0 config0;

	config0.bits32 = readl(port->gmac_base + GMAC_CONFIG0);

	pparam->rx_pause = config0.bits.rx_fc_en;
	pparam->tx_pause = config0.bits.tx_fc_en;
	pparam->autoneg = true;
}

static void gmac_get_ringparam(struct net_device *netdev,
			       struct ethtool_ringparam *rp)
{
	struct gemini_ethernet_port *port = netdev_priv(netdev);

	readl(port->gmac_base + GMAC_CONFIG0);

	rp->rx_max_pending = 1 << 15;
	rp->rx_mini_max_pending = 0;
	rp->rx_jumbo_max_pending = 0;
	rp->tx_max_pending = 1 << 15;

	rp->rx_pending = 1 << port->rxq_order;
	rp->rx_mini_pending = 0;
	rp->rx_jumbo_pending = 0;
	rp->tx_pending = 1 << port->txq_order;
}

static int gmac_set_ringparam(struct net_device *netdev,
			      struct ethtool_ringparam *rp)
{
	struct gemini_ethernet_port *port = netdev_priv(netdev);
	int err = 0;

	if (netif_running(netdev))
		return -EBUSY;

	if (rp->rx_pending) {
		port->rxq_order = min(15, ilog2(rp->rx_pending - 1) + 1);
		err = geth_resize_freeq(port);
	}
	if (rp->tx_pending) {
		port->txq_order = min(15, ilog2(rp->tx_pending - 1) + 1);
		port->irq_every_tx_packets = 1 << (port->txq_order - 2);
	}

	return err;
}

static int gmac_get_coalesce(struct net_device *netdev,
			     struct ethtool_coalesce *ecmd)
{
	struct gemini_ethernet_port *port = netdev_priv(netdev);

	ecmd->rx_max_coalesced_frames = 1;
	ecmd->tx_max_coalesced_frames = port->irq_every_tx_packets;
	ecmd->rx_coalesce_usecs = port->rx_coalesce_nsecs / 1000;

	return 0;
}

static int gmac_set_coalesce(struct net_device *netdev,
			     struct ethtool_coalesce *ecmd)
{
	struct gemini_ethernet_port *port = netdev_priv(netdev);

	if (ecmd->tx_max_coalesced_frames < 1)
		return -EINVAL;
	if (ecmd->tx_max_coalesced_frames >= 1 << port->txq_order)
		return -EINVAL;

	port->irq_every_tx_packets = ecmd->tx_max_coalesced_frames;
	port->rx_coalesce_nsecs = ecmd->rx_coalesce_usecs * 1000;

	return 0;
}

static u32 gmac_get_msglevel(struct net_device *netdev)
{
	struct gemini_ethernet_port *port = netdev_priv(netdev);

	return port->msg_enable;
}

static void gmac_set_msglevel(struct net_device *netdev, u32 level)
{
	struct gemini_ethernet_port *port = netdev_priv(netdev);

	port->msg_enable = level;
}

static void gmac_get_drvinfo(struct net_device *netdev,
			     struct ethtool_drvinfo *info)
{
	strcpy(info->driver,  DRV_NAME);
	strcpy(info->bus_info, netdev->dev_id ? "1" : "0");
}

static const struct net_device_ops gmac_351x_ops = {
	.ndo_init		= gmac_init,
	.ndo_open		= gmac_open,
	.ndo_stop		= gmac_stop,
	.ndo_start_xmit		= gmac_start_xmit,
	.ndo_tx_timeout		= gmac_tx_timeout,
	.ndo_set_rx_mode	= gmac_set_rx_mode,
	.ndo_set_mac_address	= gmac_set_mac_address,
	.ndo_get_stats64	= gmac_get_stats64,
	.ndo_change_mtu		= gmac_change_mtu,
	.ndo_fix_features	= gmac_fix_features,
	.ndo_set_features	= gmac_set_features,
};

static const struct ethtool_ops gmac_351x_ethtool_ops = {
	.supported_coalesce_params = ETHTOOL_COALESCE_RX_USECS |
				     ETHTOOL_COALESCE_MAX_FRAMES,
	.get_sset_count	= gmac_get_sset_count,
	.get_strings	= gmac_get_strings,
	.get_ethtool_stats = gmac_get_ethtool_stats,
	.get_link	= ethtool_op_get_link,
	.get_link_ksettings = gmac_get_ksettings,
	.set_link_ksettings = gmac_set_ksettings,
	.nway_reset	= gmac_nway_reset,
	.get_pauseparam	= gmac_get_pauseparam,
	.get_ringparam	= gmac_get_ringparam,
	.set_ringparam	= gmac_set_ringparam,
	.get_coalesce	= gmac_get_coalesce,
	.set_coalesce	= gmac_set_coalesce,
	.get_msglevel	= gmac_get_msglevel,
	.set_msglevel	= gmac_set_msglevel,
	.get_drvinfo	= gmac_get_drvinfo,
};

static irqreturn_t gemini_port_irq_thread(int irq, void *data)
{
	unsigned long irqmask = SWFQ_EMPTY_INT_BIT;
	struct gemini_ethernet_port *port = data;
	struct gemini_ethernet *geth;
	unsigned long flags;

	geth = port->geth;
	/* The queue is half empty so refill it */
	geth_fill_freeq(geth, true);

	spin_lock_irqsave(&geth->irq_lock, flags);
	/* ACK queue interrupt */
	writel(irqmask, geth->base + GLOBAL_INTERRUPT_STATUS_4_REG);
	/* Enable queue interrupt again */
	irqmask |= readl(geth->base + GLOBAL_INTERRUPT_ENABLE_4_REG);
	writel(irqmask, geth->base + GLOBAL_INTERRUPT_ENABLE_4_REG);
	spin_unlock_irqrestore(&geth->irq_lock, flags);

	return IRQ_HANDLED;
}

static irqreturn_t gemini_port_irq(int irq, void *data)
{
	struct gemini_ethernet_port *port = data;
	struct gemini_ethernet *geth;
	irqreturn_t ret = IRQ_NONE;
	u32 val, en;

	geth = port->geth;
	spin_lock(&geth->irq_lock);

	val = readl(geth->base + GLOBAL_INTERRUPT_STATUS_4_REG);
	en = readl(geth->base + GLOBAL_INTERRUPT_ENABLE_4_REG);

	if (val & en & SWFQ_EMPTY_INT_BIT) {
		/* Disable the queue empty interrupt while we work on
		 * processing the queue. Also disable overrun interrupts
		 * as there is not much we can do about it here.
		 */
		en &= ~(SWFQ_EMPTY_INT_BIT | GMAC0_RX_OVERRUN_INT_BIT
					   | GMAC1_RX_OVERRUN_INT_BIT);
		writel(en, geth->base + GLOBAL_INTERRUPT_ENABLE_4_REG);
		ret = IRQ_WAKE_THREAD;
	}

	spin_unlock(&geth->irq_lock);

	return ret;
}

static void gemini_port_remove(struct gemini_ethernet_port *port)
{
	if (port->netdev) {
		phy_disconnect(port->netdev->phydev);
		unregister_netdev(port->netdev);
	}
	clk_disable_unprepare(port->pclk);
	geth_cleanup_freeq(port->geth);
}

static void gemini_ethernet_init(struct gemini_ethernet *geth)
{
	/* Only do this once both ports are online */
	if (geth->initialized)
		return;
	if (geth->port0 && geth->port1)
		geth->initialized = true;
	else
		return;

	writel(0, geth->base + GLOBAL_INTERRUPT_ENABLE_0_REG);
	writel(0, geth->base + GLOBAL_INTERRUPT_ENABLE_1_REG);
	writel(0, geth->base + GLOBAL_INTERRUPT_ENABLE_2_REG);
	writel(0, geth->base + GLOBAL_INTERRUPT_ENABLE_3_REG);
	writel(0, geth->base + GLOBAL_INTERRUPT_ENABLE_4_REG);

	/* Interrupt config:
	 *
	 *	GMAC0 intr bits ------> int0 ----> eth0
	 *	GMAC1 intr bits ------> int1 ----> eth1
	 *	TOE intr -------------> int1 ----> eth1
	 *	Classification Intr --> int0 ----> eth0
	 *	Default Q0 -----------> int0 ----> eth0
	 *	Default Q1 -----------> int1 ----> eth1
	 *	FreeQ intr -----------> int1 ----> eth1
	 */
	writel(0xCCFC0FC0, geth->base + GLOBAL_INTERRUPT_SELECT_0_REG);
	writel(0x00F00002, geth->base + GLOBAL_INTERRUPT_SELECT_1_REG);
	writel(0xFFFFFFFF, geth->base + GLOBAL_INTERRUPT_SELECT_2_REG);
	writel(0xFFFFFFFF, geth->base + GLOBAL_INTERRUPT_SELECT_3_REG);
	writel(0xFF000003, geth->base + GLOBAL_INTERRUPT_SELECT_4_REG);

	/* edge-triggered interrupts packed to level-triggered one... */
	writel(~0, geth->base + GLOBAL_INTERRUPT_STATUS_0_REG);
	writel(~0, geth->base + GLOBAL_INTERRUPT_STATUS_1_REG);
	writel(~0, geth->base + GLOBAL_INTERRUPT_STATUS_2_REG);
	writel(~0, geth->base + GLOBAL_INTERRUPT_STATUS_3_REG);
	writel(~0, geth->base + GLOBAL_INTERRUPT_STATUS_4_REG);

	/* Set up queue */
	writel(0, geth->base + GLOBAL_SW_FREEQ_BASE_SIZE_REG);
	writel(0, geth->base + GLOBAL_HW_FREEQ_BASE_SIZE_REG);
	writel(0, geth->base + GLOBAL_SWFQ_RWPTR_REG);
	writel(0, geth->base + GLOBAL_HWFQ_RWPTR_REG);

	geth->freeq_frag_order = DEFAULT_RX_BUF_ORDER;
	/* This makes the queue resize on probe() so that we
	 * set up and enable the queue IRQ. FIXME: fragile.
	 */
	geth->freeq_order = 1;
}

static void gemini_port_save_mac_addr(struct gemini_ethernet_port *port)
{
	port->mac_addr[0] =
		cpu_to_le32(readl(port->gmac_base + GMAC_STA_ADD0));
	port->mac_addr[1] =
		cpu_to_le32(readl(port->gmac_base + GMAC_STA_ADD1));
	port->mac_addr[2] =
		cpu_to_le32(readl(port->gmac_base + GMAC_STA_ADD2));
}

static int gemini_ethernet_port_probe(struct platform_device *pdev)
{
	char *port_names[2] = { "ethernet0", "ethernet1" };
	struct gemini_ethernet_port *port;
	struct device *dev = &pdev->dev;
	struct gemini_ethernet *geth;
	struct net_device *netdev;
	struct resource *gmacres;
	struct resource *dmares;
	struct device *parent;
	unsigned int id;
	int irq;
	int ret;

	parent = dev->parent;
	geth = dev_get_drvdata(parent);

	if (!strcmp(dev_name(dev), "60008000.ethernet-port"))
		id = 0;
	else if (!strcmp(dev_name(dev), "6000c000.ethernet-port"))
		id = 1;
	else
		return -ENODEV;

	dev_info(dev, "probe %s ID %d\n", dev_name(dev), id);

	netdev = devm_alloc_etherdev_mqs(dev, sizeof(*port), TX_QUEUE_NUM, TX_QUEUE_NUM);
	if (!netdev) {
		dev_err(dev, "Can't allocate ethernet device #%d\n", id);
		return -ENOMEM;
	}

	port = netdev_priv(netdev);
	SET_NETDEV_DEV(netdev, dev);
	port->netdev = netdev;
	port->id = id;
	port->geth = geth;
	port->dev = dev;
	port->msg_enable = netif_msg_init(debug, DEFAULT_MSG_ENABLE);

	/* DMA memory */
	dmares = platform_get_resource(pdev, IORESOURCE_MEM, 0);
	if (!dmares) {
		dev_err(dev, "no DMA resource\n");
		return -ENODEV;
	}
	port->dma_base = devm_ioremap_resource(dev, dmares);
	if (IS_ERR(port->dma_base))
		return PTR_ERR(port->dma_base);

	/* GMAC config memory */
	gmacres = platform_get_resource(pdev, IORESOURCE_MEM, 1);
	if (!gmacres) {
		dev_err(dev, "no GMAC resource\n");
		return -ENODEV;
	}
	port->gmac_base = devm_ioremap_resource(dev, gmacres);
	if (IS_ERR(port->gmac_base))
		return PTR_ERR(port->gmac_base);

	/* Interrupt */
	irq = platform_get_irq(pdev, 0);
	if (irq <= 0)
		return irq ? irq : -ENODEV;
	port->irq = irq;

	/* Clock the port */
	port->pclk = devm_clk_get(dev, "PCLK");
	if (IS_ERR(port->pclk)) {
		dev_err(dev, "no PCLK\n");
		return PTR_ERR(port->pclk);
	}
	ret = clk_prepare_enable(port->pclk);
	if (ret)
		return ret;

	/* Maybe there is a nice ethernet address we should use */
	gemini_port_save_mac_addr(port);

	/* Reset the port */
	port->reset = devm_reset_control_get_exclusive(dev, NULL);
	if (IS_ERR(port->reset)) {
		dev_err(dev, "no reset\n");
		ret = PTR_ERR(port->reset);
		goto unprepare;
	}
	reset_control_reset(port->reset);
	usleep_range(100, 500);

	/* Assign pointer in the main state container */
	if (!id)
		geth->port0 = port;
	else
		geth->port1 = port;

	/* This will just be done once both ports are up and reset */
	gemini_ethernet_init(geth);

	platform_set_drvdata(pdev, port);

	/* Set up and register the netdev */
	netdev->dev_id = port->id;
	netdev->irq = irq;
	netdev->netdev_ops = &gmac_351x_ops;
	netdev->ethtool_ops = &gmac_351x_ethtool_ops;

	spin_lock_init(&port->config_lock);
	gmac_clear_hw_stats(netdev);

	netdev->hw_features = GMAC_OFFLOAD_FEATURES;
	netdev->features |= GMAC_OFFLOAD_FEATURES | NETIF_F_GRO;
	/* We can handle jumbo frames up to 10236 bytes so, let's accept
	 * payloads of 10236 bytes minus VLAN and ethernet header
	 */
	netdev->min_mtu = ETH_MIN_MTU;
	netdev->max_mtu = 10236 - VLAN_ETH_HLEN;

	port->freeq_refill = 0;
	netif_napi_add(netdev, &port->napi, gmac_napi_poll,
		       DEFAULT_NAPI_WEIGHT);

	if (is_valid_ether_addr((void *)port->mac_addr)) {
		memcpy(netdev->dev_addr, port->mac_addr, ETH_ALEN);
	} else {
		dev_dbg(dev, "ethernet address 0x%08x%08x%08x invalid\n",
			port->mac_addr[0], port->mac_addr[1],
			port->mac_addr[2]);
		dev_info(dev, "using a random ethernet address\n");
		eth_random_addr(netdev->dev_addr);
	}
	gmac_write_mac_address(netdev);

	ret = devm_request_threaded_irq(port->dev,
					port->irq,
					gemini_port_irq,
					gemini_port_irq_thread,
					IRQF_SHARED,
					port_names[port->id],
					port);
	if (ret)
		goto unprepare;

<<<<<<< HEAD
	ret = register_netdev(netdev);
	if (ret)
		goto unprepare;

	netdev_info(netdev,
		    "irq %d, DMA @ 0x%pap, GMAC @ 0x%pap\n",
		    port->irq, &dmares->start,
		    &gmacres->start);
	ret = gmac_setup_phy(netdev);
	if (ret)
		netdev_info(netdev,
			    "PHY init failed, deferring to ifup time\n");
	return 0;

=======
	ret = gmac_setup_phy(netdev);
	if (ret) {
		netdev_err(netdev,
			   "PHY init failed\n");
		goto unprepare;
	}

	ret = register_netdev(netdev);
	if (ret)
		goto unprepare;

	netdev_info(netdev,
		    "irq %d, DMA @ 0x%pap, GMAC @ 0x%pap\n",
		    port->irq, &dmares->start,
		    &gmacres->start);
	return 0;

>>>>>>> d1988041
unprepare:
	clk_disable_unprepare(port->pclk);
	return ret;
}

static int gemini_ethernet_port_remove(struct platform_device *pdev)
{
	struct gemini_ethernet_port *port = platform_get_drvdata(pdev);

	gemini_port_remove(port);
<<<<<<< HEAD
=======

>>>>>>> d1988041
	return 0;
}

static const struct of_device_id gemini_ethernet_port_of_match[] = {
	{
		.compatible = "cortina,gemini-ethernet-port",
	},
	{},
};
MODULE_DEVICE_TABLE(of, gemini_ethernet_port_of_match);

static struct platform_driver gemini_ethernet_port_driver = {
	.driver = {
		.name = "gemini-ethernet-port",
		.of_match_table = of_match_ptr(gemini_ethernet_port_of_match),
	},
	.probe = gemini_ethernet_port_probe,
	.remove = gemini_ethernet_port_remove,
};

static int gemini_ethernet_probe(struct platform_device *pdev)
{
	struct device *dev = &pdev->dev;
	struct gemini_ethernet *geth;
	unsigned int retry = 5;
	struct resource *res;
	u32 val;

	/* Global registers */
	geth = devm_kzalloc(dev, sizeof(*geth), GFP_KERNEL);
	if (!geth)
		return -ENOMEM;
	res = platform_get_resource(pdev, IORESOURCE_MEM, 0);
	if (!res)
		return -ENODEV;
	geth->base = devm_ioremap_resource(dev, res);
	if (IS_ERR(geth->base))
		return PTR_ERR(geth->base);
	geth->dev = dev;

	/* Wait for ports to stabilize */
	do {
		udelay(2);
		val = readl(geth->base + GLOBAL_TOE_VERSION_REG);
		barrier();
	} while (!val && --retry);
	if (!retry) {
		dev_err(dev, "failed to reset ethernet\n");
		return -EIO;
	}
	dev_info(dev, "Ethernet device ID: 0x%03x, revision 0x%01x\n",
		 (val >> 4) & 0xFFFU, val & 0xFU);

	spin_lock_init(&geth->irq_lock);
	spin_lock_init(&geth->freeq_lock);

	/* The children will use this */
	platform_set_drvdata(pdev, geth);

	/* Spawn child devices for the two ports */
	return devm_of_platform_populate(dev);
}

static int gemini_ethernet_remove(struct platform_device *pdev)
{
	struct gemini_ethernet *geth = platform_get_drvdata(pdev);

	geth_cleanup_freeq(geth);
	geth->initialized = false;

	return 0;
}

static const struct of_device_id gemini_ethernet_of_match[] = {
	{
		.compatible = "cortina,gemini-ethernet",
	},
	{},
};
MODULE_DEVICE_TABLE(of, gemini_ethernet_of_match);

static struct platform_driver gemini_ethernet_driver = {
	.driver = {
		.name = DRV_NAME,
		.of_match_table = of_match_ptr(gemini_ethernet_of_match),
	},
	.probe = gemini_ethernet_probe,
	.remove = gemini_ethernet_remove,
};

static int __init gemini_ethernet_module_init(void)
{
	int ret;

	ret = platform_driver_register(&gemini_ethernet_port_driver);
	if (ret)
		return ret;

	ret = platform_driver_register(&gemini_ethernet_driver);
	if (ret) {
		platform_driver_unregister(&gemini_ethernet_port_driver);
		return ret;
	}

	return 0;
}
module_init(gemini_ethernet_module_init);

static void __exit gemini_ethernet_module_exit(void)
{
	platform_driver_unregister(&gemini_ethernet_driver);
	platform_driver_unregister(&gemini_ethernet_port_driver);
}
module_exit(gemini_ethernet_module_exit);

MODULE_AUTHOR("Linus Walleij <linus.walleij@linaro.org>");
MODULE_DESCRIPTION("StorLink SL351x (Gemini) ethernet driver");
MODULE_LICENSE("GPL");
MODULE_ALIAS("platform:" DRV_NAME);<|MERGE_RESOLUTION|>--- conflicted
+++ resolved
@@ -2491,22 +2491,6 @@
 	if (ret)
 		goto unprepare;
 
-<<<<<<< HEAD
-	ret = register_netdev(netdev);
-	if (ret)
-		goto unprepare;
-
-	netdev_info(netdev,
-		    "irq %d, DMA @ 0x%pap, GMAC @ 0x%pap\n",
-		    port->irq, &dmares->start,
-		    &gmacres->start);
-	ret = gmac_setup_phy(netdev);
-	if (ret)
-		netdev_info(netdev,
-			    "PHY init failed, deferring to ifup time\n");
-	return 0;
-
-=======
 	ret = gmac_setup_phy(netdev);
 	if (ret) {
 		netdev_err(netdev,
@@ -2524,7 +2508,6 @@
 		    &gmacres->start);
 	return 0;
 
->>>>>>> d1988041
 unprepare:
 	clk_disable_unprepare(port->pclk);
 	return ret;
@@ -2535,10 +2518,7 @@
 	struct gemini_ethernet_port *port = platform_get_drvdata(pdev);
 
 	gemini_port_remove(port);
-<<<<<<< HEAD
-=======
-
->>>>>>> d1988041
+
 	return 0;
 }
 
