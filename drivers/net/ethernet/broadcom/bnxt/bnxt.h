/* Broadcom NetXtreme-C/E network driver.
 *
 * Copyright (c) 2014-2016 Broadcom Corporation
 * Copyright (c) 2016-2018 Broadcom Limited
 *
 * This program is free software; you can redistribute it and/or modify
 * it under the terms of the GNU General Public License as published by
 * the Free Software Foundation.
 */

#ifndef BNXT_H
#define BNXT_H

#define DRV_MODULE_NAME		"bnxt_en"

/* DO NOT CHANGE DRV_VER_* defines
 * FIXME: Delete them
 */
#define DRV_VER_MAJ	1
#define DRV_VER_MIN	10
#define DRV_VER_UPD	1

#include <linux/interrupt.h>
#include <linux/rhashtable.h>
#include <linux/crash_dump.h>
#include <net/devlink.h>
#include <net/dst_metadata.h>
#include <net/xdp.h>
#include <linux/dim.h>
#ifdef CONFIG_TEE_BNXT_FW
#include <linux/firmware/broadcom/tee_bnxt_fw.h>
#endif

extern struct list_head bnxt_block_cb_list;

struct page_pool;

struct tx_bd {
	__le32 tx_bd_len_flags_type;
	#define TX_BD_TYPE					(0x3f << 0)
	 #define TX_BD_TYPE_SHORT_TX_BD				 (0x00 << 0)
	 #define TX_BD_TYPE_LONG_TX_BD				 (0x10 << 0)
	#define TX_BD_FLAGS_PACKET_END				(1 << 6)
	#define TX_BD_FLAGS_NO_CMPL				(1 << 7)
	#define TX_BD_FLAGS_BD_CNT				(0x1f << 8)
	 #define TX_BD_FLAGS_BD_CNT_SHIFT			 8
	#define TX_BD_FLAGS_LHINT				(3 << 13)
	 #define TX_BD_FLAGS_LHINT_SHIFT			 13
	 #define TX_BD_FLAGS_LHINT_512_AND_SMALLER		 (0 << 13)
	 #define TX_BD_FLAGS_LHINT_512_TO_1023			 (1 << 13)
	 #define TX_BD_FLAGS_LHINT_1024_TO_2047			 (2 << 13)
	 #define TX_BD_FLAGS_LHINT_2048_AND_LARGER		 (3 << 13)
	#define TX_BD_FLAGS_COAL_NOW				(1 << 15)
	#define TX_BD_LEN					(0xffff << 16)
	 #define TX_BD_LEN_SHIFT				 16

	u32 tx_bd_opaque;
	__le64 tx_bd_haddr;
} __packed;

struct tx_bd_ext {
	__le32 tx_bd_hsize_lflags;
	#define TX_BD_FLAGS_TCP_UDP_CHKSUM			(1 << 0)
	#define TX_BD_FLAGS_IP_CKSUM				(1 << 1)
	#define TX_BD_FLAGS_NO_CRC				(1 << 2)
	#define TX_BD_FLAGS_STAMP				(1 << 3)
	#define TX_BD_FLAGS_T_IP_CHKSUM				(1 << 4)
	#define TX_BD_FLAGS_LSO					(1 << 5)
	#define TX_BD_FLAGS_IPID_FMT				(1 << 6)
	#define TX_BD_FLAGS_T_IPID				(1 << 7)
	#define TX_BD_HSIZE					(0xff << 16)
	 #define TX_BD_HSIZE_SHIFT				 16

	__le32 tx_bd_mss;
	__le32 tx_bd_cfa_action;
	#define TX_BD_CFA_ACTION				(0xffff << 16)
	 #define TX_BD_CFA_ACTION_SHIFT				 16

	__le32 tx_bd_cfa_meta;
	#define TX_BD_CFA_META_MASK                             0xfffffff
	#define TX_BD_CFA_META_VID_MASK                         0xfff
	#define TX_BD_CFA_META_PRI_MASK                         (0xf << 12)
	 #define TX_BD_CFA_META_PRI_SHIFT                        12
	#define TX_BD_CFA_META_TPID_MASK                        (3 << 16)
	 #define TX_BD_CFA_META_TPID_SHIFT                       16
	#define TX_BD_CFA_META_KEY                              (0xf << 28)
	 #define TX_BD_CFA_META_KEY_SHIFT			 28
	#define TX_BD_CFA_META_KEY_VLAN                         (1 << 28)
};

struct rx_bd {
	__le32 rx_bd_len_flags_type;
	#define RX_BD_TYPE					(0x3f << 0)
	 #define RX_BD_TYPE_RX_PACKET_BD			 0x4
	 #define RX_BD_TYPE_RX_BUFFER_BD			 0x5
	 #define RX_BD_TYPE_RX_AGG_BD				 0x6
	 #define RX_BD_TYPE_16B_BD_SIZE				 (0 << 4)
	 #define RX_BD_TYPE_32B_BD_SIZE				 (1 << 4)
	 #define RX_BD_TYPE_48B_BD_SIZE				 (2 << 4)
	 #define RX_BD_TYPE_64B_BD_SIZE				 (3 << 4)
	#define RX_BD_FLAGS_SOP					(1 << 6)
	#define RX_BD_FLAGS_EOP					(1 << 7)
	#define RX_BD_FLAGS_BUFFERS				(3 << 8)
	 #define RX_BD_FLAGS_1_BUFFER_PACKET			 (0 << 8)
	 #define RX_BD_FLAGS_2_BUFFER_PACKET			 (1 << 8)
	 #define RX_BD_FLAGS_3_BUFFER_PACKET			 (2 << 8)
	 #define RX_BD_FLAGS_4_BUFFER_PACKET			 (3 << 8)
	#define RX_BD_LEN					(0xffff << 16)
	 #define RX_BD_LEN_SHIFT				 16

	u32 rx_bd_opaque;
	__le64 rx_bd_haddr;
};

struct tx_cmp {
	__le32 tx_cmp_flags_type;
	#define CMP_TYPE					(0x3f << 0)
	 #define CMP_TYPE_TX_L2_CMP				 0
	 #define CMP_TYPE_RX_L2_CMP				 17
	 #define CMP_TYPE_RX_AGG_CMP				 18
	 #define CMP_TYPE_RX_L2_TPA_START_CMP			 19
	 #define CMP_TYPE_RX_L2_TPA_END_CMP			 21
	 #define CMP_TYPE_RX_TPA_AGG_CMP			 22
	 #define CMP_TYPE_STATUS_CMP				 32
	 #define CMP_TYPE_REMOTE_DRIVER_REQ			 34
	 #define CMP_TYPE_REMOTE_DRIVER_RESP			 36
	 #define CMP_TYPE_ERROR_STATUS				 48
	 #define CMPL_BASE_TYPE_STAT_EJECT			 0x1aUL
	 #define CMPL_BASE_TYPE_HWRM_DONE			 0x20UL
	 #define CMPL_BASE_TYPE_HWRM_FWD_REQ			 0x22UL
	 #define CMPL_BASE_TYPE_HWRM_FWD_RESP			 0x24UL
	 #define CMPL_BASE_TYPE_HWRM_ASYNC_EVENT		 0x2eUL

	#define TX_CMP_FLAGS_ERROR				(1 << 6)
	#define TX_CMP_FLAGS_PUSH				(1 << 7)

	u32 tx_cmp_opaque;
	__le32 tx_cmp_errors_v;
	#define TX_CMP_V					(1 << 0)
	#define TX_CMP_ERRORS_BUFFER_ERROR			(7 << 1)
	 #define TX_CMP_ERRORS_BUFFER_ERROR_NO_ERROR		 0
	 #define TX_CMP_ERRORS_BUFFER_ERROR_BAD_FORMAT		 2
	 #define TX_CMP_ERRORS_BUFFER_ERROR_INVALID_STAG	 4
	 #define TX_CMP_ERRORS_BUFFER_ERROR_STAG_BOUNDS		 5
	 #define TX_CMP_ERRORS_ZERO_LENGTH_PKT			 (1 << 4)
	 #define TX_CMP_ERRORS_EXCESSIVE_BD_LEN			 (1 << 5)
	 #define TX_CMP_ERRORS_DMA_ERROR			 (1 << 6)
	 #define TX_CMP_ERRORS_HINT_TOO_SHORT			 (1 << 7)

	__le32 tx_cmp_unsed_3;
};

struct rx_cmp {
	__le32 rx_cmp_len_flags_type;
	#define RX_CMP_CMP_TYPE					(0x3f << 0)
	#define RX_CMP_FLAGS_ERROR				(1 << 6)
	#define RX_CMP_FLAGS_PLACEMENT				(7 << 7)
	#define RX_CMP_FLAGS_RSS_VALID				(1 << 10)
	#define RX_CMP_FLAGS_UNUSED				(1 << 11)
	 #define RX_CMP_FLAGS_ITYPES_SHIFT			 12
	 #define RX_CMP_FLAGS_ITYPE_UNKNOWN			 (0 << 12)
	 #define RX_CMP_FLAGS_ITYPE_IP				 (1 << 12)
	 #define RX_CMP_FLAGS_ITYPE_TCP				 (2 << 12)
	 #define RX_CMP_FLAGS_ITYPE_UDP				 (3 << 12)
	 #define RX_CMP_FLAGS_ITYPE_FCOE			 (4 << 12)
	 #define RX_CMP_FLAGS_ITYPE_ROCE			 (5 << 12)
	 #define RX_CMP_FLAGS_ITYPE_PTP_WO_TS			 (8 << 12)
	 #define RX_CMP_FLAGS_ITYPE_PTP_W_TS			 (9 << 12)
	#define RX_CMP_LEN					(0xffff << 16)
	 #define RX_CMP_LEN_SHIFT				 16

	u32 rx_cmp_opaque;
	__le32 rx_cmp_misc_v1;
	#define RX_CMP_V1					(1 << 0)
	#define RX_CMP_AGG_BUFS					(0x1f << 1)
	 #define RX_CMP_AGG_BUFS_SHIFT				 1
	#define RX_CMP_RSS_HASH_TYPE				(0x7f << 9)
	 #define RX_CMP_RSS_HASH_TYPE_SHIFT			 9
	#define RX_CMP_PAYLOAD_OFFSET				(0xff << 16)
	 #define RX_CMP_PAYLOAD_OFFSET_SHIFT			 16

	__le32 rx_cmp_rss_hash;
};

#define RX_CMP_HASH_VALID(rxcmp)				\
	((rxcmp)->rx_cmp_len_flags_type & cpu_to_le32(RX_CMP_FLAGS_RSS_VALID))

#define RSS_PROFILE_ID_MASK	0x1f

#define RX_CMP_HASH_TYPE(rxcmp)					\
	(((le32_to_cpu((rxcmp)->rx_cmp_misc_v1) & RX_CMP_RSS_HASH_TYPE) >>\
	  RX_CMP_RSS_HASH_TYPE_SHIFT) & RSS_PROFILE_ID_MASK)

struct rx_cmp_ext {
	__le32 rx_cmp_flags2;
	#define RX_CMP_FLAGS2_IP_CS_CALC			0x1
	#define RX_CMP_FLAGS2_L4_CS_CALC			(0x1 << 1)
	#define RX_CMP_FLAGS2_T_IP_CS_CALC			(0x1 << 2)
	#define RX_CMP_FLAGS2_T_L4_CS_CALC			(0x1 << 3)
	#define RX_CMP_FLAGS2_META_FORMAT_VLAN			(0x1 << 4)
	__le32 rx_cmp_meta_data;
	#define RX_CMP_FLAGS2_METADATA_TCI_MASK			0xffff
	#define RX_CMP_FLAGS2_METADATA_VID_MASK			0xfff
	#define RX_CMP_FLAGS2_METADATA_TPID_MASK		0xffff0000
	 #define RX_CMP_FLAGS2_METADATA_TPID_SFT		 16
	__le32 rx_cmp_cfa_code_errors_v2;
	#define RX_CMP_V					(1 << 0)
	#define RX_CMPL_ERRORS_MASK				(0x7fff << 1)
	 #define RX_CMPL_ERRORS_SFT				 1
	#define RX_CMPL_ERRORS_BUFFER_ERROR_MASK		(0x7 << 1)
	 #define RX_CMPL_ERRORS_BUFFER_ERROR_NO_BUFFER		 (0x0 << 1)
	 #define RX_CMPL_ERRORS_BUFFER_ERROR_DID_NOT_FIT	 (0x1 << 1)
	 #define RX_CMPL_ERRORS_BUFFER_ERROR_NOT_ON_CHIP	 (0x2 << 1)
	 #define RX_CMPL_ERRORS_BUFFER_ERROR_BAD_FORMAT		 (0x3 << 1)
	#define RX_CMPL_ERRORS_IP_CS_ERROR			(0x1 << 4)
	#define RX_CMPL_ERRORS_L4_CS_ERROR			(0x1 << 5)
	#define RX_CMPL_ERRORS_T_IP_CS_ERROR			(0x1 << 6)
	#define RX_CMPL_ERRORS_T_L4_CS_ERROR			(0x1 << 7)
	#define RX_CMPL_ERRORS_CRC_ERROR			(0x1 << 8)
	#define RX_CMPL_ERRORS_T_PKT_ERROR_MASK			(0x7 << 9)
	 #define RX_CMPL_ERRORS_T_PKT_ERROR_NO_ERROR		 (0x0 << 9)
	 #define RX_CMPL_ERRORS_T_PKT_ERROR_T_L3_BAD_VERSION	 (0x1 << 9)
	 #define RX_CMPL_ERRORS_T_PKT_ERROR_T_L3_BAD_HDR_LEN	 (0x2 << 9)
	 #define RX_CMPL_ERRORS_T_PKT_ERROR_TUNNEL_TOTAL_ERROR	 (0x3 << 9)
	 #define RX_CMPL_ERRORS_T_PKT_ERROR_T_IP_TOTAL_ERROR	 (0x4 << 9)
	 #define RX_CMPL_ERRORS_T_PKT_ERROR_T_UDP_TOTAL_ERROR	 (0x5 << 9)
	 #define RX_CMPL_ERRORS_T_PKT_ERROR_T_L3_BAD_TTL	 (0x6 << 9)
	#define RX_CMPL_ERRORS_PKT_ERROR_MASK			(0xf << 12)
	 #define RX_CMPL_ERRORS_PKT_ERROR_NO_ERROR		 (0x0 << 12)
	 #define RX_CMPL_ERRORS_PKT_ERROR_L3_BAD_VERSION	 (0x1 << 12)
	 #define RX_CMPL_ERRORS_PKT_ERROR_L3_BAD_HDR_LEN	 (0x2 << 12)
	 #define RX_CMPL_ERRORS_PKT_ERROR_L3_BAD_TTL		 (0x3 << 12)
	 #define RX_CMPL_ERRORS_PKT_ERROR_IP_TOTAL_ERROR	 (0x4 << 12)
	 #define RX_CMPL_ERRORS_PKT_ERROR_UDP_TOTAL_ERROR	 (0x5 << 12)
	 #define RX_CMPL_ERRORS_PKT_ERROR_L4_BAD_HDR_LEN	 (0x6 << 12)
	 #define RX_CMPL_ERRORS_PKT_ERROR_L4_BAD_HDR_LEN_TOO_SMALL (0x7 << 12)
	 #define RX_CMPL_ERRORS_PKT_ERROR_L4_BAD_OPT_LEN	 (0x8 << 12)

	#define RX_CMPL_CFA_CODE_MASK				(0xffff << 16)
	 #define RX_CMPL_CFA_CODE_SFT				 16

	__le32 rx_cmp_unused3;
};

#define RX_CMP_L2_ERRORS						\
	cpu_to_le32(RX_CMPL_ERRORS_BUFFER_ERROR_MASK | RX_CMPL_ERRORS_CRC_ERROR)

#define RX_CMP_L4_CS_BITS						\
	(cpu_to_le32(RX_CMP_FLAGS2_L4_CS_CALC | RX_CMP_FLAGS2_T_L4_CS_CALC))

#define RX_CMP_L4_CS_ERR_BITS						\
	(cpu_to_le32(RX_CMPL_ERRORS_L4_CS_ERROR | RX_CMPL_ERRORS_T_L4_CS_ERROR))

#define RX_CMP_L4_CS_OK(rxcmp1)						\
	    (((rxcmp1)->rx_cmp_flags2 &	RX_CMP_L4_CS_BITS) &&		\
	     !((rxcmp1)->rx_cmp_cfa_code_errors_v2 & RX_CMP_L4_CS_ERR_BITS))

#define RX_CMP_ENCAP(rxcmp1)						\
	    ((le32_to_cpu((rxcmp1)->rx_cmp_flags2) &			\
	     RX_CMP_FLAGS2_T_L4_CS_CALC) >> 3)

#define RX_CMP_CFA_CODE(rxcmpl1)					\
	((le32_to_cpu((rxcmpl1)->rx_cmp_cfa_code_errors_v2) &		\
	  RX_CMPL_CFA_CODE_MASK) >> RX_CMPL_CFA_CODE_SFT)

struct rx_agg_cmp {
	__le32 rx_agg_cmp_len_flags_type;
	#define RX_AGG_CMP_TYPE					(0x3f << 0)
	#define RX_AGG_CMP_LEN					(0xffff << 16)
	 #define RX_AGG_CMP_LEN_SHIFT				 16
	u32 rx_agg_cmp_opaque;
	__le32 rx_agg_cmp_v;
	#define RX_AGG_CMP_V					(1 << 0)
	#define RX_AGG_CMP_AGG_ID				(0xffff << 16)
	 #define RX_AGG_CMP_AGG_ID_SHIFT			 16
	__le32 rx_agg_cmp_unused;
};

#define TPA_AGG_AGG_ID(rx_agg)				\
	((le32_to_cpu((rx_agg)->rx_agg_cmp_v) &		\
	 RX_AGG_CMP_AGG_ID) >> RX_AGG_CMP_AGG_ID_SHIFT)

struct rx_tpa_start_cmp {
	__le32 rx_tpa_start_cmp_len_flags_type;
	#define RX_TPA_START_CMP_TYPE				(0x3f << 0)
	#define RX_TPA_START_CMP_FLAGS				(0x3ff << 6)
	 #define RX_TPA_START_CMP_FLAGS_SHIFT			 6
	#define RX_TPA_START_CMP_FLAGS_ERROR			(0x1 << 6)
	#define RX_TPA_START_CMP_FLAGS_PLACEMENT		(0x7 << 7)
	 #define RX_TPA_START_CMP_FLAGS_PLACEMENT_SHIFT		 7
	 #define RX_TPA_START_CMP_FLAGS_PLACEMENT_JUMBO		 (0x1 << 7)
	 #define RX_TPA_START_CMP_FLAGS_PLACEMENT_HDS		 (0x2 << 7)
	 #define RX_TPA_START_CMP_FLAGS_PLACEMENT_GRO_JUMBO	 (0x5 << 7)
	 #define RX_TPA_START_CMP_FLAGS_PLACEMENT_GRO_HDS	 (0x6 << 7)
	#define RX_TPA_START_CMP_FLAGS_RSS_VALID		(0x1 << 10)
	#define RX_TPA_START_CMP_FLAGS_TIMESTAMP		(0x1 << 11)
	#define RX_TPA_START_CMP_FLAGS_ITYPES			(0xf << 12)
	 #define RX_TPA_START_CMP_FLAGS_ITYPES_SHIFT		 12
	 #define RX_TPA_START_CMP_FLAGS_ITYPE_TCP		 (0x2 << 12)
	#define RX_TPA_START_CMP_LEN				(0xffff << 16)
	 #define RX_TPA_START_CMP_LEN_SHIFT			 16

	u32 rx_tpa_start_cmp_opaque;
	__le32 rx_tpa_start_cmp_misc_v1;
	#define RX_TPA_START_CMP_V1				(0x1 << 0)
	#define RX_TPA_START_CMP_RSS_HASH_TYPE			(0x7f << 9)
	 #define RX_TPA_START_CMP_RSS_HASH_TYPE_SHIFT		 9
	#define RX_TPA_START_CMP_AGG_ID				(0x7f << 25)
	 #define RX_TPA_START_CMP_AGG_ID_SHIFT			 25
	#define RX_TPA_START_CMP_AGG_ID_P5			(0xffff << 16)
	 #define RX_TPA_START_CMP_AGG_ID_SHIFT_P5		 16

	__le32 rx_tpa_start_cmp_rss_hash;
};

#define TPA_START_HASH_VALID(rx_tpa_start)				\
	((rx_tpa_start)->rx_tpa_start_cmp_len_flags_type &		\
	 cpu_to_le32(RX_TPA_START_CMP_FLAGS_RSS_VALID))

#define TPA_START_HASH_TYPE(rx_tpa_start)				\
	(((le32_to_cpu((rx_tpa_start)->rx_tpa_start_cmp_misc_v1) &	\
	   RX_TPA_START_CMP_RSS_HASH_TYPE) >>				\
	  RX_TPA_START_CMP_RSS_HASH_TYPE_SHIFT) & RSS_PROFILE_ID_MASK)

#define TPA_START_AGG_ID(rx_tpa_start)					\
	((le32_to_cpu((rx_tpa_start)->rx_tpa_start_cmp_misc_v1) &	\
	 RX_TPA_START_CMP_AGG_ID) >> RX_TPA_START_CMP_AGG_ID_SHIFT)

#define TPA_START_AGG_ID_P5(rx_tpa_start)				\
	((le32_to_cpu((rx_tpa_start)->rx_tpa_start_cmp_misc_v1) &	\
	 RX_TPA_START_CMP_AGG_ID_P5) >> RX_TPA_START_CMP_AGG_ID_SHIFT_P5)

#define TPA_START_ERROR(rx_tpa_start)					\
	((rx_tpa_start)->rx_tpa_start_cmp_len_flags_type &		\
	 cpu_to_le32(RX_TPA_START_CMP_FLAGS_ERROR))

struct rx_tpa_start_cmp_ext {
	__le32 rx_tpa_start_cmp_flags2;
	#define RX_TPA_START_CMP_FLAGS2_IP_CS_CALC		(0x1 << 0)
	#define RX_TPA_START_CMP_FLAGS2_L4_CS_CALC		(0x1 << 1)
	#define RX_TPA_START_CMP_FLAGS2_T_IP_CS_CALC		(0x1 << 2)
	#define RX_TPA_START_CMP_FLAGS2_T_L4_CS_CALC		(0x1 << 3)
	#define RX_TPA_START_CMP_FLAGS2_IP_TYPE			(0x1 << 8)
	#define RX_TPA_START_CMP_FLAGS2_CSUM_CMPL_VALID		(0x1 << 9)
	#define RX_TPA_START_CMP_FLAGS2_EXT_META_FORMAT		(0x3 << 10)
	 #define RX_TPA_START_CMP_FLAGS2_EXT_META_FORMAT_SHIFT	 10
	#define RX_TPA_START_CMP_FLAGS2_CSUM_CMPL		(0xffff << 16)
	 #define RX_TPA_START_CMP_FLAGS2_CSUM_CMPL_SHIFT	 16

	__le32 rx_tpa_start_cmp_metadata;
	__le32 rx_tpa_start_cmp_cfa_code_v2;
	#define RX_TPA_START_CMP_V2				(0x1 << 0)
	#define RX_TPA_START_CMP_ERRORS_BUFFER_ERROR_MASK	(0x7 << 1)
	 #define RX_TPA_START_CMP_ERRORS_BUFFER_ERROR_SHIFT	 1
	 #define RX_TPA_START_CMP_ERRORS_BUFFER_ERROR_NO_BUFFER	 (0x0 << 1)
	 #define RX_TPA_START_CMP_ERRORS_BUFFER_ERROR_BAD_FORMAT (0x3 << 1)
	 #define RX_TPA_START_CMP_ERRORS_BUFFER_ERROR_FLUSH	 (0x5 << 1)
	#define RX_TPA_START_CMP_CFA_CODE			(0xffff << 16)
	 #define RX_TPA_START_CMPL_CFA_CODE_SHIFT		 16
	__le32 rx_tpa_start_cmp_hdr_info;
};

#define TPA_START_CFA_CODE(rx_tpa_start)				\
	((le32_to_cpu((rx_tpa_start)->rx_tpa_start_cmp_cfa_code_v2) &	\
	 RX_TPA_START_CMP_CFA_CODE) >> RX_TPA_START_CMPL_CFA_CODE_SHIFT)

#define TPA_START_IS_IPV6(rx_tpa_start)				\
	(!!((rx_tpa_start)->rx_tpa_start_cmp_flags2 &		\
	    cpu_to_le32(RX_TPA_START_CMP_FLAGS2_IP_TYPE)))

#define TPA_START_ERROR_CODE(rx_tpa_start)				\
	((le32_to_cpu((rx_tpa_start)->rx_tpa_start_cmp_cfa_code_v2) &	\
	  RX_TPA_START_CMP_ERRORS_BUFFER_ERROR_MASK) >>			\
	 RX_TPA_START_CMP_ERRORS_BUFFER_ERROR_SHIFT)

struct rx_tpa_end_cmp {
	__le32 rx_tpa_end_cmp_len_flags_type;
	#define RX_TPA_END_CMP_TYPE				(0x3f << 0)
	#define RX_TPA_END_CMP_FLAGS				(0x3ff << 6)
	 #define RX_TPA_END_CMP_FLAGS_SHIFT			 6
	#define RX_TPA_END_CMP_FLAGS_PLACEMENT			(0x7 << 7)
	 #define RX_TPA_END_CMP_FLAGS_PLACEMENT_SHIFT		 7
	 #define RX_TPA_END_CMP_FLAGS_PLACEMENT_JUMBO		 (0x1 << 7)
	 #define RX_TPA_END_CMP_FLAGS_PLACEMENT_HDS		 (0x2 << 7)
	 #define RX_TPA_END_CMP_FLAGS_PLACEMENT_GRO_JUMBO	 (0x5 << 7)
	 #define RX_TPA_END_CMP_FLAGS_PLACEMENT_GRO_HDS		 (0x6 << 7)
	#define RX_TPA_END_CMP_FLAGS_RSS_VALID			(0x1 << 10)
	#define RX_TPA_END_CMP_FLAGS_ITYPES			(0xf << 12)
	 #define RX_TPA_END_CMP_FLAGS_ITYPES_SHIFT		 12
	 #define RX_TPA_END_CMP_FLAGS_ITYPE_TCP			 (0x2 << 12)
	#define RX_TPA_END_CMP_LEN				(0xffff << 16)
	 #define RX_TPA_END_CMP_LEN_SHIFT			 16

	u32 rx_tpa_end_cmp_opaque;
	__le32 rx_tpa_end_cmp_misc_v1;
	#define RX_TPA_END_CMP_V1				(0x1 << 0)
	#define RX_TPA_END_CMP_AGG_BUFS				(0x3f << 1)
	 #define RX_TPA_END_CMP_AGG_BUFS_SHIFT			 1
	#define RX_TPA_END_CMP_TPA_SEGS				(0xff << 8)
	 #define RX_TPA_END_CMP_TPA_SEGS_SHIFT			 8
	#define RX_TPA_END_CMP_PAYLOAD_OFFSET			(0xff << 16)
	 #define RX_TPA_END_CMP_PAYLOAD_OFFSET_SHIFT		 16
	#define RX_TPA_END_CMP_AGG_ID				(0x7f << 25)
	 #define RX_TPA_END_CMP_AGG_ID_SHIFT			 25
	#define RX_TPA_END_CMP_AGG_ID_P5			(0xffff << 16)
	 #define RX_TPA_END_CMP_AGG_ID_SHIFT_P5			 16

	__le32 rx_tpa_end_cmp_tsdelta;
	#define RX_TPA_END_GRO_TS				(0x1 << 31)
};

#define TPA_END_AGG_ID(rx_tpa_end)					\
	((le32_to_cpu((rx_tpa_end)->rx_tpa_end_cmp_misc_v1) &		\
	 RX_TPA_END_CMP_AGG_ID) >> RX_TPA_END_CMP_AGG_ID_SHIFT)

#define TPA_END_AGG_ID_P5(rx_tpa_end)					\
	((le32_to_cpu((rx_tpa_end)->rx_tpa_end_cmp_misc_v1) &		\
	 RX_TPA_END_CMP_AGG_ID_P5) >> RX_TPA_END_CMP_AGG_ID_SHIFT_P5)

#define TPA_END_PAYLOAD_OFF(rx_tpa_end)					\
	((le32_to_cpu((rx_tpa_end)->rx_tpa_end_cmp_misc_v1) &		\
	 RX_TPA_END_CMP_PAYLOAD_OFFSET) >> RX_TPA_END_CMP_PAYLOAD_OFFSET_SHIFT)

#define TPA_END_AGG_BUFS(rx_tpa_end)					\
	((le32_to_cpu((rx_tpa_end)->rx_tpa_end_cmp_misc_v1) &		\
	 RX_TPA_END_CMP_AGG_BUFS) >> RX_TPA_END_CMP_AGG_BUFS_SHIFT)

#define TPA_END_TPA_SEGS(rx_tpa_end)					\
	((le32_to_cpu((rx_tpa_end)->rx_tpa_end_cmp_misc_v1) &		\
	 RX_TPA_END_CMP_TPA_SEGS) >> RX_TPA_END_CMP_TPA_SEGS_SHIFT)

#define RX_TPA_END_CMP_FLAGS_PLACEMENT_ANY_GRO				\
	cpu_to_le32(RX_TPA_END_CMP_FLAGS_PLACEMENT_GRO_JUMBO &		\
		    RX_TPA_END_CMP_FLAGS_PLACEMENT_GRO_HDS)

#define TPA_END_GRO(rx_tpa_end)						\
	((rx_tpa_end)->rx_tpa_end_cmp_len_flags_type &			\
	 RX_TPA_END_CMP_FLAGS_PLACEMENT_ANY_GRO)

#define TPA_END_GRO_TS(rx_tpa_end)					\
	(!!((rx_tpa_end)->rx_tpa_end_cmp_tsdelta &			\
	    cpu_to_le32(RX_TPA_END_GRO_TS)))

struct rx_tpa_end_cmp_ext {
	__le32 rx_tpa_end_cmp_dup_acks;
	#define RX_TPA_END_CMP_TPA_DUP_ACKS			(0xf << 0)
	#define RX_TPA_END_CMP_PAYLOAD_OFFSET_P5		(0xff << 16)
	 #define RX_TPA_END_CMP_PAYLOAD_OFFSET_SHIFT_P5		 16
	#define RX_TPA_END_CMP_AGG_BUFS_P5			(0xff << 24)
	 #define RX_TPA_END_CMP_AGG_BUFS_SHIFT_P5		 24

	__le32 rx_tpa_end_cmp_seg_len;
	#define RX_TPA_END_CMP_TPA_SEG_LEN			(0xffff << 0)

	__le32 rx_tpa_end_cmp_errors_v2;
	#define RX_TPA_END_CMP_V2				(0x1 << 0)
	#define RX_TPA_END_CMP_ERRORS				(0x3 << 1)
	#define RX_TPA_END_CMP_ERRORS_P5			(0x7 << 1)
	#define RX_TPA_END_CMPL_ERRORS_SHIFT			 1
	 #define RX_TPA_END_CMP_ERRORS_BUFFER_ERROR_NO_BUFFER	 (0x0 << 1)
	 #define RX_TPA_END_CMP_ERRORS_BUFFER_ERROR_NOT_ON_CHIP	 (0x2 << 1)
	 #define RX_TPA_END_CMP_ERRORS_BUFFER_ERROR_BAD_FORMAT	 (0x3 << 1)
	 #define RX_TPA_END_CMP_ERRORS_BUFFER_ERROR_RSV_ERROR	 (0x4 << 1)
	 #define RX_TPA_END_CMP_ERRORS_BUFFER_ERROR_FLUSH	 (0x5 << 1)

	u32 rx_tpa_end_cmp_start_opaque;
};

#define TPA_END_ERRORS(rx_tpa_end_ext)					\
	((rx_tpa_end_ext)->rx_tpa_end_cmp_errors_v2 &			\
	 cpu_to_le32(RX_TPA_END_CMP_ERRORS))

#define TPA_END_PAYLOAD_OFF_P5(rx_tpa_end_ext)				\
	((le32_to_cpu((rx_tpa_end_ext)->rx_tpa_end_cmp_dup_acks) &	\
	 RX_TPA_END_CMP_PAYLOAD_OFFSET_P5) >>				\
	RX_TPA_END_CMP_PAYLOAD_OFFSET_SHIFT_P5)

#define TPA_END_AGG_BUFS_P5(rx_tpa_end_ext)				\
	((le32_to_cpu((rx_tpa_end_ext)->rx_tpa_end_cmp_dup_acks) &	\
	 RX_TPA_END_CMP_AGG_BUFS_P5) >> RX_TPA_END_CMP_AGG_BUFS_SHIFT_P5)

#define EVENT_DATA1_RESET_NOTIFY_FATAL(data1)				\
	(((data1) &							\
	  ASYNC_EVENT_CMPL_RESET_NOTIFY_EVENT_DATA1_REASON_CODE_MASK) ==\
	 ASYNC_EVENT_CMPL_RESET_NOTIFY_EVENT_DATA1_REASON_CODE_FW_EXCEPTION_FATAL)

#define EVENT_DATA1_RECOVERY_MASTER_FUNC(data1)				\
	!!((data1) &							\
	   ASYNC_EVENT_CMPL_ERROR_RECOVERY_EVENT_DATA1_FLAGS_MASTER_FUNC)

#define EVENT_DATA1_RECOVERY_ENABLED(data1)				\
	!!((data1) &							\
	   ASYNC_EVENT_CMPL_ERROR_RECOVERY_EVENT_DATA1_FLAGS_RECOVERY_ENABLED)

struct nqe_cn {
	__le16	type;
	#define NQ_CN_TYPE_MASK           0x3fUL
	#define NQ_CN_TYPE_SFT            0
	#define NQ_CN_TYPE_CQ_NOTIFICATION  0x30UL
	#define NQ_CN_TYPE_LAST            NQ_CN_TYPE_CQ_NOTIFICATION
	__le16	reserved16;
	__le32	cq_handle_low;
	__le32	v;
	#define NQ_CN_V     0x1UL
	__le32	cq_handle_high;
};

#define DB_IDX_MASK						0xffffff
#define DB_IDX_VALID						(0x1 << 26)
#define DB_IRQ_DIS						(0x1 << 27)
#define DB_KEY_TX						(0x0 << 28)
#define DB_KEY_RX						(0x1 << 28)
#define DB_KEY_CP						(0x2 << 28)
#define DB_KEY_ST						(0x3 << 28)
#define DB_KEY_TX_PUSH						(0x4 << 28)
#define DB_LONG_TX_PUSH						(0x2 << 24)

#define BNXT_MIN_ROCE_CP_RINGS	2
#define BNXT_MIN_ROCE_STAT_CTXS	1

/* 64-bit doorbell */
#define DBR_INDEX_MASK					0x0000000000ffffffULL
#define DBR_XID_MASK					0x000fffff00000000ULL
#define DBR_XID_SFT					32
#define DBR_PATH_L2					(0x1ULL << 56)
#define DBR_TYPE_SQ					(0x0ULL << 60)
#define DBR_TYPE_RQ					(0x1ULL << 60)
#define DBR_TYPE_SRQ					(0x2ULL << 60)
#define DBR_TYPE_SRQ_ARM				(0x3ULL << 60)
#define DBR_TYPE_CQ					(0x4ULL << 60)
#define DBR_TYPE_CQ_ARMSE				(0x5ULL << 60)
#define DBR_TYPE_CQ_ARMALL				(0x6ULL << 60)
#define DBR_TYPE_CQ_ARMENA				(0x7ULL << 60)
#define DBR_TYPE_SRQ_ARMENA				(0x8ULL << 60)
#define DBR_TYPE_CQ_CUTOFF_ACK				(0x9ULL << 60)
#define DBR_TYPE_NQ					(0xaULL << 60)
#define DBR_TYPE_NQ_ARM					(0xbULL << 60)
#define DBR_TYPE_NULL					(0xfULL << 60)

#define DB_PF_OFFSET_P5					0x10000
#define DB_VF_OFFSET_P5					0x4000

#define INVALID_HW_RING_ID	((u16)-1)

/* The hardware supports certain page sizes.  Use the supported page sizes
 * to allocate the rings.
 */
#if (PAGE_SHIFT < 12)
#define BNXT_PAGE_SHIFT	12
#elif (PAGE_SHIFT <= 13)
#define BNXT_PAGE_SHIFT	PAGE_SHIFT
#elif (PAGE_SHIFT < 16)
#define BNXT_PAGE_SHIFT	13
#else
#define BNXT_PAGE_SHIFT	16
#endif

#define BNXT_PAGE_SIZE	(1 << BNXT_PAGE_SHIFT)

/* The RXBD length is 16-bit so we can only support page sizes < 64K */
#if (PAGE_SHIFT > 15)
#define BNXT_RX_PAGE_SHIFT 15
#else
#define BNXT_RX_PAGE_SHIFT PAGE_SHIFT
#endif

#define BNXT_RX_PAGE_SIZE (1 << BNXT_RX_PAGE_SHIFT)

#define BNXT_MAX_MTU		9500
#define BNXT_MAX_PAGE_MODE_MTU	\
	((unsigned int)PAGE_SIZE - VLAN_ETH_HLEN - NET_IP_ALIGN -	\
	 XDP_PACKET_HEADROOM)

#define BNXT_MIN_PKT_SIZE	52

#define BNXT_DEFAULT_RX_RING_SIZE	511
#define BNXT_DEFAULT_TX_RING_SIZE	511

#define MAX_TPA		64
#define MAX_TPA_P5	256
#define MAX_TPA_P5_MASK	(MAX_TPA_P5 - 1)
#define MAX_TPA_SEGS_P5	0x3f

#if (BNXT_PAGE_SHIFT == 16)
#define MAX_RX_PAGES	1
#define MAX_RX_AGG_PAGES	4
#define MAX_TX_PAGES	1
#define MAX_CP_PAGES	8
#else
#define MAX_RX_PAGES	8
#define MAX_RX_AGG_PAGES	32
#define MAX_TX_PAGES	8
#define MAX_CP_PAGES	64
#endif

#define RX_DESC_CNT (BNXT_PAGE_SIZE / sizeof(struct rx_bd))
#define TX_DESC_CNT (BNXT_PAGE_SIZE / sizeof(struct tx_bd))
#define CP_DESC_CNT (BNXT_PAGE_SIZE / sizeof(struct tx_cmp))

#define SW_RXBD_RING_SIZE (sizeof(struct bnxt_sw_rx_bd) * RX_DESC_CNT)
#define HW_RXBD_RING_SIZE (sizeof(struct rx_bd) * RX_DESC_CNT)

#define SW_RXBD_AGG_RING_SIZE (sizeof(struct bnxt_sw_rx_agg_bd) * RX_DESC_CNT)

#define SW_TXBD_RING_SIZE (sizeof(struct bnxt_sw_tx_bd) * TX_DESC_CNT)
#define HW_TXBD_RING_SIZE (sizeof(struct tx_bd) * TX_DESC_CNT)

#define HW_CMPD_RING_SIZE (sizeof(struct tx_cmp) * CP_DESC_CNT)

#define BNXT_MAX_RX_DESC_CNT		(RX_DESC_CNT * MAX_RX_PAGES - 1)
#define BNXT_MAX_RX_JUM_DESC_CNT	(RX_DESC_CNT * MAX_RX_AGG_PAGES - 1)
#define BNXT_MAX_TX_DESC_CNT		(TX_DESC_CNT * MAX_TX_PAGES - 1)

#define RX_RING(x)	(((x) & ~(RX_DESC_CNT - 1)) >> (BNXT_PAGE_SHIFT - 4))
#define RX_IDX(x)	((x) & (RX_DESC_CNT - 1))

#define TX_RING(x)	(((x) & ~(TX_DESC_CNT - 1)) >> (BNXT_PAGE_SHIFT - 4))
#define TX_IDX(x)	((x) & (TX_DESC_CNT - 1))

#define CP_RING(x)	(((x) & ~(CP_DESC_CNT - 1)) >> (BNXT_PAGE_SHIFT - 4))
#define CP_IDX(x)	((x) & (CP_DESC_CNT - 1))

#define TX_CMP_VALID(txcmp, raw_cons)					\
	(!!((txcmp)->tx_cmp_errors_v & cpu_to_le32(TX_CMP_V)) ==	\
	 !((raw_cons) & bp->cp_bit))

#define RX_CMP_VALID(rxcmp1, raw_cons)					\
	(!!((rxcmp1)->rx_cmp_cfa_code_errors_v2 & cpu_to_le32(RX_CMP_V)) ==\
	 !((raw_cons) & bp->cp_bit))

#define RX_AGG_CMP_VALID(agg, raw_cons)				\
	(!!((agg)->rx_agg_cmp_v & cpu_to_le32(RX_AGG_CMP_V)) ==	\
	 !((raw_cons) & bp->cp_bit))

#define NQ_CMP_VALID(nqcmp, raw_cons)				\
	(!!((nqcmp)->v & cpu_to_le32(NQ_CN_V)) == !((raw_cons) & bp->cp_bit))

#define TX_CMP_TYPE(txcmp)					\
	(le32_to_cpu((txcmp)->tx_cmp_flags_type) & CMP_TYPE)

#define RX_CMP_TYPE(rxcmp)					\
	(le32_to_cpu((rxcmp)->rx_cmp_len_flags_type) & RX_CMP_CMP_TYPE)

#define NEXT_RX(idx)		(((idx) + 1) & bp->rx_ring_mask)

#define NEXT_RX_AGG(idx)	(((idx) + 1) & bp->rx_agg_ring_mask)

#define NEXT_TX(idx)		(((idx) + 1) & bp->tx_ring_mask)

#define ADV_RAW_CMP(idx, n)	((idx) + (n))
#define NEXT_RAW_CMP(idx)	ADV_RAW_CMP(idx, 1)
#define RING_CMP(idx)		((idx) & bp->cp_ring_mask)
#define NEXT_CMP(idx)		RING_CMP(ADV_RAW_CMP(idx, 1))

#define BNXT_HWRM_MAX_REQ_LEN		(bp->hwrm_max_req_len)
#define BNXT_HWRM_SHORT_REQ_LEN		sizeof(struct hwrm_short_input)
#define DFLT_HWRM_CMD_TIMEOUT		500
#define SHORT_HWRM_CMD_TIMEOUT		20
#define HWRM_CMD_TIMEOUT		(bp->hwrm_cmd_timeout)
#define HWRM_RESET_TIMEOUT		((HWRM_CMD_TIMEOUT) * 4)
#define HWRM_COREDUMP_TIMEOUT		((HWRM_CMD_TIMEOUT) * 12)
#define BNXT_HWRM_REQ_MAX_SIZE		128
#define BNXT_HWRM_REQS_PER_PAGE		(BNXT_PAGE_SIZE /	\
					 BNXT_HWRM_REQ_MAX_SIZE)
#define HWRM_SHORT_MIN_TIMEOUT		3
#define HWRM_SHORT_MAX_TIMEOUT		10
#define HWRM_SHORT_TIMEOUT_COUNTER	5

#define HWRM_MIN_TIMEOUT		25
#define HWRM_MAX_TIMEOUT		40

#define HWRM_TOTAL_TIMEOUT(n)	(((n) <= HWRM_SHORT_TIMEOUT_COUNTER) ?	\
	((n) * HWRM_SHORT_MIN_TIMEOUT) :				\
	(HWRM_SHORT_TIMEOUT_COUNTER * HWRM_SHORT_MIN_TIMEOUT +		\
	 ((n) - HWRM_SHORT_TIMEOUT_COUNTER) * HWRM_MIN_TIMEOUT))

#define HWRM_VALID_BIT_DELAY_USEC	150

#define BNXT_HWRM_CHNL_CHIMP	0
#define BNXT_HWRM_CHNL_KONG	1

#define BNXT_RX_EVENT		1
#define BNXT_AGG_EVENT		2
#define BNXT_TX_EVENT		4
#define BNXT_REDIRECT_EVENT	8

struct bnxt_sw_tx_bd {
	union {
		struct sk_buff		*skb;
		struct xdp_frame	*xdpf;
	};
	DEFINE_DMA_UNMAP_ADDR(mapping);
	DEFINE_DMA_UNMAP_LEN(len);
	u8			is_gso;
	u8			is_push;
	u8			action;
	union {
		unsigned short		nr_frags;
		u16			rx_prod;
	};
};

struct bnxt_sw_rx_bd {
	void			*data;
	u8			*data_ptr;
	dma_addr_t		mapping;
};

struct bnxt_sw_rx_agg_bd {
	struct page		*page;
	unsigned int		offset;
	dma_addr_t		mapping;
};

struct bnxt_ring_mem_info {
	int			nr_pages;
	int			page_size;
	u16			flags;
#define BNXT_RMEM_VALID_PTE_FLAG	1
#define BNXT_RMEM_RING_PTE_FLAG		2
#define BNXT_RMEM_USE_FULL_PAGE_FLAG	4

	u16			depth;
	u8			init_val;

	void			**pg_arr;
	dma_addr_t		*dma_arr;

	__le64			*pg_tbl;
	dma_addr_t		pg_tbl_map;

	int			vmem_size;
	void			**vmem;
};

struct bnxt_ring_struct {
	struct bnxt_ring_mem_info	ring_mem;

	u16			fw_ring_id; /* Ring id filled by Chimp FW */
	union {
		u16		grp_idx;
		u16		map_idx; /* Used by cmpl rings */
	};
	u32			handle;
	u8			queue_id;
};

struct tx_push_bd {
	__le32			doorbell;
	__le32			tx_bd_len_flags_type;
	u32			tx_bd_opaque;
	struct tx_bd_ext	txbd2;
};

struct tx_push_buffer {
	struct tx_push_bd	push_bd;
	u32			data[25];
};

struct bnxt_db_info {
	void __iomem		*doorbell;
	union {
		u64		db_key64;
		u32		db_key32;
	};
};

struct bnxt_tx_ring_info {
	struct bnxt_napi	*bnapi;
	u16			tx_prod;
	u16			tx_cons;
	u16			txq_index;
	struct bnxt_db_info	tx_db;

	struct tx_bd		*tx_desc_ring[MAX_TX_PAGES];
	struct bnxt_sw_tx_bd	*tx_buf_ring;

	dma_addr_t		tx_desc_mapping[MAX_TX_PAGES];

	struct tx_push_buffer	*tx_push;
	dma_addr_t		tx_push_mapping;
	__le64			data_mapping;

#define BNXT_DEV_STATE_CLOSING	0x1
	u32			dev_state;

	struct bnxt_ring_struct	tx_ring_struct;
};

#define BNXT_LEGACY_COAL_CMPL_PARAMS					\
	(RING_AGGINT_QCAPS_RESP_CMPL_PARAMS_INT_LAT_TMR_MIN |		\
	 RING_AGGINT_QCAPS_RESP_CMPL_PARAMS_INT_LAT_TMR_MAX |		\
	 RING_AGGINT_QCAPS_RESP_CMPL_PARAMS_TIMER_RESET |		\
	 RING_AGGINT_QCAPS_RESP_CMPL_PARAMS_RING_IDLE |			\
	 RING_AGGINT_QCAPS_RESP_CMPL_PARAMS_NUM_CMPL_DMA_AGGR |		\
	 RING_AGGINT_QCAPS_RESP_CMPL_PARAMS_NUM_CMPL_DMA_AGGR_DURING_INT | \
	 RING_AGGINT_QCAPS_RESP_CMPL_PARAMS_CMPL_AGGR_DMA_TMR |		\
	 RING_AGGINT_QCAPS_RESP_CMPL_PARAMS_CMPL_AGGR_DMA_TMR_DURING_INT | \
	 RING_AGGINT_QCAPS_RESP_CMPL_PARAMS_NUM_CMPL_AGGR_INT)

#define BNXT_COAL_CMPL_ENABLES						\
	(RING_CMPL_RING_CFG_AGGINT_PARAMS_REQ_ENABLES_NUM_CMPL_DMA_AGGR | \
	 RING_CMPL_RING_CFG_AGGINT_PARAMS_REQ_ENABLES_CMPL_AGGR_DMA_TMR | \
	 RING_CMPL_RING_CFG_AGGINT_PARAMS_REQ_ENABLES_INT_LAT_TMR_MAX | \
	 RING_CMPL_RING_CFG_AGGINT_PARAMS_REQ_ENABLES_NUM_CMPL_AGGR_INT)

#define BNXT_COAL_CMPL_MIN_TMR_ENABLE					\
	RING_CMPL_RING_CFG_AGGINT_PARAMS_REQ_ENABLES_INT_LAT_TMR_MIN

#define BNXT_COAL_CMPL_AGGR_TMR_DURING_INT_ENABLE			\
	RING_CMPL_RING_CFG_AGGINT_PARAMS_REQ_ENABLES_NUM_CMPL_DMA_AGGR_DURING_INT

struct bnxt_coal_cap {
	u32			cmpl_params;
	u32			nq_params;
	u16			num_cmpl_dma_aggr_max;
	u16			num_cmpl_dma_aggr_during_int_max;
	u16			cmpl_aggr_dma_tmr_max;
	u16			cmpl_aggr_dma_tmr_during_int_max;
	u16			int_lat_tmr_min_max;
	u16			int_lat_tmr_max_max;
	u16			num_cmpl_aggr_int_max;
	u16			timer_units;
};

struct bnxt_coal {
	u16			coal_ticks;
	u16			coal_ticks_irq;
	u16			coal_bufs;
	u16			coal_bufs_irq;
			/* RING_IDLE enabled when coal ticks < idle_thresh  */
	u16			idle_thresh;
	u8			bufs_per_record;
	u8			budget;
};

struct bnxt_tpa_info {
	void			*data;
	u8			*data_ptr;
	dma_addr_t		mapping;
	u16			len;
	unsigned short		gso_type;
	u32			flags2;
	u32			metadata;
	enum pkt_hash_types	hash_type;
	u32			rss_hash;
	u32			hdr_info;

#define BNXT_TPA_L4_SIZE(hdr_info)	\
	(((hdr_info) & 0xf8000000) ? ((hdr_info) >> 27) : 32)

#define BNXT_TPA_INNER_L3_OFF(hdr_info)	\
	(((hdr_info) >> 18) & 0x1ff)

#define BNXT_TPA_INNER_L2_OFF(hdr_info)	\
	(((hdr_info) >> 9) & 0x1ff)

#define BNXT_TPA_OUTER_L3_OFF(hdr_info)	\
	((hdr_info) & 0x1ff)

	u16			cfa_code; /* cfa_code in TPA start compl */
	u8			agg_count;
	struct rx_agg_cmp	*agg_arr;
};

#define BNXT_AGG_IDX_BMAP_SIZE	(MAX_TPA_P5 / BITS_PER_LONG)

struct bnxt_tpa_idx_map {
	u16		agg_id_tbl[1024];
	unsigned long	agg_idx_bmap[BNXT_AGG_IDX_BMAP_SIZE];
};

struct bnxt_rx_ring_info {
	struct bnxt_napi	*bnapi;
	u16			rx_prod;
	u16			rx_agg_prod;
	u16			rx_sw_agg_prod;
	u16			rx_next_cons;
	struct bnxt_db_info	rx_db;
	struct bnxt_db_info	rx_agg_db;

	struct bpf_prog		*xdp_prog;

	struct rx_bd		*rx_desc_ring[MAX_RX_PAGES];
	struct bnxt_sw_rx_bd	*rx_buf_ring;

	struct rx_bd		*rx_agg_desc_ring[MAX_RX_AGG_PAGES];
	struct bnxt_sw_rx_agg_bd	*rx_agg_ring;

	unsigned long		*rx_agg_bmap;
	u16			rx_agg_bmap_size;

	struct page		*rx_page;
	unsigned int		rx_page_offset;

	dma_addr_t		rx_desc_mapping[MAX_RX_PAGES];
	dma_addr_t		rx_agg_desc_mapping[MAX_RX_AGG_PAGES];

	struct bnxt_tpa_info	*rx_tpa;
	struct bnxt_tpa_idx_map *rx_tpa_idx_map;

	struct bnxt_ring_struct	rx_ring_struct;
	struct bnxt_ring_struct	rx_agg_ring_struct;
	struct xdp_rxq_info	xdp_rxq;
	struct page_pool	*page_pool;
};

struct bnxt_rx_sw_stats {
	u64			rx_l4_csum_errors;
	u64			rx_resets;
	u64			rx_buf_errors;
};

struct bnxt_cmn_sw_stats {
	u64			missed_irqs;
};

struct bnxt_sw_stats {
	struct bnxt_rx_sw_stats rx;
	struct bnxt_cmn_sw_stats cmn;
};

struct bnxt_stats_mem {
	u64		*sw_stats;
	u64		*hw_masks;
	void		*hw_stats;
	dma_addr_t	hw_stats_map;
	int		len;
};

struct bnxt_cp_ring_info {
	struct bnxt_napi	*bnapi;
	u32			cp_raw_cons;
	struct bnxt_db_info	cp_db;

	u8			had_work_done:1;
	u8			has_more_work:1;

	u32			last_cp_raw_cons;

	struct bnxt_coal	rx_ring_coal;
	u64			rx_packets;
	u64			rx_bytes;
	u64			event_ctr;

	struct dim		dim;

	union {
		struct tx_cmp	*cp_desc_ring[MAX_CP_PAGES];
		struct nqe_cn	*nq_desc_ring[MAX_CP_PAGES];
	};

	dma_addr_t		cp_desc_mapping[MAX_CP_PAGES];

	struct bnxt_stats_mem	stats;
	u32			hw_stats_ctx_id;
<<<<<<< HEAD
	u64			rx_l4_csum_errors;
	u64			rx_buf_errors;
	u64			missed_irqs;
=======

	struct bnxt_sw_stats	sw_stats;
>>>>>>> d1988041

	struct bnxt_ring_struct	cp_ring_struct;

	struct bnxt_cp_ring_info *cp_ring_arr[2];
#define BNXT_RX_HDL	0
#define BNXT_TX_HDL	1
};

struct bnxt_napi {
	struct napi_struct	napi;
	struct bnxt		*bp;

	int			index;
	struct bnxt_cp_ring_info	cp_ring;
	struct bnxt_rx_ring_info	*rx_ring;
	struct bnxt_tx_ring_info	*tx_ring;

	void			(*tx_int)(struct bnxt *, struct bnxt_napi *,
					  int);
	int			tx_pkts;
	u8			events;

	u32			flags;
#define BNXT_NAPI_FLAG_XDP	0x1

	bool			in_reset;
};

struct bnxt_irq {
	irq_handler_t	handler;
	unsigned int	vector;
	u8		requested:1;
	u8		have_cpumask:1;
	char		name[IFNAMSIZ + 2];
	cpumask_var_t	cpu_mask;
};

#define HWRM_RING_ALLOC_TX	0x1
#define HWRM_RING_ALLOC_RX	0x2
#define HWRM_RING_ALLOC_AGG	0x4
#define HWRM_RING_ALLOC_CMPL	0x8
#define HWRM_RING_ALLOC_NQ	0x10

#define INVALID_STATS_CTX_ID	-1

struct bnxt_ring_grp_info {
	u16	fw_stats_ctx;
	u16	fw_grp_id;
	u16	rx_fw_ring_id;
	u16	agg_fw_ring_id;
	u16	cp_fw_ring_id;
};

struct bnxt_vnic_info {
	u16		fw_vnic_id; /* returned by Chimp during alloc */
#define BNXT_MAX_CTX_PER_VNIC	8
	u16		fw_rss_cos_lb_ctx[BNXT_MAX_CTX_PER_VNIC];
	u16		fw_l2_ctx_id;
#define BNXT_MAX_UC_ADDRS	4
	__le64		fw_l2_filter_id[BNXT_MAX_UC_ADDRS];
				/* index 0 always dev_addr */
	u16		uc_filter_count;
	u8		*uc_list;

	u16		*fw_grp_ids;
	dma_addr_t	rss_table_dma_addr;
	__le16		*rss_table;
	dma_addr_t	rss_hash_key_dma_addr;
	u64		*rss_hash_key;
	int		rss_table_size;
#define BNXT_RSS_TABLE_ENTRIES_P5	64
#define BNXT_RSS_TABLE_SIZE_P5		(BNXT_RSS_TABLE_ENTRIES_P5 * 4)
#define BNXT_RSS_TABLE_MAX_TBL_P5	8
#define BNXT_MAX_RSS_TABLE_SIZE_P5				\
	(BNXT_RSS_TABLE_SIZE_P5 * BNXT_RSS_TABLE_MAX_TBL_P5)
#define BNXT_MAX_RSS_TABLE_ENTRIES_P5				\
	(BNXT_RSS_TABLE_ENTRIES_P5 * BNXT_RSS_TABLE_MAX_TBL_P5)

	u32		rx_mask;

	u8		*mc_list;
	int		mc_list_size;
	int		mc_list_count;
	dma_addr_t	mc_list_mapping;
#define BNXT_MAX_MC_ADDRS	16

	u32		flags;
#define BNXT_VNIC_RSS_FLAG	1
#define BNXT_VNIC_RFS_FLAG	2
#define BNXT_VNIC_MCAST_FLAG	4
#define BNXT_VNIC_UCAST_FLAG	8
#define BNXT_VNIC_RFS_NEW_RSS_FLAG	0x10
};

struct bnxt_hw_resc {
	u16	min_rsscos_ctxs;
	u16	max_rsscos_ctxs;
	u16	min_cp_rings;
	u16	max_cp_rings;
	u16	resv_cp_rings;
	u16	min_tx_rings;
	u16	max_tx_rings;
	u16	resv_tx_rings;
	u16	max_tx_sch_inputs;
	u16	min_rx_rings;
	u16	max_rx_rings;
	u16	resv_rx_rings;
	u16	min_hw_ring_grps;
	u16	max_hw_ring_grps;
	u16	resv_hw_ring_grps;
	u16	min_l2_ctxs;
	u16	max_l2_ctxs;
	u16	min_vnics;
	u16	max_vnics;
	u16	resv_vnics;
	u16	min_stat_ctxs;
	u16	max_stat_ctxs;
	u16	resv_stat_ctxs;
	u16	max_nqs;
	u16	max_irqs;
	u16	resv_irqs;
};

#if defined(CONFIG_BNXT_SRIOV)
struct bnxt_vf_info {
	u16	fw_fid;
	u8	mac_addr[ETH_ALEN];	/* PF assigned MAC Address */
	u8	vf_mac_addr[ETH_ALEN];	/* VF assigned MAC address, only
					 * stored by PF.
					 */
	u16	vlan;
	u16	func_qcfg_flags;
	u32	flags;
#define BNXT_VF_QOS		0x1
#define BNXT_VF_SPOOFCHK	0x2
#define BNXT_VF_LINK_FORCED	0x4
#define BNXT_VF_LINK_UP		0x8
#define BNXT_VF_TRUST		0x10
	u32	min_tx_rate;
	u32	max_tx_rate;
	void	*hwrm_cmd_req_addr;
	dma_addr_t	hwrm_cmd_req_dma_addr;
};
#endif

struct bnxt_pf_info {
#define BNXT_FIRST_PF_FID	1
#define BNXT_FIRST_VF_FID	128
	u16	fw_fid;
	u16	port_id;
	u8	mac_addr[ETH_ALEN];
	u32	first_vf_id;
	u16	active_vfs;
	u16	registered_vfs;
	u16	max_vfs;
	u32	max_encap_records;
	u32	max_decap_records;
	u32	max_tx_em_flows;
	u32	max_tx_wm_flows;
	u32	max_rx_em_flows;
	u32	max_rx_wm_flows;
	unsigned long	*vf_event_bmap;
	u16	hwrm_cmd_req_pages;
	u8	vf_resv_strategy;
#define BNXT_VF_RESV_STRATEGY_MAXIMAL	0
#define BNXT_VF_RESV_STRATEGY_MINIMAL	1
#define BNXT_VF_RESV_STRATEGY_MINIMAL_STATIC	2
	void			*hwrm_cmd_req_addr[4];
	dma_addr_t		hwrm_cmd_req_dma_addr[4];
	struct bnxt_vf_info	*vf;
};

struct bnxt_ntuple_filter {
	struct hlist_node	hash;
	u8			dst_mac_addr[ETH_ALEN];
	u8			src_mac_addr[ETH_ALEN];
	struct flow_keys	fkeys;
	__le64			filter_id;
	u16			sw_id;
	u8			l2_fltr_idx;
	u16			rxq;
	u32			flow_id;
	unsigned long		state;
#define BNXT_FLTR_VALID		0
#define BNXT_FLTR_UPDATE	1
};

struct bnxt_link_info {
	u8			phy_type;
	u8			media_type;
	u8			transceiver;
	u8			phy_addr;
	u8			phy_link_status;
#define BNXT_LINK_NO_LINK	PORT_PHY_QCFG_RESP_LINK_NO_LINK
#define BNXT_LINK_SIGNAL	PORT_PHY_QCFG_RESP_LINK_SIGNAL
#define BNXT_LINK_LINK		PORT_PHY_QCFG_RESP_LINK_LINK
	u8			wire_speed;
	u8			phy_state;
#define BNXT_PHY_STATE_ENABLED		0
#define BNXT_PHY_STATE_DISABLED		1

	u8			link_up;
	u8			duplex;
#define BNXT_LINK_DUPLEX_HALF	PORT_PHY_QCFG_RESP_DUPLEX_STATE_HALF
#define BNXT_LINK_DUPLEX_FULL	PORT_PHY_QCFG_RESP_DUPLEX_STATE_FULL
	u8			pause;
#define BNXT_LINK_PAUSE_TX	PORT_PHY_QCFG_RESP_PAUSE_TX
#define BNXT_LINK_PAUSE_RX	PORT_PHY_QCFG_RESP_PAUSE_RX
#define BNXT_LINK_PAUSE_BOTH	(PORT_PHY_QCFG_RESP_PAUSE_RX | \
				 PORT_PHY_QCFG_RESP_PAUSE_TX)
	u8			lp_pause;
	u8			auto_pause_setting;
	u8			force_pause_setting;
	u8			duplex_setting;
	u8			auto_mode;
#define BNXT_AUTO_MODE(mode)	((mode) > BNXT_LINK_AUTO_NONE && \
				 (mode) <= BNXT_LINK_AUTO_MSK)
#define BNXT_LINK_AUTO_NONE     PORT_PHY_QCFG_RESP_AUTO_MODE_NONE
#define BNXT_LINK_AUTO_ALLSPDS	PORT_PHY_QCFG_RESP_AUTO_MODE_ALL_SPEEDS
#define BNXT_LINK_AUTO_ONESPD	PORT_PHY_QCFG_RESP_AUTO_MODE_ONE_SPEED
#define BNXT_LINK_AUTO_ONEORBELOW PORT_PHY_QCFG_RESP_AUTO_MODE_ONE_OR_BELOW
#define BNXT_LINK_AUTO_MSK	PORT_PHY_QCFG_RESP_AUTO_MODE_SPEED_MASK
#define PHY_VER_LEN		3
	u8			phy_ver[PHY_VER_LEN];
	u16			link_speed;
#define BNXT_LINK_SPEED_100MB	PORT_PHY_QCFG_RESP_LINK_SPEED_100MB
#define BNXT_LINK_SPEED_1GB	PORT_PHY_QCFG_RESP_LINK_SPEED_1GB
#define BNXT_LINK_SPEED_2GB	PORT_PHY_QCFG_RESP_LINK_SPEED_2GB
#define BNXT_LINK_SPEED_2_5GB	PORT_PHY_QCFG_RESP_LINK_SPEED_2_5GB
#define BNXT_LINK_SPEED_10GB	PORT_PHY_QCFG_RESP_LINK_SPEED_10GB
#define BNXT_LINK_SPEED_20GB	PORT_PHY_QCFG_RESP_LINK_SPEED_20GB
#define BNXT_LINK_SPEED_25GB	PORT_PHY_QCFG_RESP_LINK_SPEED_25GB
#define BNXT_LINK_SPEED_40GB	PORT_PHY_QCFG_RESP_LINK_SPEED_40GB
#define BNXT_LINK_SPEED_50GB	PORT_PHY_QCFG_RESP_LINK_SPEED_50GB
#define BNXT_LINK_SPEED_100GB	PORT_PHY_QCFG_RESP_LINK_SPEED_100GB
	u16			support_speeds;
	u16			support_pam4_speeds;
	u16			auto_link_speeds;	/* fw adv setting */
#define BNXT_LINK_SPEED_MSK_100MB PORT_PHY_QCFG_RESP_SUPPORT_SPEEDS_100MB
#define BNXT_LINK_SPEED_MSK_1GB PORT_PHY_QCFG_RESP_SUPPORT_SPEEDS_1GB
#define BNXT_LINK_SPEED_MSK_2GB PORT_PHY_QCFG_RESP_SUPPORT_SPEEDS_2GB
#define BNXT_LINK_SPEED_MSK_10GB PORT_PHY_QCFG_RESP_SUPPORT_SPEEDS_10GB
#define BNXT_LINK_SPEED_MSK_2_5GB PORT_PHY_QCFG_RESP_SUPPORT_SPEEDS_2_5GB
#define BNXT_LINK_SPEED_MSK_20GB PORT_PHY_QCFG_RESP_SUPPORT_SPEEDS_20GB
#define BNXT_LINK_SPEED_MSK_25GB PORT_PHY_QCFG_RESP_SUPPORT_SPEEDS_25GB
#define BNXT_LINK_SPEED_MSK_40GB PORT_PHY_QCFG_RESP_SUPPORT_SPEEDS_40GB
#define BNXT_LINK_SPEED_MSK_50GB PORT_PHY_QCFG_RESP_SUPPORT_SPEEDS_50GB
#define BNXT_LINK_SPEED_MSK_100GB PORT_PHY_QCFG_RESP_SUPPORT_SPEEDS_100GB
	u16			auto_pam4_link_speeds;
#define BNXT_LINK_PAM4_SPEED_MSK_50GB PORT_PHY_QCFG_RESP_SUPPORT_PAM4_SPEEDS_50G
#define BNXT_LINK_PAM4_SPEED_MSK_100GB PORT_PHY_QCFG_RESP_SUPPORT_PAM4_SPEEDS_100G
#define BNXT_LINK_PAM4_SPEED_MSK_200GB PORT_PHY_QCFG_RESP_SUPPORT_PAM4_SPEEDS_200G
	u16			support_auto_speeds;
	u16			support_pam4_auto_speeds;
	u16			lp_auto_link_speeds;
	u16			lp_auto_pam4_link_speeds;
	u16			force_link_speed;
	u16			force_pam4_link_speed;
	u32			preemphasis;
	u8			module_status;
	u8			active_fec_sig_mode;
	u16			fec_cfg;
#define BNXT_FEC_NONE		PORT_PHY_QCFG_RESP_FEC_CFG_FEC_NONE_SUPPORTED
#define BNXT_FEC_AUTONEG_CAP	PORT_PHY_QCFG_RESP_FEC_CFG_FEC_AUTONEG_SUPPORTED
#define BNXT_FEC_AUTONEG	PORT_PHY_QCFG_RESP_FEC_CFG_FEC_AUTONEG_ENABLED
#define BNXT_FEC_ENC_BASE_R_CAP	\
	PORT_PHY_QCFG_RESP_FEC_CFG_FEC_CLAUSE74_SUPPORTED
#define BNXT_FEC_ENC_BASE_R	PORT_PHY_QCFG_RESP_FEC_CFG_FEC_CLAUSE74_ENABLED
#define BNXT_FEC_ENC_RS_CAP	\
	PORT_PHY_QCFG_RESP_FEC_CFG_FEC_CLAUSE91_SUPPORTED
#define BNXT_FEC_ENC_LLRS_CAP	\
	(PORT_PHY_QCFG_RESP_FEC_CFG_FEC_RS272_1XN_SUPPORTED |	\
	 PORT_PHY_QCFG_RESP_FEC_CFG_FEC_RS272_IEEE_SUPPORTED)
#define BNXT_FEC_ENC_RS		\
	(PORT_PHY_QCFG_RESP_FEC_CFG_FEC_CLAUSE91_ENABLED |	\
	 PORT_PHY_QCFG_RESP_FEC_CFG_FEC_RS544_1XN_ENABLED |	\
	 PORT_PHY_QCFG_RESP_FEC_CFG_FEC_RS544_IEEE_ENABLED)
#define BNXT_FEC_ENC_LLRS	\
	(PORT_PHY_QCFG_RESP_FEC_CFG_FEC_RS272_1XN_ENABLED |	\
	 PORT_PHY_QCFG_RESP_FEC_CFG_FEC_RS272_IEEE_ENABLED)

	/* copy of requested setting from ethtool cmd */
	u8			autoneg;
#define BNXT_AUTONEG_SPEED		1
#define BNXT_AUTONEG_FLOW_CTRL		2
	u8			req_signal_mode;
#define BNXT_SIG_MODE_NRZ	PORT_PHY_QCFG_RESP_SIGNAL_MODE_NRZ
#define BNXT_SIG_MODE_PAM4	PORT_PHY_QCFG_RESP_SIGNAL_MODE_PAM4
	u8			req_duplex;
	u8			req_flow_ctrl;
	u16			req_link_speed;
	u16			advertising;	/* user adv setting */
	u16			advertising_pam4;
	bool			force_link_chng;

	bool			phy_retry;
	unsigned long		phy_retry_expires;

	/* a copy of phy_qcfg output used to report link
	 * info to VF
	 */
	struct hwrm_port_phy_qcfg_output phy_qcfg_resp;
};

#define BNXT_FEC_RS544_ON					\
	 (PORT_PHY_CFG_REQ_FLAGS_FEC_RS544_1XN_ENABLE |		\
	  PORT_PHY_CFG_REQ_FLAGS_FEC_RS544_IEEE_ENABLE)

#define BNXT_FEC_RS544_OFF					\
	 (PORT_PHY_CFG_REQ_FLAGS_FEC_RS544_1XN_DISABLE |	\
	  PORT_PHY_CFG_REQ_FLAGS_FEC_RS544_IEEE_DISABLE)

#define BNXT_FEC_RS272_ON					\
	 (PORT_PHY_CFG_REQ_FLAGS_FEC_RS272_1XN_ENABLE |		\
	  PORT_PHY_CFG_REQ_FLAGS_FEC_RS272_IEEE_ENABLE)

#define BNXT_FEC_RS272_OFF					\
	 (PORT_PHY_CFG_REQ_FLAGS_FEC_RS272_1XN_DISABLE |	\
	  PORT_PHY_CFG_REQ_FLAGS_FEC_RS272_IEEE_DISABLE)

#define BNXT_PAM4_SUPPORTED(link_info)				\
	((link_info)->support_pam4_speeds)

#define BNXT_FEC_RS_ON(link_info)				\
	(PORT_PHY_CFG_REQ_FLAGS_FEC_CLAUSE91_ENABLE |		\
	 PORT_PHY_CFG_REQ_FLAGS_FEC_CLAUSE74_DISABLE |		\
	 (BNXT_PAM4_SUPPORTED(link_info) ?			\
	  (BNXT_FEC_RS544_ON | BNXT_FEC_RS272_OFF) : 0))

#define BNXT_FEC_LLRS_ON					\
	(PORT_PHY_CFG_REQ_FLAGS_FEC_CLAUSE91_ENABLE |		\
	 PORT_PHY_CFG_REQ_FLAGS_FEC_CLAUSE74_DISABLE |		\
	 BNXT_FEC_RS272_ON | BNXT_FEC_RS544_OFF)

#define BNXT_FEC_RS_OFF(link_info)				\
	(PORT_PHY_CFG_REQ_FLAGS_FEC_CLAUSE91_DISABLE |		\
	 (BNXT_PAM4_SUPPORTED(link_info) ?			\
	  (BNXT_FEC_RS544_OFF | BNXT_FEC_RS272_OFF) : 0))

#define BNXT_FEC_BASE_R_ON(link_info)				\
	(PORT_PHY_CFG_REQ_FLAGS_FEC_CLAUSE74_ENABLE |		\
	 BNXT_FEC_RS_OFF(link_info))

#define BNXT_FEC_ALL_OFF(link_info)				\
	(PORT_PHY_CFG_REQ_FLAGS_FEC_CLAUSE74_DISABLE |		\
	 BNXT_FEC_RS_OFF(link_info))

#define BNXT_MAX_QUEUE	8

struct bnxt_queue_info {
	u8	queue_id;
	u8	queue_profile;
};

#define BNXT_MAX_LED			4

struct bnxt_led_info {
	u8	led_id;
	u8	led_type;
	u8	led_group_id;
	u8	unused;
	__le16	led_state_caps;
#define BNXT_LED_ALT_BLINK_CAP(x)	((x) &	\
	cpu_to_le16(PORT_LED_QCAPS_RESP_LED0_STATE_CAPS_BLINK_ALT_SUPPORTED))

	__le16	led_color_caps;
};

#define BNXT_MAX_TEST	8

struct bnxt_test_info {
	u8 offline_mask;
	u8 flags;
#define BNXT_TEST_FL_EXT_LPBK		0x1
#define BNXT_TEST_FL_AN_PHY_LPBK	0x2
	u16 timeout;
	char string[BNXT_MAX_TEST][ETH_GSTRING_LEN];
};

#define CHIMP_REG_VIEW_ADDR				\
	((bp->flags & BNXT_FLAG_CHIP_P5) ? 0x80000000 : 0xb1000000)

#define BNXT_GRCPF_REG_CHIMP_COMM		0x0
#define BNXT_GRCPF_REG_CHIMP_COMM_TRIGGER	0x100
#define BNXT_GRCPF_REG_WINDOW_BASE_OUT		0x400
#define BNXT_CAG_REG_LEGACY_INT_STATUS		0x4014
#define BNXT_CAG_REG_BASE			0x300000

#define BNXT_GRCPF_REG_KONG_COMM		0xA00
#define BNXT_GRCPF_REG_KONG_COMM_TRIGGER	0xB00

#define BNXT_GRC_BASE_MASK			0xfffff000
#define BNXT_GRC_OFFSET_MASK			0x00000ffc

struct bnxt_tc_flow_stats {
	u64		packets;
	u64		bytes;
};

#ifdef CONFIG_BNXT_FLOWER_OFFLOAD
struct bnxt_flower_indr_block_cb_priv {
	struct net_device *tunnel_netdev;
	struct bnxt *bp;
	struct list_head list;
};
#endif

struct bnxt_tc_info {
	bool				enabled;

	/* hash table to store TC offloaded flows */
	struct rhashtable		flow_table;
	struct rhashtable_params	flow_ht_params;

	/* hash table to store L2 keys of TC flows */
	struct rhashtable		l2_table;
	struct rhashtable_params	l2_ht_params;
	/* hash table to store L2 keys for TC tunnel decap */
	struct rhashtable		decap_l2_table;
	struct rhashtable_params	decap_l2_ht_params;
	/* hash table to store tunnel decap entries */
	struct rhashtable		decap_table;
	struct rhashtable_params	decap_ht_params;
	/* hash table to store tunnel encap entries */
	struct rhashtable		encap_table;
	struct rhashtable_params	encap_ht_params;

	/* lock to atomically add/del an l2 node when a flow is
	 * added or deleted.
	 */
	struct mutex			lock;

	/* Fields used for batching stats query */
	struct rhashtable_iter		iter;
#define BNXT_FLOW_STATS_BATCH_MAX	10
	struct bnxt_tc_stats_batch {
		void			  *flow_node;
		struct bnxt_tc_flow_stats hw_stats;
	} stats_batch[BNXT_FLOW_STATS_BATCH_MAX];

	/* Stat counter mask (width) */
	u64				bytes_mask;
	u64				packets_mask;
};

struct bnxt_vf_rep_stats {
	u64			packets;
	u64			bytes;
	u64			dropped;
};

struct bnxt_vf_rep {
	struct bnxt			*bp;
	struct net_device		*dev;
	struct metadata_dst		*dst;
	u16				vf_idx;
	u16				tx_cfa_action;
	u16				rx_cfa_code;

	struct bnxt_vf_rep_stats	rx_stats;
	struct bnxt_vf_rep_stats	tx_stats;
};

#define PTU_PTE_VALID             0x1UL
#define PTU_PTE_LAST              0x2UL
#define PTU_PTE_NEXT_TO_LAST      0x4UL

#define MAX_CTX_PAGES	(BNXT_PAGE_SIZE / 8)
#define MAX_CTX_TOTAL_PAGES	(MAX_CTX_PAGES * MAX_CTX_PAGES)

struct bnxt_ctx_pg_info {
	u32		entries;
	u32		nr_pages;
	void		*ctx_pg_arr[MAX_CTX_PAGES];
	dma_addr_t	ctx_dma_arr[MAX_CTX_PAGES];
	struct bnxt_ring_mem_info ring_mem;
	struct bnxt_ctx_pg_info **ctx_pg_tbl;
};

struct bnxt_ctx_mem_info {
	u32	qp_max_entries;
	u16	qp_min_qp1_entries;
	u16	qp_max_l2_entries;
	u16	qp_entry_size;
	u16	srq_max_l2_entries;
	u32	srq_max_entries;
	u16	srq_entry_size;
	u16	cq_max_l2_entries;
	u32	cq_max_entries;
	u16	cq_entry_size;
	u16	vnic_max_vnic_entries;
	u16	vnic_max_ring_table_entries;
	u16	vnic_entry_size;
	u32	stat_max_entries;
	u16	stat_entry_size;
	u16	tqm_entry_size;
	u32	tqm_min_entries_per_ring;
	u32	tqm_max_entries_per_ring;
	u32	mrav_max_entries;
	u16	mrav_entry_size;
	u16	tim_entry_size;
	u32	tim_max_entries;
	u16	mrav_num_entries_units;
	u8	tqm_entries_multiple;
	u8	ctx_kind_initializer;
	u8	tqm_fp_rings_count;

	u32	flags;
	#define BNXT_CTX_FLAG_INITED	0x01

	struct bnxt_ctx_pg_info qp_mem;
	struct bnxt_ctx_pg_info srq_mem;
	struct bnxt_ctx_pg_info cq_mem;
	struct bnxt_ctx_pg_info vnic_mem;
	struct bnxt_ctx_pg_info stat_mem;
	struct bnxt_ctx_pg_info mrav_mem;
	struct bnxt_ctx_pg_info tim_mem;
	struct bnxt_ctx_pg_info *tqm_mem[9];
};

struct bnxt_fw_health {
	u32 flags;
	u32 polling_dsecs;
	u32 master_func_wait_dsecs;
	u32 normal_func_wait_dsecs;
	u32 post_reset_wait_dsecs;
	u32 post_reset_max_wait_dsecs;
	u32 regs[4];
	u32 mapped_regs[4];
#define BNXT_FW_HEALTH_REG		0
#define BNXT_FW_HEARTBEAT_REG		1
#define BNXT_FW_RESET_CNT_REG		2
#define BNXT_FW_RESET_INPROG_REG	3
	u32 fw_reset_inprog_reg_mask;
	u32 last_fw_heartbeat;
	u32 last_fw_reset_cnt;
	u8 enabled:1;
	u8 master:1;
	u8 fatal:1;
	u8 status_reliable:1;
	u8 tmr_multiplier;
	u8 tmr_counter;
	u8 fw_reset_seq_cnt;
	u32 fw_reset_seq_regs[16];
	u32 fw_reset_seq_vals[16];
	u32 fw_reset_seq_delay_msec[16];
	struct devlink_health_reporter	*fw_reporter;
	struct devlink_health_reporter *fw_reset_reporter;
	struct devlink_health_reporter *fw_fatal_reporter;
};

struct bnxt_fw_reporter_ctx {
	unsigned long sp_event;
};

#define BNXT_FW_HEALTH_REG_TYPE_MASK	3
#define BNXT_FW_HEALTH_REG_TYPE_CFG	0
#define BNXT_FW_HEALTH_REG_TYPE_GRC	1
#define BNXT_FW_HEALTH_REG_TYPE_BAR0	2
#define BNXT_FW_HEALTH_REG_TYPE_BAR1	3

#define BNXT_FW_HEALTH_REG_TYPE(reg)	((reg) & BNXT_FW_HEALTH_REG_TYPE_MASK)
#define BNXT_FW_HEALTH_REG_OFF(reg)	((reg) & ~BNXT_FW_HEALTH_REG_TYPE_MASK)

#define BNXT_FW_HEALTH_WIN_BASE		0x3000
#define BNXT_FW_HEALTH_WIN_MAP_OFF	8

#define BNXT_FW_HEALTH_WIN_OFF(reg)	(BNXT_FW_HEALTH_WIN_BASE +	\
					 ((reg) & BNXT_GRC_OFFSET_MASK))

#define BNXT_FW_STATUS_HEALTHY		0x8000
#define BNXT_FW_STATUS_SHUTDOWN		0x100000

struct bnxt {
	void __iomem		*bar0;
	void __iomem		*bar1;
	void __iomem		*bar2;

	u32			reg_base;
	u16			chip_num;
#define CHIP_NUM_57301		0x16c8
#define CHIP_NUM_57302		0x16c9
#define CHIP_NUM_57304		0x16ca
#define CHIP_NUM_58700		0x16cd
#define CHIP_NUM_57402		0x16d0
#define CHIP_NUM_57404		0x16d1
#define CHIP_NUM_57406		0x16d2
#define CHIP_NUM_57407		0x16d5

#define CHIP_NUM_57311		0x16ce
#define CHIP_NUM_57312		0x16cf
#define CHIP_NUM_57314		0x16df
#define CHIP_NUM_57317		0x16e0
#define CHIP_NUM_57412		0x16d6
#define CHIP_NUM_57414		0x16d7
#define CHIP_NUM_57416		0x16d8
#define CHIP_NUM_57417		0x16d9
#define CHIP_NUM_57412L		0x16da
#define CHIP_NUM_57414L		0x16db

#define CHIP_NUM_5745X		0xd730
#define CHIP_NUM_57452		0xc452
#define CHIP_NUM_57454		0xc454

#define CHIP_NUM_57508		0x1750
#define CHIP_NUM_57504		0x1751
#define CHIP_NUM_57502		0x1752

#define CHIP_NUM_58802		0xd802
#define CHIP_NUM_58804		0xd804
#define CHIP_NUM_58808		0xd808

	u8			chip_rev;

#define CHIP_NUM_58818		0xd818

#define BNXT_CHIP_NUM_5730X(chip_num)		\
	((chip_num) >= CHIP_NUM_57301 &&	\
	 (chip_num) <= CHIP_NUM_57304)

#define BNXT_CHIP_NUM_5740X(chip_num)		\
	(((chip_num) >= CHIP_NUM_57402 &&	\
	  (chip_num) <= CHIP_NUM_57406) ||	\
	 (chip_num) == CHIP_NUM_57407)

#define BNXT_CHIP_NUM_5731X(chip_num)		\
	((chip_num) == CHIP_NUM_57311 ||	\
	 (chip_num) == CHIP_NUM_57312 ||	\
	 (chip_num) == CHIP_NUM_57314 ||	\
	 (chip_num) == CHIP_NUM_57317)

#define BNXT_CHIP_NUM_5741X(chip_num)		\
	((chip_num) >= CHIP_NUM_57412 &&	\
	 (chip_num) <= CHIP_NUM_57414L)

#define BNXT_CHIP_NUM_58700(chip_num)		\
	 ((chip_num) == CHIP_NUM_58700)

#define BNXT_CHIP_NUM_5745X(chip_num)		\
	((chip_num) == CHIP_NUM_5745X ||	\
	 (chip_num) == CHIP_NUM_57452 ||	\
	 (chip_num) == CHIP_NUM_57454)


#define BNXT_CHIP_NUM_57X0X(chip_num)		\
	(BNXT_CHIP_NUM_5730X(chip_num) || BNXT_CHIP_NUM_5740X(chip_num))

#define BNXT_CHIP_NUM_57X1X(chip_num)		\
	(BNXT_CHIP_NUM_5731X(chip_num) || BNXT_CHIP_NUM_5741X(chip_num))

#define BNXT_CHIP_NUM_588XX(chip_num)		\
	((chip_num) == CHIP_NUM_58802 ||	\
	 (chip_num) == CHIP_NUM_58804 ||        \
	 (chip_num) == CHIP_NUM_58808)

#define BNXT_VPD_FLD_LEN	32
	char			board_partno[BNXT_VPD_FLD_LEN];
	char			board_serialno[BNXT_VPD_FLD_LEN];

	struct net_device	*dev;
	struct pci_dev		*pdev;

	atomic_t		intr_sem;

	u32			flags;
	#define BNXT_FLAG_CHIP_P5	0x1
	#define BNXT_FLAG_VF		0x2
	#define BNXT_FLAG_LRO		0x4
#ifdef CONFIG_INET
	#define BNXT_FLAG_GRO		0x8
#else
	/* Cannot support hardware GRO if CONFIG_INET is not set */
	#define BNXT_FLAG_GRO		0x0
#endif
	#define BNXT_FLAG_TPA		(BNXT_FLAG_LRO | BNXT_FLAG_GRO)
	#define BNXT_FLAG_JUMBO		0x10
	#define BNXT_FLAG_STRIP_VLAN	0x20
	#define BNXT_FLAG_AGG_RINGS	(BNXT_FLAG_JUMBO | BNXT_FLAG_GRO | \
					 BNXT_FLAG_LRO)
	#define BNXT_FLAG_USING_MSIX	0x40
	#define BNXT_FLAG_MSIX_CAP	0x80
	#define BNXT_FLAG_RFS		0x100
	#define BNXT_FLAG_SHARED_RINGS	0x200
	#define BNXT_FLAG_PORT_STATS	0x400
	#define BNXT_FLAG_UDP_RSS_CAP	0x800
	#define BNXT_FLAG_EEE_CAP	0x1000
	#define BNXT_FLAG_NEW_RSS_CAP	0x2000
	#define BNXT_FLAG_WOL_CAP	0x4000
	#define BNXT_FLAG_ROCEV1_CAP	0x8000
	#define BNXT_FLAG_ROCEV2_CAP	0x10000
	#define BNXT_FLAG_ROCE_CAP	(BNXT_FLAG_ROCEV1_CAP |	\
					 BNXT_FLAG_ROCEV2_CAP)
	#define BNXT_FLAG_NO_AGG_RINGS	0x20000
	#define BNXT_FLAG_RX_PAGE_MODE	0x40000
	#define BNXT_FLAG_CHIP_SR2	0x80000
	#define BNXT_FLAG_MULTI_HOST	0x100000
	#define BNXT_FLAG_DSN_VALID	0x200000
	#define BNXT_FLAG_DOUBLE_DB	0x400000
	#define BNXT_FLAG_CHIP_NITRO_A0	0x1000000
	#define BNXT_FLAG_DIM		0x2000000
	#define BNXT_FLAG_ROCE_MIRROR_CAP	0x4000000
	#define BNXT_FLAG_PORT_STATS_EXT	0x10000000

	#define BNXT_FLAG_ALL_CONFIG_FEATS (BNXT_FLAG_TPA |		\
					    BNXT_FLAG_RFS |		\
					    BNXT_FLAG_STRIP_VLAN)

#define BNXT_PF(bp)		(!((bp)->flags & BNXT_FLAG_VF))
#define BNXT_VF(bp)		((bp)->flags & BNXT_FLAG_VF)
#define BNXT_NPAR(bp)		((bp)->port_partition_type)
#define BNXT_MH(bp)		((bp)->flags & BNXT_FLAG_MULTI_HOST)
#define BNXT_SINGLE_PF(bp)	(BNXT_PF(bp) && !BNXT_NPAR(bp) && !BNXT_MH(bp))
#define BNXT_PHY_CFG_ABLE(bp)	((BNXT_SINGLE_PF(bp) ||			\
				  ((bp)->fw_cap & BNXT_FW_CAP_SHARED_PORT_CFG)) && \
				 (bp)->link_info.phy_state == BNXT_PHY_STATE_ENABLED)
#define BNXT_CHIP_TYPE_NITRO_A0(bp) ((bp)->flags & BNXT_FLAG_CHIP_NITRO_A0)
#define BNXT_RX_PAGE_MODE(bp)	((bp)->flags & BNXT_FLAG_RX_PAGE_MODE)
#define BNXT_SUPPORTS_TPA(bp)	(!BNXT_CHIP_TYPE_NITRO_A0(bp) &&	\
				 (!((bp)->flags & BNXT_FLAG_CHIP_P5) ||	\
				  (bp)->max_tpa_v2) && !is_kdump_kernel())

#define BNXT_CHIP_SR2(bp)			\
	((bp)->chip_num == CHIP_NUM_58818)

#define BNXT_CHIP_P5_THOR(bp)			\
	((bp)->chip_num == CHIP_NUM_57508 ||	\
	 (bp)->chip_num == CHIP_NUM_57504 ||	\
	 (bp)->chip_num == CHIP_NUM_57502)

/* Chip class phase 5 */
#define BNXT_CHIP_P5(bp)			\
	(BNXT_CHIP_P5_THOR(bp) || BNXT_CHIP_SR2(bp))

/* Chip class phase 4.x */
#define BNXT_CHIP_P4(bp)			\
	(BNXT_CHIP_NUM_57X1X((bp)->chip_num) ||	\
	 BNXT_CHIP_NUM_5745X((bp)->chip_num) ||	\
	 BNXT_CHIP_NUM_588XX((bp)->chip_num) ||	\
	 (BNXT_CHIP_NUM_58700((bp)->chip_num) &&	\
	  !BNXT_CHIP_TYPE_NITRO_A0(bp)))

#define BNXT_CHIP_P4_PLUS(bp)			\
	(BNXT_CHIP_P4(bp) || BNXT_CHIP_P5(bp))

	struct bnxt_en_dev	*edev;
	struct bnxt_en_dev *	(*ulp_probe)(struct net_device *);

	struct bnxt_napi	**bnapi;

	struct bnxt_rx_ring_info	*rx_ring;
	struct bnxt_tx_ring_info	*tx_ring;
	u16			*tx_ring_map;

	struct sk_buff *	(*gro_func)(struct bnxt_tpa_info *, int, int,
					    struct sk_buff *);

	struct sk_buff *	(*rx_skb_func)(struct bnxt *,
					       struct bnxt_rx_ring_info *,
					       u16, void *, u8 *, dma_addr_t,
					       unsigned int);

	u16			max_tpa_v2;
	u16			max_tpa;
	u32			rx_buf_size;
	u32			rx_buf_use_size;	/* useable size */
	u16			rx_offset;
	u16			rx_dma_offset;
	enum dma_data_direction	rx_dir;
	u32			rx_ring_size;
	u32			rx_agg_ring_size;
	u32			rx_copy_thresh;
	u32			rx_ring_mask;
	u32			rx_agg_ring_mask;
	int			rx_nr_pages;
	int			rx_agg_nr_pages;
	int			rx_nr_rings;
	int			rsscos_nr_ctxs;

	u32			tx_ring_size;
	u32			tx_ring_mask;
	int			tx_nr_pages;
	int			tx_nr_rings;
	int			tx_nr_rings_per_tc;
	int			tx_nr_rings_xdp;

	int			tx_wake_thresh;
	int			tx_push_thresh;
	int			tx_push_size;

	u32			cp_ring_size;
	u32			cp_ring_mask;
	u32			cp_bit;
	int			cp_nr_pages;
	int			cp_nr_rings;

	/* grp_info indexed by completion ring index */
	struct bnxt_ring_grp_info	*grp_info;
	struct bnxt_vnic_info	*vnic_info;
	int			nr_vnics;
	u16			*rss_indir_tbl;
	u16			rss_indir_tbl_entries;
	u32			rss_hash_cfg;

	u16			max_mtu;
	u8			max_tc;
	u8			max_lltc;	/* lossless TCs */
	struct bnxt_queue_info	q_info[BNXT_MAX_QUEUE];
	u8			tc_to_qidx[BNXT_MAX_QUEUE];
	u8			q_ids[BNXT_MAX_QUEUE];
	u8			max_q;

	unsigned int		current_interval;
#define BNXT_TIMER_INTERVAL	HZ

	struct timer_list	timer;

	unsigned long		state;
#define BNXT_STATE_OPEN		0
#define BNXT_STATE_IN_SP_TASK	1
#define BNXT_STATE_READ_STATS	2
#define BNXT_STATE_FW_RESET_DET 3
#define BNXT_STATE_IN_FW_RESET	4
#define BNXT_STATE_ABORT_ERR	5
#define BNXT_STATE_FW_FATAL_COND	6
<<<<<<< HEAD
=======
#define BNXT_STATE_DRV_REGISTERED	7
>>>>>>> d1988041
#define BNXT_STATE_PCI_CHANNEL_IO_FROZEN	8

#define BNXT_NO_FW_ACCESS(bp)					\
	(test_bit(BNXT_STATE_FW_FATAL_COND, &(bp)->state) ||	\
	 pci_channel_offline((bp)->pdev))

	struct bnxt_irq	*irq_tbl;
	int			total_irqs;
	u8			mac_addr[ETH_ALEN];

#ifdef CONFIG_BNXT_DCB
	struct ieee_pfc		*ieee_pfc;
	struct ieee_ets		*ieee_ets;
	u8			dcbx_cap;
	u8			default_pri;
	u8			max_dscp_value;
#endif /* CONFIG_BNXT_DCB */

	u32			msg_enable;

	u32			fw_cap;
	#define BNXT_FW_CAP_SHORT_CMD			0x00000001
	#define BNXT_FW_CAP_LLDP_AGENT			0x00000002
	#define BNXT_FW_CAP_DCBX_AGENT			0x00000004
	#define BNXT_FW_CAP_NEW_RM			0x00000008
	#define BNXT_FW_CAP_IF_CHANGE			0x00000010
	#define BNXT_FW_CAP_KONG_MB_CHNL		0x00000080
	#define BNXT_FW_CAP_OVS_64BIT_HANDLE		0x00000400
	#define BNXT_FW_CAP_TRUSTED_VF			0x00000800
	#define BNXT_FW_CAP_ERROR_RECOVERY		0x00002000
	#define BNXT_FW_CAP_PKG_VER			0x00004000
	#define BNXT_FW_CAP_CFA_ADV_FLOW		0x00008000
	#define BNXT_FW_CAP_CFA_RFS_RING_TBL_IDX_V2	0x00010000
	#define BNXT_FW_CAP_PCIE_STATS_SUPPORTED	0x00020000
	#define BNXT_FW_CAP_EXT_STATS_SUPPORTED		0x00040000
	#define BNXT_FW_CAP_ERR_RECOVER_RELOAD		0x00100000
	#define BNXT_FW_CAP_HOT_RESET			0x00200000
<<<<<<< HEAD
=======
	#define BNXT_FW_CAP_SHARED_PORT_CFG		0x00400000
	#define BNXT_FW_CAP_VLAN_RX_STRIP		0x01000000
	#define BNXT_FW_CAP_VLAN_TX_INSERT		0x02000000
	#define BNXT_FW_CAP_EXT_HW_STATS_SUPPORTED	0x04000000
	#define BNXT_FW_CAP_PORT_STATS_NO_RESET		0x10000000
	#define BNXT_FW_CAP_RING_MONITOR		0x40000000
>>>>>>> d1988041

#define BNXT_NEW_RM(bp)		((bp)->fw_cap & BNXT_FW_CAP_NEW_RM)
	u32			hwrm_spec_code;
	u16			hwrm_cmd_seq;
	u16                     hwrm_cmd_kong_seq;
	u16			hwrm_intr_seq_id;
	void			*hwrm_short_cmd_req_addr;
	dma_addr_t		hwrm_short_cmd_req_dma_addr;
	void			*hwrm_cmd_resp_addr;
	dma_addr_t		hwrm_cmd_resp_dma_addr;
	void			*hwrm_cmd_kong_resp_addr;
	dma_addr_t		hwrm_cmd_kong_resp_dma_addr;

	struct rtnl_link_stats64	net_stats_prev;
	struct bnxt_stats_mem	port_stats;
	struct bnxt_stats_mem	rx_port_stats_ext;
	struct bnxt_stats_mem	tx_port_stats_ext;
	u16			fw_rx_stats_ext_size;
	u16			fw_tx_stats_ext_size;
	u16			hw_ring_stats_size;
	u8			pri2cos_idx[8];
	u8			pri2cos_valid;

	u16			hwrm_max_req_len;
	u16			hwrm_max_ext_req_len;
	int			hwrm_cmd_timeout;
	struct mutex		hwrm_cmd_lock;	/* serialize hwrm messages */
	struct hwrm_ver_get_output	ver_resp;
#define FW_VER_STR_LEN		32
#define BC_HWRM_STR_LEN		21
#define PHY_VER_STR_LEN         (FW_VER_STR_LEN - BC_HWRM_STR_LEN)
	char			fw_ver_str[FW_VER_STR_LEN];
	char			hwrm_ver_supp[FW_VER_STR_LEN];
	char			nvm_cfg_ver[FW_VER_STR_LEN];
	u64			fw_ver_code;
#define BNXT_FW_VER_CODE(maj, min, bld, rsv)			\
	((u64)(maj) << 48 | (u64)(min) << 32 | (u64)(bld) << 16 | (rsv))
#define BNXT_FW_MAJ(bp)		((bp)->fw_ver_code >> 48)

	u16			vxlan_fw_dst_port_id;
	u16			nge_fw_dst_port_id;
	u8			port_partition_type;
	u8			port_count;
	u16			br_mode;

	struct bnxt_coal_cap	coal_cap;
	struct bnxt_coal	rx_coal;
	struct bnxt_coal	tx_coal;

	u32			stats_coal_ticks;
#define BNXT_DEF_STATS_COAL_TICKS	 1000000
#define BNXT_MIN_STATS_COAL_TICKS	  250000
#define BNXT_MAX_STATS_COAL_TICKS	 1000000

	struct work_struct	sp_task;
	unsigned long		sp_event;
#define BNXT_RX_MASK_SP_EVENT		0
#define BNXT_RX_NTP_FLTR_SP_EVENT	1
#define BNXT_LINK_CHNG_SP_EVENT		2
#define BNXT_HWRM_EXEC_FWD_REQ_SP_EVENT	3
#define BNXT_RESET_TASK_SP_EVENT	6
#define BNXT_RST_RING_SP_EVENT		7
#define BNXT_HWRM_PF_UNLOAD_SP_EVENT	8
#define BNXT_PERIODIC_STATS_SP_EVENT	9
#define BNXT_HWRM_PORT_MODULE_SP_EVENT	10
#define BNXT_RESET_TASK_SILENT_SP_EVENT	11
#define BNXT_LINK_SPEED_CHNG_SP_EVENT	14
#define BNXT_FLOW_STATS_SP_EVENT	15
#define BNXT_UPDATE_PHY_SP_EVENT	16
#define BNXT_RING_COAL_NOW_SP_EVENT	17
#define BNXT_FW_RESET_NOTIFY_SP_EVENT	18
#define BNXT_FW_EXCEPTION_SP_EVENT	19
#define BNXT_LINK_CFG_CHANGE_SP_EVENT	21

	struct delayed_work	fw_reset_task;
	int			fw_reset_state;
#define BNXT_FW_RESET_STATE_POLL_VF	1
#define BNXT_FW_RESET_STATE_RESET_FW	2
#define BNXT_FW_RESET_STATE_ENABLE_DEV	3
#define BNXT_FW_RESET_STATE_POLL_FW	4
#define BNXT_FW_RESET_STATE_OPENING	5
#define BNXT_FW_RESET_STATE_POLL_FW_DOWN	6

	u16			fw_reset_min_dsecs;
#define BNXT_DFLT_FW_RST_MIN_DSECS	20
	u16			fw_reset_max_dsecs;
#define BNXT_DFLT_FW_RST_MAX_DSECS	60
	unsigned long		fw_reset_timestamp;

	struct bnxt_fw_health	*fw_health;

	struct bnxt_hw_resc	hw_resc;
	struct bnxt_pf_info	pf;
	struct bnxt_ctx_mem_info	*ctx;
#ifdef CONFIG_BNXT_SRIOV
	int			nr_vfs;
	struct bnxt_vf_info	vf;
	wait_queue_head_t	sriov_cfg_wait;
	bool			sriov_cfg;
#define BNXT_SRIOV_CFG_WAIT_TMO	msecs_to_jiffies(10000)

	/* lock to protect VF-rep creation/cleanup via
	 * multiple paths such as ->sriov_configure() and
	 * devlink ->eswitch_mode_set()
	 */
	struct mutex		sriov_lock;
#endif

#if BITS_PER_LONG == 32
	/* ensure atomic 64-bit doorbell writes on 32-bit systems. */
	spinlock_t		db_lock;
#endif
	int			db_size;

#define BNXT_NTP_FLTR_MAX_FLTR	4096
#define BNXT_NTP_FLTR_HASH_SIZE	512
#define BNXT_NTP_FLTR_HASH_MASK	(BNXT_NTP_FLTR_HASH_SIZE - 1)
	struct hlist_head	ntp_fltr_hash_tbl[BNXT_NTP_FLTR_HASH_SIZE];
	spinlock_t		ntp_fltr_lock;	/* for hash table add, del */

	unsigned long		*ntp_fltr_bmap;
	int			ntp_fltr_count;

	/* To protect link related settings during link changes and
	 * ethtool settings changes.
	 */
	struct mutex		link_lock;
	struct bnxt_link_info	link_info;
	struct ethtool_eee	eee;
	u32			lpi_tmr_lo;
	u32			lpi_tmr_hi;

	u8			num_tests;
	struct bnxt_test_info	*test_info;

	u8			wol_filter_id;
	u8			wol;

	u8			num_leds;
	struct bnxt_led_info	leds[BNXT_MAX_LED];
	u16			dump_flag;
#define BNXT_DUMP_LIVE		0
#define BNXT_DUMP_CRASH		1

	struct bpf_prog		*xdp_prog;

	/* devlink interface and vf-rep structs */
	struct devlink		*dl;
	struct devlink_port	dl_port;
	enum devlink_eswitch_mode eswitch_mode;
	struct bnxt_vf_rep	**vf_reps; /* array of vf-rep ptrs */
	u16			*cfa_code_map; /* cfa_code -> vf_idx map */
	u8			dsn[8];
	struct bnxt_tc_info	*tc_info;
	struct list_head	tc_indr_block_list;
	struct dentry		*debugfs_pdev;
	struct device		*hwmon_dev;
};

#define BNXT_NUM_RX_RING_STATS			8
#define BNXT_NUM_TX_RING_STATS			8
#define BNXT_NUM_TPA_RING_STATS			4
#define BNXT_NUM_TPA_RING_STATS_P5		5
#define BNXT_NUM_TPA_RING_STATS_P5_SR2		6

#define BNXT_RING_STATS_SIZE_P5					\
	((BNXT_NUM_RX_RING_STATS + BNXT_NUM_TX_RING_STATS +	\
	  BNXT_NUM_TPA_RING_STATS_P5) * 8)

#define BNXT_RING_STATS_SIZE_P5_SR2				\
	((BNXT_NUM_RX_RING_STATS + BNXT_NUM_TX_RING_STATS +	\
	  BNXT_NUM_TPA_RING_STATS_P5_SR2) * 8)

#define BNXT_GET_RING_STATS64(sw, counter)		\
	(*((sw) + offsetof(struct ctx_hw_stats, counter) / 8))

#define BNXT_GET_RX_PORT_STATS64(sw, counter)		\
	(*((sw) + offsetof(struct rx_port_stats, counter) / 8))

#define BNXT_GET_TX_PORT_STATS64(sw, counter)		\
	(*((sw) + offsetof(struct tx_port_stats, counter) / 8))

#define BNXT_PORT_STATS_SIZE				\
	(sizeof(struct rx_port_stats) + sizeof(struct tx_port_stats) + 1024)

#define BNXT_TX_PORT_STATS_BYTE_OFFSET			\
	(sizeof(struct rx_port_stats) + 512)

#define BNXT_RX_STATS_OFFSET(counter)			\
	(offsetof(struct rx_port_stats, counter) / 8)

#define BNXT_TX_STATS_OFFSET(counter)			\
	((offsetof(struct tx_port_stats, counter) +	\
	  BNXT_TX_PORT_STATS_BYTE_OFFSET) / 8)

#define BNXT_RX_STATS_EXT_OFFSET(counter)		\
	(offsetof(struct rx_port_stats_ext, counter) / 8)

#define BNXT_TX_STATS_EXT_OFFSET(counter)		\
	(offsetof(struct tx_port_stats_ext, counter) / 8)

#define BNXT_HW_FEATURE_VLAN_ALL_RX				\
	(NETIF_F_HW_VLAN_CTAG_RX | NETIF_F_HW_VLAN_STAG_RX)
#define BNXT_HW_FEATURE_VLAN_ALL_TX				\
	(NETIF_F_HW_VLAN_CTAG_TX | NETIF_F_HW_VLAN_STAG_TX)

#define I2C_DEV_ADDR_A0				0xa0
#define I2C_DEV_ADDR_A2				0xa2
#define SFF_DIAG_SUPPORT_OFFSET			0x5c
#define SFF_MODULE_ID_SFP			0x3
#define SFF_MODULE_ID_QSFP			0xc
#define SFF_MODULE_ID_QSFP_PLUS			0xd
#define SFF_MODULE_ID_QSFP28			0x11
#define BNXT_MAX_PHY_I2C_RESP_SIZE		64

static inline u32 bnxt_tx_avail(struct bnxt *bp, struct bnxt_tx_ring_info *txr)
{
	/* Tell compiler to fetch tx indices from memory. */
	barrier();

	return bp->tx_ring_size -
		((txr->tx_prod - txr->tx_cons) & bp->tx_ring_mask);
}

#if BITS_PER_LONG == 32
#define writeq(val64, db)			\
do {						\
	spin_lock(&bp->db_lock);		\
	writel((val64) & 0xffffffff, db);	\
	writel((val64) >> 32, (db) + 4);	\
	spin_unlock(&bp->db_lock);		\
} while (0)

#define writeq_relaxed writeq
#endif

/* For TX and RX ring doorbells with no ordering guarantee*/
static inline void bnxt_db_write_relaxed(struct bnxt *bp,
					 struct bnxt_db_info *db, u32 idx)
{
	if (bp->flags & BNXT_FLAG_CHIP_P5) {
		writeq_relaxed(db->db_key64 | idx, db->doorbell);
	} else {
		u32 db_val = db->db_key32 | idx;

		writel_relaxed(db_val, db->doorbell);
		if (bp->flags & BNXT_FLAG_DOUBLE_DB)
			writel_relaxed(db_val, db->doorbell);
	}
}

/* For TX and RX ring doorbells */
static inline void bnxt_db_write(struct bnxt *bp, struct bnxt_db_info *db,
				 u32 idx)
{
	if (bp->flags & BNXT_FLAG_CHIP_P5) {
		writeq(db->db_key64 | idx, db->doorbell);
	} else {
		u32 db_val = db->db_key32 | idx;

		writel(db_val, db->doorbell);
		if (bp->flags & BNXT_FLAG_DOUBLE_DB)
			writel(db_val, db->doorbell);
	}
}

static inline bool bnxt_cfa_hwrm_message(u16 req_type)
{
	switch (req_type) {
	case HWRM_CFA_ENCAP_RECORD_ALLOC:
	case HWRM_CFA_ENCAP_RECORD_FREE:
	case HWRM_CFA_DECAP_FILTER_ALLOC:
	case HWRM_CFA_DECAP_FILTER_FREE:
	case HWRM_CFA_EM_FLOW_ALLOC:
	case HWRM_CFA_EM_FLOW_FREE:
	case HWRM_CFA_EM_FLOW_CFG:
	case HWRM_CFA_FLOW_ALLOC:
	case HWRM_CFA_FLOW_FREE:
	case HWRM_CFA_FLOW_INFO:
	case HWRM_CFA_FLOW_FLUSH:
	case HWRM_CFA_FLOW_STATS:
	case HWRM_CFA_METER_PROFILE_ALLOC:
	case HWRM_CFA_METER_PROFILE_FREE:
	case HWRM_CFA_METER_PROFILE_CFG:
	case HWRM_CFA_METER_INSTANCE_ALLOC:
	case HWRM_CFA_METER_INSTANCE_FREE:
		return true;
	default:
		return false;
	}
}

static inline bool bnxt_kong_hwrm_message(struct bnxt *bp, struct input *req)
{
	return (bp->fw_cap & BNXT_FW_CAP_KONG_MB_CHNL &&
		bnxt_cfa_hwrm_message(le16_to_cpu(req->req_type)));
}

static inline bool bnxt_hwrm_kong_chnl(struct bnxt *bp, struct input *req)
{
	return (bp->fw_cap & BNXT_FW_CAP_KONG_MB_CHNL &&
		req->resp_addr == cpu_to_le64(bp->hwrm_cmd_kong_resp_dma_addr));
}

static inline void *bnxt_get_hwrm_resp_addr(struct bnxt *bp, void *req)
{
	if (bnxt_hwrm_kong_chnl(bp, (struct input *)req))
		return bp->hwrm_cmd_kong_resp_addr;
	else
		return bp->hwrm_cmd_resp_addr;
}

static inline u16 bnxt_get_hwrm_seq_id(struct bnxt *bp, u16 dst)
{
	u16 seq_id;

	if (dst == BNXT_HWRM_CHNL_CHIMP)
		seq_id = bp->hwrm_cmd_seq++;
	else
		seq_id = bp->hwrm_cmd_kong_seq++;
	return seq_id;
}

extern const u16 bnxt_lhint_arr[];

int bnxt_alloc_rx_data(struct bnxt *bp, struct bnxt_rx_ring_info *rxr,
		       u16 prod, gfp_t gfp);
void bnxt_reuse_rx_data(struct bnxt_rx_ring_info *rxr, u16 cons, void *data);
u32 bnxt_fw_health_readl(struct bnxt *bp, int reg_idx);
void bnxt_set_tpa_flags(struct bnxt *bp);
void bnxt_set_ring_params(struct bnxt *);
int bnxt_set_rx_skb_mode(struct bnxt *bp, bool page_mode);
void bnxt_hwrm_cmd_hdr_init(struct bnxt *, void *, u16, u16, u16);
int _hwrm_send_message(struct bnxt *, void *, u32, int);
int _hwrm_send_message_silent(struct bnxt *bp, void *msg, u32 len, int timeout);
int hwrm_send_message(struct bnxt *, void *, u32, int);
int hwrm_send_message_silent(struct bnxt *, void *, u32, int);
int bnxt_hwrm_func_drv_rgtr(struct bnxt *bp, unsigned long *bmap,
			    int bmap_size, bool async_only);
int bnxt_get_nr_rss_ctxs(struct bnxt *bp, int rx_rings);
int bnxt_hwrm_vnic_cfg(struct bnxt *bp, u16 vnic_id);
int __bnxt_hwrm_get_tx_rings(struct bnxt *bp, u16 fid, int *tx_rings);
int bnxt_nq_rings_in_use(struct bnxt *bp);
int bnxt_hwrm_set_coal(struct bnxt *);
unsigned int bnxt_get_max_func_stat_ctxs(struct bnxt *bp);
unsigned int bnxt_get_avail_stat_ctxs_for_en(struct bnxt *bp);
unsigned int bnxt_get_max_func_cp_rings(struct bnxt *bp);
unsigned int bnxt_get_avail_cp_rings_for_en(struct bnxt *bp);
int bnxt_get_avail_msix(struct bnxt *bp, int num);
int bnxt_reserve_rings(struct bnxt *bp, bool irq_re_init);
void bnxt_tx_disable(struct bnxt *bp);
void bnxt_tx_enable(struct bnxt *bp);
int bnxt_update_link(struct bnxt *bp, bool chng_link_state);
int bnxt_hwrm_set_pause(struct bnxt *);
int bnxt_hwrm_set_link_setting(struct bnxt *, bool, bool);
int bnxt_hwrm_alloc_wol_fltr(struct bnxt *bp);
int bnxt_hwrm_free_wol_fltr(struct bnxt *bp);
int bnxt_hwrm_func_resc_qcaps(struct bnxt *bp, bool all);
int bnxt_hwrm_fw_set_time(struct bnxt *);
int bnxt_open_nic(struct bnxt *, bool, bool);
int bnxt_half_open_nic(struct bnxt *bp);
void bnxt_half_close_nic(struct bnxt *bp);
int bnxt_close_nic(struct bnxt *, bool, bool);
int bnxt_dbg_hwrm_rd_reg(struct bnxt *bp, u32 reg_off, u16 num_words,
			 u32 *reg_buf);
void bnxt_fw_exception(struct bnxt *bp);
void bnxt_fw_reset(struct bnxt *bp);
int bnxt_check_rings(struct bnxt *bp, int tx, int rx, bool sh, int tcs,
		     int tx_xdp);
int bnxt_setup_mq_tc(struct net_device *dev, u8 tc);
int bnxt_get_max_rings(struct bnxt *, int *, int *, bool);
int bnxt_restore_pf_fw_resources(struct bnxt *bp);
int bnxt_get_port_parent_id(struct net_device *dev,
			    struct netdev_phys_item_id *ppid);
void bnxt_dim_work(struct work_struct *work);
int bnxt_hwrm_set_ring_coal(struct bnxt *bp, struct bnxt_napi *bnapi);

#endif<|MERGE_RESOLUTION|>--- conflicted
+++ resolved
@@ -954,14 +954,8 @@
 
 	struct bnxt_stats_mem	stats;
 	u32			hw_stats_ctx_id;
-<<<<<<< HEAD
-	u64			rx_l4_csum_errors;
-	u64			rx_buf_errors;
-	u64			missed_irqs;
-=======
 
 	struct bnxt_sw_stats	sw_stats;
->>>>>>> d1988041
 
 	struct bnxt_ring_struct	cp_ring_struct;
 
@@ -1786,10 +1780,7 @@
 #define BNXT_STATE_IN_FW_RESET	4
 #define BNXT_STATE_ABORT_ERR	5
 #define BNXT_STATE_FW_FATAL_COND	6
-<<<<<<< HEAD
-=======
 #define BNXT_STATE_DRV_REGISTERED	7
->>>>>>> d1988041
 #define BNXT_STATE_PCI_CHANNEL_IO_FROZEN	8
 
 #define BNXT_NO_FW_ACCESS(bp)					\
@@ -1827,15 +1818,12 @@
 	#define BNXT_FW_CAP_EXT_STATS_SUPPORTED		0x00040000
 	#define BNXT_FW_CAP_ERR_RECOVER_RELOAD		0x00100000
 	#define BNXT_FW_CAP_HOT_RESET			0x00200000
-<<<<<<< HEAD
-=======
 	#define BNXT_FW_CAP_SHARED_PORT_CFG		0x00400000
 	#define BNXT_FW_CAP_VLAN_RX_STRIP		0x01000000
 	#define BNXT_FW_CAP_VLAN_TX_INSERT		0x02000000
 	#define BNXT_FW_CAP_EXT_HW_STATS_SUPPORTED	0x04000000
 	#define BNXT_FW_CAP_PORT_STATS_NO_RESET		0x10000000
 	#define BNXT_FW_CAP_RING_MONITOR		0x40000000
->>>>>>> d1988041
 
 #define BNXT_NEW_RM(bp)		((bp)->fw_cap & BNXT_FW_CAP_NEW_RM)
 	u32			hwrm_spec_code;
