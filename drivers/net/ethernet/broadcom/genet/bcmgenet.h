/* SPDX-License-Identifier: GPL-2.0-only */
/*
 * Copyright (c) 2014-2020 Broadcom
 */

#ifndef __BCMGENET_H__
#define __BCMGENET_H__

#include <linux/skbuff.h>
#include <linux/netdevice.h>
#include <linux/spinlock.h>
#include <linux/clk.h>
#include <linux/mii.h>
#include <linux/if_vlan.h>
#include <linux/phy.h>
#include <linux/dim.h>
#include <linux/ethtool.h>

/* total number of Buffer Descriptors, same for Rx/Tx */
#define TOTAL_DESC				256

/* which ring is descriptor based */
#define DESC_INDEX				16

/* Body(1500) + EH_SIZE(14) + VLANTAG(4) + BRCMTAG(6) + FCS(4) = 1528.
 * 1536 is multiple of 256 bytes
 */
#define ENET_BRCM_TAG_LEN	6
#define ENET_PAD		8
#define ENET_MAX_MTU_SIZE	(ETH_DATA_LEN + ETH_HLEN + VLAN_HLEN + \
				 ENET_BRCM_TAG_LEN + ETH_FCS_LEN + ENET_PAD)
#define DMA_MAX_BURST_LENGTH    0x10

/* misc. configuration */
#define MAX_NUM_OF_FS_RULES		16
#define CLEAR_ALL_HFB			0xFF
#define DMA_FC_THRESH_HI		(TOTAL_DESC >> 4)
#define DMA_FC_THRESH_LO		5

/* 64B receive/transmit status block */
struct status_64 {
	u32	length_status;		/* length and peripheral status */
	u32	ext_status;		/* Extended status*/
	u32	rx_csum;		/* partial rx checksum */
	u32	unused1[9];		/* unused */
	u32	tx_csum_info;		/* Tx checksum info. */
	u32	unused2[3];		/* unused */
};

/* Rx status bits */
#define STATUS_RX_EXT_MASK		0x1FFFFF
#define STATUS_RX_CSUM_MASK		0xFFFF
#define STATUS_RX_CSUM_OK		0x10000
#define STATUS_RX_CSUM_FR		0x20000
#define STATUS_RX_PROTO_TCP		0
#define STATUS_RX_PROTO_UDP		1
#define STATUS_RX_PROTO_ICMP		2
#define STATUS_RX_PROTO_OTHER		3
#define STATUS_RX_PROTO_MASK		3
#define STATUS_RX_PROTO_SHIFT		18
#define STATUS_FILTER_INDEX_MASK	0xFFFF
/* Tx status bits */
#define STATUS_TX_CSUM_START_MASK	0X7FFF
#define STATUS_TX_CSUM_START_SHIFT	16
#define STATUS_TX_CSUM_PROTO_UDP	0x8000
#define STATUS_TX_CSUM_OFFSET_MASK	0x7FFF
#define STATUS_TX_CSUM_LV		0x80000000

/* DMA Descriptor */
#define DMA_DESC_LENGTH_STATUS	0x00	/* in bytes of data in buffer */
#define DMA_DESC_ADDRESS_LO	0x04	/* lower bits of PA */
#define DMA_DESC_ADDRESS_HI	0x08	/* upper 32 bits of PA, GENETv4+ */

/* Rx/Tx common counter group */
struct bcmgenet_pkt_counters {
	u32	cnt_64;		/* RO Received/Transmited 64 bytes packet */
	u32	cnt_127;	/* RO Rx/Tx 127 bytes packet */
	u32	cnt_255;	/* RO Rx/Tx 65-255 bytes packet */
	u32	cnt_511;	/* RO Rx/Tx 256-511 bytes packet */
	u32	cnt_1023;	/* RO Rx/Tx 512-1023 bytes packet */
	u32	cnt_1518;	/* RO Rx/Tx 1024-1518 bytes packet */
	u32	cnt_mgv;	/* RO Rx/Tx 1519-1522 good VLAN packet */
	u32	cnt_2047;	/* RO Rx/Tx 1522-2047 bytes packet*/
	u32	cnt_4095;	/* RO Rx/Tx 2048-4095 bytes packet*/
	u32	cnt_9216;	/* RO Rx/Tx 4096-9216 bytes packet*/
};

/* RSV, Receive Status Vector */
struct bcmgenet_rx_counters {
	struct  bcmgenet_pkt_counters pkt_cnt;
	u32	pkt;		/* RO (0x428) Received pkt count*/
	u32	bytes;		/* RO Received byte count */
	u32	mca;		/* RO # of Received multicast pkt */
	u32	bca;		/* RO # of Receive broadcast pkt */
	u32	fcs;		/* RO # of Received FCS error  */
	u32	cf;		/* RO # of Received control frame pkt*/
	u32	pf;		/* RO # of Received pause frame pkt */
	u32	uo;		/* RO # of unknown op code pkt */
	u32	aln;		/* RO # of alignment error count */
	u32	flr;		/* RO # of frame length out of range count */
	u32	cde;		/* RO # of code error pkt */
	u32	fcr;		/* RO # of carrier sense error pkt */
	u32	ovr;		/* RO # of oversize pkt*/
	u32	jbr;		/* RO # of jabber count */
	u32	mtue;		/* RO # of MTU error pkt*/
	u32	pok;		/* RO # of Received good pkt */
	u32	uc;		/* RO # of unicast pkt */
	u32	ppp;		/* RO # of PPP pkt */
	u32	rcrc;		/* RO (0x470),# of CRC match pkt */
};

/* TSV, Transmit Status Vector */
struct bcmgenet_tx_counters {
	struct bcmgenet_pkt_counters pkt_cnt;
	u32	pkts;		/* RO (0x4a8) Transmited pkt */
	u32	mca;		/* RO # of xmited multicast pkt */
	u32	bca;		/* RO # of xmited broadcast pkt */
	u32	pf;		/* RO # of xmited pause frame count */
	u32	cf;		/* RO # of xmited control frame count */
	u32	fcs;		/* RO # of xmited FCS error count */
	u32	ovr;		/* RO # of xmited oversize pkt */
	u32	drf;		/* RO # of xmited deferral pkt */
	u32	edf;		/* RO # of xmited Excessive deferral pkt*/
	u32	scl;		/* RO # of xmited single collision pkt */
	u32	mcl;		/* RO # of xmited multiple collision pkt*/
	u32	lcl;		/* RO # of xmited late collision pkt */
	u32	ecl;		/* RO # of xmited excessive collision pkt*/
	u32	frg;		/* RO # of xmited fragments pkt*/
	u32	ncl;		/* RO # of xmited total collision count */
	u32	jbr;		/* RO # of xmited jabber count*/
	u32	bytes;		/* RO # of xmited byte count */
	u32	pok;		/* RO # of xmited good pkt */
	u32	uc;		/* RO (0x0x4f0)# of xmited unitcast pkt */
};

struct bcmgenet_mib_counters {
	struct bcmgenet_rx_counters rx;
	struct bcmgenet_tx_counters tx;
	u32	rx_runt_cnt;
	u32	rx_runt_fcs;
	u32	rx_runt_fcs_align;
	u32	rx_runt_bytes;
	u32	rbuf_ovflow_cnt;
	u32	rbuf_err_cnt;
	u32	mdf_err_cnt;
	u32	alloc_rx_buff_failed;
	u32	rx_dma_failed;
	u32	tx_dma_failed;
	u32	tx_realloc_tsb;
	u32	tx_realloc_tsb_failed;
};

#define UMAC_HD_BKP_CTRL		0x004
#define	 HD_FC_EN			(1 << 0)
#define  HD_FC_BKOFF_OK			(1 << 1)
#define  IPG_CONFIG_RX_SHIFT		2
#define  IPG_CONFIG_RX_MASK		0x1F

#define UMAC_CMD			0x008
#define  CMD_TX_EN			(1 << 0)
#define  CMD_RX_EN			(1 << 1)
#define  UMAC_SPEED_10			0
#define  UMAC_SPEED_100			1
#define  UMAC_SPEED_1000		2
#define  UMAC_SPEED_2500		3
#define  CMD_SPEED_SHIFT		2
#define  CMD_SPEED_MASK			3
#define  CMD_PROMISC			(1 << 4)
#define  CMD_PAD_EN			(1 << 5)
#define  CMD_CRC_FWD			(1 << 6)
#define  CMD_PAUSE_FWD			(1 << 7)
#define  CMD_RX_PAUSE_IGNORE		(1 << 8)
#define  CMD_TX_ADDR_INS		(1 << 9)
#define  CMD_HD_EN			(1 << 10)
#define  CMD_SW_RESET			(1 << 13)
#define  CMD_LCL_LOOP_EN		(1 << 15)
#define  CMD_AUTO_CONFIG		(1 << 22)
#define  CMD_CNTL_FRM_EN		(1 << 23)
#define  CMD_NO_LEN_CHK			(1 << 24)
#define  CMD_RMT_LOOP_EN		(1 << 25)
#define  CMD_PRBL_EN			(1 << 27)
#define  CMD_TX_PAUSE_IGNORE		(1 << 28)
#define  CMD_TX_RX_EN			(1 << 29)
#define  CMD_RUNT_FILTER_DIS		(1 << 30)

#define UMAC_MAC0			0x00C
#define UMAC_MAC1			0x010
#define UMAC_MAX_FRAME_LEN		0x014

#define UMAC_MODE			0x44
#define  MODE_LINK_STATUS		(1 << 5)

#define UMAC_EEE_CTRL			0x064
#define  EN_LPI_RX_PAUSE		(1 << 0)
#define  EN_LPI_TX_PFC			(1 << 1)
#define  EN_LPI_TX_PAUSE		(1 << 2)
#define  EEE_EN				(1 << 3)
#define  RX_FIFO_CHECK			(1 << 4)
#define  EEE_TX_CLK_DIS			(1 << 5)
#define  DIS_EEE_10M			(1 << 6)
#define  LP_IDLE_PREDICTION_MODE	(1 << 7)

#define UMAC_EEE_LPI_TIMER		0x068
#define UMAC_EEE_WAKE_TIMER		0x06C
#define UMAC_EEE_REF_COUNT		0x070
#define  EEE_REFERENCE_COUNT_MASK	0xffff

#define UMAC_TX_FLUSH			0x334

#define UMAC_MIB_START			0x400

#define UMAC_MDIO_CMD			0x614
#define  MDIO_START_BUSY		(1 << 29)
#define  MDIO_READ_FAIL			(1 << 28)
#define  MDIO_RD			(2 << 26)
#define  MDIO_WR			(1 << 26)
#define  MDIO_PMD_SHIFT			21
#define  MDIO_PMD_MASK			0x1F
#define  MDIO_REG_SHIFT			16
#define  MDIO_REG_MASK			0x1F

#define UMAC_RBUF_OVFL_CNT_V1		0x61C
#define RBUF_OVFL_CNT_V2		0x80
#define RBUF_OVFL_CNT_V3PLUS		0x94

#define UMAC_MPD_CTRL			0x620
#define  MPD_EN				(1 << 0)
#define  MPD_PW_EN			(1 << 27)
#define  MPD_MSEQ_LEN_SHIFT		16
#define  MPD_MSEQ_LEN_MASK		0xFF

#define UMAC_MPD_PW_MS			0x624
#define UMAC_MPD_PW_LS			0x628
#define UMAC_RBUF_ERR_CNT_V1		0x634
#define RBUF_ERR_CNT_V2			0x84
#define RBUF_ERR_CNT_V3PLUS		0x98
#define UMAC_MDF_ERR_CNT		0x638
#define UMAC_MDF_CTRL			0x650
#define UMAC_MDF_ADDR			0x654
#define UMAC_MIB_CTRL			0x580
#define  MIB_RESET_RX			(1 << 0)
#define  MIB_RESET_RUNT			(1 << 1)
#define  MIB_RESET_TX			(1 << 2)

#define RBUF_CTRL			0x00
#define  RBUF_64B_EN			(1 << 0)
#define  RBUF_ALIGN_2B			(1 << 1)
#define  RBUF_BAD_DIS			(1 << 2)

#define RBUF_STATUS			0x0C
#define  RBUF_STATUS_WOL		(1 << 0)
#define  RBUF_STATUS_MPD_INTR_ACTIVE	(1 << 1)
#define  RBUF_STATUS_ACPI_INTR_ACTIVE	(1 << 2)

#define RBUF_CHK_CTRL			0x14
#define  RBUF_RXCHK_EN			(1 << 0)
#define  RBUF_SKIP_FCS			(1 << 4)
#define  RBUF_L3_PARSE_DIS		(1 << 5)

#define RBUF_ENERGY_CTRL		0x9c
#define  RBUF_EEE_EN			(1 << 0)
#define  RBUF_PM_EN			(1 << 1)

#define RBUF_TBUF_SIZE_CTRL		0xb4

#define RBUF_HFB_CTRL_V1		0x38
#define  RBUF_HFB_FILTER_EN_SHIFT	16
#define  RBUF_HFB_FILTER_EN_MASK	0xffff0000
#define  RBUF_HFB_EN			(1 << 0)
#define  RBUF_HFB_256B			(1 << 1)
#define  RBUF_ACPI_EN			(1 << 2)

#define RBUF_HFB_LEN_V1			0x3C
#define  RBUF_FLTR_LEN_MASK		0xFF
#define  RBUF_FLTR_LEN_SHIFT		8

#define TBUF_CTRL			0x00
#define  TBUF_64B_EN			(1 << 0)
#define TBUF_BP_MC			0x0C
#define TBUF_ENERGY_CTRL		0x14
#define  TBUF_EEE_EN			(1 << 0)
#define  TBUF_PM_EN			(1 << 1)

#define TBUF_CTRL_V1			0x80
#define TBUF_BP_MC_V1			0xA0

#define HFB_CTRL			0x00
#define HFB_FLT_ENABLE_V3PLUS		0x04
#define HFB_FLT_LEN_V2			0x04
#define HFB_FLT_LEN_V3PLUS		0x1C

/* uniMac intrl2 registers */
#define INTRL2_CPU_STAT			0x00
#define INTRL2_CPU_SET			0x04
#define INTRL2_CPU_CLEAR		0x08
#define INTRL2_CPU_MASK_STATUS		0x0C
#define INTRL2_CPU_MASK_SET		0x10
#define INTRL2_CPU_MASK_CLEAR		0x14

/* INTRL2 instance 0 definitions */
#define UMAC_IRQ_SCB			(1 << 0)
#define UMAC_IRQ_EPHY			(1 << 1)
#define UMAC_IRQ_PHY_DET_R		(1 << 2)
#define UMAC_IRQ_PHY_DET_F		(1 << 3)
#define UMAC_IRQ_LINK_UP		(1 << 4)
#define UMAC_IRQ_LINK_DOWN		(1 << 5)
#define UMAC_IRQ_LINK_EVENT		(UMAC_IRQ_LINK_UP | UMAC_IRQ_LINK_DOWN)
#define UMAC_IRQ_UMAC			(1 << 6)
#define UMAC_IRQ_UMAC_TSV		(1 << 7)
#define UMAC_IRQ_TBUF_UNDERRUN		(1 << 8)
#define UMAC_IRQ_RBUF_OVERFLOW		(1 << 9)
#define UMAC_IRQ_HFB_SM			(1 << 10)
#define UMAC_IRQ_HFB_MM			(1 << 11)
#define UMAC_IRQ_MPD_R			(1 << 12)
#define UMAC_IRQ_WAKE_EVENT		(UMAC_IRQ_HFB_SM | UMAC_IRQ_HFB_MM | \
					 UMAC_IRQ_MPD_R)
#define UMAC_IRQ_RXDMA_MBDONE		(1 << 13)
#define UMAC_IRQ_RXDMA_PDONE		(1 << 14)
#define UMAC_IRQ_RXDMA_BDONE		(1 << 15)
#define UMAC_IRQ_RXDMA_DONE		UMAC_IRQ_RXDMA_MBDONE
#define UMAC_IRQ_TXDMA_MBDONE		(1 << 16)
#define UMAC_IRQ_TXDMA_PDONE		(1 << 17)
#define UMAC_IRQ_TXDMA_BDONE		(1 << 18)
#define UMAC_IRQ_TXDMA_DONE		UMAC_IRQ_TXDMA_MBDONE

/* Only valid for GENETv3+ */
#define UMAC_IRQ_MDIO_DONE		(1 << 23)
#define UMAC_IRQ_MDIO_ERROR		(1 << 24)

/* INTRL2 instance 1 definitions */
#define UMAC_IRQ1_TX_INTR_MASK		0xFFFF
#define UMAC_IRQ1_RX_INTR_MASK		0xFFFF
#define UMAC_IRQ1_RX_INTR_SHIFT		16

/* Register block offsets */
#define GENET_SYS_OFF			0x0000
#define GENET_GR_BRIDGE_OFF		0x0040
#define GENET_EXT_OFF			0x0080
#define GENET_INTRL2_0_OFF		0x0200
#define GENET_INTRL2_1_OFF		0x0240
#define GENET_RBUF_OFF			0x0300
#define GENET_UMAC_OFF			0x0800

/* SYS block offsets and register definitions */
#define SYS_REV_CTRL			0x00
#define SYS_PORT_CTRL			0x04
#define  PORT_MODE_INT_EPHY		0
#define  PORT_MODE_INT_GPHY		1
#define  PORT_MODE_EXT_EPHY		2
#define  PORT_MODE_EXT_GPHY		3
#define  PORT_MODE_EXT_RVMII_25		(4 | BIT(4))
#define  PORT_MODE_EXT_RVMII_50		4
#define  LED_ACT_SOURCE_MAC		(1 << 9)

#define SYS_RBUF_FLUSH_CTRL		0x08
#define SYS_TBUF_FLUSH_CTRL		0x0C
#define RBUF_FLUSH_CTRL_V1		0x04

/* Ext block register offsets and definitions */
#define EXT_EXT_PWR_MGMT		0x00
#define  EXT_PWR_DOWN_BIAS		(1 << 0)
#define  EXT_PWR_DOWN_DLL		(1 << 1)
#define  EXT_PWR_DOWN_PHY		(1 << 2)
#define  EXT_PWR_DN_EN_LD		(1 << 3)
#define  EXT_ENERGY_DET			(1 << 4)
#define  EXT_IDDQ_FROM_PHY		(1 << 5)
#define  EXT_IDDQ_GLBL_PWR		(1 << 7)
#define  EXT_PHY_RESET			(1 << 8)
#define  EXT_ENERGY_DET_MASK		(1 << 12)
#define  EXT_PWR_DOWN_PHY_TX		(1 << 16)
#define  EXT_PWR_DOWN_PHY_RX		(1 << 17)
#define  EXT_PWR_DOWN_PHY_SD		(1 << 18)
#define  EXT_PWR_DOWN_PHY_RD		(1 << 19)
#define  EXT_PWR_DOWN_PHY_EN		(1 << 20)

#define EXT_RGMII_OOB_CTRL		0x0C
#define  RGMII_MODE_EN_V123		(1 << 0)
#define  RGMII_LINK			(1 << 4)
#define  OOB_DISABLE			(1 << 5)
#define  RGMII_MODE_EN			(1 << 6)
#define  ID_MODE_DIS			(1 << 16)

#define EXT_GPHY_CTRL			0x1C
#define  EXT_CFG_IDDQ_BIAS		(1 << 0)
#define  EXT_CFG_PWR_DOWN		(1 << 1)
#define  EXT_CK25_DIS			(1 << 4)
#define  EXT_GPHY_RESET			(1 << 5)

/* DMA rings size */
#define DMA_RING_SIZE			(0x40)
#define DMA_RINGS_SIZE			(DMA_RING_SIZE * (DESC_INDEX + 1))

/* DMA registers common definitions */
#define DMA_RW_POINTER_MASK		0x1FF
#define DMA_P_INDEX_DISCARD_CNT_MASK	0xFFFF
#define DMA_P_INDEX_DISCARD_CNT_SHIFT	16
#define DMA_BUFFER_DONE_CNT_MASK	0xFFFF
#define DMA_BUFFER_DONE_CNT_SHIFT	16
#define DMA_P_INDEX_MASK		0xFFFF
#define DMA_C_INDEX_MASK		0xFFFF

/* DMA ring size register */
#define DMA_RING_SIZE_MASK		0xFFFF
#define DMA_RING_SIZE_SHIFT		16
#define DMA_RING_BUFFER_SIZE_MASK	0xFFFF

/* DMA interrupt threshold register */
#define DMA_INTR_THRESHOLD_MASK		0x01FF

/* DMA XON/XOFF register */
#define DMA_XON_THREHOLD_MASK		0xFFFF
#define DMA_XOFF_THRESHOLD_MASK		0xFFFF
#define DMA_XOFF_THRESHOLD_SHIFT	16

/* DMA flow period register */
#define DMA_FLOW_PERIOD_MASK		0xFFFF
#define DMA_MAX_PKT_SIZE_MASK		0xFFFF
#define DMA_MAX_PKT_SIZE_SHIFT		16


/* DMA control register */
#define DMA_EN				(1 << 0)
#define DMA_RING_BUF_EN_SHIFT		0x01
#define DMA_RING_BUF_EN_MASK		0xFFFF
#define DMA_TSB_SWAP_EN			(1 << 20)

/* DMA status register */
#define DMA_DISABLED			(1 << 0)
#define DMA_DESC_RAM_INIT_BUSY		(1 << 1)

/* DMA SCB burst size register */
#define DMA_SCB_BURST_SIZE_MASK		0x1F

/* DMA activity vector register */
#define DMA_ACTIVITY_VECTOR_MASK	0x1FFFF

/* DMA backpressure mask register */
#define DMA_BACKPRESSURE_MASK		0x1FFFF
#define DMA_PFC_ENABLE			(1 << 31)

/* DMA backpressure status register */
#define DMA_BACKPRESSURE_STATUS_MASK	0x1FFFF

/* DMA override register */
#define DMA_LITTLE_ENDIAN_MODE		(1 << 0)
#define DMA_REGISTER_MODE		(1 << 1)

/* DMA timeout register */
#define DMA_TIMEOUT_MASK		0xFFFF
#define DMA_TIMEOUT_VAL			5000	/* micro seconds */

/* TDMA rate limiting control register */
#define DMA_RATE_LIMIT_EN_MASK		0xFFFF

/* TDMA arbitration control register */
#define DMA_ARBITER_MODE_MASK		0x03
#define DMA_RING_BUF_PRIORITY_MASK	0x1F
#define DMA_RING_BUF_PRIORITY_SHIFT	5
#define DMA_PRIO_REG_INDEX(q)		((q) / 6)
#define DMA_PRIO_REG_SHIFT(q)		(((q) % 6) * DMA_RING_BUF_PRIORITY_SHIFT)
#define DMA_RATE_ADJ_MASK		0xFF

/* Tx/Rx Dma Descriptor common bits*/
#define DMA_BUFLENGTH_MASK		0x0fff
#define DMA_BUFLENGTH_SHIFT		16
#define DMA_OWN				0x8000
#define DMA_EOP				0x4000
#define DMA_SOP				0x2000
#define DMA_WRAP			0x1000
/* Tx specific Dma descriptor bits */
#define DMA_TX_UNDERRUN			0x0200
#define DMA_TX_APPEND_CRC		0x0040
#define DMA_TX_OW_CRC			0x0020
#define DMA_TX_DO_CSUM			0x0010
#define DMA_TX_QTAG_SHIFT		7

/* Rx Specific Dma descriptor bits */
#define DMA_RX_CHK_V3PLUS		0x8000
#define DMA_RX_CHK_V12			0x1000
#define DMA_RX_BRDCAST			0x0040
#define DMA_RX_MULT			0x0020
#define DMA_RX_LG			0x0010
#define DMA_RX_NO			0x0008
#define DMA_RX_RXER			0x0004
#define DMA_RX_CRC_ERROR		0x0002
#define DMA_RX_OV			0x0001
#define DMA_RX_FI_MASK			0x001F
#define DMA_RX_FI_SHIFT			0x0007
#define DMA_DESC_ALLOC_MASK		0x00FF

#define DMA_ARBITER_RR			0x00
#define DMA_ARBITER_WRR			0x01
#define DMA_ARBITER_SP			0x02

struct enet_cb {
	struct sk_buff      *skb;
	void __iomem *bd_addr;
	DEFINE_DMA_UNMAP_ADDR(dma_addr);
	DEFINE_DMA_UNMAP_LEN(dma_len);
};

/* power management mode */
enum bcmgenet_power_mode {
	GENET_POWER_CABLE_SENSE = 0,
	GENET_POWER_PASSIVE,
	GENET_POWER_WOL_MAGIC,
};

struct bcmgenet_priv;

/* We support both runtime GENET detection and compile-time
 * to optimize code-paths for a given hardware
 */
enum bcmgenet_version {
	GENET_V1 = 1,
	GENET_V2,
	GENET_V3,
	GENET_V4,
	GENET_V5
};

#define GENET_IS_V1(p)	((p)->version == GENET_V1)
#define GENET_IS_V2(p)	((p)->version == GENET_V2)
#define GENET_IS_V3(p)	((p)->version == GENET_V3)
#define GENET_IS_V4(p)	((p)->version == GENET_V4)
#define GENET_IS_V5(p)	((p)->version == GENET_V5)

/* Hardware flags */
#define GENET_HAS_40BITS	(1 << 0)
#define GENET_HAS_EXT		(1 << 1)
#define GENET_HAS_MDIO_INTR	(1 << 2)
#define GENET_HAS_MOCA_LINK_DET	(1 << 3)

/* BCMGENET hardware parameters, keep this structure nicely aligned
 * since it is going to be used in hot paths
 */
struct bcmgenet_hw_params {
	u8		tx_queues;
	u8		tx_bds_per_q;
	u8		rx_queues;
	u8		rx_bds_per_q;
	u8		bp_in_en_shift;
	u32		bp_in_mask;
	u8		hfb_filter_cnt;
	u8		hfb_filter_size;
	u8		qtag_mask;
	u16		tbuf_offset;
	u32		hfb_offset;
	u32		hfb_reg_offset;
	u32		rdma_offset;
	u32		tdma_offset;
	u32		words_per_bd;
	u32		flags;
};

struct bcmgenet_skb_cb {
	struct enet_cb *first_cb;	/* First control block of SKB */
	struct enet_cb *last_cb;	/* Last control block of SKB */
	unsigned int bytes_sent;	/* bytes on the wire (no TSB) */
};

#define GENET_CB(skb)	((struct bcmgenet_skb_cb *)((skb)->cb))

struct bcmgenet_tx_ring {
	spinlock_t	lock;		/* ring lock */
	struct napi_struct napi;	/* NAPI per tx queue */
	unsigned long	packets;
	unsigned long	bytes;
	unsigned int	index;		/* ring index */
	unsigned int	queue;		/* queue index */
	struct enet_cb	*cbs;		/* tx ring buffer control block*/
	unsigned int	size;		/* size of each tx ring */
	unsigned int    clean_ptr;      /* Tx ring clean pointer */
	unsigned int	c_index;	/* last consumer index of each ring*/
	unsigned int	free_bds;	/* # of free bds for each ring */
	unsigned int	write_ptr;	/* Tx ring write pointer SW copy */
	unsigned int	prod_index;	/* Tx ring producer index SW copy */
	unsigned int	cb_ptr;		/* Tx ring initial CB ptr */
	unsigned int	end_ptr;	/* Tx ring end CB ptr */
	void (*int_enable)(struct bcmgenet_tx_ring *);
	void (*int_disable)(struct bcmgenet_tx_ring *);
	struct bcmgenet_priv *priv;
};

struct bcmgenet_net_dim {
	u16		use_dim;
	u16		event_ctr;
	unsigned long	packets;
	unsigned long	bytes;
	struct dim	dim;
};

struct bcmgenet_rx_ring {
	struct napi_struct napi;	/* Rx NAPI struct */
	unsigned long	bytes;
	unsigned long	packets;
	unsigned long	errors;
	unsigned long	dropped;
	unsigned int	index;		/* Rx ring index */
	struct enet_cb	*cbs;		/* Rx ring buffer control block */
	unsigned int	size;		/* Rx ring size */
	unsigned int	c_index;	/* Rx last consumer index */
	unsigned int	read_ptr;	/* Rx ring read pointer */
	unsigned int	cb_ptr;		/* Rx ring initial CB ptr */
	unsigned int	end_ptr;	/* Rx ring end CB ptr */
	unsigned int	old_discards;
	struct bcmgenet_net_dim dim;
	u32		rx_max_coalesced_frames;
	u32		rx_coalesce_usecs;
	void (*int_enable)(struct bcmgenet_rx_ring *);
	void (*int_disable)(struct bcmgenet_rx_ring *);
	struct bcmgenet_priv *priv;
};

enum bcmgenet_rxnfc_state {
	BCMGENET_RXNFC_STATE_UNUSED = 0,
	BCMGENET_RXNFC_STATE_DISABLED,
	BCMGENET_RXNFC_STATE_ENABLED
};

struct bcmgenet_rxnfc_rule {
	struct	list_head list;
	struct ethtool_rx_flow_spec	fs;
	enum bcmgenet_rxnfc_state state;
};

/* device context */
struct bcmgenet_priv {
	void __iomem *base;
	enum bcmgenet_version version;
	struct net_device *dev;

	/* transmit variables */
	void __iomem *tx_bds;
	struct enet_cb *tx_cbs;
	unsigned int num_tx_bds;

	struct bcmgenet_tx_ring tx_rings[DESC_INDEX + 1];

	/* receive variables */
	void __iomem *rx_bds;
	struct enet_cb *rx_cbs;
	unsigned int num_rx_bds;
	unsigned int rx_buf_len;
	struct bcmgenet_rxnfc_rule rxnfc_rules[MAX_NUM_OF_FS_RULES];
	struct list_head rxnfc_list;

	struct bcmgenet_rx_ring rx_rings[DESC_INDEX + 1];

	/* other misc variables */
	struct bcmgenet_hw_params *hw_params;

	/* MDIO bus variables */
	wait_queue_head_t wq;
	bool internal_phy;
	struct device_node *phy_dn;
	struct device_node *mdio_dn;
	struct mii_bus *mii_bus;
	u16 gphy_rev;
	struct clk *clk_eee;
	bool clk_eee_enabled;

	/* PHY device variables */
	int old_link;
	int old_speed;
	int old_duplex;
	int old_pause;
	phy_interface_t phy_interface;
	int phy_addr;
	int ext_phy;

	/* Interrupt variables */
	struct work_struct bcmgenet_irq_work;
	int irq0;
	int irq1;
	int wol_irq;
	bool wol_irq_disabled;

	/* shared status */
	spinlock_t lock;
	unsigned int irq0_stat;

	/* HW descriptors/checksum variables */
	bool crc_fwd_en;

	u32 dma_max_burst_length;

	u32 msg_enable;

	struct clk *clk;
	struct platform_device *pdev;
	struct platform_device *mii_pdev;

	/* WOL */
	struct clk *clk_wol;
	u32 wolopts;
	u8 sopass[SOPASS_MAX];
<<<<<<< HEAD
=======
	bool wol_active;
>>>>>>> ad8c735b

	struct bcmgenet_mib_counters mib;

	struct ethtool_eee eee;
};

#define GENET_IO_MACRO(name, offset)					\
static inline u32 bcmgenet_##name##_readl(struct bcmgenet_priv *priv,	\
					u32 off)			\
{									\
	/* MIPS chips strapped for BE will automagically configure the	\
	 * peripheral registers for CPU-native byte order.		\
	 */								\
	if (IS_ENABLED(CONFIG_MIPS) && IS_ENABLED(CONFIG_CPU_BIG_ENDIAN)) \
		return __raw_readl(priv->base + offset + off);		\
	else								\
		return readl_relaxed(priv->base + offset + off);	\
}									\
static inline void bcmgenet_##name##_writel(struct bcmgenet_priv *priv,	\
					u32 val, u32 off)		\
{									\
	if (IS_ENABLED(CONFIG_MIPS) && IS_ENABLED(CONFIG_CPU_BIG_ENDIAN)) \
		__raw_writel(val, priv->base + offset + off);		\
	else								\
		writel_relaxed(val, priv->base + offset + off);		\
}

GENET_IO_MACRO(ext, GENET_EXT_OFF);
GENET_IO_MACRO(umac, GENET_UMAC_OFF);
GENET_IO_MACRO(sys, GENET_SYS_OFF);

/* interrupt l2 registers accessors */
GENET_IO_MACRO(intrl2_0, GENET_INTRL2_0_OFF);
GENET_IO_MACRO(intrl2_1, GENET_INTRL2_1_OFF);

/* HFB register accessors  */
GENET_IO_MACRO(hfb, priv->hw_params->hfb_offset);

/* GENET v2+ HFB control and filter len helpers */
GENET_IO_MACRO(hfb_reg, priv->hw_params->hfb_reg_offset);

/* RBUF register accessors */
GENET_IO_MACRO(rbuf, GENET_RBUF_OFF);

/* MDIO routines */
int bcmgenet_mii_init(struct net_device *dev);
int bcmgenet_mii_config(struct net_device *dev, bool init);
int bcmgenet_mii_probe(struct net_device *dev);
void bcmgenet_mii_exit(struct net_device *dev);
void bcmgenet_phy_power_set(struct net_device *dev, bool enable);
void bcmgenet_mii_setup(struct net_device *dev);

/* Wake-on-LAN routines */
void bcmgenet_get_wol(struct net_device *dev, struct ethtool_wolinfo *wol);
int bcmgenet_set_wol(struct net_device *dev, struct ethtool_wolinfo *wol);
int bcmgenet_wol_power_down_cfg(struct bcmgenet_priv *priv,
				enum bcmgenet_power_mode mode);
void bcmgenet_wol_power_up_cfg(struct bcmgenet_priv *priv,
			       enum bcmgenet_power_mode mode);

#endif /* __BCMGENET_H__ */<|MERGE_RESOLUTION|>--- conflicted
+++ resolved
@@ -695,10 +695,7 @@
 	struct clk *clk_wol;
 	u32 wolopts;
 	u8 sopass[SOPASS_MAX];
-<<<<<<< HEAD
-=======
 	bool wol_active;
->>>>>>> ad8c735b
 
 	struct bcmgenet_mib_counters mib;
 
