--- conflicted
+++ resolved
@@ -1387,11 +1387,6 @@
 
 	netdev_info(ndev, "LPC mac at 0x%08lx irq %d\n",
 	       (unsigned long)res->start, ndev->irq);
-<<<<<<< HEAD
-
-	phydev = ndev->phydev;
-=======
->>>>>>> f7688b48
 
 	device_init_wakeup(dev, 1);
 	device_set_wakeup_enable(dev, 0);
