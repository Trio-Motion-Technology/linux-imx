// SPDX-License-Identifier: GPL-2.0-or-later
/*
 * Xilinx EmacLite Linux driver for the Xilinx Ethernet MAC Lite device.
 *
 * This is a new flat driver which is based on the original emac_lite
 * driver from John Williams <john.williams@xilinx.com>.
 *
 * 2007 - 2013 (c) Xilinx, Inc.
 */

#include <linux/module.h>
#include <linux/uaccess.h>
#include <linux/netdevice.h>
#include <linux/etherdevice.h>
#include <linux/skbuff.h>
#include <linux/ethtool.h>
#include <linux/io.h>
#include <linux/slab.h>
#include <linux/of_address.h>
#include <linux/of_device.h>
#include <linux/of_platform.h>
#include <linux/of_mdio.h>
#include <linux/of_net.h>
#include <linux/phy.h>
#include <linux/interrupt.h>
#include <linux/iopoll.h>

#define DRIVER_NAME "xilinx_emaclite"

/* Register offsets for the EmacLite Core */
#define XEL_TXBUFF_OFFSET	0x0		/* Transmit Buffer */
#define XEL_MDIOADDR_OFFSET	0x07E4		/* MDIO Address Register */
#define XEL_MDIOWR_OFFSET	0x07E8		/* MDIO Write Data Register */
#define XEL_MDIORD_OFFSET	0x07EC		/* MDIO Read Data Register */
#define XEL_MDIOCTRL_OFFSET	0x07F0		/* MDIO Control Register */
#define XEL_GIER_OFFSET		0x07F8		/* GIE Register */
#define XEL_TSR_OFFSET		0x07FC		/* Tx status */
#define XEL_TPLR_OFFSET		0x07F4		/* Tx packet length */

#define XEL_RXBUFF_OFFSET	0x1000		/* Receive Buffer */
#define XEL_RPLR_OFFSET		0x100C		/* Rx packet length */
#define XEL_RSR_OFFSET		0x17FC		/* Rx status */

#define XEL_BUFFER_OFFSET	0x0800		/* Next Tx/Rx buffer's offset */

/* MDIO Address Register Bit Masks */
#define XEL_MDIOADDR_REGADR_MASK  0x0000001F	/* Register Address */
#define XEL_MDIOADDR_PHYADR_MASK  0x000003E0	/* PHY Address */
#define XEL_MDIOADDR_PHYADR_SHIFT 5
#define XEL_MDIOADDR_OP_MASK	  0x00000400	/* RD/WR Operation */

/* MDIO Write Data Register Bit Masks */
#define XEL_MDIOWR_WRDATA_MASK	  0x0000FFFF	/* Data to be Written */

/* MDIO Read Data Register Bit Masks */
#define XEL_MDIORD_RDDATA_MASK	  0x0000FFFF	/* Data to be Read */

/* MDIO Control Register Bit Masks */
#define XEL_MDIOCTRL_MDIOSTS_MASK 0x00000001	/* MDIO Status Mask */
#define XEL_MDIOCTRL_MDIOEN_MASK  0x00000008	/* MDIO Enable */

/* Global Interrupt Enable Register (GIER) Bit Masks */
#define XEL_GIER_GIE_MASK	0x80000000	/* Global Enable */

/* Transmit Status Register (TSR) Bit Masks */
#define XEL_TSR_XMIT_BUSY_MASK	 0x00000001	/* Tx complete */
#define XEL_TSR_PROGRAM_MASK	 0x00000002	/* Program the MAC address */
#define XEL_TSR_XMIT_IE_MASK	 0x00000008	/* Tx interrupt enable bit */
#define XEL_TSR_XMIT_ACTIVE_MASK 0x80000000	/* Buffer is active, SW bit
						 * only. This is not documented
						 * in the HW spec
						 */

/* Define for programming the MAC address into the EmacLite */
#define XEL_TSR_PROG_MAC_ADDR	(XEL_TSR_XMIT_BUSY_MASK | XEL_TSR_PROGRAM_MASK)

/* Receive Status Register (RSR) */
#define XEL_RSR_RECV_DONE_MASK	0x00000001	/* Rx complete */
#define XEL_RSR_RECV_IE_MASK	0x00000008	/* Rx interrupt enable bit */

/* Transmit Packet Length Register (TPLR) */
#define XEL_TPLR_LENGTH_MASK	0x0000FFFF	/* Tx packet length */

/* Receive Packet Length Register (RPLR) */
#define XEL_RPLR_LENGTH_MASK	0x0000FFFF	/* Rx packet length */

#define XEL_HEADER_OFFSET	12		/* Offset to length field */
#define XEL_HEADER_SHIFT	16		/* Shift value for length */

/* General Ethernet Definitions */
#define XEL_ARP_PACKET_SIZE		28	/* Max ARP packet size */
#define XEL_HEADER_IP_LENGTH_OFFSET	16	/* IP Length Offset */



#define TX_TIMEOUT		(60 * HZ)	/* Tx timeout is 60 seconds. */
#define ALIGNMENT		4

/* BUFFER_ALIGN(adr) calculates the number of bytes to the next alignment. */
#define BUFFER_ALIGN(adr) ((ALIGNMENT - ((uintptr_t)adr)) % ALIGNMENT)

#ifdef __BIG_ENDIAN
#define xemaclite_readl		ioread32be
#define xemaclite_writel	iowrite32be
#else
#define xemaclite_readl		ioread32
#define xemaclite_writel	iowrite32
#endif

/**
 * struct net_local - Our private per device data
 * @ndev:		instance of the network device
 * @tx_ping_pong:	indicates whether Tx Pong buffer is configured in HW
 * @rx_ping_pong:	indicates whether Rx Pong buffer is configured in HW
 * @next_tx_buf_to_use:	next Tx buffer to write to
 * @next_rx_buf_to_use:	next Rx buffer to read from
 * @base_addr:		base address of the Emaclite device
 * @reset_lock:		lock used for synchronization
 * @deferred_skb:	holds an skb (for transmission at a later time) when the
 *			Tx buffer is not free
 * @phy_dev:		pointer to the PHY device
 * @phy_node:		pointer to the PHY device node
 * @mii_bus:		pointer to the MII bus
 * @last_link:		last link status
 */
struct net_local {

	struct net_device *ndev;

	bool tx_ping_pong;
	bool rx_ping_pong;
	u32 next_tx_buf_to_use;
	u32 next_rx_buf_to_use;
	void __iomem *base_addr;

	spinlock_t reset_lock;
	struct sk_buff *deferred_skb;

	struct phy_device *phy_dev;
	struct device_node *phy_node;

	struct mii_bus *mii_bus;

	int last_link;
};


/*************************/
/* EmacLite driver calls */
/*************************/

/**
 * xemaclite_enable_interrupts - Enable the interrupts for the EmacLite device
 * @drvdata:	Pointer to the Emaclite device private data
 *
 * This function enables the Tx and Rx interrupts for the Emaclite device along
 * with the Global Interrupt Enable.
 */
static void xemaclite_enable_interrupts(struct net_local *drvdata)
{
	u32 reg_data;

	/* Enable the Tx interrupts for the first Buffer */
	reg_data = xemaclite_readl(drvdata->base_addr + XEL_TSR_OFFSET);
	xemaclite_writel(reg_data | XEL_TSR_XMIT_IE_MASK,
			 drvdata->base_addr + XEL_TSR_OFFSET);

	/* Enable the Rx interrupts for the first buffer */
	xemaclite_writel(XEL_RSR_RECV_IE_MASK, drvdata->base_addr + XEL_RSR_OFFSET);

	/* Enable the Global Interrupt Enable */
	xemaclite_writel(XEL_GIER_GIE_MASK, drvdata->base_addr + XEL_GIER_OFFSET);
}

/**
 * xemaclite_disable_interrupts - Disable the interrupts for the EmacLite device
 * @drvdata:	Pointer to the Emaclite device private data
 *
 * This function disables the Tx and Rx interrupts for the Emaclite device,
 * along with the Global Interrupt Enable.
 */
static void xemaclite_disable_interrupts(struct net_local *drvdata)
{
	u32 reg_data;

	/* Disable the Global Interrupt Enable */
	xemaclite_writel(XEL_GIER_GIE_MASK, drvdata->base_addr + XEL_GIER_OFFSET);

	/* Disable the Tx interrupts for the first buffer */
	reg_data = xemaclite_readl(drvdata->base_addr + XEL_TSR_OFFSET);
	xemaclite_writel(reg_data & (~XEL_TSR_XMIT_IE_MASK),
			 drvdata->base_addr + XEL_TSR_OFFSET);

	/* Disable the Rx interrupts for the first buffer */
	reg_data = xemaclite_readl(drvdata->base_addr + XEL_RSR_OFFSET);
	xemaclite_writel(reg_data & (~XEL_RSR_RECV_IE_MASK),
			 drvdata->base_addr + XEL_RSR_OFFSET);
}

/**
 * xemaclite_aligned_write - Write from 16-bit aligned to 32-bit aligned address
 * @src_ptr:	Void pointer to the 16-bit aligned source address
 * @dest_ptr:	Pointer to the 32-bit aligned destination address
 * @length:	Number bytes to write from source to destination
 *
 * This function writes data from a 16-bit aligned buffer to a 32-bit aligned
 * address in the EmacLite device.
 */
static void xemaclite_aligned_write(void *src_ptr, u32 *dest_ptr,
				    unsigned length)
{
	u32 align_buffer;
	u32 *to_u32_ptr;
	u16 *from_u16_ptr, *to_u16_ptr;

	to_u32_ptr = dest_ptr;
	from_u16_ptr = src_ptr;
	align_buffer = 0;

	for (; length > 3; length -= 4) {
		to_u16_ptr = (u16 *)&align_buffer;
		*to_u16_ptr++ = *from_u16_ptr++;
		*to_u16_ptr++ = *from_u16_ptr++;

		/* This barrier resolves occasional issues seen around
		 * cases where the data is not properly flushed out
		 * from the processor store buffers to the destination
		 * memory locations.
		 */
		wmb();

		/* Output a word */
		*to_u32_ptr++ = align_buffer;
	}
	if (length) {
		u8 *from_u8_ptr, *to_u8_ptr;

		/* Set up to output the remaining data */
		align_buffer = 0;
		to_u8_ptr = (u8 *)&align_buffer;
		from_u8_ptr = (u8 *)from_u16_ptr;

		/* Output the remaining data */
		for (; length > 0; length--)
			*to_u8_ptr++ = *from_u8_ptr++;

		/* This barrier resolves occasional issues seen around
		 * cases where the data is not properly flushed out
		 * from the processor store buffers to the destination
		 * memory locations.
		 */
		wmb();
		*to_u32_ptr = align_buffer;
	}
}

/**
 * xemaclite_aligned_read - Read from 32-bit aligned to 16-bit aligned buffer
 * @src_ptr:	Pointer to the 32-bit aligned source address
 * @dest_ptr:	Pointer to the 16-bit aligned destination address
 * @length:	Number bytes to read from source to destination
 *
 * This function reads data from a 32-bit aligned address in the EmacLite device
 * to a 16-bit aligned buffer.
 */
static void xemaclite_aligned_read(u32 *src_ptr, u8 *dest_ptr,
				   unsigned length)
{
	u16 *to_u16_ptr, *from_u16_ptr;
	u32 *from_u32_ptr;
	u32 align_buffer;

	from_u32_ptr = src_ptr;
	to_u16_ptr = (u16 *)dest_ptr;

	for (; length > 3; length -= 4) {
		/* Copy each word into the temporary buffer */
		align_buffer = *from_u32_ptr++;
		from_u16_ptr = (u16 *)&align_buffer;

		/* Read data from source */
		*to_u16_ptr++ = *from_u16_ptr++;
		*to_u16_ptr++ = *from_u16_ptr++;
	}

	if (length) {
		u8 *to_u8_ptr, *from_u8_ptr;

		/* Set up to read the remaining data */
		to_u8_ptr = (u8 *)to_u16_ptr;
		align_buffer = *from_u32_ptr++;
		from_u8_ptr = (u8 *)&align_buffer;

		/* Read the remaining data */
		for (; length > 0; length--)
			*to_u8_ptr = *from_u8_ptr;
	}
}

/**
 * xemaclite_send_data - Send an Ethernet frame
 * @drvdata:	Pointer to the Emaclite device private data
 * @data:	Pointer to the data to be sent
 * @byte_count:	Total frame size, including header
 *
 * This function checks if the Tx buffer of the Emaclite device is free to send
 * data. If so, it fills the Tx buffer with data for transmission. Otherwise, it
 * returns an error.
 *
 * Return:	0 upon success or -1 if the buffer(s) are full.
 *
 * Note:	The maximum Tx packet size can not be more than Ethernet header
 *		(14 Bytes) + Maximum MTU (1500 bytes). This is excluding FCS.
 */
static int xemaclite_send_data(struct net_local *drvdata, u8 *data,
			       unsigned int byte_count)
{
	u32 reg_data;
	void __iomem *addr;

	/* Determine the expected Tx buffer address */
	addr = drvdata->base_addr + drvdata->next_tx_buf_to_use;

	/* If the length is too large, truncate it */
	if (byte_count > ETH_FRAME_LEN)
		byte_count = ETH_FRAME_LEN;

	/* Check if the expected buffer is available */
	reg_data = xemaclite_readl(addr + XEL_TSR_OFFSET);
	if ((reg_data & (XEL_TSR_XMIT_BUSY_MASK |
	     XEL_TSR_XMIT_ACTIVE_MASK)) == 0) {

		/* Switch to next buffer if configured */
		if (drvdata->tx_ping_pong != 0)
			drvdata->next_tx_buf_to_use ^= XEL_BUFFER_OFFSET;
	} else if (drvdata->tx_ping_pong != 0) {
		/* If the expected buffer is full, try the other buffer,
		 * if it is configured in HW
		 */

		addr = (void __iomem __force *)((uintptr_t __force)addr ^
						 XEL_BUFFER_OFFSET);
		reg_data = xemaclite_readl(addr + XEL_TSR_OFFSET);

		if ((reg_data & (XEL_TSR_XMIT_BUSY_MASK |
		     XEL_TSR_XMIT_ACTIVE_MASK)) != 0)
			return -1; /* Buffers were full, return failure */
	} else
		return -1; /* Buffer was full, return failure */

	/* Write the frame to the buffer */
	xemaclite_aligned_write(data, (u32 __force *)addr, byte_count);

	xemaclite_writel((byte_count & XEL_TPLR_LENGTH_MASK),
			 addr + XEL_TPLR_OFFSET);

	/* Update the Tx Status Register to indicate that there is a
	 * frame to send. Set the XEL_TSR_XMIT_ACTIVE_MASK flag which
	 * is used by the interrupt handler to check whether a frame
	 * has been transmitted
	 */
	reg_data = xemaclite_readl(addr + XEL_TSR_OFFSET);
	reg_data |= (XEL_TSR_XMIT_BUSY_MASK | XEL_TSR_XMIT_ACTIVE_MASK);
	xemaclite_writel(reg_data, addr + XEL_TSR_OFFSET);

	return 0;
}

/**
 * xemaclite_recv_data - Receive a frame
 * @drvdata:	Pointer to the Emaclite device private data
 * @data:	Address where the data is to be received
 * @maxlen:    Maximum supported ethernet packet length
 *
 * This function is intended to be called from the interrupt context or
 * with a wrapper which waits for the receive frame to be available.
 *
 * Return:	Total number of bytes received
 */
static u16 xemaclite_recv_data(struct net_local *drvdata, u8 *data, int maxlen)
{
	void __iomem *addr;
	u16 length, proto_type;
	u32 reg_data;

	/* Determine the expected buffer address */
	addr = (drvdata->base_addr + drvdata->next_rx_buf_to_use);

	/* Verify which buffer has valid data */
	reg_data = xemaclite_readl(addr + XEL_RSR_OFFSET);

	if ((reg_data & XEL_RSR_RECV_DONE_MASK) == XEL_RSR_RECV_DONE_MASK) {
		if (drvdata->rx_ping_pong != 0)
			drvdata->next_rx_buf_to_use ^= XEL_BUFFER_OFFSET;
	} else {
		/* The instance is out of sync, try other buffer if other
		 * buffer is configured, return 0 otherwise. If the instance is
		 * out of sync, do not update the 'next_rx_buf_to_use' since it
		 * will correct on subsequent calls
		 */
		if (drvdata->rx_ping_pong != 0)
			addr = (void __iomem __force *)
				((uintptr_t __force)addr ^
				 XEL_BUFFER_OFFSET);
		else
			return 0;	/* No data was available */

		/* Verify that buffer has valid data */
		reg_data = xemaclite_readl(addr + XEL_RSR_OFFSET);
		if ((reg_data & XEL_RSR_RECV_DONE_MASK) !=
		     XEL_RSR_RECV_DONE_MASK)
			return 0;	/* No data was available */
	}

	/* Get the protocol type of the ethernet frame that arrived
	 */
	proto_type = ((ntohl(xemaclite_readl(addr + XEL_HEADER_OFFSET +
			XEL_RXBUFF_OFFSET)) >> XEL_HEADER_SHIFT) &
			XEL_RPLR_LENGTH_MASK);

	/* Check if received ethernet frame is a raw ethernet frame
	 * or an IP packet or an ARP packet
	 */
	if (proto_type > ETH_DATA_LEN) {

		if (proto_type == ETH_P_IP) {
			length = ((ntohl(xemaclite_readl(addr +
					XEL_HEADER_IP_LENGTH_OFFSET +
					XEL_RXBUFF_OFFSET)) >>
					XEL_HEADER_SHIFT) &
					XEL_RPLR_LENGTH_MASK);
			length = min_t(u16, length, ETH_DATA_LEN);
			length += ETH_HLEN + ETH_FCS_LEN;

		} else if (proto_type == ETH_P_ARP)
			length = XEL_ARP_PACKET_SIZE + ETH_HLEN + ETH_FCS_LEN;
		else
			/* Field contains type other than IP or ARP, use max
			 * frame size and let user parse it
			 */
			length = ETH_FRAME_LEN + ETH_FCS_LEN;
	} else
		/* Use the length in the frame, plus the header and trailer */
		length = proto_type + ETH_HLEN + ETH_FCS_LEN;

	if (WARN_ON(length > maxlen))
		length = maxlen;

	/* Read from the EmacLite device */
	xemaclite_aligned_read((u32 __force *)(addr + XEL_RXBUFF_OFFSET),
				data, length);

	/* Acknowledge the frame */
	reg_data = xemaclite_readl(addr + XEL_RSR_OFFSET);
	reg_data &= ~XEL_RSR_RECV_DONE_MASK;
	xemaclite_writel(reg_data, addr + XEL_RSR_OFFSET);

	return length;
}

/**
 * xemaclite_update_address - Update the MAC address in the device
 * @drvdata:	Pointer to the Emaclite device private data
 * @address_ptr:Pointer to the MAC address (MAC address is a 48-bit value)
 *
 * Tx must be idle and Rx should be idle for deterministic results.
 * It is recommended that this function should be called after the
 * initialization and before transmission of any packets from the device.
 * The MAC address can be programmed using any of the two transmit
 * buffers (if configured).
 */
static void xemaclite_update_address(struct net_local *drvdata,
				     u8 *address_ptr)
{
	void __iomem *addr;
	u32 reg_data;

	/* Determine the expected Tx buffer address */
	addr = drvdata->base_addr + drvdata->next_tx_buf_to_use;

	xemaclite_aligned_write(address_ptr, (u32 __force *)addr, ETH_ALEN);

	xemaclite_writel(ETH_ALEN, addr + XEL_TPLR_OFFSET);

	/* Update the MAC address in the EmacLite */
	reg_data = xemaclite_readl(addr + XEL_TSR_OFFSET);
	xemaclite_writel(reg_data | XEL_TSR_PROG_MAC_ADDR, addr + XEL_TSR_OFFSET);

	/* Wait for EmacLite to finish with the MAC address update */
	while ((xemaclite_readl(addr + XEL_TSR_OFFSET) &
		XEL_TSR_PROG_MAC_ADDR) != 0)
		;
}

/**
 * xemaclite_set_mac_address - Set the MAC address for this device
 * @dev:	Pointer to the network device instance
 * @address:	Void pointer to the sockaddr structure
 *
 * This function copies the HW address from the sockaddr strucutre to the
 * net_device structure and updates the address in HW.
 *
 * Return:	Error if the net device is busy or 0 if the addr is set
 *		successfully
 */
static int xemaclite_set_mac_address(struct net_device *dev, void *address)
{
	struct net_local *lp = netdev_priv(dev);
	struct sockaddr *addr = address;

	if (netif_running(dev))
		return -EBUSY;

	memcpy(dev->dev_addr, addr->sa_data, dev->addr_len);
	xemaclite_update_address(lp, dev->dev_addr);
	return 0;
}

/**
 * xemaclite_tx_timeout - Callback for Tx Timeout
 * @dev:	Pointer to the network device
 * @txqueue:	Unused
 *
 * This function is called when Tx time out occurs for Emaclite device.
 */
static void xemaclite_tx_timeout(struct net_device *dev, unsigned int txqueue)
{
	struct net_local *lp = netdev_priv(dev);
	unsigned long flags;

	dev_err(&lp->ndev->dev, "Exceeded transmit timeout of %lu ms\n",
		TX_TIMEOUT * 1000UL / HZ);

	dev->stats.tx_errors++;

	/* Reset the device */
	spin_lock_irqsave(&lp->reset_lock, flags);

	/* Shouldn't really be necessary, but shouldn't hurt */
	netif_stop_queue(dev);

	xemaclite_disable_interrupts(lp);
	xemaclite_enable_interrupts(lp);

	if (lp->deferred_skb) {
		dev_kfree_skb(lp->deferred_skb);
		lp->deferred_skb = NULL;
		dev->stats.tx_errors++;
	}

	/* To exclude tx timeout */
	netif_trans_update(dev); /* prevent tx timeout */

	/* We're all ready to go. Start the queue */
	netif_wake_queue(dev);
	spin_unlock_irqrestore(&lp->reset_lock, flags);
}

/**********************/
/* Interrupt Handlers */
/**********************/

/**
 * xemaclite_tx_handler - Interrupt handler for frames sent
 * @dev:	Pointer to the network device
 *
 * This function updates the number of packets transmitted and handles the
 * deferred skb, if there is one.
 */
static void xemaclite_tx_handler(struct net_device *dev)
{
	struct net_local *lp = netdev_priv(dev);

	dev->stats.tx_packets++;

	if (!lp->deferred_skb)
		return;

	if (xemaclite_send_data(lp, (u8 *)lp->deferred_skb->data,
				lp->deferred_skb->len))
		return;

	dev->stats.tx_bytes += lp->deferred_skb->len;
	dev_consume_skb_irq(lp->deferred_skb);
	lp->deferred_skb = NULL;
	netif_trans_update(dev); /* prevent tx timeout */
	netif_wake_queue(dev);
}

/**
 * xemaclite_rx_handler- Interrupt handler for frames received
 * @dev:	Pointer to the network device
 *
 * This function allocates memory for a socket buffer, fills it with data
 * received and hands it over to the TCP/IP stack.
 */
static void xemaclite_rx_handler(struct net_device *dev)
{
	struct net_local *lp = netdev_priv(dev);
	struct sk_buff *skb;
	unsigned int align;
	u32 len;

	len = ETH_FRAME_LEN + ETH_FCS_LEN;
	skb = netdev_alloc_skb(dev, len + ALIGNMENT);
	if (!skb) {
		/* Couldn't get memory. */
		dev->stats.rx_dropped++;
		dev_err(&lp->ndev->dev, "Could not allocate receive buffer\n");
		return;
	}

	/* A new skb should have the data halfword aligned, but this code is
	 * here just in case that isn't true. Calculate how many
	 * bytes we should reserve to get the data to start on a word
	 * boundary
	 */
	align = BUFFER_ALIGN(skb->data);
	if (align)
		skb_reserve(skb, align);

	skb_reserve(skb, 2);

	len = xemaclite_recv_data(lp, (u8 *)skb->data, len);

	if (!len) {
		dev->stats.rx_errors++;
		dev_kfree_skb_irq(skb);
		return;
	}

	skb_put(skb, len);	/* Tell the skb how much data we got */

	skb->protocol = eth_type_trans(skb, dev);
	skb_checksum_none_assert(skb);

	dev->stats.rx_packets++;
	dev->stats.rx_bytes += len;

	if (!skb_defer_rx_timestamp(skb))
		netif_rx(skb);	/* Send the packet upstream */
}

/**
 * xemaclite_interrupt - Interrupt handler for this driver
 * @irq:	Irq of the Emaclite device
 * @dev_id:	Void pointer to the network device instance used as callback
 *		reference
 *
 * Return:	IRQ_HANDLED
 *
 * This function handles the Tx and Rx interrupts of the EmacLite device.
 */
static irqreturn_t xemaclite_interrupt(int irq, void *dev_id)
{
	bool tx_complete = false;
	struct net_device *dev = dev_id;
	struct net_local *lp = netdev_priv(dev);
	void __iomem *base_addr = lp->base_addr;
	u32 tx_status;

	/* Check if there is Rx Data available */
	if ((xemaclite_readl(base_addr + XEL_RSR_OFFSET) &
			 XEL_RSR_RECV_DONE_MASK) ||
	    (xemaclite_readl(base_addr + XEL_BUFFER_OFFSET + XEL_RSR_OFFSET)
			 & XEL_RSR_RECV_DONE_MASK))

		xemaclite_rx_handler(dev);

	/* Check if the Transmission for the first buffer is completed */
	tx_status = xemaclite_readl(base_addr + XEL_TSR_OFFSET);
	if (((tx_status & XEL_TSR_XMIT_BUSY_MASK) == 0) &&
		(tx_status & XEL_TSR_XMIT_ACTIVE_MASK) != 0) {

		tx_status &= ~XEL_TSR_XMIT_ACTIVE_MASK;
		xemaclite_writel(tx_status, base_addr + XEL_TSR_OFFSET);

		tx_complete = true;
	}

	/* Check if the Transmission for the second buffer is completed */
	tx_status = xemaclite_readl(base_addr + XEL_BUFFER_OFFSET + XEL_TSR_OFFSET);
	if (((tx_status & XEL_TSR_XMIT_BUSY_MASK) == 0) &&
		(tx_status & XEL_TSR_XMIT_ACTIVE_MASK) != 0) {

		tx_status &= ~XEL_TSR_XMIT_ACTIVE_MASK;
		xemaclite_writel(tx_status, base_addr + XEL_BUFFER_OFFSET +
				 XEL_TSR_OFFSET);

		tx_complete = true;
	}

	/* If there was a Tx interrupt, call the Tx Handler */
	if (tx_complete != 0)
		xemaclite_tx_handler(dev);

	return IRQ_HANDLED;
}

/**********************/
/* MDIO Bus functions */
/**********************/

/**
 * xemaclite_mdio_wait - Wait for the MDIO to be ready to use
 * @lp:		Pointer to the Emaclite device private data
 *
 * This function waits till the device is ready to accept a new MDIO
 * request.
 *
 * Return:	0 for success or ETIMEDOUT for a timeout
 */

static int xemaclite_mdio_wait(struct net_local *lp)
{
	u32 val;

	/* wait for the MDIO interface to not be busy or timeout
	 * after some time.
	 */
	return readx_poll_timeout(xemaclite_readl,
				  lp->base_addr + XEL_MDIOCTRL_OFFSET,
				  val, !(val & XEL_MDIOCTRL_MDIOSTS_MASK),
				  1000, 20000);
}

/**
 * xemaclite_mdio_read - Read from a given MII management register
 * @bus:	the mii_bus struct
 * @phy_id:	the phy address
 * @reg:	register number to read from
 *
 * This function waits till the device is ready to accept a new MDIO
 * request and then writes the phy address to the MDIO Address register
 * and reads data from MDIO Read Data register, when its available.
 *
 * Return:	Value read from the MII management register
 */
static int xemaclite_mdio_read(struct mii_bus *bus, int phy_id, int reg)
{
	struct net_local *lp = bus->priv;
	u32 ctrl_reg;
	u32 rc;

	if (xemaclite_mdio_wait(lp))
		return -ETIMEDOUT;

	/* Write the PHY address, register number and set the OP bit in the
	 * MDIO Address register. Set the Status bit in the MDIO Control
	 * register to start a MDIO read transaction.
	 */
	ctrl_reg = xemaclite_readl(lp->base_addr + XEL_MDIOCTRL_OFFSET);
	xemaclite_writel(XEL_MDIOADDR_OP_MASK |
			 ((phy_id << XEL_MDIOADDR_PHYADR_SHIFT) | reg),
			 lp->base_addr + XEL_MDIOADDR_OFFSET);
	xemaclite_writel(ctrl_reg | XEL_MDIOCTRL_MDIOSTS_MASK,
			 lp->base_addr + XEL_MDIOCTRL_OFFSET);

	if (xemaclite_mdio_wait(lp))
		return -ETIMEDOUT;

	rc = xemaclite_readl(lp->base_addr + XEL_MDIORD_OFFSET);

	dev_dbg(&lp->ndev->dev,
		"%s(phy_id=%i, reg=%x) == %x\n", __func__,
		phy_id, reg, rc);

	return rc;
}

/**
 * xemaclite_mdio_write - Write to a given MII management register
 * @bus:	the mii_bus struct
 * @phy_id:	the phy address
 * @reg:	register number to write to
 * @val:	value to write to the register number specified by reg
 *
 * This function waits till the device is ready to accept a new MDIO
 * request and then writes the val to the MDIO Write Data register.
 *
 * Return:      0 upon success or a negative error upon failure
 */
static int xemaclite_mdio_write(struct mii_bus *bus, int phy_id, int reg,
				u16 val)
{
	struct net_local *lp = bus->priv;
	u32 ctrl_reg;

	dev_dbg(&lp->ndev->dev,
		"%s(phy_id=%i, reg=%x, val=%x)\n", __func__,
		phy_id, reg, val);

	if (xemaclite_mdio_wait(lp))
		return -ETIMEDOUT;

	/* Write the PHY address, register number and clear the OP bit in the
	 * MDIO Address register and then write the value into the MDIO Write
	 * Data register. Finally, set the Status bit in the MDIO Control
	 * register to start a MDIO write transaction.
	 */
	ctrl_reg = xemaclite_readl(lp->base_addr + XEL_MDIOCTRL_OFFSET);
	xemaclite_writel(~XEL_MDIOADDR_OP_MASK &
			 ((phy_id << XEL_MDIOADDR_PHYADR_SHIFT) | reg),
			 lp->base_addr + XEL_MDIOADDR_OFFSET);
	xemaclite_writel(val, lp->base_addr + XEL_MDIOWR_OFFSET);
	xemaclite_writel(ctrl_reg | XEL_MDIOCTRL_MDIOSTS_MASK,
			 lp->base_addr + XEL_MDIOCTRL_OFFSET);

	return 0;
}

/**
 * xemaclite_mdio_setup - Register mii_bus for the Emaclite device
 * @lp:		Pointer to the Emaclite device private data
 * @dev:	Pointer to OF device structure
 *
 * This function enables MDIO bus in the Emaclite device and registers a
 * mii_bus.
 *
 * Return:	0 upon success or a negative error upon failure
 */
static int xemaclite_mdio_setup(struct net_local *lp, struct device *dev)
{
	struct mii_bus *bus;
	int rc;
	struct resource res;
	struct device_node *np = of_get_parent(lp->phy_node);
	struct device_node *npp;

	/* Don't register the MDIO bus if the phy_node or its parent node
	 * can't be found.
	 */
	if (!np) {
		dev_err(dev, "Failed to register mdio bus.\n");
		return -ENODEV;
	}
	npp = of_get_parent(np);

	of_address_to_resource(npp, 0, &res);
	if (lp->ndev->mem_start != res.start) {
		struct phy_device *phydev;
		phydev = of_phy_find_device(lp->phy_node);
		if (!phydev)
			dev_info(dev,
				 "MDIO of the phy is not registered yet\n");
		else
			put_device(&phydev->mdio.dev);
		return 0;
	}

	/* Enable the MDIO bus by asserting the enable bit in MDIO Control
	 * register.
	 */
	xemaclite_writel(XEL_MDIOCTRL_MDIOEN_MASK,
			 lp->base_addr + XEL_MDIOCTRL_OFFSET);

	bus = mdiobus_alloc();
	if (!bus) {
		dev_err(dev, "Failed to allocate mdiobus\n");
		return -ENOMEM;
	}

	snprintf(bus->id, MII_BUS_ID_SIZE, "%.8llx",
		 (unsigned long long)res.start);
	bus->priv = lp;
	bus->name = "Xilinx Emaclite MDIO";
	bus->read = xemaclite_mdio_read;
	bus->write = xemaclite_mdio_write;
	bus->parent = dev;

	rc = of_mdiobus_register(bus, np);
	if (rc) {
		dev_err(dev, "Failed to register mdio bus.\n");
		goto err_register;
	}

	lp->mii_bus = bus;

	return 0;

err_register:
	mdiobus_free(bus);
	return rc;
}

/**
 * xemaclite_adjust_link - Link state callback for the Emaclite device
 * @ndev: pointer to net_device struct
 *
 * There's nothing in the Emaclite device to be configured when the link
 * state changes. We just print the status.
 */
static void xemaclite_adjust_link(struct net_device *ndev)
{
	struct net_local *lp = netdev_priv(ndev);
	struct phy_device *phy = lp->phy_dev;
	int link_state;

	/* hash together the state values to decide if something has changed */
	link_state = phy->speed | (phy->duplex << 1) | phy->link;

	if (lp->last_link != link_state) {
		lp->last_link = link_state;
		phy_print_status(phy);
	}
}

/**
 * xemaclite_open - Open the network device
 * @dev:	Pointer to the network device
 *
 * This function sets the MAC address, requests an IRQ and enables interrupts
 * for the Emaclite device and starts the Tx queue.
 * It also connects to the phy device, if MDIO is included in Emaclite device.
 *
 * Return:	0 on success. -ENODEV, if PHY cannot be connected.
 *		Non-zero error value on failure.
 */
static int xemaclite_open(struct net_device *dev)
{
	struct net_local *lp = netdev_priv(dev);
	int retval;

	/* Just to be safe, stop the device first */
	xemaclite_disable_interrupts(lp);

	if (lp->phy_node) {
		u32 bmcr;

		lp->phy_dev = of_phy_connect(lp->ndev, lp->phy_node,
					     xemaclite_adjust_link, 0,
					     PHY_INTERFACE_MODE_MII);
		if (!lp->phy_dev) {
			dev_err(&lp->ndev->dev, "of_phy_connect() failed\n");
			return -ENODEV;
		}

		/* EmacLite doesn't support giga-bit speeds */
		phy_set_max_speed(lp->phy_dev, SPEED_100);

		/* Don't advertise 1000BASE-T Full/Half duplex speeds */
		phy_write(lp->phy_dev, MII_CTRL1000, 0);

		/* Advertise only 10 and 100mbps full/half duplex speeds */
		phy_write(lp->phy_dev, MII_ADVERTISE, ADVERTISE_ALL |
			  ADVERTISE_CSMA);

		/* Restart auto negotiation */
		bmcr = phy_read(lp->phy_dev, MII_BMCR);
		bmcr |= (BMCR_ANENABLE | BMCR_ANRESTART);
		phy_write(lp->phy_dev, MII_BMCR, bmcr);

		phy_start(lp->phy_dev);
	}

	/* Set the MAC address each time opened */
	xemaclite_update_address(lp, dev->dev_addr);

	/* Grab the IRQ */
	retval = request_irq(dev->irq, xemaclite_interrupt, 0, dev->name, dev);
	if (retval) {
		dev_err(&lp->ndev->dev, "Could not allocate interrupt %d\n",
			dev->irq);
		if (lp->phy_dev)
			phy_disconnect(lp->phy_dev);
		lp->phy_dev = NULL;

		return retval;
	}

	/* Enable Interrupts */
	xemaclite_enable_interrupts(lp);

	/* We're ready to go */
	netif_start_queue(dev);

	return 0;
}

/**
 * xemaclite_close - Close the network device
 * @dev:	Pointer to the network device
 *
 * This function stops the Tx queue, disables interrupts and frees the IRQ for
 * the Emaclite device.
 * It also disconnects the phy device associated with the Emaclite device.
 *
 * Return:	0, always.
 */
static int xemaclite_close(struct net_device *dev)
{
	struct net_local *lp = netdev_priv(dev);

	netif_stop_queue(dev);
	xemaclite_disable_interrupts(lp);
	free_irq(dev->irq, dev);

	if (lp->phy_dev)
		phy_disconnect(lp->phy_dev);
	lp->phy_dev = NULL;

	return 0;
}

/**
 * xemaclite_send - Transmit a frame
 * @orig_skb:	Pointer to the socket buffer to be transmitted
 * @dev:	Pointer to the network device
 *
 * This function checks if the Tx buffer of the Emaclite device is free to send
 * data. If so, it fills the Tx buffer with data from socket buffer data,
 * updates the stats and frees the socket buffer. The Tx completion is signaled
 * by an interrupt. If the Tx buffer isn't free, then the socket buffer is
 * deferred and the Tx queue is stopped so that the deferred socket buffer can
 * be transmitted when the Emaclite device is free to transmit data.
 *
 * Return:	NETDEV_TX_OK, always.
 */
static netdev_tx_t
xemaclite_send(struct sk_buff *orig_skb, struct net_device *dev)
{
	struct net_local *lp = netdev_priv(dev);
	struct sk_buff *new_skb;
	unsigned int len;
	unsigned long flags;

	len = orig_skb->len;

	new_skb = orig_skb;

	spin_lock_irqsave(&lp->reset_lock, flags);
	if (xemaclite_send_data(lp, (u8 *)new_skb->data, len) != 0) {
		/* If the Emaclite Tx buffer is busy, stop the Tx queue and
		 * defer the skb for transmission during the ISR, after the
		 * current transmission is complete
		 */
		netif_stop_queue(dev);
		lp->deferred_skb = new_skb;
		/* Take the time stamp now, since we can't do this in an ISR. */
		skb_tx_timestamp(new_skb);
		spin_unlock_irqrestore(&lp->reset_lock, flags);
		return NETDEV_TX_OK;
	}
	spin_unlock_irqrestore(&lp->reset_lock, flags);

	skb_tx_timestamp(new_skb);

	dev->stats.tx_bytes += len;
	dev_consume_skb_any(new_skb);

	return NETDEV_TX_OK;
}

/**
 * get_bool - Get a parameter from the OF device
 * @ofdev:	Pointer to OF device structure
 * @s:		Property to be retrieved
 *
 * This function looks for a property in the device node and returns the value
 * of the property if its found or 0 if the property is not found.
 *
 * Return:	Value of the parameter if the parameter is found, or 0 otherwise
 */
static bool get_bool(struct platform_device *ofdev, const char *s)
{
	u32 *p = (u32 *)of_get_property(ofdev->dev.of_node, s, NULL);

	if (!p) {
		dev_warn(&ofdev->dev, "Parameter %s not found, defaulting to false\n", s);
		return false;
	}

	return (bool)*p;
}

/**
 * xemaclite_ethtools_get_drvinfo - Get various Axi Emac Lite driver info
 * @ndev:       Pointer to net_device structure
 * @ed:         Pointer to ethtool_drvinfo structure
 *
 * This implements ethtool command for getting the driver information.
 * Issue "ethtool -i ethX" under linux prompt to execute this function.
 */
static void xemaclite_ethtools_get_drvinfo(struct net_device *ndev,
					   struct ethtool_drvinfo *ed)
{
	strlcpy(ed->driver, DRIVER_NAME, sizeof(ed->driver));
}

static const struct ethtool_ops xemaclite_ethtool_ops = {
	.get_drvinfo    = xemaclite_ethtools_get_drvinfo,
	.get_link       = ethtool_op_get_link,
	.get_link_ksettings = phy_ethtool_get_link_ksettings,
	.set_link_ksettings = phy_ethtool_set_link_ksettings,
};

static const struct net_device_ops xemaclite_netdev_ops;

/**
 * xemaclite_of_probe - Probe method for the Emaclite device.
 * @ofdev:	Pointer to OF device structure
 *
 * This function probes for the Emaclite device in the device tree.
 * It initializes the driver data structure and the hardware, sets the MAC
 * address and registers the network device.
 * It also registers a mii_bus for the Emaclite device, if MDIO is included
 * in the device.
 *
 * Return:	0, if the driver is bound to the Emaclite device, or
 *		a negative error if there is failure.
 */
static int xemaclite_of_probe(struct platform_device *ofdev)
{
	struct resource *res;
	struct net_device *ndev = NULL;
	struct net_local *lp = NULL;
	struct device *dev = &ofdev->dev;

	int rc = 0;

	dev_info(dev, "Device Tree Probing\n");

	/* Create an ethernet device instance */
	ndev = alloc_etherdev(sizeof(struct net_local));
	if (!ndev)
		return -ENOMEM;

	dev_set_drvdata(dev, ndev);
	SET_NETDEV_DEV(ndev, &ofdev->dev);

	lp = netdev_priv(ndev);
	lp->ndev = ndev;

	/* Get IRQ for the device */
	res = platform_get_resource(ofdev, IORESOURCE_IRQ, 0);
	if (!res) {
		dev_err(dev, "no IRQ found\n");
		rc = -ENXIO;
		goto error;
	}

	ndev->irq = res->start;

	res = platform_get_resource(ofdev, IORESOURCE_MEM, 0);
	lp->base_addr = devm_ioremap_resource(&ofdev->dev, res);
	if (IS_ERR(lp->base_addr)) {
		rc = PTR_ERR(lp->base_addr);
		goto error;
	}

	ndev->mem_start = res->start;
	ndev->mem_end = res->end;

	spin_lock_init(&lp->reset_lock);
	lp->next_tx_buf_to_use = 0x0;
	lp->next_rx_buf_to_use = 0x0;
	lp->tx_ping_pong = get_bool(ofdev, "xlnx,tx-ping-pong");
	lp->rx_ping_pong = get_bool(ofdev, "xlnx,rx-ping-pong");

	rc = of_get_mac_address(ofdev->dev.of_node, ndev->dev_addr);
	if (rc) {
		dev_warn(dev, "No MAC address found, using random\n");
		eth_hw_addr_random(ndev);
	}

	/* Clear the Tx CSR's in case this is a restart */
	xemaclite_writel(0, lp->base_addr + XEL_TSR_OFFSET);
	xemaclite_writel(0, lp->base_addr + XEL_BUFFER_OFFSET + XEL_TSR_OFFSET);

	/* Set the MAC address in the EmacLite device */
	xemaclite_update_address(lp, ndev->dev_addr);

	lp->phy_node = of_parse_phandle(ofdev->dev.of_node, "phy-handle", 0);
	xemaclite_mdio_setup(lp, &ofdev->dev);

	dev_info(dev, "MAC address is now %pM\n", ndev->dev_addr);

	ndev->netdev_ops = &xemaclite_netdev_ops;
	ndev->ethtool_ops = &xemaclite_ethtool_ops;
	ndev->flags &= ~IFF_MULTICAST;
	ndev->watchdog_timeo = TX_TIMEOUT;

	/* Finally, register the device */
	rc = register_netdev(ndev);
	if (rc) {
		dev_err(dev,
			"Cannot register network device, aborting\n");
		goto error;
	}

	dev_info(dev,
<<<<<<< HEAD
		 "Xilinx EmacLite at 0x%08X mapped to 0x%p, irq=%d\n",
		 (unsigned int __force)ndev->mem_start, lp->base_addr, ndev->irq);
=======
		 "Xilinx EmacLite at 0x%08lX mapped to 0x%p, irq=%d\n",
		 (unsigned long __force)ndev->mem_start, lp->base_addr, ndev->irq);
>>>>>>> 3b17187f
	return 0;

error:
	free_netdev(ndev);
	return rc;
}

/**
 * xemaclite_of_remove - Unbind the driver from the Emaclite device.
 * @of_dev:	Pointer to OF device structure
 *
 * This function is called if a device is physically removed from the system or
 * if the driver module is being unloaded. It frees any resources allocated to
 * the device.
 *
 * Return:	0, always.
 */
static int xemaclite_of_remove(struct platform_device *of_dev)
{
	struct net_device *ndev = platform_get_drvdata(of_dev);

	struct net_local *lp = netdev_priv(ndev);

	/* Un-register the mii_bus, if configured */
	if (lp->mii_bus) {
		mdiobus_unregister(lp->mii_bus);
		mdiobus_free(lp->mii_bus);
		lp->mii_bus = NULL;
	}

	unregister_netdev(ndev);

	of_node_put(lp->phy_node);
	lp->phy_node = NULL;

	free_netdev(ndev);

	return 0;
}

#ifdef CONFIG_NET_POLL_CONTROLLER
static void
xemaclite_poll_controller(struct net_device *ndev)
{
	disable_irq(ndev->irq);
	xemaclite_interrupt(ndev->irq, ndev);
	enable_irq(ndev->irq);
}
#endif

/* Ioctl MII Interface */
static int xemaclite_ioctl(struct net_device *dev, struct ifreq *rq, int cmd)
{
	if (!dev->phydev || !netif_running(dev))
		return -EINVAL;

	switch (cmd) {
	case SIOCGMIIPHY:
	case SIOCGMIIREG:
	case SIOCSMIIREG:
		return phy_mii_ioctl(dev->phydev, rq, cmd);
	default:
		return -EOPNOTSUPP;
	}
}

static const struct net_device_ops xemaclite_netdev_ops = {
	.ndo_open		= xemaclite_open,
	.ndo_stop		= xemaclite_close,
	.ndo_start_xmit		= xemaclite_send,
	.ndo_set_mac_address	= xemaclite_set_mac_address,
	.ndo_tx_timeout		= xemaclite_tx_timeout,
	.ndo_eth_ioctl		= xemaclite_ioctl,
#ifdef CONFIG_NET_POLL_CONTROLLER
	.ndo_poll_controller = xemaclite_poll_controller,
#endif
};

/* Match table for OF platform binding */
static const struct of_device_id xemaclite_of_match[] = {
	{ .compatible = "xlnx,opb-ethernetlite-1.01.a", },
	{ .compatible = "xlnx,opb-ethernetlite-1.01.b", },
	{ .compatible = "xlnx,xps-ethernetlite-1.00.a", },
	{ .compatible = "xlnx,xps-ethernetlite-2.00.a", },
	{ .compatible = "xlnx,xps-ethernetlite-2.01.a", },
	{ .compatible = "xlnx,xps-ethernetlite-3.00.a", },
	{ /* end of list */ },
};
MODULE_DEVICE_TABLE(of, xemaclite_of_match);

static struct platform_driver xemaclite_of_driver = {
	.driver = {
		.name = DRIVER_NAME,
		.of_match_table = xemaclite_of_match,
	},
	.probe		= xemaclite_of_probe,
	.remove		= xemaclite_of_remove,
};

module_platform_driver(xemaclite_of_driver);

MODULE_AUTHOR("Xilinx, Inc.");
MODULE_DESCRIPTION("Xilinx Ethernet MAC Lite driver");
MODULE_LICENSE("GPL");<|MERGE_RESOLUTION|>--- conflicted
+++ resolved
@@ -1189,13 +1189,8 @@
 	}
 
 	dev_info(dev,
-<<<<<<< HEAD
-		 "Xilinx EmacLite at 0x%08X mapped to 0x%p, irq=%d\n",
-		 (unsigned int __force)ndev->mem_start, lp->base_addr, ndev->irq);
-=======
 		 "Xilinx EmacLite at 0x%08lX mapped to 0x%p, irq=%d\n",
 		 (unsigned long __force)ndev->mem_start, lp->base_addr, ndev->irq);
->>>>>>> 3b17187f
 	return 0;
 
 error:
