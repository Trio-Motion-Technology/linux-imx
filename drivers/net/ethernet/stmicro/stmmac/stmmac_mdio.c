// SPDX-License-Identifier: GPL-2.0-only
/*******************************************************************************
  STMMAC Ethernet Driver -- MDIO bus implementation
  Provides Bus interface for MII registers

  Copyright (C) 2007-2009  STMicroelectronics Ltd


  Author: Carl Shaw <carl.shaw@st.com>
  Maintainer: Giuseppe Cavallaro <peppe.cavallaro@st.com>
*******************************************************************************/

#include <linux/gpio/consumer.h>
#include <linux/io.h>
#include <linux/iopoll.h>
#include <linux/mii.h>
#include <linux/of_mdio.h>
#include <linux/pm_runtime.h>
#include <linux/phy.h>
#include <linux/property.h>
#include <linux/slab.h>

#include "dwxgmac2.h"
#include "stmmac.h"

#define MII_BUSY 0x00000001
#define MII_WRITE 0x00000002
#define MII_DATA_MASK GENMASK(15, 0)

/* GMAC4 defines */
#define MII_GMAC4_GOC_SHIFT		2
#define MII_GMAC4_REG_ADDR_SHIFT	16
#define MII_GMAC4_WRITE			(1 << MII_GMAC4_GOC_SHIFT)
#define MII_GMAC4_READ			(3 << MII_GMAC4_GOC_SHIFT)
#define MII_GMAC4_C45E			BIT(1)

/* XGMAC defines */
#define MII_XGMAC_SADDR			BIT(18)
#define MII_XGMAC_CMD_SHIFT		16
#define MII_XGMAC_WRITE			(1 << MII_XGMAC_CMD_SHIFT)
#define MII_XGMAC_READ			(3 << MII_XGMAC_CMD_SHIFT)
#define MII_XGMAC_BUSY			BIT(22)
#define MII_XGMAC_MAX_C22ADDR		3
#define MII_XGMAC_C22P_MASK		GENMASK(MII_XGMAC_MAX_C22ADDR, 0)
#define MII_XGMAC_PA_SHIFT		16
#define MII_XGMAC_DA_SHIFT		21

static int stmmac_xgmac2_c45_format(struct stmmac_priv *priv, int phyaddr,
				    int phyreg, u32 *hw_addr)
{
	u32 tmp;

	/* Set port as Clause 45 */
	tmp = readl(priv->ioaddr + XGMAC_MDIO_C22P);
	tmp &= ~BIT(phyaddr);
	writel(tmp, priv->ioaddr + XGMAC_MDIO_C22P);

	*hw_addr = (phyaddr << MII_XGMAC_PA_SHIFT) | (phyreg & 0xffff);
	*hw_addr |= (phyreg >> MII_DEVADDR_C45_SHIFT) << MII_XGMAC_DA_SHIFT;
	return 0;
}

static int stmmac_xgmac2_c22_format(struct stmmac_priv *priv, int phyaddr,
				    int phyreg, u32 *hw_addr)
{
	u32 tmp;

	/* HW does not support C22 addr >= 4 */
	if (phyaddr > MII_XGMAC_MAX_C22ADDR)
		return -ENODEV;

	/* Set port as Clause 22 */
	tmp = readl(priv->ioaddr + XGMAC_MDIO_C22P);
	tmp &= ~MII_XGMAC_C22P_MASK;
	tmp |= BIT(phyaddr);
	writel(tmp, priv->ioaddr + XGMAC_MDIO_C22P);

	*hw_addr = (phyaddr << MII_XGMAC_PA_SHIFT) | (phyreg & 0x1f);
	return 0;
}

static int stmmac_xgmac2_mdio_read(struct mii_bus *bus, int phyaddr, int phyreg)
{
	struct net_device *ndev = bus->priv;
	struct stmmac_priv *priv = netdev_priv(ndev);
	unsigned int mii_address = priv->hw->mii.addr;
	unsigned int mii_data = priv->hw->mii.data;
	u32 tmp, addr, value = MII_XGMAC_BUSY;
	int ret;

	ret = pm_runtime_get_sync(priv->device);
	if (ret < 0) {
		pm_runtime_put_noidle(priv->device);
		return ret;
	}

	/* Wait until any existing MII operation is complete */
	if (readl_poll_timeout(priv->ioaddr + mii_data, tmp,
			       !(tmp & MII_XGMAC_BUSY), 100, 10000)) {
		ret = -EBUSY;
		goto err_disable_clks;
	}

	if (phyreg & MII_ADDR_C45) {
		phyreg &= ~MII_ADDR_C45;

		ret = stmmac_xgmac2_c45_format(priv, phyaddr, phyreg, &addr);
		if (ret)
			goto err_disable_clks;
	} else {
		ret = stmmac_xgmac2_c22_format(priv, phyaddr, phyreg, &addr);
		if (ret)
			goto err_disable_clks;

		value |= MII_XGMAC_SADDR;
	}

	value |= (priv->clk_csr << priv->hw->mii.clk_csr_shift)
		& priv->hw->mii.clk_csr_mask;
	value |= MII_XGMAC_READ;

	/* Wait until any existing MII operation is complete */
	if (readl_poll_timeout(priv->ioaddr + mii_data, tmp,
			       !(tmp & MII_XGMAC_BUSY), 100, 10000)) {
		ret = -EBUSY;
		goto err_disable_clks;
	}

	/* Set the MII address register to read */
	writel(addr, priv->ioaddr + mii_address);
	writel(value, priv->ioaddr + mii_data);

	/* Wait until any existing MII operation is complete */
	if (readl_poll_timeout(priv->ioaddr + mii_data, tmp,
			       !(tmp & MII_XGMAC_BUSY), 100, 10000)) {
		ret = -EBUSY;
		goto err_disable_clks;
	}

	/* Read the data from the MII data register */
	ret = (int)readl(priv->ioaddr + mii_data) & GENMASK(15, 0);

err_disable_clks:
	pm_runtime_put(priv->device);

	return ret;
}

static int stmmac_xgmac2_mdio_write(struct mii_bus *bus, int phyaddr,
				    int phyreg, u16 phydata)
{
	struct net_device *ndev = bus->priv;
	struct stmmac_priv *priv = netdev_priv(ndev);
	unsigned int mii_address = priv->hw->mii.addr;
	unsigned int mii_data = priv->hw->mii.data;
	u32 addr, tmp, value = MII_XGMAC_BUSY;
	int ret;

	ret = pm_runtime_get_sync(priv->device);
	if (ret < 0) {
		pm_runtime_put_noidle(priv->device);
		return ret;
	}

	/* Wait until any existing MII operation is complete */
	if (readl_poll_timeout(priv->ioaddr + mii_data, tmp,
			       !(tmp & MII_XGMAC_BUSY), 100, 10000)) {
		ret = -EBUSY;
		goto err_disable_clks;
	}

	if (phyreg & MII_ADDR_C45) {
		phyreg &= ~MII_ADDR_C45;

		ret = stmmac_xgmac2_c45_format(priv, phyaddr, phyreg, &addr);
		if (ret)
			goto err_disable_clks;
	} else {
		ret = stmmac_xgmac2_c22_format(priv, phyaddr, phyreg, &addr);
		if (ret)
			goto err_disable_clks;

		value |= MII_XGMAC_SADDR;
	}

	value |= (priv->clk_csr << priv->hw->mii.clk_csr_shift)
		& priv->hw->mii.clk_csr_mask;
	value |= phydata;
	value |= MII_XGMAC_WRITE;

	/* Wait until any existing MII operation is complete */
	if (readl_poll_timeout(priv->ioaddr + mii_data, tmp,
			       !(tmp & MII_XGMAC_BUSY), 100, 10000)) {
		ret = -EBUSY;
		goto err_disable_clks;
	}

	/* Set the MII address register to write */
	writel(addr, priv->ioaddr + mii_address);
	writel(value, priv->ioaddr + mii_data);

	/* Wait until any existing MII operation is complete */
	ret = readl_poll_timeout(priv->ioaddr + mii_data, tmp,
				 !(tmp & MII_XGMAC_BUSY), 100, 10000);

err_disable_clks:
	pm_runtime_put(priv->device);

	return ret;
}

/**
 * stmmac_mdio_read
 * @bus: points to the mii_bus structure
 * @phyaddr: MII addr
 * @phyreg: MII reg
 * Description: it reads data from the MII register from within the phy device.
 * For the 7111 GMAC, we must set the bit 0 in the MII address register while
 * accessing the PHY registers.
 * Fortunately, it seems this has no drawback for the 7109 MAC.
 */
static int stmmac_mdio_read(struct mii_bus *bus, int phyaddr, int phyreg)
{
	struct net_device *ndev = bus->priv;
	struct stmmac_priv *priv = netdev_priv(ndev);
	unsigned int mii_address = priv->hw->mii.addr;
	unsigned int mii_data = priv->hw->mii.data;
	u32 value = MII_BUSY;
	int data = 0;
	u32 v;

	data = pm_runtime_get_sync(priv->device);
	if (data < 0) {
		pm_runtime_put_noidle(priv->device);
		return data;
	}

	value |= (phyaddr << priv->hw->mii.addr_shift)
		& priv->hw->mii.addr_mask;
	value |= (phyreg << priv->hw->mii.reg_shift) & priv->hw->mii.reg_mask;
	value |= (priv->clk_csr << priv->hw->mii.clk_csr_shift)
		& priv->hw->mii.clk_csr_mask;
	if (priv->plat->has_gmac4) {
		value |= MII_GMAC4_READ;
		if (phyreg & MII_ADDR_C45) {
			value |= MII_GMAC4_C45E;
			value &= ~priv->hw->mii.reg_mask;
			value |= ((phyreg >> MII_DEVADDR_C45_SHIFT) <<
			       priv->hw->mii.reg_shift) &
			       priv->hw->mii.reg_mask;

			data |= (phyreg & MII_REGADDR_C45_MASK) <<
				MII_GMAC4_REG_ADDR_SHIFT;
		}
	}

	if (readl_poll_timeout(priv->ioaddr + mii_address, v, !(v & MII_BUSY),
			       100, 10000)) {
		data = -EBUSY;
		goto err_disable_clks;
	}

	writel(data, priv->ioaddr + mii_data);
	writel(value, priv->ioaddr + mii_address);

	if (readl_poll_timeout(priv->ioaddr + mii_address, v, !(v & MII_BUSY),
			       100, 10000)) {
		data = -EBUSY;
		goto err_disable_clks;
	}

	/* Read the data from the MII data register */
	data = (int)readl(priv->ioaddr + mii_data) & MII_DATA_MASK;

err_disable_clks:
	pm_runtime_put(priv->device);

	return data;
}

/**
 * stmmac_mdio_write
 * @bus: points to the mii_bus structure
 * @phyaddr: MII addr
 * @phyreg: MII reg
 * @phydata: phy data
 * Description: it writes the data into the MII register from within the device.
 */
static int stmmac_mdio_write(struct mii_bus *bus, int phyaddr, int phyreg,
			     u16 phydata)
{
	struct net_device *ndev = bus->priv;
	struct stmmac_priv *priv = netdev_priv(ndev);
	unsigned int mii_address = priv->hw->mii.addr;
	unsigned int mii_data = priv->hw->mii.data;
	int ret, data = phydata;
	u32 value = MII_BUSY;
	u32 v;

	ret = pm_runtime_get_sync(priv->device);
	if (ret < 0) {
		pm_runtime_put_noidle(priv->device);
		return ret;
	}

	value |= (phyaddr << priv->hw->mii.addr_shift)
		& priv->hw->mii.addr_mask;
	value |= (phyreg << priv->hw->mii.reg_shift) & priv->hw->mii.reg_mask;

	value |= (priv->clk_csr << priv->hw->mii.clk_csr_shift)
		& priv->hw->mii.clk_csr_mask;
	if (priv->plat->has_gmac4) {
		value |= MII_GMAC4_WRITE;
		if (phyreg & MII_ADDR_C45) {
			value |= MII_GMAC4_C45E;
			value &= ~priv->hw->mii.reg_mask;
			value |= ((phyreg >> MII_DEVADDR_C45_SHIFT) <<
			       priv->hw->mii.reg_shift) &
			       priv->hw->mii.reg_mask;

			data |= (phyreg & MII_REGADDR_C45_MASK) <<
				MII_GMAC4_REG_ADDR_SHIFT;
		}
	} else {
		value |= MII_WRITE;
	}

	/* Wait until any existing MII operation is complete */
	if (readl_poll_timeout(priv->ioaddr + mii_address, v, !(v & MII_BUSY),
			       100, 10000)) {
		ret = -EBUSY;
		goto err_disable_clks;
	}

	/* Set the MII address register to write */
	writel(data, priv->ioaddr + mii_data);
	writel(value, priv->ioaddr + mii_address);

	/* Wait until any existing MII operation is complete */
	ret = readl_poll_timeout(priv->ioaddr + mii_address, v, !(v & MII_BUSY),
				 100, 10000);

err_disable_clks:
	pm_runtime_put(priv->device);

	return ret;
}

/**
 * stmmac_mdio_reset
 * @bus: points to the mii_bus structure
 * Description: reset the MII bus
 */
int stmmac_mdio_reset(struct mii_bus *bus)
{
#if IS_ENABLED(CONFIG_STMMAC_PLATFORM)
	struct net_device *ndev = bus->priv;
	struct stmmac_priv *priv = netdev_priv(ndev);
	unsigned int mii_address = priv->hw->mii.addr;

#ifdef CONFIG_OF
	if (priv->device->of_node) {
		struct gpio_desc *reset_gpio;
		u32 delays[3] = { 0, 0, 0 };

		reset_gpio = devm_gpiod_get_optional(priv->device,
						     "snps,reset",
						     GPIOD_OUT_LOW);
		if (IS_ERR(reset_gpio))
			return PTR_ERR(reset_gpio);

		device_property_read_u32_array(priv->device,
					       "snps,reset-delays-us",
					       delays, ARRAY_SIZE(delays));

		if (delays[0])
			msleep(DIV_ROUND_UP(delays[0], 1000));

		gpiod_set_value_cansleep(reset_gpio, 1);
		if (delays[1])
			msleep(DIV_ROUND_UP(delays[1], 1000));

		gpiod_set_value_cansleep(reset_gpio, 0);
		if (delays[2])
			msleep(DIV_ROUND_UP(delays[2], 1000));
	}
#endif

	/* This is a workaround for problems with the STE101P PHY.
	 * It doesn't complete its reset until at least one clock cycle
	 * on MDC, so perform a dummy mdio read. To be updated for GMAC4
	 * if needed.
	 */
	if (!priv->plat->has_gmac4)
		writel(0, priv->ioaddr + mii_address);
#endif
	return 0;
}

int stmmac_xpcs_setup(struct mii_bus *bus)
{
	struct net_device *ndev = bus->priv;
	struct mdio_device *mdiodev;
	struct stmmac_priv *priv;
	struct dw_xpcs *xpcs;
	int mode, addr;

	priv = netdev_priv(ndev);
	mode = priv->plat->phy_interface;

	/* Try to probe the XPCS by scanning all addresses. */
	for (addr = 0; addr < PHY_MAX_ADDR; addr++) {
		mdiodev = mdio_device_create(bus, addr);
		if (IS_ERR(mdiodev))
			continue;

		xpcs = xpcs_create(mdiodev, mode);
		if (IS_ERR_OR_NULL(xpcs)) {
			mdio_device_free(mdiodev);
			continue;
		}

		priv->hw->xpcs = xpcs;
		break;
	}

	if (!priv->hw->xpcs) {
		dev_warn(priv->device, "No xPCS found\n");
		return -ENODEV;
	}

	return 0;
}

/**
 * stmmac_mdio_register
 * @ndev: net device structure
 * Description: it registers the MII bus
 */
int stmmac_mdio_register(struct net_device *ndev)
{
	int err = 0;
	struct mii_bus *new_bus;
	struct stmmac_priv *priv = netdev_priv(ndev);
	struct stmmac_mdio_bus_data *mdio_bus_data = priv->plat->mdio_bus_data;
	struct device_node *mdio_node = priv->plat->mdio_node;
	struct device *dev = ndev->dev.parent;
	int addr, found, max_addr;

	if (!mdio_bus_data)
		return 0;

	new_bus = mdiobus_alloc();
	if (!new_bus)
		return -ENOMEM;

	if (mdio_bus_data->irqs)
		memcpy(new_bus->irq, mdio_bus_data->irqs, sizeof(new_bus->irq));

	new_bus->name = "stmmac";

	if (priv->plat->has_gmac4)
		new_bus->probe_capabilities = MDIOBUS_C22_C45;

	if (priv->plat->has_xgmac) {
		new_bus->read = &stmmac_xgmac2_mdio_read;
		new_bus->write = &stmmac_xgmac2_mdio_write;

		/* Right now only C22 phys are supported */
		max_addr = MII_XGMAC_MAX_C22ADDR + 1;

		/* Check if DT specified an unsupported phy addr */
		if (priv->plat->phy_addr > MII_XGMAC_MAX_C22ADDR)
			dev_err(dev, "Unsupported phy_addr (max=%d)\n",
					MII_XGMAC_MAX_C22ADDR);
	} else {
		new_bus->read = &stmmac_mdio_read;
		new_bus->write = &stmmac_mdio_write;
		max_addr = PHY_MAX_ADDR;
	}

	if (mdio_bus_data->needs_reset)
		new_bus->reset = &stmmac_mdio_reset;

	snprintf(new_bus->id, MII_BUS_ID_SIZE, "%s-%x",
		 new_bus->name, priv->plat->bus_id);
	new_bus->priv = ndev;
	new_bus->phy_mask = mdio_bus_data->phy_mask;
	new_bus->parent = priv->device;

	err = of_mdiobus_register(new_bus, mdio_node);
	if (err != 0) {
		dev_err(dev, "Cannot register the MDIO bus\n");
		goto bus_register_fail;
	}

	/* Looks like we need a dummy read for XGMAC only and C45 PHYs */
	if (priv->plat->has_xgmac)
		stmmac_xgmac2_mdio_read(new_bus, 0, MII_ADDR_C45);

	if (priv->plat->phy_node || mdio_node)
		goto bus_register_done;

	found = 0;
	for (addr = 0; addr < max_addr; addr++) {
		struct phy_device *phydev = mdiobus_get_phy(new_bus, addr);

		if (!phydev)
			continue;

		/*
		 * If an IRQ was provided to be assigned after
		 * the bus probe, do it here.
		 */
		if (!mdio_bus_data->irqs &&
		    (mdio_bus_data->probed_phy_irq > 0)) {
			new_bus->irq[addr] = mdio_bus_data->probed_phy_irq;
			phydev->irq = mdio_bus_data->probed_phy_irq;
		}

		/*
		 * If we're going to bind the MAC to this PHY bus,
		 * and no PHY number was provided to the MAC,
		 * use the one probed here.
		 */
		if (priv->plat->phy_addr == -1)
			priv->plat->phy_addr = addr;

		phy_attached_info(phydev);
		found = 1;
	}

	if (!found && !mdio_node) {
		dev_warn(dev, "No PHY found\n");
		err = -ENODEV;
		goto no_phy_found;
<<<<<<< HEAD
	}

	/* Try to probe the XPCS by scanning all addresses. */
	if (priv->hw->xpcs) {
		struct mdio_xpcs_args *xpcs = &priv->hw->xpcs_args;
		int ret, mode = priv->plat->phy_interface;
		max_addr = PHY_MAX_ADDR;

		xpcs->bus = new_bus;

		found = 0;
		for (addr = 0; addr < max_addr; addr++) {
			xpcs->addr = addr;

			ret = stmmac_xpcs_probe(priv, xpcs, mode);
			if (!ret) {
				found = 1;
				break;
			}
		}

		if (!found && !mdio_node) {
			dev_warn(dev, "No XPCS found\n");
			err = -ENODEV;
			goto no_xpcs_found;
		}
=======
>>>>>>> 3b17187f
	}

bus_register_done:
	priv->mii = new_bus;

	return 0;

<<<<<<< HEAD
no_xpcs_found:
=======
>>>>>>> 3b17187f
no_phy_found:
	mdiobus_unregister(new_bus);
bus_register_fail:
	mdiobus_free(new_bus);
	return err;
}

/**
 * stmmac_mdio_unregister
 * @ndev: net device structure
 * Description: it unregisters the MII bus
 */
int stmmac_mdio_unregister(struct net_device *ndev)
{
	struct stmmac_priv *priv = netdev_priv(ndev);

	if (!priv->mii)
		return 0;

	if (priv->hw->xpcs) {
		mdio_device_free(priv->hw->xpcs->mdiodev);
		xpcs_destroy(priv->hw->xpcs);
	}

	mdiobus_unregister(priv->mii);
	priv->mii->priv = NULL;
	mdiobus_free(priv->mii);
	priv->mii = NULL;

	return 0;
}<|MERGE_RESOLUTION|>--- conflicted
+++ resolved
@@ -534,35 +534,6 @@
 		dev_warn(dev, "No PHY found\n");
 		err = -ENODEV;
 		goto no_phy_found;
-<<<<<<< HEAD
-	}
-
-	/* Try to probe the XPCS by scanning all addresses. */
-	if (priv->hw->xpcs) {
-		struct mdio_xpcs_args *xpcs = &priv->hw->xpcs_args;
-		int ret, mode = priv->plat->phy_interface;
-		max_addr = PHY_MAX_ADDR;
-
-		xpcs->bus = new_bus;
-
-		found = 0;
-		for (addr = 0; addr < max_addr; addr++) {
-			xpcs->addr = addr;
-
-			ret = stmmac_xpcs_probe(priv, xpcs, mode);
-			if (!ret) {
-				found = 1;
-				break;
-			}
-		}
-
-		if (!found && !mdio_node) {
-			dev_warn(dev, "No XPCS found\n");
-			err = -ENODEV;
-			goto no_xpcs_found;
-		}
-=======
->>>>>>> 3b17187f
 	}
 
 bus_register_done:
@@ -570,10 +541,6 @@
 
 	return 0;
 
-<<<<<<< HEAD
-no_xpcs_found:
-=======
->>>>>>> 3b17187f
 no_phy_found:
 	mdiobus_unregister(new_bus);
 bus_register_fail:
