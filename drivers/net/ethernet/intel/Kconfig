--- conflicted
+++ resolved
@@ -327,8 +327,6 @@
 
 	  If unsure, say N.
 
-<<<<<<< HEAD
-=======
 config ICE_HWTS
 	bool "Support HW cross-timestamp on platforms with PTM support"
 	default y
@@ -339,7 +337,6 @@
 	  the PTP clock driver precise cross-timestamp ioctl
 	  (PTP_SYS_OFFSET_PRECISE).
 
->>>>>>> 754e0b0e
 config FM10K
 	tristate "Intel(R) FM10000 Ethernet Switch Host Interface Support"
 	default n
