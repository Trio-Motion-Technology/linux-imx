/* SPDX-License-Identifier: GPL-2.0 */
/* Copyright (c) 2018, Intel Corporation. */

#ifndef _ICE_H_
#define _ICE_H_

#include <linux/types.h>
#include <linux/errno.h>
#include <linux/kernel.h>
#include <linux/module.h>
#include <linux/firmware.h>
#include <linux/netdevice.h>
#include <linux/compiler.h>
#include <linux/etherdevice.h>
#include <linux/skbuff.h>
#include <linux/cpumask.h>
#include <linux/rtnetlink.h>
#include <linux/if_vlan.h>
#include <linux/dma-mapping.h>
#include <linux/pci.h>
#include <linux/workqueue.h>
#include <linux/wait.h>
#include <linux/aer.h>
#include <linux/interrupt.h>
#include <linux/ethtool.h>
#include <linux/timer.h>
#include <linux/delay.h>
#include <linux/bitmap.h>
#include <linux/log2.h>
#include <linux/ip.h>
#include <linux/sctp.h>
#include <linux/ipv6.h>
#include <linux/pkt_sched.h>
#include <linux/if_bridge.h>
#include <linux/ctype.h>
#include <linux/bpf.h>
#include <linux/auxiliary_bus.h>
#include <linux/avf/virtchnl.h>
#include <linux/cpu_rmap.h>
#include <linux/dim.h>
#include <net/devlink.h>
#include <net/ipv6.h>
#include <net/xdp_sock.h>
#include <net/xdp_sock_drv.h>
#include <net/geneve.h>
#include <net/gre.h>
#include <net/udp_tunnel.h>
#include <net/vxlan.h>
#if IS_ENABLED(CONFIG_DCB)
#include <scsi/iscsi_proto.h>
#endif /* CONFIG_DCB */
#include "ice_devids.h"
#include "ice_type.h"
#include "ice_txrx.h"
#include "ice_dcb.h"
#include "ice_switch.h"
#include "ice_common.h"
#include "ice_sched.h"
#include "ice_idc_int.h"
#include "ice_virtchnl_pf.h"
#include "ice_sriov.h"
#include "ice_ptp.h"
#include "ice_fdir.h"
#include "ice_xsk.h"
#include "ice_arfs.h"
#include "ice_lag.h"

#define ICE_BAR0		0
#define ICE_REQ_DESC_MULTIPLE	32
#define ICE_MIN_NUM_DESC	64
#define ICE_MAX_NUM_DESC	8160
#define ICE_DFLT_MIN_RX_DESC	512
#define ICE_DFLT_NUM_TX_DESC	256
#define ICE_DFLT_NUM_RX_DESC	2048

#define ICE_DFLT_TRAFFIC_CLASS	BIT(0)
#define ICE_INT_NAME_STR_LEN	(IFNAMSIZ + 16)
#define ICE_AQ_LEN		192
#define ICE_MBXSQ_LEN		64
#define ICE_SBQ_LEN		64
#define ICE_MIN_LAN_TXRX_MSIX	1
#define ICE_MIN_LAN_OICR_MSIX	1
#define ICE_MIN_MSIX		(ICE_MIN_LAN_TXRX_MSIX + ICE_MIN_LAN_OICR_MSIX)
#define ICE_FDIR_MSIX		2
#define ICE_RDMA_NUM_AEQ_MSIX	4
#define ICE_MIN_RDMA_MSIX	2
#define ICE_NO_VSI		0xffff
#define ICE_VSI_MAP_CONTIG	0
#define ICE_VSI_MAP_SCATTER	1
#define ICE_MAX_SCATTER_TXQS	16
#define ICE_MAX_SCATTER_RXQS	16
#define ICE_Q_WAIT_RETRY_LIMIT	10
#define ICE_Q_WAIT_MAX_RETRY	(5 * ICE_Q_WAIT_RETRY_LIMIT)
#define ICE_MAX_LG_RSS_QS	256
#define ICE_RES_VALID_BIT	0x8000
#define ICE_RES_MISC_VEC_ID	(ICE_RES_VALID_BIT - 1)
#define ICE_RES_RDMA_VEC_ID	(ICE_RES_MISC_VEC_ID - 1)
/* All VF control VSIs share the same IRQ, so assign a unique ID for them */
#define ICE_RES_VF_CTRL_VEC_ID	(ICE_RES_RDMA_VEC_ID - 1)
#define ICE_INVAL_Q_INDEX	0xffff
#define ICE_INVAL_VFID		256

#define ICE_MAX_RXQS_PER_TC		256	/* Used when setting VSI context per TC Rx queues */
#define ICE_MAX_RESET_WAIT		20

#define ICE_VSIQF_HKEY_ARRAY_SIZE	((VSIQF_HKEY_MAX_INDEX + 1) *	4)

#define ICE_DFLT_NETIF_M (NETIF_MSG_DRV | NETIF_MSG_PROBE | NETIF_MSG_LINK)

#define ICE_MAX_MTU	(ICE_AQ_SET_MAC_FRAME_SIZE_MAX - ICE_ETH_PKT_HDR_PAD)

#define ICE_UP_TABLE_TRANSLATE(val, i) \
		(((val) << ICE_AQ_VSI_UP_TABLE_UP##i##_S) & \
		  ICE_AQ_VSI_UP_TABLE_UP##i##_M)

#define ICE_TX_DESC(R, i) (&(((struct ice_tx_desc *)((R)->desc))[i]))
#define ICE_RX_DESC(R, i) (&(((union ice_32b_rx_flex_desc *)((R)->desc))[i]))
#define ICE_TX_CTX_DESC(R, i) (&(((struct ice_tx_ctx_desc *)((R)->desc))[i]))
#define ICE_TX_FDIRDESC(R, i) (&(((struct ice_fltr_desc *)((R)->desc))[i]))

/* Macro for each VSI in a PF */
#define ice_for_each_vsi(pf, i) \
	for ((i) = 0; (i) < (pf)->num_alloc_vsi; (i)++)

/* Macros for each Tx/Rx ring in a VSI */
#define ice_for_each_txq(vsi, i) \
	for ((i) = 0; (i) < (vsi)->num_txq; (i)++)

#define ice_for_each_rxq(vsi, i) \
	for ((i) = 0; (i) < (vsi)->num_rxq; (i)++)

/* Macros for each allocated Tx/Rx ring whether used or not in a VSI */
#define ice_for_each_alloc_txq(vsi, i) \
	for ((i) = 0; (i) < (vsi)->alloc_txq; (i)++)

#define ice_for_each_alloc_rxq(vsi, i) \
	for ((i) = 0; (i) < (vsi)->alloc_rxq; (i)++)

#define ice_for_each_q_vector(vsi, i) \
	for ((i) = 0; (i) < (vsi)->num_q_vectors; (i)++)

#define ICE_UCAST_PROMISC_BITS (ICE_PROMISC_UCAST_TX | ICE_PROMISC_UCAST_RX)

#define ICE_UCAST_VLAN_PROMISC_BITS (ICE_PROMISC_UCAST_TX | \
				     ICE_PROMISC_UCAST_RX | \
				     ICE_PROMISC_VLAN_TX  | \
				     ICE_PROMISC_VLAN_RX)

#define ICE_MCAST_PROMISC_BITS (ICE_PROMISC_MCAST_TX | ICE_PROMISC_MCAST_RX)

#define ICE_MCAST_VLAN_PROMISC_BITS (ICE_PROMISC_MCAST_TX | \
				     ICE_PROMISC_MCAST_RX | \
				     ICE_PROMISC_VLAN_TX  | \
				     ICE_PROMISC_VLAN_RX)

#define ice_pf_to_dev(pf) (&((pf)->pdev->dev))

struct ice_txq_meta {
	u32 q_teid;	/* Tx-scheduler element identifier */
	u16 q_id;	/* Entry in VSI's txq_map bitmap */
	u16 q_handle;	/* Relative index of Tx queue within TC */
	u16 vsi_idx;	/* VSI index that Tx queue belongs to */
	u8 tc;		/* TC number that Tx queue belongs to */
};

struct ice_tc_info {
	u16 qoffset;
	u16 qcount_tx;
	u16 qcount_rx;
	u8 netdev_tc;
};

struct ice_tc_cfg {
	u8 numtc; /* Total number of enabled TCs */
	u8 ena_tc; /* Tx map */
	struct ice_tc_info tc_info[ICE_MAX_TRAFFIC_CLASS];
};

struct ice_res_tracker {
	u16 num_entries;
	u16 end;
	u16 list[];
};

struct ice_qs_cfg {
	struct mutex *qs_mutex;  /* will be assigned to &pf->avail_q_mutex */
	unsigned long *pf_map;
	unsigned long pf_map_size;
	unsigned int q_count;
	unsigned int scatter_count;
	u16 *vsi_map;
	u16 vsi_map_offset;
	u8 mapping_mode;
};

struct ice_sw {
	struct ice_pf *pf;
	u16 sw_id;		/* switch ID for this switch */
	u16 bridge_mode;	/* VEB/VEPA/Port Virtualizer */
	struct ice_vsi *dflt_vsi;	/* default VSI for this switch */
	u8 dflt_vsi_ena:1;	/* true if above dflt_vsi is enabled */
};

enum ice_pf_state {
	ICE_TESTING,
	ICE_DOWN,
	ICE_NEEDS_RESTART,
	ICE_PREPARED_FOR_RESET,	/* set by driver when prepared */
	ICE_RESET_OICR_RECV,		/* set by driver after rcv reset OICR */
	ICE_PFR_REQ,		/* set by driver */
	ICE_CORER_REQ,		/* set by driver */
	ICE_GLOBR_REQ,		/* set by driver */
	ICE_CORER_RECV,		/* set by OICR handler */
	ICE_GLOBR_RECV,		/* set by OICR handler */
	ICE_EMPR_RECV,		/* set by OICR handler */
	ICE_SUSPENDED,		/* set on module remove path */
	ICE_RESET_FAILED,		/* set by reset/rebuild */
	/* When checking for the PF to be in a nominal operating state, the
	 * bits that are grouped at the beginning of the list need to be
	 * checked. Bits occurring before ICE_STATE_NOMINAL_CHECK_BITS will
	 * be checked. If you need to add a bit into consideration for nominal
	 * operating state, it must be added before
	 * ICE_STATE_NOMINAL_CHECK_BITS. Do not move this entry's position
	 * without appropriate consideration.
	 */
	ICE_STATE_NOMINAL_CHECK_BITS,
	ICE_ADMINQ_EVENT_PENDING,
	ICE_MAILBOXQ_EVENT_PENDING,
	ICE_SIDEBANDQ_EVENT_PENDING,
	ICE_MDD_EVENT_PENDING,
	ICE_VFLR_EVENT_PENDING,
	ICE_FLTR_OVERFLOW_PROMISC,
	ICE_VF_DIS,
	ICE_CFG_BUSY,
	ICE_SERVICE_SCHED,
	ICE_SERVICE_DIS,
	ICE_FD_FLUSH_REQ,
	ICE_OICR_INTR_DIS,		/* Global OICR interrupt disabled */
	ICE_MDD_VF_PRINT_PENDING,	/* set when MDD event handle */
	ICE_VF_RESETS_DISABLED,	/* disable resets during ice_remove */
	ICE_LINK_DEFAULT_OVERRIDE_PENDING,
	ICE_PHY_INIT_COMPLETE,
	ICE_FD_VF_FLUSH_CTX,		/* set at FD Rx IRQ or timeout */
	ICE_STATE_NBITS		/* must be last */
};

enum ice_vsi_state {
	ICE_VSI_DOWN,
	ICE_VSI_NEEDS_RESTART,
	ICE_VSI_NETDEV_ALLOCD,
	ICE_VSI_NETDEV_REGISTERED,
	ICE_VSI_UMAC_FLTR_CHANGED,
	ICE_VSI_MMAC_FLTR_CHANGED,
	ICE_VSI_VLAN_FLTR_CHANGED,
	ICE_VSI_PROMISC_CHANGED,
	ICE_VSI_STATE_NBITS		/* must be last */
};

/* struct that defines a VSI, associated with a dev */
struct ice_vsi {
	struct net_device *netdev;
	struct ice_sw *vsw;		 /* switch this VSI is on */
	struct ice_pf *back;		 /* back pointer to PF */
	struct ice_port_info *port_info; /* back pointer to port_info */
	struct ice_ring **rx_rings;	 /* Rx ring array */
	struct ice_ring **tx_rings;	 /* Tx ring array */
	struct ice_q_vector **q_vectors; /* q_vector array */

	irqreturn_t (*irq_handler)(int irq, void *data);

	u64 tx_linearize;
	DECLARE_BITMAP(state, ICE_VSI_STATE_NBITS);
	unsigned int current_netdev_flags;
	u32 tx_restart;
	u32 tx_busy;
	u32 rx_buf_failed;
	u32 rx_page_failed;
	u16 num_q_vectors;
	u16 base_vector;		/* IRQ base for OS reserved vectors */
	enum ice_vsi_type type;
	u16 vsi_num;			/* HW (absolute) index of this VSI */
	u16 idx;			/* software index in pf->vsi[] */

	s16 vf_id;			/* VF ID for SR-IOV VSIs */

	u16 ethtype;			/* Ethernet protocol for pause frame */
	u16 num_gfltr;
	u16 num_bfltr;

	/* RSS config */
	u16 rss_table_size;	/* HW RSS table size */
	u16 rss_size;		/* Allocated RSS queues */
	u8 *rss_hkey_user;	/* User configured hash keys */
	u8 *rss_lut_user;	/* User configured lookup table entries */
	u8 rss_lut_type;	/* used to configure Get/Set RSS LUT AQ call */

	/* aRFS members only allocated for the PF VSI */
#define ICE_MAX_ARFS_LIST	1024
#define ICE_ARFS_LST_MASK	(ICE_MAX_ARFS_LIST - 1)
	struct hlist_head *arfs_fltr_list;
	struct ice_arfs_active_fltr_cntrs *arfs_fltr_cntrs;
	spinlock_t arfs_lock;	/* protects aRFS hash table and filter state */
	atomic_t *arfs_last_fltr_id;

	u16 max_frame;
	u16 rx_buf_len;

	struct ice_aqc_vsi_props info;	 /* VSI properties */

	/* VSI stats */
	struct rtnl_link_stats64 net_stats;
	struct ice_eth_stats eth_stats;
	struct ice_eth_stats eth_stats_prev;

	struct list_head tmp_sync_list;		/* MAC filters to be synced */
	struct list_head tmp_unsync_list;	/* MAC filters to be unsynced */

	u8 irqs_ready:1;
	u8 current_isup:1;		 /* Sync 'link up' logging */
	u8 stat_offsets_loaded:1;
	u16 num_vlan;

	/* queue information */
	u8 tx_mapping_mode;		 /* ICE_MAP_MODE_[CONTIG|SCATTER] */
	u8 rx_mapping_mode;		 /* ICE_MAP_MODE_[CONTIG|SCATTER] */
	u16 *txq_map;			 /* index in pf->avail_txqs */
	u16 *rxq_map;			 /* index in pf->avail_rxqs */
	u16 alloc_txq;			 /* Allocated Tx queues */
	u16 num_txq;			 /* Used Tx queues */
	u16 alloc_rxq;			 /* Allocated Rx queues */
	u16 num_rxq;			 /* Used Rx queues */
	u16 req_txq;			 /* User requested Tx queues */
	u16 req_rxq;			 /* User requested Rx queues */
	u16 num_rx_desc;
	u16 num_tx_desc;
	u16 qset_handle[ICE_MAX_TRAFFIC_CLASS];
	struct ice_tc_cfg tc_cfg;
	struct bpf_prog *xdp_prog;
	struct ice_ring **xdp_rings;	 /* XDP ring array */
	unsigned long *af_xdp_zc_qps;	 /* tracks AF_XDP ZC enabled qps */
	u16 num_xdp_txq;		 /* Used XDP queues */
	u8 xdp_mapping_mode;		 /* ICE_MAP_MODE_[CONTIG|SCATTER] */

	/* setup back reference, to which aggregator node this VSI
	 * corresponds to
	 */
	struct ice_agg_node *agg_node;
} ____cacheline_internodealigned_in_smp;

/* struct that defines an interrupt vector */
struct ice_q_vector {
	struct ice_vsi *vsi;

	u16 v_idx;			/* index in the vsi->q_vector array. */
	u16 reg_idx;
	u8 num_ring_rx;			/* total number of Rx rings in vector */
	u8 num_ring_tx;			/* total number of Tx rings in vector */
	u8 wb_on_itr:1;			/* if true, WB on ITR is enabled */
	/* in usecs, need to use ice_intrl_to_usecs_reg() before writing this
	 * value to the device
	 */
	u8 intrl;

	struct napi_struct napi;

	struct ice_ring_container rx;
	struct ice_ring_container tx;

	cpumask_t affinity_mask;
	struct irq_affinity_notify affinity_notify;

	char name[ICE_INT_NAME_STR_LEN];

	u16 total_events;	/* net_dim(): number of interrupts processed */
} ____cacheline_internodealigned_in_smp;

enum ice_pf_flags {
	ICE_FLAG_FLTR_SYNC,
	ICE_FLAG_RDMA_ENA,
	ICE_FLAG_RSS_ENA,
	ICE_FLAG_SRIOV_ENA,
	ICE_FLAG_SRIOV_CAPABLE,
	ICE_FLAG_DCB_CAPABLE,
	ICE_FLAG_DCB_ENA,
	ICE_FLAG_FD_ENA,
	ICE_FLAG_PTP_SUPPORTED,		/* PTP is supported by NVM */
	ICE_FLAG_PTP,			/* PTP is enabled by software */
	ICE_FLAG_AUX_ENA,
	ICE_FLAG_ADV_FEATURES,
	ICE_FLAG_LINK_DOWN_ON_CLOSE_ENA,
	ICE_FLAG_TOTAL_PORT_SHUTDOWN_ENA,
	ICE_FLAG_NO_MEDIA,
	ICE_FLAG_FW_LLDP_AGENT,
	ICE_FLAG_MOD_POWER_UNSUPPORTED,
	ICE_FLAG_ETHTOOL_CTXT,		/* set when ethtool holds RTNL lock */
	ICE_FLAG_LEGACY_RX,
	ICE_FLAG_VF_TRUE_PROMISC_ENA,
	ICE_FLAG_MDD_AUTO_RESET_VF,
	ICE_FLAG_LINK_LENIENT_MODE_ENA,
	ICE_FLAG_PLUG_AUX_DEV,
<<<<<<< HEAD
=======
	ICE_FLAG_MTU_CHANGED,
>>>>>>> e16cdba0
	ICE_PF_FLAGS_NBITS		/* must be last */
};

struct ice_agg_node {
	u32 agg_id;
#define ICE_MAX_VSIS_IN_AGG_NODE	64
	u32 num_vsis;
	u8 valid;
};

struct ice_pf {
	struct pci_dev *pdev;

	struct devlink_region *nvm_region;
	struct devlink_region *devcaps_region;

	/* devlink port data */
	struct devlink_port devlink_port;

	/* OS reserved IRQ details */
	struct msix_entry *msix_entries;
	struct ice_res_tracker *irq_tracker;
	/* First MSIX vector used by SR-IOV VFs. Calculated by subtracting the
	 * number of MSIX vectors needed for all SR-IOV VFs from the number of
	 * MSIX vectors allowed on this PF.
	 */
	u16 sriov_base_vector;

	u16 ctrl_vsi_idx;		/* control VSI index in pf->vsi array */

	struct ice_vsi **vsi;		/* VSIs created by the driver */
	struct ice_sw *first_sw;	/* first switch created by firmware */
	/* Virtchnl/SR-IOV config info */
	struct ice_vf *vf;
	u16 num_alloc_vfs;		/* actual number of VFs allocated */
	u16 num_vfs_supported;		/* num VFs supported for this PF */
	u16 num_qps_per_vf;
	u16 num_msix_per_vf;
	/* used to ratelimit the MDD event logging */
	unsigned long last_printed_mdd_jiffies;
	DECLARE_BITMAP(malvfs, ICE_MAX_VF_COUNT);
	DECLARE_BITMAP(state, ICE_STATE_NBITS);
	DECLARE_BITMAP(flags, ICE_PF_FLAGS_NBITS);
	unsigned long *avail_txqs;	/* bitmap to track PF Tx queue usage */
	unsigned long *avail_rxqs;	/* bitmap to track PF Rx queue usage */
	unsigned long serv_tmr_period;
	unsigned long serv_tmr_prev;
	struct timer_list serv_tmr;
	struct work_struct serv_task;
	struct mutex avail_q_mutex;	/* protects access to avail_[rx|tx]qs */
	struct mutex sw_mutex;		/* lock for protecting VSI alloc flow */
	struct mutex tc_mutex;		/* lock to protect TC changes */
	u32 msg_enable;
	struct ice_ptp ptp;
	u16 num_rdma_msix;		/* Total MSIX vectors for RDMA driver */
	u16 rdma_base_vector;

	/* spinlock to protect the AdminQ wait list */
	spinlock_t aq_wait_lock;
	struct hlist_head aq_wait_list;
	wait_queue_head_t aq_wait_queue;

	wait_queue_head_t reset_wait_queue;

	u32 hw_csum_rx_error;
	u16 oicr_idx;		/* Other interrupt cause MSIX vector index */
	u16 num_avail_sw_msix;	/* remaining MSIX SW vectors left unclaimed */
	u16 max_pf_txqs;	/* Total Tx queues PF wide */
	u16 max_pf_rxqs;	/* Total Rx queues PF wide */
	u16 num_lan_msix;	/* Total MSIX vectors for base driver */
	u16 num_lan_tx;		/* num LAN Tx queues setup */
	u16 num_lan_rx;		/* num LAN Rx queues setup */
	u16 next_vsi;		/* Next free slot in pf->vsi[] - 0-based! */
	u16 num_alloc_vsi;
	u16 corer_count;	/* Core reset count */
	u16 globr_count;	/* Global reset count */
	u16 empr_count;		/* EMP reset count */
	u16 pfr_count;		/* PF reset count */

	u8 wol_ena : 1;		/* software state of WoL */
	u32 wakeup_reason;	/* last wakeup reason */
	struct ice_hw_port_stats stats;
	struct ice_hw_port_stats stats_prev;
	struct ice_hw hw;
	u8 stat_prev_loaded:1; /* has previous stats been loaded */
	u16 dcbx_cap;
	u32 tx_timeout_count;
	unsigned long tx_timeout_last_recovery;
	u32 tx_timeout_recovery_level;
	char int_name[ICE_INT_NAME_STR_LEN];
	struct auxiliary_device *adev;
	int aux_idx;
	u32 sw_int_count;

	__le64 nvm_phy_type_lo; /* NVM PHY type low */
	__le64 nvm_phy_type_hi; /* NVM PHY type high */
	struct ice_link_default_override_tlv link_dflt_override;
	struct ice_lag *lag; /* Link Aggregation information */

#define ICE_INVALID_AGG_NODE_ID		0
#define ICE_PF_AGG_NODE_ID_START	1
#define ICE_MAX_PF_AGG_NODES		32
	struct ice_agg_node pf_agg_node[ICE_MAX_PF_AGG_NODES];
#define ICE_VF_AGG_NODE_ID_START	65
#define ICE_MAX_VF_AGG_NODES		32
	struct ice_agg_node vf_agg_node[ICE_MAX_VF_AGG_NODES];
};

struct ice_netdev_priv {
	struct ice_vsi *vsi;
};

/**
 * ice_irq_dynamic_ena - Enable default interrupt generation settings
 * @hw: pointer to HW struct
 * @vsi: pointer to VSI struct, can be NULL
 * @q_vector: pointer to q_vector, can be NULL
 */
static inline void
ice_irq_dynamic_ena(struct ice_hw *hw, struct ice_vsi *vsi,
		    struct ice_q_vector *q_vector)
{
	u32 vector = (vsi && q_vector) ? q_vector->reg_idx :
				((struct ice_pf *)hw->back)->oicr_idx;
	int itr = ICE_ITR_NONE;
	u32 val;

	/* clear the PBA here, as this function is meant to clean out all
	 * previous interrupts and enable the interrupt
	 */
	val = GLINT_DYN_CTL_INTENA_M | GLINT_DYN_CTL_CLEARPBA_M |
	      (itr << GLINT_DYN_CTL_ITR_INDX_S);
	if (vsi)
		if (test_bit(ICE_VSI_DOWN, vsi->state))
			return;
	wr32(hw, GLINT_DYN_CTL(vector), val);
}

/**
 * ice_netdev_to_pf - Retrieve the PF struct associated with a netdev
 * @netdev: pointer to the netdev struct
 */
static inline struct ice_pf *ice_netdev_to_pf(struct net_device *netdev)
{
	struct ice_netdev_priv *np = netdev_priv(netdev);

	return np->vsi->back;
}

static inline bool ice_is_xdp_ena_vsi(struct ice_vsi *vsi)
{
	return !!vsi->xdp_prog;
}

static inline void ice_set_ring_xdp(struct ice_ring *ring)
{
	ring->flags |= ICE_TX_FLAGS_RING_XDP;
}

/**
 * ice_xsk_pool - get XSK buffer pool bound to a ring
 * @ring: ring to use
 *
 * Returns a pointer to xdp_umem structure if there is a buffer pool present,
 * NULL otherwise.
 */
static inline struct xsk_buff_pool *ice_xsk_pool(struct ice_ring *ring)
{
	struct ice_vsi *vsi = ring->vsi;
	u16 qid = ring->q_index;

	if (ice_ring_is_xdp(ring))
		qid -= vsi->num_xdp_txq;

	if (!ice_is_xdp_ena_vsi(vsi) || !test_bit(qid, vsi->af_xdp_zc_qps))
		return NULL;

	return xsk_get_pool_from_qid(vsi->netdev, qid);
}

/**
 * ice_get_main_vsi - Get the PF VSI
 * @pf: PF instance
 *
 * returns pf->vsi[0], which by definition is the PF VSI
 */
static inline struct ice_vsi *ice_get_main_vsi(struct ice_pf *pf)
{
	if (pf->vsi)
		return pf->vsi[0];

	return NULL;
}

/**
 * ice_get_ctrl_vsi - Get the control VSI
 * @pf: PF instance
 */
static inline struct ice_vsi *ice_get_ctrl_vsi(struct ice_pf *pf)
{
	/* if pf->ctrl_vsi_idx is ICE_NO_VSI, control VSI was not set up */
	if (!pf->vsi || pf->ctrl_vsi_idx == ICE_NO_VSI)
		return NULL;

	return pf->vsi[pf->ctrl_vsi_idx];
}

/**
 * ice_set_sriov_cap - enable SRIOV in PF flags
 * @pf: PF struct
 */
static inline void ice_set_sriov_cap(struct ice_pf *pf)
{
	if (pf->hw.func_caps.common_cap.sr_iov_1_1)
		set_bit(ICE_FLAG_SRIOV_CAPABLE, pf->flags);
}

/**
 * ice_clear_sriov_cap - disable SRIOV in PF flags
 * @pf: PF struct
 */
static inline void ice_clear_sriov_cap(struct ice_pf *pf)
{
	clear_bit(ICE_FLAG_SRIOV_CAPABLE, pf->flags);
}

#define ICE_FD_STAT_CTR_BLOCK_COUNT	256
#define ICE_FD_STAT_PF_IDX(base_idx) \
			((base_idx) * ICE_FD_STAT_CTR_BLOCK_COUNT)
#define ICE_FD_SB_STAT_IDX(base_idx) ICE_FD_STAT_PF_IDX(base_idx)

bool netif_is_ice(struct net_device *dev);
int ice_vsi_setup_tx_rings(struct ice_vsi *vsi);
int ice_vsi_setup_rx_rings(struct ice_vsi *vsi);
int ice_vsi_open_ctrl(struct ice_vsi *vsi);
void ice_set_ethtool_ops(struct net_device *netdev);
void ice_set_ethtool_safe_mode_ops(struct net_device *netdev);
u16 ice_get_avail_txq_count(struct ice_pf *pf);
u16 ice_get_avail_rxq_count(struct ice_pf *pf);
int ice_vsi_recfg_qs(struct ice_vsi *vsi, int new_rx, int new_tx);
void ice_update_vsi_stats(struct ice_vsi *vsi);
void ice_update_pf_stats(struct ice_pf *pf);
int ice_up(struct ice_vsi *vsi);
int ice_down(struct ice_vsi *vsi);
int ice_vsi_cfg(struct ice_vsi *vsi);
struct ice_vsi *ice_lb_vsi_setup(struct ice_pf *pf, struct ice_port_info *pi);
int ice_prepare_xdp_rings(struct ice_vsi *vsi, struct bpf_prog *prog);
int ice_destroy_xdp_rings(struct ice_vsi *vsi);
int
ice_xdp_xmit(struct net_device *dev, int n, struct xdp_frame **frames,
	     u32 flags);
int ice_set_rss_lut(struct ice_vsi *vsi, u8 *lut, u16 lut_size);
int ice_get_rss_lut(struct ice_vsi *vsi, u8 *lut, u16 lut_size);
int ice_set_rss_key(struct ice_vsi *vsi, u8 *seed);
int ice_get_rss_key(struct ice_vsi *vsi, u8 *seed);
void ice_fill_rss_lut(u8 *lut, u16 rss_table_size, u16 rss_size);
int ice_schedule_reset(struct ice_pf *pf, enum ice_reset_req reset);
void ice_print_link_msg(struct ice_vsi *vsi, bool isup);
int ice_plug_aux_dev(struct ice_pf *pf);
void ice_unplug_aux_dev(struct ice_pf *pf);
int ice_init_rdma(struct ice_pf *pf);
const char *ice_stat_str(enum ice_status stat_err);
const char *ice_aq_str(enum ice_aq_err aq_err);
bool ice_is_wol_supported(struct ice_hw *hw);
int
ice_fdir_write_fltr(struct ice_pf *pf, struct ice_fdir_fltr *input, bool add,
		    bool is_tun);
void ice_vsi_manage_fdir(struct ice_vsi *vsi, bool ena);
int ice_add_fdir_ethtool(struct ice_vsi *vsi, struct ethtool_rxnfc *cmd);
int ice_del_fdir_ethtool(struct ice_vsi *vsi, struct ethtool_rxnfc *cmd);
int ice_get_ethtool_fdir_entry(struct ice_hw *hw, struct ethtool_rxnfc *cmd);
int
ice_get_fdir_fltr_ids(struct ice_hw *hw, struct ethtool_rxnfc *cmd,
		      u32 *rule_locs);
void ice_fdir_release_flows(struct ice_hw *hw);
void ice_fdir_replay_flows(struct ice_hw *hw);
void ice_fdir_replay_fltrs(struct ice_pf *pf);
int ice_fdir_create_dflt_rules(struct ice_pf *pf);
int ice_aq_wait_for_event(struct ice_pf *pf, u16 opcode, unsigned long timeout,
			  struct ice_rq_event_info *event);
int ice_open(struct net_device *netdev);
int ice_open_internal(struct net_device *netdev);
int ice_stop(struct net_device *netdev);
void ice_service_task_schedule(struct ice_pf *pf);

/**
 * ice_set_rdma_cap - enable RDMA support
 * @pf: PF struct
 */
static inline void ice_set_rdma_cap(struct ice_pf *pf)
{
	if (pf->hw.func_caps.common_cap.rdma && pf->num_rdma_msix) {
		set_bit(ICE_FLAG_RDMA_ENA, pf->flags);
		set_bit(ICE_FLAG_AUX_ENA, pf->flags);
		set_bit(ICE_FLAG_PLUG_AUX_DEV, pf->flags);
	}
}

/**
 * ice_clear_rdma_cap - disable RDMA support
 * @pf: PF struct
 */
static inline void ice_clear_rdma_cap(struct ice_pf *pf)
{
	/* We can directly unplug aux device here only if the flag bit
	 * ICE_FLAG_PLUG_AUX_DEV is not set because ice_unplug_aux_dev()
	 * could race with ice_plug_aux_dev() called from
	 * ice_service_task(). In this case we only clear that bit now and
	 * aux device will be unplugged later once ice_plug_aux_device()
	 * called from ice_service_task() finishes (see ice_service_task()).
	 */
	if (!test_and_clear_bit(ICE_FLAG_PLUG_AUX_DEV, pf->flags))
		ice_unplug_aux_dev(pf);

	clear_bit(ICE_FLAG_RDMA_ENA, pf->flags);
	clear_bit(ICE_FLAG_AUX_ENA, pf->flags);
}
#endif /* _ICE_H_ */<|MERGE_RESOLUTION|>--- conflicted
+++ resolved
@@ -398,10 +398,7 @@
 	ICE_FLAG_MDD_AUTO_RESET_VF,
 	ICE_FLAG_LINK_LENIENT_MODE_ENA,
 	ICE_FLAG_PLUG_AUX_DEV,
-<<<<<<< HEAD
-=======
 	ICE_FLAG_MTU_CHANGED,
->>>>>>> e16cdba0
 	ICE_PF_FLAGS_NBITS		/* must be last */
 };
 
