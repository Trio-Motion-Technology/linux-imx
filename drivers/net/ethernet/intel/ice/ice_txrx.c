// SPDX-License-Identifier: GPL-2.0
/* Copyright (c) 2018, Intel Corporation. */

/* The driver transmit and receive code */

#include <linux/prefetch.h>
#include <linux/mm.h>
#include "ice.h"
#include "ice_dcb_lib.h"

#define ICE_RX_HDR_SIZE		256

/**
 * ice_unmap_and_free_tx_buf - Release a Tx buffer
 * @ring: the ring that owns the buffer
 * @tx_buf: the buffer to free
 */
static void
ice_unmap_and_free_tx_buf(struct ice_ring *ring, struct ice_tx_buf *tx_buf)
{
	if (tx_buf->skb) {
		dev_kfree_skb_any(tx_buf->skb);
		if (dma_unmap_len(tx_buf, len))
			dma_unmap_single(ring->dev,
					 dma_unmap_addr(tx_buf, dma),
					 dma_unmap_len(tx_buf, len),
					 DMA_TO_DEVICE);
	} else if (dma_unmap_len(tx_buf, len)) {
		dma_unmap_page(ring->dev,
			       dma_unmap_addr(tx_buf, dma),
			       dma_unmap_len(tx_buf, len),
			       DMA_TO_DEVICE);
	}

	tx_buf->next_to_watch = NULL;
	tx_buf->skb = NULL;
	dma_unmap_len_set(tx_buf, len, 0);
	/* tx_buf must be completely set up in the transmit path */
}

static struct netdev_queue *txring_txq(const struct ice_ring *ring)
{
	return netdev_get_tx_queue(ring->netdev, ring->q_index);
}

/**
 * ice_clean_tx_ring - Free any empty Tx buffers
 * @tx_ring: ring to be cleaned
 */
void ice_clean_tx_ring(struct ice_ring *tx_ring)
{
	u16 i;

	/* ring already cleared, nothing to do */
	if (!tx_ring->tx_buf)
		return;

	/* Free all the Tx ring sk_bufss */
	for (i = 0; i < tx_ring->count; i++)
		ice_unmap_and_free_tx_buf(tx_ring, &tx_ring->tx_buf[i]);

	memset(tx_ring->tx_buf, 0, sizeof(*tx_ring->tx_buf) * tx_ring->count);

	/* Zero out the descriptor ring */
	memset(tx_ring->desc, 0, tx_ring->size);

	tx_ring->next_to_use = 0;
	tx_ring->next_to_clean = 0;

	if (!tx_ring->netdev)
		return;

	/* cleanup Tx queue statistics */
	netdev_tx_reset_queue(txring_txq(tx_ring));
}

/**
 * ice_free_tx_ring - Free Tx resources per queue
 * @tx_ring: Tx descriptor ring for a specific queue
 *
 * Free all transmit software resources
 */
void ice_free_tx_ring(struct ice_ring *tx_ring)
{
	ice_clean_tx_ring(tx_ring);
	devm_kfree(tx_ring->dev, tx_ring->tx_buf);
	tx_ring->tx_buf = NULL;

	if (tx_ring->desc) {
		dmam_free_coherent(tx_ring->dev, tx_ring->size,
				   tx_ring->desc, tx_ring->dma);
		tx_ring->desc = NULL;
	}
}

/**
 * ice_clean_tx_irq - Reclaim resources after transmit completes
 * @vsi: the VSI we care about
 * @tx_ring: Tx ring to clean
 * @napi_budget: Used to determine if we are in netpoll
 *
 * Returns true if there's any budget left (e.g. the clean is finished)
 */
static bool
ice_clean_tx_irq(struct ice_vsi *vsi, struct ice_ring *tx_ring, int napi_budget)
{
	unsigned int total_bytes = 0, total_pkts = 0;
	unsigned int budget = vsi->work_lmt;
	s16 i = tx_ring->next_to_clean;
	struct ice_tx_desc *tx_desc;
	struct ice_tx_buf *tx_buf;

	tx_buf = &tx_ring->tx_buf[i];
	tx_desc = ICE_TX_DESC(tx_ring, i);
	i -= tx_ring->count;

	do {
		struct ice_tx_desc *eop_desc = tx_buf->next_to_watch;

		/* if next_to_watch is not set then there is no work pending */
		if (!eop_desc)
			break;

		smp_rmb();	/* prevent any other reads prior to eop_desc */

		/* if the descriptor isn't done, no work yet to do */
		if (!(eop_desc->cmd_type_offset_bsz &
		      cpu_to_le64(ICE_TX_DESC_DTYPE_DESC_DONE)))
			break;

		/* clear next_to_watch to prevent false hangs */
		tx_buf->next_to_watch = NULL;

		/* update the statistics for this packet */
		total_bytes += tx_buf->bytecount;
		total_pkts += tx_buf->gso_segs;

		/* free the skb */
		napi_consume_skb(tx_buf->skb, napi_budget);

		/* unmap skb header data */
		dma_unmap_single(tx_ring->dev,
				 dma_unmap_addr(tx_buf, dma),
				 dma_unmap_len(tx_buf, len),
				 DMA_TO_DEVICE);

		/* clear tx_buf data */
		tx_buf->skb = NULL;
		dma_unmap_len_set(tx_buf, len, 0);

		/* unmap remaining buffers */
		while (tx_desc != eop_desc) {
			tx_buf++;
			tx_desc++;
			i++;
			if (unlikely(!i)) {
				i -= tx_ring->count;
				tx_buf = tx_ring->tx_buf;
				tx_desc = ICE_TX_DESC(tx_ring, 0);
			}

			/* unmap any remaining paged data */
			if (dma_unmap_len(tx_buf, len)) {
				dma_unmap_page(tx_ring->dev,
					       dma_unmap_addr(tx_buf, dma),
					       dma_unmap_len(tx_buf, len),
					       DMA_TO_DEVICE);
				dma_unmap_len_set(tx_buf, len, 0);
			}
		}

		/* move us one more past the eop_desc for start of next pkt */
		tx_buf++;
		tx_desc++;
		i++;
		if (unlikely(!i)) {
			i -= tx_ring->count;
			tx_buf = tx_ring->tx_buf;
			tx_desc = ICE_TX_DESC(tx_ring, 0);
		}

		prefetch(tx_desc);

		/* update budget accounting */
		budget--;
	} while (likely(budget));

	i += tx_ring->count;
	tx_ring->next_to_clean = i;
	u64_stats_update_begin(&tx_ring->syncp);
	tx_ring->stats.bytes += total_bytes;
	tx_ring->stats.pkts += total_pkts;
	u64_stats_update_end(&tx_ring->syncp);
	tx_ring->q_vector->tx.total_bytes += total_bytes;
	tx_ring->q_vector->tx.total_pkts += total_pkts;

	netdev_tx_completed_queue(txring_txq(tx_ring), total_pkts,
				  total_bytes);

#define TX_WAKE_THRESHOLD ((s16)(DESC_NEEDED * 2))
	if (unlikely(total_pkts && netif_carrier_ok(tx_ring->netdev) &&
		     (ICE_DESC_UNUSED(tx_ring) >= TX_WAKE_THRESHOLD))) {
		/* Make sure that anybody stopping the queue after this
		 * sees the new next_to_clean.
		 */
		smp_mb();
		if (__netif_subqueue_stopped(tx_ring->netdev,
					     tx_ring->q_index) &&
		   !test_bit(__ICE_DOWN, vsi->state)) {
			netif_wake_subqueue(tx_ring->netdev,
					    tx_ring->q_index);
			++tx_ring->tx_stats.restart_q;
		}
	}

	return !!budget;
}

/**
 * ice_setup_tx_ring - Allocate the Tx descriptors
 * @tx_ring: the Tx ring to set up
 *
 * Return 0 on success, negative on error
 */
int ice_setup_tx_ring(struct ice_ring *tx_ring)
{
	struct device *dev = tx_ring->dev;

	if (!dev)
		return -ENOMEM;

	/* warn if we are about to overwrite the pointer */
	WARN_ON(tx_ring->tx_buf);
	tx_ring->tx_buf =
		devm_kzalloc(dev, sizeof(*tx_ring->tx_buf) * tx_ring->count,
			     GFP_KERNEL);
	if (!tx_ring->tx_buf)
		return -ENOMEM;

<<<<<<< HEAD
	/* round up to nearest 4K */
	tx_ring->size = ALIGN(tx_ring->count * sizeof(struct ice_tx_desc),
			      4096);
=======
	/* round up to nearest page */
	tx_ring->size = ALIGN(tx_ring->count * sizeof(struct ice_tx_desc),
			      PAGE_SIZE);
>>>>>>> 0ecfebd2
	tx_ring->desc = dmam_alloc_coherent(dev, tx_ring->size, &tx_ring->dma,
					    GFP_KERNEL);
	if (!tx_ring->desc) {
		dev_err(dev, "Unable to allocate memory for the Tx descriptor ring, size=%d\n",
			tx_ring->size);
		goto err;
	}

	tx_ring->next_to_use = 0;
	tx_ring->next_to_clean = 0;
	tx_ring->tx_stats.prev_pkt = -1;
	return 0;

err:
	devm_kfree(dev, tx_ring->tx_buf);
	tx_ring->tx_buf = NULL;
	return -ENOMEM;
}

/**
 * ice_clean_rx_ring - Free Rx buffers
 * @rx_ring: ring to be cleaned
 */
void ice_clean_rx_ring(struct ice_ring *rx_ring)
{
	struct device *dev = rx_ring->dev;
	u16 i;

	/* ring already cleared, nothing to do */
	if (!rx_ring->rx_buf)
		return;

	/* Free all the Rx ring sk_buffs */
	for (i = 0; i < rx_ring->count; i++) {
		struct ice_rx_buf *rx_buf = &rx_ring->rx_buf[i];

		if (rx_buf->skb) {
			dev_kfree_skb(rx_buf->skb);
			rx_buf->skb = NULL;
		}
		if (!rx_buf->page)
			continue;

		/* Invalidate cache lines that may have been written to by
		 * device so that we avoid corrupting memory.
		 */
		dma_sync_single_range_for_cpu(dev, rx_buf->dma,
					      rx_buf->page_offset,
					      ICE_RXBUF_2048, DMA_FROM_DEVICE);

		/* free resources associated with mapping */
		dma_unmap_page_attrs(dev, rx_buf->dma, PAGE_SIZE,
				     DMA_FROM_DEVICE, ICE_RX_DMA_ATTR);
		__page_frag_cache_drain(rx_buf->page, rx_buf->pagecnt_bias);

		rx_buf->page = NULL;
		rx_buf->page_offset = 0;
	}

	memset(rx_ring->rx_buf, 0, sizeof(*rx_ring->rx_buf) * rx_ring->count);

	/* Zero out the descriptor ring */
	memset(rx_ring->desc, 0, rx_ring->size);

	rx_ring->next_to_alloc = 0;
	rx_ring->next_to_clean = 0;
	rx_ring->next_to_use = 0;
}

/**
 * ice_free_rx_ring - Free Rx resources
 * @rx_ring: ring to clean the resources from
 *
 * Free all receive software resources
 */
void ice_free_rx_ring(struct ice_ring *rx_ring)
{
	ice_clean_rx_ring(rx_ring);
	devm_kfree(rx_ring->dev, rx_ring->rx_buf);
	rx_ring->rx_buf = NULL;

	if (rx_ring->desc) {
		dmam_free_coherent(rx_ring->dev, rx_ring->size,
				   rx_ring->desc, rx_ring->dma);
		rx_ring->desc = NULL;
	}
}

/**
 * ice_setup_rx_ring - Allocate the Rx descriptors
 * @rx_ring: the Rx ring to set up
 *
 * Return 0 on success, negative on error
 */
int ice_setup_rx_ring(struct ice_ring *rx_ring)
{
	struct device *dev = rx_ring->dev;

	if (!dev)
		return -ENOMEM;

	/* warn if we are about to overwrite the pointer */
	WARN_ON(rx_ring->rx_buf);
	rx_ring->rx_buf =
		devm_kzalloc(dev, sizeof(*rx_ring->rx_buf) * rx_ring->count,
			     GFP_KERNEL);
	if (!rx_ring->rx_buf)
		return -ENOMEM;

	/* round up to nearest page */
	rx_ring->size = ALIGN(rx_ring->count * sizeof(union ice_32byte_rx_desc),
			      PAGE_SIZE);
	rx_ring->desc = dmam_alloc_coherent(dev, rx_ring->size, &rx_ring->dma,
					    GFP_KERNEL);
	if (!rx_ring->desc) {
		dev_err(dev, "Unable to allocate memory for the Rx descriptor ring, size=%d\n",
			rx_ring->size);
		goto err;
	}

	rx_ring->next_to_use = 0;
	rx_ring->next_to_clean = 0;
	return 0;

err:
	devm_kfree(dev, rx_ring->rx_buf);
	rx_ring->rx_buf = NULL;
	return -ENOMEM;
}

/**
 * ice_release_rx_desc - Store the new tail and head values
 * @rx_ring: ring to bump
 * @val: new head index
 */
static void ice_release_rx_desc(struct ice_ring *rx_ring, u32 val)
{
	rx_ring->next_to_use = val;

	/* update next to alloc since we have filled the ring */
	rx_ring->next_to_alloc = val;

	/* Force memory writes to complete before letting h/w
	 * know there are new descriptors to fetch. (Only
	 * applicable for weak-ordered memory model archs,
	 * such as IA-64).
	 */
	wmb();
	writel(val, rx_ring->tail);
}

/**
 * ice_alloc_mapped_page - recycle or make a new page
 * @rx_ring: ring to use
 * @bi: rx_buf struct to modify
 *
 * Returns true if the page was successfully allocated or
 * reused.
 */
static bool
ice_alloc_mapped_page(struct ice_ring *rx_ring, struct ice_rx_buf *bi)
{
	struct page *page = bi->page;
	dma_addr_t dma;

	/* since we are recycling buffers we should seldom need to alloc */
	if (likely(page)) {
		rx_ring->rx_stats.page_reuse_count++;
		return true;
	}

	/* alloc new page for storage */
	page = alloc_page(GFP_ATOMIC | __GFP_NOWARN);
	if (unlikely(!page)) {
		rx_ring->rx_stats.alloc_page_failed++;
		return false;
	}

	/* map page for use */
	dma = dma_map_page_attrs(rx_ring->dev, page, 0, PAGE_SIZE,
				 DMA_FROM_DEVICE, ICE_RX_DMA_ATTR);

	/* if mapping failed free memory back to system since
	 * there isn't much point in holding memory we can't use
	 */
	if (dma_mapping_error(rx_ring->dev, dma)) {
		__free_pages(page, 0);
		rx_ring->rx_stats.alloc_page_failed++;
		return false;
	}

	bi->dma = dma;
	bi->page = page;
	bi->page_offset = 0;
	page_ref_add(page, USHRT_MAX - 1);
	bi->pagecnt_bias = USHRT_MAX;

	return true;
}

/**
 * ice_alloc_rx_bufs - Replace used receive buffers
 * @rx_ring: ring to place buffers on
 * @cleaned_count: number of buffers to replace
 *
 * Returns false if all allocations were successful, true if any fail
 */
bool ice_alloc_rx_bufs(struct ice_ring *rx_ring, u16 cleaned_count)
{
	union ice_32b_rx_flex_desc *rx_desc;
	u16 ntu = rx_ring->next_to_use;
	struct ice_rx_buf *bi;

	/* do nothing if no valid netdev defined */
	if (!rx_ring->netdev || !cleaned_count)
		return false;

	/* get the Rx descriptor and buffer based on next_to_use */
	rx_desc = ICE_RX_DESC(rx_ring, ntu);
	bi = &rx_ring->rx_buf[ntu];

	do {
		if (!ice_alloc_mapped_page(rx_ring, bi))
			goto no_bufs;

		/* sync the buffer for use by the device */
		dma_sync_single_range_for_device(rx_ring->dev, bi->dma,
						 bi->page_offset,
						 ICE_RXBUF_2048,
						 DMA_FROM_DEVICE);

		/* Refresh the desc even if buffer_addrs didn't change
		 * because each write-back erases this info.
		 */
		rx_desc->read.pkt_addr = cpu_to_le64(bi->dma + bi->page_offset);

		rx_desc++;
		bi++;
		ntu++;
		if (unlikely(ntu == rx_ring->count)) {
			rx_desc = ICE_RX_DESC(rx_ring, 0);
			bi = rx_ring->rx_buf;
			ntu = 0;
		}

		/* clear the status bits for the next_to_use descriptor */
		rx_desc->wb.status_error0 = 0;

		cleaned_count--;
	} while (cleaned_count);

	if (rx_ring->next_to_use != ntu)
		ice_release_rx_desc(rx_ring, ntu);

	return false;

no_bufs:
	if (rx_ring->next_to_use != ntu)
		ice_release_rx_desc(rx_ring, ntu);

	/* make sure to come back via polling to try again after
	 * allocation failure
	 */
	return true;
}

/**
 * ice_page_is_reserved - check if reuse is possible
 * @page: page struct to check
 */
static bool ice_page_is_reserved(struct page *page)
{
	return (page_to_nid(page) != numa_mem_id()) || page_is_pfmemalloc(page);
}

/**
 * ice_rx_buf_adjust_pg_offset - Prepare Rx buffer for reuse
 * @rx_buf: Rx buffer to adjust
 * @size: Size of adjustment
 *
 * Update the offset within page so that Rx buf will be ready to be reused.
 * For systems with PAGE_SIZE < 8192 this function will flip the page offset
 * so the second half of page assigned to Rx buffer will be used, otherwise
 * the offset is moved by the @size bytes
 */
static void
ice_rx_buf_adjust_pg_offset(struct ice_rx_buf *rx_buf, unsigned int size)
{
#if (PAGE_SIZE < 8192)
	/* flip page offset to other buffer */
	rx_buf->page_offset ^= size;
#else
	/* move offset up to the next cache line */
	rx_buf->page_offset += size;
#endif
}

/**
 * ice_can_reuse_rx_page - Determine if page can be reused for another Rx
 * @rx_buf: buffer containing the page
 *
 * If page is reusable, we have a green light for calling ice_reuse_rx_page,
 * which will assign the current buffer to the buffer that next_to_alloc is
 * pointing to; otherwise, the DMA mapping needs to be destroyed and
 * page freed
 */
static bool ice_can_reuse_rx_page(struct ice_rx_buf *rx_buf)
{
#if (PAGE_SIZE >= 8192)
	unsigned int last_offset = PAGE_SIZE - ICE_RXBUF_2048;
#endif
	unsigned int pagecnt_bias = rx_buf->pagecnt_bias;
	struct page *page = rx_buf->page;

	/* avoid re-using remote pages */
	if (unlikely(ice_page_is_reserved(page)))
		return false;

#if (PAGE_SIZE < 8192)
	/* if we are only owner of page we can reuse it */
	if (unlikely((page_count(page) - pagecnt_bias) > 1))
		return false;
#else
	if (rx_buf->page_offset > last_offset)
		return false;
#endif /* PAGE_SIZE < 8192) */

	/* If we have drained the page fragment pool we need to update
	 * the pagecnt_bias and page count so that we fully restock the
	 * number of references the driver holds.
	 */
	if (unlikely(pagecnt_bias == 1)) {
		page_ref_add(page, USHRT_MAX - 1);
		rx_buf->pagecnt_bias = USHRT_MAX;
	}

	return true;
}

/**
 * ice_add_rx_frag - Add contents of Rx buffer to sk_buff as a frag
 * @rx_buf: buffer containing page to add
 * @skb: sk_buff to place the data into
 * @size: packet length from rx_desc
 *
 * This function will add the data contained in rx_buf->page to the skb.
 * It will just attach the page as a frag to the skb.
 * The function will then update the page offset.
 */
static void
ice_add_rx_frag(struct ice_rx_buf *rx_buf, struct sk_buff *skb,
		unsigned int size)
{
#if (PAGE_SIZE >= 8192)
	unsigned int truesize = SKB_DATA_ALIGN(size);
#else
	unsigned int truesize = ICE_RXBUF_2048;
#endif

	skb_add_rx_frag(skb, skb_shinfo(skb)->nr_frags, rx_buf->page,
			rx_buf->page_offset, size, truesize);

	/* page is being used so we must update the page offset */
	ice_rx_buf_adjust_pg_offset(rx_buf, truesize);
}

/**
 * ice_reuse_rx_page - page flip buffer and store it back on the ring
 * @rx_ring: Rx descriptor ring to store buffers on
 * @old_buf: donor buffer to have page reused
 *
 * Synchronizes page for reuse by the adapter
 */
static void
ice_reuse_rx_page(struct ice_ring *rx_ring, struct ice_rx_buf *old_buf)
{
	u16 nta = rx_ring->next_to_alloc;
	struct ice_rx_buf *new_buf;

	new_buf = &rx_ring->rx_buf[nta];

	/* update, and store next to alloc */
	nta++;
	rx_ring->next_to_alloc = (nta < rx_ring->count) ? nta : 0;

	/* Transfer page from old buffer to new buffer.
	 * Move each member individually to avoid possible store
	 * forwarding stalls and unnecessary copy of skb.
	 */
	new_buf->dma = old_buf->dma;
	new_buf->page = old_buf->page;
	new_buf->page_offset = old_buf->page_offset;
	new_buf->pagecnt_bias = old_buf->pagecnt_bias;
}

/**
<<<<<<< HEAD
 * ice_fetch_rx_buf - Allocate skb and populate it
 * @rx_ring: Rx descriptor ring to transact packets on
 * @rx_desc: descriptor containing info written by hardware
=======
 * ice_get_rx_buf - Fetch Rx buffer and synchronize data for use
 * @rx_ring: Rx descriptor ring to transact packets on
 * @skb: skb to be used
 * @size: size of buffer to add to skb
>>>>>>> 0ecfebd2
 *
 * This function will pull an Rx buffer from the ring and synchronize it
 * for use by the CPU.
 */
static struct ice_rx_buf *
ice_get_rx_buf(struct ice_ring *rx_ring, struct sk_buff **skb,
	       const unsigned int size)
{
	struct ice_rx_buf *rx_buf;

	rx_buf = &rx_ring->rx_buf[rx_ring->next_to_clean];
	prefetchw(rx_buf->page);
	*skb = rx_buf->skb;

	/* we are reusing so sync this buffer for CPU use */
	dma_sync_single_range_for_cpu(rx_ring->dev, rx_buf->dma,
				      rx_buf->page_offset, size,
				      DMA_FROM_DEVICE);

	/* We have pulled a buffer for use, so decrement pagecnt_bias */
	rx_buf->pagecnt_bias--;

	return rx_buf;
}

/**
 * ice_construct_skb - Allocate skb and populate it
 * @rx_ring: Rx descriptor ring to transact packets on
 * @rx_buf: Rx buffer to pull data from
 * @size: the length of the packet
 *
 * This function allocates an skb. It then populates it with the page
 * data from the current receive descriptor, taking care to set up the
 * skb correctly.
 */
static struct sk_buff *
ice_construct_skb(struct ice_ring *rx_ring, struct ice_rx_buf *rx_buf,
		  unsigned int size)
{
	void *va = page_address(rx_buf->page) + rx_buf->page_offset;
	unsigned int headlen;
	struct sk_buff *skb;

	/* prefetch first cache line of first page */
	prefetch(va);
#if L1_CACHE_BYTES < 128
	prefetch((u8 *)va + L1_CACHE_BYTES);
#endif /* L1_CACHE_BYTES */

	/* allocate a skb to store the frags */
	skb = __napi_alloc_skb(&rx_ring->q_vector->napi, ICE_RX_HDR_SIZE,
			       GFP_ATOMIC | __GFP_NOWARN);
	if (unlikely(!skb))
		return NULL;

	skb_record_rx_queue(skb, rx_ring->q_index);
	/* Determine available headroom for copy */
	headlen = size;
	if (headlen > ICE_RX_HDR_SIZE)
		headlen = eth_get_headlen(skb->dev, va, ICE_RX_HDR_SIZE);

	/* align pull length to size of long to optimize memcpy performance */
	memcpy(__skb_put(skb, headlen), va, ALIGN(headlen, sizeof(long)));

	/* if we exhaust the linear part then add what is left as a frag */
	size -= headlen;
	if (size) {
#if (PAGE_SIZE >= 8192)
		unsigned int truesize = SKB_DATA_ALIGN(size);
#else
		unsigned int truesize = ICE_RXBUF_2048;
#endif
		skb_add_rx_frag(skb, 0, rx_buf->page,
				rx_buf->page_offset + headlen, size, truesize);
		/* buffer is used by skb, update page_offset */
		ice_rx_buf_adjust_pg_offset(rx_buf, truesize);
	} else {
		/* buffer is unused, reset bias back to rx_buf; data was copied
		 * onto skb's linear part so there's no need for adjusting
		 * page offset and we can reuse this buffer as-is
		 */
		rx_buf->pagecnt_bias++;
	}

	return skb;
}

/**
 * ice_put_rx_buf - Clean up used buffer and either recycle or free
 * @rx_ring: Rx descriptor ring to transact packets on
 * @rx_buf: Rx buffer to pull data from
 *
<<<<<<< HEAD
 * This function is an ice specific version of __pskb_pull_tail. The
 * main difference between this version and the original function is that
 * this function can make several assumptions about the state of things
 * that allow for significant optimizations versus the standard function.
 * As a result we can do things like drop a frag and maintain an accurate
 * truesize for the skb.
=======
 * This function will  clean up the contents of the rx_buf. It will
 * either recycle the buffer or unmap it and free the associated resources.
>>>>>>> 0ecfebd2
 */
static void ice_put_rx_buf(struct ice_ring *rx_ring, struct ice_rx_buf *rx_buf)
{
		/* hand second half of page back to the ring */
	if (ice_can_reuse_rx_page(rx_buf)) {
		ice_reuse_rx_page(rx_ring, rx_buf);
		rx_ring->rx_stats.page_reuse_count++;
	} else {
		/* we are not reusing the buffer so unmap it */
		dma_unmap_page_attrs(rx_ring->dev, rx_buf->dma, PAGE_SIZE,
				     DMA_FROM_DEVICE, ICE_RX_DMA_ATTR);
		__page_frag_cache_drain(rx_buf->page, rx_buf->pagecnt_bias);
	}

	/* clear contents of buffer_info */
	rx_buf->page = NULL;
	rx_buf->skb = NULL;
}

/**
 * ice_cleanup_headers - Correct empty headers
 * @skb: pointer to current skb being fixed
 *
 * Also address the case where we are pulling data in on pages only
 * and as such no data is present in the skb header.
 *
 * In addition if skb is not at least 60 bytes we need to pad it so that
 * it is large enough to qualify as a valid Ethernet frame.
 *
 * Returns true if an error was encountered and skb was freed.
 */
static bool ice_cleanup_headers(struct sk_buff *skb)
{
	/* if eth_skb_pad returns an error the skb was freed */
	if (eth_skb_pad(skb))
		return true;

	return false;
}

/**
 * ice_test_staterr - tests bits in Rx descriptor status and error fields
 * @rx_desc: pointer to receive descriptor (in le64 format)
 * @stat_err_bits: value to mask
 *
 * This function does some fast chicanery in order to return the
 * value of the mask which is really only used for boolean tests.
 * The status_error_len doesn't need to be shifted because it begins
 * at offset zero.
 */
static bool
ice_test_staterr(union ice_32b_rx_flex_desc *rx_desc, const u16 stat_err_bits)
{
	return !!(rx_desc->wb.status_error0 &
		  cpu_to_le16(stat_err_bits));
}

/**
 * ice_is_non_eop - process handling of non-EOP buffers
 * @rx_ring: Rx ring being processed
 * @rx_desc: Rx descriptor for current buffer
 * @skb: Current socket buffer containing buffer in progress
 *
 * This function updates next to clean. If the buffer is an EOP buffer
 * this function exits returning false, otherwise it will place the
 * sk_buff in the next buffer to be chained and return true indicating
 * that this is in fact a non-EOP buffer.
 */
static bool
ice_is_non_eop(struct ice_ring *rx_ring, union ice_32b_rx_flex_desc *rx_desc,
	       struct sk_buff *skb)
{
	u32 ntc = rx_ring->next_to_clean + 1;

	/* fetch, update, and store next to clean */
	ntc = (ntc < rx_ring->count) ? ntc : 0;
	rx_ring->next_to_clean = ntc;

	prefetch(ICE_RX_DESC(rx_ring, ntc));

	/* if we are the last buffer then there is nothing else to do */
#define ICE_RXD_EOF BIT(ICE_RX_FLEX_DESC_STATUS0_EOF_S)
	if (likely(ice_test_staterr(rx_desc, ICE_RXD_EOF)))
		return false;

	/* place skb in next buffer to be received */
	rx_ring->rx_buf[ntc].skb = skb;
	rx_ring->rx_stats.non_eop_descs++;

	return true;
}

/**
 * ice_ptype_to_htype - get a hash type
 * @ptype: the ptype value from the descriptor
 *
 * Returns a hash type to be used by skb_set_hash
 */
static enum pkt_hash_types ice_ptype_to_htype(u8 __always_unused ptype)
{
	return PKT_HASH_TYPE_NONE;
}

/**
 * ice_rx_hash - set the hash value in the skb
 * @rx_ring: descriptor ring
 * @rx_desc: specific descriptor
 * @skb: pointer to current skb
 * @rx_ptype: the ptype value from the descriptor
 */
static void
ice_rx_hash(struct ice_ring *rx_ring, union ice_32b_rx_flex_desc *rx_desc,
	    struct sk_buff *skb, u8 rx_ptype)
{
	struct ice_32b_rx_flex_desc_nic *nic_mdid;
	u32 hash;

	if (!(rx_ring->netdev->features & NETIF_F_RXHASH))
		return;

	if (rx_desc->wb.rxdid != ICE_RXDID_FLEX_NIC)
		return;

	nic_mdid = (struct ice_32b_rx_flex_desc_nic *)rx_desc;
	hash = le32_to_cpu(nic_mdid->rss_hash);
	skb_set_hash(skb, hash, ice_ptype_to_htype(rx_ptype));
}

/**
 * ice_rx_csum - Indicate in skb if checksum is good
 * @vsi: the VSI we care about
 * @skb: skb currently being received and modified
 * @rx_desc: the receive descriptor
 * @ptype: the packet type decoded by hardware
 *
 * skb->protocol must be set before this function is called
 */
static void
ice_rx_csum(struct ice_vsi *vsi, struct sk_buff *skb,
	    union ice_32b_rx_flex_desc *rx_desc, u8 ptype)
{
	struct ice_rx_ptype_decoded decoded;
	u32 rx_error, rx_status;
	bool ipv4, ipv6;

	rx_status = le16_to_cpu(rx_desc->wb.status_error0);
	rx_error = rx_status;

	decoded = ice_decode_rx_desc_ptype(ptype);

	/* Start with CHECKSUM_NONE and by default csum_level = 0 */
	skb->ip_summed = CHECKSUM_NONE;
	skb_checksum_none_assert(skb);

	/* check if Rx checksum is enabled */
	if (!(vsi->netdev->features & NETIF_F_RXCSUM))
		return;

	/* check if HW has decoded the packet and checksum */
	if (!(rx_status & BIT(ICE_RX_FLEX_DESC_STATUS0_L3L4P_S)))
		return;

	if (!(decoded.known && decoded.outer_ip))
		return;

	ipv4 = (decoded.outer_ip == ICE_RX_PTYPE_OUTER_IP) &&
	       (decoded.outer_ip_ver == ICE_RX_PTYPE_OUTER_IPV4);
	ipv6 = (decoded.outer_ip == ICE_RX_PTYPE_OUTER_IP) &&
	       (decoded.outer_ip_ver == ICE_RX_PTYPE_OUTER_IPV6);

	if (ipv4 && (rx_error & (BIT(ICE_RX_FLEX_DESC_STATUS0_XSUM_IPE_S) |
				 BIT(ICE_RX_FLEX_DESC_STATUS0_XSUM_EIPE_S))))
		goto checksum_fail;
	else if (ipv6 && (rx_status &
		 (BIT(ICE_RX_FLEX_DESC_STATUS0_IPV6EXADD_S))))
		goto checksum_fail;

	/* check for L4 errors and handle packets that were not able to be
	 * checksummed due to arrival speed
	 */
	if (rx_error & BIT(ICE_RX_FLEX_DESC_STATUS0_XSUM_L4E_S))
		goto checksum_fail;

	/* Only report checksum unnecessary for TCP, UDP, or SCTP */
	switch (decoded.inner_prot) {
	case ICE_RX_PTYPE_INNER_PROT_TCP:
	case ICE_RX_PTYPE_INNER_PROT_UDP:
	case ICE_RX_PTYPE_INNER_PROT_SCTP:
		skb->ip_summed = CHECKSUM_UNNECESSARY;
	default:
		break;
	}
	return;

checksum_fail:
	vsi->back->hw_csum_rx_error++;
}

/**
 * ice_process_skb_fields - Populate skb header fields from Rx descriptor
 * @rx_ring: Rx descriptor ring packet is being transacted on
 * @rx_desc: pointer to the EOP Rx descriptor
 * @skb: pointer to current skb being populated
 * @ptype: the packet type decoded by hardware
 *
 * This function checks the ring, descriptor, and packet information in
 * order to populate the hash, checksum, VLAN, protocol, and
 * other fields within the skb.
 */
static void
ice_process_skb_fields(struct ice_ring *rx_ring,
		       union ice_32b_rx_flex_desc *rx_desc,
		       struct sk_buff *skb, u8 ptype)
{
	ice_rx_hash(rx_ring, rx_desc, skb, ptype);

	/* modifies the skb - consumes the enet header */
	skb->protocol = eth_type_trans(skb, rx_ring->netdev);

	ice_rx_csum(rx_ring->vsi, skb, rx_desc, ptype);
}

/**
 * ice_receive_skb - Send a completed packet up the stack
 * @rx_ring: Rx ring in play
 * @skb: packet to send up
 * @vlan_tag: VLAN tag for packet
 *
 * This function sends the completed packet (via. skb) up the stack using
 * gro receive functions (with/without VLAN tag)
 */
static void
ice_receive_skb(struct ice_ring *rx_ring, struct sk_buff *skb, u16 vlan_tag)
{
	if ((rx_ring->netdev->features & NETIF_F_HW_VLAN_CTAG_RX) &&
	    (vlan_tag & VLAN_VID_MASK))
		__vlan_hwaccel_put_tag(skb, htons(ETH_P_8021Q), vlan_tag);
	napi_gro_receive(&rx_ring->q_vector->napi, skb);
}

/**
 * ice_clean_rx_irq - Clean completed descriptors from Rx ring - bounce buf
 * @rx_ring: Rx descriptor ring to transact packets on
 * @budget: Total limit on number of packets to process
 *
 * This function provides a "bounce buffer" approach to Rx interrupt
 * processing. The advantage to this is that on systems that have
 * expensive overhead for IOMMU access this provides a means of avoiding
 * it by maintaining the mapping of the page to the system.
 *
 * Returns amount of work completed
 */
static int ice_clean_rx_irq(struct ice_ring *rx_ring, int budget)
{
	unsigned int total_rx_bytes = 0, total_rx_pkts = 0;
	u16 cleaned_count = ICE_DESC_UNUSED(rx_ring);
	bool failure = false;

	/* start the loop to process Rx packets bounded by 'budget' */
	while (likely(total_rx_pkts < (unsigned int)budget)) {
		union ice_32b_rx_flex_desc *rx_desc;
		struct ice_rx_buf *rx_buf;
		struct sk_buff *skb;
		unsigned int size;
		u16 stat_err_bits;
		u16 vlan_tag = 0;
		u8 rx_ptype;

		/* return some buffers to hardware, one at a time is too slow */
		if (cleaned_count >= ICE_RX_BUF_WRITE) {
			failure = failure ||
				  ice_alloc_rx_bufs(rx_ring, cleaned_count);
			cleaned_count = 0;
		}

		/* get the Rx desc from Rx ring based on 'next_to_clean' */
		rx_desc = ICE_RX_DESC(rx_ring, rx_ring->next_to_clean);

		/* status_error_len will always be zero for unused descriptors
		 * because it's cleared in cleanup, and overlaps with hdr_addr
		 * which is always zero because packet split isn't used, if the
		 * hardware wrote DD then it will be non-zero
		 */
		stat_err_bits = BIT(ICE_RX_FLEX_DESC_STATUS0_DD_S);
		if (!ice_test_staterr(rx_desc, stat_err_bits))
			break;

		/* This memory barrier is needed to keep us from reading
		 * any other fields out of the rx_desc until we know the
		 * DD bit is set.
		 */
		dma_rmb();

		size = le16_to_cpu(rx_desc->wb.pkt_len) &
			ICE_RX_FLX_DESC_PKT_LEN_M;

		rx_buf = ice_get_rx_buf(rx_ring, &skb, size);
		/* allocate (if needed) and populate skb */
		if (skb)
			ice_add_rx_frag(rx_buf, skb, size);
		else
			skb = ice_construct_skb(rx_ring, rx_buf, size);

		/* exit if we failed to retrieve a buffer */
		if (!skb) {
			rx_ring->rx_stats.alloc_buf_failed++;
			rx_buf->pagecnt_bias++;
			break;
		}

		ice_put_rx_buf(rx_ring, rx_buf);
		cleaned_count++;

		/* skip if it is NOP desc */
		if (ice_is_non_eop(rx_ring, rx_desc, skb))
			continue;

		stat_err_bits = BIT(ICE_RX_FLEX_DESC_STATUS0_RXE_S);
		if (unlikely(ice_test_staterr(rx_desc, stat_err_bits))) {
			dev_kfree_skb_any(skb);
			continue;
		}

		rx_ptype = le16_to_cpu(rx_desc->wb.ptype_flex_flags0) &
			ICE_RX_FLEX_DESC_PTYPE_M;

		stat_err_bits = BIT(ICE_RX_FLEX_DESC_STATUS0_L2TAG1P_S);
		if (ice_test_staterr(rx_desc, stat_err_bits))
			vlan_tag = le16_to_cpu(rx_desc->wb.l2tag1);

		/* correct empty headers and pad skb if needed (to make valid
		 * ethernet frame
		 */
		if (ice_cleanup_headers(skb)) {
			skb = NULL;
			continue;
		}

		/* probably a little skewed due to removing CRC */
		total_rx_bytes += skb->len;

		/* populate checksum, VLAN, and protocol */
		ice_process_skb_fields(rx_ring, rx_desc, skb, rx_ptype);

		/* send completed skb up the stack */
		ice_receive_skb(rx_ring, skb, vlan_tag);

		/* update budget accounting */
		total_rx_pkts++;
	}

	/* update queue and vector specific stats */
	u64_stats_update_begin(&rx_ring->syncp);
	rx_ring->stats.pkts += total_rx_pkts;
	rx_ring->stats.bytes += total_rx_bytes;
	u64_stats_update_end(&rx_ring->syncp);
	rx_ring->q_vector->rx.total_pkts += total_rx_pkts;
	rx_ring->q_vector->rx.total_bytes += total_rx_bytes;

	/* guarantee a trip back through this routine if there was a failure */
	return failure ? budget : (int)total_rx_pkts;
}

/**
<<<<<<< HEAD
 * ice_buildreg_itr - build value for writing to the GLINT_DYN_CTL register
 * @itr_idx: interrupt throttling index
 * @reg_itr: interrupt throttling value adjusted based on ITR granularity
 */
static u32 ice_buildreg_itr(int itr_idx, u16 reg_itr)
{
	return GLINT_DYN_CTL_INTENA_M | GLINT_DYN_CTL_CLEARPBA_M |
		(itr_idx << GLINT_DYN_CTL_ITR_INDX_S) |
		(reg_itr << GLINT_DYN_CTL_INTERVAL_S);
}

=======
 * ice_adjust_itr_by_size_and_speed - Adjust ITR based on current traffic
 * @port_info: port_info structure containing the current link speed
 * @avg_pkt_size: average size of Tx or Rx packets based on clean routine
 * @itr: itr value to update
 *
 * Calculate how big of an increment should be applied to the ITR value passed
 * in based on wmem_default, SKB overhead, Ethernet overhead, and the current
 * link speed.
 *
 * The following is a calculation derived from:
 *  wmem_default / (size + overhead) = desired_pkts_per_int
 *  rate / bits_per_byte / (size + Ethernet overhead) = pkt_rate
 *  (desired_pkt_rate / pkt_rate) * usecs_per_sec = ITR value
 *
 * Assuming wmem_default is 212992 and overhead is 640 bytes per
 * packet, (256 skb, 64 headroom, 320 shared info), we can reduce the
 * formula down to:
 *
 *	 wmem_default * bits_per_byte * usecs_per_sec   pkt_size + 24
 * ITR = -------------------------------------------- * --------------
 *			     rate			pkt_size + 640
 */
static unsigned int
ice_adjust_itr_by_size_and_speed(struct ice_port_info *port_info,
				 unsigned int avg_pkt_size,
				 unsigned int itr)
{
	switch (port_info->phy.link_info.link_speed) {
	case ICE_AQ_LINK_SPEED_100GB:
		itr += DIV_ROUND_UP(17 * (avg_pkt_size + 24),
				    avg_pkt_size + 640);
		break;
	case ICE_AQ_LINK_SPEED_50GB:
		itr += DIV_ROUND_UP(34 * (avg_pkt_size + 24),
				    avg_pkt_size + 640);
		break;
	case ICE_AQ_LINK_SPEED_40GB:
		itr += DIV_ROUND_UP(43 * (avg_pkt_size + 24),
				    avg_pkt_size + 640);
		break;
	case ICE_AQ_LINK_SPEED_25GB:
		itr += DIV_ROUND_UP(68 * (avg_pkt_size + 24),
				    avg_pkt_size + 640);
		break;
	case ICE_AQ_LINK_SPEED_20GB:
		itr += DIV_ROUND_UP(85 * (avg_pkt_size + 24),
				    avg_pkt_size + 640);
		break;
	case ICE_AQ_LINK_SPEED_10GB:
		/* fall through */
	default:
		itr += DIV_ROUND_UP(170 * (avg_pkt_size + 24),
				    avg_pkt_size + 640);
		break;
	}

	if ((itr & ICE_ITR_MASK) > ICE_ITR_ADAPTIVE_MAX_USECS) {
		itr &= ICE_ITR_ADAPTIVE_LATENCY;
		itr += ICE_ITR_ADAPTIVE_MAX_USECS;
	}

	return itr;
}

/**
 * ice_update_itr - update the adaptive ITR value based on statistics
 * @q_vector: structure containing interrupt and ring information
 * @rc: structure containing ring performance data
 *
 * Stores a new ITR value based on packets and byte
 * counts during the last interrupt.  The advantage of per interrupt
 * computation is faster updates and more accurate ITR for the current
 * traffic pattern.  Constants in this function were computed
 * based on theoretical maximum wire speed and thresholds were set based
 * on testing data as well as attempting to minimize response time
 * while increasing bulk throughput.
 */
static void
ice_update_itr(struct ice_q_vector *q_vector, struct ice_ring_container *rc)
{
	unsigned long next_update = jiffies;
	unsigned int packets, bytes, itr;
	bool container_is_rx;

	if (!rc->ring || !ITR_IS_DYNAMIC(rc->itr_setting))
		return;

	/* If itr_countdown is set it means we programmed an ITR within
	 * the last 4 interrupt cycles. This has a side effect of us
	 * potentially firing an early interrupt. In order to work around
	 * this we need to throw out any data received for a few
	 * interrupts following the update.
	 */
	if (q_vector->itr_countdown) {
		itr = rc->target_itr;
		goto clear_counts;
	}

	container_is_rx = (&q_vector->rx == rc);
	/* For Rx we want to push the delay up and default to low latency.
	 * for Tx we want to pull the delay down and default to high latency.
	 */
	itr = container_is_rx ?
		ICE_ITR_ADAPTIVE_MIN_USECS | ICE_ITR_ADAPTIVE_LATENCY :
		ICE_ITR_ADAPTIVE_MAX_USECS | ICE_ITR_ADAPTIVE_LATENCY;

	/* If we didn't update within up to 1 - 2 jiffies we can assume
	 * that either packets are coming in so slow there hasn't been
	 * any work, or that there is so much work that NAPI is dealing
	 * with interrupt moderation and we don't need to do anything.
	 */
	if (time_after(next_update, rc->next_update))
		goto clear_counts;

	packets = rc->total_pkts;
	bytes = rc->total_bytes;

	if (container_is_rx) {
		/* If Rx there are 1 to 4 packets and bytes are less than
		 * 9000 assume insufficient data to use bulk rate limiting
		 * approach unless Tx is already in bulk rate limiting. We
		 * are likely latency driven.
		 */
		if (packets && packets < 4 && bytes < 9000 &&
		    (q_vector->tx.target_itr & ICE_ITR_ADAPTIVE_LATENCY)) {
			itr = ICE_ITR_ADAPTIVE_LATENCY;
			goto adjust_by_size_and_speed;
		}
	} else if (packets < 4) {
		/* If we have Tx and Rx ITR maxed and Tx ITR is running in
		 * bulk mode and we are receiving 4 or fewer packets just
		 * reset the ITR_ADAPTIVE_LATENCY bit for latency mode so
		 * that the Rx can relax.
		 */
		if (rc->target_itr == ICE_ITR_ADAPTIVE_MAX_USECS &&
		    (q_vector->rx.target_itr & ICE_ITR_MASK) ==
		    ICE_ITR_ADAPTIVE_MAX_USECS)
			goto clear_counts;
	} else if (packets > 32) {
		/* If we have processed over 32 packets in a single interrupt
		 * for Tx assume we need to switch over to "bulk" mode.
		 */
		rc->target_itr &= ~ICE_ITR_ADAPTIVE_LATENCY;
	}

	/* We have no packets to actually measure against. This means
	 * either one of the other queues on this vector is active or
	 * we are a Tx queue doing TSO with too high of an interrupt rate.
	 *
	 * Between 4 and 56 we can assume that our current interrupt delay
	 * is only slightly too low. As such we should increase it by a small
	 * fixed amount.
	 */
	if (packets < 56) {
		itr = rc->target_itr + ICE_ITR_ADAPTIVE_MIN_INC;
		if ((itr & ICE_ITR_MASK) > ICE_ITR_ADAPTIVE_MAX_USECS) {
			itr &= ICE_ITR_ADAPTIVE_LATENCY;
			itr += ICE_ITR_ADAPTIVE_MAX_USECS;
		}
		goto clear_counts;
	}

	if (packets <= 256) {
		itr = min(q_vector->tx.current_itr, q_vector->rx.current_itr);
		itr &= ICE_ITR_MASK;

		/* Between 56 and 112 is our "goldilocks" zone where we are
		 * working out "just right". Just report that our current
		 * ITR is good for us.
		 */
		if (packets <= 112)
			goto clear_counts;

		/* If packet count is 128 or greater we are likely looking
		 * at a slight overrun of the delay we want. Try halving
		 * our delay to see if that will cut the number of packets
		 * in half per interrupt.
		 */
		itr >>= 1;
		itr &= ICE_ITR_MASK;
		if (itr < ICE_ITR_ADAPTIVE_MIN_USECS)
			itr = ICE_ITR_ADAPTIVE_MIN_USECS;

		goto clear_counts;
	}

	/* The paths below assume we are dealing with a bulk ITR since
	 * number of packets is greater than 256. We are just going to have
	 * to compute a value and try to bring the count under control,
	 * though for smaller packet sizes there isn't much we can do as
	 * NAPI polling will likely be kicking in sooner rather than later.
	 */
	itr = ICE_ITR_ADAPTIVE_BULK;

adjust_by_size_and_speed:

	/* based on checks above packets cannot be 0 so division is safe */
	itr = ice_adjust_itr_by_size_and_speed(q_vector->vsi->port_info,
					       bytes / packets, itr);

clear_counts:
	/* write back value */
	rc->target_itr = itr;

	/* next update should occur within next jiffy */
	rc->next_update = next_update + 1;

	rc->total_bytes = 0;
	rc->total_pkts = 0;
}

/**
 * ice_buildreg_itr - build value for writing to the GLINT_DYN_CTL register
 * @itr_idx: interrupt throttling index
 * @itr: interrupt throttling value in usecs
 */
static u32 ice_buildreg_itr(u16 itr_idx, u16 itr)
{
	/* The itr value is reported in microseconds, and the register value is
	 * recorded in 2 microsecond units. For this reason we only need to
	 * shift by the GLINT_DYN_CTL_INTERVAL_S - ICE_ITR_GRAN_S to apply this
	 * granularity as a shift instead of division. The mask makes sure the
	 * ITR value is never odd so we don't accidentally write into the field
	 * prior to the ITR field.
	 */
	itr &= ICE_ITR_MASK;

	return GLINT_DYN_CTL_INTENA_M | GLINT_DYN_CTL_CLEARPBA_M |
		(itr_idx << GLINT_DYN_CTL_ITR_INDX_S) |
		(itr << (GLINT_DYN_CTL_INTERVAL_S - ICE_ITR_GRAN_S));
}

/* The act of updating the ITR will cause it to immediately trigger. In order
 * to prevent this from throwing off adaptive update statistics we defer the
 * update so that it can only happen so often. So after either Tx or Rx are
 * updated we make the adaptive scheme wait until either the ITR completely
 * expires via the next_update expiration or we have been through at least
 * 3 interrupts.
 */
#define ITR_COUNTDOWN_START 3

>>>>>>> 0ecfebd2
/**
 * ice_update_ena_itr - Update ITR and re-enable MSIX interrupt
 * @vsi: the VSI associated with the q_vector
 * @q_vector: q_vector for which ITR is being updated and interrupt enabled
 */
static void
ice_update_ena_itr(struct ice_vsi *vsi, struct ice_q_vector *q_vector)
{
<<<<<<< HEAD
	struct ice_hw *hw = &vsi->back->hw;
	struct ice_ring_container *rc;
	u32 itr_val;

=======
	struct ice_ring_container *tx = &q_vector->tx;
	struct ice_ring_container *rx = &q_vector->rx;
	u32 itr_val;

	/* This will do nothing if dynamic updates are not enabled */
	ice_update_itr(q_vector, tx);
	ice_update_itr(q_vector, rx);

>>>>>>> 0ecfebd2
	/* This block of logic allows us to get away with only updating
	 * one ITR value with each interrupt. The idea is to perform a
	 * pseudo-lazy update with the following criteria.
	 *
	 * 1. Rx is given higher priority than Tx if both are in same state
	 * 2. If we must reduce an ITR that is given highest priority.
	 * 3. We then give priority to increasing ITR based on amount.
	 */
<<<<<<< HEAD
	if (q_vector->rx.target_itr < q_vector->rx.current_itr) {
		rc = &q_vector->rx;
		/* Rx ITR needs to be reduced, this is highest priority */
		itr_val = ice_buildreg_itr(rc->itr_idx, rc->target_itr);
		rc->current_itr = rc->target_itr;
	} else if ((q_vector->tx.target_itr < q_vector->tx.current_itr) ||
		   ((q_vector->rx.target_itr - q_vector->rx.current_itr) <
		    (q_vector->tx.target_itr - q_vector->tx.current_itr))) {
		rc = &q_vector->tx;
		/* Tx ITR needs to be reduced, this is second priority
		 * Tx ITR needs to be increased more than Rx, fourth priority
		 */
		itr_val = ice_buildreg_itr(rc->itr_idx, rc->target_itr);
		rc->current_itr = rc->target_itr;
	} else if (q_vector->rx.current_itr != q_vector->rx.target_itr) {
		rc = &q_vector->rx;
		/* Rx ITR needs to be increased, third priority */
		itr_val = ice_buildreg_itr(rc->itr_idx, rc->target_itr);
		rc->current_itr = rc->target_itr;
	} else {
		/* Still have to re-enable the interrupts */
		itr_val = ice_buildreg_itr(ICE_ITR_NONE, 0);
	}

	if (!test_bit(__ICE_DOWN, vsi->state)) {
		int vector = vsi->hw_base_vector + q_vector->v_idx;

		wr32(hw, GLINT_DYN_CTL(vector), itr_val);
	}
=======
	if (rx->target_itr < rx->current_itr) {
		/* Rx ITR needs to be reduced, this is highest priority */
		itr_val = ice_buildreg_itr(rx->itr_idx, rx->target_itr);
		rx->current_itr = rx->target_itr;
		q_vector->itr_countdown = ITR_COUNTDOWN_START;
	} else if ((tx->target_itr < tx->current_itr) ||
		   ((rx->target_itr - rx->current_itr) <
		    (tx->target_itr - tx->current_itr))) {
		/* Tx ITR needs to be reduced, this is second priority
		 * Tx ITR needs to be increased more than Rx, fourth priority
		 */
		itr_val = ice_buildreg_itr(tx->itr_idx, tx->target_itr);
		tx->current_itr = tx->target_itr;
		q_vector->itr_countdown = ITR_COUNTDOWN_START;
	} else if (rx->current_itr != rx->target_itr) {
		/* Rx ITR needs to be increased, third priority */
		itr_val = ice_buildreg_itr(rx->itr_idx, rx->target_itr);
		rx->current_itr = rx->target_itr;
		q_vector->itr_countdown = ITR_COUNTDOWN_START;
	} else {
		/* Still have to re-enable the interrupts */
		itr_val = ice_buildreg_itr(ICE_ITR_NONE, 0);
		if (q_vector->itr_countdown)
			q_vector->itr_countdown--;
	}

	if (!test_bit(__ICE_DOWN, vsi->state))
		wr32(&vsi->back->hw,
		     GLINT_DYN_CTL(q_vector->reg_idx),
		     itr_val);
>>>>>>> 0ecfebd2
}

/**
 * ice_napi_poll - NAPI polling Rx/Tx cleanup routine
 * @napi: napi struct with our devices info in it
 * @budget: amount of work driver is allowed to do this pass, in packets
 *
 * This function will clean all queues associated with a q_vector.
 *
 * Returns the amount of work done
 */
int ice_napi_poll(struct napi_struct *napi, int budget)
{
	struct ice_q_vector *q_vector =
				container_of(napi, struct ice_q_vector, napi);
	struct ice_vsi *vsi = q_vector->vsi;
	struct ice_pf *pf = vsi->back;
	bool clean_complete = true;
	int budget_per_ring = 0;
	struct ice_ring *ring;
	int work_done = 0;

	/* Since the actual Tx work is minimal, we can give the Tx a larger
	 * budget and be more aggressive about cleaning up the Tx descriptors.
	 */
	ice_for_each_ring(ring, q_vector->tx)
		if (!ice_clean_tx_irq(vsi, ring, budget))
			clean_complete = false;

	/* Handle case where we are called by netpoll with a budget of 0 */
	if (budget <= 0)
		return budget;

	/* We attempt to distribute budget to each Rx queue fairly, but don't
	 * allow the budget to go below 1 because that would exit polling early.
	 */
	if (q_vector->num_ring_rx)
		budget_per_ring = max(budget / q_vector->num_ring_rx, 1);

	ice_for_each_ring(ring, q_vector->rx) {
		int cleaned;

		cleaned = ice_clean_rx_irq(ring, budget_per_ring);
		work_done += cleaned;
		/* if we clean as many as budgeted, we must not be done */
		if (cleaned >= budget_per_ring)
			clean_complete = false;
	}

	/* If work not completed, return budget and polling will return */
	if (!clean_complete)
		return budget;

	/* Exit the polling mode, but don't re-enable interrupts if stack might
	 * poll us due to busy-polling
	 */
	if (likely(napi_complete_done(napi, work_done)))
		if (test_bit(ICE_FLAG_MSIX_ENA, pf->flags))
			ice_update_ena_itr(vsi, q_vector);

	return min_t(int, work_done, budget - 1);
}

/* helper function for building cmd/type/offset */
static __le64
build_ctob(u64 td_cmd, u64 td_offset, unsigned int size, u64 td_tag)
{
	return cpu_to_le64(ICE_TX_DESC_DTYPE_DATA |
			   (td_cmd    << ICE_TXD_QW1_CMD_S) |
			   (td_offset << ICE_TXD_QW1_OFFSET_S) |
			   ((u64)size << ICE_TXD_QW1_TX_BUF_SZ_S) |
			   (td_tag    << ICE_TXD_QW1_L2TAG1_S));
}

/**
 * __ice_maybe_stop_tx - 2nd level check for Tx stop conditions
 * @tx_ring: the ring to be checked
 * @size: the size buffer we want to assure is available
 *
 * Returns -EBUSY if a stop is needed, else 0
 */
static int __ice_maybe_stop_tx(struct ice_ring *tx_ring, unsigned int size)
{
	netif_stop_subqueue(tx_ring->netdev, tx_ring->q_index);
	/* Memory barrier before checking head and tail */
	smp_mb();

	/* Check again in a case another CPU has just made room available. */
	if (likely(ICE_DESC_UNUSED(tx_ring) < size))
		return -EBUSY;

	/* A reprieve! - use start_subqueue because it doesn't call schedule */
	netif_start_subqueue(tx_ring->netdev, tx_ring->q_index);
	++tx_ring->tx_stats.restart_q;
	return 0;
}

/**
 * ice_maybe_stop_tx - 1st level check for Tx stop conditions
 * @tx_ring: the ring to be checked
 * @size:    the size buffer we want to assure is available
 *
 * Returns 0 if stop is not needed
 */
static int ice_maybe_stop_tx(struct ice_ring *tx_ring, unsigned int size)
{
	if (likely(ICE_DESC_UNUSED(tx_ring) >= size))
		return 0;

	return __ice_maybe_stop_tx(tx_ring, size);
}

/**
 * ice_tx_map - Build the Tx descriptor
 * @tx_ring: ring to send buffer on
 * @first: first buffer info buffer to use
 * @off: pointer to struct that holds offload parameters
 *
 * This function loops over the skb data pointed to by *first
 * and gets a physical address for each memory location and programs
 * it and the length into the transmit descriptor.
 */
static void
ice_tx_map(struct ice_ring *tx_ring, struct ice_tx_buf *first,
	   struct ice_tx_offload_params *off)
{
	u64 td_offset, td_tag, td_cmd;
	u16 i = tx_ring->next_to_use;
	struct skb_frag_struct *frag;
	unsigned int data_len, size;
	struct ice_tx_desc *tx_desc;
	struct ice_tx_buf *tx_buf;
	struct sk_buff *skb;
	dma_addr_t dma;

	td_tag = off->td_l2tag1;
	td_cmd = off->td_cmd;
	td_offset = off->td_offset;
	skb = first->skb;

	data_len = skb->data_len;
	size = skb_headlen(skb);

	tx_desc = ICE_TX_DESC(tx_ring, i);

	if (first->tx_flags & ICE_TX_FLAGS_HW_VLAN) {
		td_cmd |= (u64)ICE_TX_DESC_CMD_IL2TAG1;
		td_tag = (first->tx_flags & ICE_TX_FLAGS_VLAN_M) >>
			  ICE_TX_FLAGS_VLAN_S;
	}

	dma = dma_map_single(tx_ring->dev, skb->data, size, DMA_TO_DEVICE);

	tx_buf = first;

	for (frag = &skb_shinfo(skb)->frags[0];; frag++) {
		unsigned int max_data = ICE_MAX_DATA_PER_TXD_ALIGNED;

		if (dma_mapping_error(tx_ring->dev, dma))
			goto dma_error;

		/* record length, and DMA address */
		dma_unmap_len_set(tx_buf, len, size);
		dma_unmap_addr_set(tx_buf, dma, dma);

		/* align size to end of page */
		max_data += -dma & (ICE_MAX_READ_REQ_SIZE - 1);
		tx_desc->buf_addr = cpu_to_le64(dma);

		/* account for data chunks larger than the hardware
		 * can handle
		 */
		while (unlikely(size > ICE_MAX_DATA_PER_TXD)) {
			tx_desc->cmd_type_offset_bsz =
				build_ctob(td_cmd, td_offset, max_data, td_tag);

			tx_desc++;
			i++;

			if (i == tx_ring->count) {
				tx_desc = ICE_TX_DESC(tx_ring, 0);
				i = 0;
			}

			dma += max_data;
			size -= max_data;

			max_data = ICE_MAX_DATA_PER_TXD_ALIGNED;
			tx_desc->buf_addr = cpu_to_le64(dma);
		}

		if (likely(!data_len))
			break;

		tx_desc->cmd_type_offset_bsz = build_ctob(td_cmd, td_offset,
							  size, td_tag);

		tx_desc++;
		i++;

		if (i == tx_ring->count) {
			tx_desc = ICE_TX_DESC(tx_ring, 0);
			i = 0;
		}

		size = skb_frag_size(frag);
		data_len -= size;

		dma = skb_frag_dma_map(tx_ring->dev, frag, 0, size,
				       DMA_TO_DEVICE);

		tx_buf = &tx_ring->tx_buf[i];
	}

	/* record bytecount for BQL */
	netdev_tx_sent_queue(txring_txq(tx_ring), first->bytecount);

	/* record SW timestamp if HW timestamp is not available */
	skb_tx_timestamp(first->skb);

	i++;
	if (i == tx_ring->count)
		i = 0;

	/* write last descriptor with RS and EOP bits */
	td_cmd |= (u64)(ICE_TX_DESC_CMD_EOP | ICE_TX_DESC_CMD_RS);
	tx_desc->cmd_type_offset_bsz =
			build_ctob(td_cmd, td_offset, size, td_tag);

	/* Force memory writes to complete before letting h/w know there
	 * are new descriptors to fetch.
	 *
	 * We also use this memory barrier to make certain all of the
	 * status bits have been updated before next_to_watch is written.
	 */
	wmb();

	/* set next_to_watch value indicating a packet is present */
	first->next_to_watch = tx_desc;

	tx_ring->next_to_use = i;

	ice_maybe_stop_tx(tx_ring, DESC_NEEDED);

	/* notify HW of packet */
	if (netif_xmit_stopped(txring_txq(tx_ring)) || !netdev_xmit_more()) {
		writel(i, tx_ring->tail);
	}

	return;

dma_error:
	/* clear dma mappings for failed tx_buf map */
	for (;;) {
		tx_buf = &tx_ring->tx_buf[i];
		ice_unmap_and_free_tx_buf(tx_ring, tx_buf);
		if (tx_buf == first)
			break;
		if (i == 0)
			i = tx_ring->count;
		i--;
	}

	tx_ring->next_to_use = i;
}

/**
 * ice_tx_csum - Enable Tx checksum offloads
 * @first: pointer to the first descriptor
 * @off: pointer to struct that holds offload parameters
 *
 * Returns 0 or error (negative) if checksum offload can't happen, 1 otherwise.
 */
static
int ice_tx_csum(struct ice_tx_buf *first, struct ice_tx_offload_params *off)
{
	u32 l4_len = 0, l3_len = 0, l2_len = 0;
	struct sk_buff *skb = first->skb;
	union {
		struct iphdr *v4;
		struct ipv6hdr *v6;
		unsigned char *hdr;
	} ip;
	union {
		struct tcphdr *tcp;
		unsigned char *hdr;
	} l4;
	__be16 frag_off, protocol;
	unsigned char *exthdr;
	u32 offset, cmd = 0;
	u8 l4_proto = 0;

	if (skb->ip_summed != CHECKSUM_PARTIAL)
		return 0;

	ip.hdr = skb_network_header(skb);
	l4.hdr = skb_transport_header(skb);

	/* compute outer L2 header size */
	l2_len = ip.hdr - skb->data;
	offset = (l2_len / 2) << ICE_TX_DESC_LEN_MACLEN_S;

	if (skb->encapsulation)
		return -1;

	/* Enable IP checksum offloads */
	protocol = vlan_get_protocol(skb);
	if (protocol == htons(ETH_P_IP)) {
		l4_proto = ip.v4->protocol;
		/* the stack computes the IP header already, the only time we
		 * need the hardware to recompute it is in the case of TSO.
		 */
		if (first->tx_flags & ICE_TX_FLAGS_TSO)
			cmd |= ICE_TX_DESC_CMD_IIPT_IPV4_CSUM;
		else
			cmd |= ICE_TX_DESC_CMD_IIPT_IPV4;

	} else if (protocol == htons(ETH_P_IPV6)) {
		cmd |= ICE_TX_DESC_CMD_IIPT_IPV6;
		exthdr = ip.hdr + sizeof(*ip.v6);
		l4_proto = ip.v6->nexthdr;
		if (l4.hdr != exthdr)
			ipv6_skip_exthdr(skb, exthdr - skb->data, &l4_proto,
					 &frag_off);
	} else {
		return -1;
	}

	/* compute inner L3 header size */
	l3_len = l4.hdr - ip.hdr;
	offset |= (l3_len / 4) << ICE_TX_DESC_LEN_IPLEN_S;

	/* Enable L4 checksum offloads */
	switch (l4_proto) {
	case IPPROTO_TCP:
		/* enable checksum offloads */
		cmd |= ICE_TX_DESC_CMD_L4T_EOFT_TCP;
		l4_len = l4.tcp->doff;
		offset |= l4_len << ICE_TX_DESC_LEN_L4_LEN_S;
		break;
	case IPPROTO_UDP:
		/* enable UDP checksum offload */
		cmd |= ICE_TX_DESC_CMD_L4T_EOFT_UDP;
		l4_len = (sizeof(struct udphdr) >> 2);
		offset |= l4_len << ICE_TX_DESC_LEN_L4_LEN_S;
		break;
	case IPPROTO_SCTP:
		/* enable SCTP checksum offload */
		cmd |= ICE_TX_DESC_CMD_L4T_EOFT_SCTP;
		l4_len = sizeof(struct sctphdr) >> 2;
		offset |= l4_len << ICE_TX_DESC_LEN_L4_LEN_S;
		break;

	default:
		if (first->tx_flags & ICE_TX_FLAGS_TSO)
			return -1;
		skb_checksum_help(skb);
		return 0;
	}

	off->td_cmd |= cmd;
	off->td_offset |= offset;
	return 1;
}

/**
 * ice_tx_prepare_vlan_flags - prepare generic Tx VLAN tagging flags for HW
 * @tx_ring: ring to send buffer on
 * @first: pointer to struct ice_tx_buf
 *
 * Checks the skb and set up correspondingly several generic transmit flags
 * related to VLAN tagging for the HW, such as VLAN, DCB, etc.
 *
 * Returns error code indicate the frame should be dropped upon error and the
 * otherwise returns 0 to indicate the flags has been set properly.
 */
static int
ice_tx_prepare_vlan_flags(struct ice_ring *tx_ring, struct ice_tx_buf *first)
{
	struct sk_buff *skb = first->skb;
	__be16 protocol = skb->protocol;

	if (protocol == htons(ETH_P_8021Q) &&
	    !(tx_ring->netdev->features & NETIF_F_HW_VLAN_CTAG_TX)) {
		/* when HW VLAN acceleration is turned off by the user the
		 * stack sets the protocol to 8021q so that the driver
		 * can take any steps required to support the SW only
		 * VLAN handling. In our case the driver doesn't need
		 * to take any further steps so just set the protocol
		 * to the encapsulated ethertype.
		 */
		skb->protocol = vlan_get_protocol(skb);
		return 0;
	}

	/* if we have a HW VLAN tag being added, default to the HW one */
	if (skb_vlan_tag_present(skb)) {
		first->tx_flags |= skb_vlan_tag_get(skb) << ICE_TX_FLAGS_VLAN_S;
		first->tx_flags |= ICE_TX_FLAGS_HW_VLAN;
	} else if (protocol == htons(ETH_P_8021Q)) {
		struct vlan_hdr *vhdr, _vhdr;

		/* for SW VLAN, check the next protocol and store the tag */
		vhdr = (struct vlan_hdr *)skb_header_pointer(skb, ETH_HLEN,
							     sizeof(_vhdr),
							     &_vhdr);
		if (!vhdr)
			return -EINVAL;

		first->tx_flags |= ntohs(vhdr->h_vlan_TCI) <<
				   ICE_TX_FLAGS_VLAN_S;
		first->tx_flags |= ICE_TX_FLAGS_SW_VLAN;
	}

	return ice_tx_prepare_vlan_flags_dcb(tx_ring, first);
}

/**
 * ice_tso - computes mss and TSO length to prepare for TSO
 * @first: pointer to struct ice_tx_buf
 * @off: pointer to struct that holds offload parameters
 *
 * Returns 0 or error (negative) if TSO can't happen, 1 otherwise.
 */
static
int ice_tso(struct ice_tx_buf *first, struct ice_tx_offload_params *off)
{
	struct sk_buff *skb = first->skb;
	union {
		struct iphdr *v4;
		struct ipv6hdr *v6;
		unsigned char *hdr;
	} ip;
	union {
		struct tcphdr *tcp;
		unsigned char *hdr;
	} l4;
	u64 cd_mss, cd_tso_len;
	u32 paylen, l4_start;
	int err;

	if (skb->ip_summed != CHECKSUM_PARTIAL)
		return 0;

	if (!skb_is_gso(skb))
		return 0;

	err = skb_cow_head(skb, 0);
	if (err < 0)
		return err;

	/* cppcheck-suppress unreadVariable */
	ip.hdr = skb_network_header(skb);
	l4.hdr = skb_transport_header(skb);

	/* initialize outer IP header fields */
	if (ip.v4->version == 4) {
		ip.v4->tot_len = 0;
		ip.v4->check = 0;
	} else {
		ip.v6->payload_len = 0;
	}

	/* determine offset of transport header */
	l4_start = l4.hdr - skb->data;

	/* remove payload length from checksum */
	paylen = skb->len - l4_start;
	csum_replace_by_diff(&l4.tcp->check, (__force __wsum)htonl(paylen));

	/* compute length of segmentation header */
	off->header_len = (l4.tcp->doff * 4) + l4_start;

	/* update gso_segs and bytecount */
	first->gso_segs = skb_shinfo(skb)->gso_segs;
	first->bytecount += (first->gso_segs - 1) * off->header_len;

	cd_tso_len = skb->len - off->header_len;
	cd_mss = skb_shinfo(skb)->gso_size;

	/* record cdesc_qw1 with TSO parameters */
	off->cd_qw1 |= ICE_TX_DESC_DTYPE_CTX |
			 (ICE_TX_CTX_DESC_TSO << ICE_TXD_CTX_QW1_CMD_S) |
			 (cd_tso_len << ICE_TXD_CTX_QW1_TSO_LEN_S) |
			 (cd_mss << ICE_TXD_CTX_QW1_MSS_S);
	first->tx_flags |= ICE_TX_FLAGS_TSO;
	return 1;
}

/**
 * ice_txd_use_count  - estimate the number of descriptors needed for Tx
 * @size: transmit request size in bytes
 *
 * Due to hardware alignment restrictions (4K alignment), we need to
 * assume that we can have no more than 12K of data per descriptor, even
 * though each descriptor can take up to 16K - 1 bytes of aligned memory.
 * Thus, we need to divide by 12K. But division is slow! Instead,
 * we decompose the operation into shifts and one relatively cheap
 * multiply operation.
 *
 * To divide by 12K, we first divide by 4K, then divide by 3:
 *     To divide by 4K, shift right by 12 bits
 *     To divide by 3, multiply by 85, then divide by 256
 *     (Divide by 256 is done by shifting right by 8 bits)
 * Finally, we add one to round up. Because 256 isn't an exact multiple of
 * 3, we'll underestimate near each multiple of 12K. This is actually more
 * accurate as we have 4K - 1 of wiggle room that we can fit into the last
 * segment. For our purposes this is accurate out to 1M which is orders of
 * magnitude greater than our largest possible GSO size.
 *
 * This would then be implemented as:
 *     return (((size >> 12) * 85) >> 8) + ICE_DESCS_FOR_SKB_DATA_PTR;
 *
 * Since multiplication and division are commutative, we can reorder
 * operations into:
 *     return ((size * 85) >> 20) + ICE_DESCS_FOR_SKB_DATA_PTR;
 */
static unsigned int ice_txd_use_count(unsigned int size)
{
	return ((size * 85) >> 20) + ICE_DESCS_FOR_SKB_DATA_PTR;
}

/**
 * ice_xmit_desc_count - calculate number of Tx descriptors needed
 * @skb: send buffer
 *
 * Returns number of data descriptors needed for this skb.
 */
static unsigned int ice_xmit_desc_count(struct sk_buff *skb)
{
	const struct skb_frag_struct *frag = &skb_shinfo(skb)->frags[0];
	unsigned int nr_frags = skb_shinfo(skb)->nr_frags;
	unsigned int count = 0, size = skb_headlen(skb);

	for (;;) {
		count += ice_txd_use_count(size);

		if (!nr_frags--)
			break;

		size = skb_frag_size(frag++);
	}

	return count;
}

/**
 * __ice_chk_linearize - Check if there are more than 8 buffers per packet
 * @skb: send buffer
 *
 * Note: This HW can't DMA more than 8 buffers to build a packet on the wire
 * and so we need to figure out the cases where we need to linearize the skb.
 *
 * For TSO we need to count the TSO header and segment payload separately.
 * As such we need to check cases where we have 7 fragments or more as we
 * can potentially require 9 DMA transactions, 1 for the TSO header, 1 for
 * the segment payload in the first descriptor, and another 7 for the
 * fragments.
 */
static bool __ice_chk_linearize(struct sk_buff *skb)
{
	const struct skb_frag_struct *frag, *stale;
	int nr_frags, sum;

	/* no need to check if number of frags is less than 7 */
	nr_frags = skb_shinfo(skb)->nr_frags;
	if (nr_frags < (ICE_MAX_BUF_TXD - 1))
		return false;

	/* We need to walk through the list and validate that each group
	 * of 6 fragments totals at least gso_size.
	 */
	nr_frags -= ICE_MAX_BUF_TXD - 2;
	frag = &skb_shinfo(skb)->frags[0];

	/* Initialize size to the negative value of gso_size minus 1. We
	 * use this as the worst case scenerio in which the frag ahead
	 * of us only provides one byte which is why we are limited to 6
	 * descriptors for a single transmit as the header and previous
	 * fragment are already consuming 2 descriptors.
	 */
	sum = 1 - skb_shinfo(skb)->gso_size;

	/* Add size of frags 0 through 4 to create our initial sum */
	sum += skb_frag_size(frag++);
	sum += skb_frag_size(frag++);
	sum += skb_frag_size(frag++);
	sum += skb_frag_size(frag++);
	sum += skb_frag_size(frag++);

	/* Walk through fragments adding latest fragment, testing it, and
	 * then removing stale fragments from the sum.
	 */
	stale = &skb_shinfo(skb)->frags[0];
	for (;;) {
		sum += skb_frag_size(frag++);

		/* if sum is negative we failed to make sufficient progress */
		if (sum < 0)
			return true;

		if (!nr_frags--)
			break;

		sum -= skb_frag_size(stale++);
	}

	return false;
}

/**
 * ice_chk_linearize - Check if there are more than 8 fragments per packet
 * @skb:      send buffer
 * @count:    number of buffers used
 *
 * Note: Our HW can't scatter-gather more than 8 fragments to build
 * a packet on the wire and so we need to figure out the cases where we
 * need to linearize the skb.
 */
static bool ice_chk_linearize(struct sk_buff *skb, unsigned int count)
{
	/* Both TSO and single send will work if count is less than 8 */
	if (likely(count < ICE_MAX_BUF_TXD))
		return false;

	if (skb_is_gso(skb))
		return __ice_chk_linearize(skb);

	/* we can support up to 8 data buffers for a single send */
	return count != ICE_MAX_BUF_TXD;
}

/**
 * ice_xmit_frame_ring - Sends buffer on Tx ring
 * @skb: send buffer
 * @tx_ring: ring to send buffer on
 *
 * Returns NETDEV_TX_OK if sent, else an error code
 */
static netdev_tx_t
ice_xmit_frame_ring(struct sk_buff *skb, struct ice_ring *tx_ring)
{
	struct ice_tx_offload_params offload = { 0 };
	struct ice_tx_buf *first;
	unsigned int count;
	int tso, csum;

	count = ice_xmit_desc_count(skb);
	if (ice_chk_linearize(skb, count)) {
		if (__skb_linearize(skb))
			goto out_drop;
		count = ice_txd_use_count(skb->len);
		tx_ring->tx_stats.tx_linearize++;
	}

	/* need: 1 descriptor per page * PAGE_SIZE/ICE_MAX_DATA_PER_TXD,
	 *       + 1 desc for skb_head_len/ICE_MAX_DATA_PER_TXD,
	 *       + 4 desc gap to avoid the cache line where head is,
	 *       + 1 desc for context descriptor,
	 * otherwise try next time
	 */
	if (ice_maybe_stop_tx(tx_ring, count + ICE_DESCS_PER_CACHE_LINE +
			      ICE_DESCS_FOR_CTX_DESC)) {
		tx_ring->tx_stats.tx_busy++;
		return NETDEV_TX_BUSY;
	}

	offload.tx_ring = tx_ring;

	/* record the location of the first descriptor for this packet */
	first = &tx_ring->tx_buf[tx_ring->next_to_use];
	first->skb = skb;
	first->bytecount = max_t(unsigned int, skb->len, ETH_ZLEN);
	first->gso_segs = 1;
	first->tx_flags = 0;

	/* prepare the VLAN tagging flags for Tx */
	if (ice_tx_prepare_vlan_flags(tx_ring, first))
		goto out_drop;

	/* set up TSO offload */
	tso = ice_tso(first, &offload);
	if (tso < 0)
		goto out_drop;

	/* always set up Tx checksum offload */
	csum = ice_tx_csum(first, &offload);
	if (csum < 0)
		goto out_drop;

	if (tso || offload.cd_tunnel_params) {
		struct ice_tx_ctx_desc *cdesc;
		int i = tx_ring->next_to_use;

		/* grab the next descriptor */
		cdesc = ICE_TX_CTX_DESC(tx_ring, i);
		i++;
		tx_ring->next_to_use = (i < tx_ring->count) ? i : 0;

		/* setup context descriptor */
		cdesc->tunneling_params = cpu_to_le32(offload.cd_tunnel_params);
		cdesc->l2tag2 = cpu_to_le16(offload.cd_l2tag2);
		cdesc->rsvd = cpu_to_le16(0);
		cdesc->qw1 = cpu_to_le64(offload.cd_qw1);
	}

	ice_tx_map(tx_ring, first, &offload);
	return NETDEV_TX_OK;

out_drop:
	dev_kfree_skb_any(skb);
	return NETDEV_TX_OK;
}

/**
 * ice_start_xmit - Selects the correct VSI and Tx queue to send buffer
 * @skb: send buffer
 * @netdev: network interface device structure
 *
 * Returns NETDEV_TX_OK if sent, else an error code
 */
netdev_tx_t ice_start_xmit(struct sk_buff *skb, struct net_device *netdev)
{
	struct ice_netdev_priv *np = netdev_priv(netdev);
	struct ice_vsi *vsi = np->vsi;
	struct ice_ring *tx_ring;

	tx_ring = vsi->tx_rings[skb->queue_mapping];

	/* hardware can't handle really short frames, hardware padding works
	 * beyond this point
	 */
	if (skb_put_padto(skb, ICE_MIN_TX_LEN))
		return NETDEV_TX_OK;

	return ice_xmit_frame_ring(skb, tx_ring);
}<|MERGE_RESOLUTION|>--- conflicted
+++ resolved
@@ -237,15 +237,9 @@
 	if (!tx_ring->tx_buf)
 		return -ENOMEM;
 
-<<<<<<< HEAD
-	/* round up to nearest 4K */
-	tx_ring->size = ALIGN(tx_ring->count * sizeof(struct ice_tx_desc),
-			      4096);
-=======
 	/* round up to nearest page */
 	tx_ring->size = ALIGN(tx_ring->count * sizeof(struct ice_tx_desc),
 			      PAGE_SIZE);
->>>>>>> 0ecfebd2
 	tx_ring->desc = dmam_alloc_coherent(dev, tx_ring->size, &tx_ring->dma,
 					    GFP_KERNEL);
 	if (!tx_ring->desc) {
@@ -642,16 +636,10 @@
 }
 
 /**
-<<<<<<< HEAD
- * ice_fetch_rx_buf - Allocate skb and populate it
- * @rx_ring: Rx descriptor ring to transact packets on
- * @rx_desc: descriptor containing info written by hardware
-=======
  * ice_get_rx_buf - Fetch Rx buffer and synchronize data for use
  * @rx_ring: Rx descriptor ring to transact packets on
  * @skb: skb to be used
  * @size: size of buffer to add to skb
->>>>>>> 0ecfebd2
  *
  * This function will pull an Rx buffer from the ring and synchronize it
  * for use by the CPU.
@@ -744,17 +732,8 @@
  * @rx_ring: Rx descriptor ring to transact packets on
  * @rx_buf: Rx buffer to pull data from
  *
-<<<<<<< HEAD
- * This function is an ice specific version of __pskb_pull_tail. The
- * main difference between this version and the original function is that
- * this function can make several assumptions about the state of things
- * that allow for significant optimizations versus the standard function.
- * As a result we can do things like drop a frag and maintain an accurate
- * truesize for the skb.
-=======
  * This function will  clean up the contents of the rx_buf. It will
  * either recycle the buffer or unmap it and free the associated resources.
->>>>>>> 0ecfebd2
  */
 static void ice_put_rx_buf(struct ice_ring *rx_ring, struct ice_rx_buf *rx_buf)
 {
@@ -1119,19 +1098,6 @@
 }
 
 /**
-<<<<<<< HEAD
- * ice_buildreg_itr - build value for writing to the GLINT_DYN_CTL register
- * @itr_idx: interrupt throttling index
- * @reg_itr: interrupt throttling value adjusted based on ITR granularity
- */
-static u32 ice_buildreg_itr(int itr_idx, u16 reg_itr)
-{
-	return GLINT_DYN_CTL_INTENA_M | GLINT_DYN_CTL_CLEARPBA_M |
-		(itr_idx << GLINT_DYN_CTL_ITR_INDX_S) |
-		(reg_itr << GLINT_DYN_CTL_INTERVAL_S);
-}
-
-=======
  * ice_adjust_itr_by_size_and_speed - Adjust ITR based on current traffic
  * @port_info: port_info structure containing the current link speed
  * @avg_pkt_size: average size of Tx or Rx packets based on clean routine
@@ -1373,7 +1339,6 @@
  */
 #define ITR_COUNTDOWN_START 3
 
->>>>>>> 0ecfebd2
 /**
  * ice_update_ena_itr - Update ITR and re-enable MSIX interrupt
  * @vsi: the VSI associated with the q_vector
@@ -1382,12 +1347,6 @@
 static void
 ice_update_ena_itr(struct ice_vsi *vsi, struct ice_q_vector *q_vector)
 {
-<<<<<<< HEAD
-	struct ice_hw *hw = &vsi->back->hw;
-	struct ice_ring_container *rc;
-	u32 itr_val;
-
-=======
 	struct ice_ring_container *tx = &q_vector->tx;
 	struct ice_ring_container *rx = &q_vector->rx;
 	u32 itr_val;
@@ -1396,7 +1355,6 @@
 	ice_update_itr(q_vector, tx);
 	ice_update_itr(q_vector, rx);
 
->>>>>>> 0ecfebd2
 	/* This block of logic allows us to get away with only updating
 	 * one ITR value with each interrupt. The idea is to perform a
 	 * pseudo-lazy update with the following criteria.
@@ -1405,37 +1363,6 @@
 	 * 2. If we must reduce an ITR that is given highest priority.
 	 * 3. We then give priority to increasing ITR based on amount.
 	 */
-<<<<<<< HEAD
-	if (q_vector->rx.target_itr < q_vector->rx.current_itr) {
-		rc = &q_vector->rx;
-		/* Rx ITR needs to be reduced, this is highest priority */
-		itr_val = ice_buildreg_itr(rc->itr_idx, rc->target_itr);
-		rc->current_itr = rc->target_itr;
-	} else if ((q_vector->tx.target_itr < q_vector->tx.current_itr) ||
-		   ((q_vector->rx.target_itr - q_vector->rx.current_itr) <
-		    (q_vector->tx.target_itr - q_vector->tx.current_itr))) {
-		rc = &q_vector->tx;
-		/* Tx ITR needs to be reduced, this is second priority
-		 * Tx ITR needs to be increased more than Rx, fourth priority
-		 */
-		itr_val = ice_buildreg_itr(rc->itr_idx, rc->target_itr);
-		rc->current_itr = rc->target_itr;
-	} else if (q_vector->rx.current_itr != q_vector->rx.target_itr) {
-		rc = &q_vector->rx;
-		/* Rx ITR needs to be increased, third priority */
-		itr_val = ice_buildreg_itr(rc->itr_idx, rc->target_itr);
-		rc->current_itr = rc->target_itr;
-	} else {
-		/* Still have to re-enable the interrupts */
-		itr_val = ice_buildreg_itr(ICE_ITR_NONE, 0);
-	}
-
-	if (!test_bit(__ICE_DOWN, vsi->state)) {
-		int vector = vsi->hw_base_vector + q_vector->v_idx;
-
-		wr32(hw, GLINT_DYN_CTL(vector), itr_val);
-	}
-=======
 	if (rx->target_itr < rx->current_itr) {
 		/* Rx ITR needs to be reduced, this is highest priority */
 		itr_val = ice_buildreg_itr(rx->itr_idx, rx->target_itr);
@@ -1466,7 +1393,6 @@
 		wr32(&vsi->back->hw,
 		     GLINT_DYN_CTL(q_vector->reg_idx),
 		     itr_val);
->>>>>>> 0ecfebd2
 }
 
 /**
