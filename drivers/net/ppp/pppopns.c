--- conflicted
+++ resolved
@@ -189,24 +189,11 @@
 	while ((skb = skb_dequeue(&delivery_queue))) {
 		struct sock *sk_raw = skb->sk;
 		struct kvec iov = {.iov_base = skb->data, .iov_len = skb->len};
-<<<<<<< HEAD
-		struct msghdr msg = {
-			.msg_iov = (struct iovec *)&iov,
-			.msg_iovlen = 1,
-			.msg_flags = MSG_NOSIGNAL | MSG_DONTWAIT,
-			.msg_iter.count = skb->len,
-			.msg_iter.kvec = &iov,
-		};
-		int ret = sk_raw->sk_prot->sendmsg(sk_raw, &msg, skb->len);
-		if (ret < 0)
-			pr_err("pppopns cannot sendmsg to raw!\n");
-=======
 		struct msghdr msg = { 0 };
 
 		iov_iter_kvec(&msg.msg_iter, WRITE | ITER_KVEC, &iov, 1,
 			      skb->len);
 		sk_raw->sk_prot->sendmsg(sk_raw, &msg, skb->len);
->>>>>>> d9871238
 		kfree_skb(skb);
 	}
 	set_fs(old_fs);
