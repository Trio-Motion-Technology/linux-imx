--- conflicted
+++ resolved
@@ -380,96 +380,6 @@
 void ksz_disable_port(struct dsa_switch *ds, int port)
 {
 	struct ksz_device *dev = ds->priv;
-<<<<<<< HEAD
-	u8 data;
-
-	if (mirror->ingress)
-		ksz_port_cfg(dev, port, P_MIRROR_CTRL, PORT_MIRROR_RX, false);
-	else
-		ksz_port_cfg(dev, port, P_MIRROR_CTRL, PORT_MIRROR_TX, false);
-
-	ksz_pread8(dev, port, P_MIRROR_CTRL, &data);
-
-	if (!(data & (PORT_MIRROR_RX | PORT_MIRROR_TX)))
-		ksz_port_cfg(dev, mirror->to_local_port, P_MIRROR_CTRL,
-			     PORT_MIRROR_SNIFFER, false);
-}
-
-static const struct dsa_switch_ops ksz_switch_ops = {
-	.get_tag_protocol	= ksz_get_tag_protocol,
-	.setup			= ksz_setup,
-	.phy_read		= ksz_phy_read16,
-	.phy_write		= ksz_phy_write16,
-	.port_enable		= ksz_enable_port,
-	.port_disable		= ksz_disable_port,
-	.get_strings		= ksz_get_strings,
-	.get_ethtool_stats	= ksz_get_ethtool_stats,
-	.get_sset_count		= ksz_sset_count,
-	.port_stp_state_set	= ksz_port_stp_state_set,
-	.port_fast_age		= ksz_port_fast_age,
-	.port_vlan_filtering	= ksz_port_vlan_filtering,
-	.port_vlan_prepare	= ksz_port_vlan_prepare,
-	.port_vlan_add		= ksz_port_vlan_add,
-	.port_vlan_del		= ksz_port_vlan_del,
-	.port_fdb_dump		= ksz_port_fdb_dump,
-	.port_fdb_add		= ksz_port_fdb_add,
-	.port_fdb_del		= ksz_port_fdb_del,
-	.port_mdb_prepare       = ksz_port_mdb_prepare,
-	.port_mdb_add           = ksz_port_mdb_add,
-	.port_mdb_del           = ksz_port_mdb_del,
-	.port_mirror_add	= ksz_port_mirror_add,
-	.port_mirror_del	= ksz_port_mirror_del,
-};
-
-struct ksz_chip_data {
-	u32 chip_id;
-	const char *dev_name;
-	int num_vlans;
-	int num_alus;
-	int num_statics;
-	int cpu_ports;
-	int port_cnt;
-};
-
-static const struct ksz_chip_data ksz_switch_chips[] = {
-	{
-		.chip_id = 0x00947700,
-		.dev_name = "KSZ9477",
-		.num_vlans = 4096,
-		.num_alus = 4096,
-		.num_statics = 16,
-		.cpu_ports = 0x7F,	/* can be configured as cpu port */
-		.port_cnt = 7,		/* total physical port count */
-	},
-	{
-		.chip_id = 0x00989700,
-		.dev_name = "KSZ9897",
-		.num_vlans = 4096,
-		.num_alus = 4096,
-		.num_statics = 16,
-		.cpu_ports = 0x7F,	/* can be configured as cpu port */
-		.port_cnt = 7,		/* total physical port count */
-	},
-};
-
-static int ksz_switch_init(struct ksz_device *dev)
-{
-	int i;
-
-	dev->ds->ops = &ksz_switch_ops;
-
-	for (i = 0; i < ARRAY_SIZE(ksz_switch_chips); i++) {
-		const struct ksz_chip_data *chip = &ksz_switch_chips[i];
-
-		if (dev->chip_id == chip->chip_id) {
-			dev->name = chip->dev_name;
-			dev->num_vlans = chip->num_vlans;
-			dev->num_alus = chip->num_alus;
-			dev->num_statics = chip->num_statics;
-			dev->port_cnt = chip->port_cnt;
-			dev->cpu_ports = chip->cpu_ports;
-=======
->>>>>>> f7688b48
 
 	if (!dsa_is_user_port(ds, port))
 		return;
@@ -532,16 +442,7 @@
 
 	dev->dev_ops = ops;
 
-<<<<<<< HEAD
-	mutex_init(&dev->reg_mutex);
-	mutex_init(&dev->stats_mutex);
-	mutex_init(&dev->alu_mutex);
-	mutex_init(&dev->vlan_mutex);
-
-	if (ksz_switch_detect(dev))
-=======
 	if (dev->dev_ops->detect(dev))
->>>>>>> f7688b48
 		return -EINVAL;
 
 	ret = dev->dev_ops->init(dev);
