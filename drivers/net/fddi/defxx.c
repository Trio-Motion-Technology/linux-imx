/*
 * File Name:
 *   defxx.c
 *
 * Copyright Information:
 *   Copyright Digital Equipment Corporation 1996.
 *
 *   This software may be used and distributed according to the terms of
 *   the GNU General Public License, incorporated herein by reference.
 *
 * Abstract:
 *   A Linux device driver supporting the Digital Equipment Corporation
 *   FDDI TURBOchannel, EISA and PCI controller families.  Supported
 *   adapters include:
 *
 *		DEC FDDIcontroller/TURBOchannel (DEFTA)
 *		DEC FDDIcontroller/EISA         (DEFEA)
 *		DEC FDDIcontroller/PCI          (DEFPA)
 *
 * The original author:
 *   LVS	Lawrence V. Stefani <lstefani@yahoo.com>
 *
 * Maintainers:
 *   macro	Maciej W. Rozycki <macro@orcam.me.uk>
 *
 * Credits:
 *   I'd like to thank Patricia Cross for helping me get started with
 *   Linux, David Davies for a lot of help upgrading and configuring
 *   my development system and for answering many OS and driver
 *   development questions, and Alan Cox for recommendations and
 *   integration help on getting FDDI support into Linux.  LVS
 *
 * Driver Architecture:
 *   The driver architecture is largely based on previous driver work
 *   for other operating systems.  The upper edge interface and
 *   functions were largely taken from existing Linux device drivers
 *   such as David Davies' DE4X5.C driver and Donald Becker's TULIP.C
 *   driver.
 *
 *   Adapter Probe -
 *		The driver scans for supported EISA adapters by reading the
 *		SLOT ID register for each EISA slot and making a match
 *		against the expected value.
 *
 *   Bus-Specific Initialization -
 *		This driver currently supports both EISA and PCI controller
 *		families.  While the custom DMA chip and FDDI logic is similar
 *		or identical, the bus logic is very different.  After
 *		initialization, the	only bus-specific differences is in how the
 *		driver enables and disables interrupts.  Other than that, the
 *		run-time critical code behaves the same on both families.
 *		It's important to note that both adapter families are configured
 *		to I/O map, rather than memory map, the adapter registers.
 *
 *   Driver Open/Close -
 *		In the driver open routine, the driver ISR (interrupt service
 *		routine) is registered and the adapter is brought to an
 *		operational state.  In the driver close routine, the opposite
 *		occurs; the driver ISR is deregistered and the adapter is
 *		brought to a safe, but closed state.  Users may use consecutive
 *		commands to bring the adapter up and down as in the following
 *		example:
 *					ifconfig fddi0 up
 *					ifconfig fddi0 down
 *					ifconfig fddi0 up
 *
 *   Driver Shutdown -
 *		Apparently, there is no shutdown or halt routine support under
 *		Linux.  This routine would be called during "reboot" or
 *		"shutdown" to allow the driver to place the adapter in a safe
 *		state before a warm reboot occurs.  To be really safe, the user
 *		should close the adapter before shutdown (eg. ifconfig fddi0 down)
 *		to ensure that the adapter DMA engine is taken off-line.  However,
 *		the current driver code anticipates this problem and always issues
 *		a soft reset of the adapter	at the beginning of driver initialization.
 *		A future driver enhancement in this area may occur in 2.1.X where
 *		Alan indicated that a shutdown handler may be implemented.
 *
 *   Interrupt Service Routine -
 *		The driver supports shared interrupts, so the ISR is registered for
 *		each board with the appropriate flag and the pointer to that board's
 *		device structure.  This provides the context during interrupt
 *		processing to support shared interrupts and multiple boards.
 *
 *		Interrupt enabling/disabling can occur at many levels.  At the host
 *		end, you can disable system interrupts, or disable interrupts at the
 *		PIC (on Intel systems).  Across the bus, both EISA and PCI adapters
 *		have a bus-logic chip interrupt enable/disable as well as a DMA
 *		controller interrupt enable/disable.
 *
 *		The driver currently enables and disables adapter interrupts at the
 *		bus-logic chip and assumes that Linux will take care of clearing or
 *		acknowledging any host-based interrupt chips.
 *
 *   Control Functions -
 *		Control functions are those used to support functions such as adding
 *		or deleting multicast addresses, enabling or disabling packet
 *		reception filters, or other custom/proprietary commands.  Presently,
 *		the driver supports the "get statistics", "set multicast list", and
 *		"set mac address" functions defined by Linux.  A list of possible
 *		enhancements include:
 *
 *				- Custom ioctl interface for executing port interface commands
 *				- Custom ioctl interface for adding unicast addresses to
 *				  adapter CAM (to support bridge functions).
 *				- Custom ioctl interface for supporting firmware upgrades.
 *
 *   Hardware (port interface) Support Routines -
 *		The driver function names that start with "dfx_hw_" represent
 *		low-level port interface routines that are called frequently.  They
 *		include issuing a DMA or port control command to the adapter,
 *		resetting the adapter, or reading the adapter state.  Since the
 *		driver initialization and run-time code must make calls into the
 *		port interface, these routines were written to be as generic and
 *		usable as possible.
 *
 *   Receive Path -
 *		The adapter DMA engine supports a 256 entry receive descriptor block
 *		of which up to 255 entries can be used at any given time.  The
 *		architecture is a standard producer, consumer, completion model in
 *		which the driver "produces" receive buffers to the adapter, the
 *		adapter "consumes" the receive buffers by DMAing incoming packet data,
 *		and the driver "completes" the receive buffers by servicing the
 *		incoming packet, then "produces" a new buffer and starts the cycle
 *		again.  Receive buffers can be fragmented in up to 16 fragments
 *		(descriptor	entries).  For simplicity, this driver posts
 *		single-fragment receive buffers of 4608 bytes, then allocates a
 *		sk_buff, copies the data, then reposts the buffer.  To reduce CPU
 *		utilization, a better approach would be to pass up the receive
 *		buffer (no extra copy) then allocate and post a replacement buffer.
 *		This is a performance enhancement that should be looked into at
 *		some point.
 *
 *   Transmit Path -
 *		Like the receive path, the adapter DMA engine supports a 256 entry
 *		transmit descriptor block of which up to 255 entries can be used at
 *		any	given time.  Transmit buffers can be fragmented	in up to 255
 *		fragments (descriptor entries).  This driver always posts one
 *		fragment per transmit packet request.
 *
 *		The fragment contains the entire packet from FC to end of data.
 *		Before posting the buffer to the adapter, the driver sets a three-byte
 *		packet request header (PRH) which is required by the Motorola MAC chip
 *		used on the adapters.  The PRH tells the MAC the type of token to
 *		receive/send, whether or not to generate and append the CRC, whether
 *		synchronous or asynchronous framing is used, etc.  Since the PRH
 *		definition is not necessarily consistent across all FDDI chipsets,
 *		the driver, rather than the common FDDI packet handler routines,
 *		sets these bytes.
 *
 *		To reduce the amount of descriptor fetches needed per transmit request,
 *		the driver takes advantage of the fact that there are at least three
 *		bytes available before the skb->data field on the outgoing transmit
 *		request.  This is guaranteed by having fddi_setup() in net_init.c set
 *		dev->hard_header_len to 24 bytes.  21 bytes accounts for the largest
 *		header in an 802.2 SNAP frame.  The other 3 bytes are the extra "pad"
 *		bytes which we'll use to store the PRH.
 *
 *		There's a subtle advantage to adding these pad bytes to the
 *		hard_header_len, it ensures that the data portion of the packet for
 *		an 802.2 SNAP frame is longword aligned.  Other FDDI driver
 *		implementations may not need the extra padding and can start copying
 *		or DMAing directly from the FC byte which starts at skb->data.  Should
 *		another driver implementation need ADDITIONAL padding, the net_init.c
 *		module should be updated and dev->hard_header_len should be increased.
 *		NOTE: To maintain the alignment on the data portion of the packet,
 *		dev->hard_header_len should always be evenly divisible by 4 and at
 *		least 24 bytes in size.
 *
 * Modification History:
 *		Date		Name	Description
 *		16-Aug-96	LVS		Created.
 *		20-Aug-96	LVS		Updated dfx_probe so that version information
 *							string is only displayed if 1 or more cards are
 *							found.  Changed dfx_rcv_queue_process to copy
 *							3 NULL bytes before FC to ensure that data is
 *							longword aligned in receive buffer.
 *		09-Sep-96	LVS		Updated dfx_ctl_set_multicast_list to enable
 *							LLC group promiscuous mode if multicast list
 *							is too large.  LLC individual/group promiscuous
 *							mode is now disabled if IFF_PROMISC flag not set.
 *							dfx_xmt_queue_pkt no longer checks for NULL skb
 *							on Alan Cox recommendation.  Added node address
 *							override support.
 *		12-Sep-96	LVS		Reset current address to factory address during
 *							device open.  Updated transmit path to post a
 *							single fragment which includes PRH->end of data.
 *		Mar 2000	AC		Did various cleanups for 2.3.x
 *		Jun 2000	jgarzik		PCI and resource alloc cleanups
 *		Jul 2000	tjeerd		Much cleanup and some bug fixes
 *		Sep 2000	tjeerd		Fix leak on unload, cosmetic code cleanup
 *		Feb 2001			Skb allocation fixes
 *		Feb 2001	davej		PCI enable cleanups.
 *		04 Aug 2003	macro		Converted to the DMA API.
 *		14 Aug 2004	macro		Fix device names reported.
 *		14 Jun 2005	macro		Use irqreturn_t.
 *		23 Oct 2006	macro		Big-endian host support.
 *		14 Dec 2006	macro		TURBOchannel support.
 *		01 Jul 2014	macro		Fixes for DMA on 64-bit hosts.
 *		10 Mar 2021	macro		Dynamic MMIO vs port I/O.
 */

/* Include files */
#include <linux/bitops.h>
#include <linux/compiler.h>
#include <linux/delay.h>
#include <linux/dma-mapping.h>
#include <linux/eisa.h>
#include <linux/errno.h>
#include <linux/fddidevice.h>
#include <linux/interrupt.h>
#include <linux/ioport.h>
#include <linux/kernel.h>
#include <linux/module.h>
#include <linux/netdevice.h>
#include <linux/pci.h>
#include <linux/skbuff.h>
#include <linux/slab.h>
#include <linux/string.h>
#include <linux/tc.h>

#include <asm/byteorder.h>
#include <asm/io.h>

#include "defxx.h"

/* Version information string should be updated prior to each new release!  */
#define DRV_NAME "defxx"
#define DRV_VERSION "v1.12"
#define DRV_RELDATE "2021/03/10"

static const char version[] =
	DRV_NAME ": " DRV_VERSION " " DRV_RELDATE
	"  Lawrence V. Stefani and others\n";

#define DYNAMIC_BUFFERS 1

#define SKBUFF_RX_COPYBREAK 200
/*
 * NEW_SKB_SIZE = PI_RCV_DATA_K_SIZE_MAX+128 to allow 128 byte
 * alignment for compatibility with old EISA boards.
 */
#define NEW_SKB_SIZE (PI_RCV_DATA_K_SIZE_MAX+128)

#ifdef CONFIG_EISA
#define DFX_BUS_EISA(dev) (dev->bus == &eisa_bus_type)
#else
#define DFX_BUS_EISA(dev) 0
#endif

#ifdef CONFIG_TC
#define DFX_BUS_TC(dev) (dev->bus == &tc_bus_type)
#else
#define DFX_BUS_TC(dev) 0
#endif

#if defined(CONFIG_EISA) || defined(CONFIG_PCI)
#define dfx_use_mmio bp->mmio
#else
#define dfx_use_mmio true
#endif

/* Define module-wide (static) routines */

static void		dfx_bus_init(struct net_device *dev);
static void		dfx_bus_uninit(struct net_device *dev);
static void		dfx_bus_config_check(DFX_board_t *bp);

static int		dfx_driver_init(struct net_device *dev,
					const char *print_name,
					resource_size_t bar_start);
static int		dfx_adap_init(DFX_board_t *bp, int get_buffers);

static int		dfx_open(struct net_device *dev);
static int		dfx_close(struct net_device *dev);

static void		dfx_int_pr_halt_id(DFX_board_t *bp);
static void		dfx_int_type_0_process(DFX_board_t *bp);
static void		dfx_int_common(struct net_device *dev);
static irqreturn_t	dfx_interrupt(int irq, void *dev_id);

static struct		net_device_stats *dfx_ctl_get_stats(struct net_device *dev);
static void		dfx_ctl_set_multicast_list(struct net_device *dev);
static int		dfx_ctl_set_mac_address(struct net_device *dev, void *addr);
static int		dfx_ctl_update_cam(DFX_board_t *bp);
static int		dfx_ctl_update_filters(DFX_board_t *bp);

static int		dfx_hw_dma_cmd_req(DFX_board_t *bp);
static int		dfx_hw_port_ctrl_req(DFX_board_t *bp, PI_UINT32	command, PI_UINT32 data_a, PI_UINT32 data_b, PI_UINT32 *host_data);
static void		dfx_hw_adap_reset(DFX_board_t *bp, PI_UINT32 type);
static int		dfx_hw_adap_state_rd(DFX_board_t *bp);
static int		dfx_hw_dma_uninit(DFX_board_t *bp, PI_UINT32 type);

static int		dfx_rcv_init(DFX_board_t *bp, int get_buffers);
static void		dfx_rcv_queue_process(DFX_board_t *bp);
#ifdef DYNAMIC_BUFFERS
static void		dfx_rcv_flush(DFX_board_t *bp);
#else
static inline void	dfx_rcv_flush(DFX_board_t *bp) {}
#endif

static netdev_tx_t dfx_xmt_queue_pkt(struct sk_buff *skb,
				     struct net_device *dev);
static int		dfx_xmt_done(DFX_board_t *bp);
static void		dfx_xmt_flush(DFX_board_t *bp);

/* Define module-wide (static) variables */

static struct pci_driver dfx_pci_driver;
static struct eisa_driver dfx_eisa_driver;
static struct tc_driver dfx_tc_driver;


/*
 * =======================
 * = dfx_port_write_long =
 * = dfx_port_read_long  =
 * =======================
 *
 * Overview:
 *   Routines for reading and writing values from/to adapter
 *
 * Returns:
 *   None
 *
 * Arguments:
 *   bp		- pointer to board information
 *   offset	- register offset from base I/O address
 *   data	- for dfx_port_write_long, this is a value to write;
 *		  for dfx_port_read_long, this is a pointer to store
 *		  the read value
 *
 * Functional Description:
 *   These routines perform the correct operation to read or write
 *   the adapter register.
 *
 *   EISA port block base addresses are based on the slot number in which the
 *   controller is installed.  For example, if the EISA controller is installed
 *   in slot 4, the port block base address is 0x4000.  If the controller is
 *   installed in slot 2, the port block base address is 0x2000, and so on.
 *   This port block can be used to access PDQ, ESIC, and DEFEA on-board
 *   registers using the register offsets defined in DEFXX.H.
 *
 *   PCI port block base addresses are assigned by the PCI BIOS or system
 *   firmware.  There is one 128 byte port block which can be accessed.  It
 *   allows for I/O mapping of both PDQ and PFI registers using the register
 *   offsets defined in DEFXX.H.
 *
 * Return Codes:
 *   None
 *
 * Assumptions:
 *   bp->base is a valid base I/O address for this adapter.
 *   offset is a valid register offset for this adapter.
 *
 * Side Effects:
 *   Rather than produce macros for these functions, these routines
 *   are defined using "inline" to ensure that the compiler will
 *   generate inline code and not waste a procedure call and return.
 *   This provides all the benefits of macros, but with the
 *   advantage of strict data type checking.
 */

static inline void dfx_writel(DFX_board_t *bp, int offset, u32 data)
{
	writel(data, bp->base.mem + offset);
	mb();
}

static inline void dfx_outl(DFX_board_t *bp, int offset, u32 data)
{
	outl(data, bp->base.port + offset);
}

static void dfx_port_write_long(DFX_board_t *bp, int offset, u32 data)
{
	struct device __maybe_unused *bdev = bp->bus_dev;

	if (dfx_use_mmio)
		dfx_writel(bp, offset, data);
	else
		dfx_outl(bp, offset, data);
}


static inline void dfx_readl(DFX_board_t *bp, int offset, u32 *data)
{
	mb();
	*data = readl(bp->base.mem + offset);
}

static inline void dfx_inl(DFX_board_t *bp, int offset, u32 *data)
{
	*data = inl(bp->base.port + offset);
}

static void dfx_port_read_long(DFX_board_t *bp, int offset, u32 *data)
{
	struct device __maybe_unused *bdev = bp->bus_dev;

	if (dfx_use_mmio)
		dfx_readl(bp, offset, data);
	else
		dfx_inl(bp, offset, data);
}


/*
 * ================
 * = dfx_get_bars =
 * ================
 *
 * Overview:
 *   Retrieves the address ranges used to access control and status
 *   registers.
 *
 * Returns:
 *   None
 *
 * Arguments:
 *   bp		- pointer to board information
 *   bar_start	- pointer to store the start addresses
 *   bar_len	- pointer to store the lengths of the areas
 *
 * Assumptions:
 *   I am sure there are some.
 *
 * Side Effects:
 *   None
 */
static void dfx_get_bars(DFX_board_t *bp,
			 resource_size_t *bar_start, resource_size_t *bar_len)
{
	struct device *bdev = bp->bus_dev;
	int dfx_bus_pci = dev_is_pci(bdev);
	int dfx_bus_eisa = DFX_BUS_EISA(bdev);
	int dfx_bus_tc = DFX_BUS_TC(bdev);

	if (dfx_bus_pci) {
		int num = dfx_use_mmio ? 0 : 1;

		bar_start[0] = pci_resource_start(to_pci_dev(bdev), num);
		bar_len[0] = pci_resource_len(to_pci_dev(bdev), num);
		bar_start[2] = bar_start[1] = 0;
		bar_len[2] = bar_len[1] = 0;
	}
	if (dfx_bus_eisa) {
		unsigned long base_addr = to_eisa_device(bdev)->base_addr;
		resource_size_t bar_lo;
		resource_size_t bar_hi;

		if (dfx_use_mmio) {
			bar_lo = inb(base_addr + PI_ESIC_K_MEM_ADD_LO_CMP_2);
			bar_lo <<= 8;
			bar_lo |= inb(base_addr + PI_ESIC_K_MEM_ADD_LO_CMP_1);
			bar_lo <<= 8;
			bar_lo |= inb(base_addr + PI_ESIC_K_MEM_ADD_LO_CMP_0);
			bar_lo <<= 8;
			bar_start[0] = bar_lo;
			bar_hi = inb(base_addr + PI_ESIC_K_MEM_ADD_HI_CMP_2);
			bar_hi <<= 8;
			bar_hi |= inb(base_addr + PI_ESIC_K_MEM_ADD_HI_CMP_1);
			bar_hi <<= 8;
			bar_hi |= inb(base_addr + PI_ESIC_K_MEM_ADD_HI_CMP_0);
			bar_hi <<= 8;
			bar_len[0] = ((bar_hi - bar_lo) | PI_MEM_ADD_MASK_M) +
				     1;
		} else {
			bar_start[0] = base_addr;
			bar_len[0] = PI_ESIC_K_CSR_IO_LEN;
		}
		bar_start[1] = base_addr + PI_DEFEA_K_BURST_HOLDOFF;
		bar_len[1] = PI_ESIC_K_BURST_HOLDOFF_LEN;
		bar_start[2] = base_addr + PI_ESIC_K_ESIC_CSR;
		bar_len[2] = PI_ESIC_K_ESIC_CSR_LEN;
	}
	if (dfx_bus_tc) {
		bar_start[0] = to_tc_dev(bdev)->resource.start +
			       PI_TC_K_CSR_OFFSET;
		bar_len[0] = PI_TC_K_CSR_LEN;
		bar_start[2] = bar_start[1] = 0;
		bar_len[2] = bar_len[1] = 0;
	}
}

static const struct net_device_ops dfx_netdev_ops = {
	.ndo_open		= dfx_open,
	.ndo_stop		= dfx_close,
	.ndo_start_xmit		= dfx_xmt_queue_pkt,
	.ndo_get_stats		= dfx_ctl_get_stats,
	.ndo_set_rx_mode	= dfx_ctl_set_multicast_list,
	.ndo_set_mac_address	= dfx_ctl_set_mac_address,
};

<<<<<<< HEAD
static void dfx_register_res_alloc_err(const char *print_name, bool mmio,
				       bool eisa)
{
	pr_err("%s: Cannot use %s, no address set, aborting\n",
	       print_name, mmio ? "MMIO" : "I/O");
	pr_err("%s: Recompile driver with \"CONFIG_DEFXX_MMIO=%c\"\n",
	       print_name, mmio ? 'n' : 'y');
	if (eisa && mmio)
		pr_err("%s: Or run ECU and set adapter's MMIO location\n",
		       print_name);
}

=======
>>>>>>> 25423f4b
static void dfx_register_res_err(const char *print_name, bool mmio,
				 unsigned long start, unsigned long len)
{
	pr_err("%s: Cannot reserve %s resource 0x%lx @ 0x%lx, aborting\n",
	       print_name, mmio ? "MMIO" : "I/O", len, start);
}

/*
 * ================
 * = dfx_register =
 * ================
 *
 * Overview:
 *   Initializes a supported FDDI controller
 *
 * Returns:
 *   Condition code
 *
 * Arguments:
 *   bdev - pointer to device information
 *
 * Functional Description:
 *
 * Return Codes:
 *   0		 - This device (fddi0, fddi1, etc) configured successfully
 *   -EBUSY      - Failed to get resources, or dfx_driver_init failed.
 *
 * Assumptions:
 *   It compiles so it should work :-( (PCI cards do :-)
 *
 * Side Effects:
 *   Device structures for FDDI adapters (fddi0, fddi1, etc) are
 *   initialized and the board resources are read and stored in
 *   the device structure.
 */
static int dfx_register(struct device *bdev)
{
	static int version_disp;
	int dfx_bus_pci = dev_is_pci(bdev);
	int dfx_bus_eisa = DFX_BUS_EISA(bdev);
	const char *print_name = dev_name(bdev);
	struct net_device *dev;
	DFX_board_t	  *bp;			/* board pointer */
	resource_size_t bar_start[3] = {0};	/* pointers to ports */
	resource_size_t bar_len[3] = {0};	/* resource length */
	int alloc_size;				/* total buffer size used */
	struct resource *region;
	int err = 0;

	if (!version_disp) {	/* display version info if adapter is found */
		version_disp = 1;	/* set display flag to TRUE so that */
		printk(version);	/* we only display this string ONCE */
	}

	dev = alloc_fddidev(sizeof(*bp));
	if (!dev) {
		printk(KERN_ERR "%s: Unable to allocate fddidev, aborting\n",
		       print_name);
		return -ENOMEM;
	}

	/* Enable PCI device. */
	if (dfx_bus_pci) {
		err = pci_enable_device(to_pci_dev(bdev));
		if (err) {
			pr_err("%s: Cannot enable PCI device, aborting\n",
			       print_name);
			goto err_out;
		}
	}

	SET_NETDEV_DEV(dev, bdev);

	bp = netdev_priv(dev);
	bp->bus_dev = bdev;
	dev_set_drvdata(bdev, dev);

<<<<<<< HEAD
	dfx_get_bars(bdev, bar_start, bar_len);
	if (bar_len[0] == 0 ||
	    (dfx_bus_eisa && dfx_use_mmio && bar_start[0] == 0)) {
		dfx_register_res_alloc_err(print_name, dfx_use_mmio,
					   dfx_bus_eisa);
		err = -ENXIO;
		goto err_out_disable;
=======
	bp->mmio = true;

	dfx_get_bars(bp, bar_start, bar_len);
	if (bar_len[0] == 0 ||
	    (dfx_bus_eisa && dfx_use_mmio && bar_start[0] == 0)) {
		bp->mmio = false;
		dfx_get_bars(bp, bar_start, bar_len);
>>>>>>> 25423f4b
	}

	if (dfx_use_mmio) {
		region = request_mem_region(bar_start[0], bar_len[0],
					    bdev->driver->name);
		if (!region && (dfx_bus_eisa || dfx_bus_pci)) {
			bp->mmio = false;
			dfx_get_bars(bp, bar_start, bar_len);
		}
	}
	if (!dfx_use_mmio)
		region = request_region(bar_start[0], bar_len[0],
					bdev->driver->name);
	if (!region) {
		dfx_register_res_err(print_name, dfx_use_mmio,
				     bar_start[0], bar_len[0]);
		err = -EBUSY;
		goto err_out_disable;
	}
	if (bar_start[1] != 0) {
		region = request_region(bar_start[1], bar_len[1],
					bdev->driver->name);
		if (!region) {
			dfx_register_res_err(print_name, 0,
					     bar_start[1], bar_len[1]);
			err = -EBUSY;
			goto err_out_csr_region;
		}
	}
	if (bar_start[2] != 0) {
		region = request_region(bar_start[2], bar_len[2],
					bdev->driver->name);
		if (!region) {
			dfx_register_res_err(print_name, 0,
					     bar_start[2], bar_len[2]);
			err = -EBUSY;
			goto err_out_bh_region;
		}
	}

	/* Set up I/O base address. */
	if (dfx_use_mmio) {
		bp->base.mem = ioremap(bar_start[0], bar_len[0]);
		if (!bp->base.mem) {
			printk(KERN_ERR "%s: Cannot map MMIO\n", print_name);
			err = -ENOMEM;
			goto err_out_esic_region;
		}
	} else {
		bp->base.port = bar_start[0];
		dev->base_addr = bar_start[0];
	}

	/* Initialize new device structure */
	dev->netdev_ops			= &dfx_netdev_ops;

	if (dfx_bus_pci)
		pci_set_master(to_pci_dev(bdev));

	if (dfx_driver_init(dev, print_name, bar_start[0]) != DFX_K_SUCCESS) {
		err = -ENODEV;
		goto err_out_unmap;
	}

	err = register_netdev(dev);
	if (err)
		goto err_out_kfree;

	printk("%s: registered as %s\n", print_name, dev->name);
	return 0;

err_out_kfree:
	alloc_size = sizeof(PI_DESCR_BLOCK) +
		     PI_CMD_REQ_K_SIZE_MAX + PI_CMD_RSP_K_SIZE_MAX +
#ifndef DYNAMIC_BUFFERS
		     (bp->rcv_bufs_to_post * PI_RCV_DATA_K_SIZE_MAX) +
#endif
		     sizeof(PI_CONSUMER_BLOCK) +
		     (PI_ALIGN_K_DESC_BLK - 1);
	if (bp->kmalloced)
		dma_free_coherent(bdev, alloc_size,
				  bp->kmalloced, bp->kmalloced_dma);

err_out_unmap:
	if (dfx_use_mmio)
		iounmap(bp->base.mem);

err_out_esic_region:
	if (bar_start[2] != 0)
		release_region(bar_start[2], bar_len[2]);

err_out_bh_region:
	if (bar_start[1] != 0)
		release_region(bar_start[1], bar_len[1]);

err_out_csr_region:
	if (dfx_use_mmio)
		release_mem_region(bar_start[0], bar_len[0]);
	else
		release_region(bar_start[0], bar_len[0]);

err_out_disable:
	if (dfx_bus_pci)
		pci_disable_device(to_pci_dev(bdev));

err_out:
	free_netdev(dev);
	return err;
}


/*
 * ================
 * = dfx_bus_init =
 * ================
 *
 * Overview:
 *   Initializes the bus-specific controller logic.
 *
 * Returns:
 *   None
 *
 * Arguments:
 *   dev - pointer to device information
 *
 * Functional Description:
 *   Determine and save adapter IRQ in device table,
 *   then perform bus-specific logic initialization.
 *
 * Return Codes:
 *   None
 *
 * Assumptions:
 *   bp->base has already been set with the proper
 *	 base I/O address for this device.
 *
 * Side Effects:
 *   Interrupts are enabled at the adapter bus-specific logic.
 *   Note:  Interrupts at the DMA engine (PDQ chip) are not
 *   enabled yet.
 */

static void dfx_bus_init(struct net_device *dev)
{
	DFX_board_t *bp = netdev_priv(dev);
	struct device *bdev = bp->bus_dev;
	int dfx_bus_pci = dev_is_pci(bdev);
	int dfx_bus_eisa = DFX_BUS_EISA(bdev);
	int dfx_bus_tc = DFX_BUS_TC(bdev);
	u8 val;

	DBG_printk("In dfx_bus_init...\n");

	/* Initialize a pointer back to the net_device struct */
	bp->dev = dev;

	/* Initialize adapter based on bus type */

	if (dfx_bus_tc)
		dev->irq = to_tc_dev(bdev)->interrupt;
	if (dfx_bus_eisa) {
		unsigned long base_addr = to_eisa_device(bdev)->base_addr;

		/* Disable the board before fiddling with the decoders.  */
		outb(0, base_addr + PI_ESIC_K_SLOT_CNTRL);

		/* Get the interrupt level from the ESIC chip.  */
		val = inb(base_addr + PI_ESIC_K_IO_CONFIG_STAT_0);
		val &= PI_CONFIG_STAT_0_M_IRQ;
		val >>= PI_CONFIG_STAT_0_V_IRQ;

		switch (val) {
		case PI_CONFIG_STAT_0_IRQ_K_9:
			dev->irq = 9;
			break;

		case PI_CONFIG_STAT_0_IRQ_K_10:
			dev->irq = 10;
			break;

		case PI_CONFIG_STAT_0_IRQ_K_11:
			dev->irq = 11;
			break;

		case PI_CONFIG_STAT_0_IRQ_K_15:
			dev->irq = 15;
			break;
		}

		/*
		 * Enable memory decoding (MEMCS1) and/or port decoding
		 * (IOCS1/IOCS0) as appropriate in Function Control
		 * Register.  MEMCS1 or IOCS0 is used for PDQ registers,
		 * taking 16 32-bit words, while IOCS1 is used for the
		 * Burst Holdoff register, taking a single 32-bit word
		 * only.  We use the slot-specific I/O range as per the
		 * ESIC spec, that is set bits 15:12 in the mask registers
		 * to mask them out.
		 */

		/* Set the decode range of the board.  */
		val = 0;
		outb(val, base_addr + PI_ESIC_K_IO_ADD_CMP_0_1);
		val = PI_DEFEA_K_CSR_IO;
		outb(val, base_addr + PI_ESIC_K_IO_ADD_CMP_0_0);

		val = PI_IO_CMP_M_SLOT;
		outb(val, base_addr + PI_ESIC_K_IO_ADD_MASK_0_1);
		val = (PI_ESIC_K_CSR_IO_LEN - 1) & ~3;
		outb(val, base_addr + PI_ESIC_K_IO_ADD_MASK_0_0);

		val = 0;
		outb(val, base_addr + PI_ESIC_K_IO_ADD_CMP_1_1);
		val = PI_DEFEA_K_BURST_HOLDOFF;
		outb(val, base_addr + PI_ESIC_K_IO_ADD_CMP_1_0);

		val = PI_IO_CMP_M_SLOT;
		outb(val, base_addr + PI_ESIC_K_IO_ADD_MASK_1_1);
		val = (PI_ESIC_K_BURST_HOLDOFF_LEN - 1) & ~3;
		outb(val, base_addr + PI_ESIC_K_IO_ADD_MASK_1_0);

		/* Enable the decoders.  */
		val = PI_FUNCTION_CNTRL_M_IOCS1;
		if (dfx_use_mmio)
			val |= PI_FUNCTION_CNTRL_M_MEMCS1;
		else
			val |= PI_FUNCTION_CNTRL_M_IOCS0;
		outb(val, base_addr + PI_ESIC_K_FUNCTION_CNTRL);

		/*
		 * Enable access to the rest of the module
		 * (including PDQ and packet memory).
		 */
		val = PI_SLOT_CNTRL_M_ENB;
		outb(val, base_addr + PI_ESIC_K_SLOT_CNTRL);

		/*
		 * Map PDQ registers into memory or port space.  This is
		 * done with a bit in the Burst Holdoff register.
		 */
		val = inb(base_addr + PI_DEFEA_K_BURST_HOLDOFF);
		if (dfx_use_mmio)
			val |= PI_BURST_HOLDOFF_M_MEM_MAP;
		else
			val &= ~PI_BURST_HOLDOFF_M_MEM_MAP;
		outb(val, base_addr + PI_DEFEA_K_BURST_HOLDOFF);

		/* Enable interrupts at EISA bus interface chip (ESIC) */
		val = inb(base_addr + PI_ESIC_K_IO_CONFIG_STAT_0);
		val |= PI_CONFIG_STAT_0_M_INT_ENB;
		outb(val, base_addr + PI_ESIC_K_IO_CONFIG_STAT_0);
	}
	if (dfx_bus_pci) {
		struct pci_dev *pdev = to_pci_dev(bdev);

		/* Get the interrupt level from the PCI Configuration Table */

		dev->irq = pdev->irq;

		/* Check Latency Timer and set if less than minimal */

		pci_read_config_byte(pdev, PCI_LATENCY_TIMER, &val);
		if (val < PFI_K_LAT_TIMER_MIN) {
			val = PFI_K_LAT_TIMER_DEF;
			pci_write_config_byte(pdev, PCI_LATENCY_TIMER, val);
		}

		/* Enable interrupts at PCI bus interface chip (PFI) */
		val = PFI_MODE_M_PDQ_INT_ENB | PFI_MODE_M_DMA_ENB;
		dfx_port_write_long(bp, PFI_K_REG_MODE_CTRL, val);
	}
}

/*
 * ==================
 * = dfx_bus_uninit =
 * ==================
 *
 * Overview:
 *   Uninitializes the bus-specific controller logic.
 *
 * Returns:
 *   None
 *
 * Arguments:
 *   dev - pointer to device information
 *
 * Functional Description:
 *   Perform bus-specific logic uninitialization.
 *
 * Return Codes:
 *   None
 *
 * Assumptions:
 *   bp->base has already been set with the proper
 *	 base I/O address for this device.
 *
 * Side Effects:
 *   Interrupts are disabled at the adapter bus-specific logic.
 */

static void dfx_bus_uninit(struct net_device *dev)
{
	DFX_board_t *bp = netdev_priv(dev);
	struct device *bdev = bp->bus_dev;
	int dfx_bus_pci = dev_is_pci(bdev);
	int dfx_bus_eisa = DFX_BUS_EISA(bdev);
	u8 val;

	DBG_printk("In dfx_bus_uninit...\n");

	/* Uninitialize adapter based on bus type */

	if (dfx_bus_eisa) {
		unsigned long base_addr = to_eisa_device(bdev)->base_addr;

		/* Disable interrupts at EISA bus interface chip (ESIC) */
		val = inb(base_addr + PI_ESIC_K_IO_CONFIG_STAT_0);
		val &= ~PI_CONFIG_STAT_0_M_INT_ENB;
		outb(val, base_addr + PI_ESIC_K_IO_CONFIG_STAT_0);

		/* Disable the board.  */
		outb(0, base_addr + PI_ESIC_K_SLOT_CNTRL);

		/* Disable memory and port decoders.  */
		outb(0, base_addr + PI_ESIC_K_FUNCTION_CNTRL);
	}
	if (dfx_bus_pci) {
		/* Disable interrupts at PCI bus interface chip (PFI) */
		dfx_port_write_long(bp, PFI_K_REG_MODE_CTRL, 0);
	}
}


/*
 * ========================
 * = dfx_bus_config_check =
 * ========================
 *
 * Overview:
 *   Checks the configuration (burst size, full-duplex, etc.)  If any parameters
 *   are illegal, then this routine will set new defaults.
 *
 * Returns:
 *   None
 *
 * Arguments:
 *   bp - pointer to board information
 *
 * Functional Description:
 *   For Revision 1 FDDI EISA, Revision 2 or later FDDI EISA with rev E or later
 *   PDQ, and all FDDI PCI controllers, all values are legal.
 *
 * Return Codes:
 *   None
 *
 * Assumptions:
 *   dfx_adap_init has NOT been called yet so burst size and other items have
 *   not been set.
 *
 * Side Effects:
 *   None
 */

static void dfx_bus_config_check(DFX_board_t *bp)
{
	struct device __maybe_unused *bdev = bp->bus_dev;
	int dfx_bus_eisa = DFX_BUS_EISA(bdev);
	int	status;				/* return code from adapter port control call */
	u32	host_data;			/* LW data returned from port control call */

	DBG_printk("In dfx_bus_config_check...\n");

	/* Configuration check only valid for EISA adapter */

	if (dfx_bus_eisa) {
		/*
		 * First check if revision 2 EISA controller.  Rev. 1 cards used
		 * PDQ revision B, so no workaround needed in this case.  Rev. 3
		 * cards used PDQ revision E, so no workaround needed in this
		 * case, either.  Only Rev. 2 cards used either Rev. D or E
		 * chips, so we must verify the chip revision on Rev. 2 cards.
		 */
		if (to_eisa_device(bdev)->id.driver_data == DEFEA_PROD_ID_2) {
			/*
			 * Revision 2 FDDI EISA controller found,
			 * so let's check PDQ revision of adapter.
			 */
			status = dfx_hw_port_ctrl_req(bp,
											PI_PCTRL_M_SUB_CMD,
											PI_SUB_CMD_K_PDQ_REV_GET,
											0,
											&host_data);
			if ((status != DFX_K_SUCCESS) || (host_data == 2))
				{
				/*
				 * Either we couldn't determine the PDQ revision, or
				 * we determined that it is at revision D.  In either case,
				 * we need to implement the workaround.
				 */

				/* Ensure that the burst size is set to 8 longwords or less */

				switch (bp->burst_size)
					{
					case PI_PDATA_B_DMA_BURST_SIZE_32:
					case PI_PDATA_B_DMA_BURST_SIZE_16:
						bp->burst_size = PI_PDATA_B_DMA_BURST_SIZE_8;
						break;

					default:
						break;
					}

				/* Ensure that full-duplex mode is not enabled */

				bp->full_duplex_enb = PI_SNMP_K_FALSE;
				}
			}
		}
	}


/*
 * ===================
 * = dfx_driver_init =
 * ===================
 *
 * Overview:
 *   Initializes remaining adapter board structure information
 *   and makes sure adapter is in a safe state prior to dfx_open().
 *
 * Returns:
 *   Condition code
 *
 * Arguments:
 *   dev - pointer to device information
 *   print_name - printable device name
 *
 * Functional Description:
 *   This function allocates additional resources such as the host memory
 *   blocks needed by the adapter (eg. descriptor and consumer blocks).
 *	 Remaining bus initialization steps are also completed.  The adapter
 *   is also reset so that it is in the DMA_UNAVAILABLE state.  The OS
 *   must call dfx_open() to open the adapter and bring it on-line.
 *
 * Return Codes:
 *   DFX_K_SUCCESS	- initialization succeeded
 *   DFX_K_FAILURE	- initialization failed - could not allocate memory
 *						or read adapter MAC address
 *
 * Assumptions:
 *   Memory allocated from pci_alloc_consistent() call is physically
 *   contiguous, locked memory.
 *
 * Side Effects:
 *   Adapter is reset and should be in DMA_UNAVAILABLE state before
 *   returning from this routine.
 */

static int dfx_driver_init(struct net_device *dev, const char *print_name,
			   resource_size_t bar_start)
{
	DFX_board_t *bp = netdev_priv(dev);
	struct device *bdev = bp->bus_dev;
	int dfx_bus_pci = dev_is_pci(bdev);
	int dfx_bus_eisa = DFX_BUS_EISA(bdev);
	int dfx_bus_tc = DFX_BUS_TC(bdev);
	int alloc_size;			/* total buffer size needed */
	char *top_v, *curr_v;		/* virtual addrs into memory block */
	dma_addr_t top_p, curr_p;	/* physical addrs into memory block */
	u32 data;			/* host data register value */
	__le32 le32;
	char *board_name = NULL;

	DBG_printk("In dfx_driver_init...\n");

	/* Initialize bus-specific hardware registers */

	dfx_bus_init(dev);

	/*
	 * Initialize default values for configurable parameters
	 *
	 * Note: All of these parameters are ones that a user may
	 *       want to customize.  It'd be nice to break these
	 *		 out into Space.c or someplace else that's more
	 *		 accessible/understandable than this file.
	 */

	bp->full_duplex_enb		= PI_SNMP_K_FALSE;
	bp->req_ttrt			= 8 * 12500;		/* 8ms in 80 nanosec units */
	bp->burst_size			= PI_PDATA_B_DMA_BURST_SIZE_DEF;
	bp->rcv_bufs_to_post	= RCV_BUFS_DEF;

	/*
	 * Ensure that HW configuration is OK
	 *
	 * Note: Depending on the hardware revision, we may need to modify
	 *       some of the configurable parameters to workaround hardware
	 *       limitations.  We'll perform this configuration check AFTER
	 *       setting the parameters to their default values.
	 */

	dfx_bus_config_check(bp);

	/* Disable PDQ interrupts first */

	dfx_port_write_long(bp, PI_PDQ_K_REG_HOST_INT_ENB, PI_HOST_INT_K_DISABLE_ALL_INTS);

	/* Place adapter in DMA_UNAVAILABLE state by resetting adapter */

	(void) dfx_hw_dma_uninit(bp, PI_PDATA_A_RESET_M_SKIP_ST);

	/*  Read the factory MAC address from the adapter then save it */

	if (dfx_hw_port_ctrl_req(bp, PI_PCTRL_M_MLA, PI_PDATA_A_MLA_K_LO, 0,
				 &data) != DFX_K_SUCCESS) {
		printk("%s: Could not read adapter factory MAC address!\n",
		       print_name);
		return DFX_K_FAILURE;
	}
	le32 = cpu_to_le32(data);
	memcpy(&bp->factory_mac_addr[0], &le32, sizeof(u32));

	if (dfx_hw_port_ctrl_req(bp, PI_PCTRL_M_MLA, PI_PDATA_A_MLA_K_HI, 0,
				 &data) != DFX_K_SUCCESS) {
		printk("%s: Could not read adapter factory MAC address!\n",
		       print_name);
		return DFX_K_FAILURE;
	}
	le32 = cpu_to_le32(data);
	memcpy(&bp->factory_mac_addr[4], &le32, sizeof(u16));

	/*
	 * Set current address to factory address
	 *
	 * Note: Node address override support is handled through
	 *       dfx_ctl_set_mac_address.
	 */

	memcpy(dev->dev_addr, bp->factory_mac_addr, FDDI_K_ALEN);
	if (dfx_bus_tc)
		board_name = "DEFTA";
	if (dfx_bus_eisa)
		board_name = "DEFEA";
	if (dfx_bus_pci)
		board_name = "DEFPA";
	pr_info("%s: %s at %s addr = 0x%llx, IRQ = %d, Hardware addr = %pMF\n",
		print_name, board_name, dfx_use_mmio ? "MMIO" : "I/O",
		(long long)bar_start, dev->irq, dev->dev_addr);

	/*
	 * Get memory for descriptor block, consumer block, and other buffers
	 * that need to be DMA read or written to by the adapter.
	 */

	alloc_size = sizeof(PI_DESCR_BLOCK) +
					PI_CMD_REQ_K_SIZE_MAX +
					PI_CMD_RSP_K_SIZE_MAX +
#ifndef DYNAMIC_BUFFERS
					(bp->rcv_bufs_to_post * PI_RCV_DATA_K_SIZE_MAX) +
#endif
					sizeof(PI_CONSUMER_BLOCK) +
					(PI_ALIGN_K_DESC_BLK - 1);
	bp->kmalloced = top_v = dma_alloc_coherent(bp->bus_dev, alloc_size,
						   &bp->kmalloced_dma,
						   GFP_ATOMIC);
	if (top_v == NULL)
		return DFX_K_FAILURE;

	top_p = bp->kmalloced_dma;	/* get physical address of buffer */

	/*
	 *  To guarantee the 8K alignment required for the descriptor block, 8K - 1
	 *  plus the amount of memory needed was allocated.  The physical address
	 *	is now 8K aligned.  By carving up the memory in a specific order,
	 *  we'll guarantee the alignment requirements for all other structures.
	 *
	 *  Note: If the assumptions change regarding the non-paged, non-cached,
	 *		  physically contiguous nature of the memory block or the address
	 *		  alignments, then we'll need to implement a different algorithm
	 *		  for allocating the needed memory.
	 */

	curr_p = ALIGN(top_p, PI_ALIGN_K_DESC_BLK);
	curr_v = top_v + (curr_p - top_p);

	/* Reserve space for descriptor block */

	bp->descr_block_virt = (PI_DESCR_BLOCK *) curr_v;
	bp->descr_block_phys = curr_p;
	curr_v += sizeof(PI_DESCR_BLOCK);
	curr_p += sizeof(PI_DESCR_BLOCK);

	/* Reserve space for command request buffer */

	bp->cmd_req_virt = (PI_DMA_CMD_REQ *) curr_v;
	bp->cmd_req_phys = curr_p;
	curr_v += PI_CMD_REQ_K_SIZE_MAX;
	curr_p += PI_CMD_REQ_K_SIZE_MAX;

	/* Reserve space for command response buffer */

	bp->cmd_rsp_virt = (PI_DMA_CMD_RSP *) curr_v;
	bp->cmd_rsp_phys = curr_p;
	curr_v += PI_CMD_RSP_K_SIZE_MAX;
	curr_p += PI_CMD_RSP_K_SIZE_MAX;

	/* Reserve space for the LLC host receive queue buffers */

	bp->rcv_block_virt = curr_v;
	bp->rcv_block_phys = curr_p;

#ifndef DYNAMIC_BUFFERS
	curr_v += (bp->rcv_bufs_to_post * PI_RCV_DATA_K_SIZE_MAX);
	curr_p += (bp->rcv_bufs_to_post * PI_RCV_DATA_K_SIZE_MAX);
#endif

	/* Reserve space for the consumer block */

	bp->cons_block_virt = (PI_CONSUMER_BLOCK *) curr_v;
	bp->cons_block_phys = curr_p;

	/* Display virtual and physical addresses if debug driver */

	DBG_printk("%s: Descriptor block virt = %p, phys = %pad\n",
		   print_name, bp->descr_block_virt, &bp->descr_block_phys);
	DBG_printk("%s: Command Request buffer virt = %p, phys = %pad\n",
		   print_name, bp->cmd_req_virt, &bp->cmd_req_phys);
	DBG_printk("%s: Command Response buffer virt = %p, phys = %pad\n",
		   print_name, bp->cmd_rsp_virt, &bp->cmd_rsp_phys);
	DBG_printk("%s: Receive buffer block virt = %p, phys = %pad\n",
		   print_name, bp->rcv_block_virt, &bp->rcv_block_phys);
	DBG_printk("%s: Consumer block virt = %p, phys = %pad\n",
		   print_name, bp->cons_block_virt, &bp->cons_block_phys);

	return DFX_K_SUCCESS;
}


/*
 * =================
 * = dfx_adap_init =
 * =================
 *
 * Overview:
 *   Brings the adapter to the link avail/link unavailable state.
 *
 * Returns:
 *   Condition code
 *
 * Arguments:
 *   bp - pointer to board information
 *   get_buffers - non-zero if buffers to be allocated
 *
 * Functional Description:
 *   Issues the low-level firmware/hardware calls necessary to bring
 *   the adapter up, or to properly reset and restore adapter during
 *   run-time.
 *
 * Return Codes:
 *   DFX_K_SUCCESS - Adapter brought up successfully
 *   DFX_K_FAILURE - Adapter initialization failed
 *
 * Assumptions:
 *   bp->reset_type should be set to a valid reset type value before
 *   calling this routine.
 *
 * Side Effects:
 *   Adapter should be in LINK_AVAILABLE or LINK_UNAVAILABLE state
 *   upon a successful return of this routine.
 */

static int dfx_adap_init(DFX_board_t *bp, int get_buffers)
	{
	DBG_printk("In dfx_adap_init...\n");

	/* Disable PDQ interrupts first */

	dfx_port_write_long(bp, PI_PDQ_K_REG_HOST_INT_ENB, PI_HOST_INT_K_DISABLE_ALL_INTS);

	/* Place adapter in DMA_UNAVAILABLE state by resetting adapter */

	if (dfx_hw_dma_uninit(bp, bp->reset_type) != DFX_K_SUCCESS)
		{
		printk("%s: Could not uninitialize/reset adapter!\n", bp->dev->name);
		return DFX_K_FAILURE;
		}

	/*
	 * When the PDQ is reset, some false Type 0 interrupts may be pending,
	 * so we'll acknowledge all Type 0 interrupts now before continuing.
	 */

	dfx_port_write_long(bp, PI_PDQ_K_REG_TYPE_0_STATUS, PI_HOST_INT_K_ACK_ALL_TYPE_0);

	/*
	 * Clear Type 1 and Type 2 registers before going to DMA_AVAILABLE state
	 *
	 * Note: We only need to clear host copies of these registers.  The PDQ reset
	 *       takes care of the on-board register values.
	 */

	bp->cmd_req_reg.lword	= 0;
	bp->cmd_rsp_reg.lword	= 0;
	bp->rcv_xmt_reg.lword	= 0;

	/* Clear consumer block before going to DMA_AVAILABLE state */

	memset(bp->cons_block_virt, 0, sizeof(PI_CONSUMER_BLOCK));

	/* Initialize the DMA Burst Size */

	if (dfx_hw_port_ctrl_req(bp,
							PI_PCTRL_M_SUB_CMD,
							PI_SUB_CMD_K_BURST_SIZE_SET,
							bp->burst_size,
							NULL) != DFX_K_SUCCESS)
		{
		printk("%s: Could not set adapter burst size!\n", bp->dev->name);
		return DFX_K_FAILURE;
		}

	/*
	 * Set base address of Consumer Block
	 *
	 * Assumption: 32-bit physical address of consumer block is 64 byte
	 *			   aligned.  That is, bits 0-5 of the address must be zero.
	 */

	if (dfx_hw_port_ctrl_req(bp,
							PI_PCTRL_M_CONS_BLOCK,
							bp->cons_block_phys,
							0,
							NULL) != DFX_K_SUCCESS)
		{
		printk("%s: Could not set consumer block address!\n", bp->dev->name);
		return DFX_K_FAILURE;
		}

	/*
	 * Set the base address of Descriptor Block and bring adapter
	 * to DMA_AVAILABLE state.
	 *
	 * Note: We also set the literal and data swapping requirements
	 *       in this command.
	 *
	 * Assumption: 32-bit physical address of descriptor block
	 *       is 8Kbyte aligned.
	 */
	if (dfx_hw_port_ctrl_req(bp, PI_PCTRL_M_INIT,
				 (u32)(bp->descr_block_phys |
				       PI_PDATA_A_INIT_M_BSWAP_INIT),
				 0, NULL) != DFX_K_SUCCESS) {
		printk("%s: Could not set descriptor block address!\n",
		       bp->dev->name);
		return DFX_K_FAILURE;
	}

	/* Set transmit flush timeout value */

	bp->cmd_req_virt->cmd_type = PI_CMD_K_CHARS_SET;
	bp->cmd_req_virt->char_set.item[0].item_code	= PI_ITEM_K_FLUSH_TIME;
	bp->cmd_req_virt->char_set.item[0].value		= 3;	/* 3 seconds */
	bp->cmd_req_virt->char_set.item[0].item_index	= 0;
	bp->cmd_req_virt->char_set.item[1].item_code	= PI_ITEM_K_EOL;
	if (dfx_hw_dma_cmd_req(bp) != DFX_K_SUCCESS)
		{
		printk("%s: DMA command request failed!\n", bp->dev->name);
		return DFX_K_FAILURE;
		}

	/* Set the initial values for eFDXEnable and MACTReq MIB objects */

	bp->cmd_req_virt->cmd_type = PI_CMD_K_SNMP_SET;
	bp->cmd_req_virt->snmp_set.item[0].item_code	= PI_ITEM_K_FDX_ENB_DIS;
	bp->cmd_req_virt->snmp_set.item[0].value		= bp->full_duplex_enb;
	bp->cmd_req_virt->snmp_set.item[0].item_index	= 0;
	bp->cmd_req_virt->snmp_set.item[1].item_code	= PI_ITEM_K_MAC_T_REQ;
	bp->cmd_req_virt->snmp_set.item[1].value		= bp->req_ttrt;
	bp->cmd_req_virt->snmp_set.item[1].item_index	= 0;
	bp->cmd_req_virt->snmp_set.item[2].item_code	= PI_ITEM_K_EOL;
	if (dfx_hw_dma_cmd_req(bp) != DFX_K_SUCCESS)
		{
		printk("%s: DMA command request failed!\n", bp->dev->name);
		return DFX_K_FAILURE;
		}

	/* Initialize adapter CAM */

	if (dfx_ctl_update_cam(bp) != DFX_K_SUCCESS)
		{
		printk("%s: Adapter CAM update failed!\n", bp->dev->name);
		return DFX_K_FAILURE;
		}

	/* Initialize adapter filters */

	if (dfx_ctl_update_filters(bp) != DFX_K_SUCCESS)
		{
		printk("%s: Adapter filters update failed!\n", bp->dev->name);
		return DFX_K_FAILURE;
		}

	/*
	 * Remove any existing dynamic buffers (i.e. if the adapter is being
	 * reinitialized)
	 */

	if (get_buffers)
		dfx_rcv_flush(bp);

	/* Initialize receive descriptor block and produce buffers */

	if (dfx_rcv_init(bp, get_buffers))
	        {
		printk("%s: Receive buffer allocation failed\n", bp->dev->name);
		if (get_buffers)
			dfx_rcv_flush(bp);
		return DFX_K_FAILURE;
		}

	/* Issue START command and bring adapter to LINK_(UN)AVAILABLE state */

	bp->cmd_req_virt->cmd_type = PI_CMD_K_START;
	if (dfx_hw_dma_cmd_req(bp) != DFX_K_SUCCESS)
		{
		printk("%s: Start command failed\n", bp->dev->name);
		if (get_buffers)
			dfx_rcv_flush(bp);
		return DFX_K_FAILURE;
		}

	/* Initialization succeeded, reenable PDQ interrupts */

	dfx_port_write_long(bp, PI_PDQ_K_REG_HOST_INT_ENB, PI_HOST_INT_K_ENABLE_DEF_INTS);
	return DFX_K_SUCCESS;
	}


/*
 * ============
 * = dfx_open =
 * ============
 *
 * Overview:
 *   Opens the adapter
 *
 * Returns:
 *   Condition code
 *
 * Arguments:
 *   dev - pointer to device information
 *
 * Functional Description:
 *   This function brings the adapter to an operational state.
 *
 * Return Codes:
 *   0		 - Adapter was successfully opened
 *   -EAGAIN - Could not register IRQ or adapter initialization failed
 *
 * Assumptions:
 *   This routine should only be called for a device that was
 *   initialized successfully.
 *
 * Side Effects:
 *   Adapter should be in LINK_AVAILABLE or LINK_UNAVAILABLE state
 *   if the open is successful.
 */

static int dfx_open(struct net_device *dev)
{
	DFX_board_t *bp = netdev_priv(dev);
	int ret;

	DBG_printk("In dfx_open...\n");

	/* Register IRQ - support shared interrupts by passing device ptr */

	ret = request_irq(dev->irq, dfx_interrupt, IRQF_SHARED, dev->name,
			  dev);
	if (ret) {
		printk(KERN_ERR "%s: Requested IRQ %d is busy\n", dev->name, dev->irq);
		return ret;
	}

	/*
	 * Set current address to factory MAC address
	 *
	 * Note: We've already done this step in dfx_driver_init.
	 *       However, it's possible that a user has set a node
	 *		 address override, then closed and reopened the
	 *		 adapter.  Unless we reset the device address field
	 *		 now, we'll continue to use the existing modified
	 *		 address.
	 */

	memcpy(dev->dev_addr, bp->factory_mac_addr, FDDI_K_ALEN);

	/* Clear local unicast/multicast address tables and counts */

	memset(bp->uc_table, 0, sizeof(bp->uc_table));
	memset(bp->mc_table, 0, sizeof(bp->mc_table));
	bp->uc_count = 0;
	bp->mc_count = 0;

	/* Disable promiscuous filter settings */

	bp->ind_group_prom	= PI_FSTATE_K_BLOCK;
	bp->group_prom		= PI_FSTATE_K_BLOCK;

	spin_lock_init(&bp->lock);

	/* Reset and initialize adapter */

	bp->reset_type = PI_PDATA_A_RESET_M_SKIP_ST;	/* skip self-test */
	if (dfx_adap_init(bp, 1) != DFX_K_SUCCESS)
	{
		printk(KERN_ERR "%s: Adapter open failed!\n", dev->name);
		free_irq(dev->irq, dev);
		return -EAGAIN;
	}

	/* Set device structure info */
	netif_start_queue(dev);
	return 0;
}


/*
 * =============
 * = dfx_close =
 * =============
 *
 * Overview:
 *   Closes the device/module.
 *
 * Returns:
 *   Condition code
 *
 * Arguments:
 *   dev - pointer to device information
 *
 * Functional Description:
 *   This routine closes the adapter and brings it to a safe state.
 *   The interrupt service routine is deregistered with the OS.
 *   The adapter can be opened again with another call to dfx_open().
 *
 * Return Codes:
 *   Always return 0.
 *
 * Assumptions:
 *   No further requests for this adapter are made after this routine is
 *   called.  dfx_open() can be called to reset and reinitialize the
 *   adapter.
 *
 * Side Effects:
 *   Adapter should be in DMA_UNAVAILABLE state upon completion of this
 *   routine.
 */

static int dfx_close(struct net_device *dev)
{
	DFX_board_t *bp = netdev_priv(dev);

	DBG_printk("In dfx_close...\n");

	/* Disable PDQ interrupts first */

	dfx_port_write_long(bp, PI_PDQ_K_REG_HOST_INT_ENB, PI_HOST_INT_K_DISABLE_ALL_INTS);

	/* Place adapter in DMA_UNAVAILABLE state by resetting adapter */

	(void) dfx_hw_dma_uninit(bp, PI_PDATA_A_RESET_M_SKIP_ST);

	/*
	 * Flush any pending transmit buffers
	 *
	 * Note: It's important that we flush the transmit buffers
	 *		 BEFORE we clear our copy of the Type 2 register.
	 *		 Otherwise, we'll have no idea how many buffers
	 *		 we need to free.
	 */

	dfx_xmt_flush(bp);

	/*
	 * Clear Type 1 and Type 2 registers after adapter reset
	 *
	 * Note: Even though we're closing the adapter, it's
	 *       possible that an interrupt will occur after
	 *		 dfx_close is called.  Without some assurance to
	 *		 the contrary we want to make sure that we don't
	 *		 process receive and transmit LLC frames and update
	 *		 the Type 2 register with bad information.
	 */

	bp->cmd_req_reg.lword	= 0;
	bp->cmd_rsp_reg.lword	= 0;
	bp->rcv_xmt_reg.lword	= 0;

	/* Clear consumer block for the same reason given above */

	memset(bp->cons_block_virt, 0, sizeof(PI_CONSUMER_BLOCK));

	/* Release all dynamically allocate skb in the receive ring. */

	dfx_rcv_flush(bp);

	/* Clear device structure flags */

	netif_stop_queue(dev);

	/* Deregister (free) IRQ */

	free_irq(dev->irq, dev);

	return 0;
}


/*
 * ======================
 * = dfx_int_pr_halt_id =
 * ======================
 *
 * Overview:
 *   Displays halt id's in string form.
 *
 * Returns:
 *   None
 *
 * Arguments:
 *   bp - pointer to board information
 *
 * Functional Description:
 *   Determine current halt id and display appropriate string.
 *
 * Return Codes:
 *   None
 *
 * Assumptions:
 *   None
 *
 * Side Effects:
 *   None
 */

static void dfx_int_pr_halt_id(DFX_board_t	*bp)
	{
	PI_UINT32	port_status;			/* PDQ port status register value */
	PI_UINT32	halt_id;				/* PDQ port status halt ID */

	/* Read the latest port status */

	dfx_port_read_long(bp, PI_PDQ_K_REG_PORT_STATUS, &port_status);

	/* Display halt state transition information */

	halt_id = (port_status & PI_PSTATUS_M_HALT_ID) >> PI_PSTATUS_V_HALT_ID;
	switch (halt_id)
		{
		case PI_HALT_ID_K_SELFTEST_TIMEOUT:
			printk("%s: Halt ID: Selftest Timeout\n", bp->dev->name);
			break;

		case PI_HALT_ID_K_PARITY_ERROR:
			printk("%s: Halt ID: Host Bus Parity Error\n", bp->dev->name);
			break;

		case PI_HALT_ID_K_HOST_DIR_HALT:
			printk("%s: Halt ID: Host-Directed Halt\n", bp->dev->name);
			break;

		case PI_HALT_ID_K_SW_FAULT:
			printk("%s: Halt ID: Adapter Software Fault\n", bp->dev->name);
			break;

		case PI_HALT_ID_K_HW_FAULT:
			printk("%s: Halt ID: Adapter Hardware Fault\n", bp->dev->name);
			break;

		case PI_HALT_ID_K_PC_TRACE:
			printk("%s: Halt ID: FDDI Network PC Trace Path Test\n", bp->dev->name);
			break;

		case PI_HALT_ID_K_DMA_ERROR:
			printk("%s: Halt ID: Adapter DMA Error\n", bp->dev->name);
			break;

		case PI_HALT_ID_K_IMAGE_CRC_ERROR:
			printk("%s: Halt ID: Firmware Image CRC Error\n", bp->dev->name);
			break;

		case PI_HALT_ID_K_BUS_EXCEPTION:
			printk("%s: Halt ID: 68000 Bus Exception\n", bp->dev->name);
			break;

		default:
			printk("%s: Halt ID: Unknown (code = %X)\n", bp->dev->name, halt_id);
			break;
		}
	}


/*
 * ==========================
 * = dfx_int_type_0_process =
 * ==========================
 *
 * Overview:
 *   Processes Type 0 interrupts.
 *
 * Returns:
 *   None
 *
 * Arguments:
 *   bp - pointer to board information
 *
 * Functional Description:
 *   Processes all enabled Type 0 interrupts.  If the reason for the interrupt
 *   is a serious fault on the adapter, then an error message is displayed
 *   and the adapter is reset.
 *
 *   One tricky potential timing window is the rapid succession of "link avail"
 *   "link unavail" state change interrupts.  The acknowledgement of the Type 0
 *   interrupt must be done before reading the state from the Port Status
 *   register.  This is true because a state change could occur after reading
 *   the data, but before acknowledging the interrupt.  If this state change
 *   does happen, it would be lost because the driver is using the old state,
 *   and it will never know about the new state because it subsequently
 *   acknowledges the state change interrupt.
 *
 *          INCORRECT                                      CORRECT
 *      read type 0 int reasons                   read type 0 int reasons
 *      read adapter state                        ack type 0 interrupts
 *      ack type 0 interrupts                     read adapter state
 *      ... process interrupt ...                 ... process interrupt ...
 *
 * Return Codes:
 *   None
 *
 * Assumptions:
 *   None
 *
 * Side Effects:
 *   An adapter reset may occur if the adapter has any Type 0 error interrupts
 *   or if the port status indicates that the adapter is halted.  The driver
 *   is responsible for reinitializing the adapter with the current CAM
 *   contents and adapter filter settings.
 */

static void dfx_int_type_0_process(DFX_board_t	*bp)

	{
	PI_UINT32	type_0_status;		/* Host Interrupt Type 0 register */
	PI_UINT32	state;				/* current adap state (from port status) */

	/*
	 * Read host interrupt Type 0 register to determine which Type 0
	 * interrupts are pending.  Immediately write it back out to clear
	 * those interrupts.
	 */

	dfx_port_read_long(bp, PI_PDQ_K_REG_TYPE_0_STATUS, &type_0_status);
	dfx_port_write_long(bp, PI_PDQ_K_REG_TYPE_0_STATUS, type_0_status);

	/* Check for Type 0 error interrupts */

	if (type_0_status & (PI_TYPE_0_STAT_M_NXM |
							PI_TYPE_0_STAT_M_PM_PAR_ERR |
							PI_TYPE_0_STAT_M_BUS_PAR_ERR))
		{
		/* Check for Non-Existent Memory error */

		if (type_0_status & PI_TYPE_0_STAT_M_NXM)
			printk("%s: Non-Existent Memory Access Error\n", bp->dev->name);

		/* Check for Packet Memory Parity error */

		if (type_0_status & PI_TYPE_0_STAT_M_PM_PAR_ERR)
			printk("%s: Packet Memory Parity Error\n", bp->dev->name);

		/* Check for Host Bus Parity error */

		if (type_0_status & PI_TYPE_0_STAT_M_BUS_PAR_ERR)
			printk("%s: Host Bus Parity Error\n", bp->dev->name);

		/* Reset adapter and bring it back on-line */

		bp->link_available = PI_K_FALSE;	/* link is no longer available */
		bp->reset_type = 0;					/* rerun on-board diagnostics */
		printk("%s: Resetting adapter...\n", bp->dev->name);
		if (dfx_adap_init(bp, 0) != DFX_K_SUCCESS)
			{
			printk("%s: Adapter reset failed!  Disabling adapter interrupts.\n", bp->dev->name);
			dfx_port_write_long(bp, PI_PDQ_K_REG_HOST_INT_ENB, PI_HOST_INT_K_DISABLE_ALL_INTS);
			return;
			}
		printk("%s: Adapter reset successful!\n", bp->dev->name);
		return;
		}

	/* Check for transmit flush interrupt */

	if (type_0_status & PI_TYPE_0_STAT_M_XMT_FLUSH)
		{
		/* Flush any pending xmt's and acknowledge the flush interrupt */

		bp->link_available = PI_K_FALSE;		/* link is no longer available */
		dfx_xmt_flush(bp);						/* flush any outstanding packets */
		(void) dfx_hw_port_ctrl_req(bp,
									PI_PCTRL_M_XMT_DATA_FLUSH_DONE,
									0,
									0,
									NULL);
		}

	/* Check for adapter state change */

	if (type_0_status & PI_TYPE_0_STAT_M_STATE_CHANGE)
		{
		/* Get latest adapter state */

		state = dfx_hw_adap_state_rd(bp);	/* get adapter state */
		if (state == PI_STATE_K_HALTED)
			{
			/*
			 * Adapter has transitioned to HALTED state, try to reset
			 * adapter to bring it back on-line.  If reset fails,
			 * leave the adapter in the broken state.
			 */

			printk("%s: Controller has transitioned to HALTED state!\n", bp->dev->name);
			dfx_int_pr_halt_id(bp);			/* display halt id as string */

			/* Reset adapter and bring it back on-line */

			bp->link_available = PI_K_FALSE;	/* link is no longer available */
			bp->reset_type = 0;					/* rerun on-board diagnostics */
			printk("%s: Resetting adapter...\n", bp->dev->name);
			if (dfx_adap_init(bp, 0) != DFX_K_SUCCESS)
				{
				printk("%s: Adapter reset failed!  Disabling adapter interrupts.\n", bp->dev->name);
				dfx_port_write_long(bp, PI_PDQ_K_REG_HOST_INT_ENB, PI_HOST_INT_K_DISABLE_ALL_INTS);
				return;
				}
			printk("%s: Adapter reset successful!\n", bp->dev->name);
			}
		else if (state == PI_STATE_K_LINK_AVAIL)
			{
			bp->link_available = PI_K_TRUE;		/* set link available flag */
			}
		}
	}


/*
 * ==================
 * = dfx_int_common =
 * ==================
 *
 * Overview:
 *   Interrupt service routine (ISR)
 *
 * Returns:
 *   None
 *
 * Arguments:
 *   bp - pointer to board information
 *
 * Functional Description:
 *   This is the ISR which processes incoming adapter interrupts.
 *
 * Return Codes:
 *   None
 *
 * Assumptions:
 *   This routine assumes PDQ interrupts have not been disabled.
 *   When interrupts are disabled at the PDQ, the Port Status register
 *   is automatically cleared.  This routine uses the Port Status
 *   register value to determine whether a Type 0 interrupt occurred,
 *   so it's important that adapter interrupts are not normally
 *   enabled/disabled at the PDQ.
 *
 *   It's vital that this routine is NOT reentered for the
 *   same board and that the OS is not in another section of
 *   code (eg. dfx_xmt_queue_pkt) for the same board on a
 *   different thread.
 *
 * Side Effects:
 *   Pending interrupts are serviced.  Depending on the type of
 *   interrupt, acknowledging and clearing the interrupt at the
 *   PDQ involves writing a register to clear the interrupt bit
 *   or updating completion indices.
 */

static void dfx_int_common(struct net_device *dev)
{
	DFX_board_t *bp = netdev_priv(dev);
	PI_UINT32	port_status;		/* Port Status register */

	/* Process xmt interrupts - frequent case, so always call this routine */

	if(dfx_xmt_done(bp))				/* free consumed xmt packets */
		netif_wake_queue(dev);

	/* Process rcv interrupts - frequent case, so always call this routine */

	dfx_rcv_queue_process(bp);		/* service received LLC frames */

	/*
	 * Transmit and receive producer and completion indices are updated on the
	 * adapter by writing to the Type 2 Producer register.  Since the frequent
	 * case is that we'll be processing either LLC transmit or receive buffers,
	 * we'll optimize I/O writes by doing a single register write here.
	 */

	dfx_port_write_long(bp, PI_PDQ_K_REG_TYPE_2_PROD, bp->rcv_xmt_reg.lword);

	/* Read PDQ Port Status register to find out which interrupts need processing */

	dfx_port_read_long(bp, PI_PDQ_K_REG_PORT_STATUS, &port_status);

	/* Process Type 0 interrupts (if any) - infrequent, so only call when needed */

	if (port_status & PI_PSTATUS_M_TYPE_0_PENDING)
		dfx_int_type_0_process(bp);	/* process Type 0 interrupts */
	}


/*
 * =================
 * = dfx_interrupt =
 * =================
 *
 * Overview:
 *   Interrupt processing routine
 *
 * Returns:
 *   Whether a valid interrupt was seen.
 *
 * Arguments:
 *   irq	- interrupt vector
 *   dev_id	- pointer to device information
 *
 * Functional Description:
 *   This routine calls the interrupt processing routine for this adapter.  It
 *   disables and reenables adapter interrupts, as appropriate.  We can support
 *   shared interrupts since the incoming dev_id pointer provides our device
 *   structure context.
 *
 * Return Codes:
 *   IRQ_HANDLED - an IRQ was handled.
 *   IRQ_NONE    - no IRQ was handled.
 *
 * Assumptions:
 *   The interrupt acknowledgement at the hardware level (eg. ACKing the PIC
 *   on Intel-based systems) is done by the operating system outside this
 *   routine.
 *
 *	 System interrupts are enabled through this call.
 *
 * Side Effects:
 *   Interrupts are disabled, then reenabled at the adapter.
 */

static irqreturn_t dfx_interrupt(int irq, void *dev_id)
{
	struct net_device *dev = dev_id;
	DFX_board_t *bp = netdev_priv(dev);
	struct device *bdev = bp->bus_dev;
	int dfx_bus_pci = dev_is_pci(bdev);
	int dfx_bus_eisa = DFX_BUS_EISA(bdev);
	int dfx_bus_tc = DFX_BUS_TC(bdev);

	/* Service adapter interrupts */

	if (dfx_bus_pci) {
		u32 status;

		dfx_port_read_long(bp, PFI_K_REG_STATUS, &status);
		if (!(status & PFI_STATUS_M_PDQ_INT))
			return IRQ_NONE;

		spin_lock(&bp->lock);

		/* Disable PDQ-PFI interrupts at PFI */
		dfx_port_write_long(bp, PFI_K_REG_MODE_CTRL,
				    PFI_MODE_M_DMA_ENB);

		/* Call interrupt service routine for this adapter */
		dfx_int_common(dev);

		/* Clear PDQ interrupt status bit and reenable interrupts */
		dfx_port_write_long(bp, PFI_K_REG_STATUS,
				    PFI_STATUS_M_PDQ_INT);
		dfx_port_write_long(bp, PFI_K_REG_MODE_CTRL,
				    (PFI_MODE_M_PDQ_INT_ENB |
				     PFI_MODE_M_DMA_ENB));

		spin_unlock(&bp->lock);
	}
	if (dfx_bus_eisa) {
		unsigned long base_addr = to_eisa_device(bdev)->base_addr;
		u8 status;

		status = inb(base_addr + PI_ESIC_K_IO_CONFIG_STAT_0);
		if (!(status & PI_CONFIG_STAT_0_M_PEND))
			return IRQ_NONE;

		spin_lock(&bp->lock);

		/* Disable interrupts at the ESIC */
		status &= ~PI_CONFIG_STAT_0_M_INT_ENB;
		outb(status, base_addr + PI_ESIC_K_IO_CONFIG_STAT_0);

		/* Call interrupt service routine for this adapter */
		dfx_int_common(dev);

		/* Reenable interrupts at the ESIC */
		status = inb(base_addr + PI_ESIC_K_IO_CONFIG_STAT_0);
		status |= PI_CONFIG_STAT_0_M_INT_ENB;
		outb(status, base_addr + PI_ESIC_K_IO_CONFIG_STAT_0);

		spin_unlock(&bp->lock);
	}
	if (dfx_bus_tc) {
		u32 status;

		dfx_port_read_long(bp, PI_PDQ_K_REG_PORT_STATUS, &status);
		if (!(status & (PI_PSTATUS_M_RCV_DATA_PENDING |
				PI_PSTATUS_M_XMT_DATA_PENDING |
				PI_PSTATUS_M_SMT_HOST_PENDING |
				PI_PSTATUS_M_UNSOL_PENDING |
				PI_PSTATUS_M_CMD_RSP_PENDING |
				PI_PSTATUS_M_CMD_REQ_PENDING |
				PI_PSTATUS_M_TYPE_0_PENDING)))
			return IRQ_NONE;

		spin_lock(&bp->lock);

		/* Call interrupt service routine for this adapter */
		dfx_int_common(dev);

		spin_unlock(&bp->lock);
	}

	return IRQ_HANDLED;
}


/*
 * =====================
 * = dfx_ctl_get_stats =
 * =====================
 *
 * Overview:
 *   Get statistics for FDDI adapter
 *
 * Returns:
 *   Pointer to FDDI statistics structure
 *
 * Arguments:
 *   dev - pointer to device information
 *
 * Functional Description:
 *   Gets current MIB objects from adapter, then
 *   returns FDDI statistics structure as defined
 *   in if_fddi.h.
 *
 *   Note: Since the FDDI statistics structure is
 *   still new and the device structure doesn't
 *   have an FDDI-specific get statistics handler,
 *   we'll return the FDDI statistics structure as
 *   a pointer to an Ethernet statistics structure.
 *   That way, at least the first part of the statistics
 *   structure can be decoded properly, and it allows
 *   "smart" applications to perform a second cast to
 *   decode the FDDI-specific statistics.
 *
 *   We'll have to pay attention to this routine as the
 *   device structure becomes more mature and LAN media
 *   independent.
 *
 * Return Codes:
 *   None
 *
 * Assumptions:
 *   None
 *
 * Side Effects:
 *   None
 */

static struct net_device_stats *dfx_ctl_get_stats(struct net_device *dev)
	{
	DFX_board_t *bp = netdev_priv(dev);

	/* Fill the bp->stats structure with driver-maintained counters */

	bp->stats.gen.rx_packets = bp->rcv_total_frames;
	bp->stats.gen.tx_packets = bp->xmt_total_frames;
	bp->stats.gen.rx_bytes   = bp->rcv_total_bytes;
	bp->stats.gen.tx_bytes   = bp->xmt_total_bytes;
	bp->stats.gen.rx_errors  = bp->rcv_crc_errors +
				   bp->rcv_frame_status_errors +
				   bp->rcv_length_errors;
	bp->stats.gen.tx_errors  = bp->xmt_length_errors;
	bp->stats.gen.rx_dropped = bp->rcv_discards;
	bp->stats.gen.tx_dropped = bp->xmt_discards;
	bp->stats.gen.multicast  = bp->rcv_multicast_frames;
	bp->stats.gen.collisions = 0;		/* always zero (0) for FDDI */

	/* Get FDDI SMT MIB objects */

	bp->cmd_req_virt->cmd_type = PI_CMD_K_SMT_MIB_GET;
	if (dfx_hw_dma_cmd_req(bp) != DFX_K_SUCCESS)
		return (struct net_device_stats *)&bp->stats;

	/* Fill the bp->stats structure with the SMT MIB object values */

	memcpy(bp->stats.smt_station_id, &bp->cmd_rsp_virt->smt_mib_get.smt_station_id, sizeof(bp->cmd_rsp_virt->smt_mib_get.smt_station_id));
	bp->stats.smt_op_version_id					= bp->cmd_rsp_virt->smt_mib_get.smt_op_version_id;
	bp->stats.smt_hi_version_id					= bp->cmd_rsp_virt->smt_mib_get.smt_hi_version_id;
	bp->stats.smt_lo_version_id					= bp->cmd_rsp_virt->smt_mib_get.smt_lo_version_id;
	memcpy(bp->stats.smt_user_data, &bp->cmd_rsp_virt->smt_mib_get.smt_user_data, sizeof(bp->cmd_rsp_virt->smt_mib_get.smt_user_data));
	bp->stats.smt_mib_version_id				= bp->cmd_rsp_virt->smt_mib_get.smt_mib_version_id;
	bp->stats.smt_mac_cts						= bp->cmd_rsp_virt->smt_mib_get.smt_mac_ct;
	bp->stats.smt_non_master_cts				= bp->cmd_rsp_virt->smt_mib_get.smt_non_master_ct;
	bp->stats.smt_master_cts					= bp->cmd_rsp_virt->smt_mib_get.smt_master_ct;
	bp->stats.smt_available_paths				= bp->cmd_rsp_virt->smt_mib_get.smt_available_paths;
	bp->stats.smt_config_capabilities			= bp->cmd_rsp_virt->smt_mib_get.smt_config_capabilities;
	bp->stats.smt_config_policy					= bp->cmd_rsp_virt->smt_mib_get.smt_config_policy;
	bp->stats.smt_connection_policy				= bp->cmd_rsp_virt->smt_mib_get.smt_connection_policy;
	bp->stats.smt_t_notify						= bp->cmd_rsp_virt->smt_mib_get.smt_t_notify;
	bp->stats.smt_stat_rpt_policy				= bp->cmd_rsp_virt->smt_mib_get.smt_stat_rpt_policy;
	bp->stats.smt_trace_max_expiration			= bp->cmd_rsp_virt->smt_mib_get.smt_trace_max_expiration;
	bp->stats.smt_bypass_present				= bp->cmd_rsp_virt->smt_mib_get.smt_bypass_present;
	bp->stats.smt_ecm_state						= bp->cmd_rsp_virt->smt_mib_get.smt_ecm_state;
	bp->stats.smt_cf_state						= bp->cmd_rsp_virt->smt_mib_get.smt_cf_state;
	bp->stats.smt_remote_disconnect_flag		= bp->cmd_rsp_virt->smt_mib_get.smt_remote_disconnect_flag;
	bp->stats.smt_station_status				= bp->cmd_rsp_virt->smt_mib_get.smt_station_status;
	bp->stats.smt_peer_wrap_flag				= bp->cmd_rsp_virt->smt_mib_get.smt_peer_wrap_flag;
	bp->stats.smt_time_stamp					= bp->cmd_rsp_virt->smt_mib_get.smt_msg_time_stamp.ls;
	bp->stats.smt_transition_time_stamp			= bp->cmd_rsp_virt->smt_mib_get.smt_transition_time_stamp.ls;
	bp->stats.mac_frame_status_functions		= bp->cmd_rsp_virt->smt_mib_get.mac_frame_status_functions;
	bp->stats.mac_t_max_capability				= bp->cmd_rsp_virt->smt_mib_get.mac_t_max_capability;
	bp->stats.mac_tvx_capability				= bp->cmd_rsp_virt->smt_mib_get.mac_tvx_capability;
	bp->stats.mac_available_paths				= bp->cmd_rsp_virt->smt_mib_get.mac_available_paths;
	bp->stats.mac_current_path					= bp->cmd_rsp_virt->smt_mib_get.mac_current_path;
	memcpy(bp->stats.mac_upstream_nbr, &bp->cmd_rsp_virt->smt_mib_get.mac_upstream_nbr, FDDI_K_ALEN);
	memcpy(bp->stats.mac_downstream_nbr, &bp->cmd_rsp_virt->smt_mib_get.mac_downstream_nbr, FDDI_K_ALEN);
	memcpy(bp->stats.mac_old_upstream_nbr, &bp->cmd_rsp_virt->smt_mib_get.mac_old_upstream_nbr, FDDI_K_ALEN);
	memcpy(bp->stats.mac_old_downstream_nbr, &bp->cmd_rsp_virt->smt_mib_get.mac_old_downstream_nbr, FDDI_K_ALEN);
	bp->stats.mac_dup_address_test				= bp->cmd_rsp_virt->smt_mib_get.mac_dup_address_test;
	bp->stats.mac_requested_paths				= bp->cmd_rsp_virt->smt_mib_get.mac_requested_paths;
	bp->stats.mac_downstream_port_type			= bp->cmd_rsp_virt->smt_mib_get.mac_downstream_port_type;
	memcpy(bp->stats.mac_smt_address, &bp->cmd_rsp_virt->smt_mib_get.mac_smt_address, FDDI_K_ALEN);
	bp->stats.mac_t_req							= bp->cmd_rsp_virt->smt_mib_get.mac_t_req;
	bp->stats.mac_t_neg							= bp->cmd_rsp_virt->smt_mib_get.mac_t_neg;
	bp->stats.mac_t_max							= bp->cmd_rsp_virt->smt_mib_get.mac_t_max;
	bp->stats.mac_tvx_value						= bp->cmd_rsp_virt->smt_mib_get.mac_tvx_value;
	bp->stats.mac_frame_error_threshold			= bp->cmd_rsp_virt->smt_mib_get.mac_frame_error_threshold;
	bp->stats.mac_frame_error_ratio				= bp->cmd_rsp_virt->smt_mib_get.mac_frame_error_ratio;
	bp->stats.mac_rmt_state						= bp->cmd_rsp_virt->smt_mib_get.mac_rmt_state;
	bp->stats.mac_da_flag						= bp->cmd_rsp_virt->smt_mib_get.mac_da_flag;
	bp->stats.mac_una_da_flag					= bp->cmd_rsp_virt->smt_mib_get.mac_unda_flag;
	bp->stats.mac_frame_error_flag				= bp->cmd_rsp_virt->smt_mib_get.mac_frame_error_flag;
	bp->stats.mac_ma_unitdata_available			= bp->cmd_rsp_virt->smt_mib_get.mac_ma_unitdata_available;
	bp->stats.mac_hardware_present				= bp->cmd_rsp_virt->smt_mib_get.mac_hardware_present;
	bp->stats.mac_ma_unitdata_enable			= bp->cmd_rsp_virt->smt_mib_get.mac_ma_unitdata_enable;
	bp->stats.path_tvx_lower_bound				= bp->cmd_rsp_virt->smt_mib_get.path_tvx_lower_bound;
	bp->stats.path_t_max_lower_bound			= bp->cmd_rsp_virt->smt_mib_get.path_t_max_lower_bound;
	bp->stats.path_max_t_req					= bp->cmd_rsp_virt->smt_mib_get.path_max_t_req;
	memcpy(bp->stats.path_configuration, &bp->cmd_rsp_virt->smt_mib_get.path_configuration, sizeof(bp->cmd_rsp_virt->smt_mib_get.path_configuration));
	bp->stats.port_my_type[0]					= bp->cmd_rsp_virt->smt_mib_get.port_my_type[0];
	bp->stats.port_my_type[1]					= bp->cmd_rsp_virt->smt_mib_get.port_my_type[1];
	bp->stats.port_neighbor_type[0]				= bp->cmd_rsp_virt->smt_mib_get.port_neighbor_type[0];
	bp->stats.port_neighbor_type[1]				= bp->cmd_rsp_virt->smt_mib_get.port_neighbor_type[1];
	bp->stats.port_connection_policies[0]		= bp->cmd_rsp_virt->smt_mib_get.port_connection_policies[0];
	bp->stats.port_connection_policies[1]		= bp->cmd_rsp_virt->smt_mib_get.port_connection_policies[1];
	bp->stats.port_mac_indicated[0]				= bp->cmd_rsp_virt->smt_mib_get.port_mac_indicated[0];
	bp->stats.port_mac_indicated[1]				= bp->cmd_rsp_virt->smt_mib_get.port_mac_indicated[1];
	bp->stats.port_current_path[0]				= bp->cmd_rsp_virt->smt_mib_get.port_current_path[0];
	bp->stats.port_current_path[1]				= bp->cmd_rsp_virt->smt_mib_get.port_current_path[1];
	memcpy(&bp->stats.port_requested_paths[0*3], &bp->cmd_rsp_virt->smt_mib_get.port_requested_paths[0], 3);
	memcpy(&bp->stats.port_requested_paths[1*3], &bp->cmd_rsp_virt->smt_mib_get.port_requested_paths[1], 3);
	bp->stats.port_mac_placement[0]				= bp->cmd_rsp_virt->smt_mib_get.port_mac_placement[0];
	bp->stats.port_mac_placement[1]				= bp->cmd_rsp_virt->smt_mib_get.port_mac_placement[1];
	bp->stats.port_available_paths[0]			= bp->cmd_rsp_virt->smt_mib_get.port_available_paths[0];
	bp->stats.port_available_paths[1]			= bp->cmd_rsp_virt->smt_mib_get.port_available_paths[1];
	bp->stats.port_pmd_class[0]					= bp->cmd_rsp_virt->smt_mib_get.port_pmd_class[0];
	bp->stats.port_pmd_class[1]					= bp->cmd_rsp_virt->smt_mib_get.port_pmd_class[1];
	bp->stats.port_connection_capabilities[0]	= bp->cmd_rsp_virt->smt_mib_get.port_connection_capabilities[0];
	bp->stats.port_connection_capabilities[1]	= bp->cmd_rsp_virt->smt_mib_get.port_connection_capabilities[1];
	bp->stats.port_bs_flag[0]					= bp->cmd_rsp_virt->smt_mib_get.port_bs_flag[0];
	bp->stats.port_bs_flag[1]					= bp->cmd_rsp_virt->smt_mib_get.port_bs_flag[1];
	bp->stats.port_ler_estimate[0]				= bp->cmd_rsp_virt->smt_mib_get.port_ler_estimate[0];
	bp->stats.port_ler_estimate[1]				= bp->cmd_rsp_virt->smt_mib_get.port_ler_estimate[1];
	bp->stats.port_ler_cutoff[0]				= bp->cmd_rsp_virt->smt_mib_get.port_ler_cutoff[0];
	bp->stats.port_ler_cutoff[1]				= bp->cmd_rsp_virt->smt_mib_get.port_ler_cutoff[1];
	bp->stats.port_ler_alarm[0]					= bp->cmd_rsp_virt->smt_mib_get.port_ler_alarm[0];
	bp->stats.port_ler_alarm[1]					= bp->cmd_rsp_virt->smt_mib_get.port_ler_alarm[1];
	bp->stats.port_connect_state[0]				= bp->cmd_rsp_virt->smt_mib_get.port_connect_state[0];
	bp->stats.port_connect_state[1]				= bp->cmd_rsp_virt->smt_mib_get.port_connect_state[1];
	bp->stats.port_pcm_state[0]					= bp->cmd_rsp_virt->smt_mib_get.port_pcm_state[0];
	bp->stats.port_pcm_state[1]					= bp->cmd_rsp_virt->smt_mib_get.port_pcm_state[1];
	bp->stats.port_pc_withhold[0]				= bp->cmd_rsp_virt->smt_mib_get.port_pc_withhold[0];
	bp->stats.port_pc_withhold[1]				= bp->cmd_rsp_virt->smt_mib_get.port_pc_withhold[1];
	bp->stats.port_ler_flag[0]					= bp->cmd_rsp_virt->smt_mib_get.port_ler_flag[0];
	bp->stats.port_ler_flag[1]					= bp->cmd_rsp_virt->smt_mib_get.port_ler_flag[1];
	bp->stats.port_hardware_present[0]			= bp->cmd_rsp_virt->smt_mib_get.port_hardware_present[0];
	bp->stats.port_hardware_present[1]			= bp->cmd_rsp_virt->smt_mib_get.port_hardware_present[1];

	/* Get FDDI counters */

	bp->cmd_req_virt->cmd_type = PI_CMD_K_CNTRS_GET;
	if (dfx_hw_dma_cmd_req(bp) != DFX_K_SUCCESS)
		return (struct net_device_stats *)&bp->stats;

	/* Fill the bp->stats structure with the FDDI counter values */

	bp->stats.mac_frame_cts				= bp->cmd_rsp_virt->cntrs_get.cntrs.frame_cnt.ls;
	bp->stats.mac_copied_cts			= bp->cmd_rsp_virt->cntrs_get.cntrs.copied_cnt.ls;
	bp->stats.mac_transmit_cts			= bp->cmd_rsp_virt->cntrs_get.cntrs.transmit_cnt.ls;
	bp->stats.mac_error_cts				= bp->cmd_rsp_virt->cntrs_get.cntrs.error_cnt.ls;
	bp->stats.mac_lost_cts				= bp->cmd_rsp_virt->cntrs_get.cntrs.lost_cnt.ls;
	bp->stats.port_lct_fail_cts[0]		= bp->cmd_rsp_virt->cntrs_get.cntrs.lct_rejects[0].ls;
	bp->stats.port_lct_fail_cts[1]		= bp->cmd_rsp_virt->cntrs_get.cntrs.lct_rejects[1].ls;
	bp->stats.port_lem_reject_cts[0]	= bp->cmd_rsp_virt->cntrs_get.cntrs.lem_rejects[0].ls;
	bp->stats.port_lem_reject_cts[1]	= bp->cmd_rsp_virt->cntrs_get.cntrs.lem_rejects[1].ls;
	bp->stats.port_lem_cts[0]			= bp->cmd_rsp_virt->cntrs_get.cntrs.link_errors[0].ls;
	bp->stats.port_lem_cts[1]			= bp->cmd_rsp_virt->cntrs_get.cntrs.link_errors[1].ls;

	return (struct net_device_stats *)&bp->stats;
	}


/*
 * ==============================
 * = dfx_ctl_set_multicast_list =
 * ==============================
 *
 * Overview:
 *   Enable/Disable LLC frame promiscuous mode reception
 *   on the adapter and/or update multicast address table.
 *
 * Returns:
 *   None
 *
 * Arguments:
 *   dev - pointer to device information
 *
 * Functional Description:
 *   This routine follows a fairly simple algorithm for setting the
 *   adapter filters and CAM:
 *
 *		if IFF_PROMISC flag is set
 *			enable LLC individual/group promiscuous mode
 *		else
 *			disable LLC individual/group promiscuous mode
 *			if number of incoming multicast addresses >
 *					(CAM max size - number of unicast addresses in CAM)
 *				enable LLC group promiscuous mode
 *				set driver-maintained multicast address count to zero
 *			else
 *				disable LLC group promiscuous mode
 *				set driver-maintained multicast address count to incoming count
 *			update adapter CAM
 *		update adapter filters
 *
 * Return Codes:
 *   None
 *
 * Assumptions:
 *   Multicast addresses are presented in canonical (LSB) format.
 *
 * Side Effects:
 *   On-board adapter CAM and filters are updated.
 */

static void dfx_ctl_set_multicast_list(struct net_device *dev)
{
	DFX_board_t *bp = netdev_priv(dev);
	int					i;			/* used as index in for loop */
	struct netdev_hw_addr *ha;

	/* Enable LLC frame promiscuous mode, if necessary */

	if (dev->flags & IFF_PROMISC)
		bp->ind_group_prom = PI_FSTATE_K_PASS;		/* Enable LLC ind/group prom mode */

	/* Else, update multicast address table */

	else
		{
		bp->ind_group_prom = PI_FSTATE_K_BLOCK;		/* Disable LLC ind/group prom mode */
		/*
		 * Check whether incoming multicast address count exceeds table size
		 *
		 * Note: The adapters utilize an on-board 64 entry CAM for
		 *       supporting perfect filtering of multicast packets
		 *		 and bridge functions when adding unicast addresses.
		 *		 There is no hash function available.  To support
		 *		 additional multicast addresses, the all multicast
		 *		 filter (LLC group promiscuous mode) must be enabled.
		 *
		 *		 The firmware reserves two CAM entries for SMT-related
		 *		 multicast addresses, which leaves 62 entries available.
		 *		 The following code ensures that we're not being asked
		 *		 to add more than 62 addresses to the CAM.  If we are,
		 *		 the driver will enable the all multicast filter.
		 *		 Should the number of multicast addresses drop below
		 *		 the high water mark, the filter will be disabled and
		 *		 perfect filtering will be used.
		 */

		if (netdev_mc_count(dev) > (PI_CMD_ADDR_FILTER_K_SIZE - bp->uc_count))
			{
			bp->group_prom	= PI_FSTATE_K_PASS;		/* Enable LLC group prom mode */
			bp->mc_count	= 0;					/* Don't add mc addrs to CAM */
			}
		else
			{
			bp->group_prom	= PI_FSTATE_K_BLOCK;	/* Disable LLC group prom mode */
			bp->mc_count	= netdev_mc_count(dev);		/* Add mc addrs to CAM */
			}

		/* Copy addresses to multicast address table, then update adapter CAM */

		i = 0;
		netdev_for_each_mc_addr(ha, dev)
			memcpy(&bp->mc_table[i++ * FDDI_K_ALEN],
			       ha->addr, FDDI_K_ALEN);

		if (dfx_ctl_update_cam(bp) != DFX_K_SUCCESS)
			{
			DBG_printk("%s: Could not update multicast address table!\n", dev->name);
			}
		else
			{
			DBG_printk("%s: Multicast address table updated!  Added %d addresses.\n", dev->name, bp->mc_count);
			}
		}

	/* Update adapter filters */

	if (dfx_ctl_update_filters(bp) != DFX_K_SUCCESS)
		{
		DBG_printk("%s: Could not update adapter filters!\n", dev->name);
		}
	else
		{
		DBG_printk("%s: Adapter filters updated!\n", dev->name);
		}
	}


/*
 * ===========================
 * = dfx_ctl_set_mac_address =
 * ===========================
 *
 * Overview:
 *   Add node address override (unicast address) to adapter
 *   CAM and update dev_addr field in device table.
 *
 * Returns:
 *   None
 *
 * Arguments:
 *   dev  - pointer to device information
 *   addr - pointer to sockaddr structure containing unicast address to add
 *
 * Functional Description:
 *   The adapter supports node address overrides by adding one or more
 *   unicast addresses to the adapter CAM.  This is similar to adding
 *   multicast addresses.  In this routine we'll update the driver and
 *   device structures with the new address, then update the adapter CAM
 *   to ensure that the adapter will copy and strip frames destined and
 *   sourced by that address.
 *
 * Return Codes:
 *   Always returns zero.
 *
 * Assumptions:
 *   The address pointed to by addr->sa_data is a valid unicast
 *   address and is presented in canonical (LSB) format.
 *
 * Side Effects:
 *   On-board adapter CAM is updated.  On-board adapter filters
 *   may be updated.
 */

static int dfx_ctl_set_mac_address(struct net_device *dev, void *addr)
	{
	struct sockaddr	*p_sockaddr = (struct sockaddr *)addr;
	DFX_board_t *bp = netdev_priv(dev);

	/* Copy unicast address to driver-maintained structs and update count */

	memcpy(dev->dev_addr, p_sockaddr->sa_data, FDDI_K_ALEN);	/* update device struct */
	memcpy(&bp->uc_table[0], p_sockaddr->sa_data, FDDI_K_ALEN);	/* update driver struct */
	bp->uc_count = 1;

	/*
	 * Verify we're not exceeding the CAM size by adding unicast address
	 *
	 * Note: It's possible that before entering this routine we've
	 *       already filled the CAM with 62 multicast addresses.
	 *		 Since we need to place the node address override into
	 *		 the CAM, we have to check to see that we're not
	 *		 exceeding the CAM size.  If we are, we have to enable
	 *		 the LLC group (multicast) promiscuous mode filter as
	 *		 in dfx_ctl_set_multicast_list.
	 */

	if ((bp->uc_count + bp->mc_count) > PI_CMD_ADDR_FILTER_K_SIZE)
		{
		bp->group_prom	= PI_FSTATE_K_PASS;		/* Enable LLC group prom mode */
		bp->mc_count	= 0;					/* Don't add mc addrs to CAM */

		/* Update adapter filters */

		if (dfx_ctl_update_filters(bp) != DFX_K_SUCCESS)
			{
			DBG_printk("%s: Could not update adapter filters!\n", dev->name);
			}
		else
			{
			DBG_printk("%s: Adapter filters updated!\n", dev->name);
			}
		}

	/* Update adapter CAM with new unicast address */

	if (dfx_ctl_update_cam(bp) != DFX_K_SUCCESS)
		{
		DBG_printk("%s: Could not set new MAC address!\n", dev->name);
		}
	else
		{
		DBG_printk("%s: Adapter CAM updated with new MAC address\n", dev->name);
		}
	return 0;			/* always return zero */
	}


/*
 * ======================
 * = dfx_ctl_update_cam =
 * ======================
 *
 * Overview:
 *   Procedure to update adapter CAM (Content Addressable Memory)
 *   with desired unicast and multicast address entries.
 *
 * Returns:
 *   Condition code
 *
 * Arguments:
 *   bp - pointer to board information
 *
 * Functional Description:
 *   Updates adapter CAM with current contents of board structure
 *   unicast and multicast address tables.  Since there are only 62
 *   free entries in CAM, this routine ensures that the command
 *   request buffer is not overrun.
 *
 * Return Codes:
 *   DFX_K_SUCCESS - Request succeeded
 *   DFX_K_FAILURE - Request failed
 *
 * Assumptions:
 *   All addresses being added (unicast and multicast) are in canonical
 *   order.
 *
 * Side Effects:
 *   On-board adapter CAM is updated.
 */

static int dfx_ctl_update_cam(DFX_board_t *bp)
	{
	int			i;				/* used as index */
	PI_LAN_ADDR	*p_addr;		/* pointer to CAM entry */

	/*
	 * Fill in command request information
	 *
	 * Note: Even though both the unicast and multicast address
	 *       table entries are stored as contiguous 6 byte entries,
	 *		 the firmware address filter set command expects each
	 *		 entry to be two longwords (8 bytes total).  We must be
	 *		 careful to only copy the six bytes of each unicast and
	 *		 multicast table entry into each command entry.  This
	 *		 is also why we must first clear the entire command
	 *		 request buffer.
	 */

	memset(bp->cmd_req_virt, 0, PI_CMD_REQ_K_SIZE_MAX);	/* first clear buffer */
	bp->cmd_req_virt->cmd_type = PI_CMD_K_ADDR_FILTER_SET;
	p_addr = &bp->cmd_req_virt->addr_filter_set.entry[0];

	/* Now add unicast addresses to command request buffer, if any */

	for (i=0; i < (int)bp->uc_count; i++)
		{
		if (i < PI_CMD_ADDR_FILTER_K_SIZE)
			{
			memcpy(p_addr, &bp->uc_table[i*FDDI_K_ALEN], FDDI_K_ALEN);
			p_addr++;			/* point to next command entry */
			}
		}

	/* Now add multicast addresses to command request buffer, if any */

	for (i=0; i < (int)bp->mc_count; i++)
		{
		if ((i + bp->uc_count) < PI_CMD_ADDR_FILTER_K_SIZE)
			{
			memcpy(p_addr, &bp->mc_table[i*FDDI_K_ALEN], FDDI_K_ALEN);
			p_addr++;			/* point to next command entry */
			}
		}

	/* Issue command to update adapter CAM, then return */

	if (dfx_hw_dma_cmd_req(bp) != DFX_K_SUCCESS)
		return DFX_K_FAILURE;
	return DFX_K_SUCCESS;
	}


/*
 * ==========================
 * = dfx_ctl_update_filters =
 * ==========================
 *
 * Overview:
 *   Procedure to update adapter filters with desired
 *   filter settings.
 *
 * Returns:
 *   Condition code
 *
 * Arguments:
 *   bp - pointer to board information
 *
 * Functional Description:
 *   Enables or disables filter using current filter settings.
 *
 * Return Codes:
 *   DFX_K_SUCCESS - Request succeeded.
 *   DFX_K_FAILURE - Request failed.
 *
 * Assumptions:
 *   We must always pass up packets destined to the broadcast
 *   address (FF-FF-FF-FF-FF-FF), so we'll always keep the
 *   broadcast filter enabled.
 *
 * Side Effects:
 *   On-board adapter filters are updated.
 */

static int dfx_ctl_update_filters(DFX_board_t *bp)
	{
	int	i = 0;					/* used as index */

	/* Fill in command request information */

	bp->cmd_req_virt->cmd_type = PI_CMD_K_FILTERS_SET;

	/* Initialize Broadcast filter - * ALWAYS ENABLED * */

	bp->cmd_req_virt->filter_set.item[i].item_code	= PI_ITEM_K_BROADCAST;
	bp->cmd_req_virt->filter_set.item[i++].value	= PI_FSTATE_K_PASS;

	/* Initialize LLC Individual/Group Promiscuous filter */

	bp->cmd_req_virt->filter_set.item[i].item_code	= PI_ITEM_K_IND_GROUP_PROM;
	bp->cmd_req_virt->filter_set.item[i++].value	= bp->ind_group_prom;

	/* Initialize LLC Group Promiscuous filter */

	bp->cmd_req_virt->filter_set.item[i].item_code	= PI_ITEM_K_GROUP_PROM;
	bp->cmd_req_virt->filter_set.item[i++].value	= bp->group_prom;

	/* Terminate the item code list */

	bp->cmd_req_virt->filter_set.item[i].item_code	= PI_ITEM_K_EOL;

	/* Issue command to update adapter filters, then return */

	if (dfx_hw_dma_cmd_req(bp) != DFX_K_SUCCESS)
		return DFX_K_FAILURE;
	return DFX_K_SUCCESS;
	}


/*
 * ======================
 * = dfx_hw_dma_cmd_req =
 * ======================
 *
 * Overview:
 *   Sends PDQ DMA command to adapter firmware
 *
 * Returns:
 *   Condition code
 *
 * Arguments:
 *   bp - pointer to board information
 *
 * Functional Description:
 *   The command request and response buffers are posted to the adapter in the manner
 *   described in the PDQ Port Specification:
 *
 *		1. Command Response Buffer is posted to adapter.
 *		2. Command Request Buffer is posted to adapter.
 *		3. Command Request consumer index is polled until it indicates that request
 *         buffer has been DMA'd to adapter.
 *		4. Command Response consumer index is polled until it indicates that response
 *         buffer has been DMA'd from adapter.
 *
 *   This ordering ensures that a response buffer is already available for the firmware
 *   to use once it's done processing the request buffer.
 *
 * Return Codes:
 *   DFX_K_SUCCESS	  - DMA command succeeded
 * 	 DFX_K_OUTSTATE   - Adapter is NOT in proper state
 *   DFX_K_HW_TIMEOUT - DMA command timed out
 *
 * Assumptions:
 *   Command request buffer has already been filled with desired DMA command.
 *
 * Side Effects:
 *   None
 */

static int dfx_hw_dma_cmd_req(DFX_board_t *bp)
	{
	int status;			/* adapter status */
	int timeout_cnt;	/* used in for loops */

	/* Make sure the adapter is in a state that we can issue the DMA command in */

	status = dfx_hw_adap_state_rd(bp);
	if ((status == PI_STATE_K_RESET)		||
		(status == PI_STATE_K_HALTED)		||
		(status == PI_STATE_K_DMA_UNAVAIL)	||
		(status == PI_STATE_K_UPGRADE))
		return DFX_K_OUTSTATE;

	/* Put response buffer on the command response queue */

	bp->descr_block_virt->cmd_rsp[bp->cmd_rsp_reg.index.prod].long_0 = (u32) (PI_RCV_DESCR_M_SOP |
			((PI_CMD_RSP_K_SIZE_MAX / PI_ALIGN_K_CMD_RSP_BUFF) << PI_RCV_DESCR_V_SEG_LEN));
	bp->descr_block_virt->cmd_rsp[bp->cmd_rsp_reg.index.prod].long_1 = bp->cmd_rsp_phys;

	/* Bump (and wrap) the producer index and write out to register */

	bp->cmd_rsp_reg.index.prod += 1;
	bp->cmd_rsp_reg.index.prod &= PI_CMD_RSP_K_NUM_ENTRIES-1;
	dfx_port_write_long(bp, PI_PDQ_K_REG_CMD_RSP_PROD, bp->cmd_rsp_reg.lword);

	/* Put request buffer on the command request queue */

	bp->descr_block_virt->cmd_req[bp->cmd_req_reg.index.prod].long_0 = (u32) (PI_XMT_DESCR_M_SOP |
			PI_XMT_DESCR_M_EOP | (PI_CMD_REQ_K_SIZE_MAX << PI_XMT_DESCR_V_SEG_LEN));
	bp->descr_block_virt->cmd_req[bp->cmd_req_reg.index.prod].long_1 = bp->cmd_req_phys;

	/* Bump (and wrap) the producer index and write out to register */

	bp->cmd_req_reg.index.prod += 1;
	bp->cmd_req_reg.index.prod &= PI_CMD_REQ_K_NUM_ENTRIES-1;
	dfx_port_write_long(bp, PI_PDQ_K_REG_CMD_REQ_PROD, bp->cmd_req_reg.lword);

	/*
	 * Here we wait for the command request consumer index to be equal
	 * to the producer, indicating that the adapter has DMAed the request.
	 */

	for (timeout_cnt = 20000; timeout_cnt > 0; timeout_cnt--)
		{
		if (bp->cmd_req_reg.index.prod == (u8)(bp->cons_block_virt->cmd_req))
			break;
		udelay(100);			/* wait for 100 microseconds */
		}
	if (timeout_cnt == 0)
		return DFX_K_HW_TIMEOUT;

	/* Bump (and wrap) the completion index and write out to register */

	bp->cmd_req_reg.index.comp += 1;
	bp->cmd_req_reg.index.comp &= PI_CMD_REQ_K_NUM_ENTRIES-1;
	dfx_port_write_long(bp, PI_PDQ_K_REG_CMD_REQ_PROD, bp->cmd_req_reg.lword);

	/*
	 * Here we wait for the command response consumer index to be equal
	 * to the producer, indicating that the adapter has DMAed the response.
	 */

	for (timeout_cnt = 20000; timeout_cnt > 0; timeout_cnt--)
		{
		if (bp->cmd_rsp_reg.index.prod == (u8)(bp->cons_block_virt->cmd_rsp))
			break;
		udelay(100);			/* wait for 100 microseconds */
		}
	if (timeout_cnt == 0)
		return DFX_K_HW_TIMEOUT;

	/* Bump (and wrap) the completion index and write out to register */

	bp->cmd_rsp_reg.index.comp += 1;
	bp->cmd_rsp_reg.index.comp &= PI_CMD_RSP_K_NUM_ENTRIES-1;
	dfx_port_write_long(bp, PI_PDQ_K_REG_CMD_RSP_PROD, bp->cmd_rsp_reg.lword);
	return DFX_K_SUCCESS;
	}


/*
 * ========================
 * = dfx_hw_port_ctrl_req =
 * ========================
 *
 * Overview:
 *   Sends PDQ port control command to adapter firmware
 *
 * Returns:
 *   Host data register value in host_data if ptr is not NULL
 *
 * Arguments:
 *   bp			- pointer to board information
 *	 command	- port control command
 *	 data_a		- port data A register value
 *	 data_b		- port data B register value
 *	 host_data	- ptr to host data register value
 *
 * Functional Description:
 *   Send generic port control command to adapter by writing
 *   to various PDQ port registers, then polling for completion.
 *
 * Return Codes:
 *   DFX_K_SUCCESS	  - port control command succeeded
 *   DFX_K_HW_TIMEOUT - port control command timed out
 *
 * Assumptions:
 *   None
 *
 * Side Effects:
 *   None
 */

static int dfx_hw_port_ctrl_req(
	DFX_board_t	*bp,
	PI_UINT32	command,
	PI_UINT32	data_a,
	PI_UINT32	data_b,
	PI_UINT32	*host_data
	)

	{
	PI_UINT32	port_cmd;		/* Port Control command register value */
	int			timeout_cnt;	/* used in for loops */

	/* Set Command Error bit in command longword */

	port_cmd = (PI_UINT32) (command | PI_PCTRL_M_CMD_ERROR);

	/* Issue port command to the adapter */

	dfx_port_write_long(bp, PI_PDQ_K_REG_PORT_DATA_A, data_a);
	dfx_port_write_long(bp, PI_PDQ_K_REG_PORT_DATA_B, data_b);
	dfx_port_write_long(bp, PI_PDQ_K_REG_PORT_CTRL, port_cmd);

	/* Now wait for command to complete */

	if (command == PI_PCTRL_M_BLAST_FLASH)
		timeout_cnt = 600000;	/* set command timeout count to 60 seconds */
	else
		timeout_cnt = 20000;	/* set command timeout count to 2 seconds */

	for (; timeout_cnt > 0; timeout_cnt--)
		{
		dfx_port_read_long(bp, PI_PDQ_K_REG_PORT_CTRL, &port_cmd);
		if (!(port_cmd & PI_PCTRL_M_CMD_ERROR))
			break;
		udelay(100);			/* wait for 100 microseconds */
		}
	if (timeout_cnt == 0)
		return DFX_K_HW_TIMEOUT;

	/*
	 * If the address of host_data is non-zero, assume caller has supplied a
	 * non NULL pointer, and return the contents of the HOST_DATA register in
	 * it.
	 */

	if (host_data != NULL)
		dfx_port_read_long(bp, PI_PDQ_K_REG_HOST_DATA, host_data);
	return DFX_K_SUCCESS;
	}


/*
 * =====================
 * = dfx_hw_adap_reset =
 * =====================
 *
 * Overview:
 *   Resets adapter
 *
 * Returns:
 *   None
 *
 * Arguments:
 *   bp   - pointer to board information
 *   type - type of reset to perform
 *
 * Functional Description:
 *   Issue soft reset to adapter by writing to PDQ Port Reset
 *   register.  Use incoming reset type to tell adapter what
 *   kind of reset operation to perform.
 *
 * Return Codes:
 *   None
 *
 * Assumptions:
 *   This routine merely issues a soft reset to the adapter.
 *   It is expected that after this routine returns, the caller
 *   will appropriately poll the Port Status register for the
 *   adapter to enter the proper state.
 *
 * Side Effects:
 *   Internal adapter registers are cleared.
 */

static void dfx_hw_adap_reset(
	DFX_board_t	*bp,
	PI_UINT32	type
	)

	{
	/* Set Reset type and assert reset */

	dfx_port_write_long(bp, PI_PDQ_K_REG_PORT_DATA_A, type);	/* tell adapter type of reset */
	dfx_port_write_long(bp, PI_PDQ_K_REG_PORT_RESET, PI_RESET_M_ASSERT_RESET);

	/* Wait for at least 1 Microsecond according to the spec. We wait 20 just to be safe */

	udelay(20);

	/* Deassert reset */

	dfx_port_write_long(bp, PI_PDQ_K_REG_PORT_RESET, 0);
	}


/*
 * ========================
 * = dfx_hw_adap_state_rd =
 * ========================
 *
 * Overview:
 *   Returns current adapter state
 *
 * Returns:
 *   Adapter state per PDQ Port Specification
 *
 * Arguments:
 *   bp - pointer to board information
 *
 * Functional Description:
 *   Reads PDQ Port Status register and returns adapter state.
 *
 * Return Codes:
 *   None
 *
 * Assumptions:
 *   None
 *
 * Side Effects:
 *   None
 */

static int dfx_hw_adap_state_rd(DFX_board_t *bp)
	{
	PI_UINT32 port_status;		/* Port Status register value */

	dfx_port_read_long(bp, PI_PDQ_K_REG_PORT_STATUS, &port_status);
	return (port_status & PI_PSTATUS_M_STATE) >> PI_PSTATUS_V_STATE;
	}


/*
 * =====================
 * = dfx_hw_dma_uninit =
 * =====================
 *
 * Overview:
 *   Brings adapter to DMA_UNAVAILABLE state
 *
 * Returns:
 *   Condition code
 *
 * Arguments:
 *   bp   - pointer to board information
 *   type - type of reset to perform
 *
 * Functional Description:
 *   Bring adapter to DMA_UNAVAILABLE state by performing the following:
 *		1. Set reset type bit in Port Data A Register then reset adapter.
 *		2. Check that adapter is in DMA_UNAVAILABLE state.
 *
 * Return Codes:
 *   DFX_K_SUCCESS	  - adapter is in DMA_UNAVAILABLE state
 *   DFX_K_HW_TIMEOUT - adapter did not reset properly
 *
 * Assumptions:
 *   None
 *
 * Side Effects:
 *   Internal adapter registers are cleared.
 */

static int dfx_hw_dma_uninit(DFX_board_t *bp, PI_UINT32 type)
	{
	int timeout_cnt;	/* used in for loops */

	/* Set reset type bit and reset adapter */

	dfx_hw_adap_reset(bp, type);

	/* Now wait for adapter to enter DMA_UNAVAILABLE state */

	for (timeout_cnt = 100000; timeout_cnt > 0; timeout_cnt--)
		{
		if (dfx_hw_adap_state_rd(bp) == PI_STATE_K_DMA_UNAVAIL)
			break;
		udelay(100);					/* wait for 100 microseconds */
		}
	if (timeout_cnt == 0)
		return DFX_K_HW_TIMEOUT;
	return DFX_K_SUCCESS;
	}

/*
 *	Align an sk_buff to a boundary power of 2
 *
 */
#ifdef DYNAMIC_BUFFERS
static void my_skb_align(struct sk_buff *skb, int n)
{
	unsigned long x = (unsigned long)skb->data;
	unsigned long v;

	v = ALIGN(x, n);	/* Where we want to be */

	skb_reserve(skb, v - x);
}
#endif

/*
 * ================
 * = dfx_rcv_init =
 * ================
 *
 * Overview:
 *   Produces buffers to adapter LLC Host receive descriptor block
 *
 * Returns:
 *   None
 *
 * Arguments:
 *   bp - pointer to board information
 *   get_buffers - non-zero if buffers to be allocated
 *
 * Functional Description:
 *   This routine can be called during dfx_adap_init() or during an adapter
 *	 reset.  It initializes the descriptor block and produces all allocated
 *   LLC Host queue receive buffers.
 *
 * Return Codes:
 *   Return 0 on success or -ENOMEM if buffer allocation failed (when using
 *   dynamic buffer allocation). If the buffer allocation failed, the
 *   already allocated buffers will not be released and the caller should do
 *   this.
 *
 * Assumptions:
 *   The PDQ has been reset and the adapter and driver maintained Type 2
 *   register indices are cleared.
 *
 * Side Effects:
 *   Receive buffers are posted to the adapter LLC queue and the adapter
 *   is notified.
 */

static int dfx_rcv_init(DFX_board_t *bp, int get_buffers)
	{
	int	i, j;					/* used in for loop */

	/*
	 *  Since each receive buffer is a single fragment of same length, initialize
	 *  first longword in each receive descriptor for entire LLC Host descriptor
	 *  block.  Also initialize second longword in each receive descriptor with
	 *  physical address of receive buffer.  We'll always allocate receive
	 *  buffers in powers of 2 so that we can easily fill the 256 entry descriptor
	 *  block and produce new receive buffers by simply updating the receive
	 *  producer index.
	 *
	 * 	Assumptions:
	 *		To support all shipping versions of PDQ, the receive buffer size
	 *		must be mod 128 in length and the physical address must be 128 byte
	 *		aligned.  In other words, bits 0-6 of the length and address must
	 *		be zero for the following descriptor field entries to be correct on
	 *		all PDQ-based boards.  We guaranteed both requirements during
	 *		driver initialization when we allocated memory for the receive buffers.
	 */

	if (get_buffers) {
#ifdef DYNAMIC_BUFFERS
	for (i = 0; i < (int)(bp->rcv_bufs_to_post); i++)
		for (j = 0; (i + j) < (int)PI_RCV_DATA_K_NUM_ENTRIES; j += bp->rcv_bufs_to_post)
		{
			struct sk_buff *newskb;
			dma_addr_t dma_addr;

			newskb = __netdev_alloc_skb(bp->dev, NEW_SKB_SIZE,
						    GFP_NOIO);
			if (!newskb)
				return -ENOMEM;
			/*
			 * align to 128 bytes for compatibility with
			 * the old EISA boards.
			 */

			my_skb_align(newskb, 128);
			dma_addr = dma_map_single(bp->bus_dev,
						  newskb->data,
						  PI_RCV_DATA_K_SIZE_MAX,
						  DMA_FROM_DEVICE);
			if (dma_mapping_error(bp->bus_dev, dma_addr)) {
				dev_kfree_skb(newskb);
				return -ENOMEM;
			}
			bp->descr_block_virt->rcv_data[i + j].long_0 =
				(u32)(PI_RCV_DESCR_M_SOP |
				      ((PI_RCV_DATA_K_SIZE_MAX /
					PI_ALIGN_K_RCV_DATA_BUFF) <<
				       PI_RCV_DESCR_V_SEG_LEN));
			bp->descr_block_virt->rcv_data[i + j].long_1 =
				(u32)dma_addr;

			/*
			 * p_rcv_buff_va is only used inside the
			 * kernel so we put the skb pointer here.
			 */
			bp->p_rcv_buff_va[i+j] = (char *) newskb;
		}
#else
	for (i=0; i < (int)(bp->rcv_bufs_to_post); i++)
		for (j=0; (i + j) < (int)PI_RCV_DATA_K_NUM_ENTRIES; j += bp->rcv_bufs_to_post)
			{
			bp->descr_block_virt->rcv_data[i+j].long_0 = (u32) (PI_RCV_DESCR_M_SOP |
				((PI_RCV_DATA_K_SIZE_MAX / PI_ALIGN_K_RCV_DATA_BUFF) << PI_RCV_DESCR_V_SEG_LEN));
			bp->descr_block_virt->rcv_data[i+j].long_1 = (u32) (bp->rcv_block_phys + (i * PI_RCV_DATA_K_SIZE_MAX));
			bp->p_rcv_buff_va[i+j] = (bp->rcv_block_virt + (i * PI_RCV_DATA_K_SIZE_MAX));
			}
#endif
	}

	/* Update receive producer and Type 2 register */

	bp->rcv_xmt_reg.index.rcv_prod = bp->rcv_bufs_to_post;
	dfx_port_write_long(bp, PI_PDQ_K_REG_TYPE_2_PROD, bp->rcv_xmt_reg.lword);
	return 0;
	}


/*
 * =========================
 * = dfx_rcv_queue_process =
 * =========================
 *
 * Overview:
 *   Process received LLC frames.
 *
 * Returns:
 *   None
 *
 * Arguments:
 *   bp - pointer to board information
 *
 * Functional Description:
 *   Received LLC frames are processed until there are no more consumed frames.
 *   Once all frames are processed, the receive buffers are returned to the
 *   adapter.  Note that this algorithm fixes the length of time that can be spent
 *   in this routine, because there are a fixed number of receive buffers to
 *   process and buffers are not produced until this routine exits and returns
 *   to the ISR.
 *
 * Return Codes:
 *   None
 *
 * Assumptions:
 *   None
 *
 * Side Effects:
 *   None
 */

static void dfx_rcv_queue_process(
	DFX_board_t *bp
	)

	{
	PI_TYPE_2_CONSUMER	*p_type_2_cons;		/* ptr to rcv/xmt consumer block register */
	char				*p_buff;			/* ptr to start of packet receive buffer (FMC descriptor) */
	u32					descr, pkt_len;		/* FMC descriptor field and packet length */
	struct sk_buff		*skb = NULL;			/* pointer to a sk_buff to hold incoming packet data */

	/* Service all consumed LLC receive frames */

	p_type_2_cons = (PI_TYPE_2_CONSUMER *)(&bp->cons_block_virt->xmt_rcv_data);
	while (bp->rcv_xmt_reg.index.rcv_comp != p_type_2_cons->index.rcv_cons)
		{
		/* Process any errors */
		dma_addr_t dma_addr;
		int entry;

		entry = bp->rcv_xmt_reg.index.rcv_comp;
#ifdef DYNAMIC_BUFFERS
		p_buff = (char *) (((struct sk_buff *)bp->p_rcv_buff_va[entry])->data);
#else
		p_buff = bp->p_rcv_buff_va[entry];
#endif
		dma_addr = bp->descr_block_virt->rcv_data[entry].long_1;
		dma_sync_single_for_cpu(bp->bus_dev,
					dma_addr + RCV_BUFF_K_DESCR,
					sizeof(u32),
					DMA_FROM_DEVICE);
		memcpy(&descr, p_buff + RCV_BUFF_K_DESCR, sizeof(u32));

		if (descr & PI_FMC_DESCR_M_RCC_FLUSH)
			{
			if (descr & PI_FMC_DESCR_M_RCC_CRC)
				bp->rcv_crc_errors++;
			else
				bp->rcv_frame_status_errors++;
			}
		else
		{
			int rx_in_place = 0;

			/* The frame was received without errors - verify packet length */

			pkt_len = (u32)((descr & PI_FMC_DESCR_M_LEN) >> PI_FMC_DESCR_V_LEN);
			pkt_len -= 4;				/* subtract 4 byte CRC */
			if (!IN_RANGE(pkt_len, FDDI_K_LLC_ZLEN, FDDI_K_LLC_LEN))
				bp->rcv_length_errors++;
			else{
#ifdef DYNAMIC_BUFFERS
				struct sk_buff *newskb = NULL;

				if (pkt_len > SKBUFF_RX_COPYBREAK) {
					dma_addr_t new_dma_addr;

					newskb = netdev_alloc_skb(bp->dev,
								  NEW_SKB_SIZE);
					if (newskb){
						my_skb_align(newskb, 128);
						new_dma_addr = dma_map_single(
								bp->bus_dev,
								newskb->data,
								PI_RCV_DATA_K_SIZE_MAX,
								DMA_FROM_DEVICE);
						if (dma_mapping_error(
								bp->bus_dev,
								new_dma_addr)) {
							dev_kfree_skb(newskb);
							newskb = NULL;
						}
					}
					if (newskb) {
						rx_in_place = 1;

						skb = (struct sk_buff *)bp->p_rcv_buff_va[entry];
						dma_unmap_single(bp->bus_dev,
							dma_addr,
							PI_RCV_DATA_K_SIZE_MAX,
							DMA_FROM_DEVICE);
						skb_reserve(skb, RCV_BUFF_K_PADDING);
						bp->p_rcv_buff_va[entry] = (char *)newskb;
						bp->descr_block_virt->rcv_data[entry].long_1 = (u32)new_dma_addr;
					}
				}
				if (!newskb)
#endif
					/* Alloc new buffer to pass up,
					 * add room for PRH. */
					skb = netdev_alloc_skb(bp->dev,
							       pkt_len + 3);
				if (skb == NULL)
					{
					printk("%s: Could not allocate receive buffer.  Dropping packet.\n", bp->dev->name);
					bp->rcv_discards++;
					break;
					}
				else {
					if (!rx_in_place) {
						/* Receive buffer allocated, pass receive packet up */
						dma_sync_single_for_cpu(
							bp->bus_dev,
							dma_addr +
							RCV_BUFF_K_PADDING,
							pkt_len + 3,
							DMA_FROM_DEVICE);

						skb_copy_to_linear_data(skb,
							       p_buff + RCV_BUFF_K_PADDING,
							       pkt_len + 3);
					}

					skb_reserve(skb,3);		/* adjust data field so that it points to FC byte */
					skb_put(skb, pkt_len);		/* pass up packet length, NOT including CRC */
					skb->protocol = fddi_type_trans(skb, bp->dev);
					bp->rcv_total_bytes += skb->len;
					netif_rx(skb);

					/* Update the rcv counters */
					bp->rcv_total_frames++;
					if (*(p_buff + RCV_BUFF_K_DA) & 0x01)
						bp->rcv_multicast_frames++;
				}
			}
			}

		/*
		 * Advance the producer (for recycling) and advance the completion
		 * (for servicing received frames).  Note that it is okay to
		 * advance the producer without checking that it passes the
		 * completion index because they are both advanced at the same
		 * rate.
		 */

		bp->rcv_xmt_reg.index.rcv_prod += 1;
		bp->rcv_xmt_reg.index.rcv_comp += 1;
		}
	}


/*
 * =====================
 * = dfx_xmt_queue_pkt =
 * =====================
 *
 * Overview:
 *   Queues packets for transmission
 *
 * Returns:
 *   Condition code
 *
 * Arguments:
 *   skb - pointer to sk_buff to queue for transmission
 *   dev - pointer to device information
 *
 * Functional Description:
 *   Here we assume that an incoming skb transmit request
 *   is contained in a single physically contiguous buffer
 *   in which the virtual address of the start of packet
 *   (skb->data) can be converted to a physical address
 *   by using pci_map_single().
 *
 *   Since the adapter architecture requires a three byte
 *   packet request header to prepend the start of packet,
 *   we'll write the three byte field immediately prior to
 *   the FC byte.  This assumption is valid because we've
 *   ensured that dev->hard_header_len includes three pad
 *   bytes.  By posting a single fragment to the adapter,
 *   we'll reduce the number of descriptor fetches and
 *   bus traffic needed to send the request.
 *
 *   Also, we can't free the skb until after it's been DMA'd
 *   out by the adapter, so we'll queue it in the driver and
 *   return it in dfx_xmt_done.
 *
 * Return Codes:
 *   0 - driver queued packet, link is unavailable, or skbuff was bad
 *	 1 - caller should requeue the sk_buff for later transmission
 *
 * Assumptions:
 *	 First and foremost, we assume the incoming skb pointer
 *   is NOT NULL and is pointing to a valid sk_buff structure.
 *
 *   The outgoing packet is complete, starting with the
 *   frame control byte including the last byte of data,
 *   but NOT including the 4 byte CRC.  We'll let the
 *   adapter hardware generate and append the CRC.
 *
 *   The entire packet is stored in one physically
 *   contiguous buffer which is not cached and whose
 *   32-bit physical address can be determined.
 *
 *   It's vital that this routine is NOT reentered for the
 *   same board and that the OS is not in another section of
 *   code (eg. dfx_int_common) for the same board on a
 *   different thread.
 *
 * Side Effects:
 *   None
 */

static netdev_tx_t dfx_xmt_queue_pkt(struct sk_buff *skb,
				     struct net_device *dev)
	{
	DFX_board_t		*bp = netdev_priv(dev);
	u8			prod;				/* local transmit producer index */
	PI_XMT_DESCR		*p_xmt_descr;		/* ptr to transmit descriptor block entry */
	XMT_DRIVER_DESCR	*p_xmt_drv_descr;	/* ptr to transmit driver descriptor */
	dma_addr_t		dma_addr;
	unsigned long		flags;

	netif_stop_queue(dev);

	/*
	 * Verify that incoming transmit request is OK
	 *
	 * Note: The packet size check is consistent with other
	 *		 Linux device drivers, although the correct packet
	 *		 size should be verified before calling the
	 *		 transmit routine.
	 */

	if (!IN_RANGE(skb->len, FDDI_K_LLC_ZLEN, FDDI_K_LLC_LEN))
	{
		printk("%s: Invalid packet length - %u bytes\n",
			dev->name, skb->len);
		bp->xmt_length_errors++;		/* bump error counter */
		netif_wake_queue(dev);
		dev_kfree_skb(skb);
		return NETDEV_TX_OK;			/* return "success" */
	}
	/*
	 * See if adapter link is available, if not, free buffer
	 *
	 * Note: If the link isn't available, free buffer and return 0
	 *		 rather than tell the upper layer to requeue the packet.
	 *		 The methodology here is that by the time the link
	 *		 becomes available, the packet to be sent will be
	 *		 fairly stale.  By simply dropping the packet, the
	 *		 higher layer protocols will eventually time out
	 *		 waiting for response packets which it won't receive.
	 */

	if (bp->link_available == PI_K_FALSE)
		{
		if (dfx_hw_adap_state_rd(bp) == PI_STATE_K_LINK_AVAIL)	/* is link really available? */
			bp->link_available = PI_K_TRUE;		/* if so, set flag and continue */
		else
			{
			bp->xmt_discards++;					/* bump error counter */
			dev_kfree_skb(skb);		/* free sk_buff now */
			netif_wake_queue(dev);
			return NETDEV_TX_OK;		/* return "success" */
			}
		}

	/* Write the three PRH bytes immediately before the FC byte */

	skb_push(skb, 3);
	skb->data[0] = DFX_PRH0_BYTE;	/* these byte values are defined */
	skb->data[1] = DFX_PRH1_BYTE;	/* in the Motorola FDDI MAC chip */
	skb->data[2] = DFX_PRH2_BYTE;	/* specification */

	dma_addr = dma_map_single(bp->bus_dev, skb->data, skb->len,
				  DMA_TO_DEVICE);
	if (dma_mapping_error(bp->bus_dev, dma_addr)) {
		skb_pull(skb, 3);
		return NETDEV_TX_BUSY;
	}

	spin_lock_irqsave(&bp->lock, flags);

	/* Get the current producer and the next free xmt data descriptor */

	prod		= bp->rcv_xmt_reg.index.xmt_prod;
	p_xmt_descr = &(bp->descr_block_virt->xmt_data[prod]);

	/*
	 * Get pointer to auxiliary queue entry to contain information
	 * for this packet.
	 *
	 * Note: The current xmt producer index will become the
	 *	 current xmt completion index when we complete this
	 *	 packet later on.  So, we'll get the pointer to the
	 *	 next auxiliary queue entry now before we bump the
	 *	 producer index.
	 */

	p_xmt_drv_descr = &(bp->xmt_drv_descr_blk[prod++]);	/* also bump producer index */

	/*
	 * Write the descriptor with buffer info and bump producer
	 *
	 * Note: Since we need to start DMA from the packet request
	 *		 header, we'll add 3 bytes to the DMA buffer length,
	 *		 and we'll determine the physical address of the
	 *		 buffer from the PRH, not skb->data.
	 *
	 * Assumptions:
	 *		 1. Packet starts with the frame control (FC) byte
	 *		    at skb->data.
	 *		 2. The 4-byte CRC is not appended to the buffer or
	 *			included in the length.
	 *		 3. Packet length (skb->len) is from FC to end of
	 *			data, inclusive.
	 *		 4. The packet length does not exceed the maximum
	 *			FDDI LLC frame length of 4491 bytes.
	 *		 5. The entire packet is contained in a physically
	 *			contiguous, non-cached, locked memory space
	 *			comprised of a single buffer pointed to by
	 *			skb->data.
	 *		 6. The physical address of the start of packet
	 *			can be determined from the virtual address
	 *			by using pci_map_single() and is only 32-bits
	 *			wide.
	 */

	p_xmt_descr->long_0	= (u32) (PI_XMT_DESCR_M_SOP | PI_XMT_DESCR_M_EOP | ((skb->len) << PI_XMT_DESCR_V_SEG_LEN));
	p_xmt_descr->long_1 = (u32)dma_addr;

	/*
	 * Verify that descriptor is actually available
	 *
	 * Note: If descriptor isn't available, return 1 which tells
	 *	 the upper layer to requeue the packet for later
	 *	 transmission.
	 *
	 *       We need to ensure that the producer never reaches the
	 *	 completion, except to indicate that the queue is empty.
	 */

	if (prod == bp->rcv_xmt_reg.index.xmt_comp)
	{
		skb_pull(skb,3);
		spin_unlock_irqrestore(&bp->lock, flags);
		return NETDEV_TX_BUSY;	/* requeue packet for later */
	}

	/*
	 * Save info for this packet for xmt done indication routine
	 *
	 * Normally, we'd save the producer index in the p_xmt_drv_descr
	 * structure so that we'd have it handy when we complete this
	 * packet later (in dfx_xmt_done).  However, since the current
	 * transmit architecture guarantees a single fragment for the
	 * entire packet, we can simply bump the completion index by
	 * one (1) for each completed packet.
	 *
	 * Note: If this assumption changes and we're presented with
	 *	 an inconsistent number of transmit fragments for packet
	 *	 data, we'll need to modify this code to save the current
	 *	 transmit producer index.
	 */

	p_xmt_drv_descr->p_skb = skb;

	/* Update Type 2 register */

	bp->rcv_xmt_reg.index.xmt_prod = prod;
	dfx_port_write_long(bp, PI_PDQ_K_REG_TYPE_2_PROD, bp->rcv_xmt_reg.lword);
	spin_unlock_irqrestore(&bp->lock, flags);
	netif_wake_queue(dev);
	return NETDEV_TX_OK;	/* packet queued to adapter */
	}


/*
 * ================
 * = dfx_xmt_done =
 * ================
 *
 * Overview:
 *   Processes all frames that have been transmitted.
 *
 * Returns:
 *   None
 *
 * Arguments:
 *   bp - pointer to board information
 *
 * Functional Description:
 *   For all consumed transmit descriptors that have not
 *   yet been completed, we'll free the skb we were holding
 *   onto using dev_kfree_skb and bump the appropriate
 *   counters.
 *
 * Return Codes:
 *   None
 *
 * Assumptions:
 *   The Type 2 register is not updated in this routine.  It is
 *   assumed that it will be updated in the ISR when dfx_xmt_done
 *   returns.
 *
 * Side Effects:
 *   None
 */

static int dfx_xmt_done(DFX_board_t *bp)
	{
	XMT_DRIVER_DESCR	*p_xmt_drv_descr;	/* ptr to transmit driver descriptor */
	PI_TYPE_2_CONSUMER	*p_type_2_cons;		/* ptr to rcv/xmt consumer block register */
	u8			comp;			/* local transmit completion index */
	int 			freed = 0;		/* buffers freed */

	/* Service all consumed transmit frames */

	p_type_2_cons = (PI_TYPE_2_CONSUMER *)(&bp->cons_block_virt->xmt_rcv_data);
	while (bp->rcv_xmt_reg.index.xmt_comp != p_type_2_cons->index.xmt_cons)
		{
		/* Get pointer to the transmit driver descriptor block information */

		p_xmt_drv_descr = &(bp->xmt_drv_descr_blk[bp->rcv_xmt_reg.index.xmt_comp]);

		/* Increment transmit counters */

		bp->xmt_total_frames++;
		bp->xmt_total_bytes += p_xmt_drv_descr->p_skb->len;

		/* Return skb to operating system */
		comp = bp->rcv_xmt_reg.index.xmt_comp;
		dma_unmap_single(bp->bus_dev,
				 bp->descr_block_virt->xmt_data[comp].long_1,
				 p_xmt_drv_descr->p_skb->len,
				 DMA_TO_DEVICE);
		dev_consume_skb_irq(p_xmt_drv_descr->p_skb);

		/*
		 * Move to start of next packet by updating completion index
		 *
		 * Here we assume that a transmit packet request is always
		 * serviced by posting one fragment.  We can therefore
		 * simplify the completion code by incrementing the
		 * completion index by one.  This code will need to be
		 * modified if this assumption changes.  See comments
		 * in dfx_xmt_queue_pkt for more details.
		 */

		bp->rcv_xmt_reg.index.xmt_comp += 1;
		freed++;
		}
	return freed;
	}


/*
 * =================
 * = dfx_rcv_flush =
 * =================
 *
 * Overview:
 *   Remove all skb's in the receive ring.
 *
 * Returns:
 *   None
 *
 * Arguments:
 *   bp - pointer to board information
 *
 * Functional Description:
 *   Free's all the dynamically allocated skb's that are
 *   currently attached to the device receive ring. This
 *   function is typically only used when the device is
 *   initialized or reinitialized.
 *
 * Return Codes:
 *   None
 *
 * Side Effects:
 *   None
 */
#ifdef DYNAMIC_BUFFERS
static void dfx_rcv_flush( DFX_board_t *bp )
	{
	int i, j;

	for (i = 0; i < (int)(bp->rcv_bufs_to_post); i++)
		for (j = 0; (i + j) < (int)PI_RCV_DATA_K_NUM_ENTRIES; j += bp->rcv_bufs_to_post)
		{
			struct sk_buff *skb;
			skb = (struct sk_buff *)bp->p_rcv_buff_va[i+j];
			if (skb) {
				dma_unmap_single(bp->bus_dev,
						 bp->descr_block_virt->rcv_data[i+j].long_1,
						 PI_RCV_DATA_K_SIZE_MAX,
						 DMA_FROM_DEVICE);
				dev_kfree_skb(skb);
			}
			bp->p_rcv_buff_va[i+j] = NULL;
		}

	}
#endif /* DYNAMIC_BUFFERS */

/*
 * =================
 * = dfx_xmt_flush =
 * =================
 *
 * Overview:
 *   Processes all frames whether they've been transmitted
 *   or not.
 *
 * Returns:
 *   None
 *
 * Arguments:
 *   bp - pointer to board information
 *
 * Functional Description:
 *   For all produced transmit descriptors that have not
 *   yet been completed, we'll free the skb we were holding
 *   onto using dev_kfree_skb and bump the appropriate
 *   counters.  Of course, it's possible that some of
 *   these transmit requests actually did go out, but we
 *   won't make that distinction here.  Finally, we'll
 *   update the consumer index to match the producer.
 *
 * Return Codes:
 *   None
 *
 * Assumptions:
 *   This routine does NOT update the Type 2 register.  It
 *   is assumed that this routine is being called during a
 *   transmit flush interrupt, or a shutdown or close routine.
 *
 * Side Effects:
 *   None
 */

static void dfx_xmt_flush( DFX_board_t *bp )
	{
	u32			prod_cons;		/* rcv/xmt consumer block longword */
	XMT_DRIVER_DESCR	*p_xmt_drv_descr;	/* ptr to transmit driver descriptor */
	u8			comp;			/* local transmit completion index */

	/* Flush all outstanding transmit frames */

	while (bp->rcv_xmt_reg.index.xmt_comp != bp->rcv_xmt_reg.index.xmt_prod)
		{
		/* Get pointer to the transmit driver descriptor block information */

		p_xmt_drv_descr = &(bp->xmt_drv_descr_blk[bp->rcv_xmt_reg.index.xmt_comp]);

		/* Return skb to operating system */
		comp = bp->rcv_xmt_reg.index.xmt_comp;
		dma_unmap_single(bp->bus_dev,
				 bp->descr_block_virt->xmt_data[comp].long_1,
				 p_xmt_drv_descr->p_skb->len,
				 DMA_TO_DEVICE);
		dev_kfree_skb(p_xmt_drv_descr->p_skb);

		/* Increment transmit error counter */

		bp->xmt_discards++;

		/*
		 * Move to start of next packet by updating completion index
		 *
		 * Here we assume that a transmit packet request is always
		 * serviced by posting one fragment.  We can therefore
		 * simplify the completion code by incrementing the
		 * completion index by one.  This code will need to be
		 * modified if this assumption changes.  See comments
		 * in dfx_xmt_queue_pkt for more details.
		 */

		bp->rcv_xmt_reg.index.xmt_comp += 1;
		}

	/* Update the transmit consumer index in the consumer block */

	prod_cons = (u32)(bp->cons_block_virt->xmt_rcv_data & ~PI_CONS_M_XMT_INDEX);
	prod_cons |= (u32)(bp->rcv_xmt_reg.index.xmt_prod << PI_CONS_V_XMT_INDEX);
	bp->cons_block_virt->xmt_rcv_data = prod_cons;
	}

/*
 * ==================
 * = dfx_unregister =
 * ==================
 *
 * Overview:
 *   Shuts down an FDDI controller
 *
 * Returns:
 *   Condition code
 *
 * Arguments:
 *   bdev - pointer to device information
 *
 * Functional Description:
 *
 * Return Codes:
 *   None
 *
 * Assumptions:
 *   It compiles so it should work :-( (PCI cards do :-)
 *
 * Side Effects:
 *   Device structures for FDDI adapters (fddi0, fddi1, etc) are
 *   freed.
 */
static void dfx_unregister(struct device *bdev)
{
	struct net_device *dev = dev_get_drvdata(bdev);
	DFX_board_t *bp = netdev_priv(dev);
	int dfx_bus_pci = dev_is_pci(bdev);
	resource_size_t bar_start[3] = {0};	/* pointers to ports */
	resource_size_t bar_len[3] = {0};	/* resource lengths */
	int		alloc_size;		/* total buffer size used */

	unregister_netdev(dev);

	alloc_size = sizeof(PI_DESCR_BLOCK) +
		     PI_CMD_REQ_K_SIZE_MAX + PI_CMD_RSP_K_SIZE_MAX +
#ifndef DYNAMIC_BUFFERS
		     (bp->rcv_bufs_to_post * PI_RCV_DATA_K_SIZE_MAX) +
#endif
		     sizeof(PI_CONSUMER_BLOCK) +
		     (PI_ALIGN_K_DESC_BLK - 1);
	if (bp->kmalloced)
		dma_free_coherent(bdev, alloc_size,
				  bp->kmalloced, bp->kmalloced_dma);

	dfx_bus_uninit(dev);

	dfx_get_bars(bp, bar_start, bar_len);
	if (bar_start[2] != 0)
		release_region(bar_start[2], bar_len[2]);
	if (bar_start[1] != 0)
		release_region(bar_start[1], bar_len[1]);
	if (dfx_use_mmio) {
		iounmap(bp->base.mem);
		release_mem_region(bar_start[0], bar_len[0]);
	} else
		release_region(bar_start[0], bar_len[0]);

	if (dfx_bus_pci)
		pci_disable_device(to_pci_dev(bdev));

	free_netdev(dev);
}


static int __maybe_unused dfx_dev_register(struct device *);
static int __maybe_unused dfx_dev_unregister(struct device *);

#ifdef CONFIG_PCI
static int dfx_pci_register(struct pci_dev *, const struct pci_device_id *);
static void dfx_pci_unregister(struct pci_dev *);

static const struct pci_device_id dfx_pci_table[] = {
	{ PCI_DEVICE(PCI_VENDOR_ID_DEC, PCI_DEVICE_ID_DEC_FDDI) },
	{ }
};
MODULE_DEVICE_TABLE(pci, dfx_pci_table);

static struct pci_driver dfx_pci_driver = {
	.name		= DRV_NAME,
	.id_table	= dfx_pci_table,
	.probe		= dfx_pci_register,
	.remove		= dfx_pci_unregister,
};

static int dfx_pci_register(struct pci_dev *pdev,
			    const struct pci_device_id *ent)
{
	return dfx_register(&pdev->dev);
}

static void dfx_pci_unregister(struct pci_dev *pdev)
{
	dfx_unregister(&pdev->dev);
}
#endif /* CONFIG_PCI */

#ifdef CONFIG_EISA
static const struct eisa_device_id dfx_eisa_table[] = {
        { "DEC3001", DEFEA_PROD_ID_1 },
        { "DEC3002", DEFEA_PROD_ID_2 },
        { "DEC3003", DEFEA_PROD_ID_3 },
        { "DEC3004", DEFEA_PROD_ID_4 },
        { }
};
MODULE_DEVICE_TABLE(eisa, dfx_eisa_table);

static struct eisa_driver dfx_eisa_driver = {
	.id_table	= dfx_eisa_table,
	.driver		= {
		.name	= DRV_NAME,
		.bus	= &eisa_bus_type,
		.probe	= dfx_dev_register,
		.remove	= dfx_dev_unregister,
	},
};
#endif /* CONFIG_EISA */

#ifdef CONFIG_TC
static struct tc_device_id const dfx_tc_table[] = {
	{ "DEC     ", "PMAF-FA " },
	{ "DEC     ", "PMAF-FD " },
	{ "DEC     ", "PMAF-FS " },
	{ "DEC     ", "PMAF-FU " },
	{ }
};
MODULE_DEVICE_TABLE(tc, dfx_tc_table);

static struct tc_driver dfx_tc_driver = {
	.id_table	= dfx_tc_table,
	.driver		= {
		.name	= DRV_NAME,
		.bus	= &tc_bus_type,
		.probe	= dfx_dev_register,
		.remove	= dfx_dev_unregister,
	},
};
#endif /* CONFIG_TC */

static int __maybe_unused dfx_dev_register(struct device *dev)
{
	int status;

	status = dfx_register(dev);
	if (!status)
		get_device(dev);
	return status;
}

static int __maybe_unused dfx_dev_unregister(struct device *dev)
{
	put_device(dev);
	dfx_unregister(dev);
	return 0;
}


static int dfx_init(void)
{
	int status;

	status = pci_register_driver(&dfx_pci_driver);
	if (!status)
		status = eisa_driver_register(&dfx_eisa_driver);
	if (!status)
		status = tc_register_driver(&dfx_tc_driver);
	return status;
}

static void dfx_cleanup(void)
{
	tc_unregister_driver(&dfx_tc_driver);
	eisa_driver_unregister(&dfx_eisa_driver);
	pci_unregister_driver(&dfx_pci_driver);
}

module_init(dfx_init);
module_exit(dfx_cleanup);
MODULE_AUTHOR("Lawrence V. Stefani");
MODULE_DESCRIPTION("DEC FDDIcontroller TC/EISA/PCI (DEFTA/DEFEA/DEFPA) driver "
		   DRV_VERSION " " DRV_RELDATE);
MODULE_LICENSE("GPL");<|MERGE_RESOLUTION|>--- conflicted
+++ resolved
@@ -492,21 +492,6 @@
 	.ndo_set_mac_address	= dfx_ctl_set_mac_address,
 };
 
-<<<<<<< HEAD
-static void dfx_register_res_alloc_err(const char *print_name, bool mmio,
-				       bool eisa)
-{
-	pr_err("%s: Cannot use %s, no address set, aborting\n",
-	       print_name, mmio ? "MMIO" : "I/O");
-	pr_err("%s: Recompile driver with \"CONFIG_DEFXX_MMIO=%c\"\n",
-	       print_name, mmio ? 'n' : 'y');
-	if (eisa && mmio)
-		pr_err("%s: Or run ECU and set adapter's MMIO location\n",
-		       print_name);
-}
-
-=======
->>>>>>> 25423f4b
 static void dfx_register_res_err(const char *print_name, bool mmio,
 				 unsigned long start, unsigned long len)
 {
@@ -584,15 +569,6 @@
 	bp->bus_dev = bdev;
 	dev_set_drvdata(bdev, dev);
 
-<<<<<<< HEAD
-	dfx_get_bars(bdev, bar_start, bar_len);
-	if (bar_len[0] == 0 ||
-	    (dfx_bus_eisa && dfx_use_mmio && bar_start[0] == 0)) {
-		dfx_register_res_alloc_err(print_name, dfx_use_mmio,
-					   dfx_bus_eisa);
-		err = -ENXIO;
-		goto err_out_disable;
-=======
 	bp->mmio = true;
 
 	dfx_get_bars(bp, bar_start, bar_len);
@@ -600,7 +576,6 @@
 	    (dfx_bus_eisa && dfx_use_mmio && bar_start[0] == 0)) {
 		bp->mmio = false;
 		dfx_get_bars(bp, bar_start, bar_len);
->>>>>>> 25423f4b
 	}
 
 	if (dfx_use_mmio) {
