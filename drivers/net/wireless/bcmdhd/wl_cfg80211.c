/*
 * Linux cfg80211 driver
 *
 * Copyright (C) 1999-2016, Broadcom Corporation
 * 
 *      Unless you and Broadcom execute a separate written software license
 * agreement governing use of this software, this software is licensed to you
 * under the terms of the GNU General Public License version 2 (the "GPL"),
 * available at http://www.broadcom.com/licenses/GPLv2.php, with the
 * following added to such license:
 * 
 *      As a special exception, the copyright holders of this software give you
 * permission to link this software with independent modules, and to copy and
 * distribute the resulting executable under terms of your choice, provided that
 * you also meet, for each linked independent module, the terms and conditions of
 * the license of that module.  An independent module is a module which is not
 * derived from this software.  The special exception does not apply to any
 * modifications of the software.
 * 
 *      Notwithstanding the above, under no circumstances may you combine this
 * software in any way with any other Broadcom software provided under a license
 * other than the GPL, without Broadcom's express prior written consent.
 *
 * $Id: wl_cfg80211.c 614516 2016-01-22 13:45:21Z $
 */
/* */
#include <typedefs.h>
#include <linuxver.h>
#include <osl.h>
#include <linux/kernel.h>

#include <bcmutils.h>
#include <bcmwifi_channels.h>
#include <bcmendian.h>
#include <proto/ethernet.h>
#include <proto/802.11.h>
#include <linux/if_arp.h>
#include <asm/uaccess.h>

#include <dngl_stats.h>
#include <dhd.h>
#include <dhd_linux.h>
#include <dhdioctl.h>
#include <wlioctl.h>
#include <dhd_cfg80211.h>
#ifdef PNO_SUPPORT
#include <dhd_pno.h>
#endif /* PNO_SUPPORT */

#include <proto/ethernet.h>
#include <linux/kernel.h>
#include <linux/kthread.h>
#include <linux/netdevice.h>
#include <linux/sched.h>
#include <linux/etherdevice.h>
#include <linux/wireless.h>
#include <linux/ieee80211.h>
#include <linux/wait.h>
#include <net/cfg80211.h>
#include <net/rtnetlink.h>

#include <wlioctl.h>
#include <wldev_common.h>
#include <wl_cfg80211.h>
#include <wl_cfgp2p.h>
#include <wl_android.h>

#ifdef WL_NAN
#include <wl_cfgnan.h>
#endif /* WL_NAN */
#ifdef PROP_TXSTATUS
#include <dhd_wlfc.h>
#endif

#if (LINUX_VERSION_CODE > KERNEL_VERSION(3, 13, 0)) || defined(WL_VENDOR_EXT_SUPPORT)
#include <wl_cfgvendor.h>
#endif /* (LINUX_VERSION_CODE > KERNEL_VERSION(3, 13, 0)) || defined(WL_VENDOR_EXT_SUPPORT) */
#ifdef WL11U
#if !defined(WL_ENABLE_P2P_IF) && !defined(WL_CFG80211_P2P_DEV_IF)
#error You should enable 'WL_ENABLE_P2P_IF' or 'WL_CFG80211_P2P_DEV_IF' \
	according to Kernel version and is supported only in Android-JB
#endif /* !WL_ENABLE_P2P_IF && !WL_CFG80211_P2P_DEV_IF */
#endif /* WL11U */


#define IW_WSEC_ENABLED(wsec)   ((wsec) & (WEP_ENABLED | TKIP_ENABLED | AES_ENABLED))



static struct device *cfg80211_parent_dev = NULL;
/* g_bcm_cfg should be static. Do not change */
static struct bcm_cfg80211 *g_bcm_cfg = NULL;
u32 wl_dbg_level = WL_DBG_ERR;

#ifdef VSDB
/* sleep time to keep STA's connecting or connection for continuous af tx or finding a peer */
#define DEFAULT_SLEEP_TIME_VSDB		120
#define OFF_CHAN_TIME_THRESHOLD_MS	200
#define AF_RETRY_DELAY_TIME			40

/* if sta is connected or connecting, sleep for a while before retry af tx or finding a peer */
#define WL_AF_TX_KEEP_PRI_CONNECTION_VSDB(cfg)	\
	do {	\
		if (wl_get_drv_status(cfg, CONNECTED, bcmcfg_to_prmry_ndev(cfg)) ||	\
			wl_get_drv_status(cfg, CONNECTING, bcmcfg_to_prmry_ndev(cfg))) {	\
			OSL_SLEEP(DEFAULT_SLEEP_TIME_VSDB);			\
		}	\
	} while (0)
#else /* VSDB */
/* if not VSDB, do nothing */
#define WL_AF_TX_KEEP_PRI_CONNECTION_VSDB(cfg)
#endif /* VSDB */

#ifdef WL_CFG80211_SYNC_GON
#define WL_DRV_STATUS_SENDING_AF_FRM_EXT(cfg) \
	(wl_get_drv_status_all(cfg, SENDING_ACT_FRM) || \
		wl_get_drv_status_all(cfg, WAITING_NEXT_ACT_FRM_LISTEN))
#else
#define WL_DRV_STATUS_SENDING_AF_FRM_EXT(cfg) wl_get_drv_status_all(cfg, SENDING_ACT_FRM)
#endif /* WL_CFG80211_SYNC_GON */
#define WL_IS_P2P_DEV_EVENT(e) ((e->emsg.ifidx == 0) && \
		(e->emsg.bsscfgidx == P2PAPI_BSSCFG_DEVICE))

#define COEX_DHCP

#define WLAN_EID_SSID	0
#define CH_MIN_5G_CHANNEL 34
#define CH_MIN_2G_CHANNEL 1


#ifdef WL_RELMCAST
enum rmc_event_type {
	RMC_EVENT_NONE,
	RMC_EVENT_LEADER_CHECK_FAIL
};
#endif /* WL_RELMCAST */

/* This is to override regulatory domains defined in cfg80211 module (reg.c)
 * By default world regulatory domain defined in reg.c puts the flags NL80211_RRF_PASSIVE_SCAN
 * and NL80211_RRF_NO_IBSS for 5GHz channels (for 36..48 and 149..165).
 * With respect to these flags, wpa_supplicant doesn't start p2p operations on 5GHz channels.
 * All the chnages in world regulatory domain are to be done here.
 */
static const struct ieee80211_regdomain brcm_regdom = {
	.n_reg_rules = 4,
	.alpha2 =  "99",
	.reg_rules = {
		/* IEEE 802.11b/g, channels 1..11 */
		REG_RULE(2412-10, 2472+10, 40, 6, 20, 0),
		/* If any */
		/* IEEE 802.11 channel 14 - Only JP enables
		 * this and for 802.11b only
		 */
		REG_RULE(2484-10, 2484+10, 20, 6, 20, 0),
		/* IEEE 802.11a, channel 36..64 */
		REG_RULE(5150-10, 5350+10, 40, 6, 20, 0),
		/* IEEE 802.11a, channel 100..165 */
		REG_RULE(5470-10, 5850+10, 40, 6, 20, 0), }
};

#if (LINUX_VERSION_CODE >= KERNEL_VERSION(3, 0, 0)) && \
	(defined(WL_IFACE_COMB_NUM_CHANNELS) || defined(WL_CFG80211_P2P_DEV_IF))
/*
 * Possible interface combinations supported by driver
 *
 * ADHOC Mode     - #ADHOC <= 1 on channels = 1
 * SoftAP Mode    - #AP <= 1 on channels = 1
 * STA + P2P Mode - #STA <= 2, #{P2P-GO, P2P-client} <= 1, #P2P-device <= 1
 *                  on channels = 2
 */
static const struct ieee80211_iface_limit common_if_limits[] = {
	{
	.max = 1,
	.types = BIT(NL80211_IFTYPE_AP),
	},
	{
	/*
	 * During P2P-GO removal, P2P-GO is first changed to STA and later only
	 * removed. So setting maximum possible number of STA interfaces according
	 * to kernel version.
	 *
	 * less than linux-3.8 - max:3 (wlan0 + p2p0 + group removal of p2p-p2p0-x)
	 * linux-3.8 and above - max:2 (wlan0 + group removal of p2p-wlan0-x)
	 */
#ifdef WL_ENABLE_P2P_IF
	.max = 3,
#else
	.max = 2,
#endif /* WL_ENABLE_P2P_IF */
	.types = BIT(NL80211_IFTYPE_STATION),
	},
	{
	.max = 2,
	.types = BIT(NL80211_IFTYPE_P2P_GO) | BIT(NL80211_IFTYPE_P2P_CLIENT),
	},
#if defined(WL_CFG80211_P2P_DEV_IF)
	{
	.max = 1,
	.types = BIT(NL80211_IFTYPE_P2P_DEVICE),
	},
#endif /* WL_CFG80211_P2P_DEV_IF */
	{
	.max = 1,
	.types = BIT(NL80211_IFTYPE_ADHOC),
	},
};
#ifdef BCM4330_CHIP
#define NUM_DIFF_CHANNELS 1
#else
#define NUM_DIFF_CHANNELS 2
#endif
static const struct ieee80211_iface_combination
common_iface_combinations[] = {
	{
	.num_different_channels = NUM_DIFF_CHANNELS,
	.max_interfaces = 4,
	.limits = common_if_limits,
	.n_limits = ARRAY_SIZE(common_if_limits),
	},
};
#endif /* LINUX_VER >= 3.0 && (WL_IFACE_COMB_NUM_CHANNELS || WL_CFG80211_P2P_DEV_IF) */

/* Data Element Definitions */
#define WPS_ID_CONFIG_METHODS     0x1008
#define WPS_ID_REQ_TYPE           0x103A
#define WPS_ID_DEVICE_NAME        0x1011
#define WPS_ID_VERSION            0x104A
#define WPS_ID_DEVICE_PWD_ID      0x1012
#define WPS_ID_REQ_DEV_TYPE       0x106A
#define WPS_ID_SELECTED_REGISTRAR_CONFIG_METHODS 0x1053
#define WPS_ID_PRIM_DEV_TYPE      0x1054

/* Device Password ID */
#define DEV_PW_DEFAULT 0x0000
#define DEV_PW_USER_SPECIFIED 0x0001,
#define DEV_PW_MACHINE_SPECIFIED 0x0002
#define DEV_PW_REKEY 0x0003
#define DEV_PW_PUSHBUTTON 0x0004
#define DEV_PW_REGISTRAR_SPECIFIED 0x0005

/* Config Methods */
#define WPS_CONFIG_USBA 0x0001
#define WPS_CONFIG_ETHERNET 0x0002
#define WPS_CONFIG_LABEL 0x0004
#define WPS_CONFIG_DISPLAY 0x0008
#define WPS_CONFIG_EXT_NFC_TOKEN 0x0010
#define WPS_CONFIG_INT_NFC_TOKEN 0x0020
#define WPS_CONFIG_NFC_INTERFACE 0x0040
#define WPS_CONFIG_PUSHBUTTON 0x0080
#define WPS_CONFIG_KEYPAD 0x0100
#define WPS_CONFIG_VIRT_PUSHBUTTON 0x0280
#define WPS_CONFIG_PHY_PUSHBUTTON 0x0480
#define WPS_CONFIG_VIRT_DISPLAY 0x2008
#define WPS_CONFIG_PHY_DISPLAY 0x4008


#define WL_AKM_SUITE_SHA256_1X  0x000FAC05
#define WL_AKM_SUITE_SHA256_PSK 0x000FAC06
#define WL_MFP_CAPABLE		0x1
#define WL_MFP_REQUIRED		0x2

#ifndef IBSS_COALESCE_ALLOWED
#define IBSS_COALESCE_ALLOWED 0
#endif

#ifndef IBSS_INITIAL_SCAN_ALLOWED
#define IBSS_INITIAL_SCAN_ALLOWED 0
#endif

#define CUSTOM_RETRY_MASK 0xff000000 /* Mask for retry counter of custom dwell time */
#define LONG_LISTEN_TIME 2000
/*
 * cfg80211_ops api/callback list
 */
static s32 wl_frame_get_mgmt(u16 fc, const struct ether_addr *da,
	const struct ether_addr *sa, const struct ether_addr *bssid,
	u8 **pheader, u32 *body_len, u8 *pbody);
static s32 __wl_cfg80211_scan(struct wiphy *wiphy, struct net_device *ndev,
	struct cfg80211_scan_request *request,
	struct cfg80211_ssid *this_ssid);
#if defined(WL_CFG80211_P2P_DEV_IF)
static s32
wl_cfg80211_scan(struct wiphy *wiphy, struct cfg80211_scan_request *request);
#else
static s32
wl_cfg80211_scan(struct wiphy *wiphy, struct net_device *ndev,
	struct cfg80211_scan_request *request);
#endif /* WL_CFG80211_P2P_DEV_IF */
static s32 wl_cfg80211_set_wiphy_params(struct wiphy *wiphy, u32 changed);
static s32 wl_cfg80211_join_ibss(struct wiphy *wiphy, struct net_device *dev,
	struct cfg80211_ibss_params *params);
static s32 wl_cfg80211_leave_ibss(struct wiphy *wiphy,
	struct net_device *dev);
#if (LINUX_VERSION_CODE >= KERNEL_VERSION(3, 16, 0))
static s32 wl_cfg80211_get_station(struct wiphy *wiphy,
	struct net_device *dev, const u8 *mac,
	struct station_info *sinfo);
#else
static s32 wl_cfg80211_get_station(struct wiphy *wiphy,
	struct net_device *dev, u8 *mac,
	struct station_info *sinfo);
#endif
static s32 wl_cfg80211_set_power_mgmt(struct wiphy *wiphy,
	struct net_device *dev, bool enabled,
	s32 timeout);
static int wl_cfg80211_connect(struct wiphy *wiphy, struct net_device *dev,
	struct cfg80211_connect_params *sme);
static s32 wl_cfg80211_disconnect(struct wiphy *wiphy, struct net_device *dev,
	u16 reason_code);
#if defined(WL_CFG80211_P2P_DEV_IF)
static s32
wl_cfg80211_set_tx_power(struct wiphy *wiphy, struct wireless_dev *wdev,
	enum nl80211_tx_power_setting type, s32 mbm);
#else
static s32
wl_cfg80211_set_tx_power(struct wiphy *wiphy,
	enum nl80211_tx_power_setting type, s32 dbm);
#endif /* WL_CFG80211_P2P_DEV_IF */
#if defined(WL_CFG80211_P2P_DEV_IF)
static s32 wl_cfg80211_get_tx_power(struct wiphy *wiphy,
	struct wireless_dev *wdev, s32 *dbm);
#else
static s32 wl_cfg80211_get_tx_power(struct wiphy *wiphy, s32 *dbm);
#endif /* WL_CFG80211_P2P_DEV_IF */
static s32 wl_cfg80211_config_default_key(struct wiphy *wiphy,
	struct net_device *dev,
	u8 key_idx, bool unicast, bool multicast);
static s32 wl_cfg80211_add_key(struct wiphy *wiphy, struct net_device *dev,
	u8 key_idx, bool pairwise, const u8 *mac_addr,
	struct key_params *params);
static s32 wl_cfg80211_del_key(struct wiphy *wiphy, struct net_device *dev,
	u8 key_idx, bool pairwise, const u8 *mac_addr);
static s32 wl_cfg80211_get_key(struct wiphy *wiphy, struct net_device *dev,
	u8 key_idx, bool pairwise, const u8 *mac_addr,
	void *cookie, void (*callback) (void *cookie,
	struct key_params *params));
static s32 wl_cfg80211_config_default_mgmt_key(struct wiphy *wiphy,
	struct net_device *dev,	u8 key_idx);
static s32 wl_cfg80211_resume(struct wiphy *wiphy);
#if defined(WL_SUPPORT_BACKPORTED_KPATCHES) || (LINUX_VERSION_CODE >= KERNEL_VERSION(3, \
	2, 0))
static s32 wl_cfg80211_mgmt_tx_cancel_wait(struct wiphy *wiphy,
	bcm_struct_cfgdev *cfgdev, u64 cookie);
#if (LINUX_VERSION_CODE >= KERNEL_VERSION(3, 19, 0))
static s32 wl_cfg80211_del_station(
		struct wiphy *wiphy, struct net_device *ndev,
		struct station_del_parameters *params);
#elif (LINUX_VERSION_CODE >= KERNEL_VERSION(3, 16, 0))
static s32 wl_cfg80211_del_station(struct wiphy *wiphy,
	struct net_device *ndev, const u8* mac_addr);
#else
static s32 wl_cfg80211_del_station(struct wiphy *wiphy,
	struct net_device *ndev, u8* mac_addr);
#endif
#if (LINUX_VERSION_CODE >= KERNEL_VERSION(3, 16, 0))
static s32 wl_cfg80211_change_station(struct wiphy *wiphy,
	struct net_device *dev, const u8 *mac, struct station_parameters *params);
#else
static s32 wl_cfg80211_change_station(struct wiphy *wiphy,
	struct net_device *dev, u8 *mac, struct station_parameters *params);
#endif
#endif /* WL_SUPPORT_BACKPORTED_KPATCHES || KERNEL_VER >= KERNEL_VERSION(3, 2, 0)) */
#if (LINUX_VERSION_CODE > KERNEL_VERSION(2, 6, 39))
static s32 wl_cfg80211_suspend(struct wiphy *wiphy, struct cfg80211_wowlan *wow);
#else
static s32 wl_cfg80211_suspend(struct wiphy *wiphy);
#endif
static s32 wl_cfg80211_set_pmksa(struct wiphy *wiphy, struct net_device *dev,
	struct cfg80211_pmksa *pmksa);
static s32 wl_cfg80211_del_pmksa(struct wiphy *wiphy, struct net_device *dev,
	struct cfg80211_pmksa *pmksa);
static s32 wl_cfg80211_flush_pmksa(struct wiphy *wiphy,
	struct net_device *dev);
#ifdef  P2PONEINT
void wl_cfg80211_scan_abort(struct bcm_cfg80211 *cfg);
#else
static void wl_cfg80211_scan_abort(struct bcm_cfg80211 *cfg);
#endif
static s32 wl_notify_escan_complete(struct bcm_cfg80211 *cfg,
	struct net_device *ndev, bool aborted, bool fw_abort);
#if (LINUX_VERSION_CODE > KERNEL_VERSION(3, 2, 0))
#if (LINUX_VERSION_CODE >= KERNEL_VERSION(3, 17, 0))
static s32
wl_cfg80211_tdls_mgmt(struct wiphy *wiphy, struct net_device *dev,
        const u8 *peer, u8 action_code, u8 dialog_token, u16 status_code,
        u32 peer_capability, bool initiator, const u8 *data, size_t len);
#else
#if defined(CONFIG_ARCH_MSM) && defined(TDLS_MGMT_VERSION2)
static s32 wl_cfg80211_tdls_mgmt(struct wiphy *wiphy, struct net_device *dev,
	u8 *peer, u8 action_code, u8 dialog_token, u16 status_code,
	u32 peer_capability, const u8 *data, size_t len);
#else
static s32 wl_cfg80211_tdls_mgmt(struct wiphy *wiphy, struct net_device *dev,
	u8 *peer, u8 action_code, u8 dialog_token, u16 status_code, const u8 *data,
	size_t len);
#endif /* CONFIG_ARCH_MSM && TDLS_MGMT_VERSION2 */
#endif /* LINUX_VERSION_CODE >= KERNEL_VERSION(3, 17, 0) */
#if (LINUX_VERSION_CODE >= KERNEL_VERSION(3, 16, 0))
static s32
wl_cfg80211_tdls_oper(struct wiphy *wiphy, struct net_device *dev,
	const u8 *peer, enum nl80211_tdls_operation oper);
#else
static s32 wl_cfg80211_tdls_oper(struct wiphy *wiphy, struct net_device *dev,
	u8 *peer, enum nl80211_tdls_operation oper);
#endif /* LINUX_VERSION_CODE >= KERNEL_VERSION(3, 16, 0) */
#endif 
#ifdef WL_SCHED_SCAN
static int wl_cfg80211_sched_scan_stop(struct wiphy *wiphy, struct net_device *dev);
#endif
chanspec_t wl_chspec_driver_to_host(chanspec_t chanspec);

/*
 * event & event Q handlers for cfg80211 interfaces
 */
static s32 wl_create_event_handler(struct bcm_cfg80211 *cfg);
static void wl_destroy_event_handler(struct bcm_cfg80211 *cfg);
static s32 wl_event_handler(void *data);
static void wl_init_eq(struct bcm_cfg80211 *cfg);
static void wl_flush_eq(struct bcm_cfg80211 *cfg);
static unsigned long wl_lock_eq(struct bcm_cfg80211 *cfg);
static void wl_unlock_eq(struct bcm_cfg80211 *cfg, unsigned long flags);
static void wl_init_eq_lock(struct bcm_cfg80211 *cfg);
static void wl_init_event_handler(struct bcm_cfg80211 *cfg);
static struct wl_event_q *wl_deq_event(struct bcm_cfg80211 *cfg);
static s32 wl_enq_event(struct bcm_cfg80211 *cfg, struct net_device *ndev, u32 type,
	const wl_event_msg_t *msg, void *data);
static void wl_put_event(struct wl_event_q *e);
static void wl_wakeup_event(struct bcm_cfg80211 *cfg);
static s32 wl_notify_connect_status_ap(struct bcm_cfg80211 *cfg, struct net_device *ndev,
	const wl_event_msg_t *e, void *data);
static s32 wl_notify_connect_status(struct bcm_cfg80211 *cfg,
	bcm_struct_cfgdev *cfgdev, const wl_event_msg_t *e, void *data);
static s32 wl_notify_roaming_status(struct bcm_cfg80211 *cfg,
	bcm_struct_cfgdev *cfgdev, const wl_event_msg_t *e, void *data);
static s32 wl_notify_scan_status(struct bcm_cfg80211 *cfg, bcm_struct_cfgdev *cfgdev,
	const wl_event_msg_t *e, void *data);
static s32 wl_bss_connect_done(struct bcm_cfg80211 *cfg, struct net_device *ndev,
	const wl_event_msg_t *e, void *data, bool completed);
static s32 wl_bss_roaming_done(struct bcm_cfg80211 *cfg, struct net_device *ndev,
	const wl_event_msg_t *e, void *data);
static s32 wl_notify_mic_status(struct bcm_cfg80211 *cfg, bcm_struct_cfgdev *cfgdev,
	const wl_event_msg_t *e, void *data);
#ifdef WL_SCHED_SCAN
static s32
wl_notify_sched_scan_results(struct bcm_cfg80211 *cfg, struct net_device *ndev,
	const wl_event_msg_t *e, void *data);
#endif /* WL_SCHED_SCAN */
#ifdef PNO_SUPPORT
static s32 wl_notify_pfn_status(struct bcm_cfg80211 *cfg, bcm_struct_cfgdev *cfgdev,
	const wl_event_msg_t *e, void *data);
#endif /* PNO_SUPPORT */
static s32 wl_notifier_change_state(struct bcm_cfg80211 *cfg, struct net_info *_net_info,
	enum wl_status state, bool set);

#ifdef WLTDLS
static s32 wl_tdls_event_handler(struct bcm_cfg80211 *cfg, bcm_struct_cfgdev *cfgdev,
	const wl_event_msg_t *e, void *data);
#endif /* WLTDLS */
/*
 * register/deregister parent device
 */
static void wl_cfg80211_clear_parent_dev(void);

/*
 * ioctl utilites
 */

/*
 * cfg80211 set_wiphy_params utilities
 */
static s32 wl_set_frag(struct net_device *dev, u32 frag_threshold);
static s32 wl_set_rts(struct net_device *dev, u32 frag_threshold);
static s32 wl_set_retry(struct net_device *dev, u32 retry, bool l);

/*
 * cfg profile utilities
 */
static s32 wl_update_prof(struct bcm_cfg80211 *cfg, struct net_device *ndev,
	const wl_event_msg_t *e, void *data, s32 item);
static void *wl_read_prof(struct bcm_cfg80211 *cfg, struct net_device *ndev, s32 item);
static void wl_init_prof(struct bcm_cfg80211 *cfg, struct net_device *ndev);

/*
 * cfg80211 connect utilites
 */
static s32 wl_set_wpa_version(struct net_device *dev,
	struct cfg80211_connect_params *sme);
static s32 wl_set_auth_type(struct net_device *dev,
	struct cfg80211_connect_params *sme);
static s32 wl_set_set_cipher(struct net_device *dev,
	struct cfg80211_connect_params *sme);
static s32 wl_set_key_mgmt(struct net_device *dev,
	struct cfg80211_connect_params *sme);
static s32 wl_set_set_sharedkey(struct net_device *dev,
	struct cfg80211_connect_params *sme);
static s32 wl_get_assoc_ies(struct bcm_cfg80211 *cfg, struct net_device *ndev);
static void wl_ch_to_chanspec(int ch,
	struct wl_join_params *join_params, size_t *join_params_size);

/*
 * information element utilities
 */
static void wl_rst_ie(struct bcm_cfg80211 *cfg);
static __used s32 wl_add_ie(struct bcm_cfg80211 *cfg, u8 t, u8 l, u8 *v);
static void wl_update_hidden_ap_ie(struct wl_bss_info *bi, u8 *ie_stream, u32 *ie_size, bool roam);
static s32 wl_mrg_ie(struct bcm_cfg80211 *cfg, u8 *ie_stream, u16 ie_size);
static s32 wl_cp_ie(struct bcm_cfg80211 *cfg, u8 *dst, u16 dst_size);
static u32 wl_get_ielen(struct bcm_cfg80211 *cfg);

#ifdef WL11U
bcm_tlv_t *
wl_cfg80211_find_interworking_ie(u8 *parse, u32 len);
static s32
wl_cfg80211_add_iw_ie(struct bcm_cfg80211 *cfg, struct net_device *ndev, s32 bssidx, s32 pktflag,
            uint8 ie_id, uint8 *data, uint8 data_len);
#endif /* WL11U */

static s32 wl_setup_wiphy(struct wireless_dev *wdev, struct device *dev, void *data);
static void wl_free_wdev(struct bcm_cfg80211 *cfg);
#ifdef CONFIG_CFG80211_INTERNAL_REGDB
static int
wl_cfg80211_reg_notifier(struct wiphy *wiphy, struct regulatory_request *request);
#endif /* CONFIG_CFG80211_INTERNAL_REGDB */

static s32 wl_inform_bss(struct bcm_cfg80211 *cfg);
static s32 wl_inform_single_bss(struct bcm_cfg80211 *cfg, struct wl_bss_info *bi, bool roam);
static s32 wl_update_bss_info(struct bcm_cfg80211 *cfg, struct net_device *ndev, bool roam);
#ifdef  P2PONEINT
chanspec_t wl_cfg80211_get_shared_freq(struct wiphy *wiphy);
#else
static chanspec_t wl_cfg80211_get_shared_freq(struct wiphy *wiphy);
#endif
s32 wl_cfg80211_channel_to_freq(u32 channel);


static void wl_cfg80211_work_handler(struct work_struct *work);
static s32 wl_add_keyext(struct wiphy *wiphy, struct net_device *dev,
	u8 key_idx, const u8 *mac_addr,
	struct key_params *params);
/*
 * key indianess swap utilities
 */
static void swap_key_from_BE(struct wl_wsec_key *key);
static void swap_key_to_BE(struct wl_wsec_key *key);

/*
 * bcm_cfg80211 memory init/deinit utilities
 */
static s32 wl_init_priv_mem(struct bcm_cfg80211 *cfg);
static void wl_deinit_priv_mem(struct bcm_cfg80211 *cfg);

static void wl_delay(u32 ms);

/*
 * ibss mode utilities
 */
static bool wl_is_ibssmode(struct bcm_cfg80211 *cfg, struct net_device *ndev);
static __used bool wl_is_ibssstarter(struct bcm_cfg80211 *cfg);

/*
 * link up/down , default configuration utilities
 */
static s32 __wl_cfg80211_up(struct bcm_cfg80211 *cfg);
static s32 __wl_cfg80211_down(struct bcm_cfg80211 *cfg);
static bool wl_is_linkdown(struct bcm_cfg80211 *cfg, const wl_event_msg_t *e);
static bool wl_is_linkup(struct bcm_cfg80211 *cfg, const wl_event_msg_t *e,
	struct net_device *ndev);
static bool wl_is_nonetwork(struct bcm_cfg80211 *cfg, const wl_event_msg_t *e);
static void wl_link_up(struct bcm_cfg80211 *cfg);
static void wl_link_down(struct bcm_cfg80211 *cfg);
static s32 wl_config_ifmode(struct bcm_cfg80211 *cfg, struct net_device *ndev, s32 iftype);
static void wl_init_conf(struct wl_conf *conf);
static s32 wl_cfg80211_handle_ifdel(struct bcm_cfg80211 *cfg, wl_if_event_info *if_event_info,
	struct net_device* ndev);

int wl_cfg80211_get_ioctl_version(void);

/*
 * find most significant bit set
 */
static __used u32 wl_find_msb(u16 bit16);

/*
 * rfkill support
 */
static int wl_setup_rfkill(struct bcm_cfg80211 *cfg, bool setup);
static int wl_rfkill_set(void *data, bool blocked);
#ifdef DEBUGFS_CFG80211
static s32 wl_setup_debugfs(struct bcm_cfg80211 *cfg);
static s32 wl_free_debugfs(struct bcm_cfg80211 *cfg);
#endif

static wl_scan_params_t *wl_cfg80211_scan_alloc_params(int channel,
	int nprobes, int *out_params_size);
static bool check_dev_role_integrity(struct bcm_cfg80211 *cfg, u32 dev_role);

#ifdef WL_CFG80211_ACL
/* ACL */
static int wl_cfg80211_set_mac_acl(struct wiphy *wiphy, bcm_struct_cfgdev *cfgdev,
	const struct cfg80211_acl_data *acl);
#endif /* WL_CFG80211_ACL */

/*
 * Some external functions, TODO: move them to dhd_linux.h
 */
int dhd_add_monitor(char *name, struct net_device **new_ndev);
int dhd_del_monitor(struct net_device *ndev);
int dhd_monitor_init(void *dhd_pub);
int dhd_monitor_uninit(void);
int dhd_start_xmit(struct sk_buff *skb, struct net_device *net);


static int wl_cfg80211_delayed_roam(struct bcm_cfg80211 *cfg, struct net_device *ndev,
	const struct ether_addr *bssid);


#define RETURN_EIO_IF_NOT_UP(wlpriv)						\
do {									\
	struct net_device *checkSysUpNDev = bcmcfg_to_prmry_ndev(wlpriv);       	\
	if (unlikely(!wl_get_drv_status(wlpriv, READY, checkSysUpNDev))) {	\
		WL_INFO(("device is not ready\n"));			\
		return -EIO;						\
	}								\
} while (0)

#ifdef RSSI_OFFSET
static s32 wl_rssi_offset(s32 rssi)
{
	rssi += RSSI_OFFSET;
	if (rssi > 0)
		rssi = 0;
	return rssi;
}
#else
#define wl_rssi_offset(x)	x
#endif

#define IS_WPA_AKM(akm) ((akm) == RSN_AKM_NONE || 			\
				 (akm) == RSN_AKM_UNSPECIFIED || 	\
				 (akm) == RSN_AKM_PSK)


extern int dhd_wait_pend8021x(struct net_device *dev);
#ifdef PROP_TXSTATUS_VSDB
extern int disable_proptx;
#endif /* PROP_TXSTATUS_VSDB */
static s32
wl_csa_complete_ind(struct bcm_cfg80211 *cfg, bcm_struct_cfgdev *cfgdev,
const wl_event_msg_t *e, void *data);
#if ((LINUX_VERSION_CODE >= KERNEL_VERSION (3, 5, 0)) && (LINUX_VERSION_CODE <= (3, 7, \
	0)))
struct chan_info {
	int freq;
	int chan_type;
};
#endif


#if (WL_DBG_LEVEL > 0)
#define WL_DBG_ESTR_MAX	50
static s8 wl_dbg_estr[][WL_DBG_ESTR_MAX] = {
	"SET_SSID", "JOIN", "START", "AUTH", "AUTH_IND",
	"DEAUTH", "DEAUTH_IND", "ASSOC", "ASSOC_IND", "REASSOC",
	"REASSOC_IND", "DISASSOC", "DISASSOC_IND", "QUIET_START", "QUIET_END",
	"BEACON_RX", "LINK", "MIC_ERROR", "NDIS_LINK", "ROAM",
	"TXFAIL", "PMKID_CACHE", "RETROGRADE_TSF", "PRUNE", "AUTOAUTH",
	"EAPOL_MSG", "SCAN_COMPLETE", "ADDTS_IND", "DELTS_IND", "BCNSENT_IND",
	"BCNRX_MSG", "BCNLOST_MSG", "ROAM_PREP", "PFN_NET_FOUND",
	"PFN_NET_LOST",
	"RESET_COMPLETE", "JOIN_START", "ROAM_START", "ASSOC_START",
	"IBSS_ASSOC",
	"RADIO", "PSM_WATCHDOG", "WLC_E_CCX_ASSOC_START", "WLC_E_CCX_ASSOC_ABORT",
	"PROBREQ_MSG",
	"SCAN_CONFIRM_IND", "PSK_SUP", "COUNTRY_CODE_CHANGED",
	"EXCEEDED_MEDIUM_TIME", "ICV_ERROR",
	"UNICAST_DECODE_ERROR", "MULTICAST_DECODE_ERROR", "TRACE",
	"WLC_E_BTA_HCI_EVENT", "IF", "WLC_E_P2P_DISC_LISTEN_COMPLETE",
	"RSSI", "PFN_SCAN_COMPLETE", "WLC_E_EXTLOG_MSG",
	"ACTION_FRAME", "ACTION_FRAME_COMPLETE", "WLC_E_PRE_ASSOC_IND",
	"WLC_E_PRE_REASSOC_IND", "WLC_E_CHANNEL_ADOPTED", "WLC_E_AP_STARTED",
	"WLC_E_DFS_AP_STOP", "WLC_E_DFS_AP_RESUME", "WLC_E_WAI_STA_EVENT",
	"WLC_E_WAI_MSG", "WLC_E_ESCAN_RESULT", "WLC_E_ACTION_FRAME_OFF_CHAN_COMPLETE",
	"WLC_E_PROBRESP_MSG", "WLC_E_P2P_PROBREQ_MSG", "WLC_E_DCS_REQUEST", "WLC_E_FIFO_CREDIT_MAP",
	"WLC_E_ACTION_FRAME_RX", "WLC_E_WAKE_EVENT", "WLC_E_RM_COMPLETE"
};
#endif				/* WL_DBG_LEVEL */

#define CHAN2G(_channel, _freq, _flags) {			\
	.band			= IEEE80211_BAND_2GHZ,		\
	.center_freq		= (_freq),			\
	.hw_value		= (_channel),			\
	.flags			= (_flags),			\
	.max_antenna_gain	= 0,				\
	.max_power		= 30,				\
}

#define CHAN5G(_channel, _flags) {				\
	.band			= IEEE80211_BAND_5GHZ,		\
	.center_freq		= 5000 + (5 * (_channel)),	\
	.hw_value		= (_channel),			\
	.flags			= (_flags),			\
	.max_antenna_gain	= 0,				\
	.max_power		= 30,				\
}

#define RATE_TO_BASE100KBPS(rate)   (((rate) * 10) / 2)
#define RATETAB_ENT(_rateid, _flags) \
	{								\
		.bitrate	= RATE_TO_BASE100KBPS(_rateid),     \
		.hw_value	= (_rateid),			    \
		.flags	  = (_flags),			     \
	}

static struct ieee80211_rate __wl_rates[] = {
	RATETAB_ENT(DOT11_RATE_1M, 0),
	RATETAB_ENT(DOT11_RATE_2M, IEEE80211_RATE_SHORT_PREAMBLE),
	RATETAB_ENT(DOT11_RATE_5M5, IEEE80211_RATE_SHORT_PREAMBLE),
	RATETAB_ENT(DOT11_RATE_11M, IEEE80211_RATE_SHORT_PREAMBLE),
	RATETAB_ENT(DOT11_RATE_6M, 0),
	RATETAB_ENT(DOT11_RATE_9M, 0),
	RATETAB_ENT(DOT11_RATE_12M, 0),
	RATETAB_ENT(DOT11_RATE_18M, 0),
	RATETAB_ENT(DOT11_RATE_24M, 0),
	RATETAB_ENT(DOT11_RATE_36M, 0),
	RATETAB_ENT(DOT11_RATE_48M, 0),
	RATETAB_ENT(DOT11_RATE_54M, 0)
};

#define wl_a_rates		(__wl_rates + 4)
#define wl_a_rates_size	8
#define wl_g_rates		(__wl_rates + 0)
#define wl_g_rates_size	12

static struct ieee80211_channel __wl_2ghz_channels[] = {
	CHAN2G(1, 2412, 0),
	CHAN2G(2, 2417, 0),
	CHAN2G(3, 2422, 0),
	CHAN2G(4, 2427, 0),
	CHAN2G(5, 2432, 0),
	CHAN2G(6, 2437, 0),
	CHAN2G(7, 2442, 0),
	CHAN2G(8, 2447, 0),
	CHAN2G(9, 2452, 0),
	CHAN2G(10, 2457, 0),
	CHAN2G(11, 2462, 0),
	CHAN2G(12, 2467, 0),
	CHAN2G(13, 2472, 0),
	CHAN2G(14, 2484, 0)
};

static struct ieee80211_channel __wl_5ghz_a_channels[] = {
	CHAN5G(34, 0), CHAN5G(36, 0),
	CHAN5G(38, 0), CHAN5G(40, 0),
	CHAN5G(42, 0), CHAN5G(44, 0),
	CHAN5G(46, 0), CHAN5G(48, 0),
	CHAN5G(52, 0), CHAN5G(56, 0),
	CHAN5G(60, 0), CHAN5G(64, 0),
	CHAN5G(100, 0), CHAN5G(104, 0),
	CHAN5G(108, 0), CHAN5G(112, 0),
	CHAN5G(116, 0), CHAN5G(120, 0),
	CHAN5G(124, 0), CHAN5G(128, 0),
	CHAN5G(132, 0), CHAN5G(136, 0),
	CHAN5G(140, 0), CHAN5G(144, 0),
	CHAN5G(149, 0),	CHAN5G(153, 0),
	CHAN5G(157, 0),	CHAN5G(161, 0),
	CHAN5G(165, 0)
};

static struct ieee80211_supported_band __wl_band_2ghz = {
	.band = IEEE80211_BAND_2GHZ,
	.channels = __wl_2ghz_channels,
	.n_channels = ARRAY_SIZE(__wl_2ghz_channels),
	.bitrates = wl_g_rates,
	.n_bitrates = wl_g_rates_size
};

static struct ieee80211_supported_band __wl_band_5ghz_a = {
	.band = IEEE80211_BAND_5GHZ,
	.channels = __wl_5ghz_a_channels,
	.n_channels = ARRAY_SIZE(__wl_5ghz_a_channels),
	.bitrates = wl_a_rates,
	.n_bitrates = wl_a_rates_size
};

static const u32 __wl_cipher_suites[] = {
	WLAN_CIPHER_SUITE_WEP40,
	WLAN_CIPHER_SUITE_WEP104,
	WLAN_CIPHER_SUITE_TKIP,
	WLAN_CIPHER_SUITE_CCMP,
	WLAN_CIPHER_SUITE_AES_CMAC,
};

#ifdef WL_SUPPORT_ACS
/*
 * The firmware code required for this feature to work is currently under
 * BCMINTERNAL flag. In future if this is to enabled we need to bring the
 * required firmware code out of the BCMINTERNAL flag.
 */
struct wl_dump_survey {
	u32 obss;
	u32 ibss;
	u32 no_ctg;
	u32 no_pckt;
	u32 tx;
	u32 idle;
};
#endif /* WL_SUPPORT_ACS */

#ifdef WL_SUPPORT_ACS
uint8 g_hostap_chan_count;
uint16 g_hostap_chan_cache[50];
#endif /* WL_SUPPORT_ACS */


#if defined(USE_DYNAMIC_MAXPKT_RXGLOM)
static int maxrxpktglom = 0;
#endif

/* IOCtl version read from targeted driver */
static int ioctl_version;
#ifdef DEBUGFS_CFG80211
#define S_SUBLOGLEVEL 20
static const struct {
	u32 log_level;
	char *sublogname;
} sublogname_map[] = {
	{WL_DBG_ERR, "ERR"},
	{WL_DBG_INFO, "INFO"},
	{WL_DBG_DBG, "DBG"},
	{WL_DBG_SCAN, "SCAN"},
	{WL_DBG_TRACE, "TRACE"},
	{WL_DBG_P2P_ACTION, "P2PACTION"}
};
#endif


static void wl_add_remove_pm_enable_work(struct bcm_cfg80211 *cfg, bool add_remove,
	enum wl_handler_del_type type)
{
	if (cfg == NULL)
		return;

	if (cfg->pm_enable_work_on) {
		if (add_remove) {
			schedule_delayed_work(&cfg->pm_enable_work,
				msecs_to_jiffies(WL_PM_ENABLE_TIMEOUT));
		} else {
			cancel_delayed_work_sync(&cfg->pm_enable_work);
			switch (type) {
				case WL_HANDLER_MAINTAIN:
					schedule_delayed_work(&cfg->pm_enable_work,
						msecs_to_jiffies(WL_PM_ENABLE_TIMEOUT));
					break;
				case WL_HANDLER_PEND:
					schedule_delayed_work(&cfg->pm_enable_work,
						msecs_to_jiffies(WL_PM_ENABLE_TIMEOUT*2));
					break;
				case WL_HANDLER_DEL:
				default:
					cfg->pm_enable_work_on = false;
					break;
			}
		}
	}
}

/* Return a new chanspec given a legacy chanspec
 * Returns INVCHANSPEC on error
 */
static chanspec_t
wl_chspec_from_legacy(chanspec_t legacy_chspec)
{
	chanspec_t chspec;

	/* get the channel number */
	chspec = LCHSPEC_CHANNEL(legacy_chspec);

	/* convert the band */
	if (LCHSPEC_IS2G(legacy_chspec)) {
		chspec |= WL_CHANSPEC_BAND_2G;
	} else {
		chspec |= WL_CHANSPEC_BAND_5G;
	}

	/* convert the bw and sideband */
	if (LCHSPEC_IS20(legacy_chspec)) {
		chspec |= WL_CHANSPEC_BW_20;
	} else {
		chspec |= WL_CHANSPEC_BW_40;
		if (LCHSPEC_CTL_SB(legacy_chspec) == WL_LCHANSPEC_CTL_SB_LOWER) {
			chspec |= WL_CHANSPEC_CTL_SB_L;
		} else {
			chspec |= WL_CHANSPEC_CTL_SB_U;
		}
	}

	if (wf_chspec_malformed(chspec)) {
		WL_ERR(("wl_chspec_from_legacy: output chanspec (0x%04X) malformed\n",
		        chspec));
		return INVCHANSPEC;
	}

	return chspec;
}

/* Return a legacy chanspec given a new chanspec
 * Returns INVCHANSPEC on error
 */
static chanspec_t
wl_chspec_to_legacy(chanspec_t chspec)
{
	chanspec_t lchspec;

	if (wf_chspec_malformed(chspec)) {
		WL_ERR(("wl_chspec_to_legacy: input chanspec (0x%04X) malformed\n",
		        chspec));
		return INVCHANSPEC;
	}

	/* get the channel number */
	lchspec = CHSPEC_CHANNEL(chspec);

	/* convert the band */
	if (CHSPEC_IS2G(chspec)) {
		lchspec |= WL_LCHANSPEC_BAND_2G;
	} else {
		lchspec |= WL_LCHANSPEC_BAND_5G;
	}

	/* convert the bw and sideband */
	if (CHSPEC_IS20(chspec)) {
		lchspec |= WL_LCHANSPEC_BW_20;
		lchspec |= WL_LCHANSPEC_CTL_SB_NONE;
	} else if (CHSPEC_IS40(chspec)) {
		lchspec |= WL_LCHANSPEC_BW_40;
		if (CHSPEC_CTL_SB(chspec) == WL_CHANSPEC_CTL_SB_L) {
			lchspec |= WL_LCHANSPEC_CTL_SB_LOWER;
		} else {
			lchspec |= WL_LCHANSPEC_CTL_SB_UPPER;
		}
	} else {
		/* cannot express the bandwidth */
		char chanbuf[CHANSPEC_STR_LEN];
		WL_ERR((
		        "wl_chspec_to_legacy: unable to convert chanspec %s (0x%04X) "
		        "to pre-11ac format\n",
		        wf_chspec_ntoa(chspec, chanbuf), chspec));
		return INVCHANSPEC;
	}

	return lchspec;
}

/* given a chanspec value, do the endian and chanspec version conversion to
 * a chanspec_t value
 * Returns INVCHANSPEC on error
 */
chanspec_t
wl_chspec_host_to_driver(chanspec_t chanspec)
{
	if (ioctl_version == 1) {
		chanspec = wl_chspec_to_legacy(chanspec);
		if (chanspec == INVCHANSPEC) {
			return chanspec;
		}
	}
	chanspec = htodchanspec(chanspec);

	return chanspec;
}

/* given a channel value, do the endian and chanspec version conversion to
 * a chanspec_t value
 * Returns INVCHANSPEC on error
 */
chanspec_t
wl_ch_host_to_driver(u16 channel)
{

	chanspec_t chanspec;

	chanspec = channel & WL_CHANSPEC_CHAN_MASK;

	if (channel <= CH_MAX_2G_CHANNEL)
		chanspec |= WL_CHANSPEC_BAND_2G;
	else
		chanspec |= WL_CHANSPEC_BAND_5G;

	chanspec |= WL_CHANSPEC_BW_20;
	chanspec |= WL_CHANSPEC_CTL_SB_NONE;

	return wl_chspec_host_to_driver(chanspec);
}

/* given a chanspec value from the driver, do the endian and chanspec version conversion to
 * a chanspec_t value
 * Returns INVCHANSPEC on error
 */
chanspec_t
wl_chspec_driver_to_host(chanspec_t chanspec)
{
	chanspec = dtohchanspec(chanspec);
	if (ioctl_version == 1) {
		chanspec = wl_chspec_from_legacy(chanspec);
	}

	return chanspec;
}

/*
 * convert ASCII string to MAC address (colon-delimited format)
 * eg: 00:11:22:33:44:55
 */
int
wl_cfg80211_ether_atoe(const char *a, struct ether_addr *n)
{
	char *c = NULL;
	int count = 0;

	memset(n, 0, ETHER_ADDR_LEN);
	for (;;) {
		n->octet[count++] = (uint8)simple_strtoul(a, &c, 16);
		if (!*c++ || count == ETHER_ADDR_LEN)
			break;
		a = c;
	}
	return (count == ETHER_ADDR_LEN);
}

/* convert hex string buffer to binary */
int
wl_cfg80211_hex_str_to_bin(unsigned char *data, int dlen, char *str)
{
	int count, slen;
	int hvalue;
	char tmp[3] = {0};
	char *ptr = str, *endp = NULL;

	if (!data || !str || !dlen) {
		WL_DBG((" passed buffer is empty \n"));
		return 0;
	}

	slen = strlen(str);
	if (dlen * 2 < slen) {
		WL_DBG((" destination buffer too short \n"));
		return 0;
	}

	if (slen % 2) {
		WL_DBG((" source buffer is of odd length \n"));
		return 0;
	}

	for (count = 0; count < slen; count += 2) {
		memcpy(tmp, ptr, 2);
		hvalue = simple_strtol(tmp, &endp, 16);
		if (*endp != '\0') {
			WL_DBG((" non hexadecimal character encountered \n"));
			return 0;
		}
		*data++ = (unsigned char)hvalue;
		ptr += 2;
	}

	return (slen / 2);
}

/* There isn't a lot of sense in it, but you can transmit anything you like */
static const struct ieee80211_txrx_stypes
wl_cfg80211_default_mgmt_stypes[NUM_NL80211_IFTYPES] = {
	[NL80211_IFTYPE_ADHOC] = {
		.tx = 0xffff,
		.rx = BIT(IEEE80211_STYPE_ACTION >> 4)
	},
	[NL80211_IFTYPE_STATION] = {
		.tx = 0xffff,
		.rx = BIT(IEEE80211_STYPE_ACTION >> 4) |
		BIT(IEEE80211_STYPE_PROBE_REQ >> 4)
	},
	[NL80211_IFTYPE_AP] = {
		.tx = 0xffff,
		.rx = BIT(IEEE80211_STYPE_ASSOC_REQ >> 4) |
		BIT(IEEE80211_STYPE_REASSOC_REQ >> 4) |
		BIT(IEEE80211_STYPE_PROBE_REQ >> 4) |
		BIT(IEEE80211_STYPE_DISASSOC >> 4) |
		BIT(IEEE80211_STYPE_AUTH >> 4) |
		BIT(IEEE80211_STYPE_DEAUTH >> 4) |
		BIT(IEEE80211_STYPE_ACTION >> 4)
	},
	[NL80211_IFTYPE_AP_VLAN] = {
		/* copy AP */
		.tx = 0xffff,
		.rx = BIT(IEEE80211_STYPE_ASSOC_REQ >> 4) |
		BIT(IEEE80211_STYPE_REASSOC_REQ >> 4) |
		BIT(IEEE80211_STYPE_PROBE_REQ >> 4) |
		BIT(IEEE80211_STYPE_DISASSOC >> 4) |
		BIT(IEEE80211_STYPE_AUTH >> 4) |
		BIT(IEEE80211_STYPE_DEAUTH >> 4) |
		BIT(IEEE80211_STYPE_ACTION >> 4)
	},
	[NL80211_IFTYPE_P2P_CLIENT] = {
		.tx = 0xffff,
		.rx = BIT(IEEE80211_STYPE_ACTION >> 4) |
		BIT(IEEE80211_STYPE_PROBE_REQ >> 4)
	},
	[NL80211_IFTYPE_P2P_GO] = {
		.tx = 0xffff,
		.rx = BIT(IEEE80211_STYPE_ASSOC_REQ >> 4) |
		BIT(IEEE80211_STYPE_REASSOC_REQ >> 4) |
		BIT(IEEE80211_STYPE_PROBE_REQ >> 4) |
		BIT(IEEE80211_STYPE_DISASSOC >> 4) |
		BIT(IEEE80211_STYPE_AUTH >> 4) |
		BIT(IEEE80211_STYPE_DEAUTH >> 4) |
		BIT(IEEE80211_STYPE_ACTION >> 4)
	},
#if defined(WL_CFG80211_P2P_DEV_IF)
	[NL80211_IFTYPE_P2P_DEVICE] = {
		.tx = 0xffff,
		.rx = BIT(IEEE80211_STYPE_ACTION >> 4) |
		BIT(IEEE80211_STYPE_PROBE_REQ >> 4)
	},
#endif /* WL_CFG80211_P2P_DEV_IF */
};

static void swap_key_from_BE(struct wl_wsec_key *key)
{
	key->index = htod32(key->index);
	key->len = htod32(key->len);
	key->algo = htod32(key->algo);
	key->flags = htod32(key->flags);
	key->rxiv.hi = htod32(key->rxiv.hi);
	key->rxiv.lo = htod16(key->rxiv.lo);
	key->iv_initialized = htod32(key->iv_initialized);
}

static void swap_key_to_BE(struct wl_wsec_key *key)
{
	key->index = dtoh32(key->index);
	key->len = dtoh32(key->len);
	key->algo = dtoh32(key->algo);
	key->flags = dtoh32(key->flags);
	key->rxiv.hi = dtoh32(key->rxiv.hi);
	key->rxiv.lo = dtoh16(key->rxiv.lo);
	key->iv_initialized = dtoh32(key->iv_initialized);
}

/* Dump the contents of the encoded wps ie buffer and get pbc value */
static void
wl_validate_wps_ie(char *wps_ie, s32 wps_ie_len, bool *pbc)
{
	#define WPS_IE_FIXED_LEN 6
	u16 len;
	u8 *subel = NULL;
	u16 subelt_id;
	u16 subelt_len;
	u16 val;
	u8 *valptr = (uint8*) &val;
	if (wps_ie == NULL || wps_ie_len < WPS_IE_FIXED_LEN) {
		WL_ERR(("invalid argument : NULL\n"));
		return;
	}
	len = (u16)wps_ie[TLV_LEN_OFF];

	if (len > wps_ie_len) {
		WL_ERR(("invalid length len %d, wps ie len %d\n", len, wps_ie_len));
		return;
	}
	WL_DBG(("wps_ie len=%d\n", len));
	len -= 4;	/* for the WPS IE's OUI, oui_type fields */
	subel = wps_ie + WPS_IE_FIXED_LEN;
	while (len >= 4) {		/* must have attr id, attr len fields */
		valptr[0] = *subel++;
		valptr[1] = *subel++;
		subelt_id = HTON16(val);

		valptr[0] = *subel++;
		valptr[1] = *subel++;
		subelt_len = HTON16(val);

		len -= 4;			/* for the attr id, attr len fields */
		len -= subelt_len;	/* for the remaining fields in this attribute */
		WL_DBG((" subel=%p, subelt_id=0x%x subelt_len=%u\n",
			subel, subelt_id, subelt_len));

		if (subelt_id == WPS_ID_VERSION) {
			WL_DBG(("  attr WPS_ID_VERSION: %u\n", *subel));
		} else if (subelt_id == WPS_ID_REQ_TYPE) {
			WL_DBG(("  attr WPS_ID_REQ_TYPE: %u\n", *subel));
		} else if (subelt_id == WPS_ID_CONFIG_METHODS) {
			valptr[0] = *subel;
			valptr[1] = *(subel + 1);
			WL_DBG(("  attr WPS_ID_CONFIG_METHODS: %x\n", HTON16(val)));
		} else if (subelt_id == WPS_ID_DEVICE_NAME) {
			char devname[100];
			memcpy(devname, subel, subelt_len);
			devname[subelt_len] = '\0';
			WL_DBG(("  attr WPS_ID_DEVICE_NAME: %s (len %u)\n",
				devname, subelt_len));
		} else if (subelt_id == WPS_ID_DEVICE_PWD_ID) {
			valptr[0] = *subel;
			valptr[1] = *(subel + 1);
			WL_DBG(("  attr WPS_ID_DEVICE_PWD_ID: %u\n", HTON16(val)));
			*pbc = (HTON16(val) == DEV_PW_PUSHBUTTON) ? true : false;
		} else if (subelt_id == WPS_ID_PRIM_DEV_TYPE) {
			valptr[0] = *subel;
			valptr[1] = *(subel + 1);
			WL_DBG(("  attr WPS_ID_PRIM_DEV_TYPE: cat=%u \n", HTON16(val)));
			valptr[0] = *(subel + 6);
			valptr[1] = *(subel + 7);
			WL_DBG(("  attr WPS_ID_PRIM_DEV_TYPE: subcat=%u\n", HTON16(val)));
		} else if (subelt_id == WPS_ID_REQ_DEV_TYPE) {
			valptr[0] = *subel;
			valptr[1] = *(subel + 1);
			WL_DBG(("  attr WPS_ID_REQ_DEV_TYPE: cat=%u\n", HTON16(val)));
			valptr[0] = *(subel + 6);
			valptr[1] = *(subel + 7);
			WL_DBG(("  attr WPS_ID_REQ_DEV_TYPE: subcat=%u\n", HTON16(val)));
		} else if (subelt_id == WPS_ID_SELECTED_REGISTRAR_CONFIG_METHODS) {
			valptr[0] = *subel;
			valptr[1] = *(subel + 1);
			WL_DBG(("  attr WPS_ID_SELECTED_REGISTRAR_CONFIG_METHODS"
				": cat=%u\n", HTON16(val)));
		} else {
			WL_DBG(("  unknown attr 0x%x\n", subelt_id));
		}

		subel += subelt_len;
	}
}

s32 wl_set_tx_power(struct net_device *dev,
	enum nl80211_tx_power_setting type, s32 dbm)
{
	s32 err = 0;
	s32 disable = 0;
	s32 txpwrqdbm;
	struct bcm_cfg80211 *cfg = g_bcm_cfg;
#ifdef TEST_TX_POWER_CONTROL
	char *tmppwr_str;
#endif /* TEST_TX_POWER_CONTROL */

	/* Make sure radio is off or on as far as software is concerned */
	disable = WL_RADIO_SW_DISABLE << 16;
	disable = htod32(disable);
	err = wldev_ioctl(dev, WLC_SET_RADIO, &disable, sizeof(disable), true);
	if (unlikely(err)) {
		WL_ERR(("WLC_SET_RADIO error (%d)\n", err));
		return err;
	}

	if (dbm > 0xffff)
		dbm = 0xffff;
	txpwrqdbm = dbm * 4;

	err = wldev_iovar_setbuf_bsscfg(dev, "qtxpower", (void *)&txpwrqdbm,
		sizeof(txpwrqdbm), cfg->ioctl_buf, WLC_IOCTL_SMLEN, 0,
		&cfg->ioctl_buf_sync);

	if (unlikely(err))
		WL_ERR(("qtxpower error (%d)\n", err));
	else
		WL_ERR(("dBm=%d, txpwrqdbm=0x%x\n", dbm, txpwrqdbm));

	return err;
}

s32 wl_get_tx_power(struct net_device *dev, s32 *dbm)
{
	s32 err = 0;
	s32 txpwrdbm;
	struct bcm_cfg80211 *cfg = g_bcm_cfg;

	err = wldev_iovar_getint(dev, "qtxpower", &txpwrdbm);
	err = wldev_iovar_getbuf_bsscfg(dev, "qtxpower",
		NULL, 0, cfg->ioctl_buf, WLC_IOCTL_SMLEN, 0, &cfg->ioctl_buf_sync);
	if (unlikely(err)) {
		WL_ERR(("error (%d)\n", err));
		return err;
	}

	memcpy(&txpwrdbm, cfg->ioctl_buf, sizeof(txpwrdbm));
	txpwrdbm = dtoh32(txpwrdbm);
	*dbm = (txpwrdbm & ~WL_TXPWR_OVERRIDE) / 4;

	WL_INFO(("dBm=%d, txpwrdbm=0x%x\n", *dbm, txpwrdbm));

	return err;
}

#ifdef  P2PONEINT
chanspec_t wl_cfg80211_get_shared_freq(struct wiphy *wiphy)
#else
static chanspec_t wl_cfg80211_get_shared_freq(struct wiphy *wiphy)
#endif
{
	chanspec_t chspec;
	int err = 0;
	struct bcm_cfg80211 *cfg = wiphy_priv(wiphy);
	struct net_device *dev = bcmcfg_to_prmry_ndev(cfg);
	struct ether_addr bssid;
	struct wl_bss_info *bss = NULL;

	if ((err = wldev_ioctl(dev, WLC_GET_BSSID, &bssid, sizeof(bssid), false))) {
		struct channel_info ci;
		/* STA interface is not associated. So start the new interface on a temp
		 * channel . Later proper channel will be applied by the above framework
		 * via set_channel (cfg80211 API).
		 */
		WL_DBG(("Not associated. Return first channel from supported channel list. \n"));
		if (!wldev_ioctl(dev, WLC_GET_CHANNEL, &ci, sizeof(ci), false)) {
			return wl_ch_host_to_driver(ci.hw_channel);
		} else {

			return wl_ch_host_to_driver(WL_P2P_TEMP_CHAN);
		}
	}

	*(u32 *) cfg->extra_buf = htod32(WL_EXTRA_BUF_MAX);
	if ((err = wldev_ioctl(dev, WLC_GET_BSS_INFO, cfg->extra_buf,
		WL_EXTRA_BUF_MAX, false))) {
			WL_ERR(("Failed to get associated bss info, use temp channel \n"));
			chspec = wl_ch_host_to_driver(WL_P2P_TEMP_CHAN);
	}
	else {
			bss = (struct wl_bss_info *) (cfg->extra_buf + 4);
			chspec =  bss->chanspec;

			WL_DBG(("Valid BSS Found. chanspec:%d \n", chspec));
	}
	return chspec;
}

static bcm_struct_cfgdev *
wl_cfg80211_add_monitor_if(char *name)
{
#if defined(WL_ENABLE_P2P_IF) || defined(WL_CFG80211_P2P_DEV_IF)
	WL_INFO(("wl_cfg80211_add_monitor_if: No more support monitor interface\n"));
	return ERR_PTR(-EOPNOTSUPP);
#else
	struct net_device* ndev = NULL;

	dhd_add_monitor(name, &ndev);
	WL_INFO(("wl_cfg80211_add_monitor_if net device returned: 0x%p\n", ndev));
	return ndev_to_cfgdev(ndev);
#endif /* WL_ENABLE_P2P_IF || WL_CFG80211_P2P_DEV_IF */
}

static bcm_struct_cfgdev *
wl_cfg80211_add_virtual_iface(struct wiphy *wiphy,
#if defined(WL_CFG80211_P2P_DEV_IF)
	const char *name,
#else
	char *name,
#endif /* WL_CFG80211_P2P_DEV_IF */
#if (LINUX_VERSION_CODE >= KERNEL_VERSION(4, 1, 0))
	unsigned char name_assign_type,
#endif /* (LINUX_VERSION_CODE >= KERNEL_VERSION(4, 1, 0)) */
	enum nl80211_iftype type, u32 *flags,
	struct vif_params *params)
{
	s32 err;
	s32 timeout = -1;
	s32 wlif_type = -1;
	s32 mode = 0;
	s32 val = 0;
	s32 dhd_mode = 0;
	chanspec_t chspec;
	struct bcm_cfg80211 *cfg = wiphy_priv(wiphy);
	struct net_device *primary_ndev;
	struct net_device *new_ndev;
	struct ether_addr primary_mac;
#ifdef PROP_TXSTATUS_VSDB
#if defined(BCMSDIO)
	s32 up = 1;
	dhd_pub_t *dhd;
	bool enabled;
#endif 
#endif /* PROP_TXSTATUS_VSDB */

	if (!cfg)
		return ERR_PTR(-EINVAL);

#ifdef PROP_TXSTATUS_VSDB
#if defined(BCMSDIO)
	dhd = (dhd_pub_t *)(cfg->pub);
#endif 
#endif /* PROP_TXSTATUS_VSDB */


	/* Use primary I/F for sending cmds down to firmware */
	primary_ndev = bcmcfg_to_prmry_ndev(cfg);

	if (unlikely(!wl_get_drv_status(cfg, READY, primary_ndev))) {
		WL_ERR(("device is not ready\n"));
		return ERR_PTR(-ENODEV);
	}

	WL_DBG(("if name: %s, type: %d\n", name, type));
	switch (type) {
	case NL80211_IFTYPE_ADHOC:
	case NL80211_IFTYPE_AP_VLAN:
	case NL80211_IFTYPE_WDS:
	case NL80211_IFTYPE_MESH_POINT:
		WL_ERR(("Unsupported interface type\n"));
		mode = WL_MODE_IBSS;
		return NULL;
	case NL80211_IFTYPE_MONITOR:
		return wl_cfg80211_add_monitor_if((char *)name);
#if defined(WL_CFG80211_P2P_DEV_IF)
	case NL80211_IFTYPE_P2P_DEVICE:
		return wl_cfgp2p_add_p2p_disc_if(cfg);
#endif /* WL_CFG80211_P2P_DEV_IF */
	case NL80211_IFTYPE_P2P_CLIENT:
	case NL80211_IFTYPE_STATION:
		wlif_type = WL_P2P_IF_CLIENT;
		mode = WL_MODE_BSS;
		break;
	case NL80211_IFTYPE_P2P_GO:
	case NL80211_IFTYPE_AP:
		wlif_type = WL_P2P_IF_GO;
		mode = WL_MODE_AP;
		break;
	default:
		WL_ERR(("Unsupported interface type\n"));
		return NULL;
		break;
	}

	if (!name) {
		WL_ERR(("name is NULL\n"));
		return NULL;
	}
	if (cfg->p2p_supported && (wlif_type != -1)) {
		ASSERT(cfg->p2p); /* ensure expectation of p2p initialization */

#ifdef PROP_TXSTATUS_VSDB
#if defined(BCMSDIO)
		if (!dhd)
			return ERR_PTR(-ENODEV);
#endif 
#endif /* PROP_TXSTATUS_VSDB */
		if (!cfg->p2p)
			return ERR_PTR(-ENODEV);

		if (cfg->p2p && !cfg->p2p->on && strstr(name, WL_P2P_INTERFACE_PREFIX)) {
			p2p_on(cfg) = true;
			wl_cfgp2p_set_firm_p2p(cfg);
			wl_cfgp2p_init_discovery(cfg);
			get_primary_mac(cfg, &primary_mac);
			wl_cfgp2p_generate_bss_mac(&primary_mac,
				&cfg->p2p->dev_addr, &cfg->p2p->int_addr);
		}

		memset(cfg->p2p->vir_ifname, 0, IFNAMSIZ);
		strncpy(cfg->p2p->vir_ifname, name, IFNAMSIZ - 1);

		wl_cfg80211_scan_abort(cfg);
#ifdef PROP_TXSTATUS_VSDB
#if defined(BCMSDIO)
		if (!cfg->wlfc_on && !disable_proptx) {
			dhd_wlfc_get_enable(dhd, &enabled);
			if (!enabled && dhd->op_mode != DHD_FLAG_HOSTAP_MODE &&
				dhd->op_mode != DHD_FLAG_IBSS_MODE) {
				dhd_wlfc_init(dhd);
				err = wldev_ioctl(primary_ndev, WLC_UP, &up, sizeof(s32), true);
				if (err < 0)
					WL_ERR(("WLC_UP return err:%d\n", err));
			}
			cfg->wlfc_on = true;
		}
#endif 
#endif /* PROP_TXSTATUS_VSDB */

		/* In concurrency case, STA may be already associated in a particular channel.
		 * so retrieve the current channel of primary interface and then start the virtual
		 * interface on that.
		 */
		 chspec = wl_cfg80211_get_shared_freq(wiphy);

		/* For P2P mode, use P2P-specific driver features to create the
		 * bss: "cfg p2p_ifadd"
		 */
		wl_set_p2p_status(cfg, IF_ADDING);
		memset(&cfg->if_event_info, 0, sizeof(cfg->if_event_info));
		if (wlif_type == WL_P2P_IF_GO)
			wldev_iovar_setint(primary_ndev, "mpc", 0);
		err = wl_cfgp2p_ifadd(cfg, &cfg->p2p->int_addr, htod32(wlif_type), chspec);
		if (unlikely(err)) {
			wl_clr_p2p_status(cfg, IF_ADDING);
			WL_ERR((" virtual iface add failed (%d) \n", err));
			return ERR_PTR(-ENOMEM);
		}

		timeout = wait_event_interruptible_timeout(cfg->netif_change_event,
			(wl_get_p2p_status(cfg, IF_ADDING) == false),
			msecs_to_jiffies(MAX_WAIT_TIME));

		if (timeout > 0 && !wl_get_p2p_status(cfg, IF_ADDING) && cfg->if_event_info.valid) {
			struct wireless_dev *vwdev;
			int pm_mode = PM_ENABLE;
			wl_if_event_info *event = &cfg->if_event_info;

			/* IF_ADD event has come back, we can proceed to to register
			 * the new interface now, use the interface name provided by caller (thus
			 * ignore the one from wlc)
			 */
			strncpy(cfg->if_event_info.name, name, IFNAMSIZ - 1);
			new_ndev = wl_cfg80211_allocate_if(cfg, event->ifidx, cfg->p2p->vir_ifname,
				event->mac, event->bssidx);
			if (new_ndev == NULL)
				goto fail;

			wl_to_p2p_bss_ndev(cfg, P2PAPI_BSSCFG_CONNECTION) = new_ndev;
			wl_to_p2p_bss_bssidx(cfg, P2PAPI_BSSCFG_CONNECTION) = event->bssidx;
			vwdev = kzalloc(sizeof(*vwdev), GFP_KERNEL);
			if (unlikely(!vwdev)) {
				WL_ERR(("Could not allocate wireless device\n"));
				goto fail;
			}
			vwdev->wiphy = cfg->wdev->wiphy;
			WL_INFO(("virtual interface(%s) is created\n", cfg->p2p->vir_ifname));
			vwdev->iftype = type;
			vwdev->netdev = new_ndev;
			new_ndev->ieee80211_ptr = vwdev;
			SET_NETDEV_DEV(new_ndev, wiphy_dev(vwdev->wiphy));
			wl_set_drv_status(cfg, READY, new_ndev);
			cfg->p2p->vif_created = true;
			wl_set_mode_by_netdev(cfg, new_ndev, mode);

			if (wl_cfg80211_register_if(cfg, event->ifidx, new_ndev) != BCME_OK) {
				wl_cfg80211_remove_if(cfg, event->ifidx, new_ndev);
				goto fail;
			}
			wl_alloc_netinfo(cfg, new_ndev, vwdev, mode, pm_mode);
			val = 1;
			/* Disable firmware roaming for P2P interface  */
			wldev_iovar_setint(new_ndev, "roam_off", val);

			if (mode != WL_MODE_AP)
				wldev_iovar_setint(new_ndev, "buf_key_b4_m4", 1);

			WL_ERR((" virtual interface(%s) is "
				"created net attach done\n", cfg->p2p->vir_ifname));
			if (mode == WL_MODE_AP)
				wl_set_drv_status(cfg, CONNECTED, new_ndev);
			if (type == NL80211_IFTYPE_P2P_CLIENT)
				dhd_mode = DHD_FLAG_P2P_GC_MODE;
			else if (type == NL80211_IFTYPE_P2P_GO)
				dhd_mode = DHD_FLAG_P2P_GO_MODE;
			DNGL_FUNC(dhd_cfg80211_set_p2p_info, (cfg, dhd_mode));
			/* reinitialize completion to clear previous count */
#if (LINUX_VERSION_CODE < KERNEL_VERSION(3, 13, 0))
			INIT_COMPLETION(cfg->iface_disable);
#else
			init_completion(&cfg->iface_disable);
#endif
			return ndev_to_cfgdev(new_ndev);
		} else {
			wl_clr_p2p_status(cfg, IF_ADDING);
			WL_ERR((" virtual interface(%s) is not created \n", cfg->p2p->vir_ifname));

			WL_ERR(("left timeout : %d\n", timeout));
			WL_ERR(("IF_ADDING status : %d\n", wl_get_p2p_status(cfg, IF_ADDING)));
			WL_ERR(("event valid : %d\n", cfg->if_event_info.valid));

			wl_clr_p2p_status(cfg, GO_NEG_PHASE);
			wl_set_p2p_status(cfg, IF_DELETING);

			err = wl_cfgp2p_ifdel(cfg, &cfg->p2p->int_addr);
			if (err == BCME_OK) {
				timeout = wait_event_interruptible_timeout(cfg->netif_change_event,
					(wl_get_p2p_status(cfg, IF_DELETING) == false),
					msecs_to_jiffies(MAX_WAIT_TIME));
				if (timeout > 0 && !wl_get_p2p_status(cfg, IF_DELETING) &&
					cfg->if_event_info.valid) {
					WL_ERR(("IFDEL operation done\n"));
				} else {
					WL_ERR(("IFDEL didn't complete properly\n"));
					err = BCME_ERROR;
				}
			}
			if (err != BCME_OK) {
				struct net_device *ndev = bcmcfg_to_prmry_ndev(cfg);

				WL_ERR(("p2p_ifdel failed, error %d, sent HANG event to %s\n",
					err, ndev->name));
				net_os_send_hang_message(ndev);
			}

			memset(cfg->p2p->vir_ifname, '\0', IFNAMSIZ);
			cfg->p2p->vif_created = false;
#ifdef PROP_TXSTATUS_VSDB
#if defined(BCMSDIO)
			dhd_wlfc_get_enable(dhd, &enabled);
		if (enabled && cfg->wlfc_on && dhd->op_mode != DHD_FLAG_HOSTAP_MODE &&
			dhd->op_mode != DHD_FLAG_IBSS_MODE) {
			dhd_wlfc_deinit(dhd);
			cfg->wlfc_on = false;
		}
#endif 
#endif /* PROP_TXSTATUS_VSDB */
		}
	}

fail:
	if (wlif_type == WL_P2P_IF_GO)
		wldev_iovar_setint(primary_ndev, "mpc", 1);
	return ERR_PTR(-ENODEV);
}

static s32
wl_cfg80211_del_virtual_iface(struct wiphy *wiphy, bcm_struct_cfgdev *cfgdev)
{
	struct net_device *dev = NULL;
	struct ether_addr p2p_mac;
	struct bcm_cfg80211 *cfg = wiphy_priv(wiphy);
	s32 timeout = -1;
	s32 ret = 0;
	s32 index = -1;
#ifdef CUSTOM_SET_CPUCORE
	dhd_pub_t *dhd = (dhd_pub_t *)(cfg->pub);
#endif /* CUSTOM_SET_CPUCORE */
	WL_DBG(("Enter\n"));

#ifdef CUSTOM_SET_CPUCORE
	dhd->chan_isvht80 &= ~DHD_FLAG_P2P_MODE;
	if (!(dhd->chan_isvht80))
		dhd_set_cpucore(dhd, FALSE);
#endif /* CUSTOM_SET_CPUCORE */
#if defined(WL_CFG80211_P2P_DEV_IF)
	if (cfgdev->iftype == NL80211_IFTYPE_P2P_DEVICE) {
		return wl_cfgp2p_del_p2p_disc_if(cfgdev, cfg);
	}
#endif /* WL_CFG80211_P2P_DEV_IF */
	dev = cfgdev_to_wlc_ndev(cfgdev, cfg);

	if (wl_cfgp2p_find_idx(cfg, dev, &index) != BCME_OK) {
		WL_ERR(("Find p2p index from ndev(%p) failed\n", dev));
		return BCME_ERROR;
	}
	if (cfg->p2p_supported) {
		memcpy(p2p_mac.octet, cfg->p2p->int_addr.octet, ETHER_ADDR_LEN);

		/* Clear GO_NEG_PHASE bit to take care of GO-NEG-FAIL cases
		 */
		WL_DBG(("P2P: GO_NEG_PHASE status cleared "));
		wl_clr_p2p_status(cfg, GO_NEG_PHASE);
		if (cfg->p2p->vif_created) {
			if (wl_get_drv_status(cfg, SCANNING, dev)) {
				wl_notify_escan_complete(cfg, dev, true, true);
			}
			wldev_iovar_setint(dev, "mpc", 1);
			/* Delete pm_enable_work */
			wl_add_remove_pm_enable_work(cfg, FALSE, WL_HANDLER_DEL);

			/* for GC */
			if (wl_get_drv_status(cfg, DISCONNECTING, dev) &&
				(wl_get_mode_by_netdev(cfg, dev) != WL_MODE_AP)) {
				WL_ERR(("Wait for Link Down event for GC !\n"));
				wait_for_completion_timeout
					(&cfg->iface_disable, msecs_to_jiffies(500));
			}

			memset(&cfg->if_event_info, 0, sizeof(cfg->if_event_info));
			wl_set_p2p_status(cfg, IF_DELETING);
			DNGL_FUNC(dhd_cfg80211_clean_p2p_info, (cfg));

			/* for GO */
			if (wl_get_mode_by_netdev(cfg, dev) == WL_MODE_AP) {
				wl_add_remove_eventmsg(dev, WLC_E_PROBREQ_MSG, false);
				/* disable interface before bsscfg free */
				ret = wl_cfgp2p_ifdisable(cfg, &p2p_mac);
				/* if fw doesn't support "ifdis",
				   do not wait for link down of ap mode
				 */
				if (ret == 0) {
					WL_ERR(("Wait for Link Down event for GO !!!\n"));
					wait_for_completion_timeout(&cfg->iface_disable,
						msecs_to_jiffies(500));
				} else if (ret != BCME_UNSUPPORTED) {
					msleep(300);
				}
			}
			wl_cfgp2p_clear_management_ie(cfg, index);

			if (wl_get_mode_by_netdev(cfg, dev) != WL_MODE_AP)
				wldev_iovar_setint(dev, "buf_key_b4_m4", 0);

			/* delete interface after link down */
			ret = wl_cfgp2p_ifdel(cfg, &p2p_mac);

			if (ret != BCME_OK) {
				struct net_device *ndev = bcmcfg_to_prmry_ndev(cfg);

				WL_ERR(("p2p_ifdel failed, error %d, sent HANG event to %s\n",
					ret, ndev->name));
				#if defined(BCMDONGLEHOST) && defined(OEM_ANDROID)
				net_os_send_hang_message(ndev);
				#endif 
			} else {
				/* Wait for IF_DEL operation to be finished */
				timeout = wait_event_interruptible_timeout(cfg->netif_change_event,
					(wl_get_p2p_status(cfg, IF_DELETING) == false),
					msecs_to_jiffies(MAX_WAIT_TIME));
				if (timeout > 0 && !wl_get_p2p_status(cfg, IF_DELETING) &&
					cfg->if_event_info.valid) {

					WL_DBG(("IFDEL operation done\n"));
					wl_cfg80211_handle_ifdel(cfg, &cfg->if_event_info, dev);
				} else {
					WL_ERR(("IFDEL didn't complete properly\n"));
				}
			}

			ret = dhd_del_monitor(dev);
			if (wl_get_mode_by_netdev(cfg, dev) == WL_MODE_AP) {
				DHD_OS_WAKE_LOCK_CTRL_TIMEOUT_CANCEL((dhd_pub_t *)(cfg->pub));
			}
		}
	}
	return ret;
}

static s32
wl_cfg80211_change_virtual_iface(struct wiphy *wiphy, struct net_device *ndev,
	enum nl80211_iftype type, u32 *flags,
	struct vif_params *params)
{
	s32 ap = 0;
	s32 infra = 0;
	s32 ibss = 0;
	s32 wlif_type;
	s32 mode = 0;
	s32 err = BCME_OK;
	chanspec_t chspec;
	struct bcm_cfg80211 *cfg = wiphy_priv(wiphy);
	dhd_pub_t *dhd = (dhd_pub_t *)(cfg->pub);
	WL_DBG(("Enter type %d\n", type));
	switch (type) {
	case NL80211_IFTYPE_MONITOR:
	case NL80211_IFTYPE_WDS:
	case NL80211_IFTYPE_MESH_POINT:
		ap = 1;
		WL_ERR(("type (%d) : currently we do not support this type\n",
			type));
		break;
	case NL80211_IFTYPE_ADHOC:
		mode = WL_MODE_IBSS;
		ibss = 1;
		break;
	case NL80211_IFTYPE_STATION:
	case NL80211_IFTYPE_P2P_CLIENT:
		mode = WL_MODE_BSS;
		infra = 1;
		break;
	case NL80211_IFTYPE_AP:
	case NL80211_IFTYPE_AP_VLAN:
	case NL80211_IFTYPE_P2P_GO:
		mode = WL_MODE_AP;
		ap = 1;
		break;
	default:
		return -EINVAL;
	}
	if (!dhd)
		return -EINVAL;
	if (ap) {
		wl_set_mode_by_netdev(cfg, ndev, mode);
		if (cfg->p2p_supported && cfg->p2p->vif_created) {
			WL_DBG(("p2p_vif_created (%d) p2p_on (%d)\n", cfg->p2p->vif_created,
			p2p_on(cfg)));
			wldev_iovar_setint(ndev, "mpc", 0);
			wl_notify_escan_complete(cfg, ndev, true, true);

			/* In concurrency case, STA may be already associated in a particular
			 * channel. so retrieve the current channel of primary interface and
			 * then start the virtual interface on that.
			 */
			chspec = wl_cfg80211_get_shared_freq(wiphy);

			wlif_type = WL_P2P_IF_GO;
			WL_ERR(("%s : ap (%d), infra (%d), iftype: (%d)\n",
				ndev->name, ap, infra, type));
			wl_set_p2p_status(cfg, IF_CHANGING);
			wl_clr_p2p_status(cfg, IF_CHANGED);
			wl_cfgp2p_ifchange(cfg, &cfg->p2p->int_addr, htod32(wlif_type), chspec);
			wait_event_interruptible_timeout(cfg->netif_change_event,
				(wl_get_p2p_status(cfg, IF_CHANGED) == true),
				msecs_to_jiffies(MAX_WAIT_TIME));
			wl_set_mode_by_netdev(cfg, ndev, mode);
			dhd->op_mode &= ~DHD_FLAG_P2P_GC_MODE;
			dhd->op_mode |= DHD_FLAG_P2P_GO_MODE;
			wl_clr_p2p_status(cfg, IF_CHANGING);
			wl_clr_p2p_status(cfg, IF_CHANGED);
			if (mode == WL_MODE_AP)
				wl_set_drv_status(cfg, CONNECTED, ndev);
		} else if (ndev == bcmcfg_to_prmry_ndev(cfg) &&
			!wl_get_drv_status(cfg, AP_CREATED, ndev)) {
			wl_set_drv_status(cfg, AP_CREATING, ndev);
			if (!cfg->ap_info &&
				!(cfg->ap_info = kzalloc(sizeof(struct ap_info), GFP_KERNEL))) {
				WL_ERR(("struct ap_saved_ie allocation failed\n"));
				return -ENOMEM;
			}
		} else {
			WL_ERR(("Cannot change the interface for GO or SOFTAP\n"));
			return -EINVAL;
		}
	} else {
		WL_DBG(("Change_virtual_iface for transition from GO/AP to client/STA"));
#ifdef  P2PONEINT   /* Cindy: Compare the change with add_virtual_iface */
		wl_set_mode_by_netdev(cfg, ndev, mode);
		if (cfg->p2p_supported && cfg->p2p->vif_created) {
			WL_DBG(("p2p_vif_created (%d) p2p_on (%d)\n", cfg->p2p->vif_created,
				p2p_on(cfg)));
			wldev_iovar_setint(ndev, "mpc", 0);
			wl_notify_escan_complete(cfg, ndev, true, true);

			/* In concurrency case, STA may be already associated in a particular
			 * channel. so retrieve the current channel of primary interface and
			 * then start the virtual interface on that.
			 */
			chspec = wl_cfg80211_get_shared_freq(wiphy);

			wlif_type = WL_P2P_IF_CLIENT;
			WL_ERR(("%s : ap (%d), infra (%d), iftype: (%d) chspec 0x%x \n",
				ndev->name, ap, infra, type, chspec));
			wl_set_p2p_status(cfg, IF_CHANGING);
			wl_clr_p2p_status(cfg, IF_CHANGED);
			wl_cfgp2p_ifchange(cfg, &cfg->p2p->int_addr, htod32(wlif_type), chspec);
			wait_event_interruptible_timeout(cfg->netif_change_event,
				(wl_get_p2p_status(cfg, IF_CHANGED) == true),
				msecs_to_jiffies(MAX_WAIT_TIME));
			wl_set_mode_by_netdev(cfg, ndev, mode);
			dhd->op_mode |= DHD_FLAG_P2P_GC_MODE;
			dhd->op_mode &= ~DHD_FLAG_P2P_GO_MODE;
			wl_clr_p2p_status(cfg, IF_CHANGING);
			wl_clr_p2p_status(cfg, IF_CHANGED);

#define INIT_IE(IE_TYPE, BSS_TYPE)      \
		do {                            \
		memset(wl_to_p2p_bss_saved_ie(cfg, BSS_TYPE).p2p_ ## IE_TYPE ## _ie, 0, \
		sizeof(wl_to_p2p_bss_saved_ie(cfg, BSS_TYPE).p2p_ ## IE_TYPE ## _ie)); \
		wl_to_p2p_bss_saved_ie(cfg, BSS_TYPE).p2p_ ## IE_TYPE ## _ie_len = 0; \
		} while (0);

			INIT_IE(probe_req, P2PAPI_BSSCFG_CONNECTION);
			INIT_IE(probe_res, P2PAPI_BSSCFG_CONNECTION);
			INIT_IE(assoc_req, P2PAPI_BSSCFG_CONNECTION);
			INIT_IE(assoc_res, P2PAPI_BSSCFG_CONNECTION);
			INIT_IE(beacon,    P2PAPI_BSSCFG_CONNECTION);
		}
#endif /* P2PONEINT */
	}

	if (ibss || infra) {
		wl_set_mode_by_netdev(cfg, ndev, mode);
		err = wldev_ioctl(ndev, WLC_SET_INFRA, &infra, sizeof(s32), true);
		if (err < 0) {
			WL_ERR(("SET Adhoc error %d\n", err));
			return -EINVAL;
		}
	}

	ndev->ieee80211_ptr->iftype = type;
	return 0;
}

s32
wl_cfg80211_notify_ifadd(int ifidx, char *name, uint8 *mac, uint8 bssidx)
{
	struct bcm_cfg80211 *cfg = g_bcm_cfg;

	/* P2P may send WLC_E_IF_ADD and/or WLC_E_IF_CHANGE during IF updating ("p2p_ifupd")
	 * redirect the IF_ADD event to ifchange as it is not a real "new" interface
	 */
	if (wl_get_p2p_status(cfg, IF_CHANGING))
		return wl_cfg80211_notify_ifchange(ifidx, name, mac, bssidx);

	/* Okay, we are expecting IF_ADD (as IF_ADDING is true) */
	if (wl_get_p2p_status(cfg, IF_ADDING)) {
		wl_if_event_info *if_event_info = &cfg->if_event_info;

		if_event_info->valid = TRUE;
		if_event_info->ifidx = ifidx;
		if_event_info->bssidx = bssidx;
		strncpy(if_event_info->name, name, IFNAMSIZ);
		if_event_info->name[IFNAMSIZ] = '\0';
		if (mac)
			memcpy(if_event_info->mac, mac, ETHER_ADDR_LEN);

		wl_clr_p2p_status(cfg, IF_ADDING);
		wake_up_interruptible(&cfg->netif_change_event);
		return BCME_OK;
	}

	return BCME_ERROR;
}

s32
wl_cfg80211_notify_ifdel(int ifidx, char *name, uint8 *mac, uint8 bssidx)
{
	struct bcm_cfg80211 *cfg = g_bcm_cfg;
	wl_if_event_info *if_event_info = &cfg->if_event_info;

	if (wl_get_p2p_status(cfg, IF_DELETING)) {
		if_event_info->valid = TRUE;
		if_event_info->ifidx = ifidx;
		if_event_info->bssidx = bssidx;
		wl_clr_p2p_status(cfg, IF_DELETING);
		wake_up_interruptible(&cfg->netif_change_event);
		return BCME_OK;
	}

	return BCME_ERROR;
}

s32
wl_cfg80211_notify_ifchange(int ifidx, char *name, uint8 *mac, uint8 bssidx)
{
	struct bcm_cfg80211 *cfg = g_bcm_cfg;

	if (wl_get_p2p_status(cfg, IF_CHANGING)) {
		wl_set_p2p_status(cfg, IF_CHANGED);
		wake_up_interruptible(&cfg->netif_change_event);
		return BCME_OK;
	}

	return BCME_ERROR;
}

static s32 wl_cfg80211_handle_ifdel(struct bcm_cfg80211 *cfg, wl_if_event_info *if_event_info,
	struct net_device* ndev)
{
	s32 type = -1;
	s32 bssidx = -1;
#ifdef PROP_TXSTATUS_VSDB
#if defined(BCMSDIO)
	dhd_pub_t *dhd =  (dhd_pub_t *)(cfg->pub);
	bool enabled;
#endif 
#endif /* PROP_TXSTATUS_VSDB */

	bssidx = if_event_info->bssidx;
	if (bssidx != wl_to_p2p_bss_bssidx(cfg, P2PAPI_BSSCFG_CONNECTION)) {
		WL_ERR(("got IF_DEL for if %d, not owned by cfg driver\n", bssidx));
		return BCME_ERROR;
	}

	if (p2p_is_on(cfg) && cfg->p2p->vif_created) {

		if (cfg->scan_request && (cfg->escan_info.ndev == ndev)) {
			/* Abort any pending scan requests */
			cfg->escan_info.escan_state = WL_ESCAN_STATE_IDLE;
			WL_DBG(("ESCAN COMPLETED\n"));
			wl_notify_escan_complete(cfg, cfg->escan_info.ndev, true, false);
		}

		memset(cfg->p2p->vir_ifname, '\0', IFNAMSIZ);
		if (wl_cfgp2p_find_type(cfg, bssidx, &type) != BCME_OK) {
			WL_ERR(("Find p2p type from bssidx(%d) failed\n", bssidx));
			return BCME_ERROR;
		}
		wl_clr_drv_status(cfg, CONNECTED, wl_to_p2p_bss_ndev(cfg, type));
		wl_to_p2p_bss_ndev(cfg, type) = NULL;
		wl_to_p2p_bss_bssidx(cfg, type) = WL_INVALID;
		cfg->p2p->vif_created = false;

#ifdef PROP_TXSTATUS_VSDB
#if defined(BCMSDIO)
		dhd_wlfc_get_enable(dhd, &enabled);
		if (enabled && cfg->wlfc_on && dhd->op_mode != DHD_FLAG_HOSTAP_MODE &&
			dhd->op_mode != DHD_FLAG_IBSS_MODE) {
			dhd_wlfc_deinit(dhd);
			cfg->wlfc_on = false;
		}
#endif 
#endif /* PROP_TXSTATUS_VSDB */
	}

	dhd_net_if_lock(ndev);
	wl_cfg80211_remove_if(cfg, if_event_info->ifidx, ndev);
	dhd_net_if_unlock(ndev);

	return BCME_OK;
}

/* Find listen channel */
static s32 wl_find_listen_channel(struct bcm_cfg80211 *cfg,
	const u8 *ie, u32 ie_len)
{
	wifi_p2p_ie_t *p2p_ie;
	u8 *end, *pos;
	s32 listen_channel;

	pos = (u8 *)ie;
	p2p_ie = wl_cfgp2p_find_p2pie(pos, ie_len);

	if (p2p_ie == NULL)
		return 0;

	pos = p2p_ie->subelts;
	end = p2p_ie->subelts + (p2p_ie->len - 4);

	CFGP2P_DBG((" found p2p ie ! lenth %d \n",
		p2p_ie->len));

	while (pos < end) {
		uint16 attr_len;
		if (pos + 2 >= end) {
			CFGP2P_DBG((" -- Invalid P2P attribute"));
			return 0;
		}
		attr_len = ((uint16) (((pos + 1)[1] << 8) | (pos + 1)[0]));

		if (pos + 3 + attr_len > end) {
			CFGP2P_DBG(("P2P: Attribute underflow "
				   "(len=%u left=%d)",
				   attr_len, (int) (end - pos - 3)));
			return 0;
		}

		/* if Listen Channel att id is 6 and the vailue is valid,
		 * return the listen channel
		 */
		if (pos[0] == 6) {
			/* listen channel subel length format
			 * 1(id) + 2(len) + 3(country) + 1(op. class) + 1(chan num)
			 */
			listen_channel = pos[1 + 2 + 3 + 1];

			if (listen_channel == SOCIAL_CHAN_1 ||
				listen_channel == SOCIAL_CHAN_2 ||
				listen_channel == SOCIAL_CHAN_3) {
				CFGP2P_DBG((" Found my Listen Channel %d \n", listen_channel));
				return listen_channel;
			}
		}
		pos += 3 + attr_len;
	}
	return 0;
}

static void wl_scan_prep(struct wl_scan_params *params, struct cfg80211_scan_request *request)
{
	u32 n_ssids;
	u32 n_channels;
	u16 channel;
	chanspec_t chanspec;
	s32 i = 0, j = 0, offset;
	char *ptr;
	wlc_ssid_t ssid;
	struct bcm_cfg80211 *cfg = g_bcm_cfg;

	memcpy(&params->bssid, &ether_bcast, ETHER_ADDR_LEN);
	params->bss_type = DOT11_BSSTYPE_ANY;
	params->scan_type = 0;
	params->nprobes = -1;
	params->active_time = -1;
	params->passive_time = -1;
	params->home_time = -1;
	params->channel_num = 0;
	memset(&params->ssid, 0, sizeof(wlc_ssid_t));

	WL_SCAN(("Preparing Scan request\n"));
	WL_SCAN(("nprobes=%d\n", params->nprobes));
	WL_SCAN(("active_time=%d\n", params->active_time));
	WL_SCAN(("passive_time=%d\n", params->passive_time));
	WL_SCAN(("home_time=%d\n", params->home_time));
	WL_SCAN(("scan_type=%d\n", params->scan_type));

	params->nprobes = htod32(params->nprobes);
	params->active_time = htod32(params->active_time);
	params->passive_time = htod32(params->passive_time);
	params->home_time = htod32(params->home_time);

	/* if request is null just exit so it will be all channel broadcast scan */
	if (!request)
		return;

	n_ssids = request->n_ssids;
	n_channels = request->n_channels;

	/* Copy channel array if applicable */
	WL_SCAN(("### List of channelspecs to scan ###\n"));
	if (n_channels > 0) {
		for (i = 0; i < n_channels; i++) {
			chanspec = 0;
			channel = ieee80211_frequency_to_channel(request->channels[i]->center_freq);
			/* SKIP DFS channels for Secondary interface */
			if ((cfg->escan_info.ndev != bcmcfg_to_prmry_ndev(cfg)) &&
				(request->channels[i]->flags &
#if (LINUX_VERSION_CODE < KERNEL_VERSION(3, 14, 0))
				(IEEE80211_CHAN_RADAR | IEEE80211_CHAN_PASSIVE_SCAN)))
#else
				(IEEE80211_CHAN_RADAR | IEEE80211_CHAN_NO_IR)))
#endif /* LINUX_VERSION_CODE < KERNEL_VERSION(3, 14, 0) */
				continue;

			if (request->channels[i]->band == IEEE80211_BAND_2GHZ) {
				chanspec |= WL_CHANSPEC_BAND_2G;
			} else {
				chanspec |= WL_CHANSPEC_BAND_5G;
			}

			chanspec |= WL_CHANSPEC_BW_20;
			chanspec |= WL_CHANSPEC_CTL_SB_NONE;

			params->channel_list[j] = channel;
			params->channel_list[j] &= WL_CHANSPEC_CHAN_MASK;
			params->channel_list[j] |= chanspec;
			WL_SCAN(("Chan : %d, Channel spec: %x \n",
				channel, params->channel_list[j]));
			params->channel_list[j] = wl_chspec_host_to_driver(params->channel_list[j]);
			j++;
		}
	} else {
		WL_SCAN(("Scanning all channels\n"));
	}
	n_channels = j;
	/* Copy ssid array if applicable */
	WL_SCAN(("### List of SSIDs to scan ###\n"));
	if (n_ssids > 0) {
		offset = offsetof(wl_scan_params_t, channel_list) + n_channels * sizeof(u16);
		offset = roundup(offset, sizeof(u32));
		ptr = (char*)params + offset;
		for (i = 0; i < n_ssids; i++) {
			memset(&ssid, 0, sizeof(wlc_ssid_t));
			ssid.SSID_len = request->ssids[i].ssid_len;
			memcpy(ssid.SSID, request->ssids[i].ssid, ssid.SSID_len);
			if (!ssid.SSID_len)
				WL_SCAN(("%d: Broadcast scan\n", i));
			else
				WL_SCAN(("%d: scan  for  %s size =%d\n", i,
				ssid.SSID, ssid.SSID_len));
			memcpy(ptr, &ssid, sizeof(wlc_ssid_t));
			ptr += sizeof(wlc_ssid_t);
		}
	} else {
		WL_SCAN(("Broadcast scan\n"));
	}
	/* Adding mask to channel numbers */
	params->channel_num =
	        htod32((n_ssids << WL_SCAN_PARAMS_NSSID_SHIFT) |
	               (n_channels & WL_SCAN_PARAMS_COUNT_MASK));

	if (n_channels == 1) {
		params->active_time = htod32(WL_SCAN_CONNECT_DWELL_TIME_MS);
		params->nprobes = htod32(params->active_time / WL_SCAN_JOIN_PROBE_INTERVAL_MS);
	}
}

static s32
wl_get_valid_channels(struct net_device *ndev, u8 *valid_chan_list, s32 size)
{
	wl_uint32_list_t *list;
	s32 err = BCME_OK;
	if (valid_chan_list == NULL || size <= 0)
		return -ENOMEM;

	memset(valid_chan_list, 0, size);
	list = (wl_uint32_list_t *)(void *) valid_chan_list;
	list->count = htod32(WL_NUMCHANNELS);
	err = wldev_ioctl(ndev, WLC_GET_VALID_CHANNELS, valid_chan_list, size, false);
	if (err != 0) {
		WL_ERR(("get channels failed with %d\n", err));
	}

	return err;
}

#if defined(USE_INITIAL_2G_SCAN) || defined(USE_INITIAL_SHORT_DWELL_TIME)
#define FIRST_SCAN_ACTIVE_DWELL_TIME_MS 40
bool g_first_broadcast_scan = TRUE;
#endif /* USE_INITIAL_2G_SCAN || USE_INITIAL_SHORT_DWELL_TIME */

static s32
wl_run_escan(struct bcm_cfg80211 *cfg, struct net_device *ndev,
	struct cfg80211_scan_request *request, uint16 action)
{
	s32 err = BCME_OK;
	u32 n_channels;
	u32 n_ssids;
	s32 params_size = (WL_SCAN_PARAMS_FIXED_SIZE + OFFSETOF(wl_escan_params_t, params));
	wl_escan_params_t *params = NULL;
	u8 chan_buf[sizeof(u32)*(WL_NUMCHANNELS + 1)];
	u32 num_chans = 0;
	s32 channel;
	u32 n_valid_chan;
	s32 search_state = WL_P2P_DISC_ST_SCAN;
	u32 i, j, n_nodfs = 0;
	u16 *default_chan_list = NULL;
	wl_uint32_list_t *list;
	struct net_device *dev = NULL;
#if defined(USE_INITIAL_2G_SCAN) || defined(USE_INITIAL_SHORT_DWELL_TIME)
	bool is_first_init_2g_scan = false;
#endif /* USE_INITIAL_2G_SCAN || USE_INITIAL_SHORT_DWELL_TIME */
	p2p_scan_purpose_t	p2p_scan_purpose = P2P_SCAN_PURPOSE_MIN;

	WL_DBG(("Enter \n"));

	/* scan request can come with empty request : perform all default scan */
	if (!cfg) {
		err = -EINVAL;
		goto exit;
	}
	if (!cfg->p2p_supported || !p2p_scan(cfg)) {
		/* LEGACY SCAN TRIGGER */
		WL_SCAN((" LEGACY E-SCAN START\n"));

#if defined(USE_INITIAL_2G_SCAN) || defined(USE_INITIAL_SHORT_DWELL_TIME)
		if (!request) {
			err = -EINVAL;
			goto exit;
		}
		if (ndev == bcmcfg_to_prmry_ndev(cfg) && g_first_broadcast_scan == true) {
#ifdef USE_INITIAL_2G_SCAN
			struct ieee80211_channel tmp_channel_list[CH_MAX_2G_CHANNEL];
			/* allow one 5G channel to add previous connected channel in 5G */
			bool allow_one_5g_channel = TRUE;
			j = 0;
			for (i = 0; i < request->n_channels; i++) {
				int tmp_chan = ieee80211_frequency_to_channel
					(request->channels[i]->center_freq);
				if (tmp_chan > CH_MAX_2G_CHANNEL) {
					if (allow_one_5g_channel)
						allow_one_5g_channel = FALSE;
					else
						continue;
				}
				if (j > CH_MAX_2G_CHANNEL) {
					WL_ERR(("Index %d exceeds max 2.4GHz channels %d"
						" and previous 5G connected channel\n",
						j, CH_MAX_2G_CHANNEL));
					break;
				}
				bcopy(request->channels[i], &tmp_channel_list[j],
					sizeof(struct ieee80211_channel));
				WL_SCAN(("channel of request->channels[%d]=%d\n", i, tmp_chan));
				j++;
			}
			if ((j > 0) && (j <= CH_MAX_2G_CHANNEL)) {
				for (i = 0; i < j; i++)
					bcopy(&tmp_channel_list[i], request->channels[i],
						sizeof(struct ieee80211_channel));

				request->n_channels = j;
				is_first_init_2g_scan = true;
			}
			else
				WL_ERR(("Invalid number of 2.4GHz channels %d\n", j));

			WL_SCAN(("request->n_channels=%d\n", request->n_channels));
#else /* USE_INITIAL_SHORT_DWELL_TIME */
			is_first_init_2g_scan = true;
#endif /* USE_INITIAL_2G_SCAN */
			g_first_broadcast_scan = false;
		}
#endif /* USE_INITIAL_2G_SCAN || USE_INITIAL_SHORT_DWELL_TIME */

		/* if scan request is not empty parse scan request paramters */
		if (request != NULL) {
			n_channels = request->n_channels;
			n_ssids = request->n_ssids;
			if (n_channels % 2)
				/* If n_channels is odd, add a padd of u16 */
				params_size += sizeof(u16) * (n_channels + 1);
			else
				params_size += sizeof(u16) * n_channels;

			/* Allocate space for populating ssids in wl_escan_params_t struct */
			params_size += sizeof(struct wlc_ssid) * n_ssids;
		}
		params = (wl_escan_params_t *) kzalloc(params_size, GFP_KERNEL);
		if (params == NULL) {
			err = -ENOMEM;
			goto exit;
		}
		wl_scan_prep(&params->params, request);

#if defined(USE_INITIAL_2G_SCAN) || defined(USE_INITIAL_SHORT_DWELL_TIME)
		/* Override active_time to reduce scan time if it's first bradcast scan. */
		if (is_first_init_2g_scan)
			params->params.active_time = FIRST_SCAN_ACTIVE_DWELL_TIME_MS;
#endif /* USE_INITIAL_2G_SCAN || USE_INITIAL_SHORT_DWELL_TIME */

		params->version = htod32(ESCAN_REQ_VERSION);
		params->action =  htod16(action);
		wl_escan_set_sync_id(params->sync_id, cfg);
		wl_escan_set_type(cfg, WL_SCANTYPE_LEGACY);
		if (params_size + sizeof("escan") >= WLC_IOCTL_MEDLEN) {
			WL_ERR(("ioctl buffer length not sufficient\n"));
			kfree(params);
			err = -ENOMEM;
			goto exit;
		}
		err = wldev_iovar_setbuf(ndev, "escan", params, params_size,
			cfg->escan_ioctl_buf, WLC_IOCTL_MEDLEN, NULL);
		if (unlikely(err)) {
			if (err == BCME_EPERM)
				/* Scan Not permitted at this point of time */
				WL_DBG((" Escan not permitted at this time (%d)\n", err));
			else
				WL_ERR((" Escan set error (%d)\n", err));
		}
		kfree(params);
	}
	else if (p2p_is_on(cfg) && p2p_scan(cfg)) {
		/* P2P SCAN TRIGGER */
		s32 _freq = 0;
		n_nodfs = 0;
		if (request && request->n_channels) {
			num_chans = request->n_channels;
			WL_SCAN((" chann number : %d\n", num_chans));
			default_chan_list = kzalloc(num_chans * sizeof(*default_chan_list),
				GFP_KERNEL);
			if (default_chan_list == NULL) {
				WL_ERR(("channel list allocation failed \n"));
				err = -ENOMEM;
				goto exit;
			}
			if (!wl_get_valid_channels(ndev, chan_buf, sizeof(chan_buf))) {
				list = (wl_uint32_list_t *) chan_buf;
				n_valid_chan = dtoh32(list->count);
				for (i = 0; i < num_chans; i++)
				{
					_freq = request->channels[i]->center_freq;
					channel = ieee80211_frequency_to_channel(_freq);

					/* ignore DFS channels */
					if (request->channels[i]->flags &
#if (LINUX_VERSION_CODE >= KERNEL_VERSION(3, 14, 0))
						(IEEE80211_CHAN_NO_IR
						| IEEE80211_CHAN_RADAR))
#else
						(IEEE80211_CHAN_RADAR
						| IEEE80211_CHAN_PASSIVE_SCAN))
#endif
						continue;

					for (j = 0; j < n_valid_chan; j++) {
						/* allows only supported channel on
						*  current reguatory
						*/
						if (channel == (dtoh32(list->element[j])))
							default_chan_list[n_nodfs++] =
								channel;
					}

				}
			}
			if (num_chans == SOCIAL_CHAN_CNT && (
						(default_chan_list[0] == SOCIAL_CHAN_1) &&
						(default_chan_list[1] == SOCIAL_CHAN_2) &&
						(default_chan_list[2] == SOCIAL_CHAN_3))) {
				/* SOCIAL CHANNELS 1, 6, 11 */
				search_state = WL_P2P_DISC_ST_SEARCH;
				p2p_scan_purpose = P2P_SCAN_SOCIAL_CHANNEL;
				WL_INFO(("P2P SEARCH PHASE START \n"));
			} else if ((dev = wl_to_p2p_bss_ndev(cfg, P2PAPI_BSSCFG_CONNECTION)) &&
				(wl_get_mode_by_netdev(cfg, dev) == WL_MODE_AP)) {
				/* If you are already a GO, then do SEARCH only */
				WL_INFO(("Already a GO. Do SEARCH Only"));
				search_state = WL_P2P_DISC_ST_SEARCH;
				num_chans = n_nodfs;
				p2p_scan_purpose = P2P_SCAN_NORMAL;

			} else if (num_chans == 1) {
				p2p_scan_purpose = P2P_SCAN_CONNECT_TRY;
			} else if (num_chans == SOCIAL_CHAN_CNT + 1) {
			/* SOCIAL_CHAN_CNT + 1 takes care of the Progressive scan supported by
			 * the supplicant
			 */
				p2p_scan_purpose = P2P_SCAN_SOCIAL_CHANNEL;
			} else {
				WL_INFO(("P2P SCAN STATE START \n"));
				num_chans = n_nodfs;
				p2p_scan_purpose = P2P_SCAN_NORMAL;
			}
		} else {
			err = -EINVAL;
			goto exit;
		}
		err = wl_cfgp2p_escan(cfg, ndev, cfg->active_scan, num_chans, default_chan_list,
			search_state, action,
			wl_to_p2p_bss_bssidx(cfg, P2PAPI_BSSCFG_DEVICE), NULL,
			p2p_scan_purpose);

		if (!err)
			cfg->p2p->search_state = search_state;

		kfree(default_chan_list);
	}
exit:
	if (unlikely(err)) {
		/* Don't print Error incase of Scan suppress */
		if ((err == BCME_EPERM) && cfg->scan_suppressed)
			WL_DBG(("Escan failed: Scan Suppressed \n"));
		else
			WL_ERR(("error (%d)\n", err));
	}
	return err;
}


static s32
wl_do_escan(struct bcm_cfg80211 *cfg, struct wiphy *wiphy, struct net_device *ndev,
	struct cfg80211_scan_request *request)
{
	s32 err = BCME_OK;
	s32 passive_scan;
	wl_scan_results_t *results;
	WL_SCAN(("Enter \n"));
	mutex_lock(&cfg->usr_sync);

	results = wl_escan_get_buf(cfg, FALSE);
	results->version = 0;
	results->count = 0;
	results->buflen = WL_SCAN_RESULTS_FIXED_SIZE;

	cfg->escan_info.ndev = ndev;
	cfg->escan_info.wiphy = wiphy;
	cfg->escan_info.escan_state = WL_ESCAN_STATE_SCANING;
	passive_scan = cfg->active_scan ? 0 : 1;
	err = wldev_ioctl(ndev, WLC_SET_PASSIVE_SCAN,
		&passive_scan, sizeof(passive_scan), true);
	if (unlikely(err)) {
		WL_ERR(("error (%d)\n", err));
		goto exit;
	}

	err = wl_run_escan(cfg, ndev, request, WL_SCAN_ACTION_START);
exit:
	mutex_unlock(&cfg->usr_sync);
	return err;
}

static s32
__wl_cfg80211_scan(struct wiphy *wiphy, struct net_device *ndev,
	struct cfg80211_scan_request *request,
	struct cfg80211_ssid *this_ssid)
{
	struct bcm_cfg80211 *cfg = wiphy_priv(wiphy);
	struct cfg80211_ssid *ssids;
	struct ether_addr primary_mac;
	bool p2p_ssid;
#ifdef WL11U
	bcm_tlv_t *interworking_ie;
#endif
	s32 err = 0;
	s32 bssidx = -1;
	s32 i;

	unsigned long flags;
	static s32 busy_count = 0;
#ifdef WL_CFG80211_VSDB_PRIORITIZE_SCAN_REQUEST
	struct net_device *remain_on_channel_ndev = NULL;
#endif

#ifdef WL_SUPPORT_ACS
	/*
	 * Hostapd triggers scan before starting automatic channel selection
	 * to collect channel characteristics. However firmware scan engine
	 * doesn't support any channel characteristics collection along with
	 * scan. Hence return scan success.
	 */
	if (request && (scan_req_iftype(request) == NL80211_IFTYPE_AP)) {
		/*
		 * In case of ACS, store the channel number that hostap
		 * interested in. can be used to filter out when
		 * wl_cfg80211_dump_survey() handler is called.
		 */
		{       struct ieee80211_channel *chan = request->channels[0];
			g_hostap_chan_count = 0;
			while (g_hostap_chan_count  < request->n_channels)
			{
				g_hostap_chan_cache[g_hostap_chan_count] =
					chan[g_hostap_chan_count].center_freq;
				g_hostap_chan_count++;
			}
			WL_DBG(("channel count hostapd interested in %d",
				g_hostap_chan_count));
		}
		/* Indicate cfg80211 that we are done with scan */
		cfg80211_scan_done(request, 0);
		WL_INFO(("Scan Command on SoftAP Interface. Ignoring...\n"));
		return 0;
	}
#elif BCMDONGLEHOST
	if (((dhd_pub_t *)(cfg->pub))->op_mode & DHD_FLAG_HOSTAP_MODE) {
		WL_ERR(("Invalid Scan Command at SoftAP mode\n"));
		return -EINVAL;
	}
#endif /* BCMDONGLEHOST */

	ndev = ndev_to_wlc_ndev(ndev, cfg);

	if (WL_DRV_STATUS_SENDING_AF_FRM_EXT(cfg)) {
		WL_ERR(("Sending Action Frames. Try it again.\n"));
		return -EAGAIN;
	}

	WL_DBG(("Enter wiphy (%p)\n", wiphy));
	if (wl_get_drv_status_all(cfg, SCANNING)) {
		if (cfg->scan_request == NULL) {
			wl_clr_drv_status_all(cfg, SCANNING);
			WL_DBG(("<<<<<<<<<<<Force Clear Scanning Status>>>>>>>>>>>\n"));
		} else {
			WL_ERR(("Scanning already\n"));
			return -EAGAIN;
		}
	}
	if (wl_get_drv_status(cfg, SCAN_ABORTING, ndev)) {
		WL_ERR(("Scanning being aborted\n"));
		return -EAGAIN;
	}
	if (request && request->n_ssids > WL_SCAN_PARAMS_SSID_MAX) {
		WL_ERR(("request null or n_ssids > WL_SCAN_PARAMS_SSID_MAX\n"));
		return -EOPNOTSUPP;
	}
#ifdef WL_CFG80211_VSDB_PRIORITIZE_SCAN_REQUEST
	remain_on_channel_ndev = wl_cfg80211_get_remain_on_channel_ndev(cfg);
	if (remain_on_channel_ndev) {
		WL_DBG(("Remain_on_channel bit is set, somehow it didn't get cleared\n"));
		wl_notify_escan_complete(cfg, remain_on_channel_ndev, true, true);
	}
#endif /* WL_CFG80211_VSDB_PRIORITIZE_SCAN_REQUEST */


	/* Arm scan timeout timer */
	mod_timer(&cfg->scan_timeout, jiffies + msecs_to_jiffies(WL_SCAN_TIMER_INTERVAL_MS));
	if (request) {		/* scan bss */
		ssids = request->ssids;
		p2p_ssid = false;
		for (i = 0; i < request->n_ssids; i++) {
			if (ssids[i].ssid_len &&
				IS_P2P_SSID(ssids[i].ssid, ssids[i].ssid_len)) {
				p2p_ssid = true;
				break;
			}
		}
		if (p2p_ssid) {
			if (cfg->p2p_supported) {
				/* p2p scan trigger */
				if (p2p_on(cfg) == false) {
					/* p2p on at the first time */
					p2p_on(cfg) = true;
					wl_cfgp2p_set_firm_p2p(cfg);
					get_primary_mac(cfg, &primary_mac);
					wl_cfgp2p_generate_bss_mac(&primary_mac,
						&cfg->p2p->dev_addr, &cfg->p2p->int_addr);
				}
				wl_clr_p2p_status(cfg, GO_NEG_PHASE);
				WL_DBG(("P2P: GO_NEG_PHASE status cleared \n"));
				p2p_scan(cfg) = true;
			}
		} else {
			/* legacy scan trigger
			 * So, we have to disable p2p discovery if p2p discovery is on
			 */
			if (cfg->p2p_supported) {
				p2p_scan(cfg) = false;
				/* If Netdevice is not equals to primary and p2p is on
				*  , we will do p2p scan using P2PAPI_BSSCFG_DEVICE.
				*/

				if (p2p_scan(cfg) == false) {
					if (wl_get_p2p_status(cfg, DISCOVERY_ON)) {
						err = wl_cfgp2p_discover_enable_search(cfg,
						false);
						if (unlikely(err)) {
							goto scan_out;
						}

					}
				}
			}
			if (!cfg->p2p_supported || !p2p_scan(cfg)) {

				if (wl_cfgp2p_find_idx(cfg, ndev, &bssidx) != BCME_OK) {
					WL_ERR(("Find p2p index from ndev(%p) failed\n",
						ndev));
					err = BCME_ERROR;
					goto scan_out;
				}
#ifdef WL11U
				if ((interworking_ie = wl_cfg80211_find_interworking_ie(
					(u8 *)request->ie, request->ie_len)) != NULL) {
					err = wl_cfg80211_add_iw_ie(cfg, ndev, bssidx,
					       VNDR_IE_CUSTOM_FLAG, interworking_ie->id,
					       interworking_ie->data, interworking_ie->len);

					if (unlikely(err)) {
						goto scan_out;
					}
				} else if (cfg->iw_ie_len != 0) {
				/* we have to clear IW IE and disable gratuitous APR */
					wl_cfg80211_add_iw_ie(cfg, ndev, bssidx,
						VNDR_IE_CUSTOM_FLAG,
						DOT11_MNG_INTERWORKING_ID,
						0, 0);

					err = wldev_iovar_setint_bsscfg(ndev, "grat_arp", 0,
						bssidx);
				        if (unlikely(err)) {
						WL_ERR(("Set grat_arp error (%d)\n", err));
						goto scan_out;
					}

					cfg->iw_ie_len = 0;
					memset(cfg->iw_ie, 0, IW_IES_MAX_BUF_LEN);

					cfg->wl11u = FALSE;
					/* we don't care about error */
				}
#endif /* WL11U */
				err = wl_cfgp2p_set_management_ie(cfg, ndev, bssidx,
					VNDR_IE_PRBREQ_FLAG, (u8 *)request->ie,
					request->ie_len);

				if (unlikely(err)) {
					goto scan_out;
				}

			}
		}
	} else {		/* scan in ibss */
		ssids = this_ssid;
	}

	if (request && !p2p_scan(cfg)) {
		WL_TRACE_HW4(("START SCAN\n"));
	}

	cfg->scan_request = request;
	wl_set_drv_status(cfg, SCANNING, ndev);

	if (cfg->p2p_supported) {
		if (p2p_on(cfg) && p2p_scan(cfg)) {

			/* find my listen channel */
			cfg->afx_hdl->my_listen_chan =
				wl_find_listen_channel(cfg, request->ie,
				request->ie_len);
			err = wl_cfgp2p_enable_discovery(cfg, ndev,
			request->ie, request->ie_len);

			if (unlikely(err)) {
				goto scan_out;
			}
		}
	}
	err = wl_do_escan(cfg, wiphy, ndev, request);
	if (likely(!err))
		goto scan_success;
	else
		goto scan_out;

scan_success:
	busy_count = 0;

	return 0;

scan_out:
	if (err == BCME_BUSY || err == BCME_NOTREADY) {
		WL_ERR(("Scan err = (%d), busy?%d", err, -EBUSY));
		err = -EBUSY;
	}

#define SCAN_EBUSY_RETRY_LIMIT 10
	if (err == -EBUSY) {
		if (busy_count++ > SCAN_EBUSY_RETRY_LIMIT) {
			struct ether_addr bssid;
			s32 ret = 0;
			busy_count = 0;
			WL_ERR(("Unusual continuous EBUSY error, %d %d %d %d %d %d %d %d %d\n",
				wl_get_drv_status(cfg, SCANNING, ndev),
				wl_get_drv_status(cfg, SCAN_ABORTING, ndev),
				wl_get_drv_status(cfg, CONNECTING, ndev),
				wl_get_drv_status(cfg, CONNECTED, ndev),
				wl_get_drv_status(cfg, DISCONNECTING, ndev),
				wl_get_drv_status(cfg, AP_CREATING, ndev),
				wl_get_drv_status(cfg, AP_CREATED, ndev),
				wl_get_drv_status(cfg, SENDING_ACT_FRM, ndev),
				wl_get_drv_status(cfg, SENDING_ACT_FRM, ndev)));

			bzero(&bssid, sizeof(bssid));
			if ((ret = wldev_ioctl(ndev, WLC_GET_BSSID,
				&bssid, ETHER_ADDR_LEN, false)) == 0)
				WL_ERR(("FW is connected with " MACDBG "/n",
					MAC2STRDBG(bssid.octet)));
			else
				WL_ERR(("GET BSSID failed with %d\n", ret));

			wl_cfg80211_scan_abort(cfg);

		}
	} else {
		busy_count = 0;
	}

	wl_clr_drv_status(cfg, SCANNING, ndev);
	if (timer_pending(&cfg->scan_timeout))
		del_timer_sync(&cfg->scan_timeout);
	spin_lock_irqsave(&cfg->cfgdrv_lock, flags);
	cfg->scan_request = NULL;
	spin_unlock_irqrestore(&cfg->cfgdrv_lock, flags);

	return err;
}

#if defined(WL_CFG80211_P2P_DEV_IF)
static s32
wl_cfg80211_scan(struct wiphy *wiphy, struct cfg80211_scan_request *request)
#else
static s32
wl_cfg80211_scan(struct wiphy *wiphy, struct net_device *ndev,
	struct cfg80211_scan_request *request)
#endif /* WL_CFG80211_P2P_DEV_IF */
{
	s32 err = 0;
	struct bcm_cfg80211 *cfg = wiphy_priv(wiphy);
#if defined(WL_CFG80211_P2P_DEV_IF)
	struct net_device *ndev = wdev_to_wlc_ndev(request->wdev, cfg);
#endif /* WL_CFG80211_P2P_DEV_IF */

	WL_DBG(("Enter \n"));
	RETURN_EIO_IF_NOT_UP(cfg);

#ifdef P2PONEINT
	ndev = bcmcfg_to_prmry_ndev(cfg);
	WL_DBG(("scan use  [dev name %s ] \n", ndev->name));
#endif

	err = __wl_cfg80211_scan(wiphy, ndev, request, NULL);
	if (unlikely(err)) {
		if ((err == BCME_EPERM) && cfg->scan_suppressed)
			WL_DBG(("scan not permitted at this time (%d)\n", err));
		else
			WL_ERR(("scan error (%d)\n", err));
		return err;
	}

	return err;
}

static s32 wl_set_rts(struct net_device *dev, u32 rts_threshold)
{
	s32 err = 0;

	err = wldev_iovar_setint(dev, "rtsthresh", rts_threshold);
	if (unlikely(err)) {
		WL_ERR(("Error (%d)\n", err));
		return err;
	}
	return err;
}

static s32 wl_set_frag(struct net_device *dev, u32 frag_threshold)
{
	s32 err = 0;

	err = wldev_iovar_setint_bsscfg(dev, "fragthresh", frag_threshold, 0);
	if (unlikely(err)) {
		WL_ERR(("Error (%d)\n", err));
		return err;
	}
	return err;
}

static s32 wl_set_retry(struct net_device *dev, u32 retry, bool l)
{
	s32 err = 0;
	u32 cmd = (l ? WLC_SET_LRL : WLC_SET_SRL);

	retry = htod32(retry);
	err = wldev_ioctl(dev, cmd, &retry, sizeof(retry), true);
	if (unlikely(err)) {
		WL_ERR(("cmd (%d) , error (%d)\n", cmd, err));
		return err;
	}
	return err;
}

static s32 wl_cfg80211_set_wiphy_params(struct wiphy *wiphy, u32 changed)
{
	struct bcm_cfg80211 *cfg = (struct bcm_cfg80211 *)wiphy_priv(wiphy);
	struct net_device *ndev = bcmcfg_to_prmry_ndev(cfg);
	s32 err = 0;

	RETURN_EIO_IF_NOT_UP(cfg);
	WL_DBG(("Enter\n"));
	if (changed & WIPHY_PARAM_RTS_THRESHOLD &&
		(cfg->conf->rts_threshold != wiphy->rts_threshold)) {
		cfg->conf->rts_threshold = wiphy->rts_threshold;
		err = wl_set_rts(ndev, cfg->conf->rts_threshold);
		if (!err)
			return err;
	}
	if (changed & WIPHY_PARAM_FRAG_THRESHOLD &&
		(cfg->conf->frag_threshold != wiphy->frag_threshold)) {
		cfg->conf->frag_threshold = wiphy->frag_threshold;
		err = wl_set_frag(ndev, cfg->conf->frag_threshold);
		if (!err)
			return err;
	}
	if (changed & WIPHY_PARAM_RETRY_LONG &&
		(cfg->conf->retry_long != wiphy->retry_long)) {
		cfg->conf->retry_long = wiphy->retry_long;
		err = wl_set_retry(ndev, cfg->conf->retry_long, true);
		if (!err)
			return err;
	}
	if (changed & WIPHY_PARAM_RETRY_SHORT &&
		(cfg->conf->retry_short != wiphy->retry_short)) {
		cfg->conf->retry_short = wiphy->retry_short;
		err = wl_set_retry(ndev, cfg->conf->retry_short, false);
		if (!err) {
			return err;
		}
	}

	return err;
}
static chanspec_t
channel_to_chanspec(struct wiphy *wiphy, struct net_device *dev, u32 channel, u32 bw_cap)
{
	struct bcm_cfg80211 *cfg = wiphy_priv(wiphy);
	u8 *buf = NULL;
	wl_uint32_list_t *list;
	int err = BCME_OK;
	chanspec_t c = 0, ret_c = 0;
	int bw = 0, tmp_bw = 0;
	int i;
	u32 tmp_c, sb;
	u16 kflags = in_atomic() ? GFP_ATOMIC : GFP_KERNEL;
#define LOCAL_BUF_SIZE	1024
	buf = (u8 *) kzalloc(LOCAL_BUF_SIZE, kflags);
	if (!buf) {
		WL_ERR(("buf memory alloc failed\n"));
		goto exit;
	}
	list = (wl_uint32_list_t *)(void *)buf;
	list->count = htod32(WL_NUMCHANSPECS);
	err = wldev_iovar_getbuf_bsscfg(dev, "chanspecs", NULL,
		0, buf, LOCAL_BUF_SIZE, 0, &cfg->ioctl_buf_sync);
	if (err != BCME_OK) {
		WL_ERR(("get chanspecs failed with %d\n", err));
		goto exit;
	}
	for (i = 0; i < dtoh32(list->count); i++) {
		c = dtoh32(list->element[i]);
		if (channel <= CH_MAX_2G_CHANNEL) {
			if (!CHSPEC_IS20(c))
				continue;
			if (channel == CHSPEC_CHANNEL(c)) {
				ret_c = c;
				bw = 20;
				goto exit;
			}
		}
		if (CHSPEC_IS20(c)) {
			tmp_c = CHSPEC_CHANNEL(c);
			tmp_bw = WLC_BW_CAP_20MHZ;
		}
		else if (CHSPEC_IS40(c)) {
			tmp_c = CHSPEC_CHANNEL(c);
			if (CHSPEC_SB_UPPER(c)) {
				tmp_c += CH_10MHZ_APART;
			} else {
				tmp_c -= CH_10MHZ_APART;
			}
			tmp_bw = WLC_BW_CAP_40MHZ;
		}
		else {
			tmp_c = CHSPEC_CHANNEL(c);
			sb = c & WL_CHANSPEC_CTL_SB_MASK;
			if (sb == WL_CHANSPEC_CTL_SB_LL) {
				tmp_c -= (CH_10MHZ_APART + CH_20MHZ_APART);
			} else if (sb == WL_CHANSPEC_CTL_SB_LU) {
				tmp_c -= CH_10MHZ_APART;
			} else if (sb == WL_CHANSPEC_CTL_SB_UL) {
				tmp_c += CH_10MHZ_APART;
			} else {
				/* WL_CHANSPEC_CTL_SB_UU */
				tmp_c += (CH_10MHZ_APART + CH_20MHZ_APART);
			}
			tmp_bw = WLC_BW_CAP_80MHZ;
		}
		if (tmp_c != channel)
			continue;

		if ((tmp_bw > bw) && (tmp_bw <= bw_cap)) {
			bw = tmp_bw;
			ret_c = c;
			if (bw == bw_cap)
				goto exit;
		}
	}
exit:
	if (buf)
		kfree(buf);
#undef LOCAL_BUF_SIZE
	WL_INFO(("return chanspec %x %d\n", ret_c, bw));
	return ret_c;
}

void
wl_cfg80211_ibss_vsie_set_buffer(vndr_ie_setbuf_t *ibss_vsie, int ibss_vsie_len)
{
	struct bcm_cfg80211 *cfg = g_bcm_cfg;

	if (cfg != NULL && ibss_vsie != NULL) {
		if (cfg->ibss_vsie != NULL) {
			kfree(cfg->ibss_vsie);
		}
		cfg->ibss_vsie = ibss_vsie;
		cfg->ibss_vsie_len = ibss_vsie_len;
	}
}

static void
wl_cfg80211_ibss_vsie_free(struct bcm_cfg80211 *cfg)
{
	/* free & initiralize VSIE (Vendor Specific IE) */
	if (cfg->ibss_vsie != NULL) {
		kfree(cfg->ibss_vsie);
		cfg->ibss_vsie = NULL;
		cfg->ibss_vsie_len = 0;
	}
}

s32
wl_cfg80211_ibss_vsie_delete(struct net_device *dev)
{
	struct bcm_cfg80211 *cfg = g_bcm_cfg;
	char *ioctl_buf = NULL;
	s32 ret = BCME_OK;

	if (cfg != NULL && cfg->ibss_vsie != NULL) {
		ioctl_buf = kmalloc(WLC_IOCTL_MEDLEN, GFP_KERNEL);
		if (!ioctl_buf) {
			WL_ERR(("ioctl memory alloc failed\n"));
			return -ENOMEM;
		}

		/* change the command from "add" to "del" */
		strncpy(cfg->ibss_vsie->cmd, "del", VNDR_IE_CMD_LEN - 1);
		cfg->ibss_vsie->cmd[VNDR_IE_CMD_LEN - 1] = '\0';

		ret = wldev_iovar_setbuf(dev, "ie",
			cfg->ibss_vsie, cfg->ibss_vsie_len,
			ioctl_buf, WLC_IOCTL_MEDLEN, NULL);
		WL_ERR(("ret=%d\n", ret));

		if (ret == BCME_OK) {
			/* free & initiralize VSIE */
			kfree(cfg->ibss_vsie);
			cfg->ibss_vsie = NULL;
			cfg->ibss_vsie_len = 0;
		}

		if (ioctl_buf) {
			kfree(ioctl_buf);
		}
	}

	return ret;
}

static s32
wl_cfg80211_join_ibss(struct wiphy *wiphy, struct net_device *dev,
	struct cfg80211_ibss_params *params)
{
	struct bcm_cfg80211 *cfg = wiphy_priv(wiphy);
	struct cfg80211_bss *bss;
	struct ieee80211_channel *chan;
	struct wl_join_params join_params;
	int scan_suppress;
	struct cfg80211_ssid ssid;
	s32 scan_retry = 0;
	s32 err = 0;
	size_t join_params_size;
	chanspec_t chanspec = 0;
	u32 param[2] = {0, 0};
	u32 bw_cap = 0;

	WL_TRACE(("In\n"));
	RETURN_EIO_IF_NOT_UP(cfg);
	WL_INFO(("JOIN BSSID:" MACDBG "\n", MAC2STRDBG(params->bssid)));
	if (!params->ssid || params->ssid_len <= 0) {
		WL_ERR(("Invalid parameter\n"));
		return -EINVAL;
	}
#if defined(WL_CFG80211_P2P_DEV_IF)
	chan = params->chandef.chan;
#else
	chan = params->channel;
#endif /* WL_CFG80211_P2P_DEV_IF */
	if (chan)
		cfg->channel = ieee80211_frequency_to_channel(chan->center_freq);
	if (wl_get_drv_status(cfg, CONNECTED, dev)) {
		struct wlc_ssid *ssid = (struct wlc_ssid *)wl_read_prof(cfg, dev, WL_PROF_SSID);
		u8 *bssid = (u8 *)wl_read_prof(cfg, dev, WL_PROF_BSSID);
		u32 *channel = (u32 *)wl_read_prof(cfg, dev, WL_PROF_CHAN);
		if (!params->bssid || ((memcmp(params->bssid, bssid, ETHER_ADDR_LEN) == 0) &&
			(memcmp(params->ssid, ssid->SSID, ssid->SSID_len) == 0) &&
			(*channel == cfg->channel))) {
			WL_ERR(("Connection already existed to " MACDBG "\n",
				MAC2STRDBG((u8 *)wl_read_prof(cfg, dev, WL_PROF_BSSID))));
			return -EISCONN;
		}
		WL_ERR(("Ignore Previous connecton to %s (" MACDBG ")\n",
			ssid->SSID, MAC2STRDBG(bssid)));
	}

	/* remove the VSIE */
	wl_cfg80211_ibss_vsie_delete(dev);

	bss = cfg80211_get_ibss(wiphy, NULL, params->ssid, params->ssid_len);
	if (!bss) {
		if (IBSS_INITIAL_SCAN_ALLOWED == TRUE) {
			memcpy(ssid.ssid, params->ssid, params->ssid_len);
			ssid.ssid_len = params->ssid_len;
			do {
				if (unlikely
					(__wl_cfg80211_scan(wiphy, dev, NULL, &ssid) ==
					 -EBUSY)) {
					wl_delay(150);
				} else {
					break;
				}
			} while (++scan_retry < WL_SCAN_RETRY_MAX);

			/* rtnl lock code is removed here. don't see why rtnl lock
			 * needs to be released.
			 */

			/* wait 4 secons till scan done.... */
			schedule_timeout_interruptible(msecs_to_jiffies(4000));

			bss = cfg80211_get_ibss(wiphy, NULL,
				params->ssid, params->ssid_len);
		}
	}
	if (bss && ((IBSS_COALESCE_ALLOWED == TRUE) ||
		((IBSS_COALESCE_ALLOWED == FALSE) && params->bssid &&
		!memcmp(bss->bssid, params->bssid, ETHER_ADDR_LEN)))) {
		cfg->ibss_starter = false;
		WL_DBG(("Found IBSS\n"));
	} else {
		cfg->ibss_starter = true;
	}
	if (chan) {
		if (chan->band == IEEE80211_BAND_5GHZ)
			param[0] = WLC_BAND_5G;
		else if (chan->band == IEEE80211_BAND_2GHZ)
			param[0] = WLC_BAND_2G;
		err = wldev_iovar_getint(dev, "bw_cap", param);
		if (unlikely(err)) {
			WL_ERR(("Get bw_cap Failed (%d)\n", err));
			return err;
		}
		bw_cap = param[0];
		chanspec = channel_to_chanspec(wiphy, dev, cfg->channel, bw_cap);
	}
	/*
	 * Join with specific BSSID and cached SSID
	 * If SSID is zero join based on BSSID only
	 */
	memset(&join_params, 0, sizeof(join_params));
	memcpy((void *)join_params.ssid.SSID, (void *)params->ssid,
		params->ssid_len);
	join_params.ssid.SSID_len = htod32(params->ssid_len);
	if (params->bssid) {
		memcpy(&join_params.params.bssid, params->bssid, ETHER_ADDR_LEN);
		err = wldev_ioctl(dev, WLC_SET_DESIRED_BSSID, &join_params.params.bssid,
			ETHER_ADDR_LEN, true);
		if (unlikely(err)) {
			WL_ERR(("Error (%d)\n", err));
			return err;
		}
	} else
		memset(&join_params.params.bssid, 0, ETHER_ADDR_LEN);
	wldev_iovar_setint(dev, "ibss_coalesce_allowed", IBSS_COALESCE_ALLOWED);

	if (IBSS_INITIAL_SCAN_ALLOWED == FALSE) {
		scan_suppress = TRUE;
		/* Set the SCAN SUPPRESS Flag in the firmware to skip join scan */
		err = wldev_ioctl(dev, WLC_SET_SCANSUPPRESS,
			&scan_suppress, sizeof(int), true);
		if (unlikely(err)) {
			WL_ERR(("Scan Suppress Setting Failed (%d)\n", err));
			return err;
		}
	}

	join_params.params.chanspec_list[0] = chanspec;
	join_params.params.chanspec_num = 1;
	wldev_iovar_setint(dev, "chanspec", chanspec);
	join_params_size = sizeof(join_params);

	/* Disable Authentication, IBSS will add key if it required */
	wldev_iovar_setint(dev, "wpa_auth", WPA_AUTH_DISABLED);
	wldev_iovar_setint(dev, "wsec", 0);


	err = wldev_ioctl(dev, WLC_SET_SSID, &join_params,
		join_params_size, true);
	if (unlikely(err)) {
		WL_ERR(("Error (%d)\n", err));
		return err;
	}

	if (IBSS_INITIAL_SCAN_ALLOWED == FALSE) {
		scan_suppress = FALSE;
		/* Reset the SCAN SUPPRESS Flag */
		err = wldev_ioctl(dev, WLC_SET_SCANSUPPRESS,
			&scan_suppress, sizeof(int), true);
		if (unlikely(err)) {
			WL_ERR(("Reset Scan Suppress Flag Failed (%d)\n", err));
			return err;
		}
	}
	wl_update_prof(cfg, dev, NULL, &join_params.ssid, WL_PROF_SSID);
	wl_update_prof(cfg, dev, NULL, &cfg->channel, WL_PROF_CHAN);
#ifdef WL_RELMCAST
	cfg->rmc_event_seq = 0; /* initialize rmcfail sequence */
#endif /* WL_RELMCAST */
	return err;
}

static s32 wl_cfg80211_leave_ibss(struct wiphy *wiphy, struct net_device *dev)
{
	struct bcm_cfg80211 *cfg = wiphy_priv(wiphy);
	s32 err = 0;
	scb_val_t scbval;
	u8 *curbssid;

	RETURN_EIO_IF_NOT_UP(cfg);
	wl_link_down(cfg);

	WL_ERR(("Leave IBSS\n"));
	curbssid = wl_read_prof(cfg, dev, WL_PROF_BSSID);
	wl_set_drv_status(cfg, DISCONNECTING, dev);
	scbval.val = 0;
	memcpy(&scbval.ea, curbssid, ETHER_ADDR_LEN);
	err = wldev_ioctl(dev, WLC_DISASSOC, &scbval,
		sizeof(scb_val_t), true);
	if (unlikely(err)) {
		wl_clr_drv_status(cfg, DISCONNECTING, dev);
		WL_ERR(("error(%d)\n", err));
		return err;
	}

	/* remove the VSIE */
	wl_cfg80211_ibss_vsie_delete(dev);

	return err;
}


static s32
wl_set_wpa_version(struct net_device *dev, struct cfg80211_connect_params *sme)
{
	struct bcm_cfg80211 *cfg = g_bcm_cfg;
	struct wl_security *sec;
	s32 val = 0;
	s32 err = 0;
	s32 bssidx;
	if (wl_cfgp2p_find_idx(cfg, dev, &bssidx) != BCME_OK) {
		WL_ERR(("Find p2p index from dev(%p) failed\n", dev));
		return BCME_ERROR;
	}

	if (sme->crypto.wpa_versions & NL80211_WPA_VERSION_1)
		val = WPA_AUTH_PSK |
			WPA_AUTH_UNSPECIFIED;
	else if (sme->crypto.wpa_versions & NL80211_WPA_VERSION_2)
		val = WPA2_AUTH_PSK|
			WPA2_AUTH_UNSPECIFIED;
	else
		val = WPA_AUTH_DISABLED;

	if (is_wps_conn(sme))
		val = WPA_AUTH_DISABLED;

	WL_DBG(("setting wpa_auth to 0x%0x\n", val));
	err = wldev_iovar_setint_bsscfg(dev, "wpa_auth", val, bssidx);
	if (unlikely(err)) {
		WL_ERR(("set wpa_auth failed (%d)\n", err));
		return err;
	}
	sec = wl_read_prof(cfg, dev, WL_PROF_SEC);
	sec->wpa_versions = sme->crypto.wpa_versions;
	return err;
}


static s32
wl_set_auth_type(struct net_device *dev, struct cfg80211_connect_params *sme)
{
	struct bcm_cfg80211 *cfg = g_bcm_cfg;
	struct wl_security *sec;
	s32 val = 0;
	s32 err = 0;
	s32 bssidx;
	if (wl_cfgp2p_find_idx(cfg, dev, &bssidx) != BCME_OK) {
		WL_ERR(("Find p2p index from dev(%p) failed\n", dev));
		return BCME_ERROR;
	}

	switch (sme->auth_type) {
	case NL80211_AUTHTYPE_OPEN_SYSTEM:
		val = WL_AUTH_OPEN_SYSTEM;
		WL_DBG(("open system\n"));
		break;
	case NL80211_AUTHTYPE_SHARED_KEY:
		val = WL_AUTH_SHARED_KEY;
		WL_DBG(("shared key\n"));
		break;
	case NL80211_AUTHTYPE_AUTOMATIC:
		val = WL_AUTH_OPEN_SHARED;
		WL_DBG(("automatic\n"));
		break;
	default:
		val = 2;
		WL_ERR(("invalid auth type (%d)\n", sme->auth_type));
		break;
	}

	err = wldev_iovar_setint_bsscfg(dev, "auth", val, bssidx);
	if (unlikely(err)) {
		WL_ERR(("set auth failed (%d)\n", err));
		return err;
	}
	sec = wl_read_prof(cfg, dev, WL_PROF_SEC);
	sec->auth_type = sme->auth_type;
	return err;
}

static s32
wl_set_set_cipher(struct net_device *dev, struct cfg80211_connect_params *sme)
{
	struct bcm_cfg80211 *cfg = g_bcm_cfg;
	struct wl_security *sec;
	s32 pval = 0;
	s32 gval = 0;
	s32 err = 0;
	s32 wsec_val = 0;

	s32 bssidx;
	if (wl_cfgp2p_find_idx(cfg, dev, &bssidx) != BCME_OK) {
		WL_ERR(("Find p2p index from dev(%p) failed\n", dev));
		return BCME_ERROR;
	}

	if (sme->crypto.n_ciphers_pairwise) {
		switch (sme->crypto.ciphers_pairwise[0]) {
		case WLAN_CIPHER_SUITE_WEP40:
		case WLAN_CIPHER_SUITE_WEP104:
			pval = WEP_ENABLED;
			break;
		case WLAN_CIPHER_SUITE_TKIP:
			pval = TKIP_ENABLED;
			break;
		case WLAN_CIPHER_SUITE_CCMP:
		case WLAN_CIPHER_SUITE_AES_CMAC:
			pval = AES_ENABLED;
			break;
		default:
			WL_ERR(("invalid cipher pairwise (%d)\n",
				sme->crypto.ciphers_pairwise[0]));
			return -EINVAL;
		}
	}
	if (sme->crypto.cipher_group) {
		switch (sme->crypto.cipher_group) {
		case WLAN_CIPHER_SUITE_WEP40:
		case WLAN_CIPHER_SUITE_WEP104:
			gval = WEP_ENABLED;
			break;
		case WLAN_CIPHER_SUITE_TKIP:
			gval = TKIP_ENABLED;
			break;
		case WLAN_CIPHER_SUITE_CCMP:
			gval = AES_ENABLED;
			break;
		case WLAN_CIPHER_SUITE_AES_CMAC:
			gval = AES_ENABLED;
			break;
		default:
			WL_ERR(("invalid cipher group (%d)\n",
				sme->crypto.cipher_group));
			return -EINVAL;
		}
	}

	WL_DBG(("pval (%d) gval (%d)\n", pval, gval));

	if (is_wps_conn(sme)) {
		if (sme->privacy)
			err = wldev_iovar_setint_bsscfg(dev, "wsec", 4, bssidx);
		else
			/* WPS-2.0 allows no security */
			err = wldev_iovar_setint_bsscfg(dev, "wsec", 0, bssidx);
	} else {
			WL_DBG((" NO, is_wps_conn, Set pval | gval to WSEC"));
			wsec_val = pval | gval;

			WL_DBG((" Set WSEC to fW 0x%x \n", wsec_val));
			err = wldev_iovar_setint_bsscfg(dev, "wsec",
				wsec_val, bssidx);
	}
	if (unlikely(err)) {
		WL_ERR(("error (%d)\n", err));
		return err;
	}

	sec = wl_read_prof(cfg, dev, WL_PROF_SEC);
	sec->cipher_pairwise = sme->crypto.ciphers_pairwise[0];
	sec->cipher_group = sme->crypto.cipher_group;

	return err;
}

static s32
wl_set_key_mgmt(struct net_device *dev, struct cfg80211_connect_params *sme)
{
	struct bcm_cfg80211 *cfg = g_bcm_cfg;
	struct wl_security *sec;
	s32 val = 0;
	s32 err = 0;
	s32 bssidx;
	if (wl_cfgp2p_find_idx(cfg, dev, &bssidx) != BCME_OK) {
		WL_ERR(("Find p2p index from dev(%p) failed\n", dev));
		return BCME_ERROR;
	}

	if (sme->crypto.n_akm_suites) {
		err = wldev_iovar_getint(dev, "wpa_auth", &val);
		if (unlikely(err)) {
			WL_ERR(("could not get wpa_auth (%d)\n", err));
			return err;
		}
		if (val & (WPA_AUTH_PSK |
			WPA_AUTH_UNSPECIFIED)) {
			switch (sme->crypto.akm_suites[0]) {
			case WLAN_AKM_SUITE_8021X:
				val = WPA_AUTH_UNSPECIFIED;
				break;
			case WLAN_AKM_SUITE_PSK:
				val = WPA_AUTH_PSK;
				break;
			default:
				WL_ERR(("invalid cipher group (%d)\n",
					sme->crypto.cipher_group));
				return -EINVAL;
			}
		} else if (val & (WPA2_AUTH_PSK |
			WPA2_AUTH_UNSPECIFIED)) {
			switch (sme->crypto.akm_suites[0]) {
			case WLAN_AKM_SUITE_8021X:
				val = WPA2_AUTH_UNSPECIFIED;
				break;
			case WLAN_AKM_SUITE_PSK:
				val = WPA2_AUTH_PSK;
				break;
			default:
				WL_ERR(("invalid cipher group (%d)\n",
					sme->crypto.cipher_group));
				return -EINVAL;
			}
		}
		WL_DBG(("setting wpa_auth to %d\n", val));

		err = wldev_iovar_setint_bsscfg(dev, "wpa_auth", val, bssidx);
		if (unlikely(err)) {
			WL_ERR(("could not set wpa_auth (%d)\n", err));
			return err;
		}
	}
	sec = wl_read_prof(cfg, dev, WL_PROF_SEC);
	sec->wpa_auth = sme->crypto.akm_suites[0];

	return err;
}

static s32
wl_set_set_sharedkey(struct net_device *dev,
	struct cfg80211_connect_params *sme)
{
	struct bcm_cfg80211 *cfg = g_bcm_cfg;
	struct wl_security *sec;
	struct wl_wsec_key key;
	s32 val;
	s32 err = 0;
	s32 bssidx;
	if (wl_cfgp2p_find_idx(cfg, dev, &bssidx) != BCME_OK) {
		WL_ERR(("Find p2p index from dev(%p) failed\n", dev));
		return BCME_ERROR;
	}

	WL_DBG(("key len (%d)\n", sme->key_len));
	if (sme->key_len) {
		sec = wl_read_prof(cfg, dev, WL_PROF_SEC);
		WL_DBG(("wpa_versions 0x%x cipher_pairwise 0x%x\n",
			sec->wpa_versions, sec->cipher_pairwise));
		if ((!(sec->wpa_versions & (NL80211_WPA_VERSION_1 |
		NL80211_WPA_VERSION_2))) &&
		(sec->cipher_pairwise & (WLAN_CIPHER_SUITE_WEP40 |
		WLAN_CIPHER_SUITE_WEP104)))
		{
			memset(&key, 0, sizeof(key));
			key.len = (u32) sme->key_len;
			key.index = (u32) sme->key_idx;
			if (unlikely(key.len > sizeof(key.data))) {
				WL_ERR(("Too long key length (%u)\n", key.len));
				return -EINVAL;
			}
			memcpy(key.data, sme->key, key.len);
			key.flags = WL_PRIMARY_KEY;
			switch (sec->cipher_pairwise) {
			case WLAN_CIPHER_SUITE_WEP40:
				key.algo = CRYPTO_ALGO_WEP1;
				break;
			case WLAN_CIPHER_SUITE_WEP104:
				key.algo = CRYPTO_ALGO_WEP128;
				break;
			default:
				WL_ERR(("Invalid algorithm (%d)\n",
					sme->crypto.ciphers_pairwise[0]));
				return -EINVAL;
			}
			/* Set the new key/index */
			WL_DBG(("key length (%d) key index (%d) algo (%d)\n",
				key.len, key.index, key.algo));
			WL_DBG(("key \"%s\"\n", key.data));
			swap_key_from_BE(&key);
			err = wldev_iovar_setbuf_bsscfg(dev, "wsec_key", &key, sizeof(key),
				cfg->ioctl_buf, WLC_IOCTL_MAXLEN, bssidx, &cfg->ioctl_buf_sync);
			if (unlikely(err)) {
				WL_ERR(("WLC_SET_KEY error (%d)\n", err));
				return err;
			}
			if (sec->auth_type == NL80211_AUTHTYPE_SHARED_KEY) {
				WL_DBG(("set auth_type to shared key\n"));
				val = WL_AUTH_SHARED_KEY;	/* shared key */
				err = wldev_iovar_setint_bsscfg(dev, "auth", val, bssidx);
				if (unlikely(err)) {
					WL_ERR(("set auth failed (%d)\n", err));
					return err;
				}
			}
		}
	}
	return err;
}

#if defined(ESCAN_RESULT_PATCH)
static u8 connect_req_bssid[6];
static u8 broad_bssid[6];
#endif /* ESCAN_RESULT_PATCH */



#if defined(CUSTOM_SET_CPUCORE) || defined(CONFIG_TCPACK_FASTTX)
static bool wl_get_chan_isvht80(struct net_device *net, dhd_pub_t *dhd)
{
	u32 chanspec = 0;
	bool isvht80 = 0;

	if (wldev_iovar_getint(net, "chanspec", (s32 *)&chanspec) == BCME_OK)
		chanspec = wl_chspec_driver_to_host(chanspec);

	isvht80 = chanspec & WL_CHANSPEC_BW_80;
	WL_INFO(("%s: chanspec(%x:%d)\n", __FUNCTION__, chanspec, isvht80));

	return isvht80;
}
#endif /* CUSTOM_SET_CPUCORE || CONFIG_TCPACK_FASTTX */

static s32
wl_cfg80211_connect(struct wiphy *wiphy, struct net_device *dev,
	struct cfg80211_connect_params *sme)
{
	struct bcm_cfg80211 *cfg = wiphy_priv(wiphy);
	struct ieee80211_channel *chan = sme->channel;
	wl_extjoin_params_t *ext_join_params;
	struct wl_join_params join_params;
	size_t join_params_size;
#if defined(ROAM_ENABLE) && defined(ROAM_AP_ENV_DETECTION)
	dhd_pub_t *dhd =  (dhd_pub_t *)(cfg->pub);
	s32 roam_trigger[2] = {0, 0};
#endif /* ROAM_AP_ENV_DETECTION */
	s32 err = 0;
	wpa_ie_fixed_t *wpa_ie;
	bcm_tlv_t *wpa2_ie;
	u8* wpaie  = 0;
	u32 wpaie_len = 0;
	u32 chan_cnt = 0;
	struct ether_addr bssid;
	s32 bssidx;
	int ret;
	int wait_cnt;

	WL_DBG(("In\n"));

#if (LINUX_VERSION_CODE >= KERNEL_VERSION(3, 15, 0))
	if (sme->channel_hint) {
		chan = sme->channel_hint;
		WL_DBG(("channel_hint (%d), channel_hint center_freq (%d)\n",
			ieee80211_frequency_to_channel(sme->channel_hint->center_freq),
			sme->channel_hint->center_freq));
	}
	if (sme->bssid_hint) {
		sme->bssid = sme->bssid_hint;
		WL_DBG(("bssid_hint "MACDBG" \n", MAC2STRDBG(sme->bssid_hint)));
	}
#endif /* LINUX_VERSION_CODE >= KERNEL_VERSION(3, 15, 0) */
	if (unlikely(!sme->ssid)) {
		WL_ERR(("Invalid ssid\n"));
		return -EOPNOTSUPP;
	}

	if (unlikely(sme->ssid_len > DOT11_MAX_SSID_LEN)) {
		WL_ERR(("Invalid SSID info: SSID=%s, length=%zd\n",
			sme->ssid, sme->ssid_len));
		return -EINVAL;
	}

	WL_DBG(("SME IE : len=%zu\n", sme->ie_len));
	if (sme->ie != NULL && sme->ie_len > 0 && (wl_dbg_level & WL_DBG_DBG)) {
		prhex(NULL, (void *)sme->ie, sme->ie_len);
	}

	RETURN_EIO_IF_NOT_UP(cfg);

	/*
	 * Cancel ongoing scan to sync up with sme state machine of cfg80211.
	 */
#if !defined(ESCAN_RESULT_PATCH)
	if (cfg->scan_request) {
		wl_notify_escan_complete(cfg, dev, true, true);
	}
#endif
#ifdef WL_SCHED_SCAN
	if (cfg->sched_scan_req) {
		wl_cfg80211_sched_scan_stop(wiphy, bcmcfg_to_prmry_ndev(cfg));
	}
#endif
#if defined(ESCAN_RESULT_PATCH)
	if (sme->bssid)
		memcpy(connect_req_bssid, sme->bssid, ETHER_ADDR_LEN);
	else
		bzero(connect_req_bssid, ETHER_ADDR_LEN);
	bzero(broad_bssid, ETHER_ADDR_LEN);
#endif
#if defined(USE_DYNAMIC_MAXPKT_RXGLOM)
	maxrxpktglom = 0;
#endif
	bzero(&bssid, sizeof(bssid));
	if (!wl_get_drv_status(cfg, CONNECTED, dev)&&
		(ret = wldev_ioctl(dev, WLC_GET_BSSID, &bssid, ETHER_ADDR_LEN, false)) == 0) {
		if (!ETHER_ISNULLADDR(&bssid)) {
			scb_val_t scbval;
			wl_set_drv_status(cfg, DISCONNECTING, dev);
			scbval.val = DOT11_RC_DISASSOC_LEAVING;
			memcpy(&scbval.ea, &bssid, ETHER_ADDR_LEN);
			scbval.val = htod32(scbval.val);

			WL_DBG(("drv status CONNECTED is not set, but connected in FW!" MACDBG "/n",
				MAC2STRDBG(bssid.octet)));
			err = wldev_ioctl(dev, WLC_DISASSOC, &scbval,
				sizeof(scb_val_t), true);
			if (unlikely(err)) {
				wl_clr_drv_status(cfg, DISCONNECTING, dev);
				WL_ERR(("error (%d)\n", err));
				return err;
			}
			wait_cnt = 500/10;
			while (wl_get_drv_status(cfg, DISCONNECTING, dev) && wait_cnt) {
				WL_DBG(("Waiting for disconnection terminated, wait_cnt: %d\n",
					wait_cnt));
				wait_cnt--;
				OSL_SLEEP(10);
			}
		} else
			WL_DBG(("Currently not associated!\n"));
	} else {
		/* if status is DISCONNECTING, wait for disconnection terminated max 500 ms */
		wait_cnt = 500/10;
		while (wl_get_drv_status(cfg, DISCONNECTING, dev) && wait_cnt) {
			WL_DBG(("Waiting for disconnection terminated, wait_cnt: %d\n", wait_cnt));
			wait_cnt--;
			OSL_SLEEP(10);
		}
	}

	/* Clean BSSID */
	bzero(&bssid, sizeof(bssid));
	if (!wl_get_drv_status(cfg, DISCONNECTING, dev))
		wl_update_prof(cfg, dev, NULL, (void *)&bssid, WL_PROF_BSSID);

	if (p2p_is_on(cfg) && (dev != bcmcfg_to_prmry_ndev(cfg))) {
		/* we only allow to connect using virtual interface in case of P2P */
			if (wl_cfgp2p_find_idx(cfg, dev, &bssidx) != BCME_OK) {
				WL_ERR(("Find p2p index from dev(%p) failed\n", dev));
				return BCME_ERROR;
			}
			wl_cfgp2p_set_management_ie(cfg, dev, bssidx,
				VNDR_IE_ASSOCREQ_FLAG, sme->ie, sme->ie_len);
	} else if (dev == bcmcfg_to_prmry_ndev(cfg)) {
		/* find the RSN_IE */
		if ((wpa2_ie = bcm_parse_tlvs((u8 *)sme->ie, sme->ie_len,
			DOT11_MNG_RSN_ID)) != NULL) {
			WL_DBG((" WPA2 IE is found\n"));
		}
		/* find the WPA_IE */
		if ((wpa_ie = wl_cfgp2p_find_wpaie((u8 *)sme->ie,
			sme->ie_len)) != NULL) {
			WL_DBG((" WPA IE is found\n"));
		}
		if (wpa_ie != NULL || wpa2_ie != NULL) {
			wpaie = (wpa_ie != NULL) ? (u8 *)wpa_ie : (u8 *)wpa2_ie;
			wpaie_len = (wpa_ie != NULL) ? wpa_ie->length : wpa2_ie->len;
			wpaie_len += WPA_RSN_IE_TAG_FIXED_LEN;
			wldev_iovar_setbuf(dev, "wpaie", wpaie, wpaie_len,
				cfg->ioctl_buf, WLC_IOCTL_MAXLEN, &cfg->ioctl_buf_sync);
		} else {
			wldev_iovar_setbuf(dev, "wpaie", NULL, 0,
				cfg->ioctl_buf, WLC_IOCTL_MAXLEN, &cfg->ioctl_buf_sync);
		}

		if (wl_cfgp2p_find_idx(cfg, dev, &bssidx) != BCME_OK) {
			WL_ERR(("Find p2p index from dev(%p) failed\n", dev));
			return BCME_ERROR;
		}
		err = wl_cfgp2p_set_management_ie(cfg, dev, bssidx,
			VNDR_IE_ASSOCREQ_FLAG, (u8 *)sme->ie, sme->ie_len);
		if (unlikely(err)) {
			return err;
		}
	}
#if defined(ROAM_ENABLE) && defined(ROAM_AP_ENV_DETECTION)
	if (dhd->roam_env_detection) {
		bool is_roamtrig_reset = TRUE;
		bool is_roam_env_ok = (wldev_iovar_setint(dev, "roam_env_detection",
			AP_ENV_DETECT_NOT_USED) == BCME_OK);
		if (is_roamtrig_reset && is_roam_env_ok) {
			roam_trigger[0] = WL_AUTO_ROAM_TRIGGER;
			roam_trigger[1] = WLC_BAND_ALL;
		err = wldev_ioctl(dev, WLC_SET_ROAM_TRIGGER, roam_trigger,
			sizeof(roam_trigger), true);
		if (unlikely(err)) {
				WL_ERR((" failed to restore roam_trigger for auto env"
					" detection\n"));
		}
	}
	}
#endif /* ROAM_ENABLE && ROAM_AP_ENV_DETECTION */
	if (chan) {
		cfg->channel = ieee80211_frequency_to_channel(chan->center_freq);
		chan_cnt = 1;
		WL_DBG(("channel (%d), center_req (%d), %d channels\n", cfg->channel,
			chan->center_freq, chan_cnt));
	} else
		cfg->channel = 0;

	WL_DBG(("3. set wapi version \n"));
	err = wl_set_wpa_version(dev, sme);
	if (unlikely(err)) {
		WL_ERR(("Invalid wpa_version\n"));
		return err;
	}
		err = wl_set_auth_type(dev, sme);
		if (unlikely(err)) {
			WL_ERR(("Invalid auth type\n"));
			return err;
		}

	err = wl_set_set_cipher(dev, sme);
	if (unlikely(err)) {
		WL_ERR(("Invalid ciper\n"));
		return err;
	}

	err = wl_set_key_mgmt(dev, sme);
	if (unlikely(err)) {
		WL_ERR(("Invalid key mgmt\n"));
		return err;
	}

	err = wl_set_set_sharedkey(dev, sme);
	if (unlikely(err)) {
		WL_ERR(("Invalid shared key\n"));
		return err;
	}

	/*
	 *  Join with specific BSSID and cached SSID
	 *  If SSID is zero join based on BSSID only
	 */
	join_params_size = WL_EXTJOIN_PARAMS_FIXED_SIZE +
		chan_cnt * sizeof(chanspec_t);
	ext_join_params =  (wl_extjoin_params_t*)kzalloc(join_params_size, GFP_KERNEL);
	if (ext_join_params == NULL) {
		err = -ENOMEM;
		wl_clr_drv_status(cfg, CONNECTING, dev);
		goto exit;
	}
	ext_join_params->ssid.SSID_len = min(sizeof(ext_join_params->ssid.SSID), sme->ssid_len);
	memcpy(&ext_join_params->ssid.SSID, sme->ssid, ext_join_params->ssid.SSID_len);
	wl_update_prof(cfg, dev, NULL, &ext_join_params->ssid, WL_PROF_SSID);
	ext_join_params->ssid.SSID_len = htod32(ext_join_params->ssid.SSID_len);
	/* increate dwell time to receive probe response or detect Beacon
	* from target AP at a noisy air only during connect command
	*/
	ext_join_params->scan.active_time = chan_cnt ? WL_SCAN_JOIN_ACTIVE_DWELL_TIME_MS : -1;
	ext_join_params->scan.passive_time = chan_cnt ? WL_SCAN_JOIN_PASSIVE_DWELL_TIME_MS : -1;
	/* Set up join scan parameters */
	ext_join_params->scan.scan_type = -1;
	ext_join_params->scan.nprobes = chan_cnt ?
		(ext_join_params->scan.active_time/WL_SCAN_JOIN_PROBE_INTERVAL_MS) : -1;
	ext_join_params->scan.home_time = -1;

	if (sme->bssid)
		memcpy(&ext_join_params->assoc.bssid, sme->bssid, ETH_ALEN);
	else
		memcpy(&ext_join_params->assoc.bssid, &ether_bcast, ETH_ALEN);
	ext_join_params->assoc.chanspec_num = chan_cnt;
	if (chan_cnt) {
		u16 channel, band, bw, ctl_sb;
		chanspec_t chspec;
		channel = cfg->channel;
		band = (channel <= CH_MAX_2G_CHANNEL) ? WL_CHANSPEC_BAND_2G
			: WL_CHANSPEC_BAND_5G;
		bw = WL_CHANSPEC_BW_20;
		ctl_sb = WL_CHANSPEC_CTL_SB_NONE;
		chspec = (channel | band | bw | ctl_sb);
		ext_join_params->assoc.chanspec_list[0]  &= WL_CHANSPEC_CHAN_MASK;
		ext_join_params->assoc.chanspec_list[0] |= chspec;
		ext_join_params->assoc.chanspec_list[0] =
			wl_chspec_host_to_driver(ext_join_params->assoc.chanspec_list[0]);
	}
	ext_join_params->assoc.chanspec_num = htod32(ext_join_params->assoc.chanspec_num);
	if (ext_join_params->ssid.SSID_len < IEEE80211_MAX_SSID_LEN) {
		WL_INFO(("ssid \"%s\", len (%d)\n", ext_join_params->ssid.SSID,
			ext_join_params->ssid.SSID_len));
	}
	wl_set_drv_status(cfg, CONNECTING, dev);

	if (wl_cfgp2p_find_idx(cfg, dev, &bssidx) != BCME_OK) {
		WL_ERR(("Find p2p index from dev(%p) failed\n", dev));
		kfree(ext_join_params);
		return BCME_ERROR;
	}
	err = wldev_iovar_setbuf_bsscfg(dev, "join", ext_join_params, join_params_size,
		cfg->ioctl_buf, WLC_IOCTL_MAXLEN, bssidx, &cfg->ioctl_buf_sync);

	WL_ERR(("Connecting with" MACDBG " channel (%d) ssid \"%s\", len (%d)\n\n",
		MAC2STRDBG((u8*)(&ext_join_params->assoc.bssid)), cfg->channel,
		ext_join_params->ssid.SSID, ext_join_params->ssid.SSID_len));

	kfree(ext_join_params);
	if (err) {
		wl_clr_drv_status(cfg, CONNECTING, dev);
		if (err == BCME_UNSUPPORTED) {
			WL_DBG(("join iovar is not supported\n"));
			goto set_ssid;
		} else {
			WL_ERR(("error (%d)\n", err));
			goto exit;
		}
	} else
		goto exit;

set_ssid:
	memset(&join_params, 0, sizeof(join_params));
	join_params_size = sizeof(join_params.ssid);

	join_params.ssid.SSID_len = min(sizeof(join_params.ssid.SSID), sme->ssid_len);
	memcpy(&join_params.ssid.SSID, sme->ssid, join_params.ssid.SSID_len);
	join_params.ssid.SSID_len = htod32(join_params.ssid.SSID_len);
	wl_update_prof(cfg, dev, NULL, &join_params.ssid, WL_PROF_SSID);
	if (sme->bssid)
		memcpy(&join_params.params.bssid, sme->bssid, ETH_ALEN);
	else
		memcpy(&join_params.params.bssid, &ether_bcast, ETH_ALEN);

	wl_ch_to_chanspec(cfg->channel, &join_params, &join_params_size);
	WL_DBG(("join_param_size %zu\n", join_params_size));

	if (join_params.ssid.SSID_len < IEEE80211_MAX_SSID_LEN) {
		WL_INFO(("ssid \"%s\", len (%d)\n", join_params.ssid.SSID,
			join_params.ssid.SSID_len));
	}
	wl_set_drv_status(cfg, CONNECTING, dev);
	err = wldev_ioctl(dev, WLC_SET_SSID, &join_params, join_params_size, true);
	if (err) {
		WL_ERR(("error (%d)\n", err));
		wl_clr_drv_status(cfg, CONNECTING, dev);
	}
exit:
	return err;
}

static s32
wl_cfg80211_disconnect(struct wiphy *wiphy, struct net_device *dev,
	u16 reason_code)
{
	struct bcm_cfg80211 *cfg = wiphy_priv(wiphy);
	scb_val_t scbval;
	bool act = false;
	s32 err = 0;
	u8 *curbssid;
#ifdef CUSTOM_SET_CPUCORE
	dhd_pub_t *dhd = (dhd_pub_t *)(cfg->pub);
#endif /* CUSTOM_SET_CPUCORE */
	WL_ERR(("Reason %d\n", reason_code));
	RETURN_EIO_IF_NOT_UP(cfg);
	act = *(bool *) wl_read_prof(cfg, dev, WL_PROF_ACT);
	curbssid = wl_read_prof(cfg, dev, WL_PROF_BSSID);
	if (act) {
		/*
		* Cancel ongoing scan to sync up with sme state machine of cfg80211.
		*/
#if !defined(ESCAN_RESULT_PATCH)
		/* Let scan aborted by F/W */
		if (cfg->scan_request) {
			wl_notify_escan_complete(cfg, dev, true, true);
		}
#endif /* ESCAN_RESULT_PATCH */
		wl_set_drv_status(cfg, DISCONNECTING, dev);
		scbval.val = reason_code;
		memcpy(&scbval.ea, curbssid, ETHER_ADDR_LEN);
		scbval.val = htod32(scbval.val);
		err = wldev_ioctl(dev, WLC_DISASSOC, &scbval,
			sizeof(scb_val_t), true);
		if (unlikely(err)) {
			wl_clr_drv_status(cfg, DISCONNECTING, dev);
			WL_ERR(("error (%d)\n", err));
			return err;
		}
	}
#ifdef CUSTOM_SET_CPUCORE
	/* set default cpucore */
	if (dev == bcmcfg_to_prmry_ndev(cfg)) {
		dhd->chan_isvht80 &= ~DHD_FLAG_STA_MODE;
		if (!(dhd->chan_isvht80))
			dhd_set_cpucore(dhd, FALSE);
	}
#endif /* CUSTOM_SET_CPUCORE */
#if (LINUX_VERSION_CODE >= KERNEL_VERSION(3, 14, 0))
               cfg80211_disconnected(dev, reason_code, NULL, 0, GFP_KERNEL);
#endif /* (LINUX_VERSION_CODE >= KERNEL_VERSION(3, 14, 0)) */

#if (LINUX_VERSION_CODE >= KERNEL_VERSION(3, 14, 0))
	/* cfg80211 expects disconnect event from DHD to release wdev->current_bss */
	cfg80211_disconnected(dev, reason_code, NULL, 0, GFP_KERNEL);
#endif /* (LINUX_VERSION_CODE >= KERNEL_VERSION(3, 14, 0)) */

#if (LINUX_VERSION_CODE >= KERNEL_VERSION(3, 14, 0))
	/* cfg80211 expects disconnect event from DHD to release wdev->current_bss */
	cfg80211_disconnected(dev, reason_code, NULL, 0, GFP_KERNEL);
#endif /* (LINUX_VERSION_CODE >= KERNEL_VERSION(3, 14, 0)) */

	return err;
}

#if defined(WL_CFG80211_P2P_DEV_IF)
static s32
wl_cfg80211_set_tx_power(struct wiphy *wiphy, struct wireless_dev *wdev,
	enum nl80211_tx_power_setting type, s32 mbm)
#else
static s32
wl_cfg80211_set_tx_power(struct wiphy *wiphy,
	enum nl80211_tx_power_setting type, s32 dbm)
#endif /* WL_CFG80211_P2P_DEV_IF */
{

	struct bcm_cfg80211 *cfg = wiphy_priv(wiphy);
	struct net_device *ndev = bcmcfg_to_prmry_ndev(cfg);
	s32 err = 0;
#if defined(WL_CFG80211_P2P_DEV_IF)
	s32 dbm = MBM_TO_DBM(mbm);
#elif (LINUX_VERSION_CODE >= KERNEL_VERSION(3, 3, 0)) || \
	defined(WL_COMPAT_WIRELESS) || defined(WL_SUPPORT_BACKPORTED_KPATCHES)
	dbm = MBM_TO_DBM(dbm);
#endif /* WL_CFG80211_P2P_DEV_IF */

	RETURN_EIO_IF_NOT_UP(cfg);
	switch (type) {
	case NL80211_TX_POWER_AUTOMATIC:
		break;
	case NL80211_TX_POWER_LIMITED:
		if (dbm < 0) {
			WL_ERR(("TX_POWER_LIMITTED - dbm is negative\n"));
			return -EINVAL;
		}
		break;
	case NL80211_TX_POWER_FIXED:
		if (dbm < 0) {
			WL_ERR(("TX_POWER_FIXED - dbm is negative..\n"));
			return -EINVAL;
		}
		break;
	}

	err = wl_set_tx_power(ndev, type, dbm);
	if (unlikely(err)) {
		WL_ERR(("error (%d)\n", err));
		return err;
	}

	cfg->conf->tx_power = dbm;

	return err;
}

#if defined(WL_CFG80211_P2P_DEV_IF)
static s32 wl_cfg80211_get_tx_power(struct wiphy *wiphy,
	struct wireless_dev *wdev, s32 *dbm)
#else
static s32 wl_cfg80211_get_tx_power(struct wiphy *wiphy, s32 *dbm)
#endif /* WL_CFG80211_P2P_DEV_IF */
{
	struct bcm_cfg80211 *cfg = wiphy_priv(wiphy);
	struct net_device *ndev = bcmcfg_to_prmry_ndev(cfg);
	s32 err = 0;

	RETURN_EIO_IF_NOT_UP(cfg);
	err = wl_get_tx_power(ndev, dbm);
	if (unlikely(err))
		WL_ERR(("error (%d)\n", err));

	return err;
}

static s32
wl_cfg80211_config_default_key(struct wiphy *wiphy, struct net_device *dev,
	u8 key_idx, bool unicast, bool multicast)
{
	struct bcm_cfg80211 *cfg = wiphy_priv(wiphy);
	u32 index;
	s32 wsec;
	s32 err = 0;
	s32 bssidx;
	if (wl_cfgp2p_find_idx(cfg, dev, &bssidx) != BCME_OK) {
		WL_ERR(("Find p2p index from dev(%p) failed\n", dev));
		return BCME_ERROR;
	}

	WL_DBG(("key index (%d)\n", key_idx));
	RETURN_EIO_IF_NOT_UP(cfg);
	err = wldev_iovar_getint_bsscfg(dev, "wsec", &wsec, bssidx);
	if (unlikely(err)) {
		WL_ERR(("WLC_GET_WSEC error (%d)\n", err));
		return err;
	}
	if (wsec == WEP_ENABLED) {
		/* Just select a new current key */
		index = (u32) key_idx;
		index = htod32(index);
		err = wldev_ioctl(dev, WLC_SET_KEY_PRIMARY, &index,
			sizeof(index), true);
		if (unlikely(err)) {
			WL_ERR(("error (%d)\n", err));
		}
	}
	return err;
}

static s32
wl_add_keyext(struct wiphy *wiphy, struct net_device *dev,
	u8 key_idx, const u8 *mac_addr, struct key_params *params)
{
	struct bcm_cfg80211 *cfg = wiphy_priv(wiphy);
	struct wl_wsec_key key;
	s32 err = 0;
	s32 bssidx;
	s32 mode = wl_get_mode_by_netdev(cfg, dev);
	if (wl_cfgp2p_find_idx(cfg, dev, &bssidx) != BCME_OK) {
		WL_ERR(("Find p2p index from dev(%p) failed\n", dev));
		return BCME_ERROR;
	}
	memset(&key, 0, sizeof(key));
	key.index = (u32) key_idx;

	if (!ETHER_ISMULTI(mac_addr))
		memcpy((char *)&key.ea, (void *)mac_addr, ETHER_ADDR_LEN);
	key.len = (u32) params->key_len;

	/* check for key index change */
	if (key.len == 0) {
		/* key delete */
		swap_key_from_BE(&key);
		err = wldev_iovar_setbuf_bsscfg(dev, "wsec_key", &key, sizeof(key),
			cfg->ioctl_buf, WLC_IOCTL_MAXLEN, bssidx, &cfg->ioctl_buf_sync);
		if (unlikely(err)) {
			WL_ERR(("key delete error (%d)\n", err));
			return err;
		}
	} else {
		if (key.len > sizeof(key.data)) {
			WL_ERR(("Invalid key length (%d)\n", key.len));
			return -EINVAL;
		}
		WL_DBG(("Setting the key index %d\n", key.index));
		memcpy(key.data, params->key, key.len);

		if ((mode == WL_MODE_BSS) &&
			(params->cipher == WLAN_CIPHER_SUITE_TKIP)) {
			u8 keybuf[8];
			memcpy(keybuf, &key.data[24], sizeof(keybuf));
			memcpy(&key.data[24], &key.data[16], sizeof(keybuf));
			memcpy(&key.data[16], keybuf, sizeof(keybuf));
		}

		/* if IW_ENCODE_EXT_RX_SEQ_VALID set */
		if (params->seq && params->seq_len == 6) {
			/* rx iv */
			u8 *ivptr;
			ivptr = (u8 *) params->seq;
			key.rxiv.hi = (ivptr[5] << 24) | (ivptr[4] << 16) |
				(ivptr[3] << 8) | ivptr[2];
			key.rxiv.lo = (ivptr[1] << 8) | ivptr[0];
			key.iv_initialized = true;
		}

		switch (params->cipher) {
		case WLAN_CIPHER_SUITE_WEP40:
			key.algo = CRYPTO_ALGO_WEP1;
			WL_DBG(("WLAN_CIPHER_SUITE_WEP40\n"));
			break;
		case WLAN_CIPHER_SUITE_WEP104:
			key.algo = CRYPTO_ALGO_WEP128;
			WL_DBG(("WLAN_CIPHER_SUITE_WEP104\n"));
			break;
		case WLAN_CIPHER_SUITE_TKIP:
			key.algo = CRYPTO_ALGO_TKIP;
			WL_DBG(("WLAN_CIPHER_SUITE_TKIP\n"));
			break;
		case WLAN_CIPHER_SUITE_AES_CMAC:
			key.algo = CRYPTO_ALGO_AES_CCM;
			WL_DBG(("WLAN_CIPHER_SUITE_AES_CMAC\n"));
			break;
		case WLAN_CIPHER_SUITE_CCMP:
			key.algo = CRYPTO_ALGO_AES_CCM;
			WL_DBG(("WLAN_CIPHER_SUITE_CCMP\n"));
			break;
		default:
			WL_ERR(("Invalid cipher (0x%x)\n", params->cipher));
			return -EINVAL;
		}
		swap_key_from_BE(&key);
		/* need to guarantee EAPOL 4/4 send out before set key */
		dhd_wait_pend8021x(dev);
		err = wldev_iovar_setbuf_bsscfg(dev, "wsec_key", &key, sizeof(key),
			cfg->ioctl_buf, WLC_IOCTL_MAXLEN, bssidx, &cfg->ioctl_buf_sync);
		if (unlikely(err)) {
			WL_ERR(("WLC_SET_KEY error (%d)\n", err));
			return err;
		}
	}
	return err;
}

int
wl_cfg80211_enable_roam_offload(struct net_device *dev, bool enable)
{
	int err;
	wl_eventmsg_buf_t ev_buf;

	if (dev != bcmcfg_to_prmry_ndev(g_bcm_cfg)) {
		/* roam offload is only for the primary device */
		return -1;
	}
	err = wldev_iovar_setint(dev, "roam_offload", (int)enable);
	if (err)
		return err;

	bzero(&ev_buf, sizeof(wl_eventmsg_buf_t));
	wl_cfg80211_add_to_eventbuffer(&ev_buf, WLC_E_PSK_SUP, !enable);
	wl_cfg80211_add_to_eventbuffer(&ev_buf, WLC_E_ASSOC_REQ_IE, !enable);
	wl_cfg80211_add_to_eventbuffer(&ev_buf, WLC_E_ASSOC_RESP_IE, !enable);
	wl_cfg80211_add_to_eventbuffer(&ev_buf, WLC_E_REASSOC, !enable);
	wl_cfg80211_add_to_eventbuffer(&ev_buf, WLC_E_JOIN, !enable);
	wl_cfg80211_add_to_eventbuffer(&ev_buf, WLC_E_ROAM, !enable);
	err = wl_cfg80211_apply_eventbuffer(dev, g_bcm_cfg, &ev_buf);
	if (!err) {
		g_bcm_cfg->roam_offload = enable;
	}
	return err;
}

static s32
wl_cfg80211_add_key(struct wiphy *wiphy, struct net_device *dev,
	u8 key_idx, bool pairwise, const u8 *mac_addr,
	struct key_params *params)
{
	struct wl_wsec_key key;
	s32 val = 0;
	s32 wsec = 0;
	s32 err = 0;
	u8 keybuf[8];
	s32 bssidx = 0;
	struct bcm_cfg80211 *cfg = wiphy_priv(wiphy);
	s32 mode = wl_get_mode_by_netdev(cfg, dev);
	WL_DBG(("key index (%d)\n", key_idx));
	RETURN_EIO_IF_NOT_UP(cfg);

	if (wl_cfgp2p_find_idx(cfg, dev, &bssidx) != BCME_OK) {
		WL_ERR(("Find p2p index from dev(%p) failed\n", dev));
		return BCME_ERROR;
	}

	if (mac_addr &&
		((params->cipher != WLAN_CIPHER_SUITE_WEP40) &&
		(params->cipher != WLAN_CIPHER_SUITE_WEP104))) {
			wl_add_keyext(wiphy, dev, key_idx, mac_addr, params);
			goto exit;
	}
	memset(&key, 0, sizeof(key));

	key.len = (u32) params->key_len;
	key.index = (u32) key_idx;

	if (unlikely(key.len > sizeof(key.data))) {
		WL_ERR(("Too long key length (%u)\n", key.len));
		return -EINVAL;
	}
	memcpy(key.data, params->key, key.len);

	key.flags = WL_PRIMARY_KEY;
	switch (params->cipher) {
	case WLAN_CIPHER_SUITE_WEP40:
		key.algo = CRYPTO_ALGO_WEP1;
		val = WEP_ENABLED;
		WL_DBG(("WLAN_CIPHER_SUITE_WEP40\n"));
		break;
	case WLAN_CIPHER_SUITE_WEP104:
		key.algo = CRYPTO_ALGO_WEP128;
		val = WEP_ENABLED;
		WL_DBG(("WLAN_CIPHER_SUITE_WEP104\n"));
		break;
	case WLAN_CIPHER_SUITE_TKIP:
		key.algo = CRYPTO_ALGO_TKIP;
		val = TKIP_ENABLED;
		/* wpa_supplicant switches the third and fourth quarters of the TKIP key */
		if (mode == WL_MODE_BSS) {
			bcopy(&key.data[24], keybuf, sizeof(keybuf));
			bcopy(&key.data[16], &key.data[24], sizeof(keybuf));
			bcopy(keybuf, &key.data[16], sizeof(keybuf));
		}
		WL_DBG(("WLAN_CIPHER_SUITE_TKIP\n"));
		break;
	case WLAN_CIPHER_SUITE_AES_CMAC:
		key.algo = CRYPTO_ALGO_AES_CCM;
		val = AES_ENABLED;
		WL_DBG(("WLAN_CIPHER_SUITE_AES_CMAC\n"));
		break;
	case WLAN_CIPHER_SUITE_CCMP:
		key.algo = CRYPTO_ALGO_AES_CCM;
		val = AES_ENABLED;
		WL_DBG(("WLAN_CIPHER_SUITE_CCMP\n"));
		break;
	default:
		WL_ERR(("Invalid cipher (0x%x)\n", params->cipher));
		return -EINVAL;
	}

	/* Set the new key/index */
	if ((mode == WL_MODE_IBSS) && (val & (TKIP_ENABLED | AES_ENABLED))) {
		WL_ERR(("IBSS KEY setted\n"));
		wldev_iovar_setint(dev, "wpa_auth", WPA_AUTH_NONE);
	}
	swap_key_from_BE(&key);
	err = wldev_iovar_setbuf_bsscfg(dev, "wsec_key", &key, sizeof(key), cfg->ioctl_buf,
		WLC_IOCTL_MAXLEN, bssidx, &cfg->ioctl_buf_sync);
	if (unlikely(err)) {
		WL_ERR(("WLC_SET_KEY error (%d)\n", err));
		return err;
	}

exit:
	err = wldev_iovar_getint_bsscfg(dev, "wsec", &wsec, bssidx);
	if (unlikely(err)) {
		WL_ERR(("get wsec error (%d)\n", err));
		return err;
	}

	wsec |= val;
	err = wldev_iovar_setint_bsscfg(dev, "wsec", wsec, bssidx);
	if (unlikely(err)) {
		WL_ERR(("set wsec error (%d)\n", err));
		return err;
	}

	return err;
}

static s32
wl_cfg80211_del_key(struct wiphy *wiphy, struct net_device *dev,
	u8 key_idx, bool pairwise, const u8 *mac_addr)
{
	struct wl_wsec_key key;
	struct bcm_cfg80211 *cfg = wiphy_priv(wiphy);
	s32 err = 0;
	s32 bssidx;
	if (wl_cfgp2p_find_idx(cfg, dev, &bssidx) != BCME_OK) {
		WL_ERR(("Find p2p index from dev(%p) failed\n", dev));
		return BCME_ERROR;
	}
	WL_DBG(("Enter\n"));

	if ((key_idx >= DOT11_MAX_DEFAULT_KEYS) && (key_idx < DOT11_MAX_DEFAULT_KEYS+2))
		return -EINVAL;

	RETURN_EIO_IF_NOT_UP(cfg);
	memset(&key, 0, sizeof(key));

	key.flags = WL_PRIMARY_KEY;
	key.algo = CRYPTO_ALGO_OFF;
	key.index = (u32) key_idx;

	WL_DBG(("key index (%d)\n", key_idx));
	/* Set the new key/index */
	swap_key_from_BE(&key);
	err = wldev_iovar_setbuf_bsscfg(dev, "wsec_key", &key, sizeof(key), cfg->ioctl_buf,
		WLC_IOCTL_MAXLEN, bssidx, &cfg->ioctl_buf_sync);
	if (unlikely(err)) {
		if (err == -EINVAL) {
			if (key.index >= DOT11_MAX_DEFAULT_KEYS) {
				/* we ignore this key index in this case */
				WL_DBG(("invalid key index (%d)\n", key_idx));
			}
		} else {
			WL_ERR(("WLC_SET_KEY error (%d)\n", err));
		}
		return err;
	}
	return err;
}

static s32
wl_cfg80211_get_key(struct wiphy *wiphy, struct net_device *dev,
	u8 key_idx, bool pairwise, const u8 *mac_addr, void *cookie,
	void (*callback) (void *cookie, struct key_params * params))
{
	struct key_params params;
	struct wl_wsec_key key;
	struct bcm_cfg80211 *cfg = wiphy_priv(wiphy);
	struct wl_security *sec;
	s32 wsec;
	s32 err = 0;
	s32 bssidx;
	if (wl_cfgp2p_find_idx(cfg, dev, &bssidx) != BCME_OK) {
		WL_ERR(("Find p2p index from dev(%p) failed\n", dev));
		return BCME_ERROR;
	}
	WL_DBG(("key index (%d)\n", key_idx));
	RETURN_EIO_IF_NOT_UP(cfg);
	memset(&key, 0, sizeof(key));
	key.index = key_idx;
	swap_key_to_BE(&key);
	memset(&params, 0, sizeof(params));
	params.key_len = (u8) min_t(u8, DOT11_MAX_KEY_SIZE, key.len);
	memcpy((void *)params.key, key.data, params.key_len);

	err = wldev_iovar_getint_bsscfg(dev, "wsec", &wsec, bssidx);
	if (unlikely(err)) {
		WL_ERR(("WLC_GET_WSEC error (%d)\n", err));
		return err;
	}
	switch (wsec & ~SES_OW_ENABLED) {
		case WEP_ENABLED:
			sec = wl_read_prof(cfg, dev, WL_PROF_SEC);
			if (sec->cipher_pairwise & WLAN_CIPHER_SUITE_WEP40) {
				params.cipher = WLAN_CIPHER_SUITE_WEP40;
				WL_DBG(("WLAN_CIPHER_SUITE_WEP40\n"));
			} else if (sec->cipher_pairwise & WLAN_CIPHER_SUITE_WEP104) {
				params.cipher = WLAN_CIPHER_SUITE_WEP104;
				WL_DBG(("WLAN_CIPHER_SUITE_WEP104\n"));
			}
			break;
		case TKIP_ENABLED:
			params.cipher = WLAN_CIPHER_SUITE_TKIP;
			WL_DBG(("WLAN_CIPHER_SUITE_TKIP\n"));
			break;
		case AES_ENABLED:
			params.cipher = WLAN_CIPHER_SUITE_AES_CMAC;
			WL_DBG(("WLAN_CIPHER_SUITE_AES_CMAC\n"));
			break;
		default:
			WL_ERR(("Invalid algo (0x%x)\n", wsec));
			return -EINVAL;
	}

	callback(cookie, &params);
	return err;
}

static s32
wl_cfg80211_config_default_mgmt_key(struct wiphy *wiphy,
	struct net_device *dev, u8 key_idx)
{
	WL_DBG(("not supported"));
	return -EOPNOTSUPP;
}

#if (LINUX_VERSION_CODE >= KERNEL_VERSION(3, 16, 0))
static s32
wl_cfg80211_get_station(struct wiphy *wiphy,
	struct net_device *dev, const u8 *mac,
	struct station_info *sinfo)
#else
static s32
wl_cfg80211_get_station(struct wiphy *wiphy,
	struct net_device *dev, u8 *mac,
	struct station_info *sinfo)
#endif
{
	struct bcm_cfg80211 *cfg = wiphy_priv(wiphy);
	scb_val_t scb_val;
	s32 rssi;
	s32 rate;
	s32 err = 0;
	sta_info_t *sta;
#if (LINUX_VERSION_CODE >= KERNEL_VERSION(3, 0, 0))
	s8 eabuf[ETHER_ADDR_STR_LEN];
#endif
	dhd_pub_t *dhd =  (dhd_pub_t *)(cfg->pub);
	RETURN_EIO_IF_NOT_UP(cfg);
	if (wl_get_mode_by_netdev(cfg, dev) == WL_MODE_AP) {
		err = wldev_iovar_getbuf(dev, "sta_info", (struct ether_addr *)mac,
			ETHER_ADDR_LEN, cfg->ioctl_buf, WLC_IOCTL_SMLEN, &cfg->ioctl_buf_sync);
		if (err < 0) {
			WL_ERR(("GET STA INFO failed, %d\n", err));
			return err;
		}
		sinfo->filled = STA_INFO_BIT(INFO_INACTIVE_TIME);
		sta = (sta_info_t *)cfg->ioctl_buf;
		sta->len = dtoh16(sta->len);
		sta->cap = dtoh16(sta->cap);
		sta->flags = dtoh32(sta->flags);
		sta->idle = dtoh32(sta->idle);
		sta->in = dtoh32(sta->in);
		sinfo->inactive_time = sta->idle * 1000;
#if (LINUX_VERSION_CODE >= KERNEL_VERSION(3, 0, 0))
		if (sta->flags & WL_STA_ASSOC) {
			sinfo->filled |= STA_INFO_BIT(INFO_CONNECTED_TIME);
			sinfo->connected_time = sta->in;
		}
		WL_INFO(("STA %s : idle time : %d sec, connected time :%d ms\n",
			bcm_ether_ntoa((const struct ether_addr *)mac, eabuf), sinfo->inactive_time,
			sta->idle * 1000));
#endif
	} else if (wl_get_mode_by_netdev(cfg, dev) == WL_MODE_BSS ||
		wl_get_mode_by_netdev(cfg, dev) == WL_MODE_IBSS) {
		get_pktcnt_t pktcnt;
		u8 *curmacp;
		struct ether_addr bssid;

		if (cfg->roam_offload) {
			err = wldev_ioctl(dev, WLC_GET_BSSID, &bssid, ETHER_ADDR_LEN, false);
			if (err) {
				WL_ERR(("Failed to get current BSSID\n"));
			} else {
				if (!ETHER_ISNULLADDR(&bssid.octet) &&
						memcmp(mac, &bssid.octet, ETHER_ADDR_LEN) != 0) {
					/* roaming is detected */
					err = wl_cfg80211_delayed_roam(cfg, dev, &bssid);
					if (err)
						WL_ERR(("Failed to handle the delayed roam, "
							"err=%d", err));
					mac = (u8 *)bssid.octet;
				}
			}
		}
		if (!wl_get_drv_status(cfg, CONNECTED, dev) ||
			(dhd_is_associated(dhd, NULL, &err) == FALSE)) {
			WL_ERR(("NOT assoc\n"));
			if (err == -ERESTARTSYS)
				return err;
			err = -ENODEV;
			return err;
		}
		curmacp = wl_read_prof(cfg, dev, WL_PROF_BSSID);
		if (memcmp(mac, curmacp, ETHER_ADDR_LEN)) {
			WL_ERR(("Wrong Mac address: "MACDBG" != "MACDBG"\n",
				MAC2STRDBG(mac), MAC2STRDBG(curmacp)));
		}

		/* Report the current tx rate */
		err = wldev_ioctl(dev, WLC_GET_RATE, &rate, sizeof(rate), false);
		if (err) {
			WL_ERR(("Could not get rate (%d)\n", err));
		} else {
#if defined(USE_DYNAMIC_MAXPKT_RXGLOM)
			int rxpktglom;
#endif
			rate = dtoh32(rate);
			sinfo->filled |= STA_INFO_BIT(INFO_TX_BITRATE);
			sinfo->txrate.legacy = rate * 5;
			WL_DBG(("Rate %d Mbps\n", (rate / 2)));
#if defined(USE_DYNAMIC_MAXPKT_RXGLOM)
			rxpktglom = ((rate/2) > 150) ? 20 : 10;

			if (maxrxpktglom != rxpktglom) {
				maxrxpktglom = rxpktglom;
				WL_DBG(("Rate %d Mbps, update bus:maxtxpktglom=%d\n", (rate/2),
					maxrxpktglom));
				err = wldev_iovar_setbuf(dev, "bus:maxtxpktglom",
					(char*)&maxrxpktglom, 4, cfg->ioctl_buf,
					WLC_IOCTL_MAXLEN, NULL);
				if (err < 0) {
					WL_ERR(("set bus:maxtxpktglom failed, %d\n", err));
				}
			}
#endif
		}

		memset(&scb_val, 0, sizeof(scb_val));
		scb_val.val = 0;
		err = wldev_ioctl(dev, WLC_GET_RSSI, &scb_val,
			sizeof(scb_val_t), false);
		if (err) {
			WL_ERR(("Could not get rssi (%d)\n", err));
			goto get_station_err;
		}
		rssi = wl_rssi_offset(dtoh32(scb_val.val));
		sinfo->filled |= STA_INFO_BIT(INFO_SIGNAL);
		sinfo->signal = rssi;
		WL_DBG(("RSSI %d dBm\n", rssi));
		err = wldev_ioctl(dev, WLC_GET_PKTCNTS, &pktcnt,
			sizeof(pktcnt), false);
		if (!err) {
			sinfo->filled |= (STA_INFO_BIT(INFO_RX_PACKETS) |
				STA_INFO_BIT(INFO_RX_DROP_MISC) |
				STA_INFO_BIT(INFO_TX_PACKETS) |
				STA_INFO_BIT(INFO_TX_FAILED));
			sinfo->rx_packets = pktcnt.rx_good_pkt;
			sinfo->rx_dropped_misc = pktcnt.rx_bad_pkt;
			sinfo->tx_packets = pktcnt.tx_good_pkt;
			sinfo->tx_failed  = pktcnt.tx_bad_pkt;
		}
get_station_err:
		if (err && (err != -ERESTARTSYS)) {
			/* Disconnect due to zero BSSID or error to get RSSI */
			WL_ERR(("force cfg80211_disconnected: %d\n", err));
			wl_clr_drv_status(cfg, CONNECTED, dev);
			cfg80211_disconnected(dev, 0, NULL, 0, GFP_KERNEL);
			wl_link_down(cfg);
		}
	}
	else {
		WL_ERR(("Invalid device mode %d\n", wl_get_mode_by_netdev(cfg, dev)));
	}

	return err;
}

static s32
wl_cfg80211_set_power_mgmt(struct wiphy *wiphy, struct net_device *dev,
	bool enabled, s32 timeout)
{
	s32 pm;
	s32 err = 0;
	struct bcm_cfg80211 *cfg = wiphy_priv(wiphy);
	struct net_info *_net_info = wl_get_netinfo_by_netdev(cfg, dev);

	RETURN_EIO_IF_NOT_UP(cfg);
	WL_DBG(("Enter\n"));
	if (cfg->p2p_net == dev || _net_info == NULL || cfg->vsdb_mode ||
		!wl_get_drv_status(cfg, CONNECTED, dev)) {
		return err;
	}

	/* Delete pm_enable_work */
	wl_add_remove_pm_enable_work(cfg, FALSE, WL_HANDLER_PEND);

	pm = enabled ? PM_FAST : PM_OFF;
	if (_net_info->pm_block) {
		WL_ERR(("%s:Do not enable the power save for pm_block %d\n",
			dev->name, _net_info->pm_block));
		pm = PM_OFF;
	}
	pm = htod32(pm);
	WL_DBG(("%s:power save %s\n", dev->name, (pm ? "enabled" : "disabled")));
	err = wldev_ioctl(dev, WLC_SET_PM, &pm, sizeof(pm), true);
	if (unlikely(err)) {
		if (err == -ENODEV)
			WL_DBG(("net_device is not ready yet\n"));
		else
			WL_ERR(("error (%d)\n", err));
		return err;
	}
	wl_cfg80211_update_power_mode(dev);
	return err;
}

void wl_cfg80211_update_power_mode(struct net_device *dev)
{
	int err, pm = -1;

	err = wldev_ioctl(dev, WLC_GET_PM, &pm, sizeof(pm), true);
	if (err)
		WL_ERR(("%s:error (%d)\n", __FUNCTION__, err));
	else if (pm != -1 && dev->ieee80211_ptr)
		dev->ieee80211_ptr->ps = (pm == PM_OFF) ? false : true;
}

static __used u32 wl_find_msb(u16 bit16)
{
	u32 ret = 0;

	if (bit16 & 0xff00) {
		ret += 8;
		bit16 >>= 8;
	}

	if (bit16 & 0xf0) {
		ret += 4;
		bit16 >>= 4;
	}

	if (bit16 & 0xc) {
		ret += 2;
		bit16 >>= 2;
	}

	if (bit16 & 2)
		ret += bit16 & 2;
	else if (bit16)
		ret += bit16;

	return ret;
}

static s32 wl_cfg80211_resume(struct wiphy *wiphy)
{
	struct bcm_cfg80211 *cfg = wiphy_priv(wiphy);
	struct net_device *ndev = bcmcfg_to_prmry_ndev(cfg);
	s32 err = BCME_OK;

	if (unlikely(!wl_get_drv_status(cfg, READY, ndev))) {
		WL_INFO(("device is not ready\n"));
		return err;
	}


	return err;
}


#if (LINUX_VERSION_CODE > KERNEL_VERSION(2, 6, 39))
static s32 wl_cfg80211_suspend(struct wiphy *wiphy, struct cfg80211_wowlan *wow)
#else
static s32 wl_cfg80211_suspend(struct wiphy *wiphy)
#endif
{
	s32 err = BCME_OK;
#ifdef DHD_CLEAR_ON_SUSPEND
	struct bcm_cfg80211 *cfg = wiphy_priv(wiphy);
	struct net_info *iter, *next;
	struct net_device *ndev = bcmcfg_to_prmry_ndev(cfg);
	unsigned long flags;
	if (unlikely(!wl_get_drv_status(cfg, READY, ndev))) {
		WL_INFO(("device is not ready : status (%d)\n",
			(int)cfg->status));
		return err;
	}
	for_each_ndev(cfg, iter, next)
		wl_set_drv_status(cfg, SCAN_ABORTING, iter->ndev);
	spin_lock_irqsave(&cfg->cfgdrv_lock, flags);
	if (cfg->scan_request) {
		cfg80211_scan_done(cfg->scan_request, true);
		cfg->scan_request = NULL;
	}
	for_each_ndev(cfg, iter, next) {
		wl_clr_drv_status(cfg, SCANNING, iter->ndev);
		wl_clr_drv_status(cfg, SCAN_ABORTING, iter->ndev);
	}
	spin_unlock_irqrestore(&cfg->cfgdrv_lock, flags);
	for_each_ndev(cfg, iter, next) {
		if (wl_get_drv_status(cfg, CONNECTING, iter->ndev)) {
			wl_bss_connect_done(cfg, iter->ndev, NULL, NULL, false);
		}
	}
#endif /* DHD_CLEAR_ON_SUSPEND */


	return err;
}

static s32
wl_update_pmklist(struct net_device *dev, struct wl_pmk_list *pmk_list,
	s32 err)
{
	int i, j;
	struct bcm_cfg80211 *cfg = g_bcm_cfg;
	struct net_device *primary_dev = bcmcfg_to_prmry_ndev(cfg);

	if (!pmk_list) {
		printk("pmk_list is NULL\n");
		return -EINVAL;
	}
	/* pmk list is supported only for STA interface i.e. primary interface
	 * Refer code wlc_bsscfg.c->wlc_bsscfg_sta_init
	 */
	if (primary_dev != dev) {
		WL_INFO(("Not supporting Flushing pmklist on virtual"
			" interfaces than primary interface\n"));
		return err;
	}

	WL_DBG(("No of elements %d\n", pmk_list->pmkids.npmkid));
	for (i = 0; i < pmk_list->pmkids.npmkid; i++) {
		WL_DBG(("PMKID[%d]: %pM =\n", i,
			&pmk_list->pmkids.pmkid[i].BSSID));
		for (j = 0; j < WPA2_PMKID_LEN; j++) {
			WL_DBG(("%02x\n", pmk_list->pmkids.pmkid[i].PMKID[j]));
		}
	}
	if (likely(!err)) {
		err = wldev_iovar_setbuf(dev, "pmkid_info", (char *)pmk_list,
			sizeof(*pmk_list), cfg->ioctl_buf, WLC_IOCTL_MAXLEN, &cfg->ioctl_buf_sync);
	}

	return err;
}

static s32
wl_cfg80211_set_pmksa(struct wiphy *wiphy, struct net_device *dev,
	struct cfg80211_pmksa *pmksa)
{
	struct bcm_cfg80211 *cfg = wiphy_priv(wiphy);
	s32 err = 0;
	int i;

	RETURN_EIO_IF_NOT_UP(cfg);
	for (i = 0; i < cfg->pmk_list->pmkids.npmkid; i++)
		if (!memcmp(pmksa->bssid, &cfg->pmk_list->pmkids.pmkid[i].BSSID,
			ETHER_ADDR_LEN))
			break;
	if (i < WL_NUM_PMKIDS_MAX) {
		memcpy(&cfg->pmk_list->pmkids.pmkid[i].BSSID, pmksa->bssid,
			ETHER_ADDR_LEN);
		memcpy(&cfg->pmk_list->pmkids.pmkid[i].PMKID, pmksa->pmkid,
			WPA2_PMKID_LEN);
		if (i == cfg->pmk_list->pmkids.npmkid)
			cfg->pmk_list->pmkids.npmkid++;
	} else {
		err = -EINVAL;
	}
	WL_DBG(("set_pmksa,IW_PMKSA_ADD - PMKID: %pM =\n",
		&cfg->pmk_list->pmkids.pmkid[cfg->pmk_list->pmkids.npmkid - 1].BSSID));
	for (i = 0; i < WPA2_PMKID_LEN; i++) {
		WL_DBG(("%02x\n",
			cfg->pmk_list->pmkids.pmkid[cfg->pmk_list->pmkids.npmkid - 1].
			PMKID[i]));
	}

	err = wl_update_pmklist(dev, cfg->pmk_list, err);

	return err;
}

static s32
wl_cfg80211_del_pmksa(struct wiphy *wiphy, struct net_device *dev,
	struct cfg80211_pmksa *pmksa)
{
	struct bcm_cfg80211 *cfg = wiphy_priv(wiphy);
	struct _pmkid_list pmkid = {0};
	s32 err = 0;
	int i;

	RETURN_EIO_IF_NOT_UP(cfg);
	memcpy(&pmkid.pmkid[0].BSSID, pmksa->bssid, ETHER_ADDR_LEN);
	memcpy(pmkid.pmkid[0].PMKID, pmksa->pmkid, WPA2_PMKID_LEN);

	WL_DBG(("del_pmksa,IW_PMKSA_REMOVE - PMKID: %pM =\n",
		&pmkid.pmkid[0].BSSID));
	for (i = 0; i < WPA2_PMKID_LEN; i++) {
		WL_DBG(("%02x\n", pmkid.pmkid[0].PMKID[i]));
	}

	for (i = 0; i < cfg->pmk_list->pmkids.npmkid; i++)
		if (!memcmp
		    (pmksa->bssid, &cfg->pmk_list->pmkids.pmkid[i].BSSID,
		     ETHER_ADDR_LEN))
			break;

	if ((cfg->pmk_list->pmkids.npmkid > 0) &&
		(i < cfg->pmk_list->pmkids.npmkid)) {
		memset(&cfg->pmk_list->pmkids.pmkid[i], 0, sizeof(pmkid_t));
		for (; i < (cfg->pmk_list->pmkids.npmkid - 1); i++) {
			memcpy(&cfg->pmk_list->pmkids.pmkid[i].BSSID,
				&cfg->pmk_list->pmkids.pmkid[i + 1].BSSID,
				ETHER_ADDR_LEN);
			memcpy(&cfg->pmk_list->pmkids.pmkid[i].PMKID,
				&cfg->pmk_list->pmkids.pmkid[i + 1].PMKID,
				WPA2_PMKID_LEN);
		}
		cfg->pmk_list->pmkids.npmkid--;
	} else {
		err = -EINVAL;
	}

	err = wl_update_pmklist(dev, cfg->pmk_list, err);

	return err;

}

static s32
wl_cfg80211_flush_pmksa(struct wiphy *wiphy, struct net_device *dev)
{
	struct bcm_cfg80211 *cfg = wiphy_priv(wiphy);
	s32 err = 0;
	RETURN_EIO_IF_NOT_UP(cfg);
	memset(cfg->pmk_list, 0, sizeof(*cfg->pmk_list));
	err = wl_update_pmklist(dev, cfg->pmk_list, err);
	return err;

}

static wl_scan_params_t *
wl_cfg80211_scan_alloc_params(int channel, int nprobes, int *out_params_size)
{
	wl_scan_params_t *params;
	int params_size;
	int num_chans;

	*out_params_size = 0;

	/* Our scan params only need space for 1 channel and 0 ssids */
	params_size = WL_SCAN_PARAMS_FIXED_SIZE + 1 * sizeof(uint16);
	params = (wl_scan_params_t*) kzalloc(params_size, GFP_KERNEL);
	if (params == NULL) {
		WL_ERR(("mem alloc failed (%d bytes)\n", params_size));
		return params;
	}
	memset(params, 0, params_size);
	params->nprobes = nprobes;

	num_chans = (channel == 0) ? 0 : 1;

	memcpy(&params->bssid, &ether_bcast, ETHER_ADDR_LEN);
	params->bss_type = DOT11_BSSTYPE_ANY;
	params->scan_type = DOT11_SCANTYPE_ACTIVE;
	params->nprobes = htod32(1);
	params->active_time = htod32(-1);
	params->passive_time = htod32(-1);
	params->home_time = htod32(10);
	if (channel == -1)
		params->channel_list[0] = htodchanspec(channel);
	else
		params->channel_list[0] = wl_ch_host_to_driver(channel);

	/* Our scan params have 1 channel and 0 ssids */
	params->channel_num = htod32((0 << WL_SCAN_PARAMS_NSSID_SHIFT) |
		(num_chans & WL_SCAN_PARAMS_COUNT_MASK));

	*out_params_size = params_size;	/* rtn size to the caller */
	return params;
}

#if defined(WL_CFG80211_P2P_DEV_IF)
static s32
wl_cfg80211_remain_on_channel(struct wiphy *wiphy, bcm_struct_cfgdev *cfgdev,
	struct ieee80211_channel *channel, unsigned int duration, u64 *cookie)
#else
static s32
wl_cfg80211_remain_on_channel(struct wiphy *wiphy, bcm_struct_cfgdev *cfgdev,
	struct ieee80211_channel * channel,
	enum nl80211_channel_type channel_type,
	unsigned int duration, u64 *cookie)
#endif /* WL_CFG80211_P2P_DEV_IF */
{
	s32 target_channel;
	u32 id;
	s32 err = BCME_OK;
	struct ether_addr primary_mac;
	struct net_device *ndev = NULL;
	struct bcm_cfg80211 *cfg = wiphy_priv(wiphy);

	ndev = cfgdev_to_wlc_ndev(cfgdev, cfg);

	WL_DBG(("Enter, channel: %d, duration ms (%d) SCANNING ?? %s \n",
		ieee80211_frequency_to_channel(channel->center_freq),
		duration, (wl_get_drv_status(cfg, SCANNING, ndev)) ? "YES":"NO"));

	if (!cfg->p2p) {
		WL_ERR(("cfg->p2p is not initialized\n"));
		err = BCME_ERROR;
		goto exit;
	}

#ifndef WL_CFG80211_VSDB_PRIORITIZE_SCAN_REQUEST
	if (wl_get_drv_status_all(cfg, SCANNING)) {
		wl_notify_escan_complete(cfg, cfg->escan_info.ndev, true, true);
	}
#endif /* not WL_CFG80211_VSDB_PRIORITIZE_SCAN_REQUEST */

	target_channel = ieee80211_frequency_to_channel(channel->center_freq);
	memcpy(&cfg->remain_on_chan, channel, sizeof(struct ieee80211_channel));
#if defined(WL_ENABLE_P2P_IF)
	cfg->remain_on_chan_type = channel_type;
#endif /* WL_ENABLE_P2P_IF */
	id = ++cfg->last_roc_id;
	if (id == 0)
		id = ++cfg->last_roc_id;
	*cookie = id;

#ifdef WL_CFG80211_VSDB_PRIORITIZE_SCAN_REQUEST
	if (wl_get_drv_status(cfg, SCANNING, ndev)) {
		struct timer_list *_timer;
		WL_DBG(("scan is running. go to fake listen state\n"));

		if (duration > LONG_LISTEN_TIME) {
			wl_cfg80211_scan_abort(cfg);
		} else {
			wl_set_drv_status(cfg, FAKE_REMAINING_ON_CHANNEL, ndev);

			if (timer_pending(&cfg->p2p->listen_timer)) {
				WL_DBG(("cancel current listen timer \n"));
				del_timer_sync(&cfg->p2p->listen_timer);
			}

			_timer = &cfg->p2p->listen_timer;
			wl_clr_p2p_status(cfg, LISTEN_EXPIRED);

			INIT_TIMER(_timer, wl_cfgp2p_listen_expired, duration, 0);

			err = BCME_OK;
			goto exit;
		}
	}
#endif /* WL_CFG80211_VSDB_PRIORITIZE_SCAN_REQUEST */

#ifdef WL_CFG80211_SYNC_GON
	if (wl_get_drv_status_all(cfg, WAITING_NEXT_ACT_FRM_LISTEN)) {
		/* do not enter listen mode again if we are in listen mode already for next af.
		 * remain on channel completion will be returned by waiting next af completion.
		 */
#ifdef WL_CFG80211_VSDB_PRIORITIZE_SCAN_REQUEST
		wl_set_drv_status(cfg, FAKE_REMAINING_ON_CHANNEL, ndev);
#else
		wl_set_drv_status(cfg, REMAINING_ON_CHANNEL, ndev);
#endif /* WL_CFG80211_VSDB_PRIORITIZE_SCAN_REQUEST */
		goto exit;
	}
#endif /* WL_CFG80211_SYNC_GON */
	if (cfg->p2p && !cfg->p2p->on) {
		/* In case of p2p_listen command, supplicant send remain_on_channel
		 * without turning on P2P
		 */
		get_primary_mac(cfg, &primary_mac);
		wl_cfgp2p_generate_bss_mac(&primary_mac, &cfg->p2p->dev_addr, &cfg->p2p->int_addr);
		p2p_on(cfg) = true;
	}

	if (p2p_is_on(cfg)) {
		err = wl_cfgp2p_enable_discovery(cfg, ndev, NULL, 0);
		if (unlikely(err)) {
			goto exit;
		}
#ifndef WL_CFG80211_VSDB_PRIORITIZE_SCAN_REQUEST
		wl_set_drv_status(cfg, REMAINING_ON_CHANNEL, ndev);
#endif /* not WL_CFG80211_VSDB_PRIORITIZE_SCAN_REQUEST */
		err = wl_cfgp2p_discover_listen(cfg, target_channel, duration);

#ifdef WL_CFG80211_VSDB_PRIORITIZE_SCAN_REQUEST
		if (err == BCME_OK) {
			wl_set_drv_status(cfg, REMAINING_ON_CHANNEL, ndev);
		} else {
			/* if failed, firmware may be internal scanning state.
			 * so other scan request shall not abort it
			 */
			wl_set_drv_status(cfg, FAKE_REMAINING_ON_CHANNEL, ndev);
		}
#endif /* WL_CFG80211_VSDB_PRIORITIZE_SCAN_REQUEST */
		/* WAR: set err = ok to prevent cookie mismatch in wpa_supplicant
		 * and expire timer will send a completion to the upper layer
		 */
		err = BCME_OK;
	}

exit:
	if (err == BCME_OK) {
		WL_INFO(("Success\n"));
#if defined(WL_CFG80211_P2P_DEV_IF)
		cfg80211_ready_on_channel(cfgdev, *cookie, channel,
			duration, GFP_KERNEL);
#else
		cfg80211_ready_on_channel(cfgdev, *cookie, channel,
			channel_type, duration, GFP_KERNEL);
#endif /* WL_CFG80211_P2P_DEV_IF */
	} else {
		WL_ERR(("Fail to Set (err=%d cookie:%llu)\n", err, *cookie));
	}
	return err;
}

static s32
wl_cfg80211_cancel_remain_on_channel(struct wiphy *wiphy,
	bcm_struct_cfgdev *cfgdev, u64 cookie)
{
	struct bcm_cfg80211 *cfg = wiphy_priv(wiphy);
	s32 err = 0;

	RETURN_EIO_IF_NOT_UP(cfg);
#if defined(WL_CFG80211_P2P_DEV_IF)
	if (cfgdev->iftype == NL80211_IFTYPE_P2P_DEVICE) {
		WL_DBG((" enter ) on P2P dedicated discover interface\n"));
	}
#else
	WL_DBG((" enter ) netdev_ifidx: %d \n", cfgdev->ifindex));
#endif /* WL_CFG80211_P2P_DEV_IF */

	if (cfg->last_roc_id == cookie) {
		wl_cfgp2p_set_p2p_mode(cfg, WL_P2P_DISC_ST_SCAN, 0, 0,
			wl_to_p2p_bss_bssidx(cfg, P2PAPI_BSSCFG_DEVICE));
	} else {
		WL_ERR(("%s : ignore, request cookie(%llu) is not matched. (cur : %llu)\n",
			__FUNCTION__, cookie, cfg->last_roc_id));
	}

	return err;
}

static void
wl_cfg80211_afx_handler(struct work_struct *work)
{
	struct afx_hdl *afx_instance;
	struct bcm_cfg80211 *cfg = g_bcm_cfg;
	s32 ret = BCME_OK;

	afx_instance = container_of(work, struct afx_hdl, work);
	if (afx_instance != NULL && cfg->afx_hdl->is_active) {
		if (cfg->afx_hdl->is_listen && cfg->afx_hdl->my_listen_chan) {
			ret = wl_cfgp2p_discover_listen(cfg, cfg->afx_hdl->my_listen_chan,
				(100 * (1 + (RANDOM32() % 3)))); /* 100ms ~ 300ms */
		} else {
			ret = wl_cfgp2p_act_frm_search(cfg, cfg->afx_hdl->dev,
				cfg->afx_hdl->bssidx, cfg->afx_hdl->peer_listen_chan,
				NULL);
		}
		if (unlikely(ret != BCME_OK)) {
			WL_ERR(("ERROR occurred! returned value is (%d)\n", ret));
			if (wl_get_drv_status_all(cfg, FINDING_COMMON_CHANNEL))
				complete(&cfg->act_frm_scan);
		}
	}
}

static s32
wl_cfg80211_af_searching_channel(struct bcm_cfg80211 *cfg, struct net_device *dev)
{
	u32 max_retry = WL_CHANNEL_SYNC_RETRY;

	if (dev == NULL)
		return -1;

	WL_DBG((" enter ) \n"));

	wl_set_drv_status(cfg, FINDING_COMMON_CHANNEL, dev);
	cfg->afx_hdl->is_active = TRUE;

	/* Loop to wait until we find a peer's channel or the
	 * pending action frame tx is cancelled.
	 */
	while ((cfg->afx_hdl->retry < max_retry) &&
		(cfg->afx_hdl->peer_chan == WL_INVALID)) {
		cfg->afx_hdl->is_listen = FALSE;
		wl_set_drv_status(cfg, SCANNING, dev);
		WL_DBG(("Scheduling the action frame for sending.. retry %d\n",
			cfg->afx_hdl->retry));
		/* search peer on peer's listen channel */
		schedule_work(&cfg->afx_hdl->work);
		wait_for_completion_timeout(&cfg->act_frm_scan,
			msecs_to_jiffies(WL_AF_SEARCH_TIME_MAX));

		if ((cfg->afx_hdl->peer_chan != WL_INVALID) ||
			!(wl_get_drv_status(cfg, FINDING_COMMON_CHANNEL, dev)))
			break;

		if (cfg->afx_hdl->my_listen_chan) {
			WL_DBG(("Scheduling Listen peer in my listen channel = %d\n",
				cfg->afx_hdl->my_listen_chan));
			/* listen on my listen channel */
			cfg->afx_hdl->is_listen = TRUE;
			schedule_work(&cfg->afx_hdl->work);
			wait_for_completion_timeout(&cfg->act_frm_scan,
				msecs_to_jiffies(WL_AF_SEARCH_TIME_MAX));
		}
		if ((cfg->afx_hdl->peer_chan != WL_INVALID) ||
			!(wl_get_drv_status(cfg, FINDING_COMMON_CHANNEL, dev)))
			break;

		cfg->afx_hdl->retry++;

		WL_AF_TX_KEEP_PRI_CONNECTION_VSDB(cfg);
	}

	cfg->afx_hdl->is_active = FALSE;

	wl_clr_drv_status(cfg, SCANNING, dev);
	wl_clr_drv_status(cfg, FINDING_COMMON_CHANNEL, dev);

	return (cfg->afx_hdl->peer_chan);
}

struct p2p_config_af_params {
	s32 max_tx_retry;	/* max tx retry count if tx no ack */
	/* To make sure to send successfully action frame, we have to turn off mpc
	 * 0: off, 1: on,  (-1): do nothing
	 */
	s32 mpc_onoff;
#ifdef WL_CFG80211_SYNC_GON
	bool extra_listen;
#endif
	bool search_channel;	/* 1: search peer's channel to send af */
};

static s32
wl_cfg80211_config_p2p_pub_af_tx(struct wiphy *wiphy,
	wl_action_frame_t *action_frame, wl_af_params_t *af_params,
	struct p2p_config_af_params *config_af_params)
{
	s32 err = BCME_OK;
	struct bcm_cfg80211 *cfg = wiphy_priv(wiphy);
	wifi_p2p_pub_act_frame_t *act_frm =
		(wifi_p2p_pub_act_frame_t *) (action_frame->data);

	/* initialize default value */
#ifdef WL_CFG80211_SYNC_GON
	config_af_params->extra_listen = true;
#endif
	config_af_params->search_channel = false;
	config_af_params->max_tx_retry = WL_AF_TX_MAX_RETRY;
	config_af_params->mpc_onoff = -1;
	cfg->next_af_subtype = P2P_PAF_SUBTYPE_INVALID;

	switch (act_frm->subtype) {
	case P2P_PAF_GON_REQ: {
		WL_DBG(("P2P: GO_NEG_PHASE status set \n"));
		wl_set_p2p_status(cfg, GO_NEG_PHASE);

		config_af_params->mpc_onoff = 0;
		config_af_params->search_channel = true;
		cfg->next_af_subtype = act_frm->subtype + 1;

		/* increase dwell time to wait for RESP frame */
		af_params->dwell_time = WL_MED_DWELL_TIME;

		break;
	}
	case P2P_PAF_GON_RSP: {
		cfg->next_af_subtype = act_frm->subtype + 1;
		/* increase dwell time to wait for CONF frame */
		af_params->dwell_time = WL_MED_DWELL_TIME + 100;
		break;
	}
	case P2P_PAF_GON_CONF: {
		/* If we reached till GO Neg confirmation reset the filter */
		WL_DBG(("P2P: GO_NEG_PHASE status cleared \n"));
		wl_clr_p2p_status(cfg, GO_NEG_PHASE);

		/* turn on mpc again if go nego is done */
		config_af_params->mpc_onoff = 1;

		/* minimize dwell time */
		af_params->dwell_time = WL_MIN_DWELL_TIME;

#ifdef WL_CFG80211_SYNC_GON
		config_af_params->extra_listen = false;
#endif /* WL_CFG80211_SYNC_GON */
		break;
	}
	case P2P_PAF_INVITE_REQ: {
		config_af_params->search_channel = true;
		cfg->next_af_subtype = act_frm->subtype + 1;

		/* increase dwell time */
		af_params->dwell_time = WL_MED_DWELL_TIME;
		break;
	}
	case P2P_PAF_INVITE_RSP:
		/* minimize dwell time */
		af_params->dwell_time = WL_MIN_DWELL_TIME;
#ifdef WL_CFG80211_SYNC_GON
		config_af_params->extra_listen = false;
#endif /* WL_CFG80211_SYNC_GON */
		break;
	case P2P_PAF_DEVDIS_REQ: {
		if (IS_ACTPUB_WITHOUT_GROUP_ID(&act_frm->elts[0],
			action_frame->len)) {
			config_af_params->search_channel = true;
		}

		cfg->next_af_subtype = act_frm->subtype + 1;
		/* maximize dwell time to wait for RESP frame */
		af_params->dwell_time = WL_LONG_DWELL_TIME;
		break;
	}
	case P2P_PAF_DEVDIS_RSP:
		/* minimize dwell time */
		af_params->dwell_time = WL_MIN_DWELL_TIME;
#ifdef WL_CFG80211_SYNC_GON
		config_af_params->extra_listen = false;
#endif /* WL_CFG80211_SYNC_GON */
		break;
	case P2P_PAF_PROVDIS_REQ: {
		if (IS_ACTPUB_WITHOUT_GROUP_ID(&act_frm->elts[0],
			action_frame->len)) {
			config_af_params->search_channel = true;
		}

		config_af_params->mpc_onoff = 0;
		cfg->next_af_subtype = act_frm->subtype + 1;
		/* increase dwell time to wait for RESP frame */
		af_params->dwell_time = WL_MED_DWELL_TIME;
		break;
	}
	case P2P_PAF_PROVDIS_RSP: {
		cfg->next_af_subtype = P2P_PAF_GON_REQ;
		af_params->dwell_time = WL_MIN_DWELL_TIME;
#ifdef WL_CFG80211_SYNC_GON
		config_af_params->extra_listen = false;
#endif /* WL_CFG80211_SYNC_GON */
		break;
	}
	default:
		WL_DBG(("Unknown p2p pub act frame subtype: %d\n",
			act_frm->subtype));
		err = BCME_BADARG;
	}
	return err;
}

#ifdef WL11U
static bool
wl_cfg80211_check_DFS_channel(struct bcm_cfg80211 *cfg, wl_af_params_t *af_params,
	void *frame, u16 frame_len)
{
	struct wl_scan_results *bss_list;
	struct wl_bss_info *bi = NULL;
	bool result = false;
	s32 i;
	chanspec_t chanspec;

	/* If DFS channel is 52~148, check to block it or not */
	if (af_params &&
		(af_params->channel >= 52 && af_params->channel <= 148)) {
		if (!wl_cfgp2p_is_p2p_action(frame, frame_len)) {
			bss_list = cfg->bss_list;
			bi = next_bss(bss_list, bi);
			for_each_bss(bss_list, bi, i) {
				chanspec = wl_chspec_driver_to_host(bi->chanspec);
				if (CHSPEC_IS5G(chanspec) &&
					((bi->ctl_ch ? bi->ctl_ch : CHSPEC_CHANNEL(chanspec))
					== af_params->channel)) {
					result = true;	/* do not block the action frame */
					break;
				}
			}
		}
	}
	else {
		result = true;
	}

	WL_DBG(("result=%s", result?"true":"false"));
	return result;
}
#endif /* WL11U */


static bool
wl_cfg80211_send_action_frame(struct wiphy *wiphy, struct net_device *dev,
	bcm_struct_cfgdev *cfgdev, wl_af_params_t *af_params,
	wl_action_frame_t *action_frame, u16 action_frame_len, s32 bssidx)
{
#ifdef WL11U
	struct net_device *ndev = NULL;
#endif /* WL11U */
	struct bcm_cfg80211 *cfg = wiphy_priv(wiphy);
	bool ack = false;
	u8 category, action;
	s32 tx_retry;
	struct p2p_config_af_params config_af_params;
#ifdef VSDB
	ulong off_chan_started_jiffies = 0;
#endif
	dhd_pub_t *dhd = (dhd_pub_t *)(cfg->pub);


	/* Add the default dwell time
	 * Dwell time to stay off-channel to wait for a response action frame
	 * after transmitting an GO Negotiation action frame
	 */
	af_params->dwell_time = WL_DWELL_TIME;

#ifdef WL11U
#if defined(WL_CFG80211_P2P_DEV_IF)
	ndev = dev;
#else
	ndev = ndev_to_cfgdev(cfgdev);
#endif /* WL_CFG80211_P2P_DEV_IF */
#endif /* WL11U */

	category = action_frame->data[DOT11_ACTION_CAT_OFF];
	action = action_frame->data[DOT11_ACTION_ACT_OFF];

	/* initialize variables */
	tx_retry = 0;
	cfg->next_af_subtype = P2P_PAF_SUBTYPE_INVALID;
	config_af_params.max_tx_retry = WL_AF_TX_MAX_RETRY;
	config_af_params.mpc_onoff = -1;
	config_af_params.search_channel = false;
#ifdef WL_CFG80211_SYNC_GON
	config_af_params.extra_listen = false;
#endif

	/* config parameters */
	/* Public Action Frame Process - DOT11_ACTION_CAT_PUBLIC */
	if (category == DOT11_ACTION_CAT_PUBLIC) {
		if ((action == P2P_PUB_AF_ACTION) &&
			(action_frame_len >= sizeof(wifi_p2p_pub_act_frame_t))) {
			/* p2p public action frame process */
			if (BCME_OK != wl_cfg80211_config_p2p_pub_af_tx(wiphy,
				action_frame, af_params, &config_af_params)) {
				WL_DBG(("Unknown subtype.\n"));
			}

		} else if (action_frame_len >= sizeof(wifi_p2psd_gas_pub_act_frame_t)) {
			/* service discovery process */
			if (action == P2PSD_ACTION_ID_GAS_IREQ ||
				action == P2PSD_ACTION_ID_GAS_CREQ) {
				/* configure service discovery query frame */

				config_af_params.search_channel = true;

				/* save next af suptype to cancel remained dwell time */
				cfg->next_af_subtype = action + 1;

				af_params->dwell_time = WL_MED_DWELL_TIME;
			} else if (action == P2PSD_ACTION_ID_GAS_IRESP ||
				action == P2PSD_ACTION_ID_GAS_CRESP) {
				/* configure service discovery response frame */
				af_params->dwell_time = WL_MIN_DWELL_TIME;
			} else {
				WL_DBG(("Unknown action type: %d\n", action));
			}
		} else {
			WL_DBG(("Unknown Frame: category 0x%x, action 0x%x, length %d\n",
				category, action, action_frame_len));
	}
	} else if (category == P2P_AF_CATEGORY) {
		/* do not configure anything. it will be sent with a default configuration */
	} else {
		WL_DBG(("Unknown Frame: category 0x%x, action 0x%x\n",
			category, action));
		if (dhd->op_mode & DHD_FLAG_HOSTAP_MODE) {
			wl_clr_drv_status(cfg, SENDING_ACT_FRM, dev);
			return false;
		}
	}

	/* To make sure to send successfully action frame, we have to turn off mpc */
	if (config_af_params.mpc_onoff == 0) {
		wldev_iovar_setint(dev, "mpc", 0);
	}

	/* validate channel and p2p ies */
	if (config_af_params.search_channel && IS_P2P_SOCIAL(af_params->channel) &&
		wl_to_p2p_bss_saved_ie(cfg, P2PAPI_BSSCFG_DEVICE).p2p_probe_req_ie_len) {
		config_af_params.search_channel = true;
	} else {
		config_af_params.search_channel = false;
	}
#ifdef WL11U
	if (ndev == bcmcfg_to_prmry_ndev(cfg))
		config_af_params.search_channel = false;
#endif /* WL11U */

#ifdef VSDB
	/* if connecting on primary iface, sleep for a while before sending af tx for VSDB */
	if (wl_get_drv_status(cfg, CONNECTING, bcmcfg_to_prmry_ndev(cfg))) {
		OSL_SLEEP(50);
	}
#endif

	/* if scan is ongoing, abort current scan. */
	if (wl_get_drv_status_all(cfg, SCANNING)) {
		wl_notify_escan_complete(cfg, cfg->escan_info.ndev, true, true);
	}

	/* Abort P2P listen */
	if (discover_cfgdev(cfgdev, cfg)) {
		if (cfg->p2p_supported && cfg->p2p) {
			wl_cfgp2p_set_p2p_mode(cfg, WL_P2P_DISC_ST_SCAN, 0, 0,
				wl_to_p2p_bss_bssidx(cfg, P2PAPI_BSSCFG_DEVICE));
		}
	}

#ifdef WL11U
	/* handling DFS channel exceptions */
	if (!wl_cfg80211_check_DFS_channel(cfg, af_params, action_frame->data, action_frame->len)) {
		return false;	/* the action frame was blocked */
	}
#endif /* WL11U */

	/* set status and destination address before sending af */
	if (cfg->next_af_subtype != P2P_PAF_SUBTYPE_INVALID) {
		/* set this status to cancel the remained dwell time in rx process */
		wl_set_drv_status(cfg, WAITING_NEXT_ACT_FRM, dev);
	}
	wl_set_drv_status(cfg, SENDING_ACT_FRM, dev);
	memcpy(cfg->afx_hdl->tx_dst_addr.octet,
		af_params->action_frame.da.octet,
		sizeof(cfg->afx_hdl->tx_dst_addr.octet));

	/* save af_params for rx process */
	cfg->afx_hdl->pending_tx_act_frm = af_params;

	if (wl_cfgp2p_is_p2p_gas_action(action_frame->data, action_frame->len)) {
		WL_DBG(("Set GAS action frame config.\n"));
		config_af_params.search_channel = false;
		config_af_params.max_tx_retry = 1;
	}

	/* search peer's channel */
	if (config_af_params.search_channel) {
		/* initialize afx_hdl */
		if (wl_cfgp2p_find_idx(cfg, dev, &cfg->afx_hdl->bssidx) != BCME_OK) {
			WL_ERR(("Find p2p index from dev(%p) failed\n", dev));
			goto exit;
		}
		cfg->afx_hdl->dev = dev;
		cfg->afx_hdl->retry = 0;
		cfg->afx_hdl->peer_chan = WL_INVALID;

		if (wl_cfg80211_af_searching_channel(cfg, dev) == WL_INVALID) {
			WL_ERR(("couldn't find peer's channel.\n"));
			wl_cfgp2p_print_actframe(true, action_frame->data, action_frame->len,
				af_params->channel);
			goto exit;
		}

		wl_clr_drv_status(cfg, SCANNING, cfg->afx_hdl->dev);
		/*
		 * Abort scan even for VSDB scenarios. Scan gets aborted in firmware
		 * but after the check of piggyback algorithm.
		 * To take care of current piggback algo, lets abort the scan here itself.
		 */
		wl_notify_escan_complete(cfg, dev, true, true);
		/* Suspend P2P discovery's search-listen to prevent it from
		 * starting a scan or changing the channel.
		 */
		wl_cfgp2p_discover_enable_search(cfg, false);

		/* update channel */
		af_params->channel = cfg->afx_hdl->peer_chan;
	}

#ifdef VSDB
	off_chan_started_jiffies = jiffies;
#endif /* VSDB */

	wl_cfgp2p_print_actframe(true, action_frame->data, action_frame->len, af_params->channel);

	wl_cfgp2p_need_wait_actfrmae(cfg, action_frame->data, action_frame->len, true);

	/* Now send a tx action frame */
	ack = wl_cfgp2p_tx_action_frame(cfg, dev, af_params, bssidx) ? false : true;

	/* if failed, retry it. tx_retry_max value is configure by .... */
	while ((ack == false) && (tx_retry++ < config_af_params.max_tx_retry)) {
#ifdef VSDB
		if (af_params->channel) {
			if (jiffies_to_msecs(jiffies - off_chan_started_jiffies) >
				OFF_CHAN_TIME_THRESHOLD_MS) {
				WL_AF_TX_KEEP_PRI_CONNECTION_VSDB(cfg);
				off_chan_started_jiffies = jiffies;
			} else
				OSL_SLEEP(AF_RETRY_DELAY_TIME);
		}
#endif /* VSDB */
		ack = wl_cfgp2p_tx_action_frame(cfg, dev, af_params, bssidx) ?
			false : true;
	}

	if (ack == false) {
		WL_ERR(("Failed to send Action Frame(retry %d)\n", tx_retry));
	}
	WL_DBG(("Complete to send action frame\n"));
exit:
	/* Clear SENDING_ACT_FRM after all sending af is done */
	wl_clr_drv_status(cfg, SENDING_ACT_FRM, dev);

#ifdef WL_CFG80211_SYNC_GON
	/* WAR: sometimes dongle does not keep the dwell time of 'actframe'.
	 * if we coundn't get the next action response frame and dongle does not keep
	 * the dwell time, go to listen state again to get next action response frame.
	 */
	if (ack && config_af_params.extra_listen &&
		wl_get_drv_status_all(cfg, WAITING_NEXT_ACT_FRM) &&
		cfg->af_sent_channel == cfg->afx_hdl->my_listen_chan) {
		s32 extar_listen_time;

		extar_listen_time = af_params->dwell_time -
			jiffies_to_msecs(jiffies - cfg->af_tx_sent_jiffies);

		if (extar_listen_time > 50) {
			wl_set_drv_status(cfg, WAITING_NEXT_ACT_FRM_LISTEN, dev);
			WL_DBG(("Wait more time! actual af time:%d,"
				"calculated extar listen:%d\n",
				af_params->dwell_time, extar_listen_time));
			if (wl_cfgp2p_discover_listen(cfg, cfg->af_sent_channel,
				extar_listen_time + 100) == BCME_OK) {
				wait_for_completion_timeout(&cfg->wait_next_af,
					msecs_to_jiffies(extar_listen_time + 100 + 300));
			}
			wl_clr_drv_status(cfg, WAITING_NEXT_ACT_FRM_LISTEN, dev);
		}
	}
#endif /* WL_CFG80211_SYNC_GON */
	wl_clr_drv_status(cfg, WAITING_NEXT_ACT_FRM, dev);

	if (cfg->afx_hdl->pending_tx_act_frm)
		cfg->afx_hdl->pending_tx_act_frm = NULL;

	WL_INFO(("-- sending Action Frame is %s, listen chan: %d\n",
		(ack) ? "Succeeded!!":"Failed!!", cfg->afx_hdl->my_listen_chan));


	/* if all done, turn mpc on again */
	if (config_af_params.mpc_onoff == 1) {
		wldev_iovar_setint(dev, "mpc", 1);
	}

	return ack;
}

#define MAX_NUM_OF_ASSOCIATED_DEV       64
#if (LINUX_VERSION_CODE >= KERNEL_VERSION(3, 14, 0))
static s32
wl_cfg80211_mgmt_tx(struct wiphy *wiphy, bcm_struct_cfgdev *cfgdev,
	struct cfg80211_mgmt_tx_params *params, u64 *cookie)
#else
static s32
wl_cfg80211_mgmt_tx(struct wiphy *wiphy, bcm_struct_cfgdev *cfgdev,
	struct ieee80211_channel *channel, bool offchan,
#if (LINUX_VERSION_CODE <= KERNEL_VERSION(3, 7, 0))
	enum nl80211_channel_type channel_type,
	bool channel_type_valid,
#endif /* LINUX_VERSION_CODE < KERNEL_VERSION(3, 10, 0) */
	unsigned int wait, const u8* buf, size_t len,
#if (LINUX_VERSION_CODE >= KERNEL_VERSION(3, 2, 0))
	bool no_cck,
#endif
#if (LINUX_VERSION_CODE >= KERNEL_VERSION(3, 3, 0))
	bool dont_wait_for_ack,
#endif
	u64 *cookie)
#endif /* LINUX_VERSION_CODE >= KERNEL_VERSION(3, 14, 0) */
{
	wl_action_frame_t *action_frame;
	wl_af_params_t *af_params;
	scb_val_t scb_val;
#if (LINUX_VERSION_CODE >= KERNEL_VERSION(3, 14, 0))
	struct ieee80211_channel *channel = params->chan;
	const u8 *buf = params->buf;
	size_t len = params->len;
#endif
	const struct ieee80211_mgmt *mgmt;
	struct bcm_cfg80211 *cfg = wiphy_priv(wiphy);
	struct net_device *dev = NULL;
	s32 err = BCME_OK;
	s32 bssidx = 0;
	u32 id;
	bool ack = false;
	s8 eabuf[ETHER_ADDR_STR_LEN];

	WL_DBG(("Enter \n"));

	dev = cfgdev_to_wlc_ndev(cfgdev, cfg);

	/* set bsscfg idx for iovar (wlan0: P2PAPI_BSSCFG_PRIMARY, p2p: P2PAPI_BSSCFG_DEVICE)	*/
	if (discover_cfgdev(cfgdev, cfg)) {
		bssidx = wl_to_p2p_bss_bssidx(cfg, P2PAPI_BSSCFG_DEVICE);
	}
	else {
		if (wl_cfgp2p_find_idx(cfg, dev, &bssidx) != BCME_OK) {
			WL_ERR(("Find p2p index from dev(%p) failed\n", dev));
			return BCME_ERROR;
		}
	}

	WL_DBG(("TX target bssidx=%d\n", bssidx));

	if (p2p_is_on(cfg)) {
		/* Suspend P2P discovery search-listen to prevent it from changing the
		 * channel.
		 */
		if ((err = wl_cfgp2p_discover_enable_search(cfg, false)) < 0) {
			WL_ERR(("Can not disable discovery mode\n"));
			return -EFAULT;
		}
	}
	*cookie = 0;
	id = cfg->send_action_id++;
	if (id == 0)
		id = cfg->send_action_id++;
	*cookie = id;
	mgmt = (const struct ieee80211_mgmt *)buf;
	if (ieee80211_is_mgmt(mgmt->frame_control)) {
		if (ieee80211_is_probe_resp(mgmt->frame_control)) {
			s32 ie_offset =  DOT11_MGMT_HDR_LEN + DOT11_BCN_PRB_FIXED_LEN;
			s32 ie_len = len - ie_offset;
#ifdef P2PONEINT
			if (dev == wl_to_p2p_bss_ndev(cfg, P2PAPI_BSSCFG_CONNECTION))
				dev = bcmcfg_to_prmry_ndev(cfg);
#endif
			if ((dev == bcmcfg_to_prmry_ndev(cfg)) && cfg->p2p) {
				bssidx = wl_to_p2p_bss_bssidx(cfg, P2PAPI_BSSCFG_DEVICE);
			}
			wl_cfgp2p_set_management_ie(cfg, dev, bssidx,
				VNDR_IE_PRBRSP_FLAG, (u8 *)(buf + ie_offset), ie_len);
			cfg80211_mgmt_tx_status(cfgdev, *cookie, buf, len, true, GFP_KERNEL);
			goto exit;
		} else if (ieee80211_is_disassoc(mgmt->frame_control) ||
			ieee80211_is_deauth(mgmt->frame_control)) {
			char mac_buf[MAX_NUM_OF_ASSOCIATED_DEV *
				sizeof(struct ether_addr) + sizeof(uint)] = {0};
			int num_associated = 0;
			struct maclist *assoc_maclist = (struct maclist *)mac_buf;
			if (!bcmp((const uint8 *)BSSID_BROADCAST,
				(const struct ether_addr *)mgmt->da, ETHER_ADDR_LEN)) {
				assoc_maclist->count = MAX_NUM_OF_ASSOCIATED_DEV;
				err = wldev_ioctl(dev, WLC_GET_ASSOCLIST,
					assoc_maclist, sizeof(mac_buf), false);
				if (err < 0)
					WL_ERR(("WLC_GET_ASSOCLIST error %d\n", err));
				else
					num_associated = assoc_maclist->count;
			}
			memcpy(scb_val.ea.octet, mgmt->da, ETH_ALEN);
			scb_val.val = mgmt->u.disassoc.reason_code;
			err = wldev_ioctl(dev, WLC_SCB_DEAUTHENTICATE_FOR_REASON, &scb_val,
				sizeof(scb_val_t), true);
			if (err < 0)
				WL_ERR(("WLC_SCB_DEAUTHENTICATE_FOR_REASON error %d\n", err));
			WL_ERR(("Disconnect STA : %s scb_val.val %d\n",
				bcm_ether_ntoa((const struct ether_addr *)mgmt->da, eabuf),
				scb_val.val));

			if (num_associated > 0 && ETHER_ISBCAST(mgmt->da))
				wl_delay(400);

			cfg80211_mgmt_tx_status(cfgdev, *cookie, buf, len, true, GFP_KERNEL);
			goto exit;

		} else if (ieee80211_is_action(mgmt->frame_control)) {
			/* Abort the dwell time of any previous off-channel
			* action frame that may be still in effect.  Sending
			* off-channel action frames relies on the driver's
			* scan engine.  If a previous off-channel action frame
			* tx is still in progress (including the dwell time),
			* then this new action frame will not be sent out.
			*/
/* Do not abort scan for VSDB. Scan will be aborted in firmware if necessary.
 * And previous off-channel action frame must be ended before new af tx.
 */
#ifndef WL_CFG80211_VSDB_PRIORITIZE_SCAN_REQUEST
			wl_notify_escan_complete(cfg, dev, true, true);
#endif /* not WL_CFG80211_VSDB_PRIORITIZE_SCAN_REQUEST */
		}

	} else {
		WL_ERR(("Driver only allows MGMT packet type\n"));
		goto exit;
	}

	af_params = (wl_af_params_t *) kzalloc(WL_WIFI_AF_PARAMS_SIZE, GFP_KERNEL);

	if (af_params == NULL)
	{
		WL_ERR(("unable to allocate frame\n"));
		return -ENOMEM;
	}

	action_frame = &af_params->action_frame;

	/* Add the packet Id */
	action_frame->packetId = *cookie;
	WL_DBG(("action frame %d\n", action_frame->packetId));
	/* Add BSSID */
	memcpy(&action_frame->da, &mgmt->da[0], ETHER_ADDR_LEN);
	memcpy(&af_params->BSSID, &mgmt->bssid[0], ETHER_ADDR_LEN);

	/* Add the length exepted for 802.11 header  */
	action_frame->len = len - DOT11_MGMT_HDR_LEN;
	WL_DBG(("action_frame->len: %d\n", action_frame->len));

	/* Add the channel */
	af_params->channel =
		ieee80211_frequency_to_channel(channel->center_freq);
	/* Save listen_chan for searching common channel */
	cfg->afx_hdl->peer_listen_chan = af_params->channel;
	WL_DBG(("channel from upper layer %d\n", cfg->afx_hdl->peer_listen_chan));

#if (LINUX_VERSION_CODE >= KERNEL_VERSION(3, 14, 0))
	af_params->dwell_time = params->wait;
#else
	af_params->dwell_time = wait;
#endif

	memcpy(action_frame->data, &buf[DOT11_MGMT_HDR_LEN], action_frame->len);

	ack = wl_cfg80211_send_action_frame(wiphy, dev, cfgdev, af_params,
		action_frame, action_frame->len, bssidx);
	cfg80211_mgmt_tx_status(cfgdev, *cookie, buf, len, ack, GFP_KERNEL);

	kfree(af_params);
exit:
	return err;
}


static void
wl_cfg80211_mgmt_frame_register(struct wiphy *wiphy, bcm_struct_cfgdev *cfgdev,
	u16 frame_type, bool reg)
{

	WL_DBG(("frame_type: %x, reg: %d\n", frame_type, reg));

	if (frame_type != (IEEE80211_FTYPE_MGMT | IEEE80211_STYPE_PROBE_REQ))
		return;

	return;
}


static s32
wl_cfg80211_change_bss(struct wiphy *wiphy,
	struct net_device *dev,
	struct bss_parameters *params)
{
	s32 err = 0;
	s32 ap_isolate = 0;

	if (params->use_cts_prot >= 0) {
	}

	if (params->use_short_preamble >= 0) {
	}

	if (params->use_short_slot_time >= 0) {
	}

	if (params->basic_rates) {
	}

	if (params->ap_isolate >= 0) {
		ap_isolate = params->ap_isolate;
		err = wldev_iovar_setint(dev, "ap_isolate", ap_isolate);
		if (unlikely(err))
		{
			WL_ERR(("set ap_isolate Error (%d)\n", err));
		}
	}

	if (params->ht_opmode >= 0) {
	}


	return 0;
}

static s32
wl_cfg80211_set_channel(struct wiphy *wiphy, struct net_device *dev,
	struct ieee80211_channel *chan,
	enum nl80211_channel_type channel_type)
{
	s32 _chan;
	chanspec_t chspec = 0;
	chanspec_t fw_chspec = 0;
	u32 bw = WL_CHANSPEC_BW_20;

	s32 err = BCME_OK;
	s32 bw_cap = 0;
	struct {
		u32 band;
		u32 bw_cap;
	} param = {0, 0};
	struct bcm_cfg80211 *cfg = wiphy_priv(wiphy);
#ifdef CUSTOM_SET_CPUCORE
	dhd_pub_t *dhd =  (dhd_pub_t *)(cfg->pub);
#endif /* CUSTOM_SET_CPUCORE */

#ifndef P2PONEINT
	dev = ndev_to_wlc_ndev(dev, cfg);
#endif
	_chan = ieee80211_frequency_to_channel(chan->center_freq);
	WL_ERR(("netdev_ifidx(%d), chan_type(%d) target channel(%d) \n",
		dev->ifindex, channel_type, _chan));


	if (chan->band == IEEE80211_BAND_5GHZ) {
		param.band = WLC_BAND_5G;
		err = wldev_iovar_getbuf(dev, "bw_cap", &param, sizeof(param),
			cfg->ioctl_buf, WLC_IOCTL_SMLEN, &cfg->ioctl_buf_sync);
		if (err) {
			if (err != BCME_UNSUPPORTED) {
				WL_ERR(("bw_cap failed, %d\n", err));
				return err;
			} else {
				err = wldev_iovar_getint(dev, "mimo_bw_cap", &bw_cap);
				if (err) {
					WL_ERR(("error get mimo_bw_cap (%d)\n", err));
				}
				if (bw_cap != WLC_N_BW_20ALL)
					bw = WL_CHANSPEC_BW_40;
			}
		} else {
			if (WL_BW_CAP_80MHZ(cfg->ioctl_buf[0]))
				bw = WL_CHANSPEC_BW_80;
			else if (WL_BW_CAP_40MHZ(cfg->ioctl_buf[0]))
				bw = WL_CHANSPEC_BW_40;
			else
				bw = WL_CHANSPEC_BW_20;

		}

	} else if (chan->band == IEEE80211_BAND_2GHZ)
		bw = WL_CHANSPEC_BW_20;
set_channel:
	chspec = wf_channel2chspec(_chan, bw);
	if (wf_chspec_valid(chspec)) {
		fw_chspec = wl_chspec_host_to_driver(chspec);
		if (fw_chspec != INVCHANSPEC) {
			if ((err = wldev_iovar_setint(dev, "chanspec",
				fw_chspec)) == BCME_BADCHAN) {
				if (bw == WL_CHANSPEC_BW_80)
					goto change_bw;
				err = wldev_ioctl(dev, WLC_SET_CHANNEL,
					&_chan, sizeof(_chan), true);
				if (err < 0) {
					WL_ERR(("WLC_SET_CHANNEL error %d"
					"chip may not be supporting this channel\n", err));
				}
			} else if (err) {
				WL_ERR(("failed to set chanspec error %d\n", err));
			}
		} else {
			WL_ERR(("failed to convert host chanspec to fw chanspec\n"));
			err = BCME_ERROR;
		}
	} else {
change_bw:
		if (bw == WL_CHANSPEC_BW_80)
			bw = WL_CHANSPEC_BW_40;
		else if (bw == WL_CHANSPEC_BW_40)
			bw = WL_CHANSPEC_BW_20;
		else
			bw = 0;
		if (bw)
			goto set_channel;
		WL_ERR(("Invalid chanspec 0x%x\n", chspec));
		err = BCME_ERROR;
	}
#ifdef CUSTOM_SET_CPUCORE
	if (dhd->op_mode == DHD_FLAG_HOSTAP_MODE) {
		WL_DBG(("SoftAP mode do not need to set cpucore\n"));
	} else if ((dev == wl_to_p2p_bss_ndev(cfg, P2PAPI_BSSCFG_CONNECTION)) &&
		(chspec & WL_CHANSPEC_BW_80)) {
		/* If GO is vht80 */
		dhd->chan_isvht80 |= DHD_FLAG_P2P_MODE;
		dhd_set_cpucore(dhd, TRUE);
	}
#endif
	return err;
}

#ifdef WL_CFG80211_VSDB_PRIORITIZE_SCAN_REQUEST
struct net_device *
wl_cfg80211_get_remain_on_channel_ndev(struct bcm_cfg80211 *cfg)
{
	struct net_info *_net_info, *next;
	list_for_each_entry_safe(_net_info, next, &cfg->net_list, list) {
		if (_net_info->ndev &&
			test_bit(WL_STATUS_REMAINING_ON_CHANNEL, &_net_info->sme_state))
			return _net_info->ndev;
	}
	return NULL;
}
#endif /* WL_CFG80211_VSDB_PRIORITIZE_SCAN_REQUEST */

static s32
wl_validate_opensecurity(struct net_device *dev, s32 bssidx)
{
	s32 err = BCME_OK;

	/* set auth */
	err = wldev_iovar_setint_bsscfg(dev, "auth", 0, bssidx);
	if (err < 0) {
		WL_ERR(("auth error %d\n", err));
		return BCME_ERROR;
	}
	/* set wsec */
	err = wldev_iovar_setint_bsscfg(dev, "wsec", 0, bssidx);
	if (err < 0) {
		WL_ERR(("wsec error %d\n", err));
		return BCME_ERROR;
	}

	/* set upper-layer auth */
	err = wldev_iovar_setint_bsscfg(dev, "wpa_auth", WPA_AUTH_NONE, bssidx);
	if (err < 0) {
		WL_ERR(("wpa_auth error %d\n", err));
		return BCME_ERROR;
	}

	return 0;
}

static s32
wl_validate_wpa2ie(struct net_device *dev, bcm_tlv_t *wpa2ie, s32 bssidx)
{
	s32 len = 0;
	s32 err = BCME_OK;
	u16 auth = 0; /* d11 open authentication */
	u32 wsec;
	u32 pval = 0;
	u32 gval = 0;
	u32 wpa_auth = 0;
	wpa_suite_mcast_t *mcast;
	wpa_suite_ucast_t *ucast;
	wpa_suite_auth_key_mgmt_t *mgmt;
	int cnt = 0;

	u16 suite_count;
	u8 rsn_cap[2];
	u32 wme_bss_disable;

	if (wpa2ie == NULL)
		goto exit;

	WL_DBG(("Enter \n"));
	len =  wpa2ie->len;
	/* check the mcast cipher */
	mcast = (wpa_suite_mcast_t *)&wpa2ie->data[WPA2_VERSION_LEN];
	switch (mcast->type) {
		case WPA_CIPHER_NONE:
			gval = 0;
			break;
		case WPA_CIPHER_WEP_40:
		case WPA_CIPHER_WEP_104:
			gval = WEP_ENABLED;
			break;
		case WPA_CIPHER_TKIP:
			gval = TKIP_ENABLED;
			break;
		case WPA_CIPHER_AES_CCM:
			gval = AES_ENABLED;
			break;
		default:
			WL_ERR(("No Security Info\n"));
			break;
	}
	if ((len -= WPA_SUITE_LEN) <= 0)
		return BCME_BADLEN;

	/* check the unicast cipher */
	ucast = (wpa_suite_ucast_t *)&mcast[1];
	suite_count = ltoh16_ua(&ucast->count);
	switch (ucast->list[0].type) {
		case WPA_CIPHER_NONE:
			pval = 0;
			break;
		case WPA_CIPHER_WEP_40:
		case WPA_CIPHER_WEP_104:
			pval = WEP_ENABLED;
			break;
		case WPA_CIPHER_TKIP:
			pval = TKIP_ENABLED;
			break;
		case WPA_CIPHER_AES_CCM:
			pval = AES_ENABLED;
			break;
		default:
			WL_ERR(("No Security Info\n"));
	}
	if ((len -= (WPA_IE_SUITE_COUNT_LEN + (WPA_SUITE_LEN * suite_count))) <= 0)
		return BCME_BADLEN;

	/* FOR WPS , set SEC_OW_ENABLED */
	wsec = (pval | gval | SES_OW_ENABLED);
	/* check the AKM */
	mgmt = (wpa_suite_auth_key_mgmt_t *)&ucast->list[suite_count];
	suite_count = cnt = ltoh16_ua(&mgmt->count);
	while (cnt--) {
		switch (mgmt->list[cnt].type) {
		case RSN_AKM_NONE:
				wpa_auth |= WPA_AUTH_NONE;
			break;
		case RSN_AKM_UNSPECIFIED:
				wpa_auth |= WPA2_AUTH_UNSPECIFIED;
			break;
		case RSN_AKM_PSK:
				wpa_auth |= WPA2_AUTH_PSK;
			break;
		default:
			WL_ERR(("No Key Mgmt Info\n"));
	}
	}

	if ((len -= (WPA_IE_SUITE_COUNT_LEN + (WPA_SUITE_LEN * suite_count))) >= RSN_CAP_LEN) {
		rsn_cap[0] = *(u8 *)&mgmt->list[suite_count];
		rsn_cap[1] = *((u8 *)&mgmt->list[suite_count] + 1);

		if (rsn_cap[0] & (RSN_CAP_16_REPLAY_CNTRS << RSN_CAP_PTK_REPLAY_CNTR_SHIFT)) {
			wme_bss_disable = 0;
		} else {
			wme_bss_disable = 1;
		}


		/* set wme_bss_disable to sync RSN Capabilities */
		err = wldev_iovar_setint_bsscfg(dev, "wme_bss_disable", wme_bss_disable, bssidx);
		if (err < 0) {
			WL_ERR(("wme_bss_disable error %d\n", err));
			return BCME_ERROR;
		}
	} else {
		WL_DBG(("There is no RSN Capabilities. remained len %d\n", len));
	}

	/* set auth */
	err = wldev_iovar_setint_bsscfg(dev, "auth", auth, bssidx);
	if (err < 0) {
		WL_ERR(("auth error %d\n", err));
		return BCME_ERROR;
	}

	/* set wsec */
	err = wldev_iovar_setint_bsscfg(dev, "wsec", wsec, bssidx);
	if (err < 0) {
		WL_ERR(("wsec error %d\n", err));
		return BCME_ERROR;
	}


	/* set upper-layer auth */
	err = wldev_iovar_setint_bsscfg(dev, "wpa_auth", wpa_auth, bssidx);
	if (err < 0) {
		WL_ERR(("wpa_auth error %d\n", err));
		return BCME_ERROR;
	}
exit:
	return 0;
}

static s32
wl_validate_wpaie(struct net_device *dev, wpa_ie_fixed_t *wpaie, s32 bssidx)
{
	wpa_suite_mcast_t *mcast;
	wpa_suite_ucast_t *ucast;
	wpa_suite_auth_key_mgmt_t *mgmt;
	u16 auth = 0; /* d11 open authentication */
	u16 count;
	s32 err = BCME_OK;
	s32 len = 0;
	u32 i;
	u32 wsec;
	u32 pval = 0;
	u32 gval = 0;
	u32 wpa_auth = 0;
	u32 tmp = 0;

	if (wpaie == NULL)
		goto exit;
	WL_DBG(("Enter \n"));
	len = wpaie->length;    /* value length */
	len -= WPA_IE_TAG_FIXED_LEN;
	/* check for multicast cipher suite */
	if (len < WPA_SUITE_LEN) {
		WL_INFO(("no multicast cipher suite\n"));
		goto exit;
	}

	/* pick up multicast cipher */
	mcast = (wpa_suite_mcast_t *)&wpaie[1];
	len -= WPA_SUITE_LEN;
	if (!bcmp(mcast->oui, WPA_OUI, WPA_OUI_LEN)) {
		if (IS_WPA_CIPHER(mcast->type)) {
			tmp = 0;
			switch (mcast->type) {
				case WPA_CIPHER_NONE:
					tmp = 0;
					break;
				case WPA_CIPHER_WEP_40:
				case WPA_CIPHER_WEP_104:
					tmp = WEP_ENABLED;
					break;
				case WPA_CIPHER_TKIP:
					tmp = TKIP_ENABLED;
					break;
				case WPA_CIPHER_AES_CCM:
					tmp = AES_ENABLED;
					break;
				default:
					WL_ERR(("No Security Info\n"));
			}
			gval |= tmp;
		}
	}
	/* Check for unicast suite(s) */
	if (len < WPA_IE_SUITE_COUNT_LEN) {
		WL_INFO(("no unicast suite\n"));
		goto exit;
	}
	/* walk thru unicast cipher list and pick up what we recognize */
	ucast = (wpa_suite_ucast_t *)&mcast[1];
	count = ltoh16_ua(&ucast->count);
	len -= WPA_IE_SUITE_COUNT_LEN;
	for (i = 0; i < count && len >= WPA_SUITE_LEN;
		i++, len -= WPA_SUITE_LEN) {
		if (!bcmp(ucast->list[i].oui, WPA_OUI, WPA_OUI_LEN)) {
			if (IS_WPA_CIPHER(ucast->list[i].type)) {
				tmp = 0;
				switch (ucast->list[i].type) {
					case WPA_CIPHER_NONE:
						tmp = 0;
						break;
					case WPA_CIPHER_WEP_40:
					case WPA_CIPHER_WEP_104:
						tmp = WEP_ENABLED;
						break;
					case WPA_CIPHER_TKIP:
						tmp = TKIP_ENABLED;
						break;
					case WPA_CIPHER_AES_CCM:
						tmp = AES_ENABLED;
						break;
					default:
						WL_ERR(("No Security Info\n"));
				}
				pval |= tmp;
			}
		}
	}
	len -= (count - i) * WPA_SUITE_LEN;
	/* Check for auth key management suite(s) */
	if (len < WPA_IE_SUITE_COUNT_LEN) {
		WL_INFO((" no auth key mgmt suite\n"));
		goto exit;
	}
	/* walk thru auth management suite list and pick up what we recognize */
	mgmt = (wpa_suite_auth_key_mgmt_t *)&ucast->list[count];
	count = ltoh16_ua(&mgmt->count);
	len -= WPA_IE_SUITE_COUNT_LEN;
	for (i = 0; i < count && len >= WPA_SUITE_LEN;
		i++, len -= WPA_SUITE_LEN) {
		if (!bcmp(mgmt->list[i].oui, WPA_OUI, WPA_OUI_LEN)) {
			if (IS_WPA_AKM(mgmt->list[i].type)) {
				tmp = 0;
				switch (mgmt->list[i].type) {
					case RSN_AKM_NONE:
						tmp = WPA_AUTH_NONE;
						break;
					case RSN_AKM_UNSPECIFIED:
						tmp = WPA_AUTH_UNSPECIFIED;
						break;
					case RSN_AKM_PSK:
						tmp = WPA_AUTH_PSK;
						break;
					default:
						WL_ERR(("No Key Mgmt Info\n"));
				}
				wpa_auth |= tmp;
			}
		}

	}
	/* FOR WPS , set SEC_OW_ENABLED */
	wsec = (pval | gval | SES_OW_ENABLED);
	/* set auth */
	err = wldev_iovar_setint_bsscfg(dev, "auth", auth, bssidx);
	if (err < 0) {
		WL_ERR(("auth error %d\n", err));
		return BCME_ERROR;
	}
	/* set wsec */
	err = wldev_iovar_setint_bsscfg(dev, "wsec", wsec, bssidx);
	if (err < 0) {
		WL_ERR(("wsec error %d\n", err));
		return BCME_ERROR;
	}
	/* set upper-layer auth */
	err = wldev_iovar_setint_bsscfg(dev, "wpa_auth", wpa_auth, bssidx);
	if (err < 0) {
		WL_ERR(("wpa_auth error %d\n", err));
		return BCME_ERROR;
	}
exit:
	return 0;
}


static s32
wl_cfg80211_bcn_validate_sec(
	struct net_device *dev,
	struct parsed_ies *ies,
	u32 dev_role,
	s32 bssidx)
{
	struct bcm_cfg80211 *cfg = g_bcm_cfg;

	if (dev_role == NL80211_IFTYPE_P2P_GO && (ies->wpa2_ie)) {
		/* For P2P GO, the sec type is WPA2-PSK */
		WL_DBG(("P2P GO: validating wpa2_ie"));
		if (wl_validate_wpa2ie(dev, ies->wpa2_ie, bssidx)  < 0)
			return BCME_ERROR;

	} else if (dev_role == NL80211_IFTYPE_AP) {

		WL_DBG(("SoftAP: validating security"));
		/* If wpa2_ie or wpa_ie is present validate it */

		if ((ies->wpa2_ie || ies->wpa_ie) &&
			((wl_validate_wpa2ie(dev, ies->wpa2_ie, bssidx)  < 0 ||
			wl_validate_wpaie(dev, ies->wpa_ie, bssidx) < 0))) {
			cfg->ap_info->security_mode = false;
			return BCME_ERROR;
		}

		cfg->ap_info->security_mode = true;
		if (cfg->ap_info->rsn_ie) {
			kfree(cfg->ap_info->rsn_ie);
			cfg->ap_info->rsn_ie = NULL;
		}
		if (cfg->ap_info->wpa_ie) {
			kfree(cfg->ap_info->wpa_ie);
			cfg->ap_info->wpa_ie = NULL;
		}
		if (cfg->ap_info->wps_ie) {
			kfree(cfg->ap_info->wps_ie);
			cfg->ap_info->wps_ie = NULL;
		}
		if (ies->wpa_ie != NULL) {
			/* WPAIE */
			cfg->ap_info->rsn_ie = NULL;
			cfg->ap_info->wpa_ie = kmemdup(ies->wpa_ie,
				ies->wpa_ie->length + WPA_RSN_IE_TAG_FIXED_LEN,
				GFP_KERNEL);
		} else if (ies->wpa2_ie != NULL) {
			/* RSNIE */
			cfg->ap_info->wpa_ie = NULL;
			cfg->ap_info->rsn_ie = kmemdup(ies->wpa2_ie,
				ies->wpa2_ie->len + WPA_RSN_IE_TAG_FIXED_LEN,
				GFP_KERNEL);
		}
		if (!ies->wpa2_ie && !ies->wpa_ie) {
			wl_validate_opensecurity(dev, bssidx);
			cfg->ap_info->security_mode = false;
		}

		if (ies->wps_ie) {
			cfg->ap_info->wps_ie = kmemdup(ies->wps_ie, ies->wps_ie_len, GFP_KERNEL);
		}
	}

	return 0;

}

#if (LINUX_VERSION_CODE >= KERNEL_VERSION(3, 4, 0))
static s32 wl_cfg80211_bcn_set_params(
	struct cfg80211_ap_settings *info,
	struct net_device *dev,
	u32 dev_role, s32 bssidx)
{
	struct bcm_cfg80211 *cfg = g_bcm_cfg;
	s32 err = BCME_OK;

	WL_DBG(("interval (%d) \ndtim_period (%d) \n",
		info->beacon_interval, info->dtim_period));

	if (info->beacon_interval) {
		if ((err = wldev_ioctl(dev, WLC_SET_BCNPRD,
			&info->beacon_interval, sizeof(s32), true)) < 0) {
			WL_ERR(("Beacon Interval Set Error, %d\n", err));
			return err;
		}
	}

	if (info->dtim_period) {
		if ((err = wldev_ioctl(dev, WLC_SET_DTIMPRD,
			&info->dtim_period, sizeof(s32), true)) < 0) {
			WL_ERR(("DTIM Interval Set Error, %d\n", err));
			return err;
		}
	}

	if ((info->ssid) && (info->ssid_len > 0) &&
		(info->ssid_len <= 32)) {
		WL_DBG(("SSID (%s) len:%zd \n", info->ssid, info->ssid_len));
		if (dev_role == NL80211_IFTYPE_AP) {
			/* Store the hostapd SSID */
			memset(cfg->hostapd_ssid.SSID, 0x00, 32);
			memcpy(cfg->hostapd_ssid.SSID, info->ssid, info->ssid_len);
			cfg->hostapd_ssid.SSID_len = info->ssid_len;
		} else {
				/* P2P GO */
			memset(cfg->p2p->ssid.SSID, 0x00, 32);
			memcpy(cfg->p2p->ssid.SSID, info->ssid, info->ssid_len);
			cfg->p2p->ssid.SSID_len = info->ssid_len;
		}
	}

	if (info->hidden_ssid) {
		if ((err = wldev_iovar_setint(dev, "closednet", 1)) < 0)
			WL_ERR(("failed to set hidden : %d\n", err));
		WL_DBG(("hidden_ssid_enum_val: %d \n", info->hidden_ssid));
	}

	return err;
}
#endif 

static s32
wl_cfg80211_parse_ies(u8 *ptr, u32 len, struct parsed_ies *ies)
{
	s32 err = BCME_OK;

	memset(ies, 0, sizeof(struct parsed_ies));

	/* find the WPSIE */
	if ((ies->wps_ie = wl_cfgp2p_find_wpsie(ptr, len)) != NULL) {
		WL_DBG(("WPSIE in beacon \n"));
		ies->wps_ie_len = ies->wps_ie->length + WPA_RSN_IE_TAG_FIXED_LEN;
	} else {
		WL_ERR(("No WPSIE in beacon \n"));
	}

	/* find the RSN_IE */
	if ((ies->wpa2_ie = bcm_parse_tlvs(ptr, len,
		DOT11_MNG_RSN_ID)) != NULL) {
		WL_DBG((" WPA2 IE found\n"));
		ies->wpa2_ie_len = ies->wpa2_ie->len;
	}

	/* find the WPA_IE */
	if ((ies->wpa_ie = wl_cfgp2p_find_wpaie(ptr, len)) != NULL) {
		WL_DBG((" WPA found\n"));
		ies->wpa_ie_len = ies->wpa_ie->length;
	}

	return err;

}

static s32
wl_cfg80211_bcn_bringup_ap(
	struct net_device *dev,
	struct parsed_ies *ies,
	u32 dev_role, s32 bssidx)
{
	struct bcm_cfg80211 *cfg = g_bcm_cfg;
	struct wl_join_params join_params;
	bool is_bssup = false;
	s32 infra = 1;
	s32 join_params_size = 0;
	s32 ap = 1;
	s32 err = BCME_OK;

	WL_DBG(("Enter dev_role: %d\n", dev_role));

	/* Common code for SoftAP and P2P GO */
	wldev_iovar_setint(dev, "mpc", 0);

	if (dev_role == NL80211_IFTYPE_P2P_GO) {
		is_bssup = wl_cfgp2p_bss_isup(dev, bssidx);
		if (!is_bssup && (ies->wpa2_ie != NULL)) {

			err = wldev_ioctl(dev, WLC_SET_INFRA, &infra, sizeof(s32), true);
			if (err < 0) {
				WL_ERR(("SET INFRA error %d\n", err));
				goto exit;
			}

			err = wldev_iovar_setbuf_bsscfg(dev, "ssid", &cfg->p2p->ssid,
				sizeof(cfg->p2p->ssid), cfg->ioctl_buf, WLC_IOCTL_MAXLEN,
				bssidx, &cfg->ioctl_buf_sync);
			if (err < 0) {
				WL_ERR(("GO SSID setting error %d\n", err));
				goto exit;
			}

			/* Do abort scan before creating GO */
			wl_cfg80211_scan_abort(cfg);

			if ((err = wl_cfgp2p_bss(cfg, dev, bssidx, 1)) < 0) {
				WL_ERR(("GO Bring up error %d\n", err));
				goto exit;
			}
		} else
			WL_DBG(("Bss is already up\n"));
	} else if ((dev_role == NL80211_IFTYPE_AP) &&
		(wl_get_drv_status(cfg, AP_CREATING, dev))) {
		/* Device role SoftAP */
		err = wldev_ioctl(dev, WLC_DOWN, &ap, sizeof(s32), true);
		if (err < 0) {
			WL_ERR(("WLC_DOWN error %d\n", err));
			goto exit;
		}
		err = wldev_ioctl(dev, WLC_SET_INFRA, &infra, sizeof(s32), true);
		if (err < 0) {
			WL_ERR(("SET INFRA error %d\n", err));
			goto exit;
		}
		if ((err = wldev_ioctl(dev, WLC_SET_AP, &ap, sizeof(s32), true)) < 0) {
			WL_ERR(("setting AP mode failed %d \n", err));
			goto exit;
		}

		err = wldev_ioctl(dev, WLC_UP, &ap, sizeof(s32), true);
		if (unlikely(err)) {
			WL_ERR(("WLC_UP error (%d)\n", err));
			goto exit;
		}

		memset(&join_params, 0, sizeof(join_params));
		/* join parameters starts with ssid */
		join_params_size = sizeof(join_params.ssid);
		memcpy(join_params.ssid.SSID, cfg->hostapd_ssid.SSID,
			cfg->hostapd_ssid.SSID_len);
		join_params.ssid.SSID_len = htod32(cfg->hostapd_ssid.SSID_len);

		/* create softap */
		if ((err = wldev_ioctl(dev, WLC_SET_SSID, &join_params,
			join_params_size, true)) == 0) {
			WL_DBG(("SoftAP set SSID (%s) success\n", join_params.ssid.SSID));
			wl_clr_drv_status(cfg, AP_CREATING, dev);
			wl_set_drv_status(cfg, AP_CREATED, dev);
		}
	}


exit:
	return err;
}

#if (LINUX_VERSION_CODE >= KERNEL_VERSION(3, 4, 0))
s32
wl_cfg80211_parse_ap_ies(
	struct net_device *dev,
	struct cfg80211_beacon_data *info,
	struct parsed_ies *ies)
{
	struct parsed_ies prb_ies;
	struct bcm_cfg80211 *cfg = g_bcm_cfg;
	dhd_pub_t *dhd = (dhd_pub_t *)(cfg->pub);
	u8 *vndr = NULL;
	u32 vndr_ie_len = 0;
	s32 err = BCME_OK;

	/* Parse Beacon IEs */
	if (wl_cfg80211_parse_ies((u8 *)info->tail,
		info->tail_len, ies) < 0) {
		WL_ERR(("Beacon get IEs failed \n"));
		err = -EINVAL;
		goto fail;
	}

	vndr = (u8 *)info->proberesp_ies;
	vndr_ie_len = info->proberesp_ies_len;

	if (dhd->op_mode & DHD_FLAG_HOSTAP_MODE) {
		/* SoftAP mode */
		struct ieee80211_mgmt *mgmt;
		mgmt = (struct ieee80211_mgmt *)info->probe_resp;
		if (mgmt != NULL) {
			vndr = (u8 *)&mgmt->u.probe_resp.variable;
			vndr_ie_len = info->probe_resp_len -
				offsetof(struct ieee80211_mgmt, u.probe_resp.variable);
		}
	}

	/* Parse Probe Response IEs */
	if (wl_cfg80211_parse_ies(vndr, vndr_ie_len, &prb_ies) < 0) {
		WL_ERR(("PROBE RESP get IEs failed \n"));
		err = -EINVAL;
	}

fail:

	return err;
}

s32
wl_cfg80211_set_ies(
	struct net_device *dev,
	struct cfg80211_beacon_data *info,
	s32 bssidx)
{
	struct bcm_cfg80211 *cfg = g_bcm_cfg;
	dhd_pub_t *dhd = (dhd_pub_t *)(cfg->pub);
	u8 *vndr = NULL;
	u32 vndr_ie_len = 0;
	s32 err = BCME_OK;

	/* Set Beacon IEs to FW */
	if ((err = wl_cfgp2p_set_management_ie(cfg, dev, bssidx,
		VNDR_IE_BEACON_FLAG, (u8 *)info->tail,
		info->tail_len)) < 0) {
		WL_ERR(("Set Beacon IE Failed \n"));
	} else {
		WL_DBG(("Applied Vndr IEs for Beacon \n"));
	}

	vndr = (u8 *)info->proberesp_ies;
	vndr_ie_len = info->proberesp_ies_len;

	if (dhd->op_mode & DHD_FLAG_HOSTAP_MODE) {
		/* SoftAP mode */
		struct ieee80211_mgmt *mgmt;
		mgmt = (struct ieee80211_mgmt *)info->probe_resp;
		if (mgmt != NULL) {
			vndr = (u8 *)&mgmt->u.probe_resp.variable;
			vndr_ie_len = info->probe_resp_len -
				offsetof(struct ieee80211_mgmt, u.probe_resp.variable);
		}
	}

	/* Set Probe Response IEs to FW */
	if ((err = wl_cfgp2p_set_management_ie(cfg, dev, bssidx,
		VNDR_IE_PRBRSP_FLAG, vndr, vndr_ie_len)) < 0) {
		WL_ERR(("Set Probe Resp IE Failed \n"));
	} else {
		WL_DBG(("Applied Vndr IEs for Probe Resp \n"));
	}

	return err;
}
#endif 

static s32 wl_cfg80211_hostapd_sec(
	struct net_device *dev,
	struct parsed_ies *ies,
	s32 bssidx)
{
	bool update_bss = 0;
	struct bcm_cfg80211 *cfg = g_bcm_cfg;


	if (ies->wps_ie) {
		if (cfg->ap_info->wps_ie &&
			memcmp(cfg->ap_info->wps_ie, ies->wps_ie, ies->wps_ie_len)) {
			WL_DBG((" WPS IE is changed\n"));
			kfree(cfg->ap_info->wps_ie);
			cfg->ap_info->wps_ie = kmemdup(ies->wps_ie, ies->wps_ie_len, GFP_KERNEL);
		} else if (cfg->ap_info->wps_ie == NULL) {
			WL_DBG((" WPS IE is added\n"));
			cfg->ap_info->wps_ie = kmemdup(ies->wps_ie, ies->wps_ie_len, GFP_KERNEL);
		}

		if ((ies->wpa_ie != NULL || ies->wpa2_ie != NULL)) {
			if (!cfg->ap_info->security_mode) {
				/* change from open mode to security mode */
				update_bss = true;
				if (ies->wpa_ie != NULL) {
					cfg->ap_info->wpa_ie = kmemdup(ies->wpa_ie,
					ies->wpa_ie->length + WPA_RSN_IE_TAG_FIXED_LEN,
					GFP_KERNEL);
				} else {
					cfg->ap_info->rsn_ie = kmemdup(ies->wpa2_ie,
					ies->wpa2_ie->len + WPA_RSN_IE_TAG_FIXED_LEN,
					GFP_KERNEL);
				}
			} else if (cfg->ap_info->wpa_ie) {
				/* change from WPA2 mode to WPA mode */
				if (ies->wpa_ie != NULL) {
					update_bss = true;
					kfree(cfg->ap_info->rsn_ie);
					cfg->ap_info->rsn_ie = NULL;
					cfg->ap_info->wpa_ie = kmemdup(ies->wpa_ie,
					ies->wpa_ie->length + WPA_RSN_IE_TAG_FIXED_LEN,
					GFP_KERNEL);
				} else if (memcmp(cfg->ap_info->rsn_ie,
					ies->wpa2_ie, ies->wpa2_ie->len
					+ WPA_RSN_IE_TAG_FIXED_LEN)) {
					update_bss = true;
					kfree(cfg->ap_info->rsn_ie);
					cfg->ap_info->rsn_ie = kmemdup(ies->wpa2_ie,
					ies->wpa2_ie->len + WPA_RSN_IE_TAG_FIXED_LEN,
					GFP_KERNEL);
					cfg->ap_info->wpa_ie = NULL;
				}
			}
			if (update_bss) {
				cfg->ap_info->security_mode = true;
				wl_cfgp2p_bss(cfg, dev, bssidx, 0);
				if (wl_validate_wpa2ie(dev, ies->wpa2_ie, bssidx)  < 0 ||
					wl_validate_wpaie(dev, ies->wpa_ie, bssidx) < 0) {
					return BCME_ERROR;
				}
				wl_cfgp2p_bss(cfg, dev, bssidx, 1);
			}
		}
	} else {
		WL_ERR(("No WPSIE in beacon \n"));
	}
	return 0;
}

#if defined(WL_SUPPORT_BACKPORTED_KPATCHES) || (LINUX_VERSION_CODE >= KERNEL_VERSION(3, \
	2, 0))
#if (LINUX_VERSION_CODE >= KERNEL_VERSION(3, 19, 0))
static s32 wl_cfg80211_del_station(
		struct wiphy *wiphy, struct net_device *ndev,
		struct station_del_parameters *params)
#elif (LINUX_VERSION_CODE >= KERNEL_VERSION(3, 16, 0))
static s32
wl_cfg80211_del_station(struct wiphy *wiphy,
	struct net_device *ndev, const u8* mac_addr)
#else
static s32
wl_cfg80211_del_station(struct wiphy *wiphy,
	struct net_device *ndev, u8* mac_addr)
#endif
{
	struct net_device *dev;
	struct bcm_cfg80211 *cfg = wiphy_priv(wiphy);
	scb_val_t scb_val;
	s8 eabuf[ETHER_ADDR_STR_LEN];
	int err;
	char mac_buf[MAX_NUM_OF_ASSOCIATED_DEV *
		sizeof(struct ether_addr) + sizeof(uint)] = {0};
	struct maclist *assoc_maclist = (struct maclist *)mac_buf;
	int num_associated = 0;

#if (LINUX_VERSION_CODE >= KERNEL_VERSION(3, 19, 0))
	const u8 *mac_addr = params->mac;
#endif /* (LINUX_VERSION_CODE >= KERNEL_VERSION(3, 19, 0)) */

	WL_DBG(("Entry\n"));
	if (mac_addr == NULL) {
		WL_DBG(("mac_addr is NULL ignore it\n"));
		return 0;
	}

	dev = ndev_to_wlc_ndev(ndev, cfg);

	if (p2p_is_on(cfg)) {
		/* Suspend P2P discovery search-listen to prevent it from changing the
		 * channel.
		 */
		if ((wl_cfgp2p_discover_enable_search(cfg, false)) < 0) {
			WL_ERR(("Can not disable discovery mode\n"));
			return -EFAULT;
		}
	}

	assoc_maclist->count = MAX_NUM_OF_ASSOCIATED_DEV;
	err = wldev_ioctl(ndev, WLC_GET_ASSOCLIST,
		assoc_maclist, sizeof(mac_buf), false);
	if (err < 0)
		WL_ERR(("WLC_GET_ASSOCLIST error %d\n", err));
	else
		num_associated = assoc_maclist->count;

	memcpy(scb_val.ea.octet, mac_addr, ETHER_ADDR_LEN);
	scb_val.val = DOT11_RC_DEAUTH_LEAVING;
	err = wldev_ioctl(dev, WLC_SCB_DEAUTHENTICATE_FOR_REASON, &scb_val,
		sizeof(scb_val_t), true);
	if (err < 0)
		WL_ERR(("WLC_SCB_DEAUTHENTICATE_FOR_REASON err %d\n", err));
	WL_ERR(("Disconnect STA : %s scb_val.val %d\n",
		bcm_ether_ntoa((const struct ether_addr *)mac_addr, eabuf),
		scb_val.val));

	if (num_associated > 0 && ETHER_ISBCAST(mac_addr))
		wl_delay(400);

	return 0;
}

#if (LINUX_VERSION_CODE >= KERNEL_VERSION(3, 16, 0))
static s32
wl_cfg80211_change_station(struct wiphy *wiphy,
	struct net_device *dev, const u8 *mac, struct station_parameters *params)
#else
static s32
wl_cfg80211_change_station(struct wiphy *wiphy,
	struct net_device *dev, u8 *mac, struct station_parameters *params)
#endif
{
	int err;
	struct bcm_cfg80211 *cfg = wiphy_priv(wiphy);
	struct net_device *primary_ndev = bcmcfg_to_prmry_ndev(cfg);

	/* Processing only authorize/de-authorize flag for now */
	if (!(params->sta_flags_mask & BIT(NL80211_STA_FLAG_AUTHORIZED)))
		return -ENOTSUPP;

	if (!(params->sta_flags_set & BIT(NL80211_STA_FLAG_AUTHORIZED))) {
#if (LINUX_VERSION_CODE >= KERNEL_VERSION(3, 16, 0))
	err = wldev_ioctl(primary_ndev, WLC_SCB_AUTHORIZE, (u8 *)mac, ETH_ALEN, true);
#else
	err = wldev_ioctl(primary_ndev, WLC_SCB_AUTHORIZE, mac, ETH_ALEN, true);
#endif
		if (err)
			WL_ERR(("WLC_SCB_DEAUTHORIZE error (%d)\n", err));
		return err;
	}

#if (LINUX_VERSION_CODE >= KERNEL_VERSION(3, 16, 0))
	err = wldev_ioctl(primary_ndev, WLC_SCB_AUTHORIZE, (u8 *)mac, ETH_ALEN, true);
#else
	err = wldev_ioctl(primary_ndev, WLC_SCB_AUTHORIZE, mac, ETH_ALEN, true);
#endif
	if (err)
		WL_ERR(("WLC_SCB_AUTHORIZE error (%d)\n", err));
	return err;
}
#endif /* WL_SUPPORT_BACKPORTED_KPATCHES || KERNEL_VER >= KERNEL_VERSION(3, 2, 0)) */

#if (LINUX_VERSION_CODE >= KERNEL_VERSION(3, 4, 0))
static s32
wl_cfg80211_start_ap(
	struct wiphy *wiphy,
	struct net_device *dev,
	struct cfg80211_ap_settings *info)
{
	struct bcm_cfg80211 *cfg = wiphy_priv(wiphy);
	s32 err = BCME_OK;
	struct parsed_ies ies;
	s32 bssidx = 0;
	u32 dev_role = 0;

	WL_DBG(("Enter \n"));
	if (dev == bcmcfg_to_prmry_ndev(cfg)) {
		WL_DBG(("Start AP req on primary iface: Softap\n"));
		dev_role = NL80211_IFTYPE_AP;
	}
#if defined(WL_ENABLE_P2P_IF)
	else if (dev == cfg->p2p_net) {
		/* Group Add request on p2p0 */
		WL_DBG(("Start AP req on P2P iface: GO\n"));
#ifndef  P2PONEINT
		dev = bcmcfg_to_prmry_ndev(cfg);
#endif
		dev_role = NL80211_IFTYPE_P2P_GO;
	}
#endif /* WL_ENABLE_P2P_IF */
	if (wl_cfgp2p_find_idx(cfg, dev, &bssidx) != BCME_OK) {
		WL_ERR(("Find p2p index from dev(%p) failed\n", dev));
		return BCME_ERROR;
	}
	if (p2p_is_on(cfg) &&
		(bssidx == wl_to_p2p_bss_bssidx(cfg,
		P2PAPI_BSSCFG_CONNECTION))) {
		dev_role = NL80211_IFTYPE_P2P_GO;
		WL_DBG(("Start AP req on P2P connection iface\n"));
	}

	if (!check_dev_role_integrity(cfg, dev_role))
		goto fail;

#if (LINUX_VERSION_CODE >= KERNEL_VERSION(3, 6, 0))
	if ((err = wl_cfg80211_set_channel(wiphy, dev,
		dev->ieee80211_ptr->preset_chandef.chan,
		NL80211_CHAN_HT20) < 0)) {
		WL_ERR(("Set channel failed \n"));
		goto fail;
	}
#endif 

	if ((err = wl_cfg80211_bcn_set_params(info, dev,
		dev_role, bssidx)) < 0) {
		WL_ERR(("Beacon params set failed \n"));
		goto fail;
	}

	/* Parse IEs */
	if ((err = wl_cfg80211_parse_ap_ies(dev, &info->beacon, &ies)) < 0) {
		WL_ERR(("Set IEs failed \n"));
		goto fail;
	}

	if ((wl_cfg80211_bcn_validate_sec(dev, &ies,
		dev_role, bssidx)) < 0)
	{
		WL_ERR(("Beacon set security failed \n"));
		goto fail;
	}

	if ((err = wl_cfg80211_bcn_bringup_ap(dev, &ies,
		dev_role, bssidx)) < 0) {
		WL_ERR(("Beacon bring up AP/GO failed \n"));
		goto fail;
	}

	WL_DBG(("** AP/GO Created **\n"));

#ifdef WL_CFG80211_ACL
	/* Enfoce Admission Control. */
	if ((err = wl_cfg80211_set_mac_acl(wiphy, dev, info->acl)) < 0) {
		WL_ERR(("Set ACL failed\n"));
	}
#endif /* WL_CFG80211_ACL */

	/* Set IEs to FW */
	if ((err = wl_cfg80211_set_ies(dev, &info->beacon, bssidx)) < 0)
		WL_ERR(("Set IEs failed \n"));

	/* Enable Probe Req filter, WPS-AP certification 4.2.13 */
	if ((dev_role == NL80211_IFTYPE_AP) && (ies.wps_ie != NULL)) {
		bool pbc = 0;
		wl_validate_wps_ie((char *) ies.wps_ie, ies.wps_ie_len, &pbc);
		if (pbc) {
			WL_DBG(("set WLC_E_PROBREQ_MSG\n"));
			wl_add_remove_eventmsg(dev, WLC_E_PROBREQ_MSG, true);
		}
	}

fail:
	if (err) {
		WL_ERR(("ADD/SET beacon failed\n"));
		wldev_iovar_setint(dev, "mpc", 1);
	}

	return err;
}

static s32
wl_cfg80211_stop_ap(
	struct wiphy *wiphy,
	struct net_device *dev)
{
	int err = 0;
	u32 dev_role = 0;
	int infra = 0;
	int ap = 0;
	s32 bssidx = 0;
	struct bcm_cfg80211 *cfg = wiphy_priv(wiphy);

	WL_DBG(("Enter \n"));
	if (dev == bcmcfg_to_prmry_ndev(cfg)) {
		dev_role = NL80211_IFTYPE_AP;
	}
#if defined(WL_ENABLE_P2P_IF)
	else if (dev == cfg->p2p_net) {
		/* Group Add request on p2p0 */
#ifndef  P2PONEINT
		dev = bcmcfg_to_prmry_ndev(cfg);
#endif
		dev_role = NL80211_IFTYPE_P2P_GO;
	}
#endif /* WL_ENABLE_P2P_IF */
	if (wl_cfgp2p_find_idx(cfg, dev, &bssidx) != BCME_OK) {
		WL_ERR(("Find p2p index from dev(%p) failed\n", dev));
		return BCME_ERROR;
	}
	if (p2p_is_on(cfg) &&
		(bssidx == wl_to_p2p_bss_bssidx(cfg,
		P2PAPI_BSSCFG_CONNECTION))) {
		dev_role = NL80211_IFTYPE_P2P_GO;
	}

	if (!check_dev_role_integrity(cfg, dev_role))
		goto exit;

	if (dev_role == NL80211_IFTYPE_AP) {
		/* SoftAp on primary Interface.
		 * Shut down AP and turn on MPC
		 */
		if ((err = wldev_ioctl(dev, WLC_SET_AP, &ap, sizeof(s32), true)) < 0) {
			WL_ERR(("setting AP mode failed %d \n", err));
			err = -ENOTSUPP;
			goto exit;
		}
		err = wldev_ioctl(dev, WLC_SET_INFRA, &infra, sizeof(s32), true);
		if (err < 0) {
			WL_ERR(("SET INFRA error %d\n", err));
			err = -ENOTSUPP;
			goto exit;
		}

		err = wldev_ioctl(dev, WLC_UP, &ap, sizeof(s32), true);
		if (unlikely(err)) {
			WL_ERR(("WLC_UP error (%d)\n", err));
			err = -EINVAL;
			goto exit;
		}

		wl_clr_drv_status(cfg, AP_CREATED, dev);
		/* Turn on the MPC */
		wldev_iovar_setint(dev, "mpc", 1);
		if (cfg->ap_info) {
			kfree(cfg->ap_info->wpa_ie);
			kfree(cfg->ap_info->rsn_ie);
			kfree(cfg->ap_info->wps_ie);
			kfree(cfg->ap_info);
			cfg->ap_info = NULL;
		}
	} else {
		WL_DBG(("Stopping P2P GO \n"));
		DHD_OS_WAKE_LOCK_CTRL_TIMEOUT_ENABLE((dhd_pub_t *)(cfg->pub),
			DHD_EVENT_TIMEOUT_MS*3);
		DHD_OS_WAKE_LOCK_TIMEOUT((dhd_pub_t *)(cfg->pub));
	}

exit:
	return err;
}

static s32
wl_cfg80211_change_beacon(
	struct wiphy *wiphy,
	struct net_device *dev,
	struct cfg80211_beacon_data *info)
{
	s32 err = BCME_OK;
	struct bcm_cfg80211 *cfg = wiphy_priv(wiphy);
	struct parsed_ies ies;
	u32 dev_role = 0;
	s32 bssidx = 0;
	bool pbc = 0;

	WL_DBG(("Enter \n"));

	if (dev == bcmcfg_to_prmry_ndev(cfg)) {
		dev_role = NL80211_IFTYPE_AP;
	}
#if defined(WL_ENABLE_P2P_IF)
	else if (dev == cfg->p2p_net) {
		/* Group Add request on p2p0 */
#ifndef  P2PONEINT
		dev = bcmcfg_to_prmry_ndev(cfg);
#endif
		dev_role = NL80211_IFTYPE_P2P_GO;
	}
#endif /* WL_ENABLE_P2P_IF */
	if (wl_cfgp2p_find_idx(cfg, dev, &bssidx) != BCME_OK) {
		WL_ERR(("Find p2p index from dev(%p) failed\n", dev));
		return BCME_ERROR;
	}
	if (p2p_is_on(cfg) &&
		(bssidx == wl_to_p2p_bss_bssidx(cfg,
		P2PAPI_BSSCFG_CONNECTION))) {
		dev_role = NL80211_IFTYPE_P2P_GO;
	}

	if (!check_dev_role_integrity(cfg, dev_role))
		goto fail;

	/* Parse IEs */
	if ((err = wl_cfg80211_parse_ap_ies(dev, info, &ies)) < 0) {
		WL_ERR(("Parse IEs failed \n"));
		goto fail;
	}

	/* Set IEs to FW */
	if ((err = wl_cfg80211_set_ies(dev, info, bssidx)) < 0) {
		WL_ERR(("Set IEs failed \n"));
		goto fail;
	}

	if (dev_role == NL80211_IFTYPE_AP) {
		if (wl_cfg80211_hostapd_sec(dev, &ies, bssidx) < 0) {
			WL_ERR(("Hostapd update sec failed \n"));
			err = -EINVAL;
			goto fail;
		}
		/* Enable Probe Req filter, WPS-AP certification 4.2.13 */
		if ((dev_role == NL80211_IFTYPE_AP) && (ies.wps_ie != NULL)) {
			wl_validate_wps_ie((char *) ies.wps_ie, ies.wps_ie_len, &pbc);
			WL_DBG((" WPS AP, wps_ie is exists pbc=%d\n", pbc));
			if (pbc)
				wl_add_remove_eventmsg(dev, WLC_E_PROBREQ_MSG, true);
			else
				wl_add_remove_eventmsg(dev, WLC_E_PROBREQ_MSG, false);
		}
	}

fail:
	return err;
}
#else
static s32
wl_cfg80211_add_set_beacon(struct wiphy *wiphy, struct net_device *dev,
	struct beacon_parameters *info)
{
	s32 err = BCME_OK;
	struct bcm_cfg80211 *cfg = wiphy_priv(wiphy);
	s32 ie_offset = 0;
	s32 bssidx = 0;
	u32 dev_role = NL80211_IFTYPE_AP;
	struct parsed_ies ies;
	bcm_tlv_t *ssid_ie;
	bool pbc = 0;
	WL_DBG(("interval (%d) dtim_period (%d) head_len (%d) tail_len (%d)\n",
		info->interval, info->dtim_period, info->head_len, info->tail_len));

	if (dev == bcmcfg_to_prmry_ndev(cfg)) {
		dev_role = NL80211_IFTYPE_AP;
	}
#if defined(WL_ENABLE_P2P_IF)
	else if (dev == cfg->p2p_net) {
		/* Group Add request on p2p0 */
#ifndef  P2PONEINT
		dev = bcmcfg_to_prmry_ndev(cfg);
#endif
		dev_role = NL80211_IFTYPE_P2P_GO;
	}
#endif /* WL_ENABLE_P2P_IF */
	if (wl_cfgp2p_find_idx(cfg, dev, &bssidx) != BCME_OK) {
		WL_ERR(("Find p2p index from dev(%p) failed\n", dev));
		return BCME_ERROR;
	}
	if (p2p_is_on(cfg) &&
		(bssidx == wl_to_p2p_bss_bssidx(cfg,
		P2PAPI_BSSCFG_CONNECTION))) {
		dev_role = NL80211_IFTYPE_P2P_GO;
	}

	if (!check_dev_role_integrity(cfg, dev_role))
		goto fail;

	ie_offset = DOT11_MGMT_HDR_LEN + DOT11_BCN_PRB_FIXED_LEN;
	/* find the SSID */
	if ((ssid_ie = bcm_parse_tlvs((u8 *)&info->head[ie_offset],
		info->head_len - ie_offset,
		DOT11_MNG_SSID_ID)) != NULL) {
		if (dev_role == NL80211_IFTYPE_AP) {
			/* Store the hostapd SSID */
			memset(&cfg->hostapd_ssid.SSID[0], 0x00, 32);
			memcpy(&cfg->hostapd_ssid.SSID[0], ssid_ie->data, ssid_ie->len);
			cfg->hostapd_ssid.SSID_len = ssid_ie->len;
		} else {
				/* P2P GO */
			memset(&cfg->p2p->ssid.SSID[0], 0x00, 32);
			memcpy(cfg->p2p->ssid.SSID, ssid_ie->data, ssid_ie->len);
			cfg->p2p->ssid.SSID_len = ssid_ie->len;
		}
	}

	if (wl_cfg80211_parse_ies((u8 *)info->tail,
		info->tail_len, &ies) < 0) {
		WL_ERR(("Beacon get IEs failed \n"));
		err = -EINVAL;
		goto fail;
	}

	if (wl_cfgp2p_set_management_ie(cfg, dev, bssidx,
		VNDR_IE_BEACON_FLAG, (u8 *)info->tail,
		info->tail_len) < 0) {
		WL_ERR(("Beacon set IEs failed \n"));
		goto fail;
	} else {
		WL_DBG(("Applied Vndr IEs for Beacon \n"));
	}
	if (!wl_cfgp2p_bss_isup(dev, bssidx) &&
		(wl_cfg80211_bcn_validate_sec(dev, &ies, dev_role, bssidx) < 0))
	{
		WL_ERR(("Beacon set security failed \n"));
		goto fail;
	}

	/* Set BI and DTIM period */
	if (info->interval) {
		if ((err = wldev_ioctl(dev, WLC_SET_BCNPRD,
			&info->interval, sizeof(s32), true)) < 0) {
			WL_ERR(("Beacon Interval Set Error, %d\n", err));
			return err;
		}
	}
	if (info->dtim_period) {
		if ((err = wldev_ioctl(dev, WLC_SET_DTIMPRD,
			&info->dtim_period, sizeof(s32), true)) < 0) {
			WL_ERR(("DTIM Interval Set Error, %d\n", err));
			return err;
		}
	}

	if (wl_cfg80211_bcn_bringup_ap(dev, &ies, dev_role, bssidx) < 0) {
		WL_ERR(("Beacon bring up AP/GO failed \n"));
		goto fail;
	}

	if (wl_get_drv_status(cfg, AP_CREATED, dev)) {
		/* Soft AP already running. Update changed params */
		if (wl_cfg80211_hostapd_sec(dev, &ies, bssidx) < 0) {
			WL_ERR(("Hostapd update sec failed \n"));
			err = -EINVAL;
			goto fail;
		}
	}

	/* Enable Probe Req filter */
	if (((dev_role == NL80211_IFTYPE_P2P_GO) ||
		(dev_role == NL80211_IFTYPE_AP)) && (ies.wps_ie != NULL)) {
		wl_validate_wps_ie((char *) ies.wps_ie, ies.wps_ie_len, &pbc);
		if (pbc)
			wl_add_remove_eventmsg(dev, WLC_E_PROBREQ_MSG, true);
	}

	WL_DBG(("** ADD/SET beacon done **\n"));

fail:
	if (err) {
		WL_ERR(("ADD/SET beacon failed\n"));
		wldev_iovar_setint(dev, "mpc", 1);
	}
	return err;

}
#endif 

#ifdef WL_SCHED_SCAN
#define PNO_TIME		30
#define PNO_REPEAT		4
#define PNO_FREQ_EXPO_MAX	2
static int
wl_cfg80211_sched_scan_start(struct wiphy *wiphy,
                             struct net_device *dev,
                             struct cfg80211_sched_scan_request *request)
{
	ushort pno_time = PNO_TIME;
	int pno_repeat = PNO_REPEAT;
	int pno_freq_expo_max = PNO_FREQ_EXPO_MAX;
	wlc_ssid_t ssids_local[MAX_PFN_LIST_COUNT];
	struct bcm_cfg80211 *cfg = wiphy_priv(wiphy);
	struct cfg80211_ssid *ssid = NULL;
	int ssid_count = 0;
	int i;
	int ret = 0;

	if (!request) {
		WL_ERR(("Sched scan request was NULL\n"));
		return -EINVAL;
	}

	WL_DBG(("Enter \n"));
	WL_PNO((">>> SCHED SCAN START\n"));
	WL_PNO(("Enter n_match_sets:%d   n_ssids:%d \n",
		request->n_match_sets, request->n_ssids));
	WL_PNO(("ssids:%d pno_time:%d pno_repeat:%d pno_freq:%d \n",
		request->n_ssids, pno_time, pno_repeat, pno_freq_expo_max));


	if (!request->n_ssids || !request->n_match_sets) {
		WL_ERR(("Invalid sched scan req!! n_ssids:%d \n", request->n_ssids));
		return -EINVAL;
	}

	memset(&ssids_local, 0, sizeof(ssids_local));

	if (request->n_match_sets > 0) {
		for (i = 0; i < request->n_match_sets; i++) {
			ssid = &request->match_sets[i].ssid;
			memcpy(ssids_local[i].SSID, ssid->ssid, ssid->ssid_len);
			ssids_local[i].SSID_len = ssid->ssid_len;
			WL_PNO((">>> PNO filter set for ssid (%s) \n", ssid->ssid));
			ssid_count++;
		}
	}

	if (request->n_ssids > 0) {
		for (i = 0; i < request->n_ssids; i++) {
			/* Active scan req for ssids */
			WL_PNO((">>> Active scan req for ssid (%s) \n", request->ssids[i].ssid));

			/* match_set ssids is a supert set of n_ssid list, so we need
			 * not add these set seperately
			 */
		}
	}

	if (ssid_count) {
		if ((ret = dhd_dev_pno_set_for_ssid(dev, ssids_local, request->n_match_sets,
			pno_time, pno_repeat, pno_freq_expo_max, NULL, 0)) < 0) {
			WL_ERR(("PNO setup failed!! ret=%d \n", ret));
			return -EINVAL;
		}
		cfg->sched_scan_req = request;
	} else {
		return -EINVAL;
	}

	return 0;
}

static int
wl_cfg80211_sched_scan_stop(struct wiphy *wiphy, struct net_device *dev)
{
	struct bcm_cfg80211 *cfg = wiphy_priv(wiphy);

	WL_DBG(("Enter \n"));
	WL_PNO((">>> SCHED SCAN STOP\n"));

	if (dhd_dev_pno_stop_for_ssid(dev) < 0)
		WL_ERR(("PNO Stop for SSID failed"));

	if (cfg->scan_request && cfg->sched_scan_running) {
		WL_PNO((">>> Sched scan running. Aborting it..\n"));
		wl_notify_escan_complete(cfg, dev, true, true);
	}

	 cfg->sched_scan_req = NULL;
	 cfg->sched_scan_running = FALSE;

	return 0;
}
#endif /* WL_SCHED_SCAN */

#ifdef WL_SUPPORT_ACS
/*
 * Currently the dump_obss IOVAR is returning string as output so we need to
 * parse the output buffer in an unoptimized way. Going forward if we get the
 * IOVAR output in binary format this method can be optimized
 */
static int wl_parse_dump_obss(char *buf, struct wl_dump_survey *survey)
{
	int i;
	char *token;
	char delim[] = " \n";

	token = strsep(&buf, delim);
	while (token != NULL) {
		if (!strcmp(token, "OBSS")) {
			for (i = 0; i < OBSS_TOKEN_IDX; i++)
				token = strsep(&buf, delim);
			survey->obss = simple_strtoul(token, NULL, 10);
		}

		if (!strcmp(token, "IBSS")) {
			for (i = 0; i < IBSS_TOKEN_IDX; i++)
				token = strsep(&buf, delim);
			survey->ibss = simple_strtoul(token, NULL, 10);
		}

		if (!strcmp(token, "TXDur")) {
			for (i = 0; i < TX_TOKEN_IDX; i++)
				token = strsep(&buf, delim);
			survey->tx = simple_strtoul(token, NULL, 10);
		}

		if (!strcmp(token, "Category")) {
			for (i = 0; i < CTG_TOKEN_IDX; i++)
				token = strsep(&buf, delim);
			survey->no_ctg = simple_strtoul(token, NULL, 10);
		}

		if (!strcmp(token, "Packet")) {
			for (i = 0; i < PKT_TOKEN_IDX; i++)
				token = strsep(&buf, delim);
			survey->no_pckt = simple_strtoul(token, NULL, 10);
		}

		if (!strcmp(token, "Opp(time):")) {
			for (i = 0; i < IDLE_TOKEN_IDX; i++)
				token = strsep(&buf, delim);
			survey->idle = simple_strtoul(token, NULL, 10);
		}

		token = strsep(&buf, delim);
	}

	return 0;
}

static int wl_dump_obss(struct net_device *ndev, cca_msrmnt_query req,
	struct wl_dump_survey *survey)
{
	cca_stats_n_flags *results;
	char *buf;
	int retry, err;

	buf = kzalloc(sizeof(char) * WLC_IOCTL_MAXLEN, GFP_KERNEL);
	if (unlikely(!buf)) {
		WL_ERR(("%s: buf alloc failed\n", __func__));
		return -ENOMEM;
	}

	retry = IOCTL_RETRY_COUNT;
	while (retry--) {
		err = wldev_iovar_getbuf(ndev, "dump_obss", &req, sizeof(req),
			buf, WLC_IOCTL_MAXLEN, NULL);
		if (err >=  0) {
			break;
		}
		WL_DBG(("attempt = %d, err = %d, \n",
			(IOCTL_RETRY_COUNT - retry), err));
	}

	if (retry <= 0)	{
		WL_ERR(("failure, dump_obss IOVAR failed\n"));
		err = -EINVAL;
		goto exit;
	}

	results = (cca_stats_n_flags *)(buf);
	wl_parse_dump_obss(results->buf, survey);
	kfree(buf);

	return 0;
exit:
	kfree(buf);
	return err;
}

static int wl_cfg80211_dump_survey(struct wiphy *wiphy, struct net_device *ndev,
	int idx, struct survey_info *info)
{
	struct bcm_cfg80211 *cfg = wiphy_priv(wiphy);
	struct wl_dump_survey *survey;
	struct ieee80211_supported_band *band;
	struct ieee80211_channel*chan;
	cca_msrmnt_query req;
	int val, err, noise, retry;
	uint8 cache_idx;

	dhd_pub_t *dhd = (dhd_pub_t *)(cfg->pub);
	if (!(dhd->op_mode & DHD_FLAG_HOSTAP_MODE)) {
		return -ENOENT;
	}
	band = wiphy->bands[IEEE80211_BAND_2GHZ];
	if (band && idx >= band->n_channels) {
		idx -= band->n_channels;
		band = NULL;
	}

	if (!band || idx >= band->n_channels) {
		/* Move to 5G band */
		band = wiphy->bands[IEEE80211_BAND_5GHZ];
		if (idx >= band->n_channels) {
			return -ENOENT;
		}
	}

	chan = &band->channels[idx];
	/*
	 * Avoid unnecessary time spent on getting obss on channels
	 * which are not used by hostapd in current mode.
	 */
	for (cache_idx = 0; cache_idx < g_hostap_chan_count; cache_idx++) {
		if (g_hostap_chan_cache[cache_idx] == chan->center_freq)
			break;
	}
	if (cache_idx == g_hostap_chan_count)
	{
		WL_DBG(("%s channel %d is ignored & dummy value is passed \n",
			__func__, ieee80211_frequency_to_channel(chan->center_freq)));
		info->channel = chan;
		info->noise = 0;
		info->channel_time = 0;
		info->channel_time_busy = 0;
		info->channel_time_rx = 0;
		info->channel_time_tx = 0;
		info->filled = SURVEY_INFO_NOISE_DBM |SURVEY_INFO_CHANNEL_TIME |
			SURVEY_INFO_CHANNEL_TIME_BUSY | SURVEY_INFO_CHANNEL_TIME_RX |
			SURVEY_INFO_CHANNEL_TIME_TX;
		return 0;
	}

	/* Setting current channel to the requested channel */
	if ((err = wl_cfg80211_set_channel(wiphy, ndev, chan,
		NL80211_CHAN_HT20) < 0)) {
		WL_ERR(("Set channel failed \n"));
	}

	if (!idx) {
		/* Disable mpc */
		val = 0;
		err = wldev_iovar_setbuf_bsscfg(ndev, "mpc", (void *)&val,
			sizeof(val), cfg->ioctl_buf, WLC_IOCTL_SMLEN, 0,
			&cfg->ioctl_buf_sync);
		if (err < 0) {
			WL_ERR(("set 'mpc' failed, error = %d\n", err));
		}

		/* Set interface up, explicitly. */
		val = 1;
		err = wldev_ioctl(ndev, WLC_UP, (void *)&val, sizeof(val), true);
		if (err < 0) {
			WL_ERR(("set interface up failed, error = %d\n", err));
		}
	}

	/* Get noise value */
	retry = IOCTL_RETRY_COUNT;
	while (retry--) {
		err = wldev_ioctl(ndev, WLC_GET_PHY_NOISE, &noise,
			sizeof(noise), false);
		if (err >=  0) {
			break;
		}
		WL_DBG(("attempt = %d, err = %d, \n",
			(IOCTL_RETRY_COUNT - retry), err));
	}

	if (retry <= 0)	{
		WL_ERR(("Get Phy Noise failed, error = %d\n", err));
		noise = CHAN_NOISE_DUMMY;
	}

	survey = (struct wl_dump_survey *) kzalloc(sizeof(struct wl_dump_survey),
		GFP_KERNEL);
	if (unlikely(!survey)) {
		WL_ERR(("%s: alloc failed\n", __func__));
		return -ENOMEM;
	}

	/* Start Measurement for obss stats on current channel */
	req.msrmnt_query = 0;
	req.time_req = ACS_MSRMNT_DELAY;
	if ((err = wl_dump_obss(ndev, req, survey)) < 0) {
		goto exit;
	}

	/*
	 * Wait for the meaurement to complete, adding a buffer value of 10 to take
	 * into consideration any delay in IOVAR completion
	 */
	msleep(ACS_MSRMNT_DELAY + 10);

	/* Issue IOVAR to collect measurement results */
	req.msrmnt_query = 1;
	if ((err = wl_dump_obss(ndev, req, survey)) < 0) {
		goto exit;
	}

	info->channel = chan;
	info->noise = noise;
	info->channel_time = ACS_MSRMNT_DELAY;
	info->channel_time_busy = ACS_MSRMNT_DELAY - survey->idle;
	info->channel_time_rx = survey->obss + survey->ibss + survey->no_ctg +
		survey->no_pckt;
	info->channel_time_tx = survey->tx;
	info->filled = SURVEY_INFO_NOISE_DBM |SURVEY_INFO_CHANNEL_TIME |
		SURVEY_INFO_CHANNEL_TIME_BUSY |	SURVEY_INFO_CHANNEL_TIME_RX |
		SURVEY_INFO_CHANNEL_TIME_TX;
	kfree(survey);

	return 0;
exit:
	kfree(survey);
	return err;
}
#endif /* WL_SUPPORT_ACS */

static struct cfg80211_ops wl_cfg80211_ops = {
	.add_virtual_intf = wl_cfg80211_add_virtual_iface,
	.del_virtual_intf = wl_cfg80211_del_virtual_iface,
	.change_virtual_intf = wl_cfg80211_change_virtual_iface,
#if defined(WL_CFG80211_P2P_DEV_IF)
	.start_p2p_device = wl_cfgp2p_start_p2p_device,
	.stop_p2p_device = wl_cfgp2p_stop_p2p_device,
#endif /* WL_CFG80211_P2P_DEV_IF */
	.scan = wl_cfg80211_scan,
	.set_wiphy_params = wl_cfg80211_set_wiphy_params,
	.join_ibss = wl_cfg80211_join_ibss,
	.leave_ibss = wl_cfg80211_leave_ibss,
	.get_station = wl_cfg80211_get_station,
	.set_tx_power = wl_cfg80211_set_tx_power,
	.get_tx_power = wl_cfg80211_get_tx_power,
	.add_key = wl_cfg80211_add_key,
	.del_key = wl_cfg80211_del_key,
	.get_key = wl_cfg80211_get_key,
	.set_default_key = wl_cfg80211_config_default_key,
	.set_default_mgmt_key = wl_cfg80211_config_default_mgmt_key,
	.set_power_mgmt = wl_cfg80211_set_power_mgmt,
	.connect = wl_cfg80211_connect,
	.disconnect = wl_cfg80211_disconnect,
	.suspend = wl_cfg80211_suspend,
	.resume = wl_cfg80211_resume,
	.set_pmksa = wl_cfg80211_set_pmksa,
	.del_pmksa = wl_cfg80211_del_pmksa,
	.flush_pmksa = wl_cfg80211_flush_pmksa,
	.remain_on_channel = wl_cfg80211_remain_on_channel,
	.cancel_remain_on_channel = wl_cfg80211_cancel_remain_on_channel,
	.mgmt_tx = wl_cfg80211_mgmt_tx,
	.mgmt_frame_register = wl_cfg80211_mgmt_frame_register,
	.change_bss = wl_cfg80211_change_bss,
#if (LINUX_VERSION_CODE < KERNEL_VERSION(3, 6, 0))
	.set_channel = wl_cfg80211_set_channel,
#endif 
#if (LINUX_VERSION_CODE < KERNEL_VERSION(3, 4, 0))
	.set_beacon = wl_cfg80211_add_set_beacon,
	.add_beacon = wl_cfg80211_add_set_beacon,
#else
	.change_beacon = wl_cfg80211_change_beacon,
	.start_ap = wl_cfg80211_start_ap,
	.stop_ap = wl_cfg80211_stop_ap,
#endif 
#ifdef WL_SCHED_SCAN
	.sched_scan_start = wl_cfg80211_sched_scan_start,
	.sched_scan_stop = wl_cfg80211_sched_scan_stop,
#endif /* WL_SCHED_SCAN */
#if defined(WL_SUPPORT_BACKPORTED_KPATCHES) || (LINUX_VERSION_CODE >= KERNEL_VERSION(3, \
	2, 0))
	.del_station = wl_cfg80211_del_station,
	.change_station = wl_cfg80211_change_station,
	.mgmt_tx_cancel_wait = wl_cfg80211_mgmt_tx_cancel_wait,
#endif /* WL_SUPPORT_BACKPORTED_KPATCHES || KERNEL_VERSION >= (3,2,0) */
#if (LINUX_VERSION_CODE > KERNEL_VERSION(3, 2, 0))
	.tdls_mgmt = wl_cfg80211_tdls_mgmt,
	.tdls_oper = wl_cfg80211_tdls_oper,
#endif 
#ifdef WL_SUPPORT_ACS
	.dump_survey = wl_cfg80211_dump_survey,
#endif /* WL_SUPPORT_ACS */
#ifdef WL_CFG80211_ACL
	.set_mac_acl = wl_cfg80211_set_mac_acl,
#endif /* WL_CFG80211_ACL */
	CFG80211_TESTMODE_CMD(dhd_cfg80211_testmode_cmd)
};

s32 wl_mode_to_nl80211_iftype(s32 mode)
{
	s32 err = 0;

	switch (mode) {
	case WL_MODE_BSS:
		return NL80211_IFTYPE_STATION;
	case WL_MODE_IBSS:
		return NL80211_IFTYPE_ADHOC;
	case WL_MODE_AP:
		return NL80211_IFTYPE_AP;
	default:
		return NL80211_IFTYPE_UNSPECIFIED;
	}

	return err;
}

#ifdef CONFIG_CFG80211_INTERNAL_REGDB
static int
wl_cfg80211_reg_notifier(
	struct wiphy *wiphy,
	struct regulatory_request *request)
{
	struct bcm_cfg80211 *cfg = (struct bcm_cfg80211 *)wiphy_priv(wiphy);
	int ret = 0;

	if (!request || !cfg) {
		WL_ERR(("Invalid arg\n"));
		return -EINVAL;
	}

	WL_DBG(("ccode: %c%c Initiator: %d\n",
		request->alpha2[0], request->alpha2[1], request->initiator));

	/* We support only REGDOM_SET_BY_USER as of now */
	if ((request->initiator != NL80211_REGDOM_SET_BY_USER) &&
		(request->initiator != NL80211_REGDOM_SET_BY_COUNTRY_IE)) {
		WL_ERR(("reg_notifier for intiator:%d not supported : set default\n",
			request->initiator));
		/* in case of no supported country by regdb
		     lets driver setup platform default Locale
		*/
	}

	WL_ERR(("Set country code %c%c from %s\n",
		request->alpha2[0], request->alpha2[1],
		((request->initiator == NL80211_REGDOM_SET_BY_COUNTRY_IE) ? " 11d AP" : "User")));

	if ((ret = wldev_set_country(bcmcfg_to_prmry_ndev(cfg), request->alpha2,
		false, (request->initiator == NL80211_REGDOM_SET_BY_USER ? true : false))) < 0) {
		WL_ERR(("set country Failed :%d\n", ret));
	}

	return ret;
}
#endif /* CONFIG_CFG80211_INTERNAL_REGDB */

#ifdef CONFIG_PM
#if (LINUX_VERSION_CODE >= KERNEL_VERSION(3, 6, 0))
static const struct wiphy_wowlan_support brcm_wowlan_support = {
	.flags = WIPHY_WOWLAN_ANY,
	.n_patterns = WL_WOWLAN_MAX_PATTERNS,
	.pattern_min_len = WL_WOWLAN_MIN_PATTERN_LEN,
	.pattern_max_len = WL_WOWLAN_MAX_PATTERN_LEN,
#if (LINUX_VERSION_CODE >= KERNEL_VERSION(3, 9, 0))
	.max_pkt_offset = WL_WOWLAN_MAX_PATTERN_LEN,
#endif /* LINUX_VERSION_CODE >= KERNEL_VERSION(3, 9, 0) */
};
#endif /* LINUX_VERSION_CODE >= KERNEL_VERSION(3, 6, 0) */
#endif /* CONFIG_PM */

static s32 wl_setup_wiphy(struct wireless_dev *wdev, struct device *sdiofunc_dev, void *context)
{
	s32 err = 0;
#ifdef CONFIG_PM
#if (LINUX_VERSION_CODE >= KERNEL_VERSION(3, 11, 0))
	struct cfg80211_wowlan *brcm_wowlan_config = NULL;
#endif /* LINUX_VERSION_CODE >= KERNEL_VERSION(3, 11, 0) */
#endif /* CONFIG_PM */

#if (LINUX_VERSION_CODE >= KERNEL_VERSION(3, 4, 0))
	dhd_pub_t *dhd = (dhd_pub_t *)context;
	BCM_REFERENCE(dhd);

	if (!dhd) {
		WL_ERR(("DHD is NULL!!"));
		err = -ENODEV;
		return err;
	}
#endif 

	wdev->wiphy =
	    wiphy_new(&wl_cfg80211_ops, sizeof(struct bcm_cfg80211));
	if (unlikely(!wdev->wiphy)) {
		WL_ERR(("Couldn not allocate wiphy device\n"));
		err = -ENOMEM;
		return err;
	}
	set_wiphy_dev(wdev->wiphy, sdiofunc_dev);
	wdev->wiphy->max_scan_ie_len = WL_SCAN_IE_LEN_MAX;
	/* Report  how many SSIDs Driver can support per Scan request */
	wdev->wiphy->max_scan_ssids = WL_SCAN_PARAMS_SSID_MAX;
	wdev->wiphy->max_num_pmkids = WL_NUM_PMKIDS_MAX;
#ifdef WL_SCHED_SCAN
	wdev->wiphy->max_sched_scan_ssids = MAX_PFN_LIST_COUNT;
	wdev->wiphy->max_match_sets = MAX_PFN_LIST_COUNT;
	wdev->wiphy->max_sched_scan_ie_len = WL_SCAN_IE_LEN_MAX;
	wdev->wiphy->flags |= WIPHY_FLAG_SUPPORTS_SCHED_SCAN;
#endif /* WL_SCHED_SCAN */
	wdev->wiphy->interface_modes =
		BIT(NL80211_IFTYPE_STATION)
		| BIT(NL80211_IFTYPE_ADHOC)
#if !defined(WL_ENABLE_P2P_IF) && !defined(WL_CFG80211_P2P_DEV_IF)
		| BIT(NL80211_IFTYPE_MONITOR)
#endif /* !WL_ENABLE_P2P_IF && !WL_CFG80211_P2P_DEV_IF */
#if defined(WL_IFACE_COMB_NUM_CHANNELS) || defined(WL_CFG80211_P2P_DEV_IF)
		| BIT(NL80211_IFTYPE_P2P_CLIENT)
		| BIT(NL80211_IFTYPE_P2P_GO)
#endif /* WL_IFACE_COMB_NUM_CHANNELS || WL_CFG80211_P2P_DEV_IF */
#if defined(WL_CFG80211_P2P_DEV_IF)
		| BIT(NL80211_IFTYPE_P2P_DEVICE)
#endif /* WL_CFG80211_P2P_DEV_IF */
		| BIT(NL80211_IFTYPE_AP);

#if (LINUX_VERSION_CODE >= KERNEL_VERSION(3, 0, 0)) && \
	(defined(WL_IFACE_COMB_NUM_CHANNELS) || defined(WL_CFG80211_P2P_DEV_IF))
	WL_DBG(("Setting interface combinations for common mode\n"));
	wdev->wiphy->iface_combinations = common_iface_combinations;
	wdev->wiphy->n_iface_combinations =
		ARRAY_SIZE(common_iface_combinations);
#endif /* LINUX_VER >= 3.0 && (WL_IFACE_COMB_NUM_CHANNELS || WL_CFG80211_P2P_DEV_IF) */

	wdev->wiphy->bands[IEEE80211_BAND_2GHZ] = &__wl_band_2ghz;

	wdev->wiphy->signal_type = CFG80211_SIGNAL_TYPE_MBM;
	wdev->wiphy->cipher_suites = __wl_cipher_suites;
	wdev->wiphy->n_cipher_suites = ARRAY_SIZE(__wl_cipher_suites);
	wdev->wiphy->max_remain_on_channel_duration = 5000;
	wdev->wiphy->mgmt_stypes = wl_cfg80211_default_mgmt_stypes;
#ifndef WL_POWERSAVE_DISABLED
	wdev->wiphy->flags |= WIPHY_FLAG_PS_ON_BY_DEFAULT;
#else
	wdev->wiphy->flags &= ~WIPHY_FLAG_PS_ON_BY_DEFAULT;
#endif				/* !WL_POWERSAVE_DISABLED */
	wdev->wiphy->flags |= WIPHY_FLAG_NETNS_OK |
		WIPHY_FLAG_4ADDR_AP |
#if (LINUX_VERSION_CODE <= KERNEL_VERSION(2, 6, 39))
		WIPHY_FLAG_SUPPORTS_SEPARATE_DEFAULT_KEYS |
#endif
		WIPHY_FLAG_4ADDR_STATION;
#if (defined(ROAM_ENABLE) || defined(BCMFW_ROAM_ENABLE)) && (LINUX_VERSION_CODE >= \
	KERNEL_VERSION(3, 2, 0))
	/* Please use supplicant ver >= 76 if FW_ROAM is enabled
	 * If driver advertises FW_ROAM, older supplicant wouldn't
	 * send the BSSID & Freq in the connect req command. This
	 * will delay the ASSOC as the FW need to do a full scan
	 * before attempting to connect. Supplicant >=76 has patch
	 * to allow bssid & freq to be sent down to driver even if
	 * FW ROAM is advertised.
	 */
	wdev->wiphy->flags |= WIPHY_FLAG_SUPPORTS_FW_ROAM;
#endif 
#if (LINUX_VERSION_CODE >= KERNEL_VERSION(3, 3, 0))
	wdev->wiphy->flags |= WIPHY_FLAG_HAS_REMAIN_ON_CHANNEL |
		WIPHY_FLAG_OFFCHAN_TX;
#endif
#if defined(WL_SUPPORT_BACKPORTED_KPATCHES) || (LINUX_VERSION_CODE >= KERNEL_VERSION(3, \
	4, 0))
	/* From 3.4 kernel ownards AP_SME flag can be advertised
	 * to remove the patch from supplicant
	 */
	wdev->wiphy->flags |= WIPHY_FLAG_HAVE_AP_SME;

#ifdef WL_CFG80211_ACL
	/* Configure ACL capabilities. */
	wdev->wiphy->max_acl_mac_addrs = MAX_NUM_MAC_FILT;
#endif

#if (LINUX_VERSION_CODE >= KERNEL_VERSION(3, 4, 0))
	/* Supplicant distinguish between the SoftAP mode and other
	 * modes (e.g. P2P, WPS, HS2.0) when it builds the probe
	 * response frame from Supplicant MR1 and Kernel 3.4.0 or
	 * later version. To add Vendor specific IE into the
	 * probe response frame in case of SoftAP mode,
	 * AP_PROBE_RESP_OFFLOAD flag is set to wiphy->flags variable.
	 */
	if (dhd_get_fw_mode(dhd->info) == DHD_FLAG_HOSTAP_MODE) {
		wdev->wiphy->flags |= WIPHY_FLAG_AP_PROBE_RESP_OFFLOAD;
		wdev->wiphy->probe_resp_offload = 0;
	}
#endif 
#endif /* WL_SUPPORT_BACKPORTED_KPATCHES) || (LINUX_VERSION_CODE >= KERNEL_VERSION(3, 4, 0)) */

#ifdef CONFIG_CFG80211_INTERNAL_REGDB
	wdev->wiphy->reg_notifier = wl_cfg80211_reg_notifier;
#endif /* CONFIG_CFG80211_INTERNAL_REGDB */

#if (LINUX_VERSION_CODE > KERNEL_VERSION(3, 2, 0))
	wdev->wiphy->flags |= WIPHY_FLAG_SUPPORTS_TDLS;
#endif

#if defined(CONFIG_PM) && defined(WL_CFG80211_P2P_DEV_IF)
	/*
	 * From linux-3.10 kernel, wowlan packet filter is mandated to avoid the
	 * disconnection of connected network before suspend. So a dummy wowlan
	 * filter is configured for kernels linux-3.8 and above.
	 */
#if (LINUX_VERSION_CODE >= KERNEL_VERSION(3, 11, 0))
	wdev->wiphy->wowlan = &brcm_wowlan_support;

	/* If this is not provided cfg stack will get disconnect
	* during suspend.
	*/
	brcm_wowlan_config = kzalloc(sizeof(struct cfg80211_wowlan), GFP_KERNEL);
	if (brcm_wowlan_config) {
		brcm_wowlan_config->disconnect = true;
		brcm_wowlan_config->gtk_rekey_failure = true;
		brcm_wowlan_config->eap_identity_req = true;
		brcm_wowlan_config->four_way_handshake = true;
		brcm_wowlan_config->patterns = NULL;
		brcm_wowlan_config->n_patterns = 0;
		brcm_wowlan_config->tcp = NULL;
	} else {
		WL_ERR(("Can not allocate memory for brcm_wowlan_config,"
			" So wiphy->wowlan_config is set to NULL\n"));
	}
	wdev->wiphy->wowlan_config = brcm_wowlan_config;
#else
	wdev->wiphy->wowlan.flags = WIPHY_WOWLAN_ANY;
	wdev->wiphy->wowlan.n_patterns = WL_WOWLAN_MAX_PATTERNS;
	wdev->wiphy->wowlan.pattern_min_len = WL_WOWLAN_MIN_PATTERN_LEN;
	wdev->wiphy->wowlan.pattern_max_len = WL_WOWLAN_MAX_PATTERN_LEN;
#if (LINUX_VERSION_CODE >= KERNEL_VERSION(3, 9, 0))
	wdev->wiphy->wowlan.max_pkt_offset = WL_WOWLAN_MAX_PATTERN_LEN;
#endif /* LINUX_VERSION_CODE >= KERNEL_VERSION(3, 9, 0) */
#endif /* LINUX_VERSION_CODE >= KERNEL_VERSION(3, 11, 0) */
#endif /* CONFIG_PM && WL_CFG80211_P2P_DEV_IF */

	WL_DBG(("Registering custom regulatory)\n"));
#if (LINUX_VERSION_CODE >= KERNEL_VERSION(3, 14, 0))
	wdev->wiphy->regulatory_flags |= REGULATORY_CUSTOM_REG;
#else
	wdev->wiphy->flags |= WIPHY_FLAG_CUSTOM_REGULATORY;
#endif
	wiphy_apply_custom_regulatory(wdev->wiphy, &brcm_regdom);

#if (LINUX_VERSION_CODE > KERNEL_VERSION(3, 13, 0)) || defined(WL_VENDOR_EXT_SUPPORT)
	WL_ERR(("Registering Vendor80211)\n"));
	err = wl_cfgvendor_attach(wdev->wiphy);
	if (unlikely(err < 0)) {
		WL_ERR(("Couldn not attach vendor commands (%d)\n", err));
	}
#endif /* (LINUX_VERSION_CODE > KERNEL_VERSION(3, 13, 0)) || defined(WL_VENDOR_EXT_SUPPORT) */


	/* Now we can register wiphy with cfg80211 module */
	err = wiphy_register(wdev->wiphy);
	if (unlikely(err < 0)) {
		WL_ERR(("Couldn not register wiphy device (%d)\n", err));
		wiphy_free(wdev->wiphy);
	}

#if ((LINUX_VERSION_CODE >= KERNEL_VERSION(3, 0, 0)) && (LINUX_VERSION_CODE <= \
	KERNEL_VERSION(3, 3, 0))) && defined(WL_IFACE_COMB_NUM_CHANNELS)
	wdev->wiphy->flags &= ~WIPHY_FLAG_ENFORCE_COMBINATIONS;
#endif

	return err;
}

static void wl_free_wdev(struct bcm_cfg80211 *cfg)
{
	struct wireless_dev *wdev = cfg->wdev;
	struct wiphy *wiphy = NULL;
	if (!wdev) {
		WL_ERR(("wdev is invalid\n"));
		return;
	}
	if (wdev->wiphy) {
		wiphy = wdev->wiphy;
#if (LINUX_VERSION_CODE > KERNEL_VERSION(3, 13, 0)) || defined(WL_VENDOR_EXT_SUPPORT)
		wl_cfgvendor_detach(wdev->wiphy);
		wdev->wiphy->wowlan = NULL;
#endif /* if (LINUX_VERSION_CODE > KERNEL_VERSION(3, 13, 0)) || defined(WL_VENDOR_EXT_SUPPORT) */
		wiphy_unregister(wdev->wiphy);
		wdev->wiphy->dev.parent = NULL;
		wdev->wiphy = NULL;
	}

	wl_delete_all_netinfo(cfg);
	if (wiphy)
		wiphy_free(wiphy);
	/* PLEASE do NOT call any function after wiphy_free, the driver's private structure "cfg",
	 * which is the private part of wiphy, has been freed in wiphy_free !!!!!!!!!!!
	 */
}

static s32 wl_inform_bss(struct bcm_cfg80211 *cfg)
{
	struct wl_scan_results *bss_list;
	struct wl_bss_info *bi = NULL;	/* must be initialized */
	s32 err = 0;
	s32 i;

	bss_list = cfg->bss_list;
	WL_DBG(("scanned AP count (%d)\n", bss_list->count));
	bi = next_bss(bss_list, bi);
	for_each_bss(bss_list, bi, i) {
		err = wl_inform_single_bss(cfg, bi, false);
		if (unlikely(err))
			break;
	}
	return err;
}

static s32 wl_inform_single_bss(struct bcm_cfg80211 *cfg, struct wl_bss_info *bi, bool roam)
{
	struct wiphy *wiphy = bcmcfg_to_wiphy(cfg);
	struct ieee80211_mgmt *mgmt;
	struct ieee80211_channel *channel;
	struct ieee80211_supported_band *band;
	struct wl_cfg80211_bss_info *notif_bss_info;
	struct wl_scan_req *sr = wl_to_sr(cfg);
	struct beacon_proberesp *beacon_proberesp;
	struct cfg80211_bss *cbss = NULL;
	s32 mgmt_type;
	s32 signal;
	u32 freq;
	s32 err = 0;
	gfp_t aflags;

	if (unlikely(dtoh32(bi->length) > WL_BSS_INFO_MAX)) {
		WL_DBG(("Beacon is larger than buffer. Discarding\n"));
		return err;
	}
	aflags = (in_atomic()) ? GFP_ATOMIC : GFP_KERNEL;
	notif_bss_info = kzalloc(sizeof(*notif_bss_info) + sizeof(*mgmt)
		- sizeof(u8) + WL_BSS_INFO_MAX, aflags);
	if (unlikely(!notif_bss_info)) {
		WL_ERR(("notif_bss_info alloc failed\n"));
		return -ENOMEM;
	}
	mgmt = (struct ieee80211_mgmt *)notif_bss_info->frame_buf;
	notif_bss_info->channel =
		bi->ctl_ch ? bi->ctl_ch : wf_chspec_ctlchan(wl_chspec_driver_to_host(bi->chanspec));

	if (notif_bss_info->channel <= CH_MAX_2G_CHANNEL)
		band = wiphy->bands[IEEE80211_BAND_2GHZ];
	else
		band = wiphy->bands[IEEE80211_BAND_5GHZ];
	if (!band) {
		WL_ERR(("No valid band"));
		kfree(notif_bss_info);
		return -EINVAL;
	}
	notif_bss_info->rssi = wl_rssi_offset(dtoh16(bi->RSSI));
	memcpy(mgmt->bssid, &bi->BSSID, ETHER_ADDR_LEN);
	mgmt_type = cfg->active_scan ?
		IEEE80211_STYPE_PROBE_RESP : IEEE80211_STYPE_BEACON;
	if (!memcmp(bi->SSID, sr->ssid.SSID, bi->SSID_len)) {
	    mgmt->frame_control = cpu_to_le16(IEEE80211_FTYPE_MGMT | mgmt_type);
	}
	beacon_proberesp = cfg->active_scan ?
		(struct beacon_proberesp *)&mgmt->u.probe_resp :
		(struct beacon_proberesp *)&mgmt->u.beacon;
	beacon_proberesp->timestamp = 0;
	beacon_proberesp->beacon_int = cpu_to_le16(bi->beacon_period);
	beacon_proberesp->capab_info = cpu_to_le16(bi->capability);
	wl_rst_ie(cfg);
	wl_update_hidden_ap_ie(bi, ((u8 *) bi) + bi->ie_offset, &bi->ie_length, roam);
	wl_mrg_ie(cfg, ((u8 *) bi) + bi->ie_offset, bi->ie_length);
	wl_cp_ie(cfg, beacon_proberesp->variable, WL_BSS_INFO_MAX -
		offsetof(struct wl_cfg80211_bss_info, frame_buf));
	notif_bss_info->frame_len = offsetof(struct ieee80211_mgmt,
		u.beacon.variable) + wl_get_ielen(cfg);
#if LINUX_VERSION_CODE == KERNEL_VERSION(2, 6, 38)
	freq = ieee80211_channel_to_frequency(notif_bss_info->channel);
	(void)band->band;
#else
	freq = ieee80211_channel_to_frequency(notif_bss_info->channel, band->band);
#endif
	if (freq == 0) {
		WL_ERR(("Invalid channel, fail to chcnage channel to freq\n"));
		kfree(notif_bss_info);
		return -EINVAL;
	}
	channel = ieee80211_get_channel(wiphy, freq);
	if (unlikely(!channel)) {
		WL_ERR(("ieee80211_get_channel error\n"));
		kfree(notif_bss_info);
		return -EINVAL;
	}
	WL_DBG(("SSID : \"%s\", rssi %d, channel %d, capability : 0x04%x, bssid %pM"
			"mgmt_type %d frame_len %d\n", bi->SSID,
			notif_bss_info->rssi, notif_bss_info->channel,
			mgmt->u.beacon.capab_info, &bi->BSSID, mgmt_type,
			notif_bss_info->frame_len));

	signal = notif_bss_info->rssi * 100;
	if (!mgmt->u.probe_resp.timestamp) {
#if (LINUX_VERSION_CODE >= KERNEL_VERSION(2, 6, 39))
		struct timespec ts;
		get_monotonic_boottime(&ts);
		mgmt->u.probe_resp.timestamp = ((u64)ts.tv_sec*1000000)
				+ ts.tv_nsec / 1000;
#else
		struct timeval tv;
		do_gettimeofday(&tv);
		mgmt->u.probe_resp.timestamp = ((u64)tv.tv_sec*1000000)
				+ tv.tv_usec;
#endif
	}


	cbss = cfg80211_inform_bss_frame(wiphy, channel, mgmt,
		le16_to_cpu(notif_bss_info->frame_len), signal, aflags);
	if (unlikely(!cbss)) {
		WL_ERR(("cfg80211_inform_bss_frame error\n"));
		kfree(notif_bss_info);
		return -EINVAL;
	}

#if (LINUX_VERSION_CODE >= KERNEL_VERSION(3, 9, 0))
	cfg80211_put_bss(wiphy, cbss);
#else
	cfg80211_put_bss(cbss);
#endif /* (LINUX_VERSION_CODE >= KERNEL_VERSION(3, 9, 0) */
	kfree(notif_bss_info);
	return err;
}

static bool wl_is_linkup(struct bcm_cfg80211 *cfg, const wl_event_msg_t *e, struct net_device *ndev)
{
	u32 event = ntoh32(e->event_type);
	u32 status =  ntoh32(e->status);
	u16 flags = ntoh16(e->flags);

	WL_DBG(("event %d, status %d flags %x\n", event, status, flags));
	if (event == WLC_E_SET_SSID) {
		if (status == WLC_E_STATUS_SUCCESS) {
			if (!wl_is_ibssmode(cfg, ndev))
				return true;
		}
	} else if (event == WLC_E_LINK) {
		if (flags & WLC_EVENT_MSG_LINK)
			return true;
	}

	WL_DBG(("wl_is_linkup false\n"));
	return false;
}

static bool wl_is_linkdown(struct bcm_cfg80211 *cfg, const wl_event_msg_t *e)
{
	u32 event = ntoh32(e->event_type);
	u16 flags = ntoh16(e->flags);

	if (event == WLC_E_DEAUTH_IND ||
	event == WLC_E_DISASSOC_IND ||
	event == WLC_E_DISASSOC ||
	event == WLC_E_DEAUTH) {
#if (WL_DBG_LEVEL > 0)
	WL_ERR(("Link down Reason : WLC_E_%s\n", wl_dbg_estr[event]));
#endif /* (WL_DBG_LEVEL > 0) */
		return true;
	} else if (event == WLC_E_LINK) {
		if (!(flags & WLC_EVENT_MSG_LINK)) {
#if (WL_DBG_LEVEL > 0)
	WL_ERR(("Link down Reason : WLC_E_%s\n", wl_dbg_estr[event]));
#endif /* (WL_DBG_LEVEL > 0) */
			return true;
		}
	}

	return false;
}

static bool wl_is_nonetwork(struct bcm_cfg80211 *cfg, const wl_event_msg_t *e)
{
	u32 event = ntoh32(e->event_type);
	u32 status = ntoh32(e->status);

	if (event == WLC_E_LINK && status == WLC_E_STATUS_NO_NETWORKS)
		return true;
	if (event == WLC_E_SET_SSID && status != WLC_E_STATUS_SUCCESS)
		return true;

	return false;
}

/* The mainline kernel >= 3.2.0 has support for indicating new/del station
 * to AP/P2P GO via events. If this change is backported to kernel for which
 * this driver is being built, then define WL_CFG80211_STA_EVENT. You
 * should use this new/del sta event mechanism for BRCM supplicant >= 22.
 */
static s32
wl_notify_connect_status_ap(struct bcm_cfg80211 *cfg, struct net_device *ndev,
	const wl_event_msg_t *e, void *data)
{
	s32 err = 0;
	u32 event = ntoh32(e->event_type);
	u32 reason = ntoh32(e->reason);
	u32 len = ntoh32(e->datalen);

#if (LINUX_VERSION_CODE < KERNEL_VERSION(3, 2, 0)) && !defined(WL_CFG80211_STA_EVENT)
	bool isfree = false;
	u8 *mgmt_frame;
	u8 bsscfgidx = e->bsscfgidx;
	s32 freq;
	s32 channel;
	u8 *body = NULL;
	u16 fc = 0;

	struct ieee80211_supported_band *band;
	struct ether_addr da;
	struct ether_addr bssid;
	struct wiphy *wiphy = bcmcfg_to_wiphy(cfg);
	channel_info_t ci;
#else
	struct station_info sinfo;
#endif 

	WL_DBG(("event %d status %d reason %d\n", event, ntoh32(e->status), reason));
	/* if link down, bsscfg is disabled. */
	if (event == WLC_E_LINK && reason == WLC_E_LINK_BSSCFG_DIS &&
		wl_get_p2p_status(cfg, IF_DELETING) && (ndev != bcmcfg_to_prmry_ndev(cfg))) {
		wl_add_remove_eventmsg(ndev, WLC_E_PROBREQ_MSG, false);
		WL_INFO(("AP mode link down !! \n"));
		complete(&cfg->iface_disable);
		return 0;
	}

	if (event == WLC_E_DISASSOC_IND || event == WLC_E_DEAUTH_IND || event == WLC_E_DEAUTH) {
		WL_ERR(("event %s(%d) status %d reason %d\n",
		bcmevent_names[event].name, event, ntoh32(e->status), reason));
	}

#if (LINUX_VERSION_CODE < KERNEL_VERSION(3, 2, 0)) && !defined(WL_CFG80211_STA_EVENT)
	WL_DBG(("Enter \n"));
	if (!len && (event == WLC_E_DEAUTH)) {
		len = 2; /* reason code field */
		data = &reason;
	}
	if (len) {
		body = kzalloc(len, GFP_KERNEL);

		if (body == NULL) {
			WL_ERR(("wl_notify_connect_status: Failed to allocate body\n"));
			return WL_INVALID;
		}
	}
	memset(&bssid, 0, ETHER_ADDR_LEN);
	WL_DBG(("Enter event %d ndev %p\n", event, ndev));
	if (wl_get_mode_by_netdev(cfg, ndev) == WL_INVALID) {
		kfree(body);
		return WL_INVALID;
	}
	if (len)
		memcpy(body, data, len);

	wldev_iovar_getbuf_bsscfg(ndev, "cur_etheraddr",
		NULL, 0, cfg->ioctl_buf, WLC_IOCTL_SMLEN, bsscfgidx, &cfg->ioctl_buf_sync);
	memcpy(da.octet, cfg->ioctl_buf, ETHER_ADDR_LEN);
	err = wldev_ioctl(ndev, WLC_GET_BSSID, &bssid, ETHER_ADDR_LEN, false);
	switch (event) {
		case WLC_E_ASSOC_IND:
			fc = FC_ASSOC_REQ;
			break;
		case WLC_E_REASSOC_IND:
			fc = FC_REASSOC_REQ;
			break;
		case WLC_E_DISASSOC_IND:
			fc = FC_DISASSOC;
			break;
		case WLC_E_DEAUTH_IND:
			fc = FC_DISASSOC;
			break;
		case WLC_E_DEAUTH:
			fc = FC_DISASSOC;
			break;
		default:
			fc = 0;
			goto exit;
	}
	if ((err = wldev_ioctl(ndev, WLC_GET_CHANNEL, &ci, sizeof(ci), false))) {
		kfree(body);
		return err;
	}

	channel = dtoh32(ci.hw_channel);
	if (channel <= CH_MAX_2G_CHANNEL)
		band = wiphy->bands[IEEE80211_BAND_2GHZ];
	else
		band = wiphy->bands[IEEE80211_BAND_5GHZ];
	if (!band) {
		WL_ERR(("No valid band"));
		if (body)
			kfree(body);
		return -EINVAL;
	}
#if LINUX_VERSION_CODE == KERNEL_VERSION(2, 6, 38)
	freq = ieee80211_channel_to_frequency(channel);
	(void)band->band;
#else
	freq = ieee80211_channel_to_frequency(channel, band->band);
#endif

	err = wl_frame_get_mgmt(fc, &da, &e->addr, &bssid,
		&mgmt_frame, &len, body);
	if (err < 0)
		goto exit;
	isfree = true;

	if ((event == WLC_E_ASSOC_IND && reason == DOT11_SC_SUCCESS) ||
	 (event == WLC_E_DISASSOC_IND) ||
	((event == WLC_E_DEAUTH_IND) || (event == WLC_E_DEAUTH))) {
#if (LINUX_VERSION_CODE >= KERNEL_VERSION(3, 18, 0))
		cfg80211_rx_mgmt(ndev, freq, 0, mgmt_frame, len, 0);
#elif (LINUX_VERSION_CODE >= KERNEL_VERSION(3, 12, 0))
		cfg80211_rx_mgmt(ndev, freq, 0, mgmt_frame, len, 0, GFP_ATOMIC);
#elif (LINUX_VERSION_CODE >= KERNEL_VERSION(3, 4, 0)) || \
		defined(WL_COMPAT_WIRELESS)
		cfg80211_rx_mgmt(ndev, freq, 0, mgmt_frame, len, GFP_ATOMIC);
#else
		cfg80211_rx_mgmt(ndev, freq, mgmt_frame, len, GFP_ATOMIC);
#endif 
	} else if (event == WLC_E_DISASSOC_IND) {
#if (LINUX_VERSION_CODE >= KERNEL_VERSION(3, 18, 0))
		cfg80211_rx_mgmt(ndev, freq, 0, mgmt_frame, len, 0);
#elif (LINUX_VERSION_CODE >= KERNEL_VERSION(3, 12, 0))
		cfg80211_rx_mgmt(ndev, freq, 0, mgmt_frame, len, 0, GFP_ATOMIC);
#elif (LINUX_VERSION_CODE >= KERNEL_VERSION(3, 4, 0))
		cfg80211_rx_mgmt(ndev, freq, 0, mgmt_frame, len, GFP_ATOMIC);
#else
		cfg80211_rx_mgmt(ndev, freq, mgmt_frame, len, GFP_ATOMIC);
#endif 
	} else if ((event == WLC_E_DEAUTH_IND) || (event == WLC_E_DEAUTH)) {
#if (LINUX_VERSION_CODE >= KERNEL_VERSION(3, 18, 0))
		cfg80211_rx_mgmt(ndev, freq, 0, mgmt_frame, len, 0);
#elif (LINUX_VERSION_CODE >= KERNEL_VERSION(3, 12, 0))
		cfg80211_rx_mgmt(ndev, freq, 0, mgmt_frame, len, 0, GFP_ATOMIC);
#elif (LINUX_VERSION_CODE >= KERNEL_VERSION(3, 4, 0))
		cfg80211_rx_mgmt(ndev, freq, 0, mgmt_frame, len, GFP_ATOMIC);
#else
		cfg80211_rx_mgmt(ndev, freq, mgmt_frame, len, GFP_ATOMIC);
#endif 
	}
exit:
	if (isfree)
		kfree(mgmt_frame);
	if (body)
		kfree(body);
#else /* LINUX_VERSION < VERSION(3,2,0) && !WL_CFG80211_STA_EVENT && !WL_COMPAT_WIRELESS */
	sinfo.filled = 0;
	if (((event == WLC_E_ASSOC_IND) || (event == WLC_E_REASSOC_IND)) &&
		reason == DOT11_SC_SUCCESS) {
		/* Linux ver >= 4.0 assoc_req_ies_len is used instead of
		 * STATION_INFO_ASSOC_REQ_IES flag
		 */
#if (LINUX_VERSION_CODE < KERNEL_VERSION(4, 0, 0))
		sinfo.filled = STA_INFO_BIT(INFO_ASSOC_REQ_IES);
#endif /*  (LINUX_VERSION_CODE >= KERNEL_VERSION(4, 0, 0)) */
		if (!data) {
			WL_ERR(("No IEs present in ASSOC/REASSOC_IND"));
			return -EINVAL;
		}
		sinfo.assoc_req_ies = data;
		sinfo.assoc_req_ies_len = len;
		cfg80211_new_sta(ndev, e->addr.octet, &sinfo, GFP_ATOMIC);
	} else if (event == WLC_E_DISASSOC_IND) {
		cfg80211_del_sta(ndev, e->addr.octet, GFP_ATOMIC);
	} else if ((event == WLC_E_DEAUTH_IND) || (event == WLC_E_DEAUTH)) {
		cfg80211_del_sta(ndev, e->addr.octet, GFP_ATOMIC);
	}
#endif 
	return err;
}

static s32
wl_get_auth_assoc_status(struct bcm_cfg80211 *cfg, struct net_device *ndev,
	const wl_event_msg_t *e)
{
	u32 reason = ntoh32(e->reason);
	u32 event = ntoh32(e->event_type);
	struct wl_security *sec = wl_read_prof(cfg, ndev, WL_PROF_SEC);
	WL_DBG(("event type : %d, reason : %d\n", event, reason));
	if (sec) {
		switch (event) {
		case WLC_E_ASSOC:
		case WLC_E_AUTH:
				sec->auth_assoc_res_status = reason;
		default:
			break;
		}
	} else
		WL_ERR(("sec is NULL\n"));
	return 0;
}

static s32
wl_notify_connect_status_ibss(struct bcm_cfg80211 *cfg, struct net_device *ndev,
	const wl_event_msg_t *e, void *data)
{
	s32 err = 0;
	u32 event = ntoh32(e->event_type);
	u16 flags = ntoh16(e->flags);
	u32 status =  ntoh32(e->status);
	bool active;
#if LINUX_VERSION_CODE >= KERNEL_VERSION(3, 15, 0)
	struct ieee80211_channel *channel = NULL;
	struct wiphy *wiphy = bcmcfg_to_wiphy(cfg);
	u32 chanspec, chan;
	u32 freq, band;
#endif /* LINUX_VERSION_CODE >= KERNEL_VERSION(3, 15, 0) */

	if (event == WLC_E_JOIN) {
		WL_DBG(("joined in IBSS network\n"));
	}
	if (event == WLC_E_START) {
		WL_DBG(("started IBSS network\n"));
	}
	if (event == WLC_E_JOIN || event == WLC_E_START ||
		(event == WLC_E_LINK && (flags == WLC_EVENT_MSG_LINK))) {
#if LINUX_VERSION_CODE >= KERNEL_VERSION(3, 15, 0)
		err = wldev_iovar_getint(ndev, "chanspec", (s32 *)&chanspec);
		if (unlikely(err)) {
			WL_ERR(("Could not get chanspec %d\n", err));
			return err;
		}
		chan = wf_chspec_ctlchan(wl_chspec_driver_to_host(chanspec));
		band = (chan <= CH_MAX_2G_CHANNEL) ? IEEE80211_BAND_2GHZ : IEEE80211_BAND_5GHZ;
		freq = ieee80211_channel_to_frequency(chan, band);
		channel = ieee80211_get_channel(wiphy, freq);
#endif /* LINUX_VERSION_CODE >= KERNEL_VERSION(3, 15, 0) */
		if (wl_get_drv_status(cfg, CONNECTED, ndev)) {
			/* ROAM or Redundant */
			u8 *cur_bssid = wl_read_prof(cfg, ndev, WL_PROF_BSSID);
			if (memcmp(cur_bssid, &e->addr, ETHER_ADDR_LEN) == 0) {
				WL_DBG(("IBSS connected event from same BSSID("
					MACDBG "), ignore it\n", MAC2STRDBG(cur_bssid)));
				return err;
			}
			WL_INFO(("IBSS BSSID is changed from " MACDBG " to " MACDBG "\n",
				MAC2STRDBG(cur_bssid), MAC2STRDBG((u8 *)&e->addr)));
			wl_get_assoc_ies(cfg, ndev);
			wl_update_prof(cfg, ndev, NULL, (void *)&e->addr, WL_PROF_BSSID);
			wl_update_bss_info(cfg, ndev, false);
#if LINUX_VERSION_CODE >= KERNEL_VERSION(3, 15, 0)
			cfg80211_ibss_joined(ndev, (s8 *)&e->addr, channel, GFP_KERNEL);
#else
			cfg80211_ibss_joined(ndev, (s8 *)&e->addr, GFP_KERNEL);
#endif
		}
		else {
			/* New connection */
			WL_INFO(("IBSS connected to " MACDBG "\n", MAC2STRDBG((u8 *)&e->addr)));
			wl_link_up(cfg);
			wl_get_assoc_ies(cfg, ndev);
			wl_update_prof(cfg, ndev, NULL, (void *)&e->addr, WL_PROF_BSSID);
			wl_update_bss_info(cfg, ndev, false);
#if LINUX_VERSION_CODE >= KERNEL_VERSION(3, 15, 0)
			cfg80211_ibss_joined(ndev, (s8 *)&e->addr, channel, GFP_KERNEL);
#else
			cfg80211_ibss_joined(ndev, (s8 *)&e->addr, GFP_KERNEL);
#endif
			wl_set_drv_status(cfg, CONNECTED, ndev);
			active = true;
			wl_update_prof(cfg, ndev, NULL, (void *)&active, WL_PROF_ACT);
		}
	} else if ((event == WLC_E_LINK && !(flags & WLC_EVENT_MSG_LINK)) ||
		event == WLC_E_DEAUTH_IND || event == WLC_E_DISASSOC_IND) {
		wl_clr_drv_status(cfg, CONNECTED, ndev);
		wl_clr_drv_status(cfg, DISCONNECTING, ndev);
		wl_link_down(cfg);
		wl_init_prof(cfg, ndev);
	}
	else if (event == WLC_E_SET_SSID && status == WLC_E_STATUS_NO_NETWORKS) {
		WL_DBG(("no action - join fail (IBSS mode)\n"));
	}
	else {
		WL_DBG(("no action (IBSS mode)\n"));
}
	return err;
}

static s32
wl_notify_connect_status(struct bcm_cfg80211 *cfg, bcm_struct_cfgdev *cfgdev,
	const wl_event_msg_t *e, void *data)
{
	bool act;
	struct net_device *ndev = NULL;
	s32 err = 0;
	u32 event = ntoh32(e->event_type);
	struct wiphy *wiphy = NULL;
	struct cfg80211_bss *bss = NULL;
	struct wlc_ssid *ssid = NULL;
	u8 *bssid = 0;

	ndev = cfgdev_to_wlc_ndev(cfgdev, cfg);

	if (wl_get_mode_by_netdev(cfg, ndev) == WL_MODE_AP) {
		err = wl_notify_connect_status_ap(cfg, ndev, e, data);
	} else if (wl_get_mode_by_netdev(cfg, ndev) == WL_MODE_IBSS) {
		err = wl_notify_connect_status_ibss(cfg, ndev, e, data);
	} else if (wl_get_mode_by_netdev(cfg, ndev) == WL_MODE_BSS) {
		WL_DBG(("wl_notify_connect_status : event %d status : %d ndev %p\n",
			ntoh32(e->event_type), ntoh32(e->status), ndev));
		if (event == WLC_E_ASSOC || event == WLC_E_AUTH) {
			wl_get_auth_assoc_status(cfg, ndev, e);
			return 0;
		}
		if (wl_is_linkup(cfg, e, ndev)) {
			wl_link_up(cfg);
			act = true;
			if (!wl_get_drv_status(cfg, DISCONNECTING, ndev)) {
					printk("wl_bss_connect_done succeeded with " MACDBG "\n",
						MAC2STRDBG((u8*)(&e->addr)));
					wl_bss_connect_done(cfg, ndev, e, data, true);
					WL_DBG(("joined in BSS network \"%s\"\n",
					((struct wlc_ssid *)
					 wl_read_prof(cfg, ndev, WL_PROF_SSID))->SSID));
				}
			wl_update_prof(cfg, ndev, e, &act, WL_PROF_ACT);
			wl_update_prof(cfg, ndev, NULL, (void *)&e->addr, WL_PROF_BSSID);

		} else if (wl_is_linkdown(cfg, e)) {
			if (cfg->scan_request)
				wl_notify_escan_complete(cfg, ndev, true, true);
			/* Explicitly calling unlink to remove BSS in CFG */
			wiphy = bcmcfg_to_wiphy(cfg);
			ssid = (struct wlc_ssid *)wl_read_prof(cfg, ndev, WL_PROF_SSID);
			bssid = (u8 *)wl_read_prof(cfg, ndev, WL_PROF_BSSID);
			if (ssid && bssid) {
				bss = cfg80211_get_bss(wiphy, NULL, bssid,
						ssid->SSID, ssid->SSID_len, WLAN_CAPABILITY_ESS,
						WLAN_CAPABILITY_ESS);
				if (bss) {
					cfg80211_unlink_bss(wiphy, bss);
				}
			}
			if (wl_get_drv_status(cfg, CONNECTED, ndev)) {
				scb_val_t scbval;
				u8 *curbssid = wl_read_prof(cfg, ndev, WL_PROF_BSSID);
				s32 reason = 0;
				if (event == WLC_E_DEAUTH_IND || event == WLC_E_DISASSOC_IND)
					reason = ntoh32(e->reason);
				/* WLAN_REASON_UNSPECIFIED is used for hang up event in Android */
				reason = (reason == WLAN_REASON_UNSPECIFIED)? 0 : reason;

				printk("link down if %s may call cfg80211_disconnected. "
					"event : %d, reason=%d from " MACDBG "\n",
					ndev->name, event, ntoh32(e->reason),
					MAC2STRDBG((u8*)(&e->addr)));
				if (!cfg->roam_offload &&
					memcmp(curbssid, &e->addr, ETHER_ADDR_LEN) != 0) {
					WL_ERR(("BSSID of event is not the connected BSSID"
						"(ignore it) cur: " MACDBG " event: " MACDBG"\n",
						MAC2STRDBG(curbssid), MAC2STRDBG((u8*)(&e->addr))));
					return 0;
				}
<<<<<<< HEAD

=======
>>>>>>> 6172c4e9
				wl_clr_drv_status(cfg, CONNECTED, ndev);

				if (! wl_get_drv_status(cfg, DISCONNECTING, ndev)) {
					/* To make sure disconnect, explictly send dissassoc
					*  for BSSID 00:00:00:00:00:00 issue
					*/
					scbval.val = WLAN_REASON_DEAUTH_LEAVING;

					memcpy(&scbval.ea, curbssid, ETHER_ADDR_LEN);
					scbval.val = htod32(scbval.val);
					err = wldev_ioctl(ndev, WLC_DISASSOC, &scbval,
						sizeof(scb_val_t), true);
					if (err < 0) {
						WL_ERR(("WLC_DISASSOC error %d\n", err));
						err = 0;
					}
					cfg80211_disconnected(ndev, reason, NULL, 0, GFP_KERNEL);
					wl_link_down(cfg);
					wl_init_prof(cfg, ndev);
					memset(&cfg->last_roamed_addr, 0, ETHER_ADDR_LEN);
				}
			}
			else if (wl_get_drv_status(cfg, CONNECTING, ndev)) {
				printk("link down, during connecting\n");
#ifdef ESCAN_RESULT_PATCH
				if ((memcmp(connect_req_bssid, broad_bssid, ETHER_ADDR_LEN) == 0) ||
					(memcmp(&e->addr, broad_bssid, ETHER_ADDR_LEN) == 0) ||
					(memcmp(&e->addr, connect_req_bssid, ETHER_ADDR_LEN) == 0))
					/* In case this event comes while associating another AP */
#endif /* ESCAN_RESULT_PATCH */
					wl_bss_connect_done(cfg, ndev, e, data, false);
			}
			wl_clr_drv_status(cfg, DISCONNECTING, ndev);

			/* if link down, bsscfg is diabled */
			if (ndev != bcmcfg_to_prmry_ndev(cfg))
				complete(&cfg->iface_disable);

		} else if (wl_is_nonetwork(cfg, e)) {
			printk("connect failed event=%d e->status %d e->reason %d \n",
				event, (int)ntoh32(e->status), (int)ntoh32(e->reason));
			/* Clean up any pending scan request */
			if (cfg->scan_request)
				wl_notify_escan_complete(cfg, ndev, true, true);
			if (wl_get_drv_status(cfg, CONNECTING, ndev))
				wl_bss_connect_done(cfg, ndev, e, data, false);
		} else {
			WL_DBG(("%s nothing\n", __FUNCTION__));
		}
	}
		else {
		WL_ERR(("Invalid ndev status %d\n", wl_get_mode_by_netdev(cfg, ndev)));
	}
	return err;
}

#ifdef WL_RELMCAST
void wl_cfg80211_set_rmc_pid(int pid)
{
	struct bcm_cfg80211 *cfg = g_bcm_cfg;
	if (pid > 0)
		cfg->rmc_event_pid = pid;
	WL_DBG(("set pid for rmc event : pid=%d\n", pid));
}
#endif /* WL_RELMCAST */


#ifdef WL_RELMCAST
static s32
wl_notify_rmc_status(struct bcm_cfg80211 *cfg, bcm_struct_cfgdev *cfgdev,
	const wl_event_msg_t *e, void *data)
{
	u32 evt = ntoh32(e->event_type);
	u32 reason = ntoh32(e->reason);
	int ret = -1;

	switch (reason) {
		case WLC_E_REASON_RMC_AR_LOST:
		case WLC_E_REASON_RMC_AR_NO_ACK:
			if (cfg->rmc_event_pid != 0) {
				ret = wl_netlink_send_msg(cfg->rmc_event_pid,
					RMC_EVENT_LEADER_CHECK_FAIL,
					cfg->rmc_event_seq++, NULL, 0);
			}
			break;
		default:
			break;
	}
	WL_DBG(("rmcevent : evt=%d, pid=%d, ret=%d\n", evt, cfg->rmc_event_pid, ret));
	return ret;
}
#endif /* WL_RELMCAST */

static s32
wl_notify_roaming_status(struct bcm_cfg80211 *cfg, bcm_struct_cfgdev *cfgdev,
	const wl_event_msg_t *e, void *data)
{
	bool act;
	struct net_device *ndev = NULL;
	s32 err = 0;
	u32 event = be32_to_cpu(e->event_type);
	u32 status = be32_to_cpu(e->status);
	WL_DBG(("Enter \n"));

	ndev = cfgdev_to_wlc_ndev(cfgdev, cfg);

	if ((!cfg->disable_roam_event) && (event == WLC_E_BSSID)) {
		wl_add_remove_eventmsg(ndev, WLC_E_ROAM, false);
		cfg->disable_roam_event = TRUE;
	}

	if ((cfg->disable_roam_event) && (event == WLC_E_ROAM))
		return err;

	if ((event == WLC_E_ROAM || event == WLC_E_BSSID) && status == WLC_E_STATUS_SUCCESS) {
		if (wl_get_drv_status(cfg, CONNECTED, ndev)) {
			if (cfg->roam_offload &&
				memcmp(&cfg->last_roamed_addr, &e->addr, ETHER_ADDR_LEN) == 0) {
				WL_INFO(("BSSID already updated\n"));
				return err;
			}
			wl_bss_roaming_done(cfg, ndev, e, data);
			memcpy(&cfg->last_roamed_addr, (void *)&e->addr, ETHER_ADDR_LEN);
		} else {
			wl_bss_connect_done(cfg, ndev, e, data, true);
		}
		act = true;
		wl_update_prof(cfg, ndev, e, &act, WL_PROF_ACT);
		wl_update_prof(cfg, ndev, NULL, (void *)&e->addr, WL_PROF_BSSID);
	}
	return err;
}

static s32 wl_get_assoc_ies(struct bcm_cfg80211 *cfg, struct net_device *ndev)
{
	wl_assoc_info_t assoc_info;
	struct wl_connect_info *conn_info = wl_to_conn(cfg);
	s32 err = 0;

	WL_DBG(("Enter \n"));
	err = wldev_iovar_getbuf(ndev, "assoc_info", NULL, 0, cfg->extra_buf,
		WL_ASSOC_INFO_MAX, NULL);
	if (unlikely(err)) {
		WL_ERR(("could not get assoc info (%d)\n", err));
		return err;
	}
	memcpy(&assoc_info, cfg->extra_buf, sizeof(wl_assoc_info_t));
	assoc_info.req_len = htod32(assoc_info.req_len);
	assoc_info.resp_len = htod32(assoc_info.resp_len);
	assoc_info.flags = htod32(assoc_info.flags);
	if (conn_info->req_ie_len) {
		conn_info->req_ie_len = 0;
		bzero(conn_info->req_ie, sizeof(conn_info->req_ie));
	}
	if (conn_info->resp_ie_len) {
		conn_info->resp_ie_len = 0;
		bzero(conn_info->resp_ie, sizeof(conn_info->resp_ie));
	}
	if (assoc_info.req_len) {
		err = wldev_iovar_getbuf(ndev, "assoc_req_ies", NULL, 0, cfg->extra_buf,
			WL_ASSOC_INFO_MAX, NULL);
		if (unlikely(err)) {
			WL_ERR(("could not get assoc req (%d)\n", err));
			return err;
		}
		conn_info->req_ie_len = assoc_info.req_len - sizeof(struct dot11_assoc_req);
		if (assoc_info.flags & WLC_ASSOC_REQ_IS_REASSOC) {
			conn_info->req_ie_len -= ETHER_ADDR_LEN;
		}
		if (conn_info->req_ie_len <= MAX_REQ_LINE)
			memcpy(conn_info->req_ie, cfg->extra_buf, conn_info->req_ie_len);
		else {
			WL_ERR(("IE size %d above max %d size \n",
				conn_info->req_ie_len, MAX_REQ_LINE));
			return err;
		}
	} else {
		conn_info->req_ie_len = 0;
	}
	if (assoc_info.resp_len) {
		err = wldev_iovar_getbuf(ndev, "assoc_resp_ies", NULL, 0, cfg->extra_buf,
			WL_ASSOC_INFO_MAX, NULL);
		if (unlikely(err)) {
			WL_ERR(("could not get assoc resp (%d)\n", err));
			return err;
		}
		conn_info->resp_ie_len = assoc_info.resp_len -sizeof(struct dot11_assoc_resp);
		if (conn_info->resp_ie_len <= MAX_REQ_LINE)
			memcpy(conn_info->resp_ie, cfg->extra_buf, conn_info->resp_ie_len);
		else {
			WL_ERR(("IE size %d above max %d size \n",
				conn_info->resp_ie_len, MAX_REQ_LINE));
			return err;
		}
	} else {
		conn_info->resp_ie_len = 0;
	}
	WL_DBG(("req len (%d) resp len (%d)\n", conn_info->req_ie_len,
		conn_info->resp_ie_len));

	return err;
}

static void wl_ch_to_chanspec(int ch, struct wl_join_params *join_params,
        size_t *join_params_size)
{
	chanspec_t chanspec = 0;
	if (ch != 0) {
		join_params->params.chanspec_num = 1;
		join_params->params.chanspec_list[0] = ch;

		if (join_params->params.chanspec_list[0] <= CH_MAX_2G_CHANNEL)
			chanspec |= WL_CHANSPEC_BAND_2G;
		else
			chanspec |= WL_CHANSPEC_BAND_5G;

		chanspec |= WL_CHANSPEC_BW_20;
		chanspec |= WL_CHANSPEC_CTL_SB_NONE;

		*join_params_size += WL_ASSOC_PARAMS_FIXED_SIZE +
			join_params->params.chanspec_num * sizeof(chanspec_t);

		join_params->params.chanspec_list[0]  &= WL_CHANSPEC_CHAN_MASK;
		join_params->params.chanspec_list[0] |= chanspec;
		join_params->params.chanspec_list[0] =
			wl_chspec_host_to_driver(join_params->params.chanspec_list[0]);

		join_params->params.chanspec_num =
			htod32(join_params->params.chanspec_num);
		WL_DBG(("join_params->params.chanspec_list[0]= %X, %d channels\n",
			join_params->params.chanspec_list[0],
			join_params->params.chanspec_num));
	}
}

static s32 wl_update_bss_info(struct bcm_cfg80211 *cfg, struct net_device *ndev, bool roam)
{
	struct cfg80211_bss *bss;
	struct wl_bss_info *bi;
	struct wlc_ssid *ssid;
	struct bcm_tlv *tim;
	s32 beacon_interval;
	s32 dtim_period;
	size_t ie_len;
	u8 *ie;
	u8 *curbssid;
	s32 err = 0;
	struct wiphy *wiphy;
	u32 channel;

	wiphy = bcmcfg_to_wiphy(cfg);

	ssid = (struct wlc_ssid *)wl_read_prof(cfg, ndev, WL_PROF_SSID);
	curbssid = wl_read_prof(cfg, ndev, WL_PROF_BSSID);
	bss = cfg80211_get_bss(wiphy, NULL, curbssid,
		ssid->SSID, ssid->SSID_len, WLAN_CAPABILITY_ESS,
		WLAN_CAPABILITY_ESS);

	mutex_lock(&cfg->usr_sync);

	*(u32 *) cfg->extra_buf = htod32(WL_EXTRA_BUF_MAX);
	err = wldev_ioctl(ndev, WLC_GET_BSS_INFO,
		cfg->extra_buf, WL_EXTRA_BUF_MAX, false);
	if (unlikely(err)) {
		WL_ERR(("Could not get bss info %d\n", err));
		goto update_bss_info_out;
	}
	bi = (struct wl_bss_info *)(cfg->extra_buf + 4);
	channel = bi->ctl_ch ? bi->ctl_ch :
		CHSPEC_CHANNEL(wl_chspec_driver_to_host(bi->chanspec));
	wl_update_prof(cfg, ndev, NULL, &channel, WL_PROF_CHAN);

	if (!bss) {
		WL_DBG(("Could not find the AP\n"));
		if (memcmp(bi->BSSID.octet, curbssid, ETHER_ADDR_LEN)) {
			WL_ERR(("Bssid doesn't match\n"));
			err = -EIO;
			goto update_bss_info_out;
		}
		err = wl_inform_single_bss(cfg, bi, roam);
		if (unlikely(err))
			goto update_bss_info_out;

		ie = ((u8 *)bi) + bi->ie_offset;
		ie_len = bi->ie_length;
		beacon_interval = cpu_to_le16(bi->beacon_period);
	} else {
		WL_DBG(("Found the AP in the list - BSSID %pM\n", bss->bssid));
#if defined(WL_CFG80211_P2P_DEV_IF)
		ie = (u8 *)bss->ies->data;
		ie_len = bss->ies->len;
#else
		ie = bss->information_elements;
		ie_len = bss->len_information_elements;
#endif /* WL_CFG80211_P2P_DEV_IF */
		beacon_interval = bss->beacon_interval;
#if (LINUX_VERSION_CODE >= KERNEL_VERSION(3, 9, 0))
		cfg80211_put_bss(wiphy, bss);
#else
		cfg80211_put_bss(bss);
#endif /* (LINUX_VERSION_CODE >= KERNEL_VERSION(3, 9, 0) */
	}

	tim = bcm_parse_tlvs(ie, ie_len, WLAN_EID_TIM);
	if (tim) {
		dtim_period = tim->data[1];
	} else {
		/*
		* active scan was done so we could not get dtim
		* information out of probe response.
		* so we speficially query dtim information.
		*/
		err = wldev_ioctl(ndev, WLC_GET_DTIMPRD,
			&dtim_period, sizeof(dtim_period), false);
		if (unlikely(err)) {
			WL_ERR(("WLC_GET_DTIMPRD error (%d)\n", err));
			goto update_bss_info_out;
		}
	}

	wl_update_prof(cfg, ndev, NULL, &beacon_interval, WL_PROF_BEACONINT);
	wl_update_prof(cfg, ndev, NULL, &dtim_period, WL_PROF_DTIMPERIOD);

update_bss_info_out:
	if (unlikely(err)) {
		WL_ERR(("Failed with error %d\n", err));
	}
	mutex_unlock(&cfg->usr_sync);
	return err;
}

static s32
wl_bss_roaming_done(struct bcm_cfg80211 *cfg, struct net_device *ndev,
	const wl_event_msg_t *e, void *data)
{
	struct wl_connect_info *conn_info = wl_to_conn(cfg);
	s32 err = 0;
	u8 *curbssid;
#if (LINUX_VERSION_CODE > KERNEL_VERSION(2, 6, 39))
	struct wiphy *wiphy = bcmcfg_to_wiphy(cfg);
	struct ieee80211_supported_band *band;
	struct ieee80211_channel *notify_channel = NULL;
	u32 *channel;
	u32 freq;
#endif 


	wl_get_assoc_ies(cfg, ndev);
	wl_update_prof(cfg, ndev, NULL, (void *)(e->addr.octet), WL_PROF_BSSID);
	curbssid = wl_read_prof(cfg, ndev, WL_PROF_BSSID);
	wl_update_bss_info(cfg, ndev, true);
	wl_update_pmklist(ndev, cfg->pmk_list, err);

#if (LINUX_VERSION_CODE > KERNEL_VERSION(2, 6, 39))
	/* channel info for cfg80211_roamed introduced in 2.6.39-rc1 */
	channel = (u32 *)wl_read_prof(cfg, ndev, WL_PROF_CHAN);
	if (*channel <= CH_MAX_2G_CHANNEL)
		band = wiphy->bands[IEEE80211_BAND_2GHZ];
	else
		band = wiphy->bands[IEEE80211_BAND_5GHZ];
	freq = ieee80211_channel_to_frequency(*channel, band->band);
	notify_channel = ieee80211_get_channel(wiphy, freq);
#endif 
	printk("wl_bss_roaming_done succeeded to " MACDBG "\n",
		MAC2STRDBG((u8*)(&e->addr)));

	cfg80211_roamed(ndev,
#if (LINUX_VERSION_CODE > KERNEL_VERSION(2, 6, 39))
		notify_channel,
#endif
		curbssid,
		conn_info->req_ie, conn_info->req_ie_len,
		conn_info->resp_ie, conn_info->resp_ie_len, GFP_KERNEL);
	WL_DBG(("Report roaming result\n"));

	wl_set_drv_status(cfg, CONNECTED, ndev);

	return err;
}

static s32
wl_bss_connect_done(struct bcm_cfg80211 *cfg, struct net_device *ndev,
	const wl_event_msg_t *e, void *data, bool completed)
{
	struct wl_connect_info *conn_info = wl_to_conn(cfg);
	struct wl_security *sec = wl_read_prof(cfg, ndev, WL_PROF_SEC);
#if (defined(ROAM_ENABLE) && defined(ROAM_AP_ENV_DETECTION)) || \
	defined(CUSTOM_SET_CPUCORE)
	dhd_pub_t *dhd = (dhd_pub_t *)(cfg->pub);
#endif /* (ROAM_ENABLE && ROAM_AP_ENV_DETECTION) || CUSTOM_SET_CPUCORE */
	s32 err = 0;
	u8 *curbssid = wl_read_prof(cfg, ndev, WL_PROF_BSSID);
	if (!sec) {
		WL_ERR(("sec is NULL\n"));
		return -ENODEV;
	}
	WL_DBG((" enter\n"));
#ifdef ESCAN_RESULT_PATCH
	if (wl_get_drv_status(cfg, CONNECTED, ndev)) {
		if (memcmp(curbssid, connect_req_bssid, ETHER_ADDR_LEN) == 0) {
			WL_DBG((" Connected event of connected device e=%d s=%d, ignore it\n",
				ntoh32(e->event_type), ntoh32(e->status)));
			return err;
		}
	}
	if (memcmp(curbssid, broad_bssid, ETHER_ADDR_LEN) == 0 &&
		memcmp(broad_bssid, connect_req_bssid, ETHER_ADDR_LEN) != 0) {
		WL_DBG(("copy bssid\n"));
		memcpy(curbssid, connect_req_bssid, ETHER_ADDR_LEN);
	}

#else
	if (cfg->scan_request) {
		wl_notify_escan_complete(cfg, ndev, true, true);
	}
#endif /* ESCAN_RESULT_PATCH */
	if (wl_get_drv_status(cfg, CONNECTING, ndev)) {
		wl_cfg80211_scan_abort(cfg);
		wl_clr_drv_status(cfg, CONNECTING, ndev);
		if (completed) {
			wl_get_assoc_ies(cfg, ndev);
			wl_update_prof(cfg, ndev, NULL, (void *)(e->addr.octet), WL_PROF_BSSID);
			curbssid = wl_read_prof(cfg, ndev, WL_PROF_BSSID);
			wl_update_bss_info(cfg, ndev, false);
			wl_update_pmklist(ndev, cfg->pmk_list, err);
			wl_set_drv_status(cfg, CONNECTED, ndev);
#if defined(ROAM_ENABLE) && defined(ROAM_AP_ENV_DETECTION)
			if (dhd->roam_env_detection)
				wldev_iovar_setint(ndev, "roam_env_detection",
					AP_ENV_INDETERMINATE);
#endif /* ROAM_AP_ENV_DETECTION */
			if (ndev != bcmcfg_to_prmry_ndev(cfg)) {
#if LINUX_VERSION_CODE >= KERNEL_VERSION(3, 13, 0)
				init_completion(&cfg->iface_disable);
#else
				/* reinitialize completion to clear previous count */
				INIT_COMPLETION(cfg->iface_disable);
#endif
			}
#ifdef CUSTOM_SET_CPUCORE
			if (wl_get_chan_isvht80(ndev, dhd)) {
				if (ndev == bcmcfg_to_prmry_ndev(cfg))
					dhd->chan_isvht80 |= DHD_FLAG_STA_MODE; /* STA mode */
				else if (ndev == wl_to_p2p_bss_ndev(cfg, P2PAPI_BSSCFG_CONNECTION))
					dhd->chan_isvht80 |= DHD_FLAG_P2P_MODE; /* p2p mode */
				dhd_set_cpucore(dhd, TRUE);
			}
#endif /* CUSTOM_SET_CPUCORE */

		}
		cfg80211_connect_result(ndev,
			curbssid,
			conn_info->req_ie,
			conn_info->req_ie_len,
			conn_info->resp_ie,
			conn_info->resp_ie_len,
			completed ? WLAN_STATUS_SUCCESS :
			(sec->auth_assoc_res_status) ?
			sec->auth_assoc_res_status :
			WLAN_STATUS_UNSPECIFIED_FAILURE,
			GFP_KERNEL);
		if (completed)
			WL_INFO(("Report connect result - connection succeeded\n"));
		else
			WL_ERR(("Report connect result - connection failed\n"));
	}
#ifdef CONFIG_TCPACK_FASTTX
	if (wl_get_chan_isvht80(ndev, dhd))
		wldev_iovar_setint(ndev, "tcpack_fast_tx", 0);
	else
		wldev_iovar_setint(ndev, "tcpack_fast_tx", 1);
#endif /* CONFIG_TCPACK_FASTTX */

	return err;
}

static s32
wl_notify_mic_status(struct bcm_cfg80211 *cfg, bcm_struct_cfgdev *cfgdev,
	const wl_event_msg_t *e, void *data)
{
	struct net_device *ndev = NULL;
	u16 flags = ntoh16(e->flags);
	enum nl80211_key_type key_type;

	ndev = cfgdev_to_wlc_ndev(cfgdev, cfg);

	mutex_lock(&cfg->usr_sync);
	if (flags & WLC_EVENT_MSG_GROUP)
		key_type = NL80211_KEYTYPE_GROUP;
	else
		key_type = NL80211_KEYTYPE_PAIRWISE;

	cfg80211_michael_mic_failure(ndev, (u8 *)&e->addr, key_type, -1,
		NULL, GFP_KERNEL);
	mutex_unlock(&cfg->usr_sync);

	return 0;
}

#ifdef PNO_SUPPORT
static s32
wl_notify_pfn_status(struct bcm_cfg80211 *cfg, bcm_struct_cfgdev *cfgdev,
	const wl_event_msg_t *e, void *data)
{
	struct net_device *ndev = NULL;

	WL_ERR((">>> PNO Event\n"));

	ndev = cfgdev_to_wlc_ndev(cfgdev, cfg);

#ifndef WL_SCHED_SCAN
	mutex_lock(&cfg->usr_sync);
	/* TODO: Use cfg80211_sched_scan_results(wiphy); */
	cfg80211_disconnected(ndev, 0, NULL, 0, GFP_KERNEL);
	mutex_unlock(&cfg->usr_sync);
#else
	/* If cfg80211 scheduled scan is supported, report the pno results via sched
	 * scan results
	 */
	wl_notify_sched_scan_results(cfg, ndev, e, data);
#endif /* WL_SCHED_SCAN */
	return 0;
}
#endif /* PNO_SUPPORT */

static s32
wl_notify_scan_status(struct bcm_cfg80211 *cfg, bcm_struct_cfgdev *cfgdev,
	const wl_event_msg_t *e, void *data)
{
	struct channel_info channel_inform;
	struct wl_scan_results *bss_list;
	struct net_device *ndev = NULL;
	u32 len = WL_SCAN_BUF_MAX;
	s32 err = 0;
	unsigned long flags;

	WL_DBG(("Enter \n"));
	if (!wl_get_drv_status(cfg, SCANNING, ndev)) {
		WL_ERR(("scan is not ready \n"));
		return err;
	}
	ndev = cfgdev_to_wlc_ndev(cfgdev, cfg);

	mutex_lock(&cfg->usr_sync);
	wl_clr_drv_status(cfg, SCANNING, ndev);
	err = wldev_ioctl(ndev, WLC_GET_CHANNEL, &channel_inform,
		sizeof(channel_inform), false);
	if (unlikely(err)) {
		WL_ERR(("scan busy (%d)\n", err));
		goto scan_done_out;
	}
	channel_inform.scan_channel = dtoh32(channel_inform.scan_channel);
	if (unlikely(channel_inform.scan_channel)) {

		WL_DBG(("channel_inform.scan_channel (%d)\n",
			channel_inform.scan_channel));
	}
	cfg->bss_list = cfg->scan_results;
	bss_list = cfg->bss_list;
	memset(bss_list, 0, len);
	bss_list->buflen = htod32(len);
	err = wldev_ioctl(ndev, WLC_SCAN_RESULTS, bss_list, len, false);
	if (unlikely(err) && unlikely(!cfg->scan_suppressed)) {
		WL_ERR(("%s Scan_results error (%d)\n", ndev->name, err));
		err = -EINVAL;
		goto scan_done_out;
	}
	bss_list->buflen = dtoh32(bss_list->buflen);
	bss_list->version = dtoh32(bss_list->version);
	bss_list->count = dtoh32(bss_list->count);

	err = wl_inform_bss(cfg);

scan_done_out:
	del_timer_sync(&cfg->scan_timeout);
	spin_lock_irqsave(&cfg->cfgdrv_lock, flags);
	if (cfg->scan_request) {
		cfg80211_scan_done(cfg->scan_request, false);
		cfg->scan_request = NULL;
	}
	spin_unlock_irqrestore(&cfg->cfgdrv_lock, flags);
	WL_DBG(("cfg80211_scan_done\n"));
	mutex_unlock(&cfg->usr_sync);
	return err;
}

static s32
wl_frame_get_mgmt(u16 fc, const struct ether_addr *da,
	const struct ether_addr *sa, const struct ether_addr *bssid,
	u8 **pheader, u32 *body_len, u8 *pbody)
{
	struct dot11_management_header *hdr;
	u32 totlen = 0;
	s32 err = 0;
	u8 *offset;
	u32 prebody_len = *body_len;
	switch (fc) {
		case FC_ASSOC_REQ:
			/* capability , listen interval */
			totlen = DOT11_ASSOC_REQ_FIXED_LEN;
			*body_len += DOT11_ASSOC_REQ_FIXED_LEN;
			break;

		case FC_REASSOC_REQ:
			/* capability, listen inteval, ap address */
			totlen = DOT11_REASSOC_REQ_FIXED_LEN;
			*body_len += DOT11_REASSOC_REQ_FIXED_LEN;
			break;
	}
	totlen += DOT11_MGMT_HDR_LEN + prebody_len;
	*pheader = kzalloc(totlen, GFP_KERNEL);
	if (*pheader == NULL) {
		WL_ERR(("memory alloc failed \n"));
		return -ENOMEM;
	}
	hdr = (struct dot11_management_header *) (*pheader);
	hdr->fc = htol16(fc);
	hdr->durid = 0;
	hdr->seq = 0;
	offset = (u8*)(hdr + 1) + (totlen - DOT11_MGMT_HDR_LEN - prebody_len);
	bcopy((const char*)da, (u8*)&hdr->da, ETHER_ADDR_LEN);
	bcopy((const char*)sa, (u8*)&hdr->sa, ETHER_ADDR_LEN);
	bcopy((const char*)bssid, (u8*)&hdr->bssid, ETHER_ADDR_LEN);
	if ((pbody != NULL) && prebody_len)
		bcopy((const char*)pbody, offset, prebody_len);
	*body_len = totlen;
	return err;
}


void
wl_stop_wait_next_action_frame(struct bcm_cfg80211 *cfg, struct net_device *ndev)
{
	if (wl_get_drv_status_all(cfg, FINDING_COMMON_CHANNEL)) {
		if (timer_pending(&cfg->p2p->listen_timer)) {
			del_timer_sync(&cfg->p2p->listen_timer);
		}
		if (cfg->afx_hdl != NULL) {
			if (cfg->afx_hdl->dev != NULL) {
				wl_clr_drv_status(cfg, SCANNING, cfg->afx_hdl->dev);
				wl_clr_drv_status(cfg, FINDING_COMMON_CHANNEL, cfg->afx_hdl->dev);
			}
			cfg->afx_hdl->peer_chan = WL_INVALID;
		}
		complete(&cfg->act_frm_scan);
		WL_DBG(("*** Wake UP ** Working afx searching is cleared\n"));
	} else if (wl_get_drv_status_all(cfg, SENDING_ACT_FRM)) {
		if (!(wl_get_p2p_status(cfg, ACTION_TX_COMPLETED) ||
			wl_get_p2p_status(cfg, ACTION_TX_NOACK)))
			wl_set_p2p_status(cfg, ACTION_TX_COMPLETED);

		WL_DBG(("*** Wake UP ** abort actframe iovar\n"));
		/* if channel is not zero, "actfame" uses off channel scan.
		 * So abort scan for off channel completion.
		 */
		if (cfg->af_sent_channel)
			wl_cfg80211_scan_abort(cfg);
	}
#ifdef WL_CFG80211_SYNC_GON
	else if (wl_get_drv_status_all(cfg, WAITING_NEXT_ACT_FRM_LISTEN)) {
		WL_DBG(("*** Wake UP ** abort listen for next af frame\n"));
		/* So abort scan to cancel listen */
		wl_cfg80211_scan_abort(cfg);
	}
#endif /* WL_CFG80211_SYNC_GON */
}


int wl_cfg80211_get_ioctl_version(void)
{
	return ioctl_version;
}

static s32
wl_notify_rx_mgmt_frame(struct bcm_cfg80211 *cfg, bcm_struct_cfgdev *cfgdev,
	const wl_event_msg_t *e, void *data)
{
	struct ieee80211_supported_band *band;
	struct wiphy *wiphy = bcmcfg_to_wiphy(cfg);
	struct ether_addr da;
	struct ether_addr bssid;
	bool isfree = false;
	s32 err = 0;
	s32 freq;
	struct net_device *ndev = NULL;
	wifi_p2p_pub_act_frame_t *act_frm = NULL;
	wifi_p2p_action_frame_t *p2p_act_frm = NULL;
	wifi_p2psd_gas_pub_act_frame_t *sd_act_frm = NULL;
	wl_event_rx_frame_data_t *rxframe =
		(wl_event_rx_frame_data_t*)data;
	u32 event = ntoh32(e->event_type);
	u8 *mgmt_frame;
	u8 bsscfgidx = e->bsscfgidx;
	u32 mgmt_frame_len = ntoh32(e->datalen) - sizeof(wl_event_rx_frame_data_t);
	u16 channel = ((ntoh16(rxframe->channel) & WL_CHANSPEC_CHAN_MASK));
	bool retval;

	memset(&bssid, 0, ETHER_ADDR_LEN);

	ndev = cfgdev_to_wlc_ndev(cfgdev, cfg);
#ifdef P2PONEINT
	WL_DBG((" device name is ndev %s \n", ndev->name));
#endif

	if (channel <= CH_MAX_2G_CHANNEL)
		band = wiphy->bands[IEEE80211_BAND_2GHZ];
	else
		band = wiphy->bands[IEEE80211_BAND_5GHZ];
	if (!band) {
		WL_ERR(("No valid band"));
		return -EINVAL;
	}
#if LINUX_VERSION_CODE == KERNEL_VERSION(2, 6, 38)
	freq = ieee80211_channel_to_frequency(channel);
	(void)band->band;
#else
	freq = ieee80211_channel_to_frequency(channel, band->band);
#endif
	if (event == WLC_E_ACTION_FRAME_RX) {
		wldev_iovar_getbuf_bsscfg(ndev, "cur_etheraddr",
			NULL, 0, cfg->ioctl_buf, WLC_IOCTL_SMLEN, bsscfgidx, &cfg->ioctl_buf_sync);

		err = wldev_ioctl(ndev, WLC_GET_BSSID, &bssid, ETHER_ADDR_LEN, false);
		if (err < 0)
			 WL_ERR(("WLC_GET_BSSID error %d\n", err));
		memcpy(da.octet, cfg->ioctl_buf, ETHER_ADDR_LEN);
		err = wl_frame_get_mgmt(FC_ACTION, &da, &e->addr, &bssid,
			&mgmt_frame, &mgmt_frame_len,
			(u8 *)((wl_event_rx_frame_data_t *)rxframe + 1));
		if (err < 0) {
			WL_ERR(("Error in receiving action frame len %d channel %d freq %d\n",
				mgmt_frame_len, channel, freq));
			goto exit;
		}
		isfree = true;
		if (wl_cfgp2p_is_pub_action(&mgmt_frame[DOT11_MGMT_HDR_LEN],
			mgmt_frame_len - DOT11_MGMT_HDR_LEN)) {
			act_frm = (wifi_p2p_pub_act_frame_t *)
					(&mgmt_frame[DOT11_MGMT_HDR_LEN]);
		} else if (wl_cfgp2p_is_p2p_action(&mgmt_frame[DOT11_MGMT_HDR_LEN],
			mgmt_frame_len - DOT11_MGMT_HDR_LEN)) {
			p2p_act_frm = (wifi_p2p_action_frame_t *)
					(&mgmt_frame[DOT11_MGMT_HDR_LEN]);
			(void) p2p_act_frm;
		} else if (wl_cfgp2p_is_gas_action(&mgmt_frame[DOT11_MGMT_HDR_LEN],
			mgmt_frame_len - DOT11_MGMT_HDR_LEN)) {

			sd_act_frm = (wifi_p2psd_gas_pub_act_frame_t *)
					(&mgmt_frame[DOT11_MGMT_HDR_LEN]);
			if (sd_act_frm && wl_get_drv_status_all(cfg, WAITING_NEXT_ACT_FRM)) {
				if (cfg->next_af_subtype == sd_act_frm->action) {
					WL_DBG(("We got a right next frame of SD!(%d)\n",
						sd_act_frm->action));
					wl_clr_drv_status(cfg, WAITING_NEXT_ACT_FRM, ndev);

					/* Stop waiting for next AF. */
					wl_stop_wait_next_action_frame(cfg, ndev);
				}
			}
			(void) sd_act_frm;
#ifdef WLTDLS
		} else if (mgmt_frame[DOT11_MGMT_HDR_LEN] == TDLS_AF_CATEGORY) {
			WL_DBG((" TDLS Action Frame Received type = %d \n",
				mgmt_frame[DOT11_MGMT_HDR_LEN + 1]));

			if (mgmt_frame[DOT11_MGMT_HDR_LEN + 1] == TDLS_ACTION_SETUP_RESP) {
				cfg->tdls_mgmt_frame = mgmt_frame;
				cfg->tdls_mgmt_frame_len = mgmt_frame_len;
				cfg->tdls_mgmt_freq = freq;
				return 0;
			}

		} else if (mgmt_frame[DOT11_MGMT_HDR_LEN] == TDLS_VENDOR_SPECIFIC) {
			WL_DBG((" TDLS Vendor Specific Received type \n"));
#endif
		} else {

			if (cfg->next_af_subtype != P2P_PAF_SUBTYPE_INVALID) {
				u8 action = 0;
				if (wl_get_public_action(&mgmt_frame[DOT11_MGMT_HDR_LEN],
					mgmt_frame_len - DOT11_MGMT_HDR_LEN, &action) != BCME_OK) {
					WL_DBG(("Recived action is not public action frame\n"));
				} else if (cfg->next_af_subtype == action) {
					WL_DBG(("Recived action is the waiting action(%d)\n",
						action));
					wl_clr_drv_status(cfg, WAITING_NEXT_ACT_FRM, ndev);

					/* Stop waiting for next AF. */
					wl_stop_wait_next_action_frame(cfg, ndev);
				}
			}
		}

		if (act_frm) {

			if (wl_get_drv_status_all(cfg, WAITING_NEXT_ACT_FRM)) {
				if (cfg->next_af_subtype == act_frm->subtype) {
					WL_DBG(("We got a right next frame!(%d)\n",
						act_frm->subtype));
					wl_clr_drv_status(cfg, WAITING_NEXT_ACT_FRM, ndev);

					if (cfg->next_af_subtype == P2P_PAF_GON_CONF) {
						OSL_SLEEP(20);
					}

					/* Stop waiting for next AF. */
					wl_stop_wait_next_action_frame(cfg, ndev);
				}
			}
		}

		wl_cfgp2p_print_actframe(false, &mgmt_frame[DOT11_MGMT_HDR_LEN],
			mgmt_frame_len - DOT11_MGMT_HDR_LEN, channel);
		/*
		 * After complete GO Negotiation, roll back to mpc mode
		 */
		if (act_frm && ((act_frm->subtype == P2P_PAF_GON_CONF) ||
			(act_frm->subtype == P2P_PAF_PROVDIS_RSP))) {
			wldev_iovar_setint(ndev, "mpc", 1);
		}
		if (act_frm && (act_frm->subtype == P2P_PAF_GON_CONF)) {
			WL_DBG(("P2P: GO_NEG_PHASE status cleared \n"));
			wl_clr_p2p_status(cfg, GO_NEG_PHASE);
		}
	} else if (event == WLC_E_PROBREQ_MSG) {

		/* Handle probe reqs frame
		 * WPS-AP certification 4.2.13
		 */
		struct parsed_ies prbreq_ies;
		u32 prbreq_ie_len = 0;
		bool pbc = 0;

		WL_DBG((" Event WLC_E_PROBREQ_MSG received\n"));
		mgmt_frame = (u8 *)(data);
		mgmt_frame_len = ntoh32(e->datalen);

		prbreq_ie_len = mgmt_frame_len - DOT11_MGMT_HDR_LEN;

		/* Parse prob_req IEs */
		if (wl_cfg80211_parse_ies(&mgmt_frame[DOT11_MGMT_HDR_LEN],
			prbreq_ie_len, &prbreq_ies) < 0) {
			WL_ERR(("Prob req get IEs failed\n"));
			return 0;
		}
		if (prbreq_ies.wps_ie != NULL) {
			wl_validate_wps_ie((char *)prbreq_ies.wps_ie, prbreq_ies.wps_ie_len, &pbc);
			WL_DBG((" wps_ie exist pbc = %d\n", pbc));
			/* if pbc method, send prob_req mgmt frame to upper layer */
			if (!pbc)
				return 0;
		} else
			return 0;
	} else {
		mgmt_frame = (u8 *)((wl_event_rx_frame_data_t *)rxframe + 1);

		/* wpa supplicant use probe request event for restarting another GON Req.
		 * but it makes GON Req repetition.
		 * so if src addr of prb req is same as my target device,
		 * do not send probe request event during sending action frame.
		 */
		if (event == WLC_E_P2P_PROBREQ_MSG) {
			WL_DBG((" Event %s\n", (event == WLC_E_P2P_PROBREQ_MSG) ?
				"WLC_E_P2P_PROBREQ_MSG":"WLC_E_PROBREQ_MSG"));


			/* Filter any P2P probe reqs arriving during the
			 * GO-NEG Phase
			 */
			if (cfg->p2p &&
				wl_get_p2p_status(cfg, GO_NEG_PHASE)) {
				WL_DBG(("Filtering P2P probe_req while "
					"being in GO-Neg state\n"));
				return 0;
			}
		}
	}

#ifdef P2PONEINT
	if (ndev == cfg->p2p_net && ndev->ieee80211_ptr->iftype == NL80211_IFTYPE_P2P_GO) {
		ndev = bcmcfg_to_prmry_ndev(cfg);
		cfgdev = ndev_to_cfgdev(ndev);
	}
	WL_DBG((" device name is ndev %s \n", ndev->name));
#endif

#if (LINUX_VERSION_CODE >= KERNEL_VERSION(3, 18, 0))
	retval = cfg80211_rx_mgmt(cfgdev, freq, 0,  mgmt_frame, mgmt_frame_len, 0);
#elif (LINUX_VERSION_CODE >= KERNEL_VERSION(3, 12, 0))
	retval = cfg80211_rx_mgmt(cfgdev, freq, 0,  mgmt_frame, mgmt_frame_len, 0, GFP_ATOMIC);
#elif (LINUX_VERSION_CODE >= KERNEL_VERSION(3, 4, 0)) || \
	defined(WL_COMPAT_WIRELESS)
	retval = cfg80211_rx_mgmt(cfgdev, freq, 0, mgmt_frame, mgmt_frame_len, GFP_ATOMIC);
#else
	retval = cfg80211_rx_mgmt(cfgdev, freq, mgmt_frame, mgmt_frame_len, GFP_ATOMIC);
#endif /* LINUX_VERSION >= VERSION(3, 18, 0) */

	WL_DBG(("mgmt_frame_len (%d) , e->datalen (%d), channel (%d), freq (%d) retval (%d)\n",
	mgmt_frame_len, ntoh32(e->datalen), channel, freq, retval));
exit:
	if (isfree)
		kfree(mgmt_frame);
	return 0;
}

#ifdef WL_SCHED_SCAN
/* If target scan is not reliable, set the below define to "1" to do a
 * full escan
 */
#define FULL_ESCAN_ON_PFN_NET_FOUND		0
static s32
wl_notify_sched_scan_results(struct bcm_cfg80211 *cfg, struct net_device *ndev,
	const wl_event_msg_t *e, void *data)
{
	wl_pfn_net_info_t *netinfo, *pnetinfo;
	struct wiphy *wiphy	= bcmcfg_to_wiphy(cfg);
	int err = 0;
	struct cfg80211_scan_request *request = NULL;
	struct cfg80211_ssid ssid[MAX_PFN_LIST_COUNT];
	struct ieee80211_channel *channel = NULL;
	int channel_req = 0;
	int band = 0;
	struct wl_pfn_scanresults *pfn_result = (struct wl_pfn_scanresults *)data;
	int n_pfn_results = pfn_result->count;

	WL_DBG(("Enter\n"));

	if (e->event_type == WLC_E_PFN_NET_LOST) {
		WL_PNO(("PFN NET LOST event. Do Nothing \n"));
		return 0;
	}
	WL_PNO((">>> PFN NET FOUND event. count:%d \n", n_pfn_results));
	if (n_pfn_results > 0) {
		int i;

		if (n_pfn_results > MAX_PFN_LIST_COUNT)
			n_pfn_results = MAX_PFN_LIST_COUNT;
		pnetinfo = (wl_pfn_net_info_t *)(data + sizeof(wl_pfn_scanresults_t)
				- sizeof(wl_pfn_net_info_t));

		memset(&ssid, 0x00, sizeof(ssid));

		request = kzalloc(sizeof(*request)
			+ sizeof(*request->channels) * n_pfn_results,
			GFP_KERNEL);
		channel = (struct ieee80211_channel *)kzalloc(
			(sizeof(struct ieee80211_channel) * n_pfn_results),
			GFP_KERNEL);
		if (!request || !channel) {
			WL_ERR(("No memory"));
			err = -ENOMEM;
			goto out_err;
		}

		request->wiphy = wiphy;

		for (i = 0; i < n_pfn_results; i++) {
			netinfo = &pnetinfo[i];
			if (!netinfo) {
				WL_ERR(("Invalid netinfo ptr. index:%d", i));
				err = -EINVAL;
				goto out_err;
			}
			WL_PNO((">>> SSID:%s Channel:%d \n",
				netinfo->pfnsubnet.SSID, netinfo->pfnsubnet.channel));
			/* PFN result doesn't have all the info which are required by the supplicant
			 * (For e.g IEs) Do a target Escan so that sched scan results are reported
			 * via wl_inform_single_bss in the required format. Escan does require the
			 * scan request in the form of cfg80211_scan_request. For timebeing, create
			 * cfg80211_scan_request one out of the received PNO event.
			 */
			memcpy(ssid[i].ssid, netinfo->pfnsubnet.SSID,
				netinfo->pfnsubnet.SSID_len);
			ssid[i].ssid_len = netinfo->pfnsubnet.SSID_len;
			request->n_ssids++;

			channel_req = netinfo->pfnsubnet.channel;
			band = (channel_req <= CH_MAX_2G_CHANNEL) ? NL80211_BAND_2GHZ
				: NL80211_BAND_5GHZ;
			channel[i].center_freq = ieee80211_channel_to_frequency(channel_req, band);
			channel[i].band = band;
			channel[i].flags |= IEEE80211_CHAN_NO_HT40;
			request->channels[i] = &channel[i];
			request->n_channels++;
		}

		/* assign parsed ssid array */
		if (request->n_ssids)
			request->ssids = &ssid[0];

		if (wl_get_drv_status_all(cfg, SCANNING)) {
			/* Abort any on-going scan */
			wl_notify_escan_complete(cfg, ndev, true, true);
		}

		if (wl_get_p2p_status(cfg, DISCOVERY_ON)) {
			WL_PNO((">>> P2P discovery was ON. Disabling it\n"));
			err = wl_cfgp2p_discover_enable_search(cfg, false);
			if (unlikely(err)) {
				wl_clr_drv_status(cfg, SCANNING, ndev);
				goto out_err;
			}
			p2p_scan(cfg) = false;
		}

		wl_set_drv_status(cfg, SCANNING, ndev);
#if FULL_ESCAN_ON_PFN_NET_FOUND
		WL_PNO((">>> Doing Full ESCAN on PNO event\n"));
		err = wl_do_escan(cfg, wiphy, ndev, NULL);
#else
		WL_PNO((">>> Doing targeted ESCAN on PNO event\n"));
		err = wl_do_escan(cfg, wiphy, ndev, request);
#endif
		if (err) {
			wl_clr_drv_status(cfg, SCANNING, ndev);
			goto out_err;
		}
		cfg->sched_scan_running = TRUE;
	}
	else {
		WL_ERR(("FALSE PNO Event. (pfn_count == 0) \n"));
	}
out_err:
	if (request)
		kfree(request);
	if (channel)
		kfree(channel);
	return err;
}
#endif /* WL_SCHED_SCAN */

static void wl_init_conf(struct wl_conf *conf)
{
	WL_DBG(("Enter \n"));
	conf->frag_threshold = (u32)-1;
	conf->rts_threshold = (u32)-1;
	conf->retry_short = (u32)-1;
	conf->retry_long = (u32)-1;
	conf->tx_power = -1;
}

static void wl_init_prof(struct bcm_cfg80211 *cfg, struct net_device *ndev)
{
	unsigned long flags;
	struct wl_profile *profile = wl_get_profile_by_netdev(cfg, ndev);

	spin_lock_irqsave(&cfg->cfgdrv_lock, flags);
	memset(profile, 0, sizeof(struct wl_profile));
	spin_unlock_irqrestore(&cfg->cfgdrv_lock, flags);
}

static void wl_init_event_handler(struct bcm_cfg80211 *cfg)
{
	memset(cfg->evt_handler, 0, sizeof(cfg->evt_handler));

	cfg->evt_handler[WLC_E_SCAN_COMPLETE] = wl_notify_scan_status;
	cfg->evt_handler[WLC_E_AUTH] = wl_notify_connect_status;
	cfg->evt_handler[WLC_E_ASSOC] = wl_notify_connect_status;
	cfg->evt_handler[WLC_E_LINK] = wl_notify_connect_status;
	cfg->evt_handler[WLC_E_DEAUTH_IND] = wl_notify_connect_status;
	cfg->evt_handler[WLC_E_DEAUTH] = wl_notify_connect_status;
	cfg->evt_handler[WLC_E_DISASSOC_IND] = wl_notify_connect_status;
	cfg->evt_handler[WLC_E_ASSOC_IND] = wl_notify_connect_status;
	cfg->evt_handler[WLC_E_REASSOC_IND] = wl_notify_connect_status;
	cfg->evt_handler[WLC_E_ROAM] = wl_notify_roaming_status;
	cfg->evt_handler[WLC_E_MIC_ERROR] = wl_notify_mic_status;
	cfg->evt_handler[WLC_E_SET_SSID] = wl_notify_connect_status;
	cfg->evt_handler[WLC_E_ACTION_FRAME_RX] = wl_notify_rx_mgmt_frame;
	cfg->evt_handler[WLC_E_PROBREQ_MSG] = wl_notify_rx_mgmt_frame;
	cfg->evt_handler[WLC_E_P2P_PROBREQ_MSG] = wl_notify_rx_mgmt_frame;
	cfg->evt_handler[WLC_E_P2P_DISC_LISTEN_COMPLETE] = wl_cfgp2p_listen_complete;
	cfg->evt_handler[WLC_E_ACTION_FRAME_COMPLETE] = wl_cfgp2p_action_tx_complete;
	cfg->evt_handler[WLC_E_ACTION_FRAME_OFF_CHAN_COMPLETE] = wl_cfgp2p_action_tx_complete;
	cfg->evt_handler[WLC_E_JOIN] = wl_notify_connect_status;
	cfg->evt_handler[WLC_E_START] = wl_notify_connect_status;
#ifdef PNO_SUPPORT
	cfg->evt_handler[WLC_E_PFN_NET_FOUND] = wl_notify_pfn_status;
#endif /* PNO_SUPPORT */
#ifdef WLTDLS
	cfg->evt_handler[WLC_E_TDLS_PEER_EVENT] = wl_tdls_event_handler;
#endif /* WLTDLS */
	cfg->evt_handler[WLC_E_BSSID] = wl_notify_roaming_status;
#ifdef WL_RELMCAST
	cfg->evt_handler[WLC_E_RMC_EVENT] = wl_notify_rmc_status;
#endif /* WL_RELMCAST */
#ifdef WL_NAN
	cfg->evt_handler[WLC_E_NAN] = wl_cfgnan_notify_nan_status;
	cfg->evt_handler[WLC_E_PROXD] = wl_cfgnan_notify_proxd_status;
#endif /* WL_NAN */

	cfg->evt_handler[WLC_E_CSA_COMPLETE_IND] = wl_csa_complete_ind;
}

#if defined(STATIC_WL_PRIV_STRUCT)
static int
wl_init_escan_result_buf(struct bcm_cfg80211 *cfg)
{
	cfg->escan_info.escan_buf = DHD_OS_PREALLOC(cfg->pub,
		DHD_PREALLOC_WIPHY_ESCAN0, ESCAN_BUF_SIZE);
	if (cfg->escan_info.escan_buf == NULL) {
		WL_ERR(("Failed to alloc ESCAN_BUF\n"));
		return -ENOMEM;
	}
	bzero(cfg->escan_info.escan_buf, ESCAN_BUF_SIZE);

	return 0;
}

static void
wl_deinit_escan_result_buf(struct bcm_cfg80211 *cfg)
{
	if (cfg->escan_info.escan_buf != NULL) {
		DHD_OS_PREFREE(cfg->pub, DHD_PREALLOC_WIPHY_ESCAN0,
			cfg->escan_info.escan_buf, ESCAN_BUF_SIZE);
		cfg->escan_info.escan_buf = NULL;
	}
}
#endif /* STATIC_WL_PRIV_STRUCT */

static s32 wl_init_priv_mem(struct bcm_cfg80211 *cfg)
{
	WL_DBG(("Enter \n"));
	cfg->scan_results = (void *)kzalloc(WL_SCAN_BUF_MAX, GFP_KERNEL);
	if (unlikely(!cfg->scan_results)) {
		WL_ERR(("Scan results alloc failed\n"));
		goto init_priv_mem_out;
	}
	cfg->conf = (void *)kzalloc(sizeof(*cfg->conf), GFP_KERNEL);
	if (unlikely(!cfg->conf)) {
		WL_ERR(("wl_conf alloc failed\n"));
		goto init_priv_mem_out;
	}
	cfg->scan_req_int =
	    (void *)kzalloc(sizeof(*cfg->scan_req_int), GFP_KERNEL);
	if (unlikely(!cfg->scan_req_int)) {
		WL_ERR(("Scan req alloc failed\n"));
		goto init_priv_mem_out;
	}
	cfg->ioctl_buf = (void *)kzalloc(WLC_IOCTL_MAXLEN, GFP_KERNEL);
	if (unlikely(!cfg->ioctl_buf)) {
		WL_ERR(("Ioctl buf alloc failed\n"));
		goto init_priv_mem_out;
	}
	cfg->escan_ioctl_buf = (void *)kzalloc(WLC_IOCTL_MAXLEN, GFP_KERNEL);
	if (unlikely(!cfg->escan_ioctl_buf)) {
		WL_ERR(("Ioctl buf alloc failed\n"));
		goto init_priv_mem_out;
	}
	cfg->extra_buf = (void *)kzalloc(WL_EXTRA_BUF_MAX, GFP_KERNEL);
	if (unlikely(!cfg->extra_buf)) {
		WL_ERR(("Extra buf alloc failed\n"));
		goto init_priv_mem_out;
	}
	cfg->pmk_list = (void *)kzalloc(sizeof(*cfg->pmk_list), GFP_KERNEL);
	if (unlikely(!cfg->pmk_list)) {
		WL_ERR(("pmk list alloc failed\n"));
		goto init_priv_mem_out;
	}
	cfg->sta_info = (void *)kzalloc(sizeof(*cfg->sta_info), GFP_KERNEL);
	if (unlikely(!cfg->sta_info)) {
		WL_ERR(("sta info  alloc failed\n"));
		goto init_priv_mem_out;
	}

#if defined(STATIC_WL_PRIV_STRUCT)
	cfg->conn_info = (void *)kzalloc(sizeof(*cfg->conn_info), GFP_KERNEL);
	if (unlikely(!cfg->conn_info)) {
		WL_ERR(("cfg->conn_info  alloc failed\n"));
		goto init_priv_mem_out;
	}
	cfg->ie = (void *)kzalloc(sizeof(*cfg->ie), GFP_KERNEL);
	if (unlikely(!cfg->ie)) {
		WL_ERR(("cfg->ie  alloc failed\n"));
		goto init_priv_mem_out;
	}
	if (unlikely(wl_init_escan_result_buf(cfg))) {
		WL_ERR(("Failed to init escan result buf\n"));
		goto init_priv_mem_out;
	}
#endif /* STATIC_WL_PRIV_STRUCT */
	cfg->afx_hdl = (void *)kzalloc(sizeof(*cfg->afx_hdl), GFP_KERNEL);
	if (unlikely(!cfg->afx_hdl)) {
		WL_ERR(("afx hdl  alloc failed\n"));
		goto init_priv_mem_out;
	} else {
		init_completion(&cfg->act_frm_scan);
		init_completion(&cfg->wait_next_af);

		INIT_WORK(&cfg->afx_hdl->work, wl_cfg80211_afx_handler);
	}
	return 0;

init_priv_mem_out:
	wl_deinit_priv_mem(cfg);

	return -ENOMEM;
}

static void wl_deinit_priv_mem(struct bcm_cfg80211 *cfg)
{
	kfree(cfg->scan_results);
	cfg->scan_results = NULL;
	kfree(cfg->conf);
	cfg->conf = NULL;
	kfree(cfg->scan_req_int);
	cfg->scan_req_int = NULL;
	kfree(cfg->ioctl_buf);
	cfg->ioctl_buf = NULL;
	kfree(cfg->escan_ioctl_buf);
	cfg->escan_ioctl_buf = NULL;
	kfree(cfg->extra_buf);
	cfg->extra_buf = NULL;
	kfree(cfg->pmk_list);
	cfg->pmk_list = NULL;
	kfree(cfg->sta_info);
	cfg->sta_info = NULL;
#if defined(STATIC_WL_PRIV_STRUCT)
	kfree(cfg->conn_info);
	cfg->conn_info = NULL;
	kfree(cfg->ie);
	cfg->ie = NULL;
	wl_deinit_escan_result_buf(cfg);
#endif /* STATIC_WL_PRIV_STRUCT */
	if (cfg->afx_hdl) {
		cancel_work_sync(&cfg->afx_hdl->work);
		kfree(cfg->afx_hdl);
		cfg->afx_hdl = NULL;
	}

	if (cfg->ap_info) {
		kfree(cfg->ap_info->wpa_ie);
		kfree(cfg->ap_info->rsn_ie);
		kfree(cfg->ap_info->wps_ie);
		kfree(cfg->ap_info);
		cfg->ap_info = NULL;
	}
#ifdef WLTDLS
	if (cfg->tdls_mgmt_frame) {
		kfree(cfg->tdls_mgmt_frame);
		cfg->tdls_mgmt_frame = NULL;
	}
#endif /* WLTDLS */
}

static s32 wl_create_event_handler(struct bcm_cfg80211 *cfg)
{
	int ret = 0;
	WL_DBG(("Enter \n"));

	/* Do not use DHD in cfg driver */
	cfg->event_tsk.thr_pid = -1;

	PROC_START(wl_event_handler, cfg, &cfg->event_tsk, 0, "wl_event_handler");
	if (cfg->event_tsk.thr_pid < 0)
		ret = -ENOMEM;
	return ret;
}

static void wl_destroy_event_handler(struct bcm_cfg80211 *cfg)
{
	if (cfg->event_tsk.thr_pid >= 0)
		PROC_STOP(&cfg->event_tsk);
}

void wl_terminate_event_handler(void)
{
	struct bcm_cfg80211 *cfg = g_bcm_cfg;

	if (cfg) {
		wl_destroy_event_handler(cfg);
	}
}

static void wl_scan_timeout(unsigned long data)
{
	wl_event_msg_t msg;
	struct bcm_cfg80211 *cfg = (struct bcm_cfg80211 *)data;

	if (!(cfg->scan_request)) {
		WL_ERR(("timer expired but no scan request\n"));
		return;
	}
	bzero(&msg, sizeof(wl_event_msg_t));
	WL_ERR(("timer expired\n"));
	msg.event_type = hton32(WLC_E_ESCAN_RESULT);
	msg.status = hton32(WLC_E_STATUS_TIMEOUT);
	msg.reason = 0xFFFFFFFF;
	wl_cfg80211_event(bcmcfg_to_prmry_ndev(cfg), &msg, NULL);
}

static s32
wl_cfg80211_netdev_notifier_call(struct notifier_block * nb,
	unsigned long state,
	void *ptr)
{
#if (LINUX_VERSION_CODE < KERNEL_VERSION(3, 11, 0))
	struct net_device *dev = ptr;
#else
	struct net_device *dev = netdev_notifier_info_to_dev(ptr);
<<<<<<< HEAD
#endif

	struct wireless_dev *wdev = dev->ieee80211_ptr;
=======
#endif /* LINUX_VERSION < VERSION(3, 11, 0) */
	struct wireless_dev *wdev = ndev_to_wdev(dev);
>>>>>>> 6172c4e9
	struct bcm_cfg80211 *cfg = g_bcm_cfg;

	WL_DBG(("Enter \n"));

	if (!wdev || !cfg || dev == bcmcfg_to_prmry_ndev(cfg))
		return NOTIFY_DONE;

	switch (state) {
		case NETDEV_DOWN:
		{
#if (LINUX_VERSION_CODE < KERNEL_VERSION(3, 14, 0))
			int max_wait_timeout = 2;
			int max_wait_count = 100;
			int refcnt = 0;
			unsigned long limit = jiffies + max_wait_timeout * HZ;
			while (work_pending(&wdev->cleanup_work)) {
				if (refcnt%5 == 0) {
					WL_ERR(("[NETDEV_DOWN] wait for "
						"complete of cleanup_work"
						" (%d th)\n", refcnt));
				}
				if (!time_before(jiffies, limit)) {
					WL_ERR(("[NETDEV_DOWN] cleanup_work"
						" of CFG80211 is not"
						" completed in %d sec\n",
						max_wait_timeout));
					break;
				}
				if (refcnt >= max_wait_count) {
					WL_ERR(("[NETDEV_DOWN] cleanup_work"
						" of CFG80211 is not"
						" completed in %d loop\n",
						max_wait_count));
					break;
				}
				set_current_state(TASK_INTERRUPTIBLE);
				schedule_timeout(100);
				set_current_state(TASK_RUNNING);
				refcnt++;
			}
#endif /* LINUX_VERSION <  VERSION(3, 14, 0) */
			break;
		}

		case NETDEV_UNREGISTER:
			/* after calling list_del_rcu(&wdev->list) */
			wl_dealloc_netinfo(cfg, dev);
			break;
		case NETDEV_GOING_DOWN:
			/* At NETDEV_DOWN state, wdev_cleanup_work work will be called.
			*  In front of door, the function checks
			*  whether current scan is working or not.
			*  If the scanning is still working, wdev_cleanup_work call WARN_ON and
			*  make the scan done forcibly.
			*/
			if (wl_get_drv_status(cfg, SCANNING, dev))
				wl_notify_escan_complete(cfg, dev, true, true);
			break;
	}
	return NOTIFY_DONE;
}
static struct notifier_block wl_cfg80211_netdev_notifier = {
	.notifier_call = wl_cfg80211_netdev_notifier_call,
};
/* to make sure we won't register the same notifier twice, otherwise a loop is likely to be
 * created in kernel notifier link list (with 'next' pointing to itself)
 */
static bool wl_cfg80211_netdev_notifier_registered = FALSE;

#ifdef  P2PONEINT
void wl_cfg80211_scan_abort(struct bcm_cfg80211 *cfg)
#else
static void wl_cfg80211_scan_abort(struct bcm_cfg80211 *cfg)
#endif
{
	wl_scan_params_t *params = NULL;
	s32 params_size = 0;
	s32 err = BCME_OK;
	struct net_device *dev = bcmcfg_to_prmry_ndev(cfg);
	if (!in_atomic()) {
		/* Our scan params only need space for 1 channel and 0 ssids */
		params = wl_cfg80211_scan_alloc_params(-1, 0, &params_size);
		if (params == NULL) {
			WL_ERR(("scan params allocation failed \n"));
			err = -ENOMEM;
		} else {
			/* Do a scan abort to stop the driver's scan engine */
			err = wldev_ioctl(dev, WLC_SCAN, params, params_size, true);
			if (err < 0) {
				WL_ERR(("scan abort  failed \n"));
			}
			kfree(params);
		}
	}
}

static s32 wl_notify_escan_complete(struct bcm_cfg80211 *cfg,
	struct net_device *ndev,
	bool aborted, bool fw_abort)
{
	s32 err = BCME_OK;
	unsigned long flags;
	struct net_device *dev;

	WL_DBG(("Enter \n"));
	if (!ndev) {
		WL_ERR(("ndev is null\n"));
		err = BCME_ERROR;
		return err;
	}

	if (cfg->escan_info.ndev != ndev) {
		WL_ERR(("ndev is different %p %p\n", cfg->escan_info.ndev, ndev));
		err = BCME_ERROR;
		return err;
	}

	if (cfg->scan_request) {
		dev = bcmcfg_to_prmry_ndev(cfg);
#if defined(WL_ENABLE_P2P_IF)
		if (cfg->scan_request->dev != cfg->p2p_net)
			dev = cfg->scan_request->dev;
#endif /* WL_ENABLE_P2P_IF */
	}
	else {
		WL_DBG(("cfg->scan_request is NULL may be internal scan."
			"doing scan_abort for ndev %p primary %p",
				ndev, bcmcfg_to_prmry_ndev(cfg)));
		dev = ndev;
	}
	if (fw_abort && !in_atomic())
		wl_cfg80211_scan_abort(cfg);
	if (timer_pending(&cfg->scan_timeout))
		del_timer_sync(&cfg->scan_timeout);
#if defined(ESCAN_RESULT_PATCH)
	if (likely(cfg->scan_request)) {
		cfg->bss_list = wl_escan_get_buf(cfg, aborted);
		wl_inform_bss(cfg);
	}
#endif /* ESCAN_RESULT_PATCH */
	spin_lock_irqsave(&cfg->cfgdrv_lock, flags);
#ifdef WL_SCHED_SCAN
	if (cfg->sched_scan_req && !cfg->scan_request) {
		WL_PNO((">>> REPORTING SCHED SCAN RESULTS \n"));
		if (!aborted)
			cfg80211_sched_scan_results(cfg->sched_scan_req->wiphy);
		cfg->sched_scan_running = FALSE;
		cfg->sched_scan_req = NULL;
	}
#endif /* WL_SCHED_SCAN */
	if (likely(cfg->scan_request)) {
		cfg80211_scan_done(cfg->scan_request, aborted);
		cfg->scan_request = NULL;
	}
	if (p2p_is_on(cfg))
		wl_clr_p2p_status(cfg, SCANNING);
	wl_clr_drv_status(cfg, SCANNING, dev);
	spin_unlock_irqrestore(&cfg->cfgdrv_lock, flags);

	return err;
}

#ifdef ESCAN_BUF_OVERFLOW_MGMT
static void
wl_cfg80211_find_removal_candidate(wl_bss_info_t *bss, removal_element_t *candidate)
{
	int idx;
	for (idx = 0; idx < BUF_OVERFLOW_MGMT_COUNT; idx++) {
		int len = BUF_OVERFLOW_MGMT_COUNT - idx - 1;
		if (bss->RSSI < candidate[idx].RSSI) {
			if (len)
				memcpy(&candidate[idx + 1], &candidate[idx],
					sizeof(removal_element_t) * len);
			candidate[idx].RSSI = bss->RSSI;
			candidate[idx].length = bss->length;
			memcpy(&candidate[idx].BSSID, &bss->BSSID, ETHER_ADDR_LEN);
			return;
		}
	}
}

static void
wl_cfg80211_remove_lowRSSI_info(wl_scan_results_t *list, removal_element_t *candidate,
	wl_bss_info_t *bi)
{
	int idx1, idx2;
	int total_delete_len = 0;
	for (idx1 = 0; idx1 < BUF_OVERFLOW_MGMT_COUNT; idx1++) {
		int cur_len = WL_SCAN_RESULTS_FIXED_SIZE;
		wl_bss_info_t *bss = NULL;
		if (candidate[idx1].RSSI >= bi->RSSI)
			continue;
		for (idx2 = 0; idx2 < list->count; idx2++) {
			bss = bss ? (wl_bss_info_t *)((uintptr)bss + dtoh32(bss->length)) :
				list->bss_info;
			if (!bcmp(&candidate[idx1].BSSID, &bss->BSSID, ETHER_ADDR_LEN) &&
				candidate[idx1].RSSI == bss->RSSI &&
				candidate[idx1].length == dtoh32(bss->length)) {
				u32 delete_len = dtoh32(bss->length);
				WL_DBG(("delete scan info of " MACDBG " to add new AP\n",
					MAC2STRDBG(bss->BSSID.octet)));
				if (idx2 < list->count -1) {
					memmove((u8 *)bss, (u8 *)bss + delete_len,
						list->buflen - cur_len - delete_len);
				}
				list->buflen -= delete_len;
				list->count--;
				total_delete_len += delete_len;
				/* if delete_len is greater than or equal to result length */
				if (total_delete_len >= bi->length) {
					return;
				}
				break;
			}
			cur_len += dtoh32(bss->length);
		}
	}
}
#endif /* ESCAN_BUF_OVERFLOW_MGMT */

static s32 wl_escan_handler(struct bcm_cfg80211 *cfg, bcm_struct_cfgdev *cfgdev,
	const wl_event_msg_t *e, void *data)
{
	s32 err = BCME_OK;
	s32 status = ntoh32(e->status);
	wl_bss_info_t *bi;
	wl_escan_result_t *escan_result;
	wl_bss_info_t *bss = NULL;
	wl_scan_results_t *list;
	wifi_p2p_ie_t * p2p_ie;
	struct net_device *ndev = NULL;
	u32 bi_length;
	u32 i;
	u8 *p2p_dev_addr = NULL;

	WL_DBG((" enter event type : %d, status : %d \n",
		ntoh32(e->event_type), ntoh32(e->status)));

	ndev = cfgdev_to_wlc_ndev(cfgdev, cfg);

	mutex_lock(&cfg->usr_sync);
	/* P2P SCAN is coming from primary interface */
	if (wl_get_p2p_status(cfg, SCANNING)) {
		if (wl_get_drv_status_all(cfg, SENDING_ACT_FRM))
			ndev = cfg->afx_hdl->dev;
		else
			ndev = cfg->escan_info.ndev;

	}
	if (!ndev || (!wl_get_drv_status(cfg, SCANNING, ndev) && !cfg->sched_scan_running)) {
		WL_ERR(("escan is not ready ndev %p drv_status 0x%x e_type %d e_states %d\n",
			ndev, wl_get_drv_status(cfg, SCANNING, ndev),
			ntoh32(e->event_type), ntoh32(e->status)));
		goto exit;
	}
	escan_result = (wl_escan_result_t *)data;

	if (status == WLC_E_STATUS_PARTIAL) {
		WL_INFO(("WLC_E_STATUS_PARTIAL \n"));
		if (!escan_result) {
			WL_ERR(("Invalid escan result (NULL pointer)\n"));
			goto exit;
		}
		if (dtoh16(escan_result->bss_count) != 1) {
			WL_ERR(("Invalid bss_count %d: ignoring\n", escan_result->bss_count));
			goto exit;
		}
		bi = escan_result->bss_info;
		if (!bi) {
			WL_ERR(("Invalid escan bss info (NULL pointer)\n"));
			goto exit;
		}
		bi_length = dtoh32(bi->length);
		if (bi_length != (dtoh32(escan_result->buflen) - WL_ESCAN_RESULTS_FIXED_SIZE)) {
			WL_ERR(("Invalid bss_info length %d: ignoring\n", bi_length));
			goto exit;
		}
		if (wl_escan_check_sync_id(status, escan_result->sync_id,
			cfg->escan_info.cur_sync_id) < 0)
			goto exit;

		if (!(bcmcfg_to_wiphy(cfg)->interface_modes & BIT(NL80211_IFTYPE_ADHOC))) {
			if (dtoh16(bi->capability) & DOT11_CAP_IBSS) {
				WL_DBG(("Ignoring IBSS result\n"));
				goto exit;
			}
		}

		if (wl_get_drv_status_all(cfg, FINDING_COMMON_CHANNEL)) {
			p2p_dev_addr = wl_cfgp2p_retreive_p2p_dev_addr(bi, bi_length);
			if (p2p_dev_addr && !memcmp(p2p_dev_addr,
				cfg->afx_hdl->tx_dst_addr.octet, ETHER_ADDR_LEN)) {
				s32 channel = wf_chspec_ctlchan(
					wl_chspec_driver_to_host(bi->chanspec));

				if ((channel > MAXCHANNEL) || (channel <= 0))
					channel = WL_INVALID;
				else
					WL_ERR(("ACTION FRAME SCAN : Peer " MACDBG " found,"
						" channel : %d\n",
						MAC2STRDBG(cfg->afx_hdl->tx_dst_addr.octet),
						channel));

				wl_clr_p2p_status(cfg, SCANNING);
				cfg->afx_hdl->peer_chan = channel;
				complete(&cfg->act_frm_scan);
				goto exit;
			}

		} else {
			int cur_len = WL_SCAN_RESULTS_FIXED_SIZE;
#ifdef ESCAN_BUF_OVERFLOW_MGMT
			removal_element_t candidate[BUF_OVERFLOW_MGMT_COUNT];
			int remove_lower_rssi = FALSE;

			bzero(candidate, sizeof(removal_element_t)*BUF_OVERFLOW_MGMT_COUNT);
#endif /* ESCAN_BUF_OVERFLOW_MGMT */

			list = wl_escan_get_buf(cfg, FALSE);
			if (scan_req_match(cfg)) {
				/* p2p scan && allow only probe response */
				if ((cfg->p2p->search_state != WL_P2P_DISC_ST_SCAN) &&
					(bi->flags & WL_BSS_FLAGS_FROM_BEACON))
					goto exit;
				if ((p2p_ie = wl_cfgp2p_find_p2pie(((u8 *) bi) + bi->ie_offset,
					bi->ie_length)) == NULL) {
						WL_ERR(("Couldn't find P2PIE in probe"
							" response/beacon\n"));
						goto exit;
				}
			}
#ifdef ESCAN_BUF_OVERFLOW_MGMT
			if (bi_length > ESCAN_BUF_SIZE - list->buflen)
				remove_lower_rssi = TRUE;
#endif /* ESCAN_BUF_OVERFLOW_MGMT */

			for (i = 0; i < list->count; i++) {
				bss = bss ? (wl_bss_info_t *)((uintptr)bss + dtoh32(bss->length))
					: list->bss_info;
#ifdef ESCAN_BUF_OVERFLOW_MGMT
				WL_TRACE(("%s("MACDBG"), i=%d bss: RSSI %d list->count %d\n",
					bss->SSID, MAC2STRDBG(bss->BSSID.octet),
					i, bss->RSSI, list->count));

				if (remove_lower_rssi)
					wl_cfg80211_find_removal_candidate(bss, candidate);
#endif /* ESCAN_BUF_OVERFLOW_MGMT */

				if (!bcmp(&bi->BSSID, &bss->BSSID, ETHER_ADDR_LEN) &&
					(CHSPEC_BAND(wl_chspec_driver_to_host(bi->chanspec))
					== CHSPEC_BAND(wl_chspec_driver_to_host(bss->chanspec))) &&
					bi->SSID_len == bss->SSID_len &&
					!bcmp(bi->SSID, bss->SSID, bi->SSID_len)) {

					/* do not allow beacon data to update
					*the data recd from a probe response
					*/
					if (!(bss->flags & WL_BSS_FLAGS_FROM_BEACON) &&
						(bi->flags & WL_BSS_FLAGS_FROM_BEACON))
						goto exit;

					WL_DBG(("%s("MACDBG"), i=%d prev: RSSI %d"
						" flags 0x%x, new: RSSI %d flags 0x%x\n",
						bss->SSID, MAC2STRDBG(bi->BSSID.octet), i,
						bss->RSSI, bss->flags, bi->RSSI, bi->flags));

					if ((bss->flags & WL_BSS_FLAGS_RSSI_ONCHANNEL) ==
						(bi->flags & WL_BSS_FLAGS_RSSI_ONCHANNEL)) {
						/* preserve max RSSI if the measurements are
						* both on-channel or both off-channel
						*/
						WL_SCAN(("%s("MACDBG"), same onchan"
						", RSSI: prev %d new %d\n",
						bss->SSID, MAC2STRDBG(bi->BSSID.octet),
						bss->RSSI, bi->RSSI));
						bi->RSSI = MAX(bss->RSSI, bi->RSSI);
					} else if ((bss->flags & WL_BSS_FLAGS_RSSI_ONCHANNEL) &&
						(bi->flags & WL_BSS_FLAGS_RSSI_ONCHANNEL) == 0) {
						/* preserve the on-channel rssi measurement
						* if the new measurement is off channel
						*/
						WL_SCAN(("%s("MACDBG"), prev onchan"
						", RSSI: prev %d new %d\n",
						bss->SSID, MAC2STRDBG(bi->BSSID.octet),
						bss->RSSI, bi->RSSI));
						bi->RSSI = bss->RSSI;
						bi->flags |= WL_BSS_FLAGS_RSSI_ONCHANNEL;
					}
					if (dtoh32(bss->length) != bi_length) {
						u32 prev_len = dtoh32(bss->length);

						WL_SCAN(("bss info replacement"
							" is occured(bcast:%d->probresp%d)\n",
							bss->ie_length, bi->ie_length));
						WL_DBG(("%s("MACDBG"), replacement!(%d -> %d)\n",
						bss->SSID, MAC2STRDBG(bi->BSSID.octet),
						prev_len, bi_length));

						if (list->buflen - prev_len + bi_length
							> ESCAN_BUF_SIZE) {
							WL_ERR(("Buffer is too small: keep the"
								" previous result of this AP\n"));
							/* Only update RSSI */
							bss->RSSI = bi->RSSI;
							bss->flags |= (bi->flags
								& WL_BSS_FLAGS_RSSI_ONCHANNEL);
							goto exit;
						}

						if (i < list->count - 1) {
							/* memory copy required by this case only */
							memmove((u8 *)bss + bi_length,
								(u8 *)bss + prev_len,
								list->buflen - cur_len - prev_len);
						}
						list->buflen -= prev_len;
						list->buflen += bi_length;
					}
					list->version = dtoh32(bi->version);
					memcpy((u8 *)bss, (u8 *)bi, bi_length);
					goto exit;
				}
				cur_len += dtoh32(bss->length);
			}
			if (bi_length > ESCAN_BUF_SIZE - list->buflen) {
#ifdef ESCAN_BUF_OVERFLOW_MGMT
				wl_cfg80211_remove_lowRSSI_info(list, candidate, bi);
				if (bi_length > ESCAN_BUF_SIZE - list->buflen) {
					WL_DBG(("RSSI(" MACDBG ") is too low(%d) to add Buffer\n",
						MAC2STRDBG(bi->BSSID.octet), bi->RSSI));
					goto exit;
				}
#else
				WL_ERR(("Buffer is too small: ignoring\n"));
				goto exit;
#endif /* ESCAN_BUF_OVERFLOW_MGMT */
			}

			memcpy(&(((char *)list)[list->buflen]), bi, bi_length);
			list->version = dtoh32(bi->version);
			list->buflen += bi_length;
			list->count++;

			/*
			 * !Broadcast && number of ssid = 1 && number of channels =1
			 * means specific scan to association
			 */
			if (wl_cfgp2p_is_p2p_specific_scan(cfg->scan_request)) {
				WL_ERR(("P2P assoc scan fast aborted.\n"));
				wl_notify_escan_complete(cfg, cfg->escan_info.ndev, false, true);
				goto exit;
			}
		}

	}
	else if (status == WLC_E_STATUS_SUCCESS) {
		cfg->escan_info.escan_state = WL_ESCAN_STATE_IDLE;
		wl_escan_print_sync_id(status, cfg->escan_info.cur_sync_id,
			escan_result->sync_id);

		if (wl_get_drv_status_all(cfg, FINDING_COMMON_CHANNEL)) {
			WL_INFO(("ACTION FRAME SCAN DONE\n"));
			wl_clr_p2p_status(cfg, SCANNING);
			wl_clr_drv_status(cfg, SCANNING, cfg->afx_hdl->dev);
			if (cfg->afx_hdl->peer_chan == WL_INVALID)
				complete(&cfg->act_frm_scan);
		} else if ((likely(cfg->scan_request)) || (cfg->sched_scan_running)) {
			WL_INFO(("ESCAN COMPLETED\n"));
			cfg->bss_list = wl_escan_get_buf(cfg, FALSE);
			if (!scan_req_match(cfg)) {
				WL_TRACE_HW4(("SCAN COMPLETED: scanned AP count=%d\n",
					cfg->bss_list->count));
			}
			wl_inform_bss(cfg);
			wl_notify_escan_complete(cfg, ndev, false, false);
		}
		wl_escan_increment_sync_id(cfg, SCAN_BUF_NEXT);
	}
	else if (status == WLC_E_STATUS_ABORT) {
		cfg->escan_info.escan_state = WL_ESCAN_STATE_IDLE;
		wl_escan_print_sync_id(status, escan_result->sync_id,
			cfg->escan_info.cur_sync_id);
		if (wl_get_drv_status_all(cfg, FINDING_COMMON_CHANNEL)) {
			WL_INFO(("ACTION FRAME SCAN DONE\n"));
			wl_clr_drv_status(cfg, SCANNING, cfg->afx_hdl->dev);
			wl_clr_p2p_status(cfg, SCANNING);
			if (cfg->afx_hdl->peer_chan == WL_INVALID)
				complete(&cfg->act_frm_scan);
		} else if ((likely(cfg->scan_request)) || (cfg->sched_scan_running)) {
			WL_INFO(("ESCAN ABORTED\n"));
			cfg->bss_list = wl_escan_get_buf(cfg, TRUE);
			if (!scan_req_match(cfg)) {
				WL_TRACE_HW4(("SCAN ABORTED: scanned AP count=%d\n",
					cfg->bss_list->count));
			}
			wl_inform_bss(cfg);
			wl_notify_escan_complete(cfg, ndev, true, false);
		}
		wl_escan_increment_sync_id(cfg, SCAN_BUF_CNT);
	} else if (status == WLC_E_STATUS_NEWSCAN) {
		WL_ERR(("WLC_E_STATUS_NEWSCAN : scan_request[%p]\n", cfg->scan_request));
		WL_ERR(("sync_id[%d], bss_count[%d]\n", escan_result->sync_id,
			escan_result->bss_count));
	} else if (status == WLC_E_STATUS_TIMEOUT) {
		WL_ERR(("WLC_E_STATUS_TIMEOUT : scan_request[%p]\n", cfg->scan_request));
		WL_ERR(("reason[0x%x]\n", e->reason));
		if (e->reason == 0xFFFFFFFF) {
			wl_notify_escan_complete(cfg, cfg->escan_info.ndev, true, true);
		}
	} else {
		WL_ERR(("unexpected Escan Event %d : abort\n", status));
		cfg->escan_info.escan_state = WL_ESCAN_STATE_IDLE;
		wl_escan_print_sync_id(status, escan_result->sync_id,
			cfg->escan_info.cur_sync_id);
		if (wl_get_drv_status_all(cfg, FINDING_COMMON_CHANNEL)) {
			WL_INFO(("ACTION FRAME SCAN DONE\n"));
			wl_clr_p2p_status(cfg, SCANNING);
			wl_clr_drv_status(cfg, SCANNING, cfg->afx_hdl->dev);
			if (cfg->afx_hdl->peer_chan == WL_INVALID)
				complete(&cfg->act_frm_scan);
		} else if ((likely(cfg->scan_request)) || (cfg->sched_scan_running)) {
			cfg->bss_list = wl_escan_get_buf(cfg, TRUE);
			if (!scan_req_match(cfg)) {
				WL_TRACE_HW4(("SCAN ABORTED(UNEXPECTED): "
					"scanned AP count=%d\n",
					cfg->bss_list->count));
			}
			wl_inform_bss(cfg);
			wl_notify_escan_complete(cfg, ndev, true, false);
		}
		wl_escan_increment_sync_id(cfg, 2);
	}
exit:
	mutex_unlock(&cfg->usr_sync);
	return err;
}

static void wl_cfg80211_concurrent_roam(struct bcm_cfg80211 *cfg, int enable)
{
	u32 connected_cnt  = wl_get_drv_status_all(cfg, CONNECTED);
	struct net_info *iter, *next;
	int err;

	if (!cfg->roamoff_on_concurrent)
		return;
	if (enable && connected_cnt > 1) {
		for_each_ndev(cfg, iter, next) {
			/* Save the current roam setting */
			if ((err = wldev_iovar_getint(iter->ndev, "roam_off",
				(s32 *)&iter->roam_off)) != BCME_OK) {
				WL_ERR(("%s:Failed to get current roam setting err %d\n",
					iter->ndev->name, err));
				continue;
			}
			if ((err = wldev_iovar_setint(iter->ndev, "roam_off", 1)) != BCME_OK) {
				WL_ERR((" %s:failed to set roam_off : %d\n",
					iter->ndev->name, err));
			}
		}
	}
	else if (!enable) {
		for_each_ndev(cfg, iter, next) {
			if (iter->roam_off != WL_INVALID) {
				if ((err = wldev_iovar_setint(iter->ndev, "roam_off",
					iter->roam_off)) == BCME_OK)
					iter->roam_off = WL_INVALID;
				else {
					WL_ERR((" %s:failed to set roam_off : %d\n",
						iter->ndev->name, err));
				}
			}
		}
	}
	return;
}

static void wl_cfg80211_determine_vsdb_mode(struct bcm_cfg80211 *cfg)
{
	struct net_info *iter, *next;
	u32 ctl_chan = 0;
	u32 chanspec = 0;
	u32 pre_ctl_chan = 0;
	u32 connected_cnt  = wl_get_drv_status_all(cfg, CONNECTED);
	cfg->vsdb_mode = false;

	if (connected_cnt <= 1)  {
		return;
	}
	for_each_ndev(cfg, iter, next) {
		chanspec = 0;
		ctl_chan = 0;
		if (wl_get_drv_status(cfg, CONNECTED, iter->ndev)) {
			if (wldev_iovar_getint(iter->ndev, "chanspec",
				(s32 *)&chanspec) == BCME_OK) {
				chanspec = wl_chspec_driver_to_host(chanspec);
				ctl_chan = wf_chspec_ctlchan(chanspec);
				wl_update_prof(cfg, iter->ndev, NULL,
					&ctl_chan, WL_PROF_CHAN);
			}
			if (!cfg->vsdb_mode) {
				if (!pre_ctl_chan && ctl_chan)
					pre_ctl_chan = ctl_chan;
				else if (pre_ctl_chan && (pre_ctl_chan != ctl_chan)) {
					cfg->vsdb_mode = true;
				}
			}
		}
	}
	WL_ERR(("%s concurrency is enabled\n", cfg->vsdb_mode ? "Multi Channel" : "Same Channel"));
	return;
}

static s32 wl_notifier_change_state(struct bcm_cfg80211 *cfg, struct net_info *_net_info,
	enum wl_status state, bool set)
{
	s32 pm = PM_FAST;
	s32 err = BCME_OK;
	u32 mode;
	u32 chan = 0;
	struct net_info *iter, *next;
	struct net_device *primary_dev = bcmcfg_to_prmry_ndev(cfg);
	WL_DBG(("Enter state %d set %d _net_info->pm_restore %d iface %s\n",
		state, set, _net_info->pm_restore, _net_info->ndev->name));

	if (state != WL_STATUS_CONNECTED)
		return 0;
	mode = wl_get_mode_by_netdev(cfg, _net_info->ndev);
	if (set) {
		wl_cfg80211_concurrent_roam(cfg, 1);

		if (mode == WL_MODE_AP) {

			if (wl_add_remove_eventmsg(primary_dev, WLC_E_P2P_PROBREQ_MSG, false))
				WL_ERR((" failed to unset WLC_E_P2P_PROPREQ_MSG\n"));
		}
		wl_cfg80211_determine_vsdb_mode(cfg);
		if (cfg->vsdb_mode || _net_info->pm_block) {
			/* Delete pm_enable_work */
			wl_add_remove_pm_enable_work(cfg, FALSE, WL_HANDLER_MAINTAIN);
			/* save PM_FAST in _net_info to restore this
			 * if _net_info->pm_block is false
			 */
			if (!_net_info->pm_block && (mode == WL_MODE_BSS)) {
				_net_info->pm = PM_FAST;
				_net_info->pm_restore = true;
			}
			pm = PM_OFF;
			for_each_ndev(cfg, iter, next) {
				if (iter->pm_restore)
					continue;
				/* Save the current power mode */
				err = wldev_ioctl(iter->ndev, WLC_GET_PM, &iter->pm,
					sizeof(iter->pm), false);
				WL_DBG(("%s:power save %s\n", iter->ndev->name,
					iter->pm ? "enabled" : "disabled"));
				if (!err && iter->pm) {
					iter->pm_restore = true;
				}

			}
			for_each_ndev(cfg, iter, next) {
				if (!wl_get_drv_status(cfg, CONNECTED, iter->ndev))
					continue;
				if ((err = wldev_ioctl(iter->ndev, WLC_SET_PM, &pm,
					sizeof(pm), true)) != 0) {
					if (err == -ENODEV)
						WL_DBG(("%s:netdev not ready\n", iter->ndev->name));
					else
						WL_ERR(("%s:error (%d)\n", iter->ndev->name, err));
					wl_cfg80211_update_power_mode(iter->ndev);
				}
			}
		} else {
			/* add PM Enable timer to go to power save mode
			 * if supplicant control pm mode, it will be cleared or
			 * updated by wl_cfg80211_set_power_mgmt() if not - for static IP & HW4 P2P,
			 * PM will be configured when timer expired
			 */

			/*
			 * before calling pm_enable_timer, we need to set PM -1 for all ndev
			 */
			pm = PM_OFF;
			if (!_net_info->pm_block) {
				for_each_ndev(cfg, iter, next) {
					if (iter->pm_restore)
						continue;
					/* Save the current power mode */
					err = wldev_ioctl(iter->ndev, WLC_GET_PM, &iter->pm,
						sizeof(iter->pm), false);
					WL_DBG(("%s:power save %s\n", iter->ndev->name,
						iter->pm ? "enabled" : "disabled"));
					if (!err && iter->pm) {
						iter->pm_restore = true;
					}
				}
			}
			for_each_ndev(cfg, iter, next) {
				if (!wl_get_drv_status(cfg, CONNECTED, iter->ndev))
					continue;
				if ((err = wldev_ioctl(iter->ndev, WLC_SET_PM, &pm,
					sizeof(pm), true)) != 0) {
					if (err == -ENODEV)
						WL_DBG(("%s:netdev not ready\n", iter->ndev->name));
					else
						WL_ERR(("%s:error (%d)\n", iter->ndev->name, err));
				}
			}

			if (cfg->pm_enable_work_on) {
				wl_add_remove_pm_enable_work(cfg, FALSE, WL_HANDLER_DEL);
			}

			cfg->pm_enable_work_on = true;
			wl_add_remove_pm_enable_work(cfg, TRUE, WL_HANDLER_NOTUSE);
		}
#if defined(WLTDLS)
#if defined(DISABLE_TDLS_IN_P2P)
		if (cfg->vsdb_mode || p2p_is_on(cfg))
#else
		if (cfg->vsdb_mode)
#endif /* defined(DISABLE_TDLS_IN_P2P) */
		{

			err = wldev_iovar_setint(primary_dev, "tdls_enable", 0);
		}
#endif /* defined(WLTDLS) */
	}
	 else { /* clear */
		chan = 0;
		/* clear chan information when the net device is disconnected */
		wl_update_prof(cfg, _net_info->ndev, NULL, &chan, WL_PROF_CHAN);
		wl_cfg80211_determine_vsdb_mode(cfg);
		for_each_ndev(cfg, iter, next) {
			if (iter->pm_restore && iter->pm) {
				WL_DBG(("%s:restoring power save %s\n",
					iter->ndev->name, (iter->pm ? "enabled" : "disabled")));
				err = wldev_ioctl(iter->ndev,
					WLC_SET_PM, &iter->pm, sizeof(iter->pm), true);
				if (unlikely(err)) {
					if (err == -ENODEV)
						WL_DBG(("%s:netdev not ready\n", iter->ndev->name));
					else
						WL_ERR(("%s:error(%d)\n", iter->ndev->name, err));
					break;
				}
				iter->pm_restore = 0;
				wl_cfg80211_update_power_mode(iter->ndev);
			}
		}
		wl_cfg80211_concurrent_roam(cfg, 0);
#if defined(WLTDLS)
		if (!cfg->vsdb_mode) {
			err = wldev_iovar_setint(primary_dev, "tdls_enable", 1);
		}
#endif /* defined(WLTDLS) */
	}
	return err;
}
static s32 wl_init_scan(struct bcm_cfg80211 *cfg)
{
	int err = 0;

	cfg->evt_handler[WLC_E_ESCAN_RESULT] = wl_escan_handler;
	cfg->escan_info.escan_state = WL_ESCAN_STATE_IDLE;
	wl_escan_init_sync_id(cfg);

	/* Init scan_timeout timer */
	init_timer(&cfg->scan_timeout);
	cfg->scan_timeout.data = (unsigned long) cfg;
	cfg->scan_timeout.function = wl_scan_timeout;

	return err;
}

static s32 wl_init_priv(struct bcm_cfg80211 *cfg)
{
	struct wiphy *wiphy = bcmcfg_to_wiphy(cfg);
	struct net_device *ndev = bcmcfg_to_prmry_ndev(cfg);
	s32 err = 0;

	cfg->scan_request = NULL;
	cfg->pwr_save = !!(wiphy->flags & WIPHY_FLAG_PS_ON_BY_DEFAULT);
	cfg->roam_on = false;
	cfg->active_scan = true;
	cfg->rf_blocked = false;
	cfg->vsdb_mode = false;
#if defined(BCMSDIO)
	cfg->wlfc_on = false;
#endif 
	cfg->roamoff_on_concurrent = true;
	cfg->disable_roam_event = false;
	/* register interested state */
	set_bit(WL_STATUS_CONNECTED, &cfg->interrested_state);
	spin_lock_init(&cfg->cfgdrv_lock);
	mutex_init(&cfg->ioctl_buf_sync);
	init_waitqueue_head(&cfg->netif_change_event);
	init_completion(&cfg->send_af_done);
	init_completion(&cfg->iface_disable);
	wl_init_eq(cfg);
	err = wl_init_priv_mem(cfg);
	if (err)
		return err;
	if (wl_create_event_handler(cfg))
		return -ENOMEM;
	wl_init_event_handler(cfg);
	mutex_init(&cfg->usr_sync);
	mutex_init(&cfg->event_sync);
	err = wl_init_scan(cfg);
	if (err)
		return err;
	wl_init_conf(cfg->conf);
	wl_init_prof(cfg, ndev);
	wl_link_down(cfg);
	DNGL_FUNC(dhd_cfg80211_init, (cfg));

	return err;
}

static void wl_deinit_priv(struct bcm_cfg80211 *cfg)
{
	DNGL_FUNC(dhd_cfg80211_deinit, (cfg));
	wl_destroy_event_handler(cfg);
	wl_flush_eq(cfg);
	wl_link_down(cfg);
	del_timer_sync(&cfg->scan_timeout);
	wl_deinit_priv_mem(cfg);
	if (wl_cfg80211_netdev_notifier_registered) {
		wl_cfg80211_netdev_notifier_registered = FALSE;
		unregister_netdevice_notifier(&wl_cfg80211_netdev_notifier);
	}
}

#if defined(WL_ENABLE_P2P_IF) || defined(P2PONEINT)
static s32 wl_cfg80211_attach_p2p(void)
{
	struct bcm_cfg80211 *cfg = g_bcm_cfg;

	WL_TRACE(("Enter \n"));

	if (wl_cfgp2p_register_ndev(cfg) < 0) {
		WL_ERR(("P2P attach failed. \n"));
		return -ENODEV;
	}

	return 0;
}
#endif

#if defined(WL_ENABLE_P2P_IF)
static s32  wl_cfg80211_detach_p2p(void)
{
	struct bcm_cfg80211 *cfg = g_bcm_cfg;
	struct wireless_dev *wdev;

	WL_DBG(("Enter \n"));
	if (!cfg) {
		WL_ERR(("Invalid Ptr\n"));
		return -EINVAL;
	} else
		wdev = cfg->p2p_wdev;

	if (!wdev) {
		WL_ERR(("Invalid Ptr\n"));
		return -EINVAL;
	}

	wl_cfgp2p_unregister_ndev(cfg);

	cfg->p2p_wdev = NULL;
	cfg->p2p_net = NULL;
	WL_DBG(("Freeing 0x%08x \n", (unsigned int)wdev));
	kfree(wdev);

	return 0;
}
#endif 

s32 wl_cfg80211_attach_post(struct net_device *ndev)
{
	struct bcm_cfg80211 * cfg = NULL;
	s32 err = 0;
	s32 ret = 0;
	WL_TRACE(("In\n"));
	if (unlikely(!ndev)) {
		WL_ERR(("ndev is invaild\n"));
		return -ENODEV;
	}
	cfg = g_bcm_cfg;
	if (unlikely(!cfg)) {
		WL_ERR(("cfg is invaild\n"));
		return -EINVAL;
	}
	if (!wl_get_drv_status(cfg, READY, ndev)) {
		if (cfg->wdev) {
			ret = wl_cfgp2p_supported(cfg, ndev);
			if (ret > 0) {
#if !defined(WL_ENABLE_P2P_IF)
				cfg->wdev->wiphy->interface_modes |=
					(BIT(NL80211_IFTYPE_P2P_CLIENT)|
					BIT(NL80211_IFTYPE_P2P_GO));
#endif /* !WL_ENABLE_P2P_IF */
				if ((err = wl_cfgp2p_init_priv(cfg)) != 0)
					goto fail;

#ifdef P2PONEINT
				if (!cfg->p2p_net) {
					cfg->p2p_supported = true;

					err = wl_cfg80211_attach_p2p();
					if (err)
						goto fail;

					cfg->p2p_supported = true;
				}
#endif
#if defined(WL_ENABLE_P2P_IF) || defined(P2PONEINT)
				if (cfg->p2p_net) {
					/* Update MAC addr for p2p0 interface here. */
					memcpy(cfg->p2p_net->dev_addr, ndev->dev_addr, ETH_ALEN);
					cfg->p2p_net->dev_addr[0] |= 0x02;
					WL_ERR(("%s: p2p_dev_addr="MACDBG "\n",
						cfg->p2p_net->name,
						MAC2STRDBG(cfg->p2p_net->dev_addr)));
				} else {
					WL_ERR(("p2p_net not yet populated."
					" Couldn't update the MAC Address for p2p0 \n"));
					return -ENODEV;
				}
#endif /* WL_ENABLE_P2P_IF */
#ifndef  P2PONEINT
				cfg->p2p_supported = true;
#endif
			} else if (ret == 0) {
				if ((err = wl_cfgp2p_init_priv(cfg)) != 0)
					goto fail;
			} else {
				/* SDIO bus timeout */
				err = -ENODEV;
				goto fail;
			}
		}
	}
	wl_set_drv_status(cfg, READY, ndev);
fail:
	return err;
}

s32 wl_cfg80211_attach(struct net_device *ndev, void *context)
{
	struct wireless_dev *wdev;
	struct bcm_cfg80211 *cfg;
	s32 err = 0;
	struct device *dev;

	WL_TRACE(("In\n"));
	if (!ndev) {
		WL_ERR(("ndev is invaild\n"));
		return -ENODEV;
	}
	WL_DBG(("func %p\n", wl_cfg80211_get_parent_dev()));
	dev = wl_cfg80211_get_parent_dev();

	wdev = kzalloc(sizeof(*wdev), GFP_KERNEL);
	if (unlikely(!wdev)) {
		WL_ERR(("Could not allocate wireless device\n"));
		return -ENOMEM;
	}
	err = wl_setup_wiphy(wdev, dev, context);
	if (unlikely(err)) {
		kfree(wdev);
		return -ENOMEM;
	}
	wdev->iftype = wl_mode_to_nl80211_iftype(WL_MODE_BSS);
	cfg = (struct bcm_cfg80211 *)wiphy_priv(wdev->wiphy);
	cfg->wdev = wdev;
	cfg->pub = context;
	INIT_LIST_HEAD(&cfg->net_list);
	ndev->ieee80211_ptr = wdev;
	SET_NETDEV_DEV(ndev, wiphy_dev(wdev->wiphy));
	wdev->netdev = ndev;
	cfg->state_notifier = wl_notifier_change_state;
	err = wl_alloc_netinfo(cfg, ndev, wdev, WL_MODE_BSS, PM_ENABLE);
	if (err) {
		WL_ERR(("Failed to alloc net_info (%d)\n", err));
		goto cfg80211_attach_out;
	}
	err = wl_init_priv(cfg);
	if (err) {
		WL_ERR(("Failed to init iwm_priv (%d)\n", err));
		goto cfg80211_attach_out;
	}

	err = wl_setup_rfkill(cfg, TRUE);
	if (err) {
		WL_ERR(("Failed to setup rfkill %d\n", err));
		goto cfg80211_attach_out;
	}
#ifdef DEBUGFS_CFG80211
	err = wl_setup_debugfs(cfg);
	if (err) {
		WL_ERR(("Failed to setup debugfs %d\n", err));
		goto cfg80211_attach_out;
	}
#endif
	if (!wl_cfg80211_netdev_notifier_registered) {
		wl_cfg80211_netdev_notifier_registered = TRUE;
		err = register_netdevice_notifier(&wl_cfg80211_netdev_notifier);
		if (err) {
			wl_cfg80211_netdev_notifier_registered = FALSE;
			WL_ERR(("Failed to register notifierl %d\n", err));
			goto cfg80211_attach_out;
		}
	}
#if defined(COEX_DHCP)
	cfg->btcoex_info = wl_cfg80211_btcoex_init(cfg->wdev->netdev);
	if (!cfg->btcoex_info)
		goto cfg80211_attach_out;
#endif 

	g_bcm_cfg = cfg;

#if defined(WL_ENABLE_P2P_IF)
#ifndef  P2PONEINT
	err = wl_cfg80211_attach_p2p();
	if (err)
		goto cfg80211_attach_out;
#endif
#endif 

	return err;

cfg80211_attach_out:
	wl_setup_rfkill(cfg, FALSE);
	wl_free_wdev(cfg);
	return err;
}

void wl_cfg80211_detach(void *para)
{
	struct bcm_cfg80211 *cfg;

	(void)para;
	cfg = g_bcm_cfg;

	WL_TRACE(("In\n"));

	wl_add_remove_pm_enable_work(cfg, FALSE, WL_HANDLER_DEL);

#if defined(COEX_DHCP)
	wl_cfg80211_btcoex_deinit();
	cfg->btcoex_info = NULL;
#endif 

	wl_setup_rfkill(cfg, FALSE);
#ifdef DEBUGFS_CFG80211
	wl_free_debugfs(cfg);
#endif
	if (cfg->p2p_supported) {
		if (timer_pending(&cfg->p2p->listen_timer))
			del_timer_sync(&cfg->p2p->listen_timer);
		wl_cfgp2p_deinit_priv(cfg);
	}

	if (timer_pending(&cfg->scan_timeout))
		del_timer_sync(&cfg->scan_timeout);

#if defined(WL_CFG80211_P2P_DEV_IF)
	wl_cfgp2p_del_p2p_disc_if(cfg->p2p_wdev, cfg);
#endif /* WL_CFG80211_P2P_DEV_IF  */
#if defined(WL_ENABLE_P2P_IF)
	wl_cfg80211_detach_p2p();
#endif 

	wl_cfg80211_ibss_vsie_free(cfg);
	wl_deinit_priv(cfg);
	g_bcm_cfg = NULL;
	wl_cfg80211_clear_parent_dev();
	wl_free_wdev(cfg);
	/* PLEASE do NOT call any function after wl_free_wdev, the driver's private
	 * structure "cfg", which is the private part of wiphy, has been freed in
	 * wl_free_wdev !!!!!!!!!!!
	 */
}

static void wl_wakeup_event(struct bcm_cfg80211 *cfg)
{
	if (cfg->event_tsk.thr_pid >= 0) {
		DHD_OS_WAKE_LOCK(cfg->pub);
		up(&cfg->event_tsk.sema);
	}
}

#if defined(P2PONEINT)
static int wl_is_p2p_event(struct wl_event_q *e)
{
	struct bcm_cfg80211 *cfg = g_bcm_cfg;

	switch (e->etype) {
		case WLC_E_IF:
			WL_TRACE(("P2P event(%d) on interface(ifidx:%d)\n",
				e->etype, e->emsg.ifidx));

			(void)schedule_timeout(20);

			if (wl_get_p2p_status(cfg, IF_ADDING) ||
				wl_get_p2p_status(cfg, IF_DELETING) ||
				wl_get_p2p_status(cfg, IF_CHANGING) ||
				wl_get_p2p_status(cfg, IF_CHANGED)) {
				WL_TRACE(("P2P Event on Primary I/F (ifidx:%d)."
					" Sent it to p2p0 \n", e->emsg.ifidx));
				return TRUE;
			} else {
				WL_TRACE(("Event is Not p2p event return False \n"));
				return FALSE;
			}

		case WLC_E_P2P_PROBREQ_MSG:
		case WLC_E_P2P_DISC_LISTEN_COMPLETE:
		case WLC_E_ACTION_FRAME_RX:
		case WLC_E_ACTION_FRAME_OFF_CHAN_COMPLETE:
		case WLC_E_ACTION_FRAME_COMPLETE:

			if (e->emsg.ifidx != 0) {
				WL_TRACE(("P2P event(%d) on virtual interface(ifidx:%d)\n",
					e->etype, e->emsg.ifidx));
				return FALSE;
			} else {
				WL_TRACE(("P2P event(%d) on interface(ifidx:%d)\n",
					e->etype, e->emsg.ifidx));
				return TRUE;
			}
			break;

		default:
			WL_TRACE(("NON-P2P event(%d) on interface(ifidx:%d)\n",
				e->etype, e->emsg.ifidx));
			return FALSE;
	}
}
#endif 

static s32 wl_event_handler(void *data)
{
	struct bcm_cfg80211 *cfg = NULL;
	struct wl_event_q *e;
	tsk_ctl_t *tsk = (tsk_ctl_t *)data;
	bcm_struct_cfgdev *cfgdev = NULL;

	cfg = (struct bcm_cfg80211 *)tsk->parent;

	WL_ERR(("tsk Enter, tsk = 0x%p\n", tsk));

	while (down_interruptible (&tsk->sema) == 0) {
		SMP_RD_BARRIER_DEPENDS();
		if (tsk->terminated) {
			DHD_OS_WAKE_UNLOCK(cfg->pub);
			break;
		}
		while ((e = wl_deq_event(cfg))) {
			WL_DBG(("event type (%d), if idx: %d\n", e->etype, e->emsg.ifidx));
			/* All P2P device address related events comes on primary interface since
			 * there is no corresponding bsscfg for P2P interface. Map it to p2p0
			 * interface.
			 */
#if defined(WL_CFG80211_P2P_DEV_IF)
#ifdef P2PONEINT
			if ((wl_is_p2p_event(e) == TRUE) && (cfg->p2p_wdev)) {
#else
			if (WL_IS_P2P_DEV_EVENT(e) && (cfg->p2p_wdev)) {
#endif
				cfgdev = bcmcfg_to_p2p_wdev(cfg);
			} else {
				struct net_device *ndev = NULL;

				ndev = dhd_idx2net((struct dhd_pub *)(cfg->pub), e->emsg.ifidx);
				if (ndev)
					cfgdev = ndev_to_wdev(ndev);
#ifdef P2PONEINT
				else if (e->etype == WLC_E_IF) {
					wl_put_event(e);
					DHD_OS_WAKE_UNLOCK(cfg->pub);
					continue;
				}

				if (cfgdev == NULL) {
					if (e->etype == WLC_E_IF)
						cfgdev = bcmcfg_to_prmry_wdev(cfg);
					else {
						cfgdev = ndev_to_wdev(wl_to_p2p_bss_ndev(cfg,
							P2PAPI_BSSCFG_CONNECTION));
					}
				}
#endif
			}
#elif defined(WL_ENABLE_P2P_IF)
			if (WL_IS_P2P_DEV_EVENT(e) && (cfg->p2p_net)) {
				cfgdev = cfg->p2p_net;
			} else {
				cfgdev = dhd_idx2net((struct dhd_pub *)(cfg->pub),
					e->emsg.ifidx);
			}
#endif /* WL_CFG80211_P2P_DEV_IF */

			if (!cfgdev) {
#if defined(WL_CFG80211_P2P_DEV_IF)
				cfgdev = bcmcfg_to_prmry_wdev(cfg);
#elif defined(WL_ENABLE_P2P_IF)
				cfgdev = bcmcfg_to_prmry_ndev(cfg);
#endif /* WL_CFG80211_P2P_DEV_IF */
			}
			if (e->etype < WLC_E_LAST && cfg->evt_handler[e->etype]) {
				dhd_pub_t *dhd = (struct dhd_pub *)(cfg->pub);
				if (dhd->busstate == DHD_BUS_DOWN) {
					WL_ERR((": BUS is DOWN.\n"));
				} else
					cfg->evt_handler[e->etype](cfg, cfgdev, &e->emsg, e->edata);
			} else {
				WL_DBG(("Unknown Event (%d): ignoring\n", e->etype));
			}
			wl_put_event(e);
		}
		DHD_OS_WAKE_UNLOCK(cfg->pub);
	}
	WL_ERR(("was terminated\n"));
	complete_and_exit(&tsk->completed, 0);
	return 0;
}

void
wl_cfg80211_event(struct net_device *ndev, const wl_event_msg_t * e, void *data)
{
	u32 event_type = ntoh32(e->event_type);
	struct bcm_cfg80211 *cfg = g_bcm_cfg;

#if (WL_DBG_LEVEL > 0)
	s8 *estr = (event_type <= sizeof(wl_dbg_estr) / WL_DBG_ESTR_MAX - 1) ?
	    wl_dbg_estr[event_type] : (s8 *) "Unknown";
	WL_DBG(("event_type (%d):" "WLC_E_" "%s\n", event_type, estr));
#endif /* (WL_DBG_LEVEL > 0) */

	if (wl_get_p2p_status(cfg, IF_CHANGING) || wl_get_p2p_status(cfg, IF_ADDING)) {
		WL_ERR(("during IF change, ignore event %d\n", event_type));
		return;
	}

	if (ndev != bcmcfg_to_prmry_ndev(cfg) && cfg->p2p_supported) {
		if (ndev != wl_to_p2p_bss_ndev(cfg, P2PAPI_BSSCFG_CONNECTION) &&
#if defined(WL_ENABLE_P2P_IF)
			(ndev != (cfg->p2p_net ? cfg->p2p_net :
			wl_to_p2p_bss_ndev(cfg, P2PAPI_BSSCFG_DEVICE))) &&
#else
			(ndev != wl_to_p2p_bss_ndev(cfg, P2PAPI_BSSCFG_DEVICE)) &&
#endif /* WL_ENABLE_P2P_IF */
			TRUE) {
			WL_ERR(("ignore event %d, not interested\n", event_type));
			return;
		}
	}

	if (event_type == WLC_E_PFN_NET_FOUND) {
		WL_DBG((" PNOEVENT: PNO_NET_FOUND\n"));
	}
	else if (event_type == WLC_E_PFN_NET_LOST) {
		WL_DBG((" PNOEVENT: PNO_NET_LOST\n"));
	}

	if (likely(!wl_enq_event(cfg, ndev, event_type, e, data)))
		wl_wakeup_event(cfg);
}

static void wl_init_eq(struct bcm_cfg80211 *cfg)
{
	wl_init_eq_lock(cfg);
	INIT_LIST_HEAD(&cfg->eq_list);
}

static void wl_flush_eq(struct bcm_cfg80211 *cfg)
{
	struct wl_event_q *e;
	unsigned long flags;

	flags = wl_lock_eq(cfg);
	while (!list_empty(&cfg->eq_list)) {
		e = list_first_entry(&cfg->eq_list, struct wl_event_q, eq_list);
		list_del(&e->eq_list);
		kfree(e);
	}
	wl_unlock_eq(cfg, flags);
}

/*
* retrieve first queued event from head
*/

static struct wl_event_q *wl_deq_event(struct bcm_cfg80211 *cfg)
{
	struct wl_event_q *e = NULL;
	unsigned long flags;

	flags = wl_lock_eq(cfg);
	if (likely(!list_empty(&cfg->eq_list))) {
		e = list_first_entry(&cfg->eq_list, struct wl_event_q, eq_list);
		list_del(&e->eq_list);
	}
	wl_unlock_eq(cfg, flags);

	return e;
}

/*
 * push event to tail of the queue
 */

static s32
wl_enq_event(struct bcm_cfg80211 *cfg, struct net_device *ndev, u32 event,
	const wl_event_msg_t *msg, void *data)
{
	struct wl_event_q *e;
	s32 err = 0;
	uint32 evtq_size;
	uint32 data_len;
	unsigned long flags;
	gfp_t aflags;

	data_len = 0;
	if (data)
		data_len = ntoh32(msg->datalen);
	evtq_size = sizeof(struct wl_event_q) + data_len;
	aflags = (in_atomic()) ? GFP_ATOMIC : GFP_KERNEL;
	e = kzalloc(evtq_size, aflags);
	if (unlikely(!e)) {
		WL_ERR(("event alloc failed\n"));
		return -ENOMEM;
	}
	e->etype = event;
	memcpy(&e->emsg, msg, sizeof(wl_event_msg_t));
	if (data)
		memcpy(e->edata, data, data_len);
	flags = wl_lock_eq(cfg);
	list_add_tail(&e->eq_list, &cfg->eq_list);
	wl_unlock_eq(cfg, flags);

	return err;
}

static void wl_put_event(struct wl_event_q *e)
{
	kfree(e);
}

static s32 wl_config_ifmode(struct bcm_cfg80211 *cfg, struct net_device *ndev, s32 iftype)
{
	s32 infra = 0;
	s32 err = 0;
	s32 mode = 0;
	switch (iftype) {
	case NL80211_IFTYPE_MONITOR:
	case NL80211_IFTYPE_WDS:
		WL_ERR(("type (%d) : currently we do not support this mode\n",
			iftype));
		err = -EINVAL;
		return err;
	case NL80211_IFTYPE_ADHOC:
		mode = WL_MODE_IBSS;
		break;
	case NL80211_IFTYPE_STATION:
	case NL80211_IFTYPE_P2P_CLIENT:
		mode = WL_MODE_BSS;
		infra = 1;
		break;
	case NL80211_IFTYPE_AP:
	case NL80211_IFTYPE_P2P_GO:
		mode = WL_MODE_AP;
		infra = 1;
		break;
	default:
		err = -EINVAL;
		WL_ERR(("invalid type (%d)\n", iftype));
		return err;
	}
	infra = htod32(infra);
	err = wldev_ioctl(ndev, WLC_SET_INFRA, &infra, sizeof(infra), true);
	if (unlikely(err)) {
		WL_ERR(("WLC_SET_INFRA error (%d)\n", err));
		return err;
	}

	wl_set_mode_by_netdev(cfg, ndev, mode);

	return 0;
}

void wl_cfg80211_add_to_eventbuffer(struct wl_eventmsg_buf *ev, u16 event, bool set)
{
	if (!ev || (event > WLC_E_LAST))
		return;

	if (ev->num < MAX_EVENT_BUF_NUM) {
		ev->event[ev->num].type = event;
		ev->event[ev->num].set = set;
		ev->num++;
	} else {
		WL_ERR(("evenbuffer doesn't support > %u events. Update"
			" the define MAX_EVENT_BUF_NUM \n", MAX_EVENT_BUF_NUM));
		ASSERT(0);
	}
}

s32 wl_cfg80211_apply_eventbuffer(
	struct net_device *ndev,
	struct bcm_cfg80211 *cfg,
	wl_eventmsg_buf_t *ev)
{
	char eventmask[WL_EVENTING_MASK_LEN];
	int i, ret = 0;
	s8 iovbuf[WL_EVENTING_MASK_LEN + 12];

	if (!ev || (!ev->num))
		return -EINVAL;

	mutex_lock(&cfg->event_sync);

	/* Read event_msgs mask */
	bcm_mkiovar("event_msgs", NULL, 0, iovbuf,
		sizeof(iovbuf));
	ret = wldev_ioctl(ndev, WLC_GET_VAR, iovbuf, sizeof(iovbuf), false);
	if (unlikely(ret)) {
		WL_ERR(("Get event_msgs error (%d)\n", ret));
		goto exit;
	}
	memcpy(eventmask, iovbuf, WL_EVENTING_MASK_LEN);

	/* apply the set bits */
	for (i = 0; i < ev->num; i++) {
		if (ev->event[i].set)
			setbit(eventmask, ev->event[i].type);
		else
			clrbit(eventmask, ev->event[i].type);
	}

	/* Write updated Event mask */
	bcm_mkiovar("event_msgs", eventmask, WL_EVENTING_MASK_LEN, iovbuf,
		sizeof(iovbuf));
	ret = wldev_ioctl(ndev, WLC_SET_VAR, iovbuf, sizeof(iovbuf), true);
	if (unlikely(ret)) {
		WL_ERR(("Set event_msgs error (%d)\n", ret));
	}

exit:
	mutex_unlock(&cfg->event_sync);
	return ret;
}

s32 wl_add_remove_eventmsg(struct net_device *ndev, u16 event, bool add)
{
	s8 iovbuf[WL_EVENTING_MASK_LEN + 12];
	s8 eventmask[WL_EVENTING_MASK_LEN];
	s32 err = 0;
	struct bcm_cfg80211 *cfg = g_bcm_cfg;

	if (!ndev || !cfg)
		return -ENODEV;

	mutex_lock(&cfg->event_sync);

	/* Setup event_msgs */
	bcm_mkiovar("event_msgs", NULL, 0, iovbuf,
		sizeof(iovbuf));
	err = wldev_ioctl(ndev, WLC_GET_VAR, iovbuf, sizeof(iovbuf), false);
	if (unlikely(err)) {
		WL_ERR(("Get event_msgs error (%d)\n", err));
		goto eventmsg_out;
	}
	memcpy(eventmask, iovbuf, WL_EVENTING_MASK_LEN);
	if (add) {
		setbit(eventmask, event);
	} else {
		clrbit(eventmask, event);
	}
	bcm_mkiovar("event_msgs", eventmask, WL_EVENTING_MASK_LEN, iovbuf,
		sizeof(iovbuf));
	err = wldev_ioctl(ndev, WLC_SET_VAR, iovbuf, sizeof(iovbuf), true);
	if (unlikely(err)) {
		WL_ERR(("Set event_msgs error (%d)\n", err));
		goto eventmsg_out;
	}

eventmsg_out:
	mutex_unlock(&cfg->event_sync);
	return err;
}

static int wl_construct_reginfo(struct bcm_cfg80211 *cfg, s32 bw_cap)
{
	struct net_device *dev = bcmcfg_to_prmry_ndev(cfg);
	struct ieee80211_channel *band_chan_arr = NULL;
	wl_uint32_list_t *list;
	u32 i, j, index, n_2g, n_5g, band, channel, array_size;
	u32 *n_cnt = NULL;
	chanspec_t c = 0;
	s32 err = BCME_OK;
	bool update;
	bool ht40_allowed;
	u8 *pbuf = NULL;
	bool dfs_radar_disabled = FALSE;

#define LOCAL_BUF_LEN 1024
	pbuf = kzalloc(LOCAL_BUF_LEN, GFP_KERNEL);

	if (pbuf == NULL) {
		WL_ERR(("failed to allocate local buf\n"));
		return -ENOMEM;
	}
	list = (wl_uint32_list_t *)(void *)pbuf;
	list->count = htod32(WL_NUMCHANSPECS);


	err = wldev_iovar_getbuf_bsscfg(dev, "chanspecs", NULL,
		0, pbuf, LOCAL_BUF_LEN, 0, &cfg->ioctl_buf_sync);
	if (err != 0) {
		WL_ERR(("get chanspecs failed with %d\n", err));
		kfree(pbuf);
		return err;
	}
#undef LOCAL_BUF_LEN

	list = (wl_uint32_list_t *)(void *)pbuf;
	band = array_size = n_2g = n_5g = 0;
	for (i = 0; i < dtoh32(list->count); i++) {
		index = 0;
		update = false;
		ht40_allowed = false;
		c = (chanspec_t)dtoh32(list->element[i]);
		c = wl_chspec_driver_to_host(c);
		channel = CHSPEC_CHANNEL(c);
		if (CHSPEC_IS40(c)) {
			if (CHSPEC_SB_UPPER(c))
				channel += CH_10MHZ_APART;
			else
				channel -= CH_10MHZ_APART;
		} else if (CHSPEC_IS80(c)) {
			WL_DBG(("HT80 center channel : %d\n", channel));
			continue;
		}
		if (CHSPEC_IS2G(c) && (channel >= CH_MIN_2G_CHANNEL) &&
			(channel <= CH_MAX_2G_CHANNEL)) {
			band_chan_arr = __wl_2ghz_channels;
			array_size = ARRAYSIZE(__wl_2ghz_channels);
			n_cnt = &n_2g;
			band = IEEE80211_BAND_2GHZ;
			ht40_allowed = (bw_cap  == WLC_N_BW_40ALL)? true : false;
		} else if (CHSPEC_IS5G(c) && channel >= CH_MIN_5G_CHANNEL) {
			band_chan_arr = __wl_5ghz_a_channels;
			array_size = ARRAYSIZE(__wl_5ghz_a_channels);
			n_cnt = &n_5g;
			band = IEEE80211_BAND_5GHZ;
			ht40_allowed = (bw_cap  == WLC_N_BW_20ALL)? false : true;
		} else {
			WL_ERR(("Invalid channel Sepc. 0x%x.\n", c));
			continue;
		}
		if (!ht40_allowed && CHSPEC_IS40(c))
			continue;
		for (j = 0; (j < *n_cnt && (*n_cnt < array_size)); j++) {
			if (band_chan_arr[j].hw_value == channel) {
				update = true;
				break;
			}
		}
		if (update)
			index = j;
		else
			index = *n_cnt;
		if (index <  array_size) {
#if LINUX_VERSION_CODE == KERNEL_VERSION(2, 6, 38)
			band_chan_arr[index].center_freq =
				ieee80211_channel_to_frequency(channel);
#else
			band_chan_arr[index].center_freq =
				ieee80211_channel_to_frequency(channel, band);
#endif
			band_chan_arr[index].hw_value = channel;

			if (CHSPEC_IS40(c) && ht40_allowed) {
				/* assuming the order is HT20, HT40 Upper,
				 *  HT40 lower from chanspecs
				 */
				u32 ht40_flag = band_chan_arr[index].flags & IEEE80211_CHAN_NO_HT40;
				if (CHSPEC_SB_UPPER(c)) {
					if (ht40_flag == IEEE80211_CHAN_NO_HT40)
						band_chan_arr[index].flags &=
							~IEEE80211_CHAN_NO_HT40;
					band_chan_arr[index].flags |= IEEE80211_CHAN_NO_HT40PLUS;
				} else {
					/* It should be one of
					 * IEEE80211_CHAN_NO_HT40 or IEEE80211_CHAN_NO_HT40PLUS
					 */
					band_chan_arr[index].flags &= ~IEEE80211_CHAN_NO_HT40;
					if (ht40_flag == IEEE80211_CHAN_NO_HT40)
						band_chan_arr[index].flags |=
							IEEE80211_CHAN_NO_HT40MINUS;
				}
			} else {
				band_chan_arr[index].flags = IEEE80211_CHAN_NO_HT40;
				if (!dfs_radar_disabled) {
					if (band == IEEE80211_BAND_2GHZ)
						channel |= WL_CHANSPEC_BAND_2G;
					else
						channel |= WL_CHANSPEC_BAND_5G;
					channel |= WL_CHANSPEC_BW_20;
					channel = wl_chspec_host_to_driver(channel);
					err = wldev_iovar_getint(dev, "per_chan_info", &channel);
					if (!err) {
						if (channel & WL_CHAN_RADAR) {
#if (LINUX_VERSION_CODE < KERNEL_VERSION(3, 14, 0))
							band_chan_arr[index].flags |=
								(IEEE80211_CHAN_RADAR
								| IEEE80211_CHAN_NO_IBSS);
#else
							band_chan_arr[index].flags |=
								IEEE80211_CHAN_RADAR;
#endif
						}

						if (channel & WL_CHAN_PASSIVE)
#if (LINUX_VERSION_CODE < KERNEL_VERSION(3, 14, 0))
							band_chan_arr[index].flags |=
								IEEE80211_CHAN_PASSIVE_SCAN;
#else
							band_chan_arr[index].flags |=
								IEEE80211_CHAN_NO_IR;
#endif
					} else if (err == BCME_UNSUPPORTED) {
						dfs_radar_disabled = TRUE;
						WL_ERR(("does not support per_chan_info\n"));
					}
				}
			}
			if (!update)
				(*n_cnt)++;
		}

	}
	__wl_band_2ghz.n_channels = n_2g;
	__wl_band_5ghz_a.n_channels = n_5g;
	kfree(pbuf);
	return err;
}

s32 wl_update_wiphybands(struct bcm_cfg80211 *cfg, bool notify)
{
	struct wiphy *wiphy;
	struct net_device *dev;
	u32 bandlist[3];
	u32 nband = 0;
	u32 i = 0;
	s32 err = 0;
	s32 index = 0;
	s32 nmode = 0;
#if (LINUX_VERSION_CODE >= KERNEL_VERSION(3, 6, 0))
	u32 j = 0;
	s32 vhtmode = 0;
	s32 txstreams = 0;
	s32 rxstreams = 0;
	s32 ldpc_cap = 0;
	s32 stbc_rx = 0;
	s32 stbc_tx = 0;
	s32 txbf_bfe_cap = 0;
	s32 txbf_bfr_cap = 0;
#endif 
	bool rollback_lock = false;
	s32 bw_cap = 0;
	s32 cur_band = -1;
	struct ieee80211_supported_band *bands[IEEE80211_NUM_BANDS] = {NULL, };

	if (cfg == NULL) {
		cfg = g_bcm_cfg;
		mutex_lock(&cfg->usr_sync);
		rollback_lock = true;
	}
	dev = bcmcfg_to_prmry_ndev(cfg);

	memset(bandlist, 0, sizeof(bandlist));
	err = wldev_ioctl(dev, WLC_GET_BANDLIST, bandlist,
		sizeof(bandlist), false);
	if (unlikely(err)) {
		WL_ERR(("error read bandlist (%d)\n", err));
		goto end_bands;
	}
	err = wldev_ioctl(dev, WLC_GET_BAND, &cur_band,
		sizeof(s32), false);
	if (unlikely(err)) {
		WL_ERR(("error (%d)\n", err));
		goto end_bands;
	}

	err = wldev_iovar_getint(dev, "nmode", &nmode);
	if (unlikely(err)) {
		WL_ERR(("error reading nmode (%d)\n", err));
	}

#if (LINUX_VERSION_CODE >= KERNEL_VERSION(3, 6, 0))
	err = wldev_iovar_getint(dev, "vhtmode", &vhtmode);
	if (unlikely(err)) {
		WL_ERR(("error reading vhtmode (%d)\n", err));
	}

	if (vhtmode) {
		err = wldev_iovar_getint(dev, "txstreams", &txstreams);
		if (unlikely(err)) {
			WL_ERR(("error reading txstreams (%d)\n", err));
		}

		err = wldev_iovar_getint(dev, "rxstreams", &rxstreams);
		if (unlikely(err)) {
			WL_ERR(("error reading rxstreams (%d)\n", err));
		}

		err = wldev_iovar_getint(dev, "ldpc_cap", &ldpc_cap);
		if (unlikely(err)) {
			WL_ERR(("error reading ldpc_cap (%d)\n", err));
		}

		err = wldev_iovar_getint(dev, "stbc_rx", &stbc_rx);
		if (unlikely(err)) {
			WL_ERR(("error reading stbc_rx (%d)\n", err));
		}

		err = wldev_iovar_getint(dev, "stbc_tx", &stbc_tx);
		if (unlikely(err)) {
			WL_ERR(("error reading stbc_tx (%d)\n", err));
		}

		err = wldev_iovar_getint(dev, "txbf_bfe_cap", &txbf_bfe_cap);
		if (unlikely(err)) {
			WL_ERR(("error reading txbf_bfe_cap (%d)\n", err));
		}

		err = wldev_iovar_getint(dev, "txbf_bfr_cap", &txbf_bfr_cap);
		if (unlikely(err)) {
			WL_ERR(("error reading txbf_bfr_cap (%d)\n", err));
		}
	}
#endif 

	/* For nmode and vhtmode   check bw cap */
	if (nmode ||
#if (LINUX_VERSION_CODE >= KERNEL_VERSION(3, 6, 0))
		vhtmode ||
#endif 
		0) {
		err = wldev_iovar_getint(dev, "mimo_bw_cap", &bw_cap);
		if (unlikely(err)) {
			WL_ERR(("error get mimo_bw_cap (%d)\n", err));
		}
	}

	err = wl_construct_reginfo(cfg, bw_cap);
	if (err) {
		WL_ERR(("wl_construct_reginfo() fails err=%d\n", err));
		if (err != BCME_UNSUPPORTED)
			goto end_bands;
		err = 0;
	}
	wiphy = bcmcfg_to_wiphy(cfg);
	nband = bandlist[0];

	for (i = 1; i <= nband && i < ARRAYSIZE(bandlist); i++) {
		index = -1;
		if (bandlist[i] == WLC_BAND_5G && __wl_band_5ghz_a.n_channels > 0) {
			bands[IEEE80211_BAND_5GHZ] =
				&__wl_band_5ghz_a;
			index = IEEE80211_BAND_5GHZ;
			if (nmode && (bw_cap == WLC_N_BW_40ALL || bw_cap == WLC_N_BW_20IN2G_40IN5G))
				bands[index]->ht_cap.cap |= IEEE80211_HT_CAP_SGI_40;

#if (LINUX_VERSION_CODE >= KERNEL_VERSION(3, 6, 0))
			/* VHT capabilities. */
			if (vhtmode) {
				/* Supported */
				bands[index]->vht_cap.vht_supported = TRUE;

				for (j = 1; j <= VHT_CAP_MCS_MAP_NSS_MAX; j++) {
					/* TX stream rates. */
					if (j <= txstreams) {
						VHT_MCS_MAP_SET_MCS_PER_SS(j, VHT_CAP_MCS_MAP_0_9,
							bands[index]->vht_cap.vht_mcs.tx_mcs_map);
					} else {
						VHT_MCS_MAP_SET_MCS_PER_SS(j, VHT_CAP_MCS_MAP_NONE,
							bands[index]->vht_cap.vht_mcs.tx_mcs_map);
					}

					/* RX stream rates. */
					if (j <= rxstreams) {
						VHT_MCS_MAP_SET_MCS_PER_SS(j, VHT_CAP_MCS_MAP_0_9,
							bands[index]->vht_cap.vht_mcs.rx_mcs_map);
					} else {
						VHT_MCS_MAP_SET_MCS_PER_SS(j, VHT_CAP_MCS_MAP_NONE,
							bands[index]->vht_cap.vht_mcs.rx_mcs_map);
					}
				}


				/* Capabilities */
				/* 80 MHz is mandatory */
				bands[index]->vht_cap.cap |=
					IEEE80211_VHT_CAP_SHORT_GI_80;

				if (WL_BW_CAP_160MHZ(bw_cap)) {
					bands[index]->vht_cap.cap |=
						IEEE80211_VHT_CAP_SUPP_CHAN_WIDTH_160MHZ;
					bands[index]->vht_cap.cap |=
						IEEE80211_VHT_CAP_SHORT_GI_160;
				}

				bands[index]->vht_cap.cap |=
					IEEE80211_VHT_CAP_MAX_MPDU_LENGTH_11454;

				if (ldpc_cap)
					bands[index]->vht_cap.cap |=
						IEEE80211_VHT_CAP_RXLDPC;

				if (stbc_tx)
					bands[index]->vht_cap.cap |=
						IEEE80211_VHT_CAP_TXSTBC;

				if (stbc_rx)
					bands[index]->vht_cap.cap |=
						(stbc_rx << VHT_CAP_INFO_RX_STBC_SHIFT);

				if (txbf_bfe_cap)
					bands[index]->vht_cap.cap |=
						IEEE80211_VHT_CAP_SU_BEAMFORMEE_CAPABLE;

				if (txbf_bfr_cap) {
					bands[index]->vht_cap.cap |=
						IEEE80211_VHT_CAP_SU_BEAMFORMER_CAPABLE;
				}

				if (txbf_bfe_cap || txbf_bfr_cap) {
					bands[index]->vht_cap.cap |=
						(2 << VHT_CAP_INFO_NUM_BMFMR_ANT_SHIFT);
					bands[index]->vht_cap.cap |=
						((txstreams - 1) <<
							VHT_CAP_INFO_NUM_SOUNDING_DIM_SHIFT);
					bands[index]->vht_cap.cap |=
						IEEE80211_VHT_CAP_VHT_LINK_ADAPTATION_VHT_MRQ_MFB;
				}

				/* AMPDU length limit, support max 1MB (2 ^ (13 + 7)) */
				bands[index]->vht_cap.cap |=
					(7 << VHT_CAP_INFO_AMPDU_MAXLEN_EXP_SHIFT);
				WL_INFO(("%s band[%d] vht_enab=%d vht_cap=%08x "
					"vht_rx_mcs_map=%04x vht_tx_mcs_map=%04x\n",
					__FUNCTION__, index,
					bands[index]->vht_cap.vht_supported,
					bands[index]->vht_cap.cap,
					bands[index]->vht_cap.vht_mcs.rx_mcs_map,
					bands[index]->vht_cap.vht_mcs.tx_mcs_map));
			}
#endif 
		}
		else if (bandlist[i] == WLC_BAND_2G && __wl_band_2ghz.n_channels > 0) {
			bands[IEEE80211_BAND_2GHZ] =
				&__wl_band_2ghz;
			index = IEEE80211_BAND_2GHZ;
			if (bw_cap == WLC_N_BW_40ALL)
				bands[index]->ht_cap.cap |= IEEE80211_HT_CAP_SGI_40;
		}

		if ((index >= 0) && nmode) {
			bands[index]->ht_cap.cap |=
				(IEEE80211_HT_CAP_SGI_20 | IEEE80211_HT_CAP_DSSSCCK40);
			bands[index]->ht_cap.ht_supported = TRUE;
			bands[index]->ht_cap.ampdu_factor = IEEE80211_HT_MAX_AMPDU_64K;
			bands[index]->ht_cap.ampdu_density = IEEE80211_HT_MPDU_DENSITY_16;
			/* An HT shall support all EQM rates for one spatial stream */
			bands[index]->ht_cap.mcs.rx_mask[0] = 0xff;
		}

	}

	wiphy->bands[IEEE80211_BAND_2GHZ] = bands[IEEE80211_BAND_2GHZ];
	wiphy->bands[IEEE80211_BAND_5GHZ] = bands[IEEE80211_BAND_5GHZ];

	/* check if any bands populated otherwise makes 2Ghz as default */
	if (wiphy->bands[IEEE80211_BAND_2GHZ] == NULL &&
		wiphy->bands[IEEE80211_BAND_5GHZ] == NULL) {
		/* Setup 2Ghz band as default */
		wiphy->bands[IEEE80211_BAND_2GHZ] = &__wl_band_2ghz;
	}

	if (notify) {
		struct ieee80211_supported_band *sband;
		enum ieee80211_band wiphy_band;
		struct ieee80211_channel *chan;
		for (wiphy_band = 0; wiphy_band < IEEE80211_NUM_BANDS;
		wiphy_band++) {
			sband = wiphy->bands[wiphy_band];
			if (!sband)
				continue;
			for (i = 0; i < sband->n_channels; i++) {
				chan = &sband->channels[i];
				chan->beacon_found = false;
			}
		}
		wiphy_apply_custom_regulatory(wiphy, &brcm_regdom);
	}

	end_bands:
		if (rollback_lock)
			mutex_unlock(&cfg->usr_sync);
	return err;
}

static s32 __wl_cfg80211_up(struct bcm_cfg80211 *cfg)
{
	s32 err = 0;
	struct net_device *ndev = bcmcfg_to_prmry_ndev(cfg);
	struct wireless_dev *wdev = ndev->ieee80211_ptr;

	WL_DBG(("In\n"));

	err = dhd_config_dongle(cfg);
	if (unlikely(err))
		return err;

	err = wl_config_ifmode(cfg, ndev, wdev->iftype);
	if (unlikely(err && err != -EINPROGRESS)) {
		WL_ERR(("wl_config_ifmode failed\n"));
		if (err == -1) {
			WL_ERR(("return error %d\n", err));
			return err;
		}
	}
	err = wl_update_wiphybands(cfg, true);
	if (unlikely(err)) {
		WL_ERR(("wl_update_wiphybands failed\n"));
		if (err == -1) {
			WL_ERR(("return error %d\n", err));
			return err;
		}
	}
	if (!dhd_download_fw_on_driverload) {
		err = wl_create_event_handler(cfg);
		if (err) {
			WL_ERR(("wl_create_event_handler failed\n"));
			return err;
		}
		wl_init_event_handler(cfg);
	}

	err = wl_init_scan(cfg);
	if (err) {
		WL_ERR(("wl_init_scan failed\n"));
		return err;
	}

	err = dhd_monitor_init(cfg->pub);

	INIT_DELAYED_WORK(&cfg->pm_enable_work, wl_cfg80211_work_handler);
	wl_set_drv_status(cfg, READY, ndev);
	return err;
}

static s32 __wl_cfg80211_down(struct bcm_cfg80211 *cfg)
{
	s32 err = 0;
	unsigned long flags;
	struct net_info *iter, *next;
	struct net_device *ndev = bcmcfg_to_prmry_ndev(cfg);
#if defined(WL_CFG80211) && defined(WL_ENABLE_P2P_IF) && !defined(PLATFORM_SLP)
	struct net_device *p2p_net = cfg->p2p_net;
#endif 
	u32 bssidx = 0;
#ifdef PROP_TXSTATUS_VSDB
#if defined(BCMSDIO)
	dhd_pub_t *dhd =  (dhd_pub_t *)(cfg->pub);
#endif 
#endif /* PROP_TXSTATUS_VSDB */
	WL_DBG(("In\n"));
	/* Delete pm_enable_work */
	wl_add_remove_pm_enable_work(cfg, FALSE, WL_HANDLER_DEL);

#ifdef WL_NAN
	wl_cfgnan_stop_handler(ndev, g_bcm_cfg, NULL, NULL);
#endif /* WL_NAN */

	if (cfg->p2p_supported) {
		wl_clr_p2p_status(cfg, GO_NEG_PHASE);
#ifdef PROP_TXSTATUS_VSDB
#if defined(BCMSDIO)
		if (cfg->p2p->vif_created) {
			bool enabled = false;
			dhd_wlfc_get_enable(dhd, &enabled);
			if (enabled && cfg->wlfc_on && dhd->op_mode != DHD_FLAG_HOSTAP_MODE &&
				dhd->op_mode != DHD_FLAG_IBSS_MODE) {
				dhd_wlfc_deinit(dhd);
				cfg->wlfc_on = false;
			}
		}
#endif 
#endif /* PROP_TXSTATUS_VSDB */
	}

	/* Check if cfg80211 interface is already down */
	if (!wl_get_drv_status(cfg, READY, ndev)) {
		WL_DBG(("cfg80211 interface is already down"));
		return err;     /* it is even not ready */
	}


	/* If primary BSS is operational (for e.g SoftAP), bring it down */
	if (!(wl_cfgp2p_find_idx(cfg, ndev, &bssidx)) &&
		wl_cfgp2p_bss_isup(ndev, bssidx)) {
		if (wl_cfgp2p_bss(cfg, ndev, bssidx, 0) < 0)
			WL_ERR(("BSS down failed \n"));
	}

	for_each_ndev(cfg, iter, next)
		wl_set_drv_status(cfg, SCAN_ABORTING, iter->ndev);


	spin_lock_irqsave(&cfg->cfgdrv_lock, flags);
	if (cfg->scan_request) {
		cfg80211_scan_done(cfg->scan_request, true);
		cfg->scan_request = NULL;
	}
	spin_unlock_irqrestore(&cfg->cfgdrv_lock, flags);

	for_each_ndev(cfg, iter, next) {
#if (LINUX_VERSION_CODE >= KERNEL_VERSION(3, 14, 0))
		if (wl_get_drv_status(cfg, CONNECTED, iter->ndev)) {
			cfg80211_disconnected(iter->ndev, 0, NULL, 0, GFP_KERNEL);
		}
#endif /* (LINUX_VERSION_CODE >= KERNEL_VERSION(3, 14, 0)) */
		wl_clr_drv_status(cfg, READY, iter->ndev);
		wl_clr_drv_status(cfg, SCANNING, iter->ndev);
		wl_clr_drv_status(cfg, SCAN_ABORTING, iter->ndev);
		wl_clr_drv_status(cfg, CONNECTING, iter->ndev);
		wl_clr_drv_status(cfg, CONNECTED, iter->ndev);
		wl_clr_drv_status(cfg, DISCONNECTING, iter->ndev);
		wl_clr_drv_status(cfg, AP_CREATED, iter->ndev);
		wl_clr_drv_status(cfg, AP_CREATING, iter->ndev);
	}
	bcmcfg_to_prmry_ndev(cfg)->ieee80211_ptr->iftype =
		NL80211_IFTYPE_STATION;
#if defined(WL_CFG80211) && defined(WL_ENABLE_P2P_IF) && !defined(PLATFORM_SLP)
		if (p2p_net)
			dev_close(p2p_net);
#endif 
	DNGL_FUNC(dhd_cfg80211_down, (cfg));

	if (!dhd_download_fw_on_driverload) {
		/* Avoid deadlock from wl_cfg80211_down */
		mutex_unlock(&cfg->usr_sync);
		wl_destroy_event_handler(cfg);
		mutex_lock(&cfg->usr_sync);
	}
	wl_flush_eq(cfg);
	wl_link_down(cfg);
	if (cfg->p2p_supported) {
		if (timer_pending(&cfg->p2p->listen_timer))
			del_timer_sync(&cfg->p2p->listen_timer);
		wl_cfgp2p_down(cfg);
	}

	if (timer_pending(&cfg->scan_timeout)) {
		del_timer_sync(&cfg->scan_timeout);
	}

	if (cfg->ap_info) {
		kfree(cfg->ap_info->wpa_ie);
		kfree(cfg->ap_info->rsn_ie);
		kfree(cfg->ap_info->wps_ie);
		kfree(cfg->ap_info);
		cfg->ap_info = NULL;
	}
	dhd_monitor_uninit();

#ifdef WL11U
	/* Clear interworking element. */
	if (cfg->wl11u) {
		cfg->wl11u = FALSE;
		cfg->iw_ie_len = 0;
		memset(cfg->iw_ie, 0, IW_IES_MAX_BUF_LEN);
	}
#endif /* WL11U */

	return err;
}

s32 wl_cfg80211_up(void *para)
{
	struct bcm_cfg80211 *cfg;
	s32 err = 0;
	int val = 1;
	dhd_pub_t *dhd;
	(void)para;
	WL_DBG(("In\n"));
	cfg = g_bcm_cfg;

	if ((err = wldev_ioctl(bcmcfg_to_prmry_ndev(cfg), WLC_GET_VERSION, &val,
		sizeof(int), false) < 0)) {
		WL_ERR(("WLC_GET_VERSION failed, err=%d\n", err));
		return err;
	}
	val = dtoh32(val);
	if (val != WLC_IOCTL_VERSION && val != 1) {
		WL_ERR(("Version mismatch, please upgrade. Got %d, expected %d or 1\n",
			val, WLC_IOCTL_VERSION));
		return BCME_VERSION;
	}
	ioctl_version = val;
	WL_TRACE(("WLC_GET_VERSION=%d\n", ioctl_version));

	mutex_lock(&cfg->usr_sync);
	dhd = (dhd_pub_t *)(cfg->pub);
	if (!(dhd->op_mode & DHD_FLAG_HOSTAP_MODE)) {
		err = wl_cfg80211_attach_post(bcmcfg_to_prmry_ndev(cfg));
		if (unlikely(err))
			return err;
	}
	err = __wl_cfg80211_up(cfg);
	if (unlikely(err))
		WL_ERR(("__wl_cfg80211_up failed\n"));


	mutex_unlock(&cfg->usr_sync);
	return err;
}

/* Private Event to Supplicant with indication that chip hangs */
int wl_cfg80211_hang(struct net_device *dev, u16 reason)
{
	struct bcm_cfg80211 *cfg;
#if defined(SOFTAP_SEND_HANGEVT)
	/* specifc mac address used for hang event */
	uint8 hang_mac[ETHER_ADDR_LEN] = {0x11, 0x11, 0x11, 0x11, 0x11, 0x11};
	dhd_pub_t *dhd;
#endif /* SOFTAP_SEND_HANGEVT */
	if (!g_bcm_cfg) {
		return BCME_ERROR;
	}
	cfg = g_bcm_cfg;

	WL_ERR(("In : chip crash eventing\n"));
	wl_add_remove_pm_enable_work(cfg, FALSE, WL_HANDLER_DEL);
#if defined(SOFTAP_SEND_HANGEVT)
	dhd = (dhd_pub_t *)(cfg->pub);
	if (dhd->op_mode & DHD_FLAG_HOSTAP_MODE) {
		cfg80211_del_sta(dev, hang_mac, GFP_ATOMIC);
	} else
#endif /* SOFTAP_SEND_HANGEVT */
	{
		cfg80211_disconnected(dev, reason, NULL, 0, GFP_KERNEL);
	}
	if (cfg != NULL) {
		wl_link_down(cfg);
	}
	return 0;
}

s32 wl_cfg80211_down(void *para)
{
	struct bcm_cfg80211 *cfg;
	s32 err = 0;

	(void)para;
	WL_DBG(("In\n"));
	cfg = g_bcm_cfg;
	mutex_lock(&cfg->usr_sync);
	err = __wl_cfg80211_down(cfg);
	mutex_unlock(&cfg->usr_sync);

	return err;
}

static void *wl_read_prof(struct bcm_cfg80211 *cfg, struct net_device *ndev, s32 item)
{
	unsigned long flags;
	void *rptr = NULL;
	struct wl_profile *profile = wl_get_profile_by_netdev(cfg, ndev);

	if (!profile)
		return NULL;
	spin_lock_irqsave(&cfg->cfgdrv_lock, flags);
	switch (item) {
	case WL_PROF_SEC:
		rptr = &profile->sec;
		break;
	case WL_PROF_ACT:
		rptr = &profile->active;
		break;
	case WL_PROF_BSSID:
		rptr = profile->bssid;
		break;
	case WL_PROF_SSID:
		rptr = &profile->ssid;
		break;
	case WL_PROF_CHAN:
		rptr = &profile->channel;
		break;
	}
	spin_unlock_irqrestore(&cfg->cfgdrv_lock, flags);
	if (!rptr)
		WL_ERR(("invalid item (%d)\n", item));
	return rptr;
}

static s32
wl_update_prof(struct bcm_cfg80211 *cfg, struct net_device *ndev,
	const wl_event_msg_t *e, void *data, s32 item)
{
	s32 err = 0;
	struct wlc_ssid *ssid;
	unsigned long flags;
	struct wl_profile *profile = wl_get_profile_by_netdev(cfg, ndev);

	if (!profile)
		return WL_INVALID;
	spin_lock_irqsave(&cfg->cfgdrv_lock, flags);
	switch (item) {
	case WL_PROF_SSID:
		ssid = (wlc_ssid_t *) data;
		memset(profile->ssid.SSID, 0,
			sizeof(profile->ssid.SSID));
		memcpy(profile->ssid.SSID, ssid->SSID, ssid->SSID_len);
		profile->ssid.SSID_len = ssid->SSID_len;
		break;
	case WL_PROF_BSSID:
		if (data)
			memcpy(profile->bssid, data, ETHER_ADDR_LEN);
		else
			memset(profile->bssid, 0, ETHER_ADDR_LEN);
		break;
	case WL_PROF_SEC:
		memcpy(&profile->sec, data, sizeof(profile->sec));
		break;
	case WL_PROF_ACT:
		profile->active = *(bool *)data;
		break;
	case WL_PROF_BEACONINT:
		profile->beacon_interval = *(u16 *)data;
		break;
	case WL_PROF_DTIMPERIOD:
		profile->dtim_period = *(u8 *)data;
		break;
	case WL_PROF_CHAN:
		profile->channel = *(u32*)data;
		break;
	default:
		err = -EOPNOTSUPP;
		break;
	}
	spin_unlock_irqrestore(&cfg->cfgdrv_lock, flags);

	if (err == -EOPNOTSUPP)
		WL_ERR(("unsupported item (%d)\n", item));

	return err;
}

void wl_cfg80211_dbg_level(u32 level)
{
	/*
	* prohibit to change debug level
	* by insmod parameter.
	* eventually debug level will be configured
	* in compile time by using CONFIG_XXX
	*/
	/* wl_dbg_level = level; */
}

static bool wl_is_ibssmode(struct bcm_cfg80211 *cfg, struct net_device *ndev)
{
	return wl_get_mode_by_netdev(cfg, ndev) == WL_MODE_IBSS;
}

static __used bool wl_is_ibssstarter(struct bcm_cfg80211 *cfg)
{
	return cfg->ibss_starter;
}

static void wl_rst_ie(struct bcm_cfg80211 *cfg)
{
	struct wl_ie *ie = wl_to_ie(cfg);

	ie->offset = 0;
}

static __used s32 wl_add_ie(struct bcm_cfg80211 *cfg, u8 t, u8 l, u8 *v)
{
	struct wl_ie *ie = wl_to_ie(cfg);
	s32 err = 0;

	if (unlikely(ie->offset + l + 2 > WL_TLV_INFO_MAX)) {
		WL_ERR(("ei crosses buffer boundary\n"));
		return -ENOSPC;
	}
	ie->buf[ie->offset] = t;
	ie->buf[ie->offset + 1] = l;
	memcpy(&ie->buf[ie->offset + 2], v, l);
	ie->offset += l + 2;

	return err;
}

static void wl_update_hidden_ap_ie(struct wl_bss_info *bi, u8 *ie_stream, u32 *ie_size, bool roam)
{
	u8 *ssidie;
	ssidie = (u8 *)cfg80211_find_ie(WLAN_EID_SSID, ie_stream, *ie_size);
	if (!ssidie)
		return;
	if (ssidie[1] != bi->SSID_len) {
		if (ssidie[1]) {
			WL_ERR(("%s: Wrong SSID len: %d != %d\n",
				__FUNCTION__, ssidie[1], bi->SSID_len));
		}
		if (roam) {
			WL_ERR(("Changing the SSID Info.\n"));
			memmove(ssidie + bi->SSID_len + 2,
				(ssidie + 2) + ssidie[1],
				*ie_size - (ssidie + 2 + ssidie[1] - ie_stream));
			memcpy(ssidie + 2, bi->SSID, bi->SSID_len);
			*ie_size = *ie_size + bi->SSID_len - ssidie[1];
			ssidie[1] = bi->SSID_len;
		}
		return;
	}
	if (*(ssidie + 2) == '\0')
		 memcpy(ssidie + 2, bi->SSID, bi->SSID_len);
	return;
}

static s32 wl_mrg_ie(struct bcm_cfg80211 *cfg, u8 *ie_stream, u16 ie_size)
{
	struct wl_ie *ie = wl_to_ie(cfg);
	s32 err = 0;

	if (unlikely(ie->offset + ie_size > WL_TLV_INFO_MAX)) {
		WL_ERR(("ei_stream crosses buffer boundary\n"));
		return -ENOSPC;
	}
	memcpy(&ie->buf[ie->offset], ie_stream, ie_size);
	ie->offset += ie_size;

	return err;
}

static s32 wl_cp_ie(struct bcm_cfg80211 *cfg, u8 *dst, u16 dst_size)
{
	struct wl_ie *ie = wl_to_ie(cfg);
	s32 err = 0;

	if (unlikely(ie->offset > dst_size)) {
		WL_ERR(("dst_size is not enough\n"));
		return -ENOSPC;
	}
	memcpy(dst, &ie->buf[0], ie->offset);

	return err;
}

static u32 wl_get_ielen(struct bcm_cfg80211 *cfg)
{
	struct wl_ie *ie = wl_to_ie(cfg);

	return ie->offset;
}

static void wl_link_up(struct bcm_cfg80211 *cfg)
{
	cfg->link_up = true;
}

static void wl_link_down(struct bcm_cfg80211 *cfg)
{
	struct wl_connect_info *conn_info = wl_to_conn(cfg);

	WL_DBG(("In\n"));
	cfg->link_up = false;
	conn_info->req_ie_len = 0;
	conn_info->resp_ie_len = 0;
}

static unsigned long wl_lock_eq(struct bcm_cfg80211 *cfg)
{
	unsigned long flags;

	spin_lock_irqsave(&cfg->eq_lock, flags);
	return flags;
}

static void wl_unlock_eq(struct bcm_cfg80211 *cfg, unsigned long flags)
{
	spin_unlock_irqrestore(&cfg->eq_lock, flags);
}

static void wl_init_eq_lock(struct bcm_cfg80211 *cfg)
{
	spin_lock_init(&cfg->eq_lock);
}

static void wl_delay(u32 ms)
{
	if (in_atomic() || (ms < jiffies_to_msecs(1))) {
		OSL_DELAY(ms*1000);
	} else {
		OSL_SLEEP(ms);
	}
}

s32 wl_cfg80211_get_p2p_dev_addr(struct net_device *net, struct ether_addr *p2pdev_addr)
{
	struct bcm_cfg80211 *cfg = g_bcm_cfg;
	struct ether_addr p2pif_addr;
	struct ether_addr primary_mac;
	if (!cfg->p2p)
		return -1;
	if (!p2p_is_on(cfg)) {
		get_primary_mac(cfg, &primary_mac);
		wl_cfgp2p_generate_bss_mac(&primary_mac, p2pdev_addr, &p2pif_addr);
	} else {
		memcpy(p2pdev_addr->octet,
			cfg->p2p->dev_addr.octet, ETHER_ADDR_LEN);
	}


	return 0;
}
s32 wl_cfg80211_set_p2p_noa(struct net_device *net, char* buf, int len)
{
	struct bcm_cfg80211 *cfg;

	cfg = g_bcm_cfg;

	return wl_cfgp2p_set_p2p_noa(cfg, net, buf, len);
}

s32 wl_cfg80211_get_p2p_noa(struct net_device *net, char* buf, int len)
{
	struct bcm_cfg80211 *cfg;
	cfg = g_bcm_cfg;

	return wl_cfgp2p_get_p2p_noa(cfg, net, buf, len);
}

s32 wl_cfg80211_set_p2p_ps(struct net_device *net, char* buf, int len)
{
	struct bcm_cfg80211 *cfg;
	cfg = g_bcm_cfg;

	return wl_cfgp2p_set_p2p_ps(cfg, net, buf, len);
}

s32 wl_cfg80211_channel_to_freq(u32 channel)
{
	int freq = 0;

#if LINUX_VERSION_CODE == KERNEL_VERSION(2, 6, 38)
	freq = ieee80211_channel_to_frequency(channel);
#else
	{
		u16 band = 0;
		if (channel <= CH_MAX_2G_CHANNEL)
			band = IEEE80211_BAND_2GHZ;
		else
			band = IEEE80211_BAND_5GHZ;
		freq = ieee80211_channel_to_frequency(channel, band);
	}
#endif
	return freq;
}


#ifdef WLTDLS
static s32
wl_tdls_event_handler(struct bcm_cfg80211 *cfg, bcm_struct_cfgdev *cfgdev,
	const wl_event_msg_t *e, void *data) {

	struct net_device *ndev = NULL;
	u32 reason = ntoh32(e->reason);
	s8 *msg = NULL;

	ndev = cfgdev_to_wlc_ndev(cfgdev, cfg);

	switch (reason) {
	case WLC_E_TDLS_PEER_DISCOVERED :
		msg = " TDLS PEER DISCOVERD ";
		break;
	case WLC_E_TDLS_PEER_CONNECTED :
		if (cfg->tdls_mgmt_frame) {
#if (LINUX_VERSION_CODE >= KERNEL_VERSION(3, 18, 0))
			cfg80211_rx_mgmt(cfgdev, cfg->tdls_mgmt_freq, 0,
					cfg->tdls_mgmt_frame, cfg->tdls_mgmt_frame_len, 0);
#elif (LINUX_VERSION_CODE >= KERNEL_VERSION(3, 12, 0))
			cfg80211_rx_mgmt(cfgdev, cfg->tdls_mgmt_freq, 0,
					cfg->tdls_mgmt_frame, cfg->tdls_mgmt_frame_len,	0,
					GFP_ATOMIC);
#elif (LINUX_VERSION_CODE >= KERNEL_VERSION(3, 4, 0)) || \
			defined(WL_COMPAT_WIRELESS)
			cfg80211_rx_mgmt(cfgdev, cfg->tdls_mgmt_freq, 0,
					cfg->tdls_mgmt_frame, cfg->tdls_mgmt_frame_len,
					GFP_ATOMIC);
#else
			cfg80211_rx_mgmt(cfgdev, cfg->tdls_mgmt_freq,
				cfg->tdls_mgmt_frame, cfg->tdls_mgmt_frame_len, GFP_ATOMIC);

#endif 
		}
		msg = " TDLS PEER CONNECTED ";
		break;
	case WLC_E_TDLS_PEER_DISCONNECTED :
		if (cfg->tdls_mgmt_frame) {
			kfree(cfg->tdls_mgmt_frame);
			cfg->tdls_mgmt_frame = NULL;
			cfg->tdls_mgmt_freq = 0;
		}
		msg = "TDLS PEER DISCONNECTED ";
		break;
	}
	if (msg) {
		WL_ERR(("%s: " MACDBG " on %s ndev\n", msg, MAC2STRDBG((u8*)(&e->addr)),
			(bcmcfg_to_prmry_ndev(cfg) == ndev) ? "primary" : "secondary"));
	}
	return 0;

}
#endif  /* WLTDLS */

#if (LINUX_VERSION_CODE > KERNEL_VERSION(3, 2, 0))
#if (LINUX_VERSION_CODE >= KERNEL_VERSION(3, 17, 0))
static s32
wl_cfg80211_tdls_mgmt(struct wiphy *wiphy, struct net_device *dev,
        const u8 *peer, u8 action_code, u8 dialog_token, u16 status_code,
        u32 peer_capability, bool initiator, const u8 *data, size_t len)
#else
static s32
#if defined(CONFIG_ARCH_MSM) && defined(TDLS_MGMT_VERSION2)
wl_cfg80211_tdls_mgmt(struct wiphy *wiphy, struct net_device *dev,
        u8 *peer, u8 action_code, u8 dialog_token, u16 status_code,
        u32 peer_capability, const u8 *data, size_t len)
#else
wl_cfg80211_tdls_mgmt(struct wiphy *wiphy, struct net_device *dev,
	u8 *peer, u8 action_code, u8 dialog_token, u16 status_code, const u8 *data,
	size_t len)
#endif  /* CONFIG_ARCH_MSM && TDLS_MGMT_VERSION2 */
#endif  /* LINUX_VERSION_CODE >= KERNEL_VERSION(3, 17, 0)) */
{
	s32 ret = 0;
#ifdef WLTDLS
	struct bcm_cfg80211 *cfg;
	tdls_wfd_ie_iovar_t info;
	memset(&info, 0, sizeof(tdls_wfd_ie_iovar_t));
	cfg = g_bcm_cfg;

#if defined(CONFIG_ARCH_MSM) && defined(TDLS_MGMT_VERSION2)
	/* Some customer platform back ported this feature from kernel 3.15 to kernel 3.10
	* and that cuases build error
	*/
	BCM_REFERENCE(peer_capability);
#endif  /* CONFIG_ARCH_MSM && TDLS_MGMT_VERSION2 */

	switch (action_code) {
	/* We need to set TDLS Wifi Display IE to firmware
	 * using tdls_wfd_ie iovar
	 */
	case WLAN_TDLS_SET_PROBE_WFD_IE:
		info.mode = TDLS_WFD_PROBE_IE_TX;
		memcpy(&info.data, data, len);
		info.length = len;
		break;
	case WLAN_TDLS_SET_SETUP_WFD_IE:
		info.mode = TDLS_WFD_IE_TX;
		memcpy(&info.data, data, len);
		info.length = len;
		break;
	default:
		WL_ERR(("Unsupported action code : %d\n", action_code));
		goto out;
	}

	ret = wldev_iovar_setbuf(dev, "tdls_wfd_ie", &info, sizeof(info),
		cfg->ioctl_buf, WLC_IOCTL_MAXLEN, &cfg->ioctl_buf_sync);

	if (ret) {
		WL_ERR(("tdls_wfd_ie error %d\n", ret));
	}
out:
#endif /* WLTDLS */
	return ret;
}

#if (LINUX_VERSION_CODE >= KERNEL_VERSION(3, 16, 0))
static s32
wl_cfg80211_tdls_oper(struct wiphy *wiphy, struct net_device *dev,
	const u8 *peer, enum nl80211_tdls_operation oper)
#else
static s32
wl_cfg80211_tdls_oper(struct wiphy *wiphy, struct net_device *dev,
	u8 *peer, enum nl80211_tdls_operation oper)
#endif
{
	s32 ret = 0;
#ifdef WLTDLS
	struct bcm_cfg80211 *cfg;
	tdls_iovar_t info;
	cfg = g_bcm_cfg;
	memset(&info, 0, sizeof(tdls_iovar_t));
	if (peer) {
		memcpy(&info.ea, peer, ETHER_ADDR_LEN);
	} else {
		return -1;
	}
	switch (oper) {
	case NL80211_TDLS_DISCOVERY_REQ:
		/* turn on TDLS */
		ret = dhd_tdls_enable(dev, true, false, NULL);
		if (ret < 0)
			return ret;
		/* If the discovery request is broadcast then we need to set
		 * info.mode to Tunneled Probe Request
		 */
		if (memcmp(peer, (const uint8 *)BSSID_BROADCAST, ETHER_ADDR_LEN) == 0) {
			info.mode = TDLS_MANUAL_EP_WFD_TPQ;
		}
		else {
			info.mode = TDLS_MANUAL_EP_DISCOVERY;
		}
		break;
	case NL80211_TDLS_SETUP:
		/* auto mode on */
		ret = dhd_tdls_enable(dev, true, true, (struct ether_addr *)peer);
		if (ret < 0)
			return ret;
		break;
	case NL80211_TDLS_TEARDOWN:
		info.mode = TDLS_MANUAL_EP_DELETE;
		/* auto mode off */
		ret = dhd_tdls_enable(dev, true, false, (struct ether_addr *)peer);
		if (ret < 0)
			return ret;
		break;
	default:
		WL_ERR(("Unsupported operation : %d\n", oper));
		goto out;
	}
	if (info.mode) {
		ret = wldev_iovar_setbuf(dev, "tdls_endpoint", &info, sizeof(info),
			cfg->ioctl_buf, WLC_IOCTL_MAXLEN, &cfg->ioctl_buf_sync);
		if (ret) {
			WL_ERR(("tdls_endpoint error %d\n", ret));
		}
	}
out:
#endif /* WLTDLS */
	return ret;
}
#endif 

s32 wl_cfg80211_set_wps_p2p_ie(struct net_device *net, char *buf, int len,
	enum wl_management_type type)
{
	struct bcm_cfg80211 *cfg;
	struct net_device *ndev = NULL;
	struct ether_addr primary_mac;
	s32 ret = 0;
	s32 bssidx = 0;
	s32 pktflag = 0;
	cfg = g_bcm_cfg;

	if (wl_get_drv_status(cfg, AP_CREATING, net)) {
		/* Vendor IEs should be set to FW
		 * after SoftAP interface is brought up
		 */
		goto exit;
	} else if (wl_get_drv_status(cfg, AP_CREATED, net)) {
		ndev = net;
		bssidx = 0;
	} else if (cfg->p2p) {
		net = ndev_to_wlc_ndev(net, cfg);
		if (!cfg->p2p->on) {
			get_primary_mac(cfg, &primary_mac);
			wl_cfgp2p_generate_bss_mac(&primary_mac, &cfg->p2p->dev_addr,
				&cfg->p2p->int_addr);
			/* In case of p2p_listen command, supplicant send remain_on_channel
			* without turning on P2P
			*/

			p2p_on(cfg) = true;
			ret = wl_cfgp2p_enable_discovery(cfg, net, NULL, 0);

			if (unlikely(ret)) {
				goto exit;
			}
		}
		if (net  != bcmcfg_to_prmry_ndev(cfg)) {
			if (wl_get_mode_by_netdev(cfg, net) == WL_MODE_AP) {
				ndev = wl_to_p2p_bss_ndev(cfg, P2PAPI_BSSCFG_CONNECTION);
				bssidx = wl_to_p2p_bss_bssidx(cfg, P2PAPI_BSSCFG_CONNECTION);
			}
		} else {
				ndev = wl_to_p2p_bss_ndev(cfg, P2PAPI_BSSCFG_PRIMARY);
				bssidx = wl_to_p2p_bss_bssidx(cfg, P2PAPI_BSSCFG_DEVICE);
		}
	}
	if (ndev != NULL) {
		switch (type) {
			case WL_BEACON:
				pktflag = VNDR_IE_BEACON_FLAG;
				break;
			case WL_PROBE_RESP:
				pktflag = VNDR_IE_PRBRSP_FLAG;
				break;
			case WL_ASSOC_RESP:
				pktflag = VNDR_IE_ASSOCRSP_FLAG;
				break;
		}
		if (pktflag)
			ret = wl_cfgp2p_set_management_ie(cfg, ndev, bssidx, pktflag, buf, len);
	}
exit:
	return ret;
}

#ifdef WL_SUPPORT_AUTO_CHANNEL
static s32
wl_cfg80211_set_auto_channel_scan_state(struct net_device *ndev)
{
	u32 val = 0;
	s32 ret = BCME_ERROR;
	struct bcm_cfg80211 *cfg = g_bcm_cfg;

	/* Disable mpc, to avoid automatic interface down. */
	val = 0;

	ret = wldev_iovar_setbuf_bsscfg(ndev, "mpc", (void *)&val,
		sizeof(val), cfg->ioctl_buf, WLC_IOCTL_SMLEN, 0,
		&cfg->ioctl_buf_sync);
	if (ret < 0) {
		WL_ERR(("set 'mpc' failed, error = %d\n", ret));
		goto done;
	}

	/* Set interface up, explicitly. */
	val = 1;

	ret = wldev_ioctl(ndev, WLC_UP, (void *)&val, sizeof(val), true);
	if (ret < 0) {
		WL_ERR(("set interface up failed, error = %d\n", ret));
		goto done;
	}

	/* Stop all scan explicitly, till auto channel selection complete. */
	wl_set_drv_status(cfg, SCANNING, ndev);
	if (cfg->escan_info.ndev == NULL) {
		ret = BCME_OK;
		goto done;
	}
	ret = wl_notify_escan_complete(cfg, ndev, true, true);
	if (ret < 0) {
		WL_ERR(("set scan abort failed, error = %d\n", ret));
		goto done;
	}

done:
	return ret;
}

static bool
wl_cfg80211_valid_chanspec_p2p(chanspec_t chanspec)
{
	bool valid = false;

	if (ioctl_version != 1) {
		if ((chanspec = wl_chspec_to_legacy(chanspec)) == INVCHANSPEC) {
			return valid;
		}
	}

	/* channel 1 to 14 */
	if ((chanspec >= 0x2b01) && (chanspec <= 0x2b0e)) {
		valid = true;
	}
	/* channel 36 to 48 */
	else if ((chanspec >= 0x1b24) && (chanspec <= 0x1b30)) {
		valid = true;
	}
	/* channel 149 to 161 */
	else if ((chanspec >= 0x1b95) && (chanspec <= 0x1ba1)) {
		valid = true;
	}
	else {
		valid = false;
		WL_INFO(("invalid P2P chanspec, channel = %d, chanspec = %04x\n",
			CHSPEC_CHANNEL(chanspec), chanspec));
	}

	return valid;
}

static s32
wl_cfg80211_get_chanspecs_2g(struct net_device *ndev, void *buf, s32 buflen)
{
	s32 ret = BCME_ERROR;
	struct bcm_cfg80211 *cfg = NULL;
	wl_uint32_list_t *list = NULL;
	chanspec_t chanspec = 0;

	memset(buf, 0, buflen);

	cfg = g_bcm_cfg;
	list = (wl_uint32_list_t *)buf;
	list->count = htod32(WL_NUMCHANSPECS);

	/* Restrict channels to 2.4GHz, 20MHz BW, no SB. */
	chanspec |= (WL_CHANSPEC_BAND_2G | WL_CHANSPEC_BW_20 |
		WL_CHANSPEC_CTL_SB_NONE);
	chanspec = wl_chspec_host_to_driver(chanspec);

	ret = wldev_iovar_getbuf_bsscfg(ndev, "chanspecs", (void *)&chanspec,
		sizeof(chanspec), buf, buflen, 0, &cfg->ioctl_buf_sync);
	if (ret < 0) {
		WL_ERR(("get 'chanspecs' failed, error = %d\n", ret));
	}

	return ret;
}

static s32
wl_cfg80211_get_chanspecs_5g(struct net_device *ndev, void *buf, s32 buflen)
{
	u32 channel = 0;
	s32 ret = BCME_ERROR;
	s32 i = 0;
	s32 j = 0;
	struct bcm_cfg80211 *cfg = NULL;
	wl_uint32_list_t *list = NULL;
	chanspec_t chanspec = 0;

	memset(buf, 0, buflen);

	cfg = g_bcm_cfg;
	list = (wl_uint32_list_t *)buf;
	list->count = htod32(WL_NUMCHANSPECS);

	/* Restrict channels to 5GHz, 20MHz BW, no SB. */
	chanspec |= (WL_CHANSPEC_BAND_5G | WL_CHANSPEC_BW_20 |
		WL_CHANSPEC_CTL_SB_NONE);
	chanspec = wl_chspec_host_to_driver(chanspec);

	ret = wldev_iovar_getbuf_bsscfg(ndev, "chanspecs", (void *)&chanspec,
		sizeof(chanspec), buf, buflen, 0, &cfg->ioctl_buf_sync);
	if (ret < 0) {
		WL_ERR(("get 'chanspecs' failed, error = %d\n", ret));
		goto done;
	}

	/* Skip DFS and inavlid P2P channel. */
	for (i = 0, j = 0; i < dtoh32(list->count); i++) {
		chanspec = (chanspec_t) dtoh32(list->element[i]);
		channel = CHSPEC_CHANNEL(chanspec);

		ret = wldev_iovar_getint(ndev, "per_chan_info", &channel);
		if (ret < 0) {
			WL_ERR(("get 'per_chan_info' failed, error = %d\n", ret));
			goto done;
		}

		if (CHANNEL_IS_RADAR(channel) ||
			!(wl_cfg80211_valid_chanspec_p2p(chanspec))) {
			continue;
		} else {
			list->element[j] = list->element[i];
		}

		j++;
	}

	list->count = j;

done:
	return ret;
}

static s32
wl_cfg80211_get_best_channel(struct net_device *ndev, void *buf, int buflen,
	int *channel)
{
	s32 ret = BCME_ERROR;
	int chosen = 0;
	int retry = 0;

	/* Start auto channel selection scan. */
	ret = wldev_ioctl(ndev, WLC_START_CHANNEL_SEL, buf, buflen, true);
	if (ret < 0) {
		WL_ERR(("can't start auto channel scan, error = %d\n", ret));
		*channel = 0;
		goto done;
	}

	/* Wait for auto channel selection, worst case possible delay is 5250ms. */
	retry = CHAN_SEL_RETRY_COUNT;

	while (retry--) {
		OSL_SLEEP(CHAN_SEL_IOCTL_DELAY);

		ret = wldev_ioctl(ndev, WLC_GET_CHANNEL_SEL, &chosen, sizeof(chosen),
			false);
		if ((ret == 0) && (dtoh32(chosen) != 0)) {
			*channel = (u16)(chosen & 0x00FF);
			WL_INFO(("selected channel = %d\n", *channel));
			break;
		}
		WL_INFO(("attempt = %d, ret = %d, chosen = %d\n",
			(CHAN_SEL_RETRY_COUNT - retry), ret, dtoh32(chosen)));
	}

	if (retry <= 0)	{
		WL_ERR(("failure, auto channel selection timed out\n"));
		*channel = 0;
		ret = BCME_ERROR;
	}

done:
	return ret;
}

static s32
wl_cfg80211_restore_auto_channel_scan_state(struct net_device *ndev)
{
	u32 val = 0;
	s32 ret = BCME_ERROR;
	struct bcm_cfg80211 *cfg = g_bcm_cfg;

	/* Clear scan stop driver status. */
	wl_clr_drv_status(cfg, SCANNING, ndev);

	/* Enable mpc back to 1, irrespective of initial state. */
	val = 1;

	ret = wldev_iovar_setbuf_bsscfg(ndev, "mpc", (void *)&val,
		sizeof(val), cfg->ioctl_buf, WLC_IOCTL_SMLEN, 0,
		&cfg->ioctl_buf_sync);
	if (ret < 0) {
		WL_ERR(("set 'mpc' failed, error = %d\n", ret));
	}

	return ret;
}

s32
wl_cfg80211_get_best_channels(struct net_device *dev, char* cmd, int total_len)
{
	int channel = 0;
	s32 ret = BCME_ERROR;
	u8 *buf = NULL;
	char *pos = cmd;
	struct bcm_cfg80211 *cfg = NULL;
	struct net_device *ndev = NULL;

	memset(cmd, 0, total_len);

	buf = kmalloc(CHANSPEC_BUF_SIZE, GFP_KERNEL);
	if (buf == NULL) {
		WL_ERR(("failed to allocate chanspec buffer\n"));
		return -ENOMEM;
	}

	/*
	 * Always use primary interface, irrespective of interface on which
	 * command came.
	 */
	cfg = g_bcm_cfg;
	ndev = bcmcfg_to_prmry_ndev(cfg);

	/*
	 * Make sure that FW and driver are in right state to do auto channel
	 * selection scan.
	 */
	ret = wl_cfg80211_set_auto_channel_scan_state(ndev);
	if (ret < 0) {
		WL_ERR(("can't set auto channel scan state, error = %d\n", ret));
		goto done;
	}

	/* Best channel selection in 2.4GHz band. */
	ret = wl_cfg80211_get_chanspecs_2g(ndev, (void *)buf, CHANSPEC_BUF_SIZE);
	if (ret < 0) {
		WL_ERR(("can't get chanspecs in 2.4GHz, error = %d\n", ret));
		goto done;
	}

	ret = wl_cfg80211_get_best_channel(ndev, (void *)buf, CHANSPEC_BUF_SIZE,
		&channel);
	if (ret < 0) {
		WL_ERR(("can't select best channel scan in 2.4GHz, error = %d\n", ret));
		goto done;
	}

	if (CHANNEL_IS_2G(channel)) {
		channel = ieee80211_channel_to_frequency(channel, IEEE80211_BAND_2GHZ);
	} else {
		WL_ERR(("invalid 2.4GHz channel, channel = %d\n", channel));
		channel = 0;
	}

	sprintf(pos, "%04d ", channel);
	pos += 5;

	/* Best channel selection in 5GHz band. */
	ret = wl_cfg80211_get_chanspecs_5g(ndev, (void *)buf, CHANSPEC_BUF_SIZE);
	if (ret < 0) {
		WL_ERR(("can't get chanspecs in 5GHz, error = %d\n", ret));
		goto done;
	}

	ret = wl_cfg80211_get_best_channel(ndev, (void *)buf, CHANSPEC_BUF_SIZE,
		&channel);
	if (ret < 0) {
		WL_ERR(("can't select best channel scan in 5GHz, error = %d\n", ret));
		goto done;
	}

	if (CHANNEL_IS_5G(channel)) {
		channel = ieee80211_channel_to_frequency(channel, IEEE80211_BAND_5GHZ);
	} else {
		WL_ERR(("invalid 5GHz channel, channel = %d\n", channel));
		channel = 0;
	}

	sprintf(pos, "%04d ", channel);
	pos += 5;

	/* Set overall best channel same as 5GHz best channel. */
	sprintf(pos, "%04d ", channel);
	pos += 5;

done:
	if (NULL != buf) {
		kfree(buf);
	}

	/* Restore FW and driver back to normal state. */
	ret = wl_cfg80211_restore_auto_channel_scan_state(ndev);
	if (ret < 0) {
		WL_ERR(("can't restore auto channel scan state, error = %d\n", ret));
	}

	return (pos - cmd);
}
#endif /* WL_SUPPORT_AUTO_CHANNEL */

static const struct rfkill_ops wl_rfkill_ops = {
	.set_block = wl_rfkill_set
};

static int wl_rfkill_set(void *data, bool blocked)
{
	struct bcm_cfg80211 *cfg = (struct bcm_cfg80211 *)data;

	WL_DBG(("Enter \n"));
	WL_DBG(("RF %s\n", blocked ? "blocked" : "unblocked"));

	if (!cfg)
		return -EINVAL;

	cfg->rf_blocked = blocked;

	return 0;
}

static int wl_setup_rfkill(struct bcm_cfg80211 *cfg, bool setup)
{
	s32 err = 0;

	WL_DBG(("Enter \n"));
	if (!cfg)
		return -EINVAL;
	if (setup) {
		cfg->rfkill = rfkill_alloc("brcmfmac-wifi",
			wl_cfg80211_get_parent_dev(),
			RFKILL_TYPE_WLAN, &wl_rfkill_ops, (void *)cfg);

		if (!cfg->rfkill) {
			err = -ENOMEM;
			goto err_out;
		}

		err = rfkill_register(cfg->rfkill);

		if (err)
			rfkill_destroy(cfg->rfkill);
	} else {
		if (!cfg->rfkill) {
			err = -ENOMEM;
			goto err_out;
		}

		rfkill_unregister(cfg->rfkill);
		rfkill_destroy(cfg->rfkill);
	}

err_out:
	return err;
}

#ifdef DEBUGFS_CFG80211
/**
* Format : echo "SCAN:1 DBG:1" > /sys/kernel/debug/dhd/debug_level
* to turn on SCAN and DBG log.
* To turn off SCAN partially, echo "SCAN:0" > /sys/kernel/debug/dhd/debug_level
* To see current setting of debug level,
* cat /sys/kernel/debug/dhd/debug_level
*/
static ssize_t
wl_debuglevel_write(struct file *file, const char __user *userbuf,
	size_t count, loff_t *ppos)
{
	char tbuf[S_SUBLOGLEVEL * ARRAYSIZE(sublogname_map)], sublog[S_SUBLOGLEVEL];
	char *params, *token, *colon;
	uint i, tokens, log_on = 0;
	memset(tbuf, 0, sizeof(tbuf));
	memset(sublog, 0, sizeof(sublog));
	if (copy_from_user(&tbuf, userbuf, min_t(size_t, sizeof(tbuf), count)))
		return -EFAULT;

	params = &tbuf[0];
	colon = strchr(params, '\n');
	if (colon != NULL)
		*colon = '\0';
	while ((token = strsep(&params, " ")) != NULL) {
		memset(sublog, 0, sizeof(sublog));
		if (token == NULL || !*token)
			break;
		if (*token == '\0')
			continue;
		colon = strchr(token, ':');
		if (colon != NULL) {
			*colon = ' ';
		}
		tokens = sscanf(token, "%s %u", sublog, &log_on);
		if (colon != NULL)
			*colon = ':';

		if (tokens == 2) {
				for (i = 0; i < ARRAYSIZE(sublogname_map); i++) {
					if (!strncmp(sublog, sublogname_map[i].sublogname,
						strlen(sublogname_map[i].sublogname))) {
						if (log_on)
							wl_dbg_level |=
							(sublogname_map[i].log_level);
						else
							wl_dbg_level &=
							~(sublogname_map[i].log_level);
					}
				}
		} else
			WL_ERR(("%s: can't parse '%s' as a "
			       "SUBMODULE:LEVEL (%d tokens)\n",
			       tbuf, token, tokens));


	}
	return count;
}

static ssize_t
wl_debuglevel_read(struct file *file, char __user *user_buf,
	size_t count, loff_t *ppos)
{
	char *param;
	char tbuf[S_SUBLOGLEVEL * ARRAYSIZE(sublogname_map)];
	uint i;
	memset(tbuf, 0, sizeof(tbuf));
	param = &tbuf[0];
	for (i = 0; i < ARRAYSIZE(sublogname_map); i++) {
		param += snprintf(param, sizeof(tbuf) - 1, "%s:%d ",
			sublogname_map[i].sublogname,
			(wl_dbg_level & sublogname_map[i].log_level) ? 1 : 0);
	}
	*param = '\n';
	return simple_read_from_buffer(user_buf, count, ppos, tbuf, strlen(&tbuf[0]));

}
static const struct file_operations fops_debuglevel = {
	.open = NULL,
	.write = wl_debuglevel_write,
	.read = wl_debuglevel_read,
	.owner = THIS_MODULE,
	.llseek = NULL,
};

static s32 wl_setup_debugfs(struct bcm_cfg80211 *cfg)
{
	s32 err = 0;
	struct dentry *_dentry;
	if (!cfg)
		return -EINVAL;
	cfg->debugfs = debugfs_create_dir(KBUILD_MODNAME, NULL);
	if (!cfg->debugfs || IS_ERR(cfg->debugfs)) {
		if (cfg->debugfs == ERR_PTR(-ENODEV))
			WL_ERR(("Debugfs is not enabled on this kernel\n"));
		else
			WL_ERR(("Can not create debugfs directory\n"));
		cfg->debugfs = NULL;
		goto exit;

	}
	_dentry = debugfs_create_file("debug_level", S_IRUSR | S_IWUSR,
		cfg->debugfs, cfg, &fops_debuglevel);
	if (!_dentry || IS_ERR(_dentry)) {
		WL_ERR(("failed to create debug_level debug file\n"));
		wl_free_debugfs(cfg);
	}
exit:
	return err;
}
static s32 wl_free_debugfs(struct bcm_cfg80211 *cfg)
{
	if (!cfg)
		return -EINVAL;
	if (cfg->debugfs)
		debugfs_remove_recursive(cfg->debugfs);
	cfg->debugfs = NULL;
	return 0;
}
#endif /* DEBUGFS_CFG80211 */

struct device *wl_cfg80211_get_parent_dev(void)
{
	return cfg80211_parent_dev;
}

void wl_cfg80211_set_parent_dev(void *dev)
{
	cfg80211_parent_dev = dev;
}

static void wl_cfg80211_clear_parent_dev(void)
{
	cfg80211_parent_dev = NULL;
}

void get_primary_mac(struct bcm_cfg80211 *cfg, struct ether_addr *mac)
{
	wldev_iovar_getbuf_bsscfg(bcmcfg_to_prmry_ndev(cfg), "cur_etheraddr", NULL,
		0, cfg->ioctl_buf, WLC_IOCTL_SMLEN, 0, &cfg->ioctl_buf_sync);
	memcpy(mac->octet, cfg->ioctl_buf, ETHER_ADDR_LEN);
}
static bool check_dev_role_integrity(struct bcm_cfg80211 *cfg, u32 dev_role)
{
	dhd_pub_t *dhd = (dhd_pub_t *)(cfg->pub);
	if (((dev_role == NL80211_IFTYPE_AP) &&
		!(dhd->op_mode & DHD_FLAG_HOSTAP_MODE)) ||
		((dev_role == NL80211_IFTYPE_P2P_GO) &&
		!(dhd->op_mode & DHD_FLAG_P2P_GO_MODE)))
	{
		WL_ERR(("device role select failed\n"));
		return false;
	}
	return true;
}

int wl_cfg80211_do_driver_init(struct net_device *net)
{
	struct bcm_cfg80211 *cfg = *(struct bcm_cfg80211 **)netdev_priv(net);

	if (!cfg || !cfg->wdev)
		return -EINVAL;

#if !defined(P2PONEINT)
	if (dhd_do_driver_init(cfg->wdev->netdev) < 0)
		return -1;
#endif /* BCMDONGLEHOST */

	return 0;
}

void wl_cfg80211_enable_trace(bool set, u32 level)
{
	if (set)
		wl_dbg_level = level & WL_DBG_LEVEL;
	else
		wl_dbg_level |= (WL_DBG_LEVEL & level);
}
#if defined(WL_SUPPORT_BACKPORTED_KPATCHES) || (LINUX_VERSION_CODE >= KERNEL_VERSION(3, \
	2, 0))
static s32
wl_cfg80211_mgmt_tx_cancel_wait(struct wiphy *wiphy,
	bcm_struct_cfgdev *cfgdev, u64 cookie)
{
	/* CFG80211 checks for tx_cancel_wait callback when ATTR_DURATION
	 * is passed with CMD_FRAME. This callback is supposed to cancel
	 * the OFFCHANNEL Wait. Since we are already taking care of that
	 *  with the tx_mgmt logic, do nothing here.
	 */

	return 0;
}
#endif /* WL_SUPPORT_BACKPORTED_PATCHES || KERNEL >= 3.2.0 */

#ifdef WL11U
bcm_tlv_t *
wl_cfg80211_find_interworking_ie(u8 *parse, u32 len)
{
	bcm_tlv_t *ie;

	while ((ie = bcm_parse_tlvs(parse, (u32)len, DOT11_MNG_INTERWORKING_ID))) {
			return (bcm_tlv_t *)ie;
	}
	return NULL;
}


static s32
wl_cfg80211_add_iw_ie(struct bcm_cfg80211 *cfg, struct net_device *ndev, s32 bssidx, s32 pktflag,
            uint8 ie_id, uint8 *data, uint8 data_len)
{
	s32 err = BCME_OK;
	s32 buf_len;
	s32 iecount;
	ie_setbuf_t *ie_setbuf;

	if (ie_id != DOT11_MNG_INTERWORKING_ID)
		return BCME_UNSUPPORTED;

	/* Validate the pktflag parameter */
	if ((pktflag & ~(VNDR_IE_BEACON_FLAG | VNDR_IE_PRBRSP_FLAG |
	            VNDR_IE_ASSOCRSP_FLAG | VNDR_IE_AUTHRSP_FLAG |
	            VNDR_IE_PRBREQ_FLAG | VNDR_IE_ASSOCREQ_FLAG|
	            VNDR_IE_CUSTOM_FLAG))) {
		WL_ERR(("cfg80211 Add IE: Invalid packet flag 0x%x\n", pktflag));
		return -1;
	}

	/* use VNDR_IE_CUSTOM_FLAG flags for none vendor IE . currently fixed value */
	pktflag = htod32(pktflag);

	buf_len = sizeof(ie_setbuf_t) + data_len - 1;
	ie_setbuf = (ie_setbuf_t *) kzalloc(buf_len, GFP_KERNEL);

	if (!ie_setbuf) {
		WL_ERR(("Error allocating buffer for IE\n"));
		return -ENOMEM;
	}

	if (cfg->iw_ie_len == data_len && !memcmp(cfg->iw_ie, data, data_len)) {
		WL_ERR(("Previous IW IE is equals to current IE\n"));
		err = BCME_OK;
		goto exit;
	}

	strncpy(ie_setbuf->cmd, "add", VNDR_IE_CMD_LEN - 1);
	ie_setbuf->cmd[VNDR_IE_CMD_LEN - 1] = '\0';

	/* Buffer contains only 1 IE */
	iecount = htod32(1);
	memcpy((void *)&ie_setbuf->ie_buffer.iecount, &iecount, sizeof(int));
	memcpy((void *)&ie_setbuf->ie_buffer.ie_list[0].pktflag, &pktflag, sizeof(uint32));

	/* Now, add the IE to the buffer */
	ie_setbuf->ie_buffer.ie_list[0].ie_data.id = ie_id;

	/* if already set with previous values, delete it first */
	if (cfg->iw_ie_len != 0) {
		WL_DBG(("Different IW_IE was already set. clear first\n"));

		ie_setbuf->ie_buffer.ie_list[0].ie_data.len = 0;

		err = wldev_iovar_setbuf_bsscfg(ndev, "ie", ie_setbuf, buf_len,
			cfg->ioctl_buf, WLC_IOCTL_MAXLEN, bssidx, &cfg->ioctl_buf_sync);

		if (err != BCME_OK)
			goto exit;
	}

	ie_setbuf->ie_buffer.ie_list[0].ie_data.len = data_len;
	memcpy((uchar *)&ie_setbuf->ie_buffer.ie_list[0].ie_data.data[0], data, data_len);

	err = wldev_iovar_setbuf_bsscfg(ndev, "ie", ie_setbuf, buf_len,
		cfg->ioctl_buf, WLC_IOCTL_MAXLEN, bssidx, &cfg->ioctl_buf_sync);

	if (err == BCME_OK) {
		memcpy(cfg->iw_ie, data, data_len);
		cfg->iw_ie_len = data_len;
		cfg->wl11u = TRUE;

		err = wldev_iovar_setint_bsscfg(ndev, "grat_arp", 1, bssidx);
	}

exit:
	if (ie_setbuf)
		kfree(ie_setbuf);
	return err;
}
#endif /* WL11U */



int wl_cfg80211_scan_stop(bcm_struct_cfgdev *cfgdev)
{
	struct bcm_cfg80211 *cfg = NULL;
	struct net_device *ndev = NULL;
	unsigned long flags;
	int clear_flag = 0;
	int ret = 0;

	WL_TRACE(("Enter\n"));

	cfg = g_bcm_cfg;
	if (!cfg)
		return -EINVAL;

	ndev = cfgdev_to_wlc_ndev(cfgdev, cfg);

	spin_lock_irqsave(&cfg->cfgdrv_lock, flags);
#ifdef WL_CFG80211_P2P_DEV_IF
	if (cfg->scan_request && cfg->scan_request->wdev == cfgdev) {
#else
	if (cfg->scan_request && cfg->scan_request->dev == cfgdev) {
#endif
		cfg80211_scan_done(cfg->scan_request, true);
		cfg->scan_request = NULL;
		clear_flag = 1;
	}
	spin_unlock_irqrestore(&cfg->cfgdrv_lock, flags);

	if (clear_flag)
		wl_clr_drv_status(cfg, SCANNING, ndev);

	return ret;
}

bool wl_cfg80211_is_vsdb_mode(void)
{
	return (g_bcm_cfg && g_bcm_cfg->vsdb_mode);
}

void* wl_cfg80211_get_dhdp()
{
	struct bcm_cfg80211 *cfg = g_bcm_cfg;

	return cfg->pub;
}

bool wl_cfg80211_is_p2p_active(void)
{
	return (g_bcm_cfg && g_bcm_cfg->p2p);
}

static void wl_cfg80211_work_handler(struct work_struct * work)
{
	struct bcm_cfg80211 *cfg = NULL;
	struct net_info *iter, *next;
	s32 err = BCME_OK;
	s32 pm = PM_FAST;

	cfg = container_of(work, struct bcm_cfg80211, pm_enable_work.work);
	WL_DBG(("Enter \n"));
	if (cfg->pm_enable_work_on) {
		cfg->pm_enable_work_on = false;
		for_each_ndev(cfg, iter, next) {
			if (!wl_get_drv_status(cfg, CONNECTED, iter->ndev) ||
				(wl_get_mode_by_netdev(cfg, iter->ndev) != WL_MODE_BSS &&
				wl_get_mode_by_netdev(cfg, iter->ndev) != WL_MODE_IBSS))
				continue;
			if (iter->ndev) {
				if ((err = wldev_ioctl(iter->ndev, WLC_SET_PM,
					&pm, sizeof(pm), true)) != 0) {
					if (err == -ENODEV)
						WL_DBG(("%s:netdev not ready\n", iter->ndev->name));
					else
						WL_ERR(("%s:error (%d)\n", iter->ndev->name, err));
				} else
					wl_cfg80211_update_power_mode(iter->ndev);
			}
		}
	}
}

u8
wl_get_action_category(void *frame, u32 frame_len)
{
	u8 category;
	u8 *ptr = (u8 *)frame;
	if (frame == NULL)
		return DOT11_ACTION_CAT_ERR_MASK;
	if (frame_len < DOT11_ACTION_HDR_LEN)
		return DOT11_ACTION_CAT_ERR_MASK;
	category = ptr[DOT11_ACTION_CAT_OFF];
	WL_INFO(("Action Category: %d\n", category));
	return category;
}

int
wl_get_public_action(void *frame, u32 frame_len, u8 *ret_action)
{
	u8 *ptr = (u8 *)frame;
	if (frame == NULL || ret_action == NULL)
		return BCME_ERROR;
	if (frame_len < DOT11_ACTION_HDR_LEN)
		return BCME_ERROR;
	if (DOT11_ACTION_CAT_PUBLIC != wl_get_action_category(frame, frame_len))
		return BCME_ERROR;
	*ret_action = ptr[DOT11_ACTION_ACT_OFF];
	WL_INFO(("Public Action : %d\n", *ret_action));
	return BCME_OK;
}

static int
wl_cfg80211_delayed_roam(struct bcm_cfg80211 *cfg, struct net_device *ndev,
	const struct ether_addr *bssid)
{
	s32 err;
	wl_event_msg_t e;

	bzero(&e, sizeof(e));
	e.event_type = cpu_to_be32(WLC_E_ROAM);
	memcpy(&e.addr, bssid, ETHER_ADDR_LEN);
	/* trigger the roam event handler */
	WL_INFO(("Delayed roam to " MACDBG "\n", MAC2STRDBG((u8*)(bssid))));
	err = wl_notify_roaming_status(cfg, ndev_to_cfgdev(ndev), &e, NULL);

	return err;
}


#ifdef WL_CFG80211_ACL
static int
wl_cfg80211_set_mac_acl(struct wiphy *wiphy, bcm_struct_cfgdev *cfgdev,
	const struct cfg80211_acl_data *acl)
{
	int i;
	int ret = 0;
	int macnum = 0;
	int macmode = MACLIST_MODE_DISABLED;
	struct maclist *list;

	/* get the MAC filter mode */
	if (acl && acl->acl_policy == NL80211_ACL_POLICY_DENY_UNLESS_LISTED) {
		macmode = MACLIST_MODE_ALLOW;
	} else if (acl && acl->acl_policy == NL80211_ACL_POLICY_ACCEPT_UNLESS_LISTED &&
	acl->n_acl_entries) {
		macmode = MACLIST_MODE_DENY;
	}

	/* if acl == NULL, macmode is still disabled.. */
	if (macmode == MACLIST_MODE_DISABLED) {
		if ((ret = wl_android_set_ap_mac_list(cfgdev, macmode, NULL)) != 0)
			WL_ERR(("%s : Setting MAC list failed error=%d\n", __FUNCTION__, ret));

		return ret;
	}

	macnum = acl->n_acl_entries;
	if (macnum < 0 || macnum > MAX_NUM_MAC_FILT) {
		WL_ERR(("%s : invalid number of MAC address entries %d\n",
			__FUNCTION__, macnum));
		return -1;
	}

	/* allocate memory for the MAC list */
	list = (struct maclist*)kmalloc(sizeof(int) +
		sizeof(struct ether_addr) * macnum, GFP_KERNEL);
	if (!list) {
		WL_ERR(("%s : failed to allocate memory\n", __FUNCTION__));
		return -1;
	}

	/* prepare the MAC list */
	list->count = htod32(macnum);
	for (i = 0; i < macnum; i++) {
		memcpy(&list->ea[i], &acl->mac_addrs[i], ETHER_ADDR_LEN);
	}
	/* set the list */
	if ((ret = wl_android_set_ap_mac_list(cfgdev, macmode, list)) != 0)
		WL_ERR(("%s : Setting MAC list failed error=%d\n", __FUNCTION__, ret));

	kfree(list);

	return ret;
}
#endif /* WL_CFG80211_ACL */
#if (LINUX_VERSION_CODE >= KERNEL_VERSION(3, 5, 0))
int wl_chspec_chandef(chanspec_t chanspec,
#if (LINUX_VERSION_CODE >= KERNEL_VERSION(3, 8, 0))
struct cfg80211_chan_def *chandef,
#elif (LINUX_VERSION_CODE >= KERNEL_VERSION (3, 5, 0) && (LINUX_VERSION_CODE <= (3, 7, \
	\
	0)))
struct chan_info *chaninfo,
#endif /* (LINUX_VERSION_CODE >= KERNEL_VERSION(3, 5, 0)) */
struct wiphy *wiphy)
{
	uint16 freq = 0;
	int chan_type;
	int channel = 0;

	if (!chandef) {
		return -1;
	}
	channel = CHSPEC_CHANNEL(chanspec);

	switch (CHSPEC_BW(chanspec)) {
		case WL_CHANSPEC_BW_20:
			chan_type = NL80211_CHAN_HT20;
			break;
		case WL_CHANSPEC_BW_40:
		{
			if (CHSPEC_SB_UPPER(chanspec)) {
				channel += CH_10MHZ_APART;
			} else {
				channel -= CH_10MHZ_APART;
			}
		}
			chan_type = NL80211_CHAN_HT40PLUS;
			break;

#if (LINUX_VERSION_CODE >= KERNEL_VERSION (3, 8, 0))
		case WL_CHANSPEC_BW_80:
		case WL_CHANSPEC_BW_8080:
		{
			uint16 sb = CHSPEC_CTL_SB(chanspec);

			if (sb == WL_CHANSPEC_CTL_SB_LL) {
				channel -= (CH_10MHZ_APART + CH_20MHZ_APART);
			} else if (sb == WL_CHANSPEC_CTL_SB_LU) {
				channel -= CH_10MHZ_APART;
			} else if (sb == WL_CHANSPEC_CTL_SB_UL) {
				channel += CH_10MHZ_APART;
			} else {
				/* WL_CHANSPEC_CTL_SB_UU */
				channel += (CH_10MHZ_APART + CH_20MHZ_APART);
			}
		}

			chan_type = NL80211_CHAN_WIDTH_80P80;
			break;
#endif /* (LINUX_VERSION_CODE >= KERNEL_VERSION (3, 8, 0)) */
		default:
			chan_type = NL80211_CHAN_HT20;
			break;

	}

	if (CHSPEC_IS5G(chanspec))
		freq = ieee80211_channel_to_frequency(channel, NL80211_BAND_5GHZ);
	else
		freq = ieee80211_channel_to_frequency(channel, NL80211_BAND_2GHZ);

#if (LINUX_VERSION_CODE >= KERNEL_VERSION (3, 8, 0))
	cfg80211_chandef_create(chandef, ieee80211_get_channel(wiphy, freq), chan_type);
#elif (LINUX_VERSION_CODE >= KERNEL_VERSION (3, 5, 0) && (LINUX_VERSION_CODE <= (3, 7, \
	\
	0)))
	chaninfo->freq = freq;
	chaninfo->chan_type = chan_type;
#endif /* (LINUX_VERSION_CODE >= KERNEL_VERSION (3, 8, 0)) */
	return 0;
}

void
wl_cfg80211_ch_switch_notify(struct net_device *dev, uint16 chanspec, struct wiphy *wiphy)
{
#if (LINUX_VERSION_CODE >= KERNEL_VERSION (3, 8, 0))
	struct cfg80211_chan_def chandef;
#elif (LINUX_VERSION_CODE >= KERNEL_VERSION (3, 5, 0) && (LINUX_VERSION_CODE <= (3, 7, \
	\
	0)))
	struct chan_info chaninfo;
#endif /* (LINUX_VERSION_CODE >= KERNEL_VERSION (3, 8, 0)) */

	if (!wiphy) {
		printk("wiphy is null\n");
		return;
	}
#if (LINUX_VERSION_CODE >= KERNEL_VERSION (3, 8, 0))
	if (wl_chspec_chandef(chanspec, &chandef, wiphy)) {
#elif (LINUX_VERSION_CODE >= KERNEL_VERSION (3, 5, 0) && (LINUX_VERSION_CODE <= (3, 7, \
	\
	0)))
	if (wl_chspec_chandef(chanspec, &chaninfo, wiphy)) {
#endif /* (LINUX_VERSION_CODE >= KERNEL_VERSION (3, 8, 0)) */

		WL_ERR(("%s:chspec_chandef failed\n", __FUNCTION__));
		return;
	}
#if (LINUX_VERSION_CODE >= KERNEL_VERSION (3, 8, 0))
	cfg80211_ch_switch_notify(dev, &chandef);
#elif (LINUX_VERSION_CODE >= KERNEL_VERSION (3, 5, 0) && (LINUX_VERSION_CODE <= (3, 7, \
	\
	0)))
	cfg80211_ch_switch_notify(dev, chan_info.freq, chan_info.chan_type);
#endif /* (LINUX_VERSION_CODE >= KERNEL_VERSION (3, 8, 0)) */
	return;
}

static s32
wl_csa_complete_ind(struct bcm_cfg80211 *cfg, bcm_struct_cfgdev *cfgdev,
const wl_event_msg_t *e, void *data)
{
	int error = 0;
	int chsp = 0;
	struct net_device *ndev = NULL;
	struct wiphy *wiphy = NULL;
	chanspec_t chanspec;

	WL_ERR(("%s\n", __FUNCTION__));
	if (e->status)
		return -1;
	if (cfgdev) {
		ndev = cfgdev_to_wlc_ndev(cfgdev, cfg);
		wiphy = bcmcfg_to_wiphy(cfg);
		error = wldev_iovar_getint(ndev, "chanspec", &chsp);
		if (error)
			return -1;
		chanspec = wl_chspec_driver_to_host(chsp);
		wl_cfg80211_ch_switch_notify(ndev, chanspec, wiphy);
	} else {
		WL_ERR(("%s:cfgdev is null\n", __FUNCTION__));
		return -1;
	}


	return 0;
}
#else
static s32
wl_csa_complete_ind(struct bcm_cfg80211 *cfg, bcm_struct_cfgdev *cfgdev,
const wl_event_msg_t *e, void *data)
{
	WL_ERR(("%s:Not sup for kernel < 3.5\n", __FUNCTION__));
	return 0;
}
#endif /* LINUX_VERSION_CODE >= (3, 5, 0) */

#ifdef WL_NAN
int
wl_cfg80211_nan_cmd_handler(struct net_device *ndev, char *cmd, int cmd_len)
{
	return wl_cfgnan_cmd_handler(ndev, g_bcm_cfg, cmd, cmd_len);
}
#endif /* WL_NAN */<|MERGE_RESOLUTION|>--- conflicted
+++ resolved
@@ -8287,10 +8287,6 @@
 						MAC2STRDBG(curbssid), MAC2STRDBG((u8*)(&e->addr))));
 					return 0;
 				}
-<<<<<<< HEAD
-
-=======
->>>>>>> 6172c4e9
 				wl_clr_drv_status(cfg, CONNECTED, ndev);
 
 				if (! wl_get_drv_status(cfg, DISCONNECTING, ndev)) {
@@ -9590,14 +9586,9 @@
 	struct net_device *dev = ptr;
 #else
 	struct net_device *dev = netdev_notifier_info_to_dev(ptr);
-<<<<<<< HEAD
 #endif
 
 	struct wireless_dev *wdev = dev->ieee80211_ptr;
-=======
-#endif /* LINUX_VERSION < VERSION(3, 11, 0) */
-	struct wireless_dev *wdev = ndev_to_wdev(dev);
->>>>>>> 6172c4e9
 	struct bcm_cfg80211 *cfg = g_bcm_cfg;
 
 	WL_DBG(("Enter \n"));
