// SPDX-License-Identifier: GPL-2.0-or-later
/*
 *
 *  Broadcom B43legacy wireless driver
 *
 *  Copyright (c) 2005 Martin Langer <martin-langer@gmx.de>
 *  Copyright (c) 2005-2008 Stefano Brivio <stefano.brivio@polimi.it>
 *  Copyright (c) 2005, 2006 Michael Buesch <m@bues.ch>
 *  Copyright (c) 2005 Danny van Dyk <kugelfang@gentoo.org>
 *  Copyright (c) 2005 Andreas Jaggi <andreas.jaggi@waterwave.ch>
 *  Copyright (c) 2007 Larry Finger <Larry.Finger@lwfinger.net>
 *
 *  Some parts of the code in this file are derived from the ipw2200
 *  driver  Copyright(c) 2003 - 2004 Intel Corporation.

 */

#include <linux/delay.h>
#include <linux/init.h>
#include <linux/module.h>
#include <linux/if_arp.h>
#include <linux/etherdevice.h>
#include <linux/firmware.h>
#include <linux/workqueue.h>
#include <linux/sched/signal.h>
#include <linux/skbuff.h>
#include <linux/dma-mapping.h>
#include <linux/slab.h>
#include <net/dst.h>
#include <asm/unaligned.h>

#include "b43legacy.h"
#include "main.h"
#include "debugfs.h"
#include "phy.h"
#include "dma.h"
#include "pio.h"
#include "sysfs.h"
#include "xmit.h"
#include "radio.h"


MODULE_DESCRIPTION("Broadcom B43legacy wireless driver");
MODULE_AUTHOR("Martin Langer");
MODULE_AUTHOR("Stefano Brivio");
MODULE_AUTHOR("Michael Buesch");
MODULE_LICENSE("GPL");

MODULE_FIRMWARE("b43legacy/ucode2.fw");
MODULE_FIRMWARE("b43legacy/ucode4.fw");

#if defined(CONFIG_B43LEGACY_DMA) && defined(CONFIG_B43LEGACY_PIO)
static int modparam_pio;
module_param_named(pio, modparam_pio, int, 0444);
MODULE_PARM_DESC(pio, "enable(1) / disable(0) PIO mode");
#elif defined(CONFIG_B43LEGACY_DMA)
# define modparam_pio	0
#elif defined(CONFIG_B43LEGACY_PIO)
# define modparam_pio	1
#endif

static int modparam_bad_frames_preempt;
module_param_named(bad_frames_preempt, modparam_bad_frames_preempt, int, 0444);
MODULE_PARM_DESC(bad_frames_preempt, "enable(1) / disable(0) Bad Frames"
		 " Preemption");

static char modparam_fwpostfix[16];
module_param_string(fwpostfix, modparam_fwpostfix, 16, 0444);
MODULE_PARM_DESC(fwpostfix, "Postfix for the firmware files to load.");

/* The following table supports BCM4301, BCM4303 and BCM4306/2 devices. */
static const struct ssb_device_id b43legacy_ssb_tbl[] = {
	SSB_DEVICE(SSB_VENDOR_BROADCOM, SSB_DEV_80211, 2),
	SSB_DEVICE(SSB_VENDOR_BROADCOM, SSB_DEV_80211, 4),
	{},
};
MODULE_DEVICE_TABLE(ssb, b43legacy_ssb_tbl);


/* Channel and ratetables are shared for all devices.
 * They can't be const, because ieee80211 puts some precalculated
 * data in there. This data is the same for all devices, so we don't
 * get concurrency issues */
#define RATETAB_ENT(_rateid, _flags) \
	{								\
		.bitrate	= B43legacy_RATE_TO_100KBPS(_rateid),	\
		.hw_value	= (_rateid),				\
		.flags		= (_flags),				\
	}
/*
 * NOTE: When changing this, sync with xmit.c's
 *	 b43legacy_plcp_get_bitrate_idx_* functions!
 */
static struct ieee80211_rate __b43legacy_ratetable[] = {
	RATETAB_ENT(B43legacy_CCK_RATE_1MB, 0),
	RATETAB_ENT(B43legacy_CCK_RATE_2MB, IEEE80211_RATE_SHORT_PREAMBLE),
	RATETAB_ENT(B43legacy_CCK_RATE_5MB, IEEE80211_RATE_SHORT_PREAMBLE),
	RATETAB_ENT(B43legacy_CCK_RATE_11MB, IEEE80211_RATE_SHORT_PREAMBLE),
	RATETAB_ENT(B43legacy_OFDM_RATE_6MB, 0),
	RATETAB_ENT(B43legacy_OFDM_RATE_9MB, 0),
	RATETAB_ENT(B43legacy_OFDM_RATE_12MB, 0),
	RATETAB_ENT(B43legacy_OFDM_RATE_18MB, 0),
	RATETAB_ENT(B43legacy_OFDM_RATE_24MB, 0),
	RATETAB_ENT(B43legacy_OFDM_RATE_36MB, 0),
	RATETAB_ENT(B43legacy_OFDM_RATE_48MB, 0),
	RATETAB_ENT(B43legacy_OFDM_RATE_54MB, 0),
};
#define b43legacy_b_ratetable		(__b43legacy_ratetable + 0)
#define b43legacy_b_ratetable_size	4
#define b43legacy_g_ratetable		(__b43legacy_ratetable + 0)
#define b43legacy_g_ratetable_size	12

#define CHANTAB_ENT(_chanid, _freq) \
	{							\
		.center_freq	= (_freq),			\
		.hw_value	= (_chanid),			\
	}
static struct ieee80211_channel b43legacy_bg_chantable[] = {
	CHANTAB_ENT(1, 2412),
	CHANTAB_ENT(2, 2417),
	CHANTAB_ENT(3, 2422),
	CHANTAB_ENT(4, 2427),
	CHANTAB_ENT(5, 2432),
	CHANTAB_ENT(6, 2437),
	CHANTAB_ENT(7, 2442),
	CHANTAB_ENT(8, 2447),
	CHANTAB_ENT(9, 2452),
	CHANTAB_ENT(10, 2457),
	CHANTAB_ENT(11, 2462),
	CHANTAB_ENT(12, 2467),
	CHANTAB_ENT(13, 2472),
	CHANTAB_ENT(14, 2484),
};

static struct ieee80211_supported_band b43legacy_band_2GHz_BPHY = {
	.channels = b43legacy_bg_chantable,
	.n_channels = ARRAY_SIZE(b43legacy_bg_chantable),
	.bitrates = b43legacy_b_ratetable,
	.n_bitrates = b43legacy_b_ratetable_size,
};

static struct ieee80211_supported_band b43legacy_band_2GHz_GPHY = {
	.channels = b43legacy_bg_chantable,
	.n_channels = ARRAY_SIZE(b43legacy_bg_chantable),
	.bitrates = b43legacy_g_ratetable,
	.n_bitrates = b43legacy_g_ratetable_size,
};

static void b43legacy_wireless_core_exit(struct b43legacy_wldev *dev);
static int b43legacy_wireless_core_init(struct b43legacy_wldev *dev);
static void b43legacy_wireless_core_stop(struct b43legacy_wldev *dev);
static int b43legacy_wireless_core_start(struct b43legacy_wldev *dev);


static int b43legacy_ratelimit(struct b43legacy_wl *wl)
{
	if (!wl || !wl->current_dev)
		return 1;
	if (b43legacy_status(wl->current_dev) < B43legacy_STAT_STARTED)
		return 1;
	/* We are up and running.
	 * Ratelimit the messages to avoid DoS over the net. */
	return net_ratelimit();
}

void b43legacyinfo(struct b43legacy_wl *wl, const char *fmt, ...)
{
	struct va_format vaf;
	va_list args;

	if (!b43legacy_ratelimit(wl))
		return;

	va_start(args, fmt);

	vaf.fmt = fmt;
	vaf.va = &args;

	printk(KERN_INFO "b43legacy-%s: %pV",
	       (wl && wl->hw) ? wiphy_name(wl->hw->wiphy) : "wlan", &vaf);

	va_end(args);
}

void b43legacyerr(struct b43legacy_wl *wl, const char *fmt, ...)
{
	struct va_format vaf;
	va_list args;

	if (!b43legacy_ratelimit(wl))
		return;

	va_start(args, fmt);

	vaf.fmt = fmt;
	vaf.va = &args;

	printk(KERN_ERR "b43legacy-%s ERROR: %pV",
	       (wl && wl->hw) ? wiphy_name(wl->hw->wiphy) : "wlan", &vaf);

	va_end(args);
}

void b43legacywarn(struct b43legacy_wl *wl, const char *fmt, ...)
{
	struct va_format vaf;
	va_list args;

	if (!b43legacy_ratelimit(wl))
		return;

	va_start(args, fmt);

	vaf.fmt = fmt;
	vaf.va = &args;

	printk(KERN_WARNING "b43legacy-%s warning: %pV",
	       (wl && wl->hw) ? wiphy_name(wl->hw->wiphy) : "wlan", &vaf);

	va_end(args);
}

#if B43legacy_DEBUG
void b43legacydbg(struct b43legacy_wl *wl, const char *fmt, ...)
{
	struct va_format vaf;
	va_list args;

	va_start(args, fmt);

	vaf.fmt = fmt;
	vaf.va = &args;

	printk(KERN_DEBUG "b43legacy-%s debug: %pV",
	       (wl && wl->hw) ? wiphy_name(wl->hw->wiphy) : "wlan", &vaf);

	va_end(args);
}
#endif /* DEBUG */

static void b43legacy_ram_write(struct b43legacy_wldev *dev, u16 offset,
				u32 val)
{
	u32 status;

	B43legacy_WARN_ON(offset % 4 != 0);

	status = b43legacy_read32(dev, B43legacy_MMIO_MACCTL);
	if (status & B43legacy_MACCTL_BE)
		val = swab32(val);

	b43legacy_write32(dev, B43legacy_MMIO_RAM_CONTROL, offset);
	b43legacy_write32(dev, B43legacy_MMIO_RAM_DATA, val);
}

static inline
void b43legacy_shm_control_word(struct b43legacy_wldev *dev,
				u16 routing, u16 offset)
{
	u32 control;

	/* "offset" is the WORD offset. */

	control = routing;
	control <<= 16;
	control |= offset;
	b43legacy_write32(dev, B43legacy_MMIO_SHM_CONTROL, control);
}

u32 b43legacy_shm_read32(struct b43legacy_wldev *dev,
		       u16 routing, u16 offset)
{
	u32 ret;

	if (routing == B43legacy_SHM_SHARED) {
		B43legacy_WARN_ON((offset & 0x0001) != 0);
		if (offset & 0x0003) {
			/* Unaligned access */
			b43legacy_shm_control_word(dev, routing, offset >> 2);
			ret = b43legacy_read16(dev,
				B43legacy_MMIO_SHM_DATA_UNALIGNED);
			ret <<= 16;
			b43legacy_shm_control_word(dev, routing,
						     (offset >> 2) + 1);
			ret |= b43legacy_read16(dev, B43legacy_MMIO_SHM_DATA);

			return ret;
		}
		offset >>= 2;
	}
	b43legacy_shm_control_word(dev, routing, offset);
	ret = b43legacy_read32(dev, B43legacy_MMIO_SHM_DATA);

	return ret;
}

u16 b43legacy_shm_read16(struct b43legacy_wldev *dev,
			   u16 routing, u16 offset)
{
	u16 ret;

	if (routing == B43legacy_SHM_SHARED) {
		B43legacy_WARN_ON((offset & 0x0001) != 0);
		if (offset & 0x0003) {
			/* Unaligned access */
			b43legacy_shm_control_word(dev, routing, offset >> 2);
			ret = b43legacy_read16(dev,
					     B43legacy_MMIO_SHM_DATA_UNALIGNED);

			return ret;
		}
		offset >>= 2;
	}
	b43legacy_shm_control_word(dev, routing, offset);
	ret = b43legacy_read16(dev, B43legacy_MMIO_SHM_DATA);

	return ret;
}

void b43legacy_shm_write32(struct b43legacy_wldev *dev,
			   u16 routing, u16 offset,
			   u32 value)
{
	if (routing == B43legacy_SHM_SHARED) {
		B43legacy_WARN_ON((offset & 0x0001) != 0);
		if (offset & 0x0003) {
			/* Unaligned access */
			b43legacy_shm_control_word(dev, routing, offset >> 2);
			b43legacy_write16(dev,
					  B43legacy_MMIO_SHM_DATA_UNALIGNED,
					  (value >> 16) & 0xffff);
			b43legacy_shm_control_word(dev, routing,
						   (offset >> 2) + 1);
			b43legacy_write16(dev, B43legacy_MMIO_SHM_DATA,
					  value & 0xffff);
			return;
		}
		offset >>= 2;
	}
	b43legacy_shm_control_word(dev, routing, offset);
	b43legacy_write32(dev, B43legacy_MMIO_SHM_DATA, value);
}

void b43legacy_shm_write16(struct b43legacy_wldev *dev, u16 routing, u16 offset,
			   u16 value)
{
	if (routing == B43legacy_SHM_SHARED) {
		B43legacy_WARN_ON((offset & 0x0001) != 0);
		if (offset & 0x0003) {
			/* Unaligned access */
			b43legacy_shm_control_word(dev, routing, offset >> 2);
			b43legacy_write16(dev,
					  B43legacy_MMIO_SHM_DATA_UNALIGNED,
					  value);
			return;
		}
		offset >>= 2;
	}
	b43legacy_shm_control_word(dev, routing, offset);
	b43legacy_write16(dev, B43legacy_MMIO_SHM_DATA, value);
}

/* Read HostFlags */
u32 b43legacy_hf_read(struct b43legacy_wldev *dev)
{
	u32 ret;

	ret = b43legacy_shm_read16(dev, B43legacy_SHM_SHARED,
				   B43legacy_SHM_SH_HOSTFHI);
	ret <<= 16;
	ret |= b43legacy_shm_read16(dev, B43legacy_SHM_SHARED,
				    B43legacy_SHM_SH_HOSTFLO);

	return ret;
}

/* Write HostFlags */
void b43legacy_hf_write(struct b43legacy_wldev *dev, u32 value)
{
	b43legacy_shm_write16(dev, B43legacy_SHM_SHARED,
			      B43legacy_SHM_SH_HOSTFLO,
			      (value & 0x0000FFFF));
	b43legacy_shm_write16(dev, B43legacy_SHM_SHARED,
			      B43legacy_SHM_SH_HOSTFHI,
			      ((value & 0xFFFF0000) >> 16));
}

void b43legacy_tsf_read(struct b43legacy_wldev *dev, u64 *tsf)
{
	/* We need to be careful. As we read the TSF from multiple
	 * registers, we should take care of register overflows.
	 * In theory, the whole tsf read process should be atomic.
	 * We try to be atomic here, by restaring the read process,
	 * if any of the high registers changed (overflew).
	 */
	if (dev->dev->id.revision >= 3) {
		u32 low;
		u32 high;
		u32 high2;

		do {
			high = b43legacy_read32(dev,
					B43legacy_MMIO_REV3PLUS_TSF_HIGH);
			low = b43legacy_read32(dev,
					B43legacy_MMIO_REV3PLUS_TSF_LOW);
			high2 = b43legacy_read32(dev,
					B43legacy_MMIO_REV3PLUS_TSF_HIGH);
		} while (unlikely(high != high2));

		*tsf = high;
		*tsf <<= 32;
		*tsf |= low;
	} else {
		u64 tmp;
		u16 v0;
		u16 v1;
		u16 v2;
		u16 v3;
		u16 test1;
		u16 test2;
		u16 test3;

		do {
			v3 = b43legacy_read16(dev, B43legacy_MMIO_TSF_3);
			v2 = b43legacy_read16(dev, B43legacy_MMIO_TSF_2);
			v1 = b43legacy_read16(dev, B43legacy_MMIO_TSF_1);
			v0 = b43legacy_read16(dev, B43legacy_MMIO_TSF_0);

			test3 = b43legacy_read16(dev, B43legacy_MMIO_TSF_3);
			test2 = b43legacy_read16(dev, B43legacy_MMIO_TSF_2);
			test1 = b43legacy_read16(dev, B43legacy_MMIO_TSF_1);
		} while (v3 != test3 || v2 != test2 || v1 != test1);

		*tsf = v3;
		*tsf <<= 48;
		tmp = v2;
		tmp <<= 32;
		*tsf |= tmp;
		tmp = v1;
		tmp <<= 16;
		*tsf |= tmp;
		*tsf |= v0;
	}
}

static void b43legacy_time_lock(struct b43legacy_wldev *dev)
{
	u32 status;

	status = b43legacy_read32(dev, B43legacy_MMIO_MACCTL);
	status |= B43legacy_MACCTL_TBTTHOLD;
	b43legacy_write32(dev, B43legacy_MMIO_MACCTL, status);
}

static void b43legacy_time_unlock(struct b43legacy_wldev *dev)
{
	u32 status;

	status = b43legacy_read32(dev, B43legacy_MMIO_MACCTL);
	status &= ~B43legacy_MACCTL_TBTTHOLD;
	b43legacy_write32(dev, B43legacy_MMIO_MACCTL, status);
}

static void b43legacy_tsf_write_locked(struct b43legacy_wldev *dev, u64 tsf)
{
	/* Be careful with the in-progress timer.
	 * First zero out the low register, so we have a full
	 * register-overflow duration to complete the operation.
	 */
	if (dev->dev->id.revision >= 3) {
		u32 lo = (tsf & 0x00000000FFFFFFFFULL);
		u32 hi = (tsf & 0xFFFFFFFF00000000ULL) >> 32;

		b43legacy_write32(dev, B43legacy_MMIO_REV3PLUS_TSF_LOW, 0);
		b43legacy_write32(dev, B43legacy_MMIO_REV3PLUS_TSF_HIGH,
				    hi);
		b43legacy_write32(dev, B43legacy_MMIO_REV3PLUS_TSF_LOW,
				    lo);
	} else {
		u16 v0 = (tsf & 0x000000000000FFFFULL);
		u16 v1 = (tsf & 0x00000000FFFF0000ULL) >> 16;
		u16 v2 = (tsf & 0x0000FFFF00000000ULL) >> 32;
		u16 v3 = (tsf & 0xFFFF000000000000ULL) >> 48;

		b43legacy_write16(dev, B43legacy_MMIO_TSF_0, 0);
		b43legacy_write16(dev, B43legacy_MMIO_TSF_3, v3);
		b43legacy_write16(dev, B43legacy_MMIO_TSF_2, v2);
		b43legacy_write16(dev, B43legacy_MMIO_TSF_1, v1);
		b43legacy_write16(dev, B43legacy_MMIO_TSF_0, v0);
	}
}

void b43legacy_tsf_write(struct b43legacy_wldev *dev, u64 tsf)
{
	b43legacy_time_lock(dev);
	b43legacy_tsf_write_locked(dev, tsf);
	b43legacy_time_unlock(dev);
}

static
void b43legacy_macfilter_set(struct b43legacy_wldev *dev,
			     u16 offset, const u8 *mac)
{
	static const u8 zero_addr[ETH_ALEN] = { 0 };
	u16 data;

	if (!mac)
		mac = zero_addr;

	offset |= 0x0020;
	b43legacy_write16(dev, B43legacy_MMIO_MACFILTER_CONTROL, offset);

	data = mac[0];
	data |= mac[1] << 8;
	b43legacy_write16(dev, B43legacy_MMIO_MACFILTER_DATA, data);
	data = mac[2];
	data |= mac[3] << 8;
	b43legacy_write16(dev, B43legacy_MMIO_MACFILTER_DATA, data);
	data = mac[4];
	data |= mac[5] << 8;
	b43legacy_write16(dev, B43legacy_MMIO_MACFILTER_DATA, data);
}

static void b43legacy_write_mac_bssid_templates(struct b43legacy_wldev *dev)
{
	static const u8 zero_addr[ETH_ALEN] = { 0 };
	const u8 *mac = dev->wl->mac_addr;
	const u8 *bssid = dev->wl->bssid;
	u8 mac_bssid[ETH_ALEN * 2];
	int i;
	u32 tmp;

	if (!bssid)
		bssid = zero_addr;
	if (!mac)
		mac = zero_addr;

	b43legacy_macfilter_set(dev, B43legacy_MACFILTER_BSSID, bssid);

	memcpy(mac_bssid, mac, ETH_ALEN);
	memcpy(mac_bssid + ETH_ALEN, bssid, ETH_ALEN);

	/* Write our MAC address and BSSID to template ram */
	for (i = 0; i < ARRAY_SIZE(mac_bssid); i += sizeof(u32)) {
		tmp =  (u32)(mac_bssid[i + 0]);
		tmp |= (u32)(mac_bssid[i + 1]) << 8;
		tmp |= (u32)(mac_bssid[i + 2]) << 16;
		tmp |= (u32)(mac_bssid[i + 3]) << 24;
		b43legacy_ram_write(dev, 0x20 + i, tmp);
		b43legacy_ram_write(dev, 0x78 + i, tmp);
		b43legacy_ram_write(dev, 0x478 + i, tmp);
	}
}

static void b43legacy_upload_card_macaddress(struct b43legacy_wldev *dev)
{
	b43legacy_write_mac_bssid_templates(dev);
	b43legacy_macfilter_set(dev, B43legacy_MACFILTER_SELF,
				dev->wl->mac_addr);
}

static void b43legacy_set_slot_time(struct b43legacy_wldev *dev,
				    u16 slot_time)
{
	/* slot_time is in usec. */
	if (dev->phy.type != B43legacy_PHYTYPE_G)
		return;
	b43legacy_write16(dev, 0x684, 510 + slot_time);
	b43legacy_shm_write16(dev, B43legacy_SHM_SHARED, 0x0010,
			      slot_time);
}

static void b43legacy_short_slot_timing_enable(struct b43legacy_wldev *dev)
{
	b43legacy_set_slot_time(dev, 9);
}

static void b43legacy_short_slot_timing_disable(struct b43legacy_wldev *dev)
{
	b43legacy_set_slot_time(dev, 20);
}

/* Synchronize IRQ top- and bottom-half.
 * IRQs must be masked before calling this.
 * This must not be called with the irq_lock held.
 */
static void b43legacy_synchronize_irq(struct b43legacy_wldev *dev)
{
	synchronize_irq(dev->dev->irq);
	tasklet_kill(&dev->isr_tasklet);
}

/* DummyTransmission function, as documented on
 * https://bcm-specs.sipsolutions.net/DummyTransmission
 */
void b43legacy_dummy_transmission(struct b43legacy_wldev *dev)
{
	struct b43legacy_phy *phy = &dev->phy;
	unsigned int i;
	unsigned int max_loop;
	u16 value;
	u32 buffer[5] = {
		0x00000000,
		0x00D40000,
		0x00000000,
		0x01000000,
		0x00000000,
	};

	switch (phy->type) {
	case B43legacy_PHYTYPE_B:
	case B43legacy_PHYTYPE_G:
		max_loop = 0xFA;
		buffer[0] = 0x000B846E;
		break;
	default:
		B43legacy_BUG_ON(1);
		return;
	}

	for (i = 0; i < 5; i++)
		b43legacy_ram_write(dev, i * 4, buffer[i]);

	/* dummy read follows */
	b43legacy_read32(dev, B43legacy_MMIO_MACCTL);

	b43legacy_write16(dev, 0x0568, 0x0000);
	b43legacy_write16(dev, 0x07C0, 0x0000);
	b43legacy_write16(dev, 0x050C, 0x0000);
	b43legacy_write16(dev, 0x0508, 0x0000);
	b43legacy_write16(dev, 0x050A, 0x0000);
	b43legacy_write16(dev, 0x054C, 0x0000);
	b43legacy_write16(dev, 0x056A, 0x0014);
	b43legacy_write16(dev, 0x0568, 0x0826);
	b43legacy_write16(dev, 0x0500, 0x0000);
	b43legacy_write16(dev, 0x0502, 0x0030);

	if (phy->radio_ver == 0x2050 && phy->radio_rev <= 0x5)
		b43legacy_radio_write16(dev, 0x0051, 0x0017);
	for (i = 0x00; i < max_loop; i++) {
		value = b43legacy_read16(dev, 0x050E);
		if (value & 0x0080)
			break;
		udelay(10);
	}
	for (i = 0x00; i < 0x0A; i++) {
		value = b43legacy_read16(dev, 0x050E);
		if (value & 0x0400)
			break;
		udelay(10);
	}
	for (i = 0x00; i < 0x0A; i++) {
		value = b43legacy_read16(dev, 0x0690);
		if (!(value & 0x0100))
			break;
		udelay(10);
	}
	if (phy->radio_ver == 0x2050 && phy->radio_rev <= 0x5)
		b43legacy_radio_write16(dev, 0x0051, 0x0037);
}

/* Turn the Analog ON/OFF */
static void b43legacy_switch_analog(struct b43legacy_wldev *dev, int on)
{
	b43legacy_write16(dev, B43legacy_MMIO_PHY0, on ? 0 : 0xF4);
}

void b43legacy_wireless_core_reset(struct b43legacy_wldev *dev, u32 flags)
{
	u32 tmslow;
	u32 macctl;

	flags |= B43legacy_TMSLOW_PHYCLKEN;
	flags |= B43legacy_TMSLOW_PHYRESET;
	ssb_device_enable(dev->dev, flags);
	msleep(2); /* Wait for the PLL to turn on. */

	/* Now take the PHY out of Reset again */
	tmslow = ssb_read32(dev->dev, SSB_TMSLOW);
	tmslow |= SSB_TMSLOW_FGC;
	tmslow &= ~B43legacy_TMSLOW_PHYRESET;
	ssb_write32(dev->dev, SSB_TMSLOW, tmslow);
	ssb_read32(dev->dev, SSB_TMSLOW); /* flush */
	msleep(1);
	tmslow &= ~SSB_TMSLOW_FGC;
	ssb_write32(dev->dev, SSB_TMSLOW, tmslow);
	ssb_read32(dev->dev, SSB_TMSLOW); /* flush */
	msleep(1);

	/* Turn Analog ON */
	b43legacy_switch_analog(dev, 1);

	macctl = b43legacy_read32(dev, B43legacy_MMIO_MACCTL);
	macctl &= ~B43legacy_MACCTL_GMODE;
	if (flags & B43legacy_TMSLOW_GMODE) {
		macctl |= B43legacy_MACCTL_GMODE;
		dev->phy.gmode = true;
	} else
		dev->phy.gmode = false;
	macctl |= B43legacy_MACCTL_IHR_ENABLED;
	b43legacy_write32(dev, B43legacy_MMIO_MACCTL, macctl);
}

static void handle_irq_transmit_status(struct b43legacy_wldev *dev)
{
	u32 v0;
	u32 v1;
	u16 tmp;
	struct b43legacy_txstatus stat;

	while (1) {
		v0 = b43legacy_read32(dev, B43legacy_MMIO_XMITSTAT_0);
		if (!(v0 & 0x00000001))
			break;
		v1 = b43legacy_read32(dev, B43legacy_MMIO_XMITSTAT_1);

		stat.cookie = (v0 >> 16);
		stat.seq = (v1 & 0x0000FFFF);
		stat.phy_stat = ((v1 & 0x00FF0000) >> 16);
		tmp = (v0 & 0x0000FFFF);
		stat.frame_count = ((tmp & 0xF000) >> 12);
		stat.rts_count = ((tmp & 0x0F00) >> 8);
		stat.supp_reason = ((tmp & 0x001C) >> 2);
		stat.pm_indicated = !!(tmp & 0x0080);
		stat.intermediate = !!(tmp & 0x0040);
		stat.for_ampdu = !!(tmp & 0x0020);
		stat.acked = !!(tmp & 0x0002);

		b43legacy_handle_txstatus(dev, &stat);
	}
}

static void drain_txstatus_queue(struct b43legacy_wldev *dev)
{
	u32 dummy;

	if (dev->dev->id.revision < 5)
		return;
	/* Read all entries from the microcode TXstatus FIFO
	 * and throw them away.
	 */
	while (1) {
		dummy = b43legacy_read32(dev, B43legacy_MMIO_XMITSTAT_0);
		if (!(dummy & 0x00000001))
			break;
		dummy = b43legacy_read32(dev, B43legacy_MMIO_XMITSTAT_1);
	}
}

static u32 b43legacy_jssi_read(struct b43legacy_wldev *dev)
{
	u32 val = 0;

	val = b43legacy_shm_read16(dev, B43legacy_SHM_SHARED, 0x40A);
	val <<= 16;
	val |= b43legacy_shm_read16(dev, B43legacy_SHM_SHARED, 0x408);

	return val;
}

static void b43legacy_jssi_write(struct b43legacy_wldev *dev, u32 jssi)
{
	b43legacy_shm_write16(dev, B43legacy_SHM_SHARED, 0x408,
			      (jssi & 0x0000FFFF));
	b43legacy_shm_write16(dev, B43legacy_SHM_SHARED, 0x40A,
			      (jssi & 0xFFFF0000) >> 16);
}

static void b43legacy_generate_noise_sample(struct b43legacy_wldev *dev)
{
	b43legacy_jssi_write(dev, 0x7F7F7F7F);
	b43legacy_write32(dev, B43legacy_MMIO_MACCMD,
			  b43legacy_read32(dev, B43legacy_MMIO_MACCMD)
			  | B43legacy_MACCMD_BGNOISE);
	B43legacy_WARN_ON(dev->noisecalc.channel_at_start !=
			    dev->phy.channel);
}

static void b43legacy_calculate_link_quality(struct b43legacy_wldev *dev)
{
	/* Top half of Link Quality calculation. */

	if (dev->noisecalc.calculation_running)
		return;
	dev->noisecalc.channel_at_start = dev->phy.channel;
	dev->noisecalc.calculation_running = true;
	dev->noisecalc.nr_samples = 0;

	b43legacy_generate_noise_sample(dev);
}

static void handle_irq_noise(struct b43legacy_wldev *dev)
{
	struct b43legacy_phy *phy = &dev->phy;
	u16 tmp;
	u8 noise[4];
	u8 i;
	u8 j;
	s32 average;

	/* Bottom half of Link Quality calculation. */

	B43legacy_WARN_ON(!dev->noisecalc.calculation_running);
	if (dev->noisecalc.channel_at_start != phy->channel)
		goto drop_calculation;
	*((__le32 *)noise) = cpu_to_le32(b43legacy_jssi_read(dev));
	if (noise[0] == 0x7F || noise[1] == 0x7F ||
	    noise[2] == 0x7F || noise[3] == 0x7F)
		goto generate_new;

	/* Get the noise samples. */
	B43legacy_WARN_ON(dev->noisecalc.nr_samples >= 8);
	i = dev->noisecalc.nr_samples;
	noise[0] = clamp_val(noise[0], 0, ARRAY_SIZE(phy->nrssi_lt) - 1);
	noise[1] = clamp_val(noise[1], 0, ARRAY_SIZE(phy->nrssi_lt) - 1);
	noise[2] = clamp_val(noise[2], 0, ARRAY_SIZE(phy->nrssi_lt) - 1);
	noise[3] = clamp_val(noise[3], 0, ARRAY_SIZE(phy->nrssi_lt) - 1);
	dev->noisecalc.samples[i][0] = phy->nrssi_lt[noise[0]];
	dev->noisecalc.samples[i][1] = phy->nrssi_lt[noise[1]];
	dev->noisecalc.samples[i][2] = phy->nrssi_lt[noise[2]];
	dev->noisecalc.samples[i][3] = phy->nrssi_lt[noise[3]];
	dev->noisecalc.nr_samples++;
	if (dev->noisecalc.nr_samples == 8) {
		/* Calculate the Link Quality by the noise samples. */
		average = 0;
		for (i = 0; i < 8; i++) {
			for (j = 0; j < 4; j++)
				average += dev->noisecalc.samples[i][j];
		}
		average /= (8 * 4);
		average *= 125;
		average += 64;
		average /= 128;
		tmp = b43legacy_shm_read16(dev, B43legacy_SHM_SHARED,
					     0x40C);
		tmp = (tmp / 128) & 0x1F;
		if (tmp >= 8)
			average += 2;
		else
			average -= 25;
		if (tmp == 8)
			average -= 72;
		else
			average -= 48;

		dev->stats.link_noise = average;
drop_calculation:
		dev->noisecalc.calculation_running = false;
		return;
	}
generate_new:
	b43legacy_generate_noise_sample(dev);
}

static void handle_irq_tbtt_indication(struct b43legacy_wldev *dev)
{
	if (b43legacy_is_mode(dev->wl, NL80211_IFTYPE_AP)) {
		/* TODO: PS TBTT */
	} else {
		if (1/*FIXME: the last PSpoll frame was sent successfully */)
			b43legacy_power_saving_ctl_bits(dev, -1, -1);
	}
	if (b43legacy_is_mode(dev->wl, NL80211_IFTYPE_ADHOC))
		dev->dfq_valid = true;
}

static void handle_irq_atim_end(struct b43legacy_wldev *dev)
{
	if (dev->dfq_valid) {
		b43legacy_write32(dev, B43legacy_MMIO_MACCMD,
				  b43legacy_read32(dev, B43legacy_MMIO_MACCMD)
				  | B43legacy_MACCMD_DFQ_VALID);
		dev->dfq_valid = false;
	}
}

static void handle_irq_pmq(struct b43legacy_wldev *dev)
{
	u32 tmp;

	/* TODO: AP mode. */

	while (1) {
		tmp = b43legacy_read32(dev, B43legacy_MMIO_PS_STATUS);
		if (!(tmp & 0x00000008))
			break;
	}
	/* 16bit write is odd, but correct. */
	b43legacy_write16(dev, B43legacy_MMIO_PS_STATUS, 0x0002);
}

static void b43legacy_write_template_common(struct b43legacy_wldev *dev,
					    const u8 *data, u16 size,
					    u16 ram_offset,
					    u16 shm_size_offset, u8 rate)
{
	u32 i;
	u32 tmp;
	struct b43legacy_plcp_hdr4 plcp;

	plcp.data = 0;
	b43legacy_generate_plcp_hdr(&plcp, size + FCS_LEN, rate);
	b43legacy_ram_write(dev, ram_offset, le32_to_cpu(plcp.data));
	ram_offset += sizeof(u32);
	/* The PLCP is 6 bytes long, but we only wrote 4 bytes, yet.
	 * So leave the first two bytes of the next write blank.
	 */
	tmp = (u32)(data[0]) << 16;
	tmp |= (u32)(data[1]) << 24;
	b43legacy_ram_write(dev, ram_offset, tmp);
	ram_offset += sizeof(u32);
	for (i = 2; i < size; i += sizeof(u32)) {
		tmp = (u32)(data[i + 0]);
		if (i + 1 < size)
			tmp |= (u32)(data[i + 1]) << 8;
		if (i + 2 < size)
			tmp |= (u32)(data[i + 2]) << 16;
		if (i + 3 < size)
			tmp |= (u32)(data[i + 3]) << 24;
		b43legacy_ram_write(dev, ram_offset + i - 2, tmp);
	}
	b43legacy_shm_write16(dev, B43legacy_SHM_SHARED, shm_size_offset,
			      size + sizeof(struct b43legacy_plcp_hdr6));
}

/* Convert a b43legacy antenna number value to the PHY TX control value. */
static u16 b43legacy_antenna_to_phyctl(int antenna)
{
	switch (antenna) {
	case B43legacy_ANTENNA0:
		return B43legacy_TX4_PHY_ANT0;
	case B43legacy_ANTENNA1:
		return B43legacy_TX4_PHY_ANT1;
	}
	return B43legacy_TX4_PHY_ANTLAST;
}

static void b43legacy_write_beacon_template(struct b43legacy_wldev *dev,
					    u16 ram_offset,
					    u16 shm_size_offset)
{

	unsigned int i, len, variable_len;
	const struct ieee80211_mgmt *bcn;
	const u8 *ie;
	bool tim_found = false;
	unsigned int rate;
	u16 ctl;
	int antenna;
	struct ieee80211_tx_info *info = IEEE80211_SKB_CB(dev->wl->current_beacon);

	bcn = (const struct ieee80211_mgmt *)(dev->wl->current_beacon->data);
	len = min_t(size_t, dev->wl->current_beacon->len,
		  0x200 - sizeof(struct b43legacy_plcp_hdr6));
	rate = ieee80211_get_tx_rate(dev->wl->hw, info)->hw_value;

	b43legacy_write_template_common(dev, (const u8 *)bcn, len, ram_offset,
					shm_size_offset, rate);

	/* Write the PHY TX control parameters. */
	antenna = B43legacy_ANTENNA_DEFAULT;
	antenna = b43legacy_antenna_to_phyctl(antenna);
	ctl = b43legacy_shm_read16(dev, B43legacy_SHM_SHARED,
				   B43legacy_SHM_SH_BEACPHYCTL);
	/* We can't send beacons with short preamble. Would get PHY errors. */
	ctl &= ~B43legacy_TX4_PHY_SHORTPRMBL;
	ctl &= ~B43legacy_TX4_PHY_ANT;
	ctl &= ~B43legacy_TX4_PHY_ENC;
	ctl |= antenna;
	ctl |= B43legacy_TX4_PHY_ENC_CCK;
	b43legacy_shm_write16(dev, B43legacy_SHM_SHARED,
			      B43legacy_SHM_SH_BEACPHYCTL, ctl);

	/* Find the position of the TIM and the DTIM_period value
	 * and write them to SHM. */
	ie = bcn->u.beacon.variable;
	variable_len = len - offsetof(struct ieee80211_mgmt, u.beacon.variable);
	for (i = 0; i < variable_len - 2; ) {
		uint8_t ie_id, ie_len;

		ie_id = ie[i];
		ie_len = ie[i + 1];
		if (ie_id == 5) {
			u16 tim_position;
			u16 dtim_period;
			/* This is the TIM Information Element */

			/* Check whether the ie_len is in the beacon data range. */
			if (variable_len < ie_len + 2 + i)
				break;
			/* A valid TIM is at least 4 bytes long. */
			if (ie_len < 4)
				break;
			tim_found = true;

			tim_position = sizeof(struct b43legacy_plcp_hdr6);
			tim_position += offsetof(struct ieee80211_mgmt,
						 u.beacon.variable);
			tim_position += i;

			dtim_period = ie[i + 3];

			b43legacy_shm_write16(dev, B43legacy_SHM_SHARED,
					B43legacy_SHM_SH_TIMPOS, tim_position);
			b43legacy_shm_write16(dev, B43legacy_SHM_SHARED,
					B43legacy_SHM_SH_DTIMP, dtim_period);
			break;
		}
		i += ie_len + 2;
	}
	if (!tim_found) {
		b43legacywarn(dev->wl, "Did not find a valid TIM IE in the "
			      "beacon template packet. AP or IBSS operation "
			      "may be broken.\n");
	} else
		b43legacydbg(dev->wl, "Updated beacon template\n");
}

static void b43legacy_write_probe_resp_plcp(struct b43legacy_wldev *dev,
					    u16 shm_offset, u16 size,
					    struct ieee80211_rate *rate)
{
	struct b43legacy_plcp_hdr4 plcp;
	u32 tmp;
	__le16 dur;

	plcp.data = 0;
	b43legacy_generate_plcp_hdr(&plcp, size + FCS_LEN, rate->hw_value);
	dur = ieee80211_generic_frame_duration(dev->wl->hw,
					       dev->wl->vif,
					       NL80211_BAND_2GHZ,
					       size,
					       rate);
	/* Write PLCP in two parts and timing for packet transfer */
	tmp = le32_to_cpu(plcp.data);
	b43legacy_shm_write16(dev, B43legacy_SHM_SHARED, shm_offset,
			      tmp & 0xFFFF);
	b43legacy_shm_write16(dev, B43legacy_SHM_SHARED, shm_offset + 2,
			      tmp >> 16);
	b43legacy_shm_write16(dev, B43legacy_SHM_SHARED, shm_offset + 6,
			      le16_to_cpu(dur));
}

/* Instead of using custom probe response template, this function
 * just patches custom beacon template by:
 * 1) Changing packet type
 * 2) Patching duration field
 * 3) Stripping TIM
 */
static const u8 *b43legacy_generate_probe_resp(struct b43legacy_wldev *dev,
					       u16 *dest_size,
					       struct ieee80211_rate *rate)
{
	const u8 *src_data;
	u8 *dest_data;
	u16 src_size, elem_size, src_pos, dest_pos;
	__le16 dur;
	struct ieee80211_hdr *hdr;
	size_t ie_start;

	src_size = dev->wl->current_beacon->len;
	src_data = (const u8 *)dev->wl->current_beacon->data;

	/* Get the start offset of the variable IEs in the packet. */
	ie_start = offsetof(struct ieee80211_mgmt, u.probe_resp.variable);
	B43legacy_WARN_ON(ie_start != offsetof(struct ieee80211_mgmt,
					       u.beacon.variable));

	if (B43legacy_WARN_ON(src_size < ie_start))
		return NULL;

	dest_data = kmalloc(src_size, GFP_ATOMIC);
	if (unlikely(!dest_data))
		return NULL;

	/* Copy the static data and all Information Elements, except the TIM. */
	memcpy(dest_data, src_data, ie_start);
	src_pos = ie_start;
	dest_pos = ie_start;
	for ( ; src_pos < src_size - 2; src_pos += elem_size) {
		elem_size = src_data[src_pos + 1] + 2;
		if (src_data[src_pos] == 5) {
			/* This is the TIM. */
			continue;
		}
		memcpy(dest_data + dest_pos, src_data + src_pos, elem_size);
		dest_pos += elem_size;
	}
	*dest_size = dest_pos;
	hdr = (struct ieee80211_hdr *)dest_data;

	/* Set the frame control. */
	hdr->frame_control = cpu_to_le16(IEEE80211_FTYPE_MGMT |
					 IEEE80211_STYPE_PROBE_RESP);
	dur = ieee80211_generic_frame_duration(dev->wl->hw,
					       dev->wl->vif,
					       NL80211_BAND_2GHZ,
					       *dest_size,
					       rate);
	hdr->duration_id = dur;

	return dest_data;
}

static void b43legacy_write_probe_resp_template(struct b43legacy_wldev *dev,
						u16 ram_offset,
						u16 shm_size_offset,
						struct ieee80211_rate *rate)
{
	const u8 *probe_resp_data;
	u16 size;

	size = dev->wl->current_beacon->len;
	probe_resp_data = b43legacy_generate_probe_resp(dev, &size, rate);
	if (unlikely(!probe_resp_data))
		return;

	/* Looks like PLCP headers plus packet timings are stored for
	 * all possible basic rates
	 */
	b43legacy_write_probe_resp_plcp(dev, 0x31A, size,
					&b43legacy_b_ratetable[0]);
	b43legacy_write_probe_resp_plcp(dev, 0x32C, size,
					&b43legacy_b_ratetable[1]);
	b43legacy_write_probe_resp_plcp(dev, 0x33E, size,
					&b43legacy_b_ratetable[2]);
	b43legacy_write_probe_resp_plcp(dev, 0x350, size,
					&b43legacy_b_ratetable[3]);

	size = min_t(size_t, size,
		   0x200 - sizeof(struct b43legacy_plcp_hdr6));
	b43legacy_write_template_common(dev, probe_resp_data,
					size, ram_offset,
					shm_size_offset, rate->hw_value);
	kfree(probe_resp_data);
}

static void b43legacy_upload_beacon0(struct b43legacy_wldev *dev)
{
	struct b43legacy_wl *wl = dev->wl;

	if (wl->beacon0_uploaded)
		return;
	b43legacy_write_beacon_template(dev, 0x68, 0x18);
	/* FIXME: Probe resp upload doesn't really belong here,
	 *        but we don't use that feature anyway. */
	b43legacy_write_probe_resp_template(dev, 0x268, 0x4A,
				      &__b43legacy_ratetable[3]);
	wl->beacon0_uploaded = true;
}

static void b43legacy_upload_beacon1(struct b43legacy_wldev *dev)
{
	struct b43legacy_wl *wl = dev->wl;

	if (wl->beacon1_uploaded)
		return;
	b43legacy_write_beacon_template(dev, 0x468, 0x1A);
	wl->beacon1_uploaded = true;
}

static void handle_irq_beacon(struct b43legacy_wldev *dev)
{
	struct b43legacy_wl *wl = dev->wl;
	u32 cmd, beacon0_valid, beacon1_valid;

	if (!b43legacy_is_mode(wl, NL80211_IFTYPE_AP))
		return;

	/* This is the bottom half of the asynchronous beacon update. */

	/* Ignore interrupt in the future. */
	dev->irq_mask &= ~B43legacy_IRQ_BEACON;

	cmd = b43legacy_read32(dev, B43legacy_MMIO_MACCMD);
	beacon0_valid = (cmd & B43legacy_MACCMD_BEACON0_VALID);
	beacon1_valid = (cmd & B43legacy_MACCMD_BEACON1_VALID);

	/* Schedule interrupt manually, if busy. */
	if (beacon0_valid && beacon1_valid) {
		b43legacy_write32(dev, B43legacy_MMIO_GEN_IRQ_REASON, B43legacy_IRQ_BEACON);
		dev->irq_mask |= B43legacy_IRQ_BEACON;
		return;
	}

	if (unlikely(wl->beacon_templates_virgin)) {
		/* We never uploaded a beacon before.
		 * Upload both templates now, but only mark one valid. */
		wl->beacon_templates_virgin = false;
		b43legacy_upload_beacon0(dev);
		b43legacy_upload_beacon1(dev);
		cmd = b43legacy_read32(dev, B43legacy_MMIO_MACCMD);
		cmd |= B43legacy_MACCMD_BEACON0_VALID;
		b43legacy_write32(dev, B43legacy_MMIO_MACCMD, cmd);
	} else {
		if (!beacon0_valid) {
			b43legacy_upload_beacon0(dev);
			cmd = b43legacy_read32(dev, B43legacy_MMIO_MACCMD);
			cmd |= B43legacy_MACCMD_BEACON0_VALID;
			b43legacy_write32(dev, B43legacy_MMIO_MACCMD, cmd);
		} else if (!beacon1_valid) {
			b43legacy_upload_beacon1(dev);
			cmd = b43legacy_read32(dev, B43legacy_MMIO_MACCMD);
			cmd |= B43legacy_MACCMD_BEACON1_VALID;
			b43legacy_write32(dev, B43legacy_MMIO_MACCMD, cmd);
		}
	}
}

static void b43legacy_beacon_update_trigger_work(struct work_struct *work)
{
	struct b43legacy_wl *wl = container_of(work, struct b43legacy_wl,
					 beacon_update_trigger);
	struct b43legacy_wldev *dev;

	mutex_lock(&wl->mutex);
	dev = wl->current_dev;
	if (likely(dev && (b43legacy_status(dev) >= B43legacy_STAT_INITIALIZED))) {
		spin_lock_irq(&wl->irq_lock);
		/* Update beacon right away or defer to IRQ. */
		handle_irq_beacon(dev);
		/* The handler might have updated the IRQ mask. */
		b43legacy_write32(dev, B43legacy_MMIO_GEN_IRQ_MASK,
				  dev->irq_mask);
		spin_unlock_irq(&wl->irq_lock);
	}
	mutex_unlock(&wl->mutex);
}

/* Asynchronously update the packet templates in template RAM.
 * Locking: Requires wl->irq_lock to be locked. */
static void b43legacy_update_templates(struct b43legacy_wl *wl)
{
	struct sk_buff *beacon;
	/* This is the top half of the ansynchronous beacon update. The bottom
	 * half is the beacon IRQ. Beacon update must be asynchronous to avoid
	 * sending an invalid beacon. This can happen for example, if the
	 * firmware transmits a beacon while we are updating it. */

	/* We could modify the existing beacon and set the aid bit in the TIM
	 * field, but that would probably require resizing and moving of data
	 * within the beacon template. Simply request a new beacon and let
	 * mac80211 do the hard work. */
	beacon = ieee80211_beacon_get(wl->hw, wl->vif);
	if (unlikely(!beacon))
		return;

	if (wl->current_beacon)
		dev_kfree_skb_any(wl->current_beacon);
	wl->current_beacon = beacon;
	wl->beacon0_uploaded = false;
	wl->beacon1_uploaded = false;
	ieee80211_queue_work(wl->hw, &wl->beacon_update_trigger);
}

static void b43legacy_set_beacon_int(struct b43legacy_wldev *dev,
				     u16 beacon_int)
{
	b43legacy_time_lock(dev);
	if (dev->dev->id.revision >= 3) {
		b43legacy_write32(dev, B43legacy_MMIO_TSF_CFP_REP,
				 (beacon_int << 16));
		b43legacy_write32(dev, B43legacy_MMIO_TSF_CFP_START,
				 (beacon_int << 10));
	} else {
		b43legacy_write16(dev, 0x606, (beacon_int >> 6));
		b43legacy_write16(dev, 0x610, beacon_int);
	}
	b43legacy_time_unlock(dev);
	b43legacydbg(dev->wl, "Set beacon interval to %u\n", beacon_int);
}

static void handle_irq_ucode_debug(struct b43legacy_wldev *dev)
{
}

/* Interrupt handler bottom-half */
<<<<<<< HEAD
static void b43legacy_interrupt_tasklet(unsigned long data)
{
	struct b43legacy_wldev *dev = (struct b43legacy_wldev *)data;
=======
static void b43legacy_interrupt_tasklet(struct tasklet_struct *t)
{
	struct b43legacy_wldev *dev = from_tasklet(dev, t, isr_tasklet);
>>>>>>> d1988041
	u32 reason;
	u32 dma_reason[ARRAY_SIZE(dev->dma_reason)];
	u32 merged_dma_reason = 0;
	int i;
	unsigned long flags;

	spin_lock_irqsave(&dev->wl->irq_lock, flags);

	B43legacy_WARN_ON(b43legacy_status(dev) <
			  B43legacy_STAT_INITIALIZED);

	reason = dev->irq_reason;
	for (i = 0; i < ARRAY_SIZE(dma_reason); i++) {
		dma_reason[i] = dev->dma_reason[i];
		merged_dma_reason |= dma_reason[i];
	}

	if (unlikely(reason & B43legacy_IRQ_MAC_TXERR))
		b43legacyerr(dev->wl, "MAC transmission error\n");

	if (unlikely(reason & B43legacy_IRQ_PHY_TXERR)) {
		b43legacyerr(dev->wl, "PHY transmission error\n");
		rmb();
		if (unlikely(atomic_dec_and_test(&dev->phy.txerr_cnt))) {
			b43legacyerr(dev->wl, "Too many PHY TX errors, "
					      "restarting the controller\n");
			b43legacy_controller_restart(dev, "PHY TX errors");
		}
	}

	if (unlikely(merged_dma_reason & (B43legacy_DMAIRQ_FATALMASK |
					  B43legacy_DMAIRQ_NONFATALMASK))) {
		if (merged_dma_reason & B43legacy_DMAIRQ_FATALMASK) {
			b43legacyerr(dev->wl, "Fatal DMA error: "
			       "0x%08X, 0x%08X, 0x%08X, "
			       "0x%08X, 0x%08X, 0x%08X\n",
			       dma_reason[0], dma_reason[1],
			       dma_reason[2], dma_reason[3],
			       dma_reason[4], dma_reason[5]);
			b43legacy_controller_restart(dev, "DMA error");
			spin_unlock_irqrestore(&dev->wl->irq_lock, flags);
			return;
		}
		if (merged_dma_reason & B43legacy_DMAIRQ_NONFATALMASK)
			b43legacyerr(dev->wl, "DMA error: "
			       "0x%08X, 0x%08X, 0x%08X, "
			       "0x%08X, 0x%08X, 0x%08X\n",
			       dma_reason[0], dma_reason[1],
			       dma_reason[2], dma_reason[3],
			       dma_reason[4], dma_reason[5]);
	}

	if (unlikely(reason & B43legacy_IRQ_UCODE_DEBUG))
		handle_irq_ucode_debug(dev);
	if (reason & B43legacy_IRQ_TBTT_INDI)
		handle_irq_tbtt_indication(dev);
	if (reason & B43legacy_IRQ_ATIM_END)
		handle_irq_atim_end(dev);
	if (reason & B43legacy_IRQ_BEACON)
		handle_irq_beacon(dev);
	if (reason & B43legacy_IRQ_PMQ)
		handle_irq_pmq(dev);
	if (reason & B43legacy_IRQ_TXFIFO_FLUSH_OK) {
		;/*TODO*/
	}
	if (reason & B43legacy_IRQ_NOISESAMPLE_OK)
		handle_irq_noise(dev);

	/* Check the DMA reason registers for received data. */
	if (dma_reason[0] & B43legacy_DMAIRQ_RX_DONE) {
		if (b43legacy_using_pio(dev))
			b43legacy_pio_rx(dev->pio.queue0);
		else
			b43legacy_dma_rx(dev->dma.rx_ring0);
	}
	B43legacy_WARN_ON(dma_reason[1] & B43legacy_DMAIRQ_RX_DONE);
	B43legacy_WARN_ON(dma_reason[2] & B43legacy_DMAIRQ_RX_DONE);
	if (dma_reason[3] & B43legacy_DMAIRQ_RX_DONE) {
		if (b43legacy_using_pio(dev))
			b43legacy_pio_rx(dev->pio.queue3);
		else
			b43legacy_dma_rx(dev->dma.rx_ring3);
	}
	B43legacy_WARN_ON(dma_reason[4] & B43legacy_DMAIRQ_RX_DONE);
	B43legacy_WARN_ON(dma_reason[5] & B43legacy_DMAIRQ_RX_DONE);

	if (reason & B43legacy_IRQ_TX_OK)
		handle_irq_transmit_status(dev);

	b43legacy_write32(dev, B43legacy_MMIO_GEN_IRQ_MASK, dev->irq_mask);
	spin_unlock_irqrestore(&dev->wl->irq_lock, flags);
}

static void pio_irq_workaround(struct b43legacy_wldev *dev,
			       u16 base, int queueidx)
{
	u16 rxctl;

	rxctl = b43legacy_read16(dev, base + B43legacy_PIO_RXCTL);
	if (rxctl & B43legacy_PIO_RXCTL_DATAAVAILABLE)
		dev->dma_reason[queueidx] |= B43legacy_DMAIRQ_RX_DONE;
	else
		dev->dma_reason[queueidx] &= ~B43legacy_DMAIRQ_RX_DONE;
}

static void b43legacy_interrupt_ack(struct b43legacy_wldev *dev, u32 reason)
{
	if (b43legacy_using_pio(dev) &&
	    (dev->dev->id.revision < 3) &&
	    (!(reason & B43legacy_IRQ_PIO_WORKAROUND))) {
		/* Apply a PIO specific workaround to the dma_reasons */
		pio_irq_workaround(dev, B43legacy_MMIO_PIO1_BASE, 0);
		pio_irq_workaround(dev, B43legacy_MMIO_PIO2_BASE, 1);
		pio_irq_workaround(dev, B43legacy_MMIO_PIO3_BASE, 2);
		pio_irq_workaround(dev, B43legacy_MMIO_PIO4_BASE, 3);
	}

	b43legacy_write32(dev, B43legacy_MMIO_GEN_IRQ_REASON, reason);

	b43legacy_write32(dev, B43legacy_MMIO_DMA0_REASON,
			  dev->dma_reason[0]);
	b43legacy_write32(dev, B43legacy_MMIO_DMA1_REASON,
			  dev->dma_reason[1]);
	b43legacy_write32(dev, B43legacy_MMIO_DMA2_REASON,
			  dev->dma_reason[2]);
	b43legacy_write32(dev, B43legacy_MMIO_DMA3_REASON,
			  dev->dma_reason[3]);
	b43legacy_write32(dev, B43legacy_MMIO_DMA4_REASON,
			  dev->dma_reason[4]);
	b43legacy_write32(dev, B43legacy_MMIO_DMA5_REASON,
			  dev->dma_reason[5]);
}

/* Interrupt handler top-half */
static irqreturn_t b43legacy_interrupt_handler(int irq, void *dev_id)
{
	irqreturn_t ret = IRQ_NONE;
	struct b43legacy_wldev *dev = dev_id;
	u32 reason;

	B43legacy_WARN_ON(!dev);

	spin_lock(&dev->wl->irq_lock);

	if (unlikely(b43legacy_status(dev) < B43legacy_STAT_STARTED))
		/* This can only happen on shared IRQ lines. */
		goto out;
	reason = b43legacy_read32(dev, B43legacy_MMIO_GEN_IRQ_REASON);
	if (reason == 0xffffffff) /* shared IRQ */
		goto out;
	ret = IRQ_HANDLED;
	reason &= dev->irq_mask;
	if (!reason)
		goto out;

	dev->dma_reason[0] = b43legacy_read32(dev,
					      B43legacy_MMIO_DMA0_REASON)
					      & 0x0001DC00;
	dev->dma_reason[1] = b43legacy_read32(dev,
					      B43legacy_MMIO_DMA1_REASON)
					      & 0x0000DC00;
	dev->dma_reason[2] = b43legacy_read32(dev,
					      B43legacy_MMIO_DMA2_REASON)
					      & 0x0000DC00;
	dev->dma_reason[3] = b43legacy_read32(dev,
					      B43legacy_MMIO_DMA3_REASON)
					      & 0x0001DC00;
	dev->dma_reason[4] = b43legacy_read32(dev,
					      B43legacy_MMIO_DMA4_REASON)
					      & 0x0000DC00;
	dev->dma_reason[5] = b43legacy_read32(dev,
					      B43legacy_MMIO_DMA5_REASON)
					      & 0x0000DC00;

	b43legacy_interrupt_ack(dev, reason);
	/* Disable all IRQs. They are enabled again in the bottom half. */
	b43legacy_write32(dev, B43legacy_MMIO_GEN_IRQ_MASK, 0);
	/* Save the reason code and call our bottom half. */
	dev->irq_reason = reason;
	tasklet_schedule(&dev->isr_tasklet);
out:
	spin_unlock(&dev->wl->irq_lock);

	return ret;
}

static void b43legacy_release_firmware(struct b43legacy_wldev *dev)
{
	release_firmware(dev->fw.ucode);
	dev->fw.ucode = NULL;
	release_firmware(dev->fw.pcm);
	dev->fw.pcm = NULL;
	release_firmware(dev->fw.initvals);
	dev->fw.initvals = NULL;
	release_firmware(dev->fw.initvals_band);
	dev->fw.initvals_band = NULL;
}

static void b43legacy_print_fw_helptext(struct b43legacy_wl *wl)
{
	b43legacyerr(wl, "You must go to https://wireless.wiki.kernel.org/en/"
		     "users/Drivers/b43#devicefirmware "
		     "and download the correct firmware (version 3).\n");
}

static void b43legacy_fw_cb(const struct firmware *firmware, void *context)
{
	struct b43legacy_wldev *dev = context;

	dev->fwp = firmware;
	complete(&dev->fw_load_complete);
}

static int do_request_fw(struct b43legacy_wldev *dev,
			 const char *name,
			 const struct firmware **fw, bool async)
{
	char path[sizeof(modparam_fwpostfix) + 32];
	struct b43legacy_fw_header *hdr;
	u32 size;
	int err;

	if (!name)
		return 0;

	snprintf(path, ARRAY_SIZE(path),
		 "b43legacy%s/%s.fw",
		 modparam_fwpostfix, name);
	b43legacyinfo(dev->wl, "Loading firmware %s\n", path);
	if (async) {
		init_completion(&dev->fw_load_complete);
		err = request_firmware_nowait(THIS_MODULE, 1, path,
					      dev->dev->dev, GFP_KERNEL,
					      dev, b43legacy_fw_cb);
		if (err) {
			b43legacyerr(dev->wl, "Unable to load firmware\n");
			return err;
		}
		/* stall here until fw ready */
		wait_for_completion(&dev->fw_load_complete);
		if (!dev->fwp)
			err = -EINVAL;
		*fw = dev->fwp;
	} else {
		err = request_firmware(fw, path, dev->dev->dev);
	}
	if (err) {
		b43legacyerr(dev->wl, "Firmware file \"%s\" not found "
		       "or load failed.\n", path);
		return err;
	}
	if ((*fw)->size < sizeof(struct b43legacy_fw_header))
		goto err_format;
	hdr = (struct b43legacy_fw_header *)((*fw)->data);
	switch (hdr->type) {
	case B43legacy_FW_TYPE_UCODE:
	case B43legacy_FW_TYPE_PCM:
		size = be32_to_cpu(hdr->size);
		if (size != (*fw)->size - sizeof(struct b43legacy_fw_header))
			goto err_format;
		fallthrough;
	case B43legacy_FW_TYPE_IV:
		if (hdr->ver != 1)
			goto err_format;
		break;
	default:
		goto err_format;
	}

	return err;

err_format:
	b43legacyerr(dev->wl, "Firmware file \"%s\" format error.\n", path);
	return -EPROTO;
}

static int b43legacy_one_core_attach(struct ssb_device *dev,
				     struct b43legacy_wl *wl);
static void b43legacy_one_core_detach(struct ssb_device *dev);

static void b43legacy_request_firmware(struct work_struct *work)
{
	struct b43legacy_wl *wl = container_of(work,
				  struct b43legacy_wl, firmware_load);
	struct b43legacy_wldev *dev = wl->current_dev;
	struct b43legacy_firmware *fw = &dev->fw;
	const u8 rev = dev->dev->id.revision;
	const char *filename;
	int err;

	if (!fw->ucode) {
		if (rev == 2)
			filename = "ucode2";
		else if (rev == 4)
			filename = "ucode4";
		else
			filename = "ucode5";
		err = do_request_fw(dev, filename, &fw->ucode, true);
		if (err)
			goto err_load;
	}
	if (!fw->pcm) {
		if (rev < 5)
			filename = "pcm4";
		else
			filename = "pcm5";
		err = do_request_fw(dev, filename, &fw->pcm, false);
		if (err)
			goto err_load;
	}
	if (!fw->initvals) {
		switch (dev->phy.type) {
		case B43legacy_PHYTYPE_B:
		case B43legacy_PHYTYPE_G:
			if ((rev >= 5) && (rev <= 10))
				filename = "b0g0initvals5";
			else if (rev == 2 || rev == 4)
				filename = "b0g0initvals2";
			else
				goto err_no_initvals;
			break;
		default:
			goto err_no_initvals;
		}
		err = do_request_fw(dev, filename, &fw->initvals, false);
		if (err)
			goto err_load;
	}
	if (!fw->initvals_band) {
		switch (dev->phy.type) {
		case B43legacy_PHYTYPE_B:
		case B43legacy_PHYTYPE_G:
			if ((rev >= 5) && (rev <= 10))
				filename = "b0g0bsinitvals5";
			else if (rev >= 11)
				filename = NULL;
			else if (rev == 2 || rev == 4)
				filename = NULL;
			else
				goto err_no_initvals;
			break;
		default:
			goto err_no_initvals;
		}
		err = do_request_fw(dev, filename, &fw->initvals_band, false);
		if (err)
			goto err_load;
	}
	err = ieee80211_register_hw(wl->hw);
	if (err)
		goto err_one_core_detach;
	return;

err_one_core_detach:
	b43legacy_one_core_detach(dev->dev);
	goto error;

err_load:
	b43legacy_print_fw_helptext(dev->wl);
	goto error;

err_no_initvals:
	err = -ENODEV;
	b43legacyerr(dev->wl, "No Initial Values firmware file for PHY %u, "
	       "core rev %u\n", dev->phy.type, rev);
	goto error;

error:
	b43legacy_release_firmware(dev);
	return;
}

static int b43legacy_upload_microcode(struct b43legacy_wldev *dev)
{
	struct wiphy *wiphy = dev->wl->hw->wiphy;
	const size_t hdr_len = sizeof(struct b43legacy_fw_header);
	const __be32 *data;
	unsigned int i;
	unsigned int len;
	u16 fwrev;
	u16 fwpatch;
	u16 fwdate;
	u16 fwtime;
	u32 tmp, macctl;
	int err = 0;

	/* Jump the microcode PSM to offset 0 */
	macctl = b43legacy_read32(dev, B43legacy_MMIO_MACCTL);
	B43legacy_WARN_ON(macctl & B43legacy_MACCTL_PSM_RUN);
	macctl |= B43legacy_MACCTL_PSM_JMP0;
	b43legacy_write32(dev, B43legacy_MMIO_MACCTL, macctl);
	/* Zero out all microcode PSM registers and shared memory. */
	for (i = 0; i < 64; i++)
		b43legacy_shm_write16(dev, B43legacy_SHM_WIRELESS, i, 0);
	for (i = 0; i < 4096; i += 2)
		b43legacy_shm_write16(dev, B43legacy_SHM_SHARED, i, 0);

	/* Upload Microcode. */
	data = (__be32 *) (dev->fw.ucode->data + hdr_len);
	len = (dev->fw.ucode->size - hdr_len) / sizeof(__be32);
	b43legacy_shm_control_word(dev,
				   B43legacy_SHM_UCODE |
				   B43legacy_SHM_AUTOINC_W,
				   0x0000);
	for (i = 0; i < len; i++) {
		b43legacy_write32(dev, B43legacy_MMIO_SHM_DATA,
				    be32_to_cpu(data[i]));
		udelay(10);
	}

	if (dev->fw.pcm) {
		/* Upload PCM data. */
		data = (__be32 *) (dev->fw.pcm->data + hdr_len);
		len = (dev->fw.pcm->size - hdr_len) / sizeof(__be32);
		b43legacy_shm_control_word(dev, B43legacy_SHM_HW, 0x01EA);
		b43legacy_write32(dev, B43legacy_MMIO_SHM_DATA, 0x00004000);
		/* No need for autoinc bit in SHM_HW */
		b43legacy_shm_control_word(dev, B43legacy_SHM_HW, 0x01EB);
		for (i = 0; i < len; i++) {
			b43legacy_write32(dev, B43legacy_MMIO_SHM_DATA,
					  be32_to_cpu(data[i]));
			udelay(10);
		}
	}

	b43legacy_write32(dev, B43legacy_MMIO_GEN_IRQ_REASON,
			  B43legacy_IRQ_ALL);

	/* Start the microcode PSM */
	macctl = b43legacy_read32(dev, B43legacy_MMIO_MACCTL);
	macctl &= ~B43legacy_MACCTL_PSM_JMP0;
	macctl |= B43legacy_MACCTL_PSM_RUN;
	b43legacy_write32(dev, B43legacy_MMIO_MACCTL, macctl);

	/* Wait for the microcode to load and respond */
	i = 0;
	while (1) {
		tmp = b43legacy_read32(dev, B43legacy_MMIO_GEN_IRQ_REASON);
		if (tmp == B43legacy_IRQ_MAC_SUSPENDED)
			break;
		i++;
		if (i >= B43legacy_IRQWAIT_MAX_RETRIES) {
			b43legacyerr(dev->wl, "Microcode not responding\n");
			b43legacy_print_fw_helptext(dev->wl);
			err = -ENODEV;
			goto error;
		}
		msleep_interruptible(50);
		if (signal_pending(current)) {
			err = -EINTR;
			goto error;
		}
	}
	/* dummy read follows */
	b43legacy_read32(dev, B43legacy_MMIO_GEN_IRQ_REASON);

	/* Get and check the revisions. */
	fwrev = b43legacy_shm_read16(dev, B43legacy_SHM_SHARED,
				     B43legacy_SHM_SH_UCODEREV);
	fwpatch = b43legacy_shm_read16(dev, B43legacy_SHM_SHARED,
				       B43legacy_SHM_SH_UCODEPATCH);
	fwdate = b43legacy_shm_read16(dev, B43legacy_SHM_SHARED,
				      B43legacy_SHM_SH_UCODEDATE);
	fwtime = b43legacy_shm_read16(dev, B43legacy_SHM_SHARED,
				      B43legacy_SHM_SH_UCODETIME);

	if (fwrev > 0x128) {
		b43legacyerr(dev->wl, "YOU ARE TRYING TO LOAD V4 FIRMWARE."
			     " Only firmware from binary drivers version 3.x"
			     " is supported. You must change your firmware"
			     " files.\n");
		b43legacy_print_fw_helptext(dev->wl);
		err = -EOPNOTSUPP;
		goto error;
	}
	b43legacyinfo(dev->wl, "Loading firmware version 0x%X, patch level %u "
		      "(20%.2i-%.2i-%.2i %.2i:%.2i:%.2i)\n", fwrev, fwpatch,
		      (fwdate >> 12) & 0xF, (fwdate >> 8) & 0xF, fwdate & 0xFF,
		      (fwtime >> 11) & 0x1F, (fwtime >> 5) & 0x3F,
		      fwtime & 0x1F);

	dev->fw.rev = fwrev;
	dev->fw.patch = fwpatch;

	snprintf(wiphy->fw_version, sizeof(wiphy->fw_version), "%u.%u",
			dev->fw.rev, dev->fw.patch);
	wiphy->hw_version = dev->dev->id.coreid;

	return 0;

error:
	macctl = b43legacy_read32(dev, B43legacy_MMIO_MACCTL);
	macctl &= ~B43legacy_MACCTL_PSM_RUN;
	macctl |= B43legacy_MACCTL_PSM_JMP0;
	b43legacy_write32(dev, B43legacy_MMIO_MACCTL, macctl);

	return err;
}

static int b43legacy_write_initvals(struct b43legacy_wldev *dev,
				    const struct b43legacy_iv *ivals,
				    size_t count,
				    size_t array_size)
{
	const struct b43legacy_iv *iv;
	u16 offset;
	size_t i;
	bool bit32;

	BUILD_BUG_ON(sizeof(struct b43legacy_iv) != 6);
	iv = ivals;
	for (i = 0; i < count; i++) {
		if (array_size < sizeof(iv->offset_size))
			goto err_format;
		array_size -= sizeof(iv->offset_size);
		offset = be16_to_cpu(iv->offset_size);
		bit32 = !!(offset & B43legacy_IV_32BIT);
		offset &= B43legacy_IV_OFFSET_MASK;
		if (offset >= 0x1000)
			goto err_format;
		if (bit32) {
			u32 value;

			if (array_size < sizeof(iv->data.d32))
				goto err_format;
			array_size -= sizeof(iv->data.d32);

			value = get_unaligned_be32(&iv->data.d32);
			b43legacy_write32(dev, offset, value);

			iv = (const struct b43legacy_iv *)((const uint8_t *)iv +
							sizeof(__be16) +
							sizeof(__be32));
		} else {
			u16 value;

			if (array_size < sizeof(iv->data.d16))
				goto err_format;
			array_size -= sizeof(iv->data.d16);

			value = be16_to_cpu(iv->data.d16);
			b43legacy_write16(dev, offset, value);

			iv = (const struct b43legacy_iv *)((const uint8_t *)iv +
							sizeof(__be16) +
							sizeof(__be16));
		}
	}
	if (array_size)
		goto err_format;

	return 0;

err_format:
	b43legacyerr(dev->wl, "Initial Values Firmware file-format error.\n");
	b43legacy_print_fw_helptext(dev->wl);

	return -EPROTO;
}

static int b43legacy_upload_initvals(struct b43legacy_wldev *dev)
{
	const size_t hdr_len = sizeof(struct b43legacy_fw_header);
	const struct b43legacy_fw_header *hdr;
	struct b43legacy_firmware *fw = &dev->fw;
	const struct b43legacy_iv *ivals;
	size_t count;
	int err;

	hdr = (const struct b43legacy_fw_header *)(fw->initvals->data);
	ivals = (const struct b43legacy_iv *)(fw->initvals->data + hdr_len);
	count = be32_to_cpu(hdr->size);
	err = b43legacy_write_initvals(dev, ivals, count,
				 fw->initvals->size - hdr_len);
	if (err)
		goto out;
	if (fw->initvals_band) {
		hdr = (const struct b43legacy_fw_header *)
		      (fw->initvals_band->data);
		ivals = (const struct b43legacy_iv *)(fw->initvals_band->data
			+ hdr_len);
		count = be32_to_cpu(hdr->size);
		err = b43legacy_write_initvals(dev, ivals, count,
					 fw->initvals_band->size - hdr_len);
		if (err)
			goto out;
	}
out:

	return err;
}

/* Initialize the GPIOs
 * https://bcm-specs.sipsolutions.net/GPIO
 */
static int b43legacy_gpio_init(struct b43legacy_wldev *dev)
{
	struct ssb_bus *bus = dev->dev->bus;
	struct ssb_device *gpiodev, *pcidev = NULL;
	u32 mask;
	u32 set;

	b43legacy_write32(dev, B43legacy_MMIO_MACCTL,
			  b43legacy_read32(dev,
			  B43legacy_MMIO_MACCTL)
			  & 0xFFFF3FFF);

	b43legacy_write16(dev, B43legacy_MMIO_GPIO_MASK,
			  b43legacy_read16(dev,
			  B43legacy_MMIO_GPIO_MASK)
			  | 0x000F);

	mask = 0x0000001F;
	set = 0x0000000F;
	if (dev->dev->bus->chip_id == 0x4301) {
		mask |= 0x0060;
		set |= 0x0060;
	}
	if (dev->dev->bus->sprom.boardflags_lo & B43legacy_BFL_PACTRL) {
		b43legacy_write16(dev, B43legacy_MMIO_GPIO_MASK,
				  b43legacy_read16(dev,
				  B43legacy_MMIO_GPIO_MASK)
				  | 0x0200);
		mask |= 0x0200;
		set |= 0x0200;
	}
	if (dev->dev->id.revision >= 2)
		mask  |= 0x0010; /* FIXME: This is redundant. */

#ifdef CONFIG_SSB_DRIVER_PCICORE
	pcidev = bus->pcicore.dev;
#endif
	gpiodev = bus->chipco.dev ? : pcidev;
	if (!gpiodev)
		return 0;
	ssb_write32(gpiodev, B43legacy_GPIO_CONTROL,
		    (ssb_read32(gpiodev, B43legacy_GPIO_CONTROL)
		     & ~mask) | set);

	return 0;
}

/* Turn off all GPIO stuff. Call this on module unload, for example. */
static void b43legacy_gpio_cleanup(struct b43legacy_wldev *dev)
{
	struct ssb_bus *bus = dev->dev->bus;
	struct ssb_device *gpiodev, *pcidev = NULL;

#ifdef CONFIG_SSB_DRIVER_PCICORE
	pcidev = bus->pcicore.dev;
#endif
	gpiodev = bus->chipco.dev ? : pcidev;
	if (!gpiodev)
		return;
	ssb_write32(gpiodev, B43legacy_GPIO_CONTROL, 0);
}

/* http://bcm-specs.sipsolutions.net/EnableMac */
void b43legacy_mac_enable(struct b43legacy_wldev *dev)
{
	dev->mac_suspended--;
	B43legacy_WARN_ON(dev->mac_suspended < 0);
	B43legacy_WARN_ON(irqs_disabled());
	if (dev->mac_suspended == 0) {
		b43legacy_write32(dev, B43legacy_MMIO_MACCTL,
				  b43legacy_read32(dev,
				  B43legacy_MMIO_MACCTL)
				  | B43legacy_MACCTL_ENABLED);
		b43legacy_write32(dev, B43legacy_MMIO_GEN_IRQ_REASON,
				  B43legacy_IRQ_MAC_SUSPENDED);
		/* the next two are dummy reads */
		b43legacy_read32(dev, B43legacy_MMIO_MACCTL);
		b43legacy_read32(dev, B43legacy_MMIO_GEN_IRQ_REASON);
		b43legacy_power_saving_ctl_bits(dev, -1, -1);

		/* Re-enable IRQs. */
		spin_lock_irq(&dev->wl->irq_lock);
		b43legacy_write32(dev, B43legacy_MMIO_GEN_IRQ_MASK,
				  dev->irq_mask);
		spin_unlock_irq(&dev->wl->irq_lock);
	}
}

/* https://bcm-specs.sipsolutions.net/SuspendMAC */
void b43legacy_mac_suspend(struct b43legacy_wldev *dev)
{
	int i;
	u32 tmp;

	might_sleep();
	B43legacy_WARN_ON(irqs_disabled());
	B43legacy_WARN_ON(dev->mac_suspended < 0);

	if (dev->mac_suspended == 0) {
		/* Mask IRQs before suspending MAC. Otherwise
		 * the MAC stays busy and won't suspend. */
		spin_lock_irq(&dev->wl->irq_lock);
		b43legacy_write32(dev, B43legacy_MMIO_GEN_IRQ_MASK, 0);
		spin_unlock_irq(&dev->wl->irq_lock);
		b43legacy_synchronize_irq(dev);

		b43legacy_power_saving_ctl_bits(dev, -1, 1);
		b43legacy_write32(dev, B43legacy_MMIO_MACCTL,
				  b43legacy_read32(dev,
				  B43legacy_MMIO_MACCTL)
				  & ~B43legacy_MACCTL_ENABLED);
		b43legacy_read32(dev, B43legacy_MMIO_GEN_IRQ_REASON);
		for (i = 40; i; i--) {
			tmp = b43legacy_read32(dev,
					       B43legacy_MMIO_GEN_IRQ_REASON);
			if (tmp & B43legacy_IRQ_MAC_SUSPENDED)
				goto out;
			msleep(1);
		}
		b43legacyerr(dev->wl, "MAC suspend failed\n");
	}
out:
	dev->mac_suspended++;
}

static void b43legacy_adjust_opmode(struct b43legacy_wldev *dev)
{
	struct b43legacy_wl *wl = dev->wl;
	u32 ctl;
	u16 cfp_pretbtt;

	ctl = b43legacy_read32(dev, B43legacy_MMIO_MACCTL);
	/* Reset status to STA infrastructure mode. */
	ctl &= ~B43legacy_MACCTL_AP;
	ctl &= ~B43legacy_MACCTL_KEEP_CTL;
	ctl &= ~B43legacy_MACCTL_KEEP_BADPLCP;
	ctl &= ~B43legacy_MACCTL_KEEP_BAD;
	ctl &= ~B43legacy_MACCTL_PROMISC;
	ctl &= ~B43legacy_MACCTL_BEACPROMISC;
	ctl |= B43legacy_MACCTL_INFRA;

	if (b43legacy_is_mode(wl, NL80211_IFTYPE_AP))
		ctl |= B43legacy_MACCTL_AP;
	else if (b43legacy_is_mode(wl, NL80211_IFTYPE_ADHOC))
		ctl &= ~B43legacy_MACCTL_INFRA;

	if (wl->filter_flags & FIF_CONTROL)
		ctl |= B43legacy_MACCTL_KEEP_CTL;
	if (wl->filter_flags & FIF_FCSFAIL)
		ctl |= B43legacy_MACCTL_KEEP_BAD;
	if (wl->filter_flags & FIF_PLCPFAIL)
		ctl |= B43legacy_MACCTL_KEEP_BADPLCP;
	if (wl->filter_flags & FIF_BCN_PRBRESP_PROMISC)
		ctl |= B43legacy_MACCTL_BEACPROMISC;

	/* Workaround: On old hardware the HW-MAC-address-filter
	 * doesn't work properly, so always run promisc in filter
	 * it in software. */
	if (dev->dev->id.revision <= 4)
		ctl |= B43legacy_MACCTL_PROMISC;

	b43legacy_write32(dev, B43legacy_MMIO_MACCTL, ctl);

	cfp_pretbtt = 2;
	if ((ctl & B43legacy_MACCTL_INFRA) &&
	    !(ctl & B43legacy_MACCTL_AP)) {
		if (dev->dev->bus->chip_id == 0x4306 &&
		    dev->dev->bus->chip_rev == 3)
			cfp_pretbtt = 100;
		else
			cfp_pretbtt = 50;
	}
	b43legacy_write16(dev, 0x612, cfp_pretbtt);
}

static void b43legacy_rate_memory_write(struct b43legacy_wldev *dev,
					u16 rate,
					int is_ofdm)
{
	u16 offset;

	if (is_ofdm) {
		offset = 0x480;
		offset += (b43legacy_plcp_get_ratecode_ofdm(rate) & 0x000F) * 2;
	} else {
		offset = 0x4C0;
		offset += (b43legacy_plcp_get_ratecode_cck(rate) & 0x000F) * 2;
	}
	b43legacy_shm_write16(dev, B43legacy_SHM_SHARED, offset + 0x20,
			      b43legacy_shm_read16(dev,
			      B43legacy_SHM_SHARED, offset));
}

static void b43legacy_rate_memory_init(struct b43legacy_wldev *dev)
{
	switch (dev->phy.type) {
	case B43legacy_PHYTYPE_G:
		b43legacy_rate_memory_write(dev, B43legacy_OFDM_RATE_6MB, 1);
		b43legacy_rate_memory_write(dev, B43legacy_OFDM_RATE_12MB, 1);
		b43legacy_rate_memory_write(dev, B43legacy_OFDM_RATE_18MB, 1);
		b43legacy_rate_memory_write(dev, B43legacy_OFDM_RATE_24MB, 1);
		b43legacy_rate_memory_write(dev, B43legacy_OFDM_RATE_36MB, 1);
		b43legacy_rate_memory_write(dev, B43legacy_OFDM_RATE_48MB, 1);
		b43legacy_rate_memory_write(dev, B43legacy_OFDM_RATE_54MB, 1);
		fallthrough;
	case B43legacy_PHYTYPE_B:
		b43legacy_rate_memory_write(dev, B43legacy_CCK_RATE_1MB, 0);
		b43legacy_rate_memory_write(dev, B43legacy_CCK_RATE_2MB, 0);
		b43legacy_rate_memory_write(dev, B43legacy_CCK_RATE_5MB, 0);
		b43legacy_rate_memory_write(dev, B43legacy_CCK_RATE_11MB, 0);
		break;
	default:
		B43legacy_BUG_ON(1);
	}
}

/* Set the TX-Antenna for management frames sent by firmware. */
static void b43legacy_mgmtframe_txantenna(struct b43legacy_wldev *dev,
					  int antenna)
{
	u16 ant = 0;
	u16 tmp;

	switch (antenna) {
	case B43legacy_ANTENNA0:
		ant |= B43legacy_TX4_PHY_ANT0;
		break;
	case B43legacy_ANTENNA1:
		ant |= B43legacy_TX4_PHY_ANT1;
		break;
	case B43legacy_ANTENNA_AUTO:
		ant |= B43legacy_TX4_PHY_ANTLAST;
		break;
	default:
		B43legacy_BUG_ON(1);
	}

	/* FIXME We also need to set the other flags of the PHY control
	 * field somewhere. */

	/* For Beacons */
	tmp = b43legacy_shm_read16(dev, B43legacy_SHM_SHARED,
				   B43legacy_SHM_SH_BEACPHYCTL);
	tmp = (tmp & ~B43legacy_TX4_PHY_ANT) | ant;
	b43legacy_shm_write16(dev, B43legacy_SHM_SHARED,
			      B43legacy_SHM_SH_BEACPHYCTL, tmp);
	/* For ACK/CTS */
	tmp = b43legacy_shm_read16(dev, B43legacy_SHM_SHARED,
				   B43legacy_SHM_SH_ACKCTSPHYCTL);
	tmp = (tmp & ~B43legacy_TX4_PHY_ANT) | ant;
	b43legacy_shm_write16(dev, B43legacy_SHM_SHARED,
			      B43legacy_SHM_SH_ACKCTSPHYCTL, tmp);
	/* For Probe Resposes */
	tmp = b43legacy_shm_read16(dev, B43legacy_SHM_SHARED,
				   B43legacy_SHM_SH_PRPHYCTL);
	tmp = (tmp & ~B43legacy_TX4_PHY_ANT) | ant;
	b43legacy_shm_write16(dev, B43legacy_SHM_SHARED,
			      B43legacy_SHM_SH_PRPHYCTL, tmp);
}

/* This is the opposite of b43legacy_chip_init() */
static void b43legacy_chip_exit(struct b43legacy_wldev *dev)
{
	b43legacy_radio_turn_off(dev, 1);
	b43legacy_gpio_cleanup(dev);
	/* firmware is released later */
}

/* Initialize the chip
 * https://bcm-specs.sipsolutions.net/ChipInit
 */
static int b43legacy_chip_init(struct b43legacy_wldev *dev)
{
	struct b43legacy_phy *phy = &dev->phy;
	int err;
	int tmp;
	u32 value32, macctl;
	u16 value16;

	/* Initialize the MAC control */
	macctl = B43legacy_MACCTL_IHR_ENABLED | B43legacy_MACCTL_SHM_ENABLED;
	if (dev->phy.gmode)
		macctl |= B43legacy_MACCTL_GMODE;
	macctl |= B43legacy_MACCTL_INFRA;
	b43legacy_write32(dev, B43legacy_MMIO_MACCTL, macctl);

	err = b43legacy_upload_microcode(dev);
	if (err)
		goto out; /* firmware is released later */

	err = b43legacy_gpio_init(dev);
	if (err)
		goto out; /* firmware is released later */

	err = b43legacy_upload_initvals(dev);
	if (err)
		goto err_gpio_clean;
	b43legacy_radio_turn_on(dev);

	b43legacy_write16(dev, 0x03E6, 0x0000);
	err = b43legacy_phy_init(dev);
	if (err)
		goto err_radio_off;

	/* Select initial Interference Mitigation. */
	tmp = phy->interfmode;
	phy->interfmode = B43legacy_INTERFMODE_NONE;
	b43legacy_radio_set_interference_mitigation(dev, tmp);

	b43legacy_phy_set_antenna_diversity(dev);
	b43legacy_mgmtframe_txantenna(dev, B43legacy_ANTENNA_DEFAULT);

	if (phy->type == B43legacy_PHYTYPE_B) {
		value16 = b43legacy_read16(dev, 0x005E);
		value16 |= 0x0004;
		b43legacy_write16(dev, 0x005E, value16);
	}
	b43legacy_write32(dev, 0x0100, 0x01000000);
	if (dev->dev->id.revision < 5)
		b43legacy_write32(dev, 0x010C, 0x01000000);

	value32 = b43legacy_read32(dev, B43legacy_MMIO_MACCTL);
	value32 &= ~B43legacy_MACCTL_INFRA;
	b43legacy_write32(dev, B43legacy_MMIO_MACCTL, value32);
	value32 = b43legacy_read32(dev, B43legacy_MMIO_MACCTL);
	value32 |= B43legacy_MACCTL_INFRA;
	b43legacy_write32(dev, B43legacy_MMIO_MACCTL, value32);

	if (b43legacy_using_pio(dev)) {
		b43legacy_write32(dev, 0x0210, 0x00000100);
		b43legacy_write32(dev, 0x0230, 0x00000100);
		b43legacy_write32(dev, 0x0250, 0x00000100);
		b43legacy_write32(dev, 0x0270, 0x00000100);
		b43legacy_shm_write16(dev, B43legacy_SHM_SHARED, 0x0034,
				      0x0000);
	}

	/* Probe Response Timeout value */
	/* FIXME: Default to 0, has to be set by ioctl probably... :-/ */
	b43legacy_shm_write16(dev, B43legacy_SHM_SHARED, 0x0074, 0x0000);

	/* Initially set the wireless operation mode. */
	b43legacy_adjust_opmode(dev);

	if (dev->dev->id.revision < 3) {
		b43legacy_write16(dev, 0x060E, 0x0000);
		b43legacy_write16(dev, 0x0610, 0x8000);
		b43legacy_write16(dev, 0x0604, 0x0000);
		b43legacy_write16(dev, 0x0606, 0x0200);
	} else {
		b43legacy_write32(dev, 0x0188, 0x80000000);
		b43legacy_write32(dev, 0x018C, 0x02000000);
	}
	b43legacy_write32(dev, B43legacy_MMIO_GEN_IRQ_REASON, 0x00004000);
	b43legacy_write32(dev, B43legacy_MMIO_DMA0_IRQ_MASK, 0x0001DC00);
	b43legacy_write32(dev, B43legacy_MMIO_DMA1_IRQ_MASK, 0x0000DC00);
	b43legacy_write32(dev, B43legacy_MMIO_DMA2_IRQ_MASK, 0x0000DC00);
	b43legacy_write32(dev, B43legacy_MMIO_DMA3_IRQ_MASK, 0x0001DC00);
	b43legacy_write32(dev, B43legacy_MMIO_DMA4_IRQ_MASK, 0x0000DC00);
	b43legacy_write32(dev, B43legacy_MMIO_DMA5_IRQ_MASK, 0x0000DC00);

	value32 = ssb_read32(dev->dev, SSB_TMSLOW);
	value32 |= B43legacy_TMSLOW_MACPHYCLKEN;
	ssb_write32(dev->dev, SSB_TMSLOW, value32);

	b43legacy_write16(dev, B43legacy_MMIO_POWERUP_DELAY,
			  dev->dev->bus->chipco.fast_pwrup_delay);

	/* PHY TX errors counter. */
	atomic_set(&phy->txerr_cnt, B43legacy_PHY_TX_BADNESS_LIMIT);

	B43legacy_WARN_ON(err != 0);
	b43legacydbg(dev->wl, "Chip initialized\n");
out:
	return err;

err_radio_off:
	b43legacy_radio_turn_off(dev, 1);
err_gpio_clean:
	b43legacy_gpio_cleanup(dev);
	goto out;
}

static void b43legacy_periodic_every120sec(struct b43legacy_wldev *dev)
{
	struct b43legacy_phy *phy = &dev->phy;

	if (phy->type != B43legacy_PHYTYPE_G || phy->rev < 2)
		return;

	b43legacy_mac_suspend(dev);
	b43legacy_phy_lo_g_measure(dev);
	b43legacy_mac_enable(dev);
}

static void b43legacy_periodic_every60sec(struct b43legacy_wldev *dev)
{
	b43legacy_phy_lo_mark_all_unused(dev);
	if (dev->dev->bus->sprom.boardflags_lo & B43legacy_BFL_RSSI) {
		b43legacy_mac_suspend(dev);
		b43legacy_calc_nrssi_slope(dev);
		b43legacy_mac_enable(dev);
	}
}

static void b43legacy_periodic_every30sec(struct b43legacy_wldev *dev)
{
	/* Update device statistics. */
	b43legacy_calculate_link_quality(dev);
}

static void b43legacy_periodic_every15sec(struct b43legacy_wldev *dev)
{
	b43legacy_phy_xmitpower(dev); /* FIXME: unless scanning? */

	atomic_set(&dev->phy.txerr_cnt, B43legacy_PHY_TX_BADNESS_LIMIT);
	wmb();
}

static void do_periodic_work(struct b43legacy_wldev *dev)
{
	unsigned int state;

	state = dev->periodic_state;
	if (state % 8 == 0)
		b43legacy_periodic_every120sec(dev);
	if (state % 4 == 0)
		b43legacy_periodic_every60sec(dev);
	if (state % 2 == 0)
		b43legacy_periodic_every30sec(dev);
	b43legacy_periodic_every15sec(dev);
}

/* Periodic work locking policy:
 * 	The whole periodic work handler is protected by
 * 	wl->mutex. If another lock is needed somewhere in the
 * 	pwork callchain, it's acquired in-place, where it's needed.
 */
static void b43legacy_periodic_work_handler(struct work_struct *work)
{
	struct b43legacy_wldev *dev = container_of(work, struct b43legacy_wldev,
					     periodic_work.work);
	struct b43legacy_wl *wl = dev->wl;
	unsigned long delay;

	mutex_lock(&wl->mutex);

	if (unlikely(b43legacy_status(dev) != B43legacy_STAT_STARTED))
		goto out;
	if (b43legacy_debug(dev, B43legacy_DBG_PWORK_STOP))
		goto out_requeue;

	do_periodic_work(dev);

	dev->periodic_state++;
out_requeue:
	if (b43legacy_debug(dev, B43legacy_DBG_PWORK_FAST))
		delay = msecs_to_jiffies(50);
	else
		delay = round_jiffies_relative(HZ * 15);
	ieee80211_queue_delayed_work(wl->hw, &dev->periodic_work, delay);
out:
	mutex_unlock(&wl->mutex);
}

static void b43legacy_periodic_tasks_setup(struct b43legacy_wldev *dev)
{
	struct delayed_work *work = &dev->periodic_work;

	dev->periodic_state = 0;
	INIT_DELAYED_WORK(work, b43legacy_periodic_work_handler);
	ieee80211_queue_delayed_work(dev->wl->hw, work, 0);
}

/* Validate access to the chip (SHM) */
static int b43legacy_validate_chipaccess(struct b43legacy_wldev *dev)
{
	u32 value;
	u32 shm_backup;

	shm_backup = b43legacy_shm_read32(dev, B43legacy_SHM_SHARED, 0);
	b43legacy_shm_write32(dev, B43legacy_SHM_SHARED, 0, 0xAA5555AA);
	if (b43legacy_shm_read32(dev, B43legacy_SHM_SHARED, 0) !=
				 0xAA5555AA)
		goto error;
	b43legacy_shm_write32(dev, B43legacy_SHM_SHARED, 0, 0x55AAAA55);
	if (b43legacy_shm_read32(dev, B43legacy_SHM_SHARED, 0) !=
				 0x55AAAA55)
		goto error;
	b43legacy_shm_write32(dev, B43legacy_SHM_SHARED, 0, shm_backup);

	value = b43legacy_read32(dev, B43legacy_MMIO_MACCTL);
	if ((value | B43legacy_MACCTL_GMODE) !=
	    (B43legacy_MACCTL_GMODE | B43legacy_MACCTL_IHR_ENABLED))
		goto error;

	value = b43legacy_read32(dev, B43legacy_MMIO_GEN_IRQ_REASON);
	if (value)
		goto error;

	return 0;
error:
	b43legacyerr(dev->wl, "Failed to validate the chipaccess\n");
	return -ENODEV;
}

static void b43legacy_security_init(struct b43legacy_wldev *dev)
{
	dev->max_nr_keys = (dev->dev->id.revision >= 5) ? 58 : 20;
	B43legacy_WARN_ON(dev->max_nr_keys > ARRAY_SIZE(dev->key));
	dev->ktp = b43legacy_shm_read16(dev, B43legacy_SHM_SHARED,
					0x0056);
	/* KTP is a word address, but we address SHM bytewise.
	 * So multiply by two.
	 */
	dev->ktp *= 2;
	if (dev->dev->id.revision >= 5)
		/* Number of RCMTA address slots */
		b43legacy_write16(dev, B43legacy_MMIO_RCMTA_COUNT,
				  dev->max_nr_keys - 8);
}

#ifdef CONFIG_B43LEGACY_HWRNG
static int b43legacy_rng_read(struct hwrng *rng, u32 *data)
{
	struct b43legacy_wl *wl = (struct b43legacy_wl *)rng->priv;
	unsigned long flags;

	/* Don't take wl->mutex here, as it could deadlock with
	 * hwrng internal locking. It's not needed to take
	 * wl->mutex here, anyway. */

	spin_lock_irqsave(&wl->irq_lock, flags);
	*data = b43legacy_read16(wl->current_dev, B43legacy_MMIO_RNG);
	spin_unlock_irqrestore(&wl->irq_lock, flags);

	return (sizeof(u16));
}
#endif

static void b43legacy_rng_exit(struct b43legacy_wl *wl)
{
#ifdef CONFIG_B43LEGACY_HWRNG
	if (wl->rng_initialized)
		hwrng_unregister(&wl->rng);
#endif
}

static int b43legacy_rng_init(struct b43legacy_wl *wl)
{
	int err = 0;

#ifdef CONFIG_B43LEGACY_HWRNG
	snprintf(wl->rng_name, ARRAY_SIZE(wl->rng_name),
		 "%s_%s", KBUILD_MODNAME, wiphy_name(wl->hw->wiphy));
	wl->rng.name = wl->rng_name;
	wl->rng.data_read = b43legacy_rng_read;
	wl->rng.priv = (unsigned long)wl;
	wl->rng_initialized = 1;
	err = hwrng_register(&wl->rng);
	if (err) {
		wl->rng_initialized = 0;
		b43legacyerr(wl, "Failed to register the random "
		       "number generator (%d)\n", err);
	}

#endif
	return err;
}

static void b43legacy_tx_work(struct work_struct *work)
{
	struct b43legacy_wl *wl = container_of(work, struct b43legacy_wl,
				  tx_work);
	struct b43legacy_wldev *dev;
	struct sk_buff *skb;
	int queue_num;
	int err = 0;

	mutex_lock(&wl->mutex);
	dev = wl->current_dev;
	if (unlikely(!dev || b43legacy_status(dev) < B43legacy_STAT_STARTED)) {
		mutex_unlock(&wl->mutex);
		return;
	}

	for (queue_num = 0; queue_num < B43legacy_QOS_QUEUE_NUM; queue_num++) {
		while (skb_queue_len(&wl->tx_queue[queue_num])) {
			skb = skb_dequeue(&wl->tx_queue[queue_num]);
			if (b43legacy_using_pio(dev))
				err = b43legacy_pio_tx(dev, skb);
			else
				err = b43legacy_dma_tx(dev, skb);
			if (err == -ENOSPC) {
				wl->tx_queue_stopped[queue_num] = 1;
				ieee80211_stop_queue(wl->hw, queue_num);
				skb_queue_head(&wl->tx_queue[queue_num], skb);
				break;
			}
			if (unlikely(err))
				dev_kfree_skb(skb); /* Drop it */
			err = 0;
		}

		if (!err)
			wl->tx_queue_stopped[queue_num] = 0;
	}

	mutex_unlock(&wl->mutex);
}

static void b43legacy_op_tx(struct ieee80211_hw *hw,
			    struct ieee80211_tx_control *control,
			    struct sk_buff *skb)
{
	struct b43legacy_wl *wl = hw_to_b43legacy_wl(hw);

	if (unlikely(skb->len < 2 + 2 + 6)) {
		/* Too short, this can't be a valid frame. */
		dev_kfree_skb_any(skb);
		return;
	}
	B43legacy_WARN_ON(skb_shinfo(skb)->nr_frags);

	skb_queue_tail(&wl->tx_queue[skb->queue_mapping], skb);
	if (!wl->tx_queue_stopped[skb->queue_mapping])
		ieee80211_queue_work(wl->hw, &wl->tx_work);
	else
		ieee80211_stop_queue(wl->hw, skb->queue_mapping);
}

static int b43legacy_op_conf_tx(struct ieee80211_hw *hw,
				struct ieee80211_vif *vif, u16 queue,
				const struct ieee80211_tx_queue_params *params)
{
	return 0;
}

static int b43legacy_op_get_stats(struct ieee80211_hw *hw,
				  struct ieee80211_low_level_stats *stats)
{
	struct b43legacy_wl *wl = hw_to_b43legacy_wl(hw);
	unsigned long flags;

	spin_lock_irqsave(&wl->irq_lock, flags);
	memcpy(stats, &wl->ieee_stats, sizeof(*stats));
	spin_unlock_irqrestore(&wl->irq_lock, flags);

	return 0;
}

static const char *phymode_to_string(unsigned int phymode)
{
	switch (phymode) {
	case B43legacy_PHYMODE_B:
		return "B";
	case B43legacy_PHYMODE_G:
		return "G";
	default:
		B43legacy_BUG_ON(1);
	}
	return "";
}

static int find_wldev_for_phymode(struct b43legacy_wl *wl,
				  unsigned int phymode,
				  struct b43legacy_wldev **dev,
				  bool *gmode)
{
	struct b43legacy_wldev *d;

	list_for_each_entry(d, &wl->devlist, list) {
		if (d->phy.possible_phymodes & phymode) {
			/* Ok, this device supports the PHY-mode.
			 * Set the gmode bit. */
			*gmode = true;
			*dev = d;

			return 0;
		}
	}

	return -ESRCH;
}

static void b43legacy_put_phy_into_reset(struct b43legacy_wldev *dev)
{
	struct ssb_device *sdev = dev->dev;
	u32 tmslow;

	tmslow = ssb_read32(sdev, SSB_TMSLOW);
	tmslow &= ~B43legacy_TMSLOW_GMODE;
	tmslow |= B43legacy_TMSLOW_PHYRESET;
	tmslow |= SSB_TMSLOW_FGC;
	ssb_write32(sdev, SSB_TMSLOW, tmslow);
	msleep(1);

	tmslow = ssb_read32(sdev, SSB_TMSLOW);
	tmslow &= ~SSB_TMSLOW_FGC;
	tmslow |= B43legacy_TMSLOW_PHYRESET;
	ssb_write32(sdev, SSB_TMSLOW, tmslow);
	msleep(1);
}

/* Expects wl->mutex locked */
static int b43legacy_switch_phymode(struct b43legacy_wl *wl,
				      unsigned int new_mode)
{
	struct b43legacy_wldev *up_dev;
	struct b43legacy_wldev *down_dev;
	int err;
	bool gmode = false;
	int prev_status;

	err = find_wldev_for_phymode(wl, new_mode, &up_dev, &gmode);
	if (err) {
		b43legacyerr(wl, "Could not find a device for %s-PHY mode\n",
		       phymode_to_string(new_mode));
		return err;
	}
	if ((up_dev == wl->current_dev) &&
	    (!!wl->current_dev->phy.gmode == !!gmode))
		/* This device is already running. */
		return 0;
	b43legacydbg(wl, "Reconfiguring PHYmode to %s-PHY\n",
	       phymode_to_string(new_mode));
	down_dev = wl->current_dev;

	prev_status = b43legacy_status(down_dev);
	/* Shutdown the currently running core. */
	if (prev_status >= B43legacy_STAT_STARTED)
		b43legacy_wireless_core_stop(down_dev);
	if (prev_status >= B43legacy_STAT_INITIALIZED)
		b43legacy_wireless_core_exit(down_dev);

	if (down_dev != up_dev)
		/* We switch to a different core, so we put PHY into
		 * RESET on the old core. */
		b43legacy_put_phy_into_reset(down_dev);

	/* Now start the new core. */
	up_dev->phy.gmode = gmode;
	if (prev_status >= B43legacy_STAT_INITIALIZED) {
		err = b43legacy_wireless_core_init(up_dev);
		if (err) {
			b43legacyerr(wl, "Fatal: Could not initialize device"
				     " for newly selected %s-PHY mode\n",
				     phymode_to_string(new_mode));
			goto init_failure;
		}
	}
	if (prev_status >= B43legacy_STAT_STARTED) {
		err = b43legacy_wireless_core_start(up_dev);
		if (err) {
			b43legacyerr(wl, "Fatal: Could not start device for "
			       "newly selected %s-PHY mode\n",
			       phymode_to_string(new_mode));
			b43legacy_wireless_core_exit(up_dev);
			goto init_failure;
		}
	}
	B43legacy_WARN_ON(b43legacy_status(up_dev) != prev_status);

	b43legacy_shm_write32(up_dev, B43legacy_SHM_SHARED, 0x003E, 0);

	wl->current_dev = up_dev;

	return 0;
init_failure:
	/* Whoops, failed to init the new core. No core is operating now. */
	wl->current_dev = NULL;
	return err;
}

/* Write the short and long frame retry limit values. */
static void b43legacy_set_retry_limits(struct b43legacy_wldev *dev,
				       unsigned int short_retry,
				       unsigned int long_retry)
{
	/* The retry limit is a 4-bit counter. Enforce this to avoid overflowing
	 * the chip-internal counter. */
	short_retry = min(short_retry, (unsigned int)0xF);
	long_retry = min(long_retry, (unsigned int)0xF);

	b43legacy_shm_write16(dev, B43legacy_SHM_WIRELESS, 0x0006, short_retry);
	b43legacy_shm_write16(dev, B43legacy_SHM_WIRELESS, 0x0007, long_retry);
}

static int b43legacy_op_dev_config(struct ieee80211_hw *hw,
				   u32 changed)
{
	struct b43legacy_wl *wl = hw_to_b43legacy_wl(hw);
	struct b43legacy_wldev *dev;
	struct b43legacy_phy *phy;
	struct ieee80211_conf *conf = &hw->conf;
	unsigned long flags;
	unsigned int new_phymode = 0xFFFF;
	int antenna_tx;
	int err = 0;

	antenna_tx = B43legacy_ANTENNA_DEFAULT;

	mutex_lock(&wl->mutex);
	dev = wl->current_dev;
	phy = &dev->phy;

	if (changed & IEEE80211_CONF_CHANGE_RETRY_LIMITS)
		b43legacy_set_retry_limits(dev,
					   conf->short_frame_max_tx_count,
					   conf->long_frame_max_tx_count);
	changed &= ~IEEE80211_CONF_CHANGE_RETRY_LIMITS;
	if (!changed)
		goto out_unlock_mutex;

	/* Switch the PHY mode (if necessary). */
	switch (conf->chandef.chan->band) {
	case NL80211_BAND_2GHZ:
		if (phy->type == B43legacy_PHYTYPE_B)
			new_phymode = B43legacy_PHYMODE_B;
		else
			new_phymode = B43legacy_PHYMODE_G;
		break;
	default:
		B43legacy_WARN_ON(1);
	}
	err = b43legacy_switch_phymode(wl, new_phymode);
	if (err)
		goto out_unlock_mutex;

	/* Disable IRQs while reconfiguring the device.
	 * This makes it possible to drop the spinlock throughout
	 * the reconfiguration process. */
	spin_lock_irqsave(&wl->irq_lock, flags);
	if (b43legacy_status(dev) < B43legacy_STAT_STARTED) {
		spin_unlock_irqrestore(&wl->irq_lock, flags);
		goto out_unlock_mutex;
	}
	b43legacy_write32(dev, B43legacy_MMIO_GEN_IRQ_MASK, 0);
	spin_unlock_irqrestore(&wl->irq_lock, flags);
	b43legacy_synchronize_irq(dev);

	/* Switch to the requested channel.
	 * The firmware takes care of races with the TX handler. */
	if (conf->chandef.chan->hw_value != phy->channel)
		b43legacy_radio_selectchannel(dev, conf->chandef.chan->hw_value,
					      0);

	dev->wl->radiotap_enabled = !!(conf->flags & IEEE80211_CONF_MONITOR);

	/* Adjust the desired TX power level. */
	if (conf->power_level != 0) {
		if (conf->power_level != phy->power_level) {
			phy->power_level = conf->power_level;
			b43legacy_phy_xmitpower(dev);
		}
	}

	/* Antennas for RX and management frame TX. */
	b43legacy_mgmtframe_txantenna(dev, antenna_tx);

	if (wl->radio_enabled != phy->radio_on) {
		if (wl->radio_enabled) {
			b43legacy_radio_turn_on(dev);
			b43legacyinfo(dev->wl, "Radio turned on by software\n");
			if (!dev->radio_hw_enable)
				b43legacyinfo(dev->wl, "The hardware RF-kill"
					      " button still turns the radio"
					      " physically off. Press the"
					      " button to turn it on.\n");
		} else {
			b43legacy_radio_turn_off(dev, 0);
			b43legacyinfo(dev->wl, "Radio turned off by"
				      " software\n");
		}
	}

	spin_lock_irqsave(&wl->irq_lock, flags);
	b43legacy_write32(dev, B43legacy_MMIO_GEN_IRQ_MASK, dev->irq_mask);
	spin_unlock_irqrestore(&wl->irq_lock, flags);
out_unlock_mutex:
	mutex_unlock(&wl->mutex);

	return err;
}

static void b43legacy_update_basic_rates(struct b43legacy_wldev *dev, u32 brates)
{
	struct ieee80211_supported_band *sband =
		dev->wl->hw->wiphy->bands[NL80211_BAND_2GHZ];
	struct ieee80211_rate *rate;
	int i;
	u16 basic, direct, offset, basic_offset, rateptr;

	for (i = 0; i < sband->n_bitrates; i++) {
		rate = &sband->bitrates[i];

		if (b43legacy_is_cck_rate(rate->hw_value)) {
			direct = B43legacy_SHM_SH_CCKDIRECT;
			basic = B43legacy_SHM_SH_CCKBASIC;
			offset = b43legacy_plcp_get_ratecode_cck(rate->hw_value);
			offset &= 0xF;
		} else {
			direct = B43legacy_SHM_SH_OFDMDIRECT;
			basic = B43legacy_SHM_SH_OFDMBASIC;
			offset = b43legacy_plcp_get_ratecode_ofdm(rate->hw_value);
			offset &= 0xF;
		}

		rate = ieee80211_get_response_rate(sband, brates, rate->bitrate);

		if (b43legacy_is_cck_rate(rate->hw_value)) {
			basic_offset = b43legacy_plcp_get_ratecode_cck(rate->hw_value);
			basic_offset &= 0xF;
		} else {
			basic_offset = b43legacy_plcp_get_ratecode_ofdm(rate->hw_value);
			basic_offset &= 0xF;
		}

		/*
		 * Get the pointer that we need to point to
		 * from the direct map
		 */
		rateptr = b43legacy_shm_read16(dev, B43legacy_SHM_SHARED,
					       direct + 2 * basic_offset);
		/* and write it to the basic map */
		b43legacy_shm_write16(dev, B43legacy_SHM_SHARED,
				      basic + 2 * offset, rateptr);
	}
}

static void b43legacy_op_bss_info_changed(struct ieee80211_hw *hw,
				    struct ieee80211_vif *vif,
				    struct ieee80211_bss_conf *conf,
				    u32 changed)
{
	struct b43legacy_wl *wl = hw_to_b43legacy_wl(hw);
	struct b43legacy_wldev *dev;
	unsigned long flags;

	mutex_lock(&wl->mutex);
	B43legacy_WARN_ON(wl->vif != vif);

	dev = wl->current_dev;

	/* Disable IRQs while reconfiguring the device.
	 * This makes it possible to drop the spinlock throughout
	 * the reconfiguration process. */
	spin_lock_irqsave(&wl->irq_lock, flags);
	if (b43legacy_status(dev) < B43legacy_STAT_STARTED) {
		spin_unlock_irqrestore(&wl->irq_lock, flags);
		goto out_unlock_mutex;
	}
	b43legacy_write32(dev, B43legacy_MMIO_GEN_IRQ_MASK, 0);

	if (changed & BSS_CHANGED_BSSID) {
		b43legacy_synchronize_irq(dev);

		if (conf->bssid)
			memcpy(wl->bssid, conf->bssid, ETH_ALEN);
		else
			eth_zero_addr(wl->bssid);
	}

	if (b43legacy_status(dev) >= B43legacy_STAT_INITIALIZED) {
		if (changed & BSS_CHANGED_BEACON &&
		    (b43legacy_is_mode(wl, NL80211_IFTYPE_AP) ||
		     b43legacy_is_mode(wl, NL80211_IFTYPE_ADHOC)))
			b43legacy_update_templates(wl);

		if (changed & BSS_CHANGED_BSSID)
			b43legacy_write_mac_bssid_templates(dev);
	}
	spin_unlock_irqrestore(&wl->irq_lock, flags);

	b43legacy_mac_suspend(dev);

	if (changed & BSS_CHANGED_BEACON_INT &&
	    (b43legacy_is_mode(wl, NL80211_IFTYPE_AP) ||
	     b43legacy_is_mode(wl, NL80211_IFTYPE_ADHOC)))
		b43legacy_set_beacon_int(dev, conf->beacon_int);

	if (changed & BSS_CHANGED_BASIC_RATES)
		b43legacy_update_basic_rates(dev, conf->basic_rates);

	if (changed & BSS_CHANGED_ERP_SLOT) {
		if (conf->use_short_slot)
			b43legacy_short_slot_timing_enable(dev);
		else
			b43legacy_short_slot_timing_disable(dev);
	}

	b43legacy_mac_enable(dev);

	spin_lock_irqsave(&wl->irq_lock, flags);
	b43legacy_write32(dev, B43legacy_MMIO_GEN_IRQ_MASK, dev->irq_mask);
	/* XXX: why? */
	spin_unlock_irqrestore(&wl->irq_lock, flags);
 out_unlock_mutex:
	mutex_unlock(&wl->mutex);
}

static void b43legacy_op_configure_filter(struct ieee80211_hw *hw,
					  unsigned int changed,
					  unsigned int *fflags,u64 multicast)
{
	struct b43legacy_wl *wl = hw_to_b43legacy_wl(hw);
	struct b43legacy_wldev *dev = wl->current_dev;
	unsigned long flags;

	if (!dev) {
		*fflags = 0;
		return;
	}

	spin_lock_irqsave(&wl->irq_lock, flags);
	*fflags &= FIF_ALLMULTI |
		  FIF_FCSFAIL |
		  FIF_PLCPFAIL |
		  FIF_CONTROL |
		  FIF_OTHER_BSS |
		  FIF_BCN_PRBRESP_PROMISC;

	changed &= FIF_ALLMULTI |
		   FIF_FCSFAIL |
		   FIF_PLCPFAIL |
		   FIF_CONTROL |
		   FIF_OTHER_BSS |
		   FIF_BCN_PRBRESP_PROMISC;

	wl->filter_flags = *fflags;

	if (changed && b43legacy_status(dev) >= B43legacy_STAT_INITIALIZED)
		b43legacy_adjust_opmode(dev);
	spin_unlock_irqrestore(&wl->irq_lock, flags);
}

/* Locking: wl->mutex */
static void b43legacy_wireless_core_stop(struct b43legacy_wldev *dev)
{
	struct b43legacy_wl *wl = dev->wl;
	unsigned long flags;
	int queue_num;

	if (b43legacy_status(dev) < B43legacy_STAT_STARTED)
		return;

	/* Disable and sync interrupts. We must do this before than
	 * setting the status to INITIALIZED, as the interrupt handler
	 * won't care about IRQs then. */
	spin_lock_irqsave(&wl->irq_lock, flags);
	b43legacy_write32(dev, B43legacy_MMIO_GEN_IRQ_MASK, 0);
	b43legacy_read32(dev, B43legacy_MMIO_GEN_IRQ_MASK); /* flush */
	spin_unlock_irqrestore(&wl->irq_lock, flags);
	b43legacy_synchronize_irq(dev);

	b43legacy_set_status(dev, B43legacy_STAT_INITIALIZED);

	mutex_unlock(&wl->mutex);
	/* Must unlock as it would otherwise deadlock. No races here.
	 * Cancel the possibly running self-rearming periodic work. */
	cancel_delayed_work_sync(&dev->periodic_work);
	cancel_work_sync(&wl->tx_work);
	mutex_lock(&wl->mutex);

	/* Drain all TX queues. */
	for (queue_num = 0; queue_num < B43legacy_QOS_QUEUE_NUM; queue_num++) {
		while (skb_queue_len(&wl->tx_queue[queue_num]))
			dev_kfree_skb(skb_dequeue(&wl->tx_queue[queue_num]));
	}

b43legacy_mac_suspend(dev);
	free_irq(dev->dev->irq, dev);
	b43legacydbg(wl, "Wireless interface stopped\n");
}

/* Locking: wl->mutex */
static int b43legacy_wireless_core_start(struct b43legacy_wldev *dev)
{
	int err;

	B43legacy_WARN_ON(b43legacy_status(dev) != B43legacy_STAT_INITIALIZED);

	drain_txstatus_queue(dev);
	err = request_irq(dev->dev->irq, b43legacy_interrupt_handler,
			  IRQF_SHARED, KBUILD_MODNAME, dev);
	if (err) {
		b43legacyerr(dev->wl, "Cannot request IRQ-%d\n",
		       dev->dev->irq);
		goto out;
	}
	/* We are ready to run. */
	ieee80211_wake_queues(dev->wl->hw);
	b43legacy_set_status(dev, B43legacy_STAT_STARTED);

	/* Start data flow (TX/RX) */
	b43legacy_mac_enable(dev);
	b43legacy_write32(dev, B43legacy_MMIO_GEN_IRQ_MASK, dev->irq_mask);

	/* Start maintenance work */
	b43legacy_periodic_tasks_setup(dev);

	b43legacydbg(dev->wl, "Wireless interface started\n");
out:
	return err;
}

/* Get PHY and RADIO versioning numbers */
static int b43legacy_phy_versioning(struct b43legacy_wldev *dev)
{
	struct b43legacy_phy *phy = &dev->phy;
	u32 tmp;
	u8 analog_type;
	u8 phy_type;
	u8 phy_rev;
	u16 radio_manuf;
	u16 radio_ver;
	u16 radio_rev;
	int unsupported = 0;

	/* Get PHY versioning */
	tmp = b43legacy_read16(dev, B43legacy_MMIO_PHY_VER);
	analog_type = (tmp & B43legacy_PHYVER_ANALOG)
		      >> B43legacy_PHYVER_ANALOG_SHIFT;
	phy_type = (tmp & B43legacy_PHYVER_TYPE) >> B43legacy_PHYVER_TYPE_SHIFT;
	phy_rev = (tmp & B43legacy_PHYVER_VERSION);
	switch (phy_type) {
	case B43legacy_PHYTYPE_B:
		if (phy_rev != 2 && phy_rev != 4
		    && phy_rev != 6 && phy_rev != 7)
			unsupported = 1;
		break;
	case B43legacy_PHYTYPE_G:
		if (phy_rev > 8)
			unsupported = 1;
		break;
	default:
		unsupported = 1;
	}
	if (unsupported) {
		b43legacyerr(dev->wl, "FOUND UNSUPPORTED PHY "
		       "(Analog %u, Type %u, Revision %u)\n",
		       analog_type, phy_type, phy_rev);
		return -EOPNOTSUPP;
	}
	b43legacydbg(dev->wl, "Found PHY: Analog %u, Type %u, Revision %u\n",
	       analog_type, phy_type, phy_rev);


	/* Get RADIO versioning */
	if (dev->dev->bus->chip_id == 0x4317) {
		if (dev->dev->bus->chip_rev == 0)
			tmp = 0x3205017F;
		else if (dev->dev->bus->chip_rev == 1)
			tmp = 0x4205017F;
		else
			tmp = 0x5205017F;
	} else {
		b43legacy_write16(dev, B43legacy_MMIO_RADIO_CONTROL,
				  B43legacy_RADIOCTL_ID);
		tmp = b43legacy_read16(dev, B43legacy_MMIO_RADIO_DATA_HIGH);
		tmp <<= 16;
		b43legacy_write16(dev, B43legacy_MMIO_RADIO_CONTROL,
				  B43legacy_RADIOCTL_ID);
		tmp |= b43legacy_read16(dev, B43legacy_MMIO_RADIO_DATA_LOW);
	}
	radio_manuf = (tmp & 0x00000FFF);
	radio_ver = (tmp & 0x0FFFF000) >> 12;
	radio_rev = (tmp & 0xF0000000) >> 28;
	switch (phy_type) {
	case B43legacy_PHYTYPE_B:
		if ((radio_ver & 0xFFF0) != 0x2050)
			unsupported = 1;
		break;
	case B43legacy_PHYTYPE_G:
		if (radio_ver != 0x2050)
			unsupported = 1;
		break;
	default:
		B43legacy_BUG_ON(1);
	}
	if (unsupported) {
		b43legacyerr(dev->wl, "FOUND UNSUPPORTED RADIO "
		       "(Manuf 0x%X, Version 0x%X, Revision %u)\n",
		       radio_manuf, radio_ver, radio_rev);
		return -EOPNOTSUPP;
	}
	b43legacydbg(dev->wl, "Found Radio: Manuf 0x%X, Version 0x%X,"
		     " Revision %u\n", radio_manuf, radio_ver, radio_rev);


	phy->radio_manuf = radio_manuf;
	phy->radio_ver = radio_ver;
	phy->radio_rev = radio_rev;

	phy->analog = analog_type;
	phy->type = phy_type;
	phy->rev = phy_rev;

	return 0;
}

static void setup_struct_phy_for_init(struct b43legacy_wldev *dev,
				      struct b43legacy_phy *phy)
{
	struct b43legacy_lopair *lo;
	int i;

	memset(phy->minlowsig, 0xFF, sizeof(phy->minlowsig));
	memset(phy->minlowsigpos, 0, sizeof(phy->minlowsigpos));

	/* Assume the radio is enabled. If it's not enabled, the state will
	 * immediately get fixed on the first periodic work run. */
	dev->radio_hw_enable = true;

	phy->savedpctlreg = 0xFFFF;
	phy->aci_enable = false;
	phy->aci_wlan_automatic = false;
	phy->aci_hw_rssi = false;

	lo = phy->_lo_pairs;
	if (lo)
		memset(lo, 0, sizeof(struct b43legacy_lopair) *
				     B43legacy_LO_COUNT);
	phy->max_lb_gain = 0;
	phy->trsw_rx_gain = 0;

	/* Set default attenuation values. */
	phy->bbatt = b43legacy_default_baseband_attenuation(dev);
	phy->rfatt = b43legacy_default_radio_attenuation(dev);
	phy->txctl1 = b43legacy_default_txctl1(dev);
	phy->txpwr_offset = 0;

	/* NRSSI */
	phy->nrssislope = 0;
	for (i = 0; i < ARRAY_SIZE(phy->nrssi); i++)
		phy->nrssi[i] = -1000;
	for (i = 0; i < ARRAY_SIZE(phy->nrssi_lt); i++)
		phy->nrssi_lt[i] = i;

	phy->lofcal = 0xFFFF;
	phy->initval = 0xFFFF;

	phy->interfmode = B43legacy_INTERFMODE_NONE;
	phy->channel = 0xFF;
}

static void setup_struct_wldev_for_init(struct b43legacy_wldev *dev)
{
	/* Flags */
	dev->dfq_valid = false;

	/* Stats */
	memset(&dev->stats, 0, sizeof(dev->stats));

	setup_struct_phy_for_init(dev, &dev->phy);

	/* IRQ related flags */
	dev->irq_reason = 0;
	memset(dev->dma_reason, 0, sizeof(dev->dma_reason));
	dev->irq_mask = B43legacy_IRQ_MASKTEMPLATE;

	dev->mac_suspended = 1;

	/* Noise calculation context */
	memset(&dev->noisecalc, 0, sizeof(dev->noisecalc));
}

static void b43legacy_set_synth_pu_delay(struct b43legacy_wldev *dev,
					  bool idle) {
	u16 pu_delay = 1050;

	if (b43legacy_is_mode(dev->wl, NL80211_IFTYPE_ADHOC) || idle)
		pu_delay = 500;
	if ((dev->phy.radio_ver == 0x2050) && (dev->phy.radio_rev == 8))
		pu_delay = max(pu_delay, (u16)2400);

	b43legacy_shm_write16(dev, B43legacy_SHM_SHARED,
			      B43legacy_SHM_SH_SPUWKUP, pu_delay);
}

/* Set the TSF CFP pre-TargetBeaconTransmissionTime. */
static void b43legacy_set_pretbtt(struct b43legacy_wldev *dev)
{
	u16 pretbtt;

	/* The time value is in microseconds. */
	if (b43legacy_is_mode(dev->wl, NL80211_IFTYPE_ADHOC))
		pretbtt = 2;
	else
		pretbtt = 250;
	b43legacy_shm_write16(dev, B43legacy_SHM_SHARED,
			      B43legacy_SHM_SH_PRETBTT, pretbtt);
	b43legacy_write16(dev, B43legacy_MMIO_TSF_CFP_PRETBTT, pretbtt);
}

/* Shutdown a wireless core */
/* Locking: wl->mutex */
static void b43legacy_wireless_core_exit(struct b43legacy_wldev *dev)
{
	struct b43legacy_phy *phy = &dev->phy;
	u32 macctl;

	B43legacy_WARN_ON(b43legacy_status(dev) > B43legacy_STAT_INITIALIZED);
	if (b43legacy_status(dev) != B43legacy_STAT_INITIALIZED)
		return;
	b43legacy_set_status(dev, B43legacy_STAT_UNINIT);

	/* Stop the microcode PSM. */
	macctl = b43legacy_read32(dev, B43legacy_MMIO_MACCTL);
	macctl &= ~B43legacy_MACCTL_PSM_RUN;
	macctl |= B43legacy_MACCTL_PSM_JMP0;
	b43legacy_write32(dev, B43legacy_MMIO_MACCTL, macctl);

	b43legacy_leds_exit(dev);
	b43legacy_rng_exit(dev->wl);
	b43legacy_pio_free(dev);
	b43legacy_dma_free(dev);
	b43legacy_chip_exit(dev);
	b43legacy_radio_turn_off(dev, 1);
	b43legacy_switch_analog(dev, 0);
	if (phy->dyn_tssi_tbl)
		kfree(phy->tssi2dbm);
	kfree(phy->lo_control);
	phy->lo_control = NULL;
	if (dev->wl->current_beacon) {
		dev_kfree_skb_any(dev->wl->current_beacon);
		dev->wl->current_beacon = NULL;
	}

	ssb_device_disable(dev->dev, 0);
	ssb_bus_may_powerdown(dev->dev->bus);
}

static void prepare_phy_data_for_init(struct b43legacy_wldev *dev)
{
	struct b43legacy_phy *phy = &dev->phy;
	int i;

	/* Set default attenuation values. */
	phy->bbatt = b43legacy_default_baseband_attenuation(dev);
	phy->rfatt = b43legacy_default_radio_attenuation(dev);
	phy->txctl1 = b43legacy_default_txctl1(dev);
	phy->txctl2 = 0xFFFF;
	phy->txpwr_offset = 0;

	/* NRSSI */
	phy->nrssislope = 0;
	for (i = 0; i < ARRAY_SIZE(phy->nrssi); i++)
		phy->nrssi[i] = -1000;
	for (i = 0; i < ARRAY_SIZE(phy->nrssi_lt); i++)
		phy->nrssi_lt[i] = i;

	phy->lofcal = 0xFFFF;
	phy->initval = 0xFFFF;

	phy->aci_enable = false;
	phy->aci_wlan_automatic = false;
	phy->aci_hw_rssi = false;

	phy->antenna_diversity = 0xFFFF;
	memset(phy->minlowsig, 0xFF, sizeof(phy->minlowsig));
	memset(phy->minlowsigpos, 0, sizeof(phy->minlowsigpos));

	/* Flags */
	phy->calibrated = 0;

	if (phy->_lo_pairs)
		memset(phy->_lo_pairs, 0,
		       sizeof(struct b43legacy_lopair) * B43legacy_LO_COUNT);
	memset(phy->loopback_gain, 0, sizeof(phy->loopback_gain));
}

/* Initialize a wireless core */
static int b43legacy_wireless_core_init(struct b43legacy_wldev *dev)
{
	struct b43legacy_wl *wl = dev->wl;
	struct ssb_bus *bus = dev->dev->bus;
	struct b43legacy_phy *phy = &dev->phy;
	struct ssb_sprom *sprom = &dev->dev->bus->sprom;
	int err;
	u32 hf;
	u32 tmp;

	B43legacy_WARN_ON(b43legacy_status(dev) != B43legacy_STAT_UNINIT);

	err = ssb_bus_powerup(bus, 0);
	if (err)
		goto out;
	if (!ssb_device_is_enabled(dev->dev)) {
		tmp = phy->gmode ? B43legacy_TMSLOW_GMODE : 0;
		b43legacy_wireless_core_reset(dev, tmp);
	}

	if ((phy->type == B43legacy_PHYTYPE_B) ||
	    (phy->type == B43legacy_PHYTYPE_G)) {
		phy->_lo_pairs = kcalloc(B43legacy_LO_COUNT,
					 sizeof(struct b43legacy_lopair),
					 GFP_KERNEL);
		if (!phy->_lo_pairs)
			return -ENOMEM;
	}
	setup_struct_wldev_for_init(dev);

	err = b43legacy_phy_init_tssi2dbm_table(dev);
	if (err)
		goto err_kfree_lo_control;

	/* Enable IRQ routing to this device. */
	ssb_pcicore_dev_irqvecs_enable(&bus->pcicore, dev->dev);

	prepare_phy_data_for_init(dev);
	b43legacy_phy_calibrate(dev);
	err = b43legacy_chip_init(dev);
	if (err)
		goto err_kfree_tssitbl;
	b43legacy_shm_write16(dev, B43legacy_SHM_SHARED,
			      B43legacy_SHM_SH_WLCOREREV,
			      dev->dev->id.revision);
	hf = b43legacy_hf_read(dev);
	if (phy->type == B43legacy_PHYTYPE_G) {
		hf |= B43legacy_HF_SYMW;
		if (phy->rev == 1)
			hf |= B43legacy_HF_GDCW;
		if (sprom->boardflags_lo & B43legacy_BFL_PACTRL)
			hf |= B43legacy_HF_OFDMPABOOST;
	} else if (phy->type == B43legacy_PHYTYPE_B) {
		hf |= B43legacy_HF_SYMW;
		if (phy->rev >= 2 && phy->radio_ver == 0x2050)
			hf &= ~B43legacy_HF_GDCW;
	}
	b43legacy_hf_write(dev, hf);

	b43legacy_set_retry_limits(dev,
				   B43legacy_DEFAULT_SHORT_RETRY_LIMIT,
				   B43legacy_DEFAULT_LONG_RETRY_LIMIT);

	b43legacy_shm_write16(dev, B43legacy_SHM_SHARED,
			      0x0044, 3);
	b43legacy_shm_write16(dev, B43legacy_SHM_SHARED,
			      0x0046, 2);

	/* Disable sending probe responses from firmware.
	 * Setting the MaxTime to one usec will always trigger
	 * a timeout, so we never send any probe resp.
	 * A timeout of zero is infinite. */
	b43legacy_shm_write16(dev, B43legacy_SHM_SHARED,
			      B43legacy_SHM_SH_PRMAXTIME, 1);

	b43legacy_rate_memory_init(dev);

	/* Minimum Contention Window */
	if (phy->type == B43legacy_PHYTYPE_B)
		b43legacy_shm_write16(dev, B43legacy_SHM_WIRELESS,
				      0x0003, 31);
	else
		b43legacy_shm_write16(dev, B43legacy_SHM_WIRELESS,
				      0x0003, 15);
	/* Maximum Contention Window */
	b43legacy_shm_write16(dev, B43legacy_SHM_WIRELESS,
			      0x0004, 1023);

	do {
		if (b43legacy_using_pio(dev))
			err = b43legacy_pio_init(dev);
		else {
			err = b43legacy_dma_init(dev);
			if (!err)
				b43legacy_qos_init(dev);
		}
	} while (err == -EAGAIN);
	if (err)
		goto err_chip_exit;

	b43legacy_set_synth_pu_delay(dev, 1);

	ssb_bus_powerup(bus, 1); /* Enable dynamic PCTL */
	b43legacy_upload_card_macaddress(dev);
	b43legacy_security_init(dev);
	b43legacy_rng_init(wl);

	ieee80211_wake_queues(dev->wl->hw);
	b43legacy_set_status(dev, B43legacy_STAT_INITIALIZED);

	b43legacy_leds_init(dev);
out:
	return err;

err_chip_exit:
	b43legacy_chip_exit(dev);
err_kfree_tssitbl:
	if (phy->dyn_tssi_tbl)
		kfree(phy->tssi2dbm);
err_kfree_lo_control:
	kfree(phy->lo_control);
	phy->lo_control = NULL;
	ssb_bus_may_powerdown(bus);
	B43legacy_WARN_ON(b43legacy_status(dev) != B43legacy_STAT_UNINIT);
	return err;
}

static int b43legacy_op_add_interface(struct ieee80211_hw *hw,
				      struct ieee80211_vif *vif)
{
	struct b43legacy_wl *wl = hw_to_b43legacy_wl(hw);
	struct b43legacy_wldev *dev;
	unsigned long flags;
	int err = -EOPNOTSUPP;

	/* TODO: allow WDS/AP devices to coexist */

	if (vif->type != NL80211_IFTYPE_AP &&
	    vif->type != NL80211_IFTYPE_STATION &&
	    vif->type != NL80211_IFTYPE_WDS &&
	    vif->type != NL80211_IFTYPE_ADHOC)
		return -EOPNOTSUPP;

	mutex_lock(&wl->mutex);
	if (wl->operating)
		goto out_mutex_unlock;

	b43legacydbg(wl, "Adding Interface type %d\n", vif->type);

	dev = wl->current_dev;
	wl->operating = true;
	wl->vif = vif;
	wl->if_type = vif->type;
	memcpy(wl->mac_addr, vif->addr, ETH_ALEN);

	spin_lock_irqsave(&wl->irq_lock, flags);
	b43legacy_adjust_opmode(dev);
	b43legacy_set_pretbtt(dev);
	b43legacy_set_synth_pu_delay(dev, 0);
	b43legacy_upload_card_macaddress(dev);
	spin_unlock_irqrestore(&wl->irq_lock, flags);

	err = 0;
 out_mutex_unlock:
	mutex_unlock(&wl->mutex);

	return err;
}

static void b43legacy_op_remove_interface(struct ieee80211_hw *hw,
					  struct ieee80211_vif *vif)
{
	struct b43legacy_wl *wl = hw_to_b43legacy_wl(hw);
	struct b43legacy_wldev *dev = wl->current_dev;
	unsigned long flags;

	b43legacydbg(wl, "Removing Interface type %d\n", vif->type);

	mutex_lock(&wl->mutex);

	B43legacy_WARN_ON(!wl->operating);
	B43legacy_WARN_ON(wl->vif != vif);
	wl->vif = NULL;

	wl->operating = false;

	spin_lock_irqsave(&wl->irq_lock, flags);
	b43legacy_adjust_opmode(dev);
	eth_zero_addr(wl->mac_addr);
	b43legacy_upload_card_macaddress(dev);
	spin_unlock_irqrestore(&wl->irq_lock, flags);

	mutex_unlock(&wl->mutex);
}

static int b43legacy_op_start(struct ieee80211_hw *hw)
{
	struct b43legacy_wl *wl = hw_to_b43legacy_wl(hw);
	struct b43legacy_wldev *dev = wl->current_dev;
	int did_init = 0;
	int err = 0;

	/* Kill all old instance specific information to make sure
	 * the card won't use it in the short timeframe between start
	 * and mac80211 reconfiguring it. */
	eth_zero_addr(wl->bssid);
	eth_zero_addr(wl->mac_addr);
	wl->filter_flags = 0;
	wl->beacon0_uploaded = false;
	wl->beacon1_uploaded = false;
	wl->beacon_templates_virgin = true;
	wl->radio_enabled = true;

	mutex_lock(&wl->mutex);

	if (b43legacy_status(dev) < B43legacy_STAT_INITIALIZED) {
		err = b43legacy_wireless_core_init(dev);
		if (err)
			goto out_mutex_unlock;
		did_init = 1;
	}

	if (b43legacy_status(dev) < B43legacy_STAT_STARTED) {
		err = b43legacy_wireless_core_start(dev);
		if (err) {
			if (did_init)
				b43legacy_wireless_core_exit(dev);
			goto out_mutex_unlock;
		}
	}

	wiphy_rfkill_start_polling(hw->wiphy);

out_mutex_unlock:
	mutex_unlock(&wl->mutex);

	return err;
}

static void b43legacy_op_stop(struct ieee80211_hw *hw)
{
	struct b43legacy_wl *wl = hw_to_b43legacy_wl(hw);
	struct b43legacy_wldev *dev = wl->current_dev;

	cancel_work_sync(&(wl->beacon_update_trigger));

	mutex_lock(&wl->mutex);
	if (b43legacy_status(dev) >= B43legacy_STAT_STARTED)
		b43legacy_wireless_core_stop(dev);
	b43legacy_wireless_core_exit(dev);
	wl->radio_enabled = false;
	mutex_unlock(&wl->mutex);
}

static int b43legacy_op_beacon_set_tim(struct ieee80211_hw *hw,
				       struct ieee80211_sta *sta, bool set)
{
	struct b43legacy_wl *wl = hw_to_b43legacy_wl(hw);
	unsigned long flags;

	spin_lock_irqsave(&wl->irq_lock, flags);
	b43legacy_update_templates(wl);
	spin_unlock_irqrestore(&wl->irq_lock, flags);

	return 0;
}

static int b43legacy_op_get_survey(struct ieee80211_hw *hw, int idx,
				   struct survey_info *survey)
{
	struct b43legacy_wl *wl = hw_to_b43legacy_wl(hw);
	struct b43legacy_wldev *dev = wl->current_dev;
	struct ieee80211_conf *conf = &hw->conf;

	if (idx != 0)
		return -ENOENT;

	survey->channel = conf->chandef.chan;
	survey->filled = SURVEY_INFO_NOISE_DBM;
	survey->noise = dev->stats.link_noise;

	return 0;
}

static const struct ieee80211_ops b43legacy_hw_ops = {
	.tx			= b43legacy_op_tx,
	.conf_tx		= b43legacy_op_conf_tx,
	.add_interface		= b43legacy_op_add_interface,
	.remove_interface	= b43legacy_op_remove_interface,
	.config			= b43legacy_op_dev_config,
	.bss_info_changed	= b43legacy_op_bss_info_changed,
	.configure_filter	= b43legacy_op_configure_filter,
	.get_stats		= b43legacy_op_get_stats,
	.start			= b43legacy_op_start,
	.stop			= b43legacy_op_stop,
	.set_tim		= b43legacy_op_beacon_set_tim,
	.get_survey		= b43legacy_op_get_survey,
	.rfkill_poll		= b43legacy_rfkill_poll,
};

/* Hard-reset the chip. Do not call this directly.
 * Use b43legacy_controller_restart()
 */
static void b43legacy_chip_reset(struct work_struct *work)
{
	struct b43legacy_wldev *dev =
		container_of(work, struct b43legacy_wldev, restart_work);
	struct b43legacy_wl *wl = dev->wl;
	int err = 0;
	int prev_status;

	mutex_lock(&wl->mutex);

	prev_status = b43legacy_status(dev);
	/* Bring the device down... */
	if (prev_status >= B43legacy_STAT_STARTED)
		b43legacy_wireless_core_stop(dev);
	if (prev_status >= B43legacy_STAT_INITIALIZED)
		b43legacy_wireless_core_exit(dev);

	/* ...and up again. */
	if (prev_status >= B43legacy_STAT_INITIALIZED) {
		err = b43legacy_wireless_core_init(dev);
		if (err)
			goto out;
	}
	if (prev_status >= B43legacy_STAT_STARTED) {
		err = b43legacy_wireless_core_start(dev);
		if (err) {
			b43legacy_wireless_core_exit(dev);
			goto out;
		}
	}
out:
	if (err)
		wl->current_dev = NULL; /* Failed to init the dev. */
	mutex_unlock(&wl->mutex);
	if (err)
		b43legacyerr(wl, "Controller restart FAILED\n");
	else
		b43legacyinfo(wl, "Controller restarted\n");
}

static int b43legacy_setup_modes(struct b43legacy_wldev *dev,
				 int have_bphy,
				 int have_gphy)
{
	struct ieee80211_hw *hw = dev->wl->hw;
	struct b43legacy_phy *phy = &dev->phy;

	phy->possible_phymodes = 0;
	if (have_bphy) {
		hw->wiphy->bands[NL80211_BAND_2GHZ] =
			&b43legacy_band_2GHz_BPHY;
		phy->possible_phymodes |= B43legacy_PHYMODE_B;
	}

	if (have_gphy) {
		hw->wiphy->bands[NL80211_BAND_2GHZ] =
			&b43legacy_band_2GHz_GPHY;
		phy->possible_phymodes |= B43legacy_PHYMODE_G;
	}

	return 0;
}

static void b43legacy_wireless_core_detach(struct b43legacy_wldev *dev)
{
	/* We release firmware that late to not be required to re-request
	 * is all the time when we reinit the core. */
	b43legacy_release_firmware(dev);
}

static int b43legacy_wireless_core_attach(struct b43legacy_wldev *dev)
{
	struct b43legacy_wl *wl = dev->wl;
	struct ssb_bus *bus = dev->dev->bus;
	struct pci_dev *pdev = (bus->bustype == SSB_BUSTYPE_PCI) ? bus->host_pci : NULL;
	int err;
	int have_bphy = 0;
	int have_gphy = 0;
	u32 tmp;

	/* Do NOT do any device initialization here.
	 * Do it in wireless_core_init() instead.
	 * This function is for gathering basic information about the HW, only.
	 * Also some structs may be set up here. But most likely you want to
	 * have that in core_init(), too.
	 */

	err = ssb_bus_powerup(bus, 0);
	if (err) {
		b43legacyerr(wl, "Bus powerup failed\n");
		goto out;
	}
	/* Get the PHY type. */
	if (dev->dev->id.revision >= 5) {
		u32 tmshigh;

		tmshigh = ssb_read32(dev->dev, SSB_TMSHIGH);
		have_gphy = !!(tmshigh & B43legacy_TMSHIGH_GPHY);
		if (!have_gphy)
			have_bphy = 1;
	} else if (dev->dev->id.revision == 4)
		have_gphy = 1;
	else
		have_bphy = 1;

	dev->phy.gmode = (have_gphy || have_bphy);
	dev->phy.radio_on = true;
	tmp = dev->phy.gmode ? B43legacy_TMSLOW_GMODE : 0;
	b43legacy_wireless_core_reset(dev, tmp);

	err = b43legacy_phy_versioning(dev);
	if (err)
		goto err_powerdown;
	/* Check if this device supports multiband. */
	if (!pdev ||
	    (pdev->device != 0x4312 &&
	     pdev->device != 0x4319 &&
	     pdev->device != 0x4324)) {
		/* No multiband support. */
		have_bphy = 0;
		have_gphy = 0;
		switch (dev->phy.type) {
		case B43legacy_PHYTYPE_B:
			have_bphy = 1;
			break;
		case B43legacy_PHYTYPE_G:
			have_gphy = 1;
			break;
		default:
			B43legacy_BUG_ON(1);
		}
	}
	dev->phy.gmode = (have_gphy || have_bphy);
	tmp = dev->phy.gmode ? B43legacy_TMSLOW_GMODE : 0;
	b43legacy_wireless_core_reset(dev, tmp);

	err = b43legacy_validate_chipaccess(dev);
	if (err)
		goto err_powerdown;
	err = b43legacy_setup_modes(dev, have_bphy, have_gphy);
	if (err)
		goto err_powerdown;

	/* Now set some default "current_dev" */
	if (!wl->current_dev)
		wl->current_dev = dev;
	INIT_WORK(&dev->restart_work, b43legacy_chip_reset);

	b43legacy_radio_turn_off(dev, 1);
	b43legacy_switch_analog(dev, 0);
	ssb_device_disable(dev->dev, 0);
	ssb_bus_may_powerdown(bus);

out:
	return err;

err_powerdown:
	ssb_bus_may_powerdown(bus);
	return err;
}

static void b43legacy_one_core_detach(struct ssb_device *dev)
{
	struct b43legacy_wldev *wldev;
	struct b43legacy_wl *wl;

	/* Do not cancel ieee80211-workqueue based work here.
	 * See comment in b43legacy_remove(). */

	wldev = ssb_get_drvdata(dev);
	wl = wldev->wl;
	b43legacy_debugfs_remove_device(wldev);
	b43legacy_wireless_core_detach(wldev);
	list_del(&wldev->list);
	wl->nr_devs--;
	ssb_set_drvdata(dev, NULL);
	kfree(wldev);
}

static int b43legacy_one_core_attach(struct ssb_device *dev,
				     struct b43legacy_wl *wl)
{
	struct b43legacy_wldev *wldev;
	int err = -ENOMEM;

	wldev = kzalloc(sizeof(*wldev), GFP_KERNEL);
	if (!wldev)
		goto out;

	wldev->dev = dev;
	wldev->wl = wl;
	b43legacy_set_status(wldev, B43legacy_STAT_UNINIT);
	wldev->bad_frames_preempt = modparam_bad_frames_preempt;
<<<<<<< HEAD
	tasklet_init(&wldev->isr_tasklet,
		     b43legacy_interrupt_tasklet,
		     (unsigned long)wldev);
=======
	tasklet_setup(&wldev->isr_tasklet, b43legacy_interrupt_tasklet);
>>>>>>> d1988041
	if (modparam_pio)
		wldev->__using_pio = true;
	INIT_LIST_HEAD(&wldev->list);

	err = b43legacy_wireless_core_attach(wldev);
	if (err)
		goto err_kfree_wldev;

	list_add(&wldev->list, &wl->devlist);
	wl->nr_devs++;
	ssb_set_drvdata(dev, wldev);
	b43legacy_debugfs_add_device(wldev);
out:
	return err;

err_kfree_wldev:
	kfree(wldev);
	return err;
}

static void b43legacy_sprom_fixup(struct ssb_bus *bus)
{
	/* boardflags workarounds */
	if (bus->boardinfo.vendor == PCI_VENDOR_ID_APPLE &&
	    bus->boardinfo.type == 0x4E &&
	    bus->sprom.board_rev > 0x40)
		bus->sprom.boardflags_lo |= B43legacy_BFL_PACTRL;
}

static void b43legacy_wireless_exit(struct ssb_device *dev,
				  struct b43legacy_wl *wl)
{
	struct ieee80211_hw *hw = wl->hw;

	ssb_set_devtypedata(dev, NULL);
	ieee80211_free_hw(hw);
}

static int b43legacy_wireless_init(struct ssb_device *dev)
{
	struct ssb_sprom *sprom = &dev->bus->sprom;
	struct ieee80211_hw *hw;
	struct b43legacy_wl *wl;
	int err = -ENOMEM;
	int queue_num;

	b43legacy_sprom_fixup(dev->bus);

	hw = ieee80211_alloc_hw(sizeof(*wl), &b43legacy_hw_ops);
	if (!hw) {
		b43legacyerr(NULL, "Could not allocate ieee80211 device\n");
		goto out;
	}

	/* fill hw info */
	ieee80211_hw_set(hw, RX_INCLUDES_FCS);
	ieee80211_hw_set(hw, SIGNAL_DBM);
	ieee80211_hw_set(hw, MFP_CAPABLE); /* Allow WPA3 in software */

	hw->wiphy->interface_modes =
		BIT(NL80211_IFTYPE_AP) |
		BIT(NL80211_IFTYPE_STATION) |
#ifdef CONFIG_WIRELESS_WDS
		BIT(NL80211_IFTYPE_WDS) |
#endif
		BIT(NL80211_IFTYPE_ADHOC);
	hw->queues = 1; /* FIXME: hardware has more queues */
	hw->max_rates = 2;
	SET_IEEE80211_DEV(hw, dev->dev);
	if (is_valid_ether_addr(sprom->et1mac))
		SET_IEEE80211_PERM_ADDR(hw, sprom->et1mac);
	else
		SET_IEEE80211_PERM_ADDR(hw, sprom->il0mac);

	wiphy_ext_feature_set(hw->wiphy, NL80211_EXT_FEATURE_CQM_RSSI_LIST);

	/* Get and initialize struct b43legacy_wl */
	wl = hw_to_b43legacy_wl(hw);
	memset(wl, 0, sizeof(*wl));
	wl->hw = hw;
	spin_lock_init(&wl->irq_lock);
	spin_lock_init(&wl->leds_lock);
	mutex_init(&wl->mutex);
	INIT_LIST_HEAD(&wl->devlist);
	INIT_WORK(&wl->beacon_update_trigger, b43legacy_beacon_update_trigger_work);
	INIT_WORK(&wl->tx_work, b43legacy_tx_work);

	/* Initialize queues and flags. */
	for (queue_num = 0; queue_num < B43legacy_QOS_QUEUE_NUM; queue_num++) {
		skb_queue_head_init(&wl->tx_queue[queue_num]);
		wl->tx_queue_stopped[queue_num] = 0;
	}

	ssb_set_devtypedata(dev, wl);
	b43legacyinfo(wl, "Broadcom %04X WLAN found (core revision %u)\n",
		      dev->bus->chip_id, dev->id.revision);
	err = 0;
out:
	return err;
}

static int b43legacy_probe(struct ssb_device *dev,
			 const struct ssb_device_id *id)
{
	struct b43legacy_wl *wl;
	int err;
	int first = 0;

	wl = ssb_get_devtypedata(dev);
	if (!wl) {
		/* Probing the first core - setup common struct b43legacy_wl */
		first = 1;
		err = b43legacy_wireless_init(dev);
		if (err)
			goto out;
		wl = ssb_get_devtypedata(dev);
		B43legacy_WARN_ON(!wl);
	}
	err = b43legacy_one_core_attach(dev, wl);
	if (err)
		goto err_wireless_exit;

	/* setup and start work to load firmware */
	INIT_WORK(&wl->firmware_load, b43legacy_request_firmware);
	schedule_work(&wl->firmware_load);

out:
	return err;

err_wireless_exit:
	if (first)
		b43legacy_wireless_exit(dev, wl);
	return err;
}

static void b43legacy_remove(struct ssb_device *dev)
{
	struct b43legacy_wl *wl = ssb_get_devtypedata(dev);
	struct b43legacy_wldev *wldev = ssb_get_drvdata(dev);

	/* We must cancel any work here before unregistering from ieee80211,
	 * as the ieee80211 unreg will destroy the workqueue. */
	cancel_work_sync(&wldev->restart_work);
	cancel_work_sync(&wl->firmware_load);
	complete(&wldev->fw_load_complete);

	B43legacy_WARN_ON(!wl);
	if (!wldev->fw.ucode)
		return;			/* NULL if fw never loaded */
	if (wl->current_dev == wldev)
		ieee80211_unregister_hw(wl->hw);

	b43legacy_one_core_detach(dev);

	if (list_empty(&wl->devlist))
		/* Last core on the chip unregistered.
		 * We can destroy common struct b43legacy_wl.
		 */
		b43legacy_wireless_exit(dev, wl);
}

/* Perform a hardware reset. This can be called from any context. */
void b43legacy_controller_restart(struct b43legacy_wldev *dev,
				  const char *reason)
{
	/* Must avoid requeueing, if we are in shutdown. */
	if (b43legacy_status(dev) < B43legacy_STAT_INITIALIZED)
		return;
	b43legacyinfo(dev->wl, "Controller RESET (%s) ...\n", reason);
	ieee80211_queue_work(dev->wl->hw, &dev->restart_work);
}

#ifdef CONFIG_PM

static int b43legacy_suspend(struct ssb_device *dev, pm_message_t state)
{
	struct b43legacy_wldev *wldev = ssb_get_drvdata(dev);
	struct b43legacy_wl *wl = wldev->wl;

	b43legacydbg(wl, "Suspending...\n");

	mutex_lock(&wl->mutex);
	wldev->suspend_init_status = b43legacy_status(wldev);
	if (wldev->suspend_init_status >= B43legacy_STAT_STARTED)
		b43legacy_wireless_core_stop(wldev);
	if (wldev->suspend_init_status >= B43legacy_STAT_INITIALIZED)
		b43legacy_wireless_core_exit(wldev);
	mutex_unlock(&wl->mutex);

	b43legacydbg(wl, "Device suspended.\n");

	return 0;
}

static int b43legacy_resume(struct ssb_device *dev)
{
	struct b43legacy_wldev *wldev = ssb_get_drvdata(dev);
	struct b43legacy_wl *wl = wldev->wl;
	int err = 0;

	b43legacydbg(wl, "Resuming...\n");

	mutex_lock(&wl->mutex);
	if (wldev->suspend_init_status >= B43legacy_STAT_INITIALIZED) {
		err = b43legacy_wireless_core_init(wldev);
		if (err) {
			b43legacyerr(wl, "Resume failed at core init\n");
			goto out;
		}
	}
	if (wldev->suspend_init_status >= B43legacy_STAT_STARTED) {
		err = b43legacy_wireless_core_start(wldev);
		if (err) {
			b43legacy_wireless_core_exit(wldev);
			b43legacyerr(wl, "Resume failed at core start\n");
			goto out;
		}
	}

	b43legacydbg(wl, "Device resumed.\n");
out:
	mutex_unlock(&wl->mutex);
	return err;
}

#else	/* CONFIG_PM */
# define b43legacy_suspend	NULL
# define b43legacy_resume		NULL
#endif	/* CONFIG_PM */

static struct ssb_driver b43legacy_ssb_driver = {
	.name		= KBUILD_MODNAME,
	.id_table	= b43legacy_ssb_tbl,
	.probe		= b43legacy_probe,
	.remove		= b43legacy_remove,
	.suspend	= b43legacy_suspend,
	.resume		= b43legacy_resume,
};

static void b43legacy_print_driverinfo(void)
{
	const char *feat_pci = "", *feat_leds = "",
		   *feat_pio = "", *feat_dma = "";

#ifdef CONFIG_B43LEGACY_PCI_AUTOSELECT
	feat_pci = "P";
#endif
#ifdef CONFIG_B43LEGACY_LEDS
	feat_leds = "L";
#endif
#ifdef CONFIG_B43LEGACY_PIO
	feat_pio = "I";
#endif
#ifdef CONFIG_B43LEGACY_DMA
	feat_dma = "D";
#endif
	printk(KERN_INFO "Broadcom 43xx-legacy driver loaded "
	       "[ Features: %s%s%s%s ]\n",
	       feat_pci, feat_leds, feat_pio, feat_dma);
}

static int __init b43legacy_init(void)
{
	int err;

	b43legacy_debugfs_init();

	err = ssb_driver_register(&b43legacy_ssb_driver);
	if (err)
		goto err_dfs_exit;

	b43legacy_print_driverinfo();

	return err;

err_dfs_exit:
	b43legacy_debugfs_exit();
	return err;
}

static void __exit b43legacy_exit(void)
{
	ssb_driver_unregister(&b43legacy_ssb_driver);
	b43legacy_debugfs_exit();
}

module_init(b43legacy_init)
module_exit(b43legacy_exit)<|MERGE_RESOLUTION|>--- conflicted
+++ resolved
@@ -1275,15 +1275,9 @@
 }
 
 /* Interrupt handler bottom-half */
-<<<<<<< HEAD
-static void b43legacy_interrupt_tasklet(unsigned long data)
-{
-	struct b43legacy_wldev *dev = (struct b43legacy_wldev *)data;
-=======
 static void b43legacy_interrupt_tasklet(struct tasklet_struct *t)
 {
 	struct b43legacy_wldev *dev = from_tasklet(dev, t, isr_tasklet);
->>>>>>> d1988041
 	u32 reason;
 	u32 dma_reason[ARRAY_SIZE(dev->dma_reason)];
 	u32 merged_dma_reason = 0;
@@ -3748,13 +3742,7 @@
 	wldev->wl = wl;
 	b43legacy_set_status(wldev, B43legacy_STAT_UNINIT);
 	wldev->bad_frames_preempt = modparam_bad_frames_preempt;
-<<<<<<< HEAD
-	tasklet_init(&wldev->isr_tasklet,
-		     b43legacy_interrupt_tasklet,
-		     (unsigned long)wldev);
-=======
 	tasklet_setup(&wldev->isr_tasklet, b43legacy_interrupt_tasklet);
->>>>>>> d1988041
 	if (modparam_pio)
 		wldev->__using_pio = true;
 	INIT_LIST_HEAD(&wldev->list);
