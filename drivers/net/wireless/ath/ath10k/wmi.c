// SPDX-License-Identifier: ISC
/*
 * Copyright (c) 2005-2011 Atheros Communications Inc.
 * Copyright (c) 2011-2017 Qualcomm Atheros, Inc.
 * Copyright (c) 2018-2019, The Linux Foundation. All rights reserved.
 */

#include <linux/skbuff.h>
#include <linux/ctype.h>

#include "core.h"
#include "htc.h"
#include "debug.h"
#include "wmi.h"
#include "wmi-tlv.h"
#include "mac.h"
#include "testmode.h"
#include "wmi-ops.h"
#include "p2p.h"
#include "hw.h"
#include "hif.h"
#include "txrx.h"

#define ATH10K_WMI_BARRIER_ECHO_ID 0xBA991E9
#define ATH10K_WMI_BARRIER_TIMEOUT_HZ (3 * HZ)
#define ATH10K_WMI_DFS_CONF_TIMEOUT_HZ (HZ / 6)

/* MAIN WMI cmd track */
static struct wmi_cmd_map wmi_cmd_map = {
	.init_cmdid = WMI_INIT_CMDID,
	.start_scan_cmdid = WMI_START_SCAN_CMDID,
	.stop_scan_cmdid = WMI_STOP_SCAN_CMDID,
	.scan_chan_list_cmdid = WMI_SCAN_CHAN_LIST_CMDID,
	.scan_sch_prio_tbl_cmdid = WMI_SCAN_SCH_PRIO_TBL_CMDID,
	.scan_prob_req_oui_cmdid = WMI_CMD_UNSUPPORTED,
	.pdev_set_regdomain_cmdid = WMI_PDEV_SET_REGDOMAIN_CMDID,
	.pdev_set_channel_cmdid = WMI_PDEV_SET_CHANNEL_CMDID,
	.pdev_set_param_cmdid = WMI_PDEV_SET_PARAM_CMDID,
	.pdev_pktlog_enable_cmdid = WMI_PDEV_PKTLOG_ENABLE_CMDID,
	.pdev_pktlog_disable_cmdid = WMI_PDEV_PKTLOG_DISABLE_CMDID,
	.pdev_set_wmm_params_cmdid = WMI_PDEV_SET_WMM_PARAMS_CMDID,
	.pdev_set_ht_cap_ie_cmdid = WMI_PDEV_SET_HT_CAP_IE_CMDID,
	.pdev_set_vht_cap_ie_cmdid = WMI_PDEV_SET_VHT_CAP_IE_CMDID,
	.pdev_set_dscp_tid_map_cmdid = WMI_PDEV_SET_DSCP_TID_MAP_CMDID,
	.pdev_set_quiet_mode_cmdid = WMI_PDEV_SET_QUIET_MODE_CMDID,
	.pdev_green_ap_ps_enable_cmdid = WMI_PDEV_GREEN_AP_PS_ENABLE_CMDID,
	.pdev_get_tpc_config_cmdid = WMI_PDEV_GET_TPC_CONFIG_CMDID,
	.pdev_set_base_macaddr_cmdid = WMI_PDEV_SET_BASE_MACADDR_CMDID,
	.vdev_create_cmdid = WMI_VDEV_CREATE_CMDID,
	.vdev_delete_cmdid = WMI_VDEV_DELETE_CMDID,
	.vdev_start_request_cmdid = WMI_VDEV_START_REQUEST_CMDID,
	.vdev_restart_request_cmdid = WMI_VDEV_RESTART_REQUEST_CMDID,
	.vdev_up_cmdid = WMI_VDEV_UP_CMDID,
	.vdev_stop_cmdid = WMI_VDEV_STOP_CMDID,
	.vdev_down_cmdid = WMI_VDEV_DOWN_CMDID,
	.vdev_set_param_cmdid = WMI_VDEV_SET_PARAM_CMDID,
	.vdev_install_key_cmdid = WMI_VDEV_INSTALL_KEY_CMDID,
	.peer_create_cmdid = WMI_PEER_CREATE_CMDID,
	.peer_delete_cmdid = WMI_PEER_DELETE_CMDID,
	.peer_flush_tids_cmdid = WMI_PEER_FLUSH_TIDS_CMDID,
	.peer_set_param_cmdid = WMI_PEER_SET_PARAM_CMDID,
	.peer_assoc_cmdid = WMI_PEER_ASSOC_CMDID,
	.peer_add_wds_entry_cmdid = WMI_PEER_ADD_WDS_ENTRY_CMDID,
	.peer_remove_wds_entry_cmdid = WMI_PEER_REMOVE_WDS_ENTRY_CMDID,
	.peer_mcast_group_cmdid = WMI_PEER_MCAST_GROUP_CMDID,
	.bcn_tx_cmdid = WMI_BCN_TX_CMDID,
	.pdev_send_bcn_cmdid = WMI_PDEV_SEND_BCN_CMDID,
	.bcn_tmpl_cmdid = WMI_BCN_TMPL_CMDID,
	.bcn_filter_rx_cmdid = WMI_BCN_FILTER_RX_CMDID,
	.prb_req_filter_rx_cmdid = WMI_PRB_REQ_FILTER_RX_CMDID,
	.mgmt_tx_cmdid = WMI_MGMT_TX_CMDID,
	.prb_tmpl_cmdid = WMI_PRB_TMPL_CMDID,
	.addba_clear_resp_cmdid = WMI_ADDBA_CLEAR_RESP_CMDID,
	.addba_send_cmdid = WMI_ADDBA_SEND_CMDID,
	.addba_status_cmdid = WMI_ADDBA_STATUS_CMDID,
	.delba_send_cmdid = WMI_DELBA_SEND_CMDID,
	.addba_set_resp_cmdid = WMI_ADDBA_SET_RESP_CMDID,
	.send_singleamsdu_cmdid = WMI_SEND_SINGLEAMSDU_CMDID,
	.sta_powersave_mode_cmdid = WMI_STA_POWERSAVE_MODE_CMDID,
	.sta_powersave_param_cmdid = WMI_STA_POWERSAVE_PARAM_CMDID,
	.sta_mimo_ps_mode_cmdid = WMI_STA_MIMO_PS_MODE_CMDID,
	.pdev_dfs_enable_cmdid = WMI_PDEV_DFS_ENABLE_CMDID,
	.pdev_dfs_disable_cmdid = WMI_PDEV_DFS_DISABLE_CMDID,
	.roam_scan_mode = WMI_ROAM_SCAN_MODE,
	.roam_scan_rssi_threshold = WMI_ROAM_SCAN_RSSI_THRESHOLD,
	.roam_scan_period = WMI_ROAM_SCAN_PERIOD,
	.roam_scan_rssi_change_threshold = WMI_ROAM_SCAN_RSSI_CHANGE_THRESHOLD,
	.roam_ap_profile = WMI_ROAM_AP_PROFILE,
	.ofl_scan_add_ap_profile = WMI_ROAM_AP_PROFILE,
	.ofl_scan_remove_ap_profile = WMI_OFL_SCAN_REMOVE_AP_PROFILE,
	.ofl_scan_period = WMI_OFL_SCAN_PERIOD,
	.p2p_dev_set_device_info = WMI_P2P_DEV_SET_DEVICE_INFO,
	.p2p_dev_set_discoverability = WMI_P2P_DEV_SET_DISCOVERABILITY,
	.p2p_go_set_beacon_ie = WMI_P2P_GO_SET_BEACON_IE,
	.p2p_go_set_probe_resp_ie = WMI_P2P_GO_SET_PROBE_RESP_IE,
	.p2p_set_vendor_ie_data_cmdid = WMI_P2P_SET_VENDOR_IE_DATA_CMDID,
	.ap_ps_peer_param_cmdid = WMI_AP_PS_PEER_PARAM_CMDID,
	.ap_ps_peer_uapsd_coex_cmdid = WMI_AP_PS_PEER_UAPSD_COEX_CMDID,
	.peer_rate_retry_sched_cmdid = WMI_PEER_RATE_RETRY_SCHED_CMDID,
	.wlan_profile_trigger_cmdid = WMI_WLAN_PROFILE_TRIGGER_CMDID,
	.wlan_profile_set_hist_intvl_cmdid =
				WMI_WLAN_PROFILE_SET_HIST_INTVL_CMDID,
	.wlan_profile_get_profile_data_cmdid =
				WMI_WLAN_PROFILE_GET_PROFILE_DATA_CMDID,
	.wlan_profile_enable_profile_id_cmdid =
				WMI_WLAN_PROFILE_ENABLE_PROFILE_ID_CMDID,
	.wlan_profile_list_profile_id_cmdid =
				WMI_WLAN_PROFILE_LIST_PROFILE_ID_CMDID,
	.pdev_suspend_cmdid = WMI_PDEV_SUSPEND_CMDID,
	.pdev_resume_cmdid = WMI_PDEV_RESUME_CMDID,
	.add_bcn_filter_cmdid = WMI_ADD_BCN_FILTER_CMDID,
	.rmv_bcn_filter_cmdid = WMI_RMV_BCN_FILTER_CMDID,
	.wow_add_wake_pattern_cmdid = WMI_WOW_ADD_WAKE_PATTERN_CMDID,
	.wow_del_wake_pattern_cmdid = WMI_WOW_DEL_WAKE_PATTERN_CMDID,
	.wow_enable_disable_wake_event_cmdid =
				WMI_WOW_ENABLE_DISABLE_WAKE_EVENT_CMDID,
	.wow_enable_cmdid = WMI_WOW_ENABLE_CMDID,
	.wow_hostwakeup_from_sleep_cmdid = WMI_WOW_HOSTWAKEUP_FROM_SLEEP_CMDID,
	.rtt_measreq_cmdid = WMI_RTT_MEASREQ_CMDID,
	.rtt_tsf_cmdid = WMI_RTT_TSF_CMDID,
	.vdev_spectral_scan_configure_cmdid =
				WMI_VDEV_SPECTRAL_SCAN_CONFIGURE_CMDID,
	.vdev_spectral_scan_enable_cmdid = WMI_VDEV_SPECTRAL_SCAN_ENABLE_CMDID,
	.request_stats_cmdid = WMI_REQUEST_STATS_CMDID,
	.set_arp_ns_offload_cmdid = WMI_SET_ARP_NS_OFFLOAD_CMDID,
	.network_list_offload_config_cmdid =
				WMI_NETWORK_LIST_OFFLOAD_CONFIG_CMDID,
	.gtk_offload_cmdid = WMI_GTK_OFFLOAD_CMDID,
	.csa_offload_enable_cmdid = WMI_CSA_OFFLOAD_ENABLE_CMDID,
	.csa_offload_chanswitch_cmdid = WMI_CSA_OFFLOAD_CHANSWITCH_CMDID,
	.chatter_set_mode_cmdid = WMI_CHATTER_SET_MODE_CMDID,
	.peer_tid_addba_cmdid = WMI_PEER_TID_ADDBA_CMDID,
	.peer_tid_delba_cmdid = WMI_PEER_TID_DELBA_CMDID,
	.sta_dtim_ps_method_cmdid = WMI_STA_DTIM_PS_METHOD_CMDID,
	.sta_uapsd_auto_trig_cmdid = WMI_STA_UAPSD_AUTO_TRIG_CMDID,
	.sta_keepalive_cmd = WMI_STA_KEEPALIVE_CMD,
	.echo_cmdid = WMI_ECHO_CMDID,
	.pdev_utf_cmdid = WMI_PDEV_UTF_CMDID,
	.dbglog_cfg_cmdid = WMI_DBGLOG_CFG_CMDID,
	.pdev_qvit_cmdid = WMI_PDEV_QVIT_CMDID,
	.pdev_ftm_intg_cmdid = WMI_PDEV_FTM_INTG_CMDID,
	.vdev_set_keepalive_cmdid = WMI_VDEV_SET_KEEPALIVE_CMDID,
	.vdev_get_keepalive_cmdid = WMI_VDEV_GET_KEEPALIVE_CMDID,
	.force_fw_hang_cmdid = WMI_FORCE_FW_HANG_CMDID,
	.gpio_config_cmdid = WMI_GPIO_CONFIG_CMDID,
	.gpio_output_cmdid = WMI_GPIO_OUTPUT_CMDID,
	.pdev_get_temperature_cmdid = WMI_CMD_UNSUPPORTED,
	.pdev_enable_adaptive_cca_cmdid = WMI_CMD_UNSUPPORTED,
	.scan_update_request_cmdid = WMI_CMD_UNSUPPORTED,
	.vdev_standby_response_cmdid = WMI_CMD_UNSUPPORTED,
	.vdev_resume_response_cmdid = WMI_CMD_UNSUPPORTED,
	.wlan_peer_caching_add_peer_cmdid = WMI_CMD_UNSUPPORTED,
	.wlan_peer_caching_evict_peer_cmdid = WMI_CMD_UNSUPPORTED,
	.wlan_peer_caching_restore_peer_cmdid = WMI_CMD_UNSUPPORTED,
	.wlan_peer_caching_print_all_peers_info_cmdid = WMI_CMD_UNSUPPORTED,
	.peer_update_wds_entry_cmdid = WMI_CMD_UNSUPPORTED,
	.peer_add_proxy_sta_entry_cmdid = WMI_CMD_UNSUPPORTED,
	.rtt_keepalive_cmdid = WMI_CMD_UNSUPPORTED,
	.oem_req_cmdid = WMI_CMD_UNSUPPORTED,
	.nan_cmdid = WMI_CMD_UNSUPPORTED,
	.vdev_ratemask_cmdid = WMI_CMD_UNSUPPORTED,
	.qboost_cfg_cmdid = WMI_CMD_UNSUPPORTED,
	.pdev_smart_ant_enable_cmdid = WMI_CMD_UNSUPPORTED,
	.pdev_smart_ant_set_rx_antenna_cmdid = WMI_CMD_UNSUPPORTED,
	.peer_smart_ant_set_tx_antenna_cmdid = WMI_CMD_UNSUPPORTED,
	.peer_smart_ant_set_train_info_cmdid = WMI_CMD_UNSUPPORTED,
	.peer_smart_ant_set_node_config_ops_cmdid = WMI_CMD_UNSUPPORTED,
	.pdev_set_antenna_switch_table_cmdid = WMI_CMD_UNSUPPORTED,
	.pdev_set_ctl_table_cmdid = WMI_CMD_UNSUPPORTED,
	.pdev_set_mimogain_table_cmdid = WMI_CMD_UNSUPPORTED,
	.pdev_ratepwr_table_cmdid = WMI_CMD_UNSUPPORTED,
	.pdev_ratepwr_chainmsk_table_cmdid = WMI_CMD_UNSUPPORTED,
	.pdev_fips_cmdid = WMI_CMD_UNSUPPORTED,
	.tt_set_conf_cmdid = WMI_CMD_UNSUPPORTED,
	.fwtest_cmdid = WMI_CMD_UNSUPPORTED,
	.vdev_atf_request_cmdid = WMI_CMD_UNSUPPORTED,
	.peer_atf_request_cmdid = WMI_CMD_UNSUPPORTED,
	.pdev_get_ani_cck_config_cmdid = WMI_CMD_UNSUPPORTED,
	.pdev_get_ani_ofdm_config_cmdid = WMI_CMD_UNSUPPORTED,
	.pdev_reserve_ast_entry_cmdid = WMI_CMD_UNSUPPORTED,
	.pdev_get_nfcal_power_cmdid = WMI_CMD_UNSUPPORTED,
	.pdev_get_tpc_cmdid = WMI_CMD_UNSUPPORTED,
	.pdev_get_ast_info_cmdid = WMI_CMD_UNSUPPORTED,
	.vdev_set_dscp_tid_map_cmdid = WMI_CMD_UNSUPPORTED,
	.pdev_get_info_cmdid = WMI_CMD_UNSUPPORTED,
	.vdev_get_info_cmdid = WMI_CMD_UNSUPPORTED,
	.vdev_filter_neighbor_rx_packets_cmdid = WMI_CMD_UNSUPPORTED,
	.mu_cal_start_cmdid = WMI_CMD_UNSUPPORTED,
	.set_cca_params_cmdid = WMI_CMD_UNSUPPORTED,
	.pdev_bss_chan_info_request_cmdid = WMI_CMD_UNSUPPORTED,
	.pdev_get_tpc_table_cmdid = WMI_CMD_UNSUPPORTED,
	.radar_found_cmdid = WMI_CMD_UNSUPPORTED,
};

/* 10.X WMI cmd track */
static struct wmi_cmd_map wmi_10x_cmd_map = {
	.init_cmdid = WMI_10X_INIT_CMDID,
	.start_scan_cmdid = WMI_10X_START_SCAN_CMDID,
	.stop_scan_cmdid = WMI_10X_STOP_SCAN_CMDID,
	.scan_chan_list_cmdid = WMI_10X_SCAN_CHAN_LIST_CMDID,
	.scan_sch_prio_tbl_cmdid = WMI_CMD_UNSUPPORTED,
	.scan_prob_req_oui_cmdid = WMI_CMD_UNSUPPORTED,
	.pdev_set_regdomain_cmdid = WMI_10X_PDEV_SET_REGDOMAIN_CMDID,
	.pdev_set_channel_cmdid = WMI_10X_PDEV_SET_CHANNEL_CMDID,
	.pdev_set_param_cmdid = WMI_10X_PDEV_SET_PARAM_CMDID,
	.pdev_pktlog_enable_cmdid = WMI_10X_PDEV_PKTLOG_ENABLE_CMDID,
	.pdev_pktlog_disable_cmdid = WMI_10X_PDEV_PKTLOG_DISABLE_CMDID,
	.pdev_set_wmm_params_cmdid = WMI_10X_PDEV_SET_WMM_PARAMS_CMDID,
	.pdev_set_ht_cap_ie_cmdid = WMI_10X_PDEV_SET_HT_CAP_IE_CMDID,
	.pdev_set_vht_cap_ie_cmdid = WMI_10X_PDEV_SET_VHT_CAP_IE_CMDID,
	.pdev_set_dscp_tid_map_cmdid = WMI_10X_PDEV_SET_DSCP_TID_MAP_CMDID,
	.pdev_set_quiet_mode_cmdid = WMI_10X_PDEV_SET_QUIET_MODE_CMDID,
	.pdev_green_ap_ps_enable_cmdid = WMI_10X_PDEV_GREEN_AP_PS_ENABLE_CMDID,
	.pdev_get_tpc_config_cmdid = WMI_10X_PDEV_GET_TPC_CONFIG_CMDID,
	.pdev_set_base_macaddr_cmdid = WMI_10X_PDEV_SET_BASE_MACADDR_CMDID,
	.vdev_create_cmdid = WMI_10X_VDEV_CREATE_CMDID,
	.vdev_delete_cmdid = WMI_10X_VDEV_DELETE_CMDID,
	.vdev_start_request_cmdid = WMI_10X_VDEV_START_REQUEST_CMDID,
	.vdev_restart_request_cmdid = WMI_10X_VDEV_RESTART_REQUEST_CMDID,
	.vdev_up_cmdid = WMI_10X_VDEV_UP_CMDID,
	.vdev_stop_cmdid = WMI_10X_VDEV_STOP_CMDID,
	.vdev_down_cmdid = WMI_10X_VDEV_DOWN_CMDID,
	.vdev_set_param_cmdid = WMI_10X_VDEV_SET_PARAM_CMDID,
	.vdev_install_key_cmdid = WMI_10X_VDEV_INSTALL_KEY_CMDID,
	.peer_create_cmdid = WMI_10X_PEER_CREATE_CMDID,
	.peer_delete_cmdid = WMI_10X_PEER_DELETE_CMDID,
	.peer_flush_tids_cmdid = WMI_10X_PEER_FLUSH_TIDS_CMDID,
	.peer_set_param_cmdid = WMI_10X_PEER_SET_PARAM_CMDID,
	.peer_assoc_cmdid = WMI_10X_PEER_ASSOC_CMDID,
	.peer_add_wds_entry_cmdid = WMI_10X_PEER_ADD_WDS_ENTRY_CMDID,
	.peer_remove_wds_entry_cmdid = WMI_10X_PEER_REMOVE_WDS_ENTRY_CMDID,
	.peer_mcast_group_cmdid = WMI_10X_PEER_MCAST_GROUP_CMDID,
	.bcn_tx_cmdid = WMI_10X_BCN_TX_CMDID,
	.pdev_send_bcn_cmdid = WMI_10X_PDEV_SEND_BCN_CMDID,
	.bcn_tmpl_cmdid = WMI_CMD_UNSUPPORTED,
	.bcn_filter_rx_cmdid = WMI_10X_BCN_FILTER_RX_CMDID,
	.prb_req_filter_rx_cmdid = WMI_10X_PRB_REQ_FILTER_RX_CMDID,
	.mgmt_tx_cmdid = WMI_10X_MGMT_TX_CMDID,
	.prb_tmpl_cmdid = WMI_CMD_UNSUPPORTED,
	.addba_clear_resp_cmdid = WMI_10X_ADDBA_CLEAR_RESP_CMDID,
	.addba_send_cmdid = WMI_10X_ADDBA_SEND_CMDID,
	.addba_status_cmdid = WMI_10X_ADDBA_STATUS_CMDID,
	.delba_send_cmdid = WMI_10X_DELBA_SEND_CMDID,
	.addba_set_resp_cmdid = WMI_10X_ADDBA_SET_RESP_CMDID,
	.send_singleamsdu_cmdid = WMI_10X_SEND_SINGLEAMSDU_CMDID,
	.sta_powersave_mode_cmdid = WMI_10X_STA_POWERSAVE_MODE_CMDID,
	.sta_powersave_param_cmdid = WMI_10X_STA_POWERSAVE_PARAM_CMDID,
	.sta_mimo_ps_mode_cmdid = WMI_10X_STA_MIMO_PS_MODE_CMDID,
	.pdev_dfs_enable_cmdid = WMI_10X_PDEV_DFS_ENABLE_CMDID,
	.pdev_dfs_disable_cmdid = WMI_10X_PDEV_DFS_DISABLE_CMDID,
	.roam_scan_mode = WMI_10X_ROAM_SCAN_MODE,
	.roam_scan_rssi_threshold = WMI_10X_ROAM_SCAN_RSSI_THRESHOLD,
	.roam_scan_period = WMI_10X_ROAM_SCAN_PERIOD,
	.roam_scan_rssi_change_threshold =
				WMI_10X_ROAM_SCAN_RSSI_CHANGE_THRESHOLD,
	.roam_ap_profile = WMI_10X_ROAM_AP_PROFILE,
	.ofl_scan_add_ap_profile = WMI_10X_OFL_SCAN_ADD_AP_PROFILE,
	.ofl_scan_remove_ap_profile = WMI_10X_OFL_SCAN_REMOVE_AP_PROFILE,
	.ofl_scan_period = WMI_10X_OFL_SCAN_PERIOD,
	.p2p_dev_set_device_info = WMI_10X_P2P_DEV_SET_DEVICE_INFO,
	.p2p_dev_set_discoverability = WMI_10X_P2P_DEV_SET_DISCOVERABILITY,
	.p2p_go_set_beacon_ie = WMI_10X_P2P_GO_SET_BEACON_IE,
	.p2p_go_set_probe_resp_ie = WMI_10X_P2P_GO_SET_PROBE_RESP_IE,
	.p2p_set_vendor_ie_data_cmdid = WMI_CMD_UNSUPPORTED,
	.ap_ps_peer_param_cmdid = WMI_10X_AP_PS_PEER_PARAM_CMDID,
	.ap_ps_peer_uapsd_coex_cmdid = WMI_CMD_UNSUPPORTED,
	.peer_rate_retry_sched_cmdid = WMI_10X_PEER_RATE_RETRY_SCHED_CMDID,
	.wlan_profile_trigger_cmdid = WMI_10X_WLAN_PROFILE_TRIGGER_CMDID,
	.wlan_profile_set_hist_intvl_cmdid =
				WMI_10X_WLAN_PROFILE_SET_HIST_INTVL_CMDID,
	.wlan_profile_get_profile_data_cmdid =
				WMI_10X_WLAN_PROFILE_GET_PROFILE_DATA_CMDID,
	.wlan_profile_enable_profile_id_cmdid =
				WMI_10X_WLAN_PROFILE_ENABLE_PROFILE_ID_CMDID,
	.wlan_profile_list_profile_id_cmdid =
				WMI_10X_WLAN_PROFILE_LIST_PROFILE_ID_CMDID,
	.pdev_suspend_cmdid = WMI_10X_PDEV_SUSPEND_CMDID,
	.pdev_resume_cmdid = WMI_10X_PDEV_RESUME_CMDID,
	.add_bcn_filter_cmdid = WMI_10X_ADD_BCN_FILTER_CMDID,
	.rmv_bcn_filter_cmdid = WMI_10X_RMV_BCN_FILTER_CMDID,
	.wow_add_wake_pattern_cmdid = WMI_10X_WOW_ADD_WAKE_PATTERN_CMDID,
	.wow_del_wake_pattern_cmdid = WMI_10X_WOW_DEL_WAKE_PATTERN_CMDID,
	.wow_enable_disable_wake_event_cmdid =
				WMI_10X_WOW_ENABLE_DISABLE_WAKE_EVENT_CMDID,
	.wow_enable_cmdid = WMI_10X_WOW_ENABLE_CMDID,
	.wow_hostwakeup_from_sleep_cmdid =
				WMI_10X_WOW_HOSTWAKEUP_FROM_SLEEP_CMDID,
	.rtt_measreq_cmdid = WMI_10X_RTT_MEASREQ_CMDID,
	.rtt_tsf_cmdid = WMI_10X_RTT_TSF_CMDID,
	.vdev_spectral_scan_configure_cmdid =
				WMI_10X_VDEV_SPECTRAL_SCAN_CONFIGURE_CMDID,
	.vdev_spectral_scan_enable_cmdid =
				WMI_10X_VDEV_SPECTRAL_SCAN_ENABLE_CMDID,
	.request_stats_cmdid = WMI_10X_REQUEST_STATS_CMDID,
	.set_arp_ns_offload_cmdid = WMI_CMD_UNSUPPORTED,
	.network_list_offload_config_cmdid = WMI_CMD_UNSUPPORTED,
	.gtk_offload_cmdid = WMI_CMD_UNSUPPORTED,
	.csa_offload_enable_cmdid = WMI_CMD_UNSUPPORTED,
	.csa_offload_chanswitch_cmdid = WMI_CMD_UNSUPPORTED,
	.chatter_set_mode_cmdid = WMI_CMD_UNSUPPORTED,
	.peer_tid_addba_cmdid = WMI_CMD_UNSUPPORTED,
	.peer_tid_delba_cmdid = WMI_CMD_UNSUPPORTED,
	.sta_dtim_ps_method_cmdid = WMI_CMD_UNSUPPORTED,
	.sta_uapsd_auto_trig_cmdid = WMI_CMD_UNSUPPORTED,
	.sta_keepalive_cmd = WMI_CMD_UNSUPPORTED,
	.echo_cmdid = WMI_10X_ECHO_CMDID,
	.pdev_utf_cmdid = WMI_10X_PDEV_UTF_CMDID,
	.dbglog_cfg_cmdid = WMI_10X_DBGLOG_CFG_CMDID,
	.pdev_qvit_cmdid = WMI_10X_PDEV_QVIT_CMDID,
	.pdev_ftm_intg_cmdid = WMI_CMD_UNSUPPORTED,
	.vdev_set_keepalive_cmdid = WMI_CMD_UNSUPPORTED,
	.vdev_get_keepalive_cmdid = WMI_CMD_UNSUPPORTED,
	.force_fw_hang_cmdid = WMI_CMD_UNSUPPORTED,
	.gpio_config_cmdid = WMI_10X_GPIO_CONFIG_CMDID,
	.gpio_output_cmdid = WMI_10X_GPIO_OUTPUT_CMDID,
	.pdev_get_temperature_cmdid = WMI_CMD_UNSUPPORTED,
	.pdev_enable_adaptive_cca_cmdid = WMI_CMD_UNSUPPORTED,
	.scan_update_request_cmdid = WMI_CMD_UNSUPPORTED,
	.vdev_standby_response_cmdid = WMI_CMD_UNSUPPORTED,
	.vdev_resume_response_cmdid = WMI_CMD_UNSUPPORTED,
	.wlan_peer_caching_add_peer_cmdid = WMI_CMD_UNSUPPORTED,
	.wlan_peer_caching_evict_peer_cmdid = WMI_CMD_UNSUPPORTED,
	.wlan_peer_caching_restore_peer_cmdid = WMI_CMD_UNSUPPORTED,
	.wlan_peer_caching_print_all_peers_info_cmdid = WMI_CMD_UNSUPPORTED,
	.peer_update_wds_entry_cmdid = WMI_CMD_UNSUPPORTED,
	.peer_add_proxy_sta_entry_cmdid = WMI_CMD_UNSUPPORTED,
	.rtt_keepalive_cmdid = WMI_CMD_UNSUPPORTED,
	.oem_req_cmdid = WMI_CMD_UNSUPPORTED,
	.nan_cmdid = WMI_CMD_UNSUPPORTED,
	.vdev_ratemask_cmdid = WMI_CMD_UNSUPPORTED,
	.qboost_cfg_cmdid = WMI_CMD_UNSUPPORTED,
	.pdev_smart_ant_enable_cmdid = WMI_CMD_UNSUPPORTED,
	.pdev_smart_ant_set_rx_antenna_cmdid = WMI_CMD_UNSUPPORTED,
	.peer_smart_ant_set_tx_antenna_cmdid = WMI_CMD_UNSUPPORTED,
	.peer_smart_ant_set_train_info_cmdid = WMI_CMD_UNSUPPORTED,
	.peer_smart_ant_set_node_config_ops_cmdid = WMI_CMD_UNSUPPORTED,
	.pdev_set_antenna_switch_table_cmdid = WMI_CMD_UNSUPPORTED,
	.pdev_set_ctl_table_cmdid = WMI_CMD_UNSUPPORTED,
	.pdev_set_mimogain_table_cmdid = WMI_CMD_UNSUPPORTED,
	.pdev_ratepwr_table_cmdid = WMI_CMD_UNSUPPORTED,
	.pdev_ratepwr_chainmsk_table_cmdid = WMI_CMD_UNSUPPORTED,
	.pdev_fips_cmdid = WMI_CMD_UNSUPPORTED,
	.tt_set_conf_cmdid = WMI_CMD_UNSUPPORTED,
	.fwtest_cmdid = WMI_CMD_UNSUPPORTED,
	.vdev_atf_request_cmdid = WMI_CMD_UNSUPPORTED,
	.peer_atf_request_cmdid = WMI_CMD_UNSUPPORTED,
	.pdev_get_ani_cck_config_cmdid = WMI_CMD_UNSUPPORTED,
	.pdev_get_ani_ofdm_config_cmdid = WMI_CMD_UNSUPPORTED,
	.pdev_reserve_ast_entry_cmdid = WMI_CMD_UNSUPPORTED,
	.pdev_get_nfcal_power_cmdid = WMI_CMD_UNSUPPORTED,
	.pdev_get_tpc_cmdid = WMI_CMD_UNSUPPORTED,
	.pdev_get_ast_info_cmdid = WMI_CMD_UNSUPPORTED,
	.vdev_set_dscp_tid_map_cmdid = WMI_CMD_UNSUPPORTED,
	.pdev_get_info_cmdid = WMI_CMD_UNSUPPORTED,
	.vdev_get_info_cmdid = WMI_CMD_UNSUPPORTED,
	.vdev_filter_neighbor_rx_packets_cmdid = WMI_CMD_UNSUPPORTED,
	.mu_cal_start_cmdid = WMI_CMD_UNSUPPORTED,
	.set_cca_params_cmdid = WMI_CMD_UNSUPPORTED,
	.pdev_bss_chan_info_request_cmdid = WMI_CMD_UNSUPPORTED,
	.pdev_get_tpc_table_cmdid = WMI_CMD_UNSUPPORTED,
	.radar_found_cmdid = WMI_CMD_UNSUPPORTED,
};

/* 10.2.4 WMI cmd track */
static struct wmi_cmd_map wmi_10_2_4_cmd_map = {
	.init_cmdid = WMI_10_2_INIT_CMDID,
	.start_scan_cmdid = WMI_10_2_START_SCAN_CMDID,
	.stop_scan_cmdid = WMI_10_2_STOP_SCAN_CMDID,
	.scan_chan_list_cmdid = WMI_10_2_SCAN_CHAN_LIST_CMDID,
	.scan_sch_prio_tbl_cmdid = WMI_CMD_UNSUPPORTED,
	.scan_prob_req_oui_cmdid = WMI_CMD_UNSUPPORTED,
	.pdev_set_regdomain_cmdid = WMI_10_2_PDEV_SET_REGDOMAIN_CMDID,
	.pdev_set_channel_cmdid = WMI_10_2_PDEV_SET_CHANNEL_CMDID,
	.pdev_set_param_cmdid = WMI_10_2_PDEV_SET_PARAM_CMDID,
	.pdev_pktlog_enable_cmdid = WMI_10_2_PDEV_PKTLOG_ENABLE_CMDID,
	.pdev_pktlog_disable_cmdid = WMI_10_2_PDEV_PKTLOG_DISABLE_CMDID,
	.pdev_set_wmm_params_cmdid = WMI_10_2_PDEV_SET_WMM_PARAMS_CMDID,
	.pdev_set_ht_cap_ie_cmdid = WMI_10_2_PDEV_SET_HT_CAP_IE_CMDID,
	.pdev_set_vht_cap_ie_cmdid = WMI_10_2_PDEV_SET_VHT_CAP_IE_CMDID,
	.pdev_set_quiet_mode_cmdid = WMI_10_2_PDEV_SET_QUIET_MODE_CMDID,
	.pdev_green_ap_ps_enable_cmdid = WMI_10_2_PDEV_GREEN_AP_PS_ENABLE_CMDID,
	.pdev_get_tpc_config_cmdid = WMI_10_2_PDEV_GET_TPC_CONFIG_CMDID,
	.pdev_set_base_macaddr_cmdid = WMI_10_2_PDEV_SET_BASE_MACADDR_CMDID,
	.vdev_create_cmdid = WMI_10_2_VDEV_CREATE_CMDID,
	.vdev_delete_cmdid = WMI_10_2_VDEV_DELETE_CMDID,
	.vdev_start_request_cmdid = WMI_10_2_VDEV_START_REQUEST_CMDID,
	.vdev_restart_request_cmdid = WMI_10_2_VDEV_RESTART_REQUEST_CMDID,
	.vdev_up_cmdid = WMI_10_2_VDEV_UP_CMDID,
	.vdev_stop_cmdid = WMI_10_2_VDEV_STOP_CMDID,
	.vdev_down_cmdid = WMI_10_2_VDEV_DOWN_CMDID,
	.vdev_set_param_cmdid = WMI_10_2_VDEV_SET_PARAM_CMDID,
	.vdev_install_key_cmdid = WMI_10_2_VDEV_INSTALL_KEY_CMDID,
	.peer_create_cmdid = WMI_10_2_PEER_CREATE_CMDID,
	.peer_delete_cmdid = WMI_10_2_PEER_DELETE_CMDID,
	.peer_flush_tids_cmdid = WMI_10_2_PEER_FLUSH_TIDS_CMDID,
	.peer_set_param_cmdid = WMI_10_2_PEER_SET_PARAM_CMDID,
	.peer_assoc_cmdid = WMI_10_2_PEER_ASSOC_CMDID,
	.peer_add_wds_entry_cmdid = WMI_10_2_PEER_ADD_WDS_ENTRY_CMDID,
	.peer_remove_wds_entry_cmdid = WMI_10_2_PEER_REMOVE_WDS_ENTRY_CMDID,
	.peer_mcast_group_cmdid = WMI_10_2_PEER_MCAST_GROUP_CMDID,
	.bcn_tx_cmdid = WMI_10_2_BCN_TX_CMDID,
	.pdev_send_bcn_cmdid = WMI_10_2_PDEV_SEND_BCN_CMDID,
	.bcn_tmpl_cmdid = WMI_CMD_UNSUPPORTED,
	.bcn_filter_rx_cmdid = WMI_10_2_BCN_FILTER_RX_CMDID,
	.prb_req_filter_rx_cmdid = WMI_10_2_PRB_REQ_FILTER_RX_CMDID,
	.mgmt_tx_cmdid = WMI_10_2_MGMT_TX_CMDID,
	.prb_tmpl_cmdid = WMI_CMD_UNSUPPORTED,
	.addba_clear_resp_cmdid = WMI_10_2_ADDBA_CLEAR_RESP_CMDID,
	.addba_send_cmdid = WMI_10_2_ADDBA_SEND_CMDID,
	.addba_status_cmdid = WMI_10_2_ADDBA_STATUS_CMDID,
	.delba_send_cmdid = WMI_10_2_DELBA_SEND_CMDID,
	.addba_set_resp_cmdid = WMI_10_2_ADDBA_SET_RESP_CMDID,
	.send_singleamsdu_cmdid = WMI_10_2_SEND_SINGLEAMSDU_CMDID,
	.sta_powersave_mode_cmdid = WMI_10_2_STA_POWERSAVE_MODE_CMDID,
	.sta_powersave_param_cmdid = WMI_10_2_STA_POWERSAVE_PARAM_CMDID,
	.sta_mimo_ps_mode_cmdid = WMI_10_2_STA_MIMO_PS_MODE_CMDID,
	.pdev_dfs_enable_cmdid = WMI_10_2_PDEV_DFS_ENABLE_CMDID,
	.pdev_dfs_disable_cmdid = WMI_10_2_PDEV_DFS_DISABLE_CMDID,
	.roam_scan_mode = WMI_10_2_ROAM_SCAN_MODE,
	.roam_scan_rssi_threshold = WMI_10_2_ROAM_SCAN_RSSI_THRESHOLD,
	.roam_scan_period = WMI_10_2_ROAM_SCAN_PERIOD,
	.roam_scan_rssi_change_threshold =
				WMI_10_2_ROAM_SCAN_RSSI_CHANGE_THRESHOLD,
	.roam_ap_profile = WMI_10_2_ROAM_AP_PROFILE,
	.ofl_scan_add_ap_profile = WMI_10_2_OFL_SCAN_ADD_AP_PROFILE,
	.ofl_scan_remove_ap_profile = WMI_10_2_OFL_SCAN_REMOVE_AP_PROFILE,
	.ofl_scan_period = WMI_10_2_OFL_SCAN_PERIOD,
	.p2p_dev_set_device_info = WMI_10_2_P2P_DEV_SET_DEVICE_INFO,
	.p2p_dev_set_discoverability = WMI_10_2_P2P_DEV_SET_DISCOVERABILITY,
	.p2p_go_set_beacon_ie = WMI_10_2_P2P_GO_SET_BEACON_IE,
	.p2p_go_set_probe_resp_ie = WMI_10_2_P2P_GO_SET_PROBE_RESP_IE,
	.p2p_set_vendor_ie_data_cmdid = WMI_CMD_UNSUPPORTED,
	.ap_ps_peer_param_cmdid = WMI_10_2_AP_PS_PEER_PARAM_CMDID,
	.ap_ps_peer_uapsd_coex_cmdid = WMI_CMD_UNSUPPORTED,
	.peer_rate_retry_sched_cmdid = WMI_10_2_PEER_RATE_RETRY_SCHED_CMDID,
	.wlan_profile_trigger_cmdid = WMI_10_2_WLAN_PROFILE_TRIGGER_CMDID,
	.wlan_profile_set_hist_intvl_cmdid =
				WMI_10_2_WLAN_PROFILE_SET_HIST_INTVL_CMDID,
	.wlan_profile_get_profile_data_cmdid =
				WMI_10_2_WLAN_PROFILE_GET_PROFILE_DATA_CMDID,
	.wlan_profile_enable_profile_id_cmdid =
				WMI_10_2_WLAN_PROFILE_ENABLE_PROFILE_ID_CMDID,
	.wlan_profile_list_profile_id_cmdid =
				WMI_10_2_WLAN_PROFILE_LIST_PROFILE_ID_CMDID,
	.pdev_suspend_cmdid = WMI_10_2_PDEV_SUSPEND_CMDID,
	.pdev_resume_cmdid = WMI_10_2_PDEV_RESUME_CMDID,
	.add_bcn_filter_cmdid = WMI_10_2_ADD_BCN_FILTER_CMDID,
	.rmv_bcn_filter_cmdid = WMI_10_2_RMV_BCN_FILTER_CMDID,
	.wow_add_wake_pattern_cmdid = WMI_10_2_WOW_ADD_WAKE_PATTERN_CMDID,
	.wow_del_wake_pattern_cmdid = WMI_10_2_WOW_DEL_WAKE_PATTERN_CMDID,
	.wow_enable_disable_wake_event_cmdid =
				WMI_10_2_WOW_ENABLE_DISABLE_WAKE_EVENT_CMDID,
	.wow_enable_cmdid = WMI_10_2_WOW_ENABLE_CMDID,
	.wow_hostwakeup_from_sleep_cmdid =
				WMI_10_2_WOW_HOSTWAKEUP_FROM_SLEEP_CMDID,
	.rtt_measreq_cmdid = WMI_10_2_RTT_MEASREQ_CMDID,
	.rtt_tsf_cmdid = WMI_10_2_RTT_TSF_CMDID,
	.vdev_spectral_scan_configure_cmdid =
				WMI_10_2_VDEV_SPECTRAL_SCAN_CONFIGURE_CMDID,
	.vdev_spectral_scan_enable_cmdid =
				WMI_10_2_VDEV_SPECTRAL_SCAN_ENABLE_CMDID,
	.request_stats_cmdid = WMI_10_2_REQUEST_STATS_CMDID,
	.set_arp_ns_offload_cmdid = WMI_CMD_UNSUPPORTED,
	.network_list_offload_config_cmdid = WMI_CMD_UNSUPPORTED,
	.gtk_offload_cmdid = WMI_CMD_UNSUPPORTED,
	.csa_offload_enable_cmdid = WMI_CMD_UNSUPPORTED,
	.csa_offload_chanswitch_cmdid = WMI_CMD_UNSUPPORTED,
	.chatter_set_mode_cmdid = WMI_CMD_UNSUPPORTED,
	.peer_tid_addba_cmdid = WMI_CMD_UNSUPPORTED,
	.peer_tid_delba_cmdid = WMI_CMD_UNSUPPORTED,
	.sta_dtim_ps_method_cmdid = WMI_CMD_UNSUPPORTED,
	.sta_uapsd_auto_trig_cmdid = WMI_CMD_UNSUPPORTED,
	.sta_keepalive_cmd = WMI_CMD_UNSUPPORTED,
	.echo_cmdid = WMI_10_2_ECHO_CMDID,
	.pdev_utf_cmdid = WMI_10_2_PDEV_UTF_CMDID,
	.dbglog_cfg_cmdid = WMI_10_2_DBGLOG_CFG_CMDID,
	.pdev_qvit_cmdid = WMI_10_2_PDEV_QVIT_CMDID,
	.pdev_ftm_intg_cmdid = WMI_CMD_UNSUPPORTED,
	.vdev_set_keepalive_cmdid = WMI_CMD_UNSUPPORTED,
	.vdev_get_keepalive_cmdid = WMI_CMD_UNSUPPORTED,
	.force_fw_hang_cmdid = WMI_CMD_UNSUPPORTED,
	.gpio_config_cmdid = WMI_10_2_GPIO_CONFIG_CMDID,
	.gpio_output_cmdid = WMI_10_2_GPIO_OUTPUT_CMDID,
	.pdev_get_temperature_cmdid = WMI_10_2_PDEV_GET_TEMPERATURE_CMDID,
	.pdev_enable_adaptive_cca_cmdid = WMI_10_2_SET_CCA_PARAMS,
	.scan_update_request_cmdid = WMI_CMD_UNSUPPORTED,
	.vdev_standby_response_cmdid = WMI_CMD_UNSUPPORTED,
	.vdev_resume_response_cmdid = WMI_CMD_UNSUPPORTED,
	.wlan_peer_caching_add_peer_cmdid = WMI_CMD_UNSUPPORTED,
	.wlan_peer_caching_evict_peer_cmdid = WMI_CMD_UNSUPPORTED,
	.wlan_peer_caching_restore_peer_cmdid = WMI_CMD_UNSUPPORTED,
	.wlan_peer_caching_print_all_peers_info_cmdid = WMI_CMD_UNSUPPORTED,
	.peer_update_wds_entry_cmdid = WMI_CMD_UNSUPPORTED,
	.peer_add_proxy_sta_entry_cmdid = WMI_CMD_UNSUPPORTED,
	.rtt_keepalive_cmdid = WMI_CMD_UNSUPPORTED,
	.oem_req_cmdid = WMI_CMD_UNSUPPORTED,
	.nan_cmdid = WMI_CMD_UNSUPPORTED,
	.vdev_ratemask_cmdid = WMI_CMD_UNSUPPORTED,
	.qboost_cfg_cmdid = WMI_CMD_UNSUPPORTED,
	.pdev_smart_ant_enable_cmdid = WMI_CMD_UNSUPPORTED,
	.pdev_smart_ant_set_rx_antenna_cmdid = WMI_CMD_UNSUPPORTED,
	.peer_smart_ant_set_tx_antenna_cmdid = WMI_CMD_UNSUPPORTED,
	.peer_smart_ant_set_train_info_cmdid = WMI_CMD_UNSUPPORTED,
	.peer_smart_ant_set_node_config_ops_cmdid = WMI_CMD_UNSUPPORTED,
	.pdev_set_antenna_switch_table_cmdid = WMI_CMD_UNSUPPORTED,
	.pdev_set_ctl_table_cmdid = WMI_CMD_UNSUPPORTED,
	.pdev_set_mimogain_table_cmdid = WMI_CMD_UNSUPPORTED,
	.pdev_ratepwr_table_cmdid = WMI_CMD_UNSUPPORTED,
	.pdev_ratepwr_chainmsk_table_cmdid = WMI_CMD_UNSUPPORTED,
	.pdev_fips_cmdid = WMI_CMD_UNSUPPORTED,
	.tt_set_conf_cmdid = WMI_CMD_UNSUPPORTED,
	.fwtest_cmdid = WMI_CMD_UNSUPPORTED,
	.vdev_atf_request_cmdid = WMI_CMD_UNSUPPORTED,
	.peer_atf_request_cmdid = WMI_CMD_UNSUPPORTED,
	.pdev_get_ani_cck_config_cmdid = WMI_CMD_UNSUPPORTED,
	.pdev_get_ani_ofdm_config_cmdid = WMI_CMD_UNSUPPORTED,
	.pdev_reserve_ast_entry_cmdid = WMI_CMD_UNSUPPORTED,
	.pdev_get_nfcal_power_cmdid = WMI_CMD_UNSUPPORTED,
	.pdev_get_tpc_cmdid = WMI_CMD_UNSUPPORTED,
	.pdev_get_ast_info_cmdid = WMI_CMD_UNSUPPORTED,
	.vdev_set_dscp_tid_map_cmdid = WMI_CMD_UNSUPPORTED,
	.pdev_get_info_cmdid = WMI_CMD_UNSUPPORTED,
	.vdev_get_info_cmdid = WMI_CMD_UNSUPPORTED,
	.vdev_filter_neighbor_rx_packets_cmdid = WMI_CMD_UNSUPPORTED,
	.mu_cal_start_cmdid = WMI_CMD_UNSUPPORTED,
	.set_cca_params_cmdid = WMI_CMD_UNSUPPORTED,
	.pdev_bss_chan_info_request_cmdid =
		WMI_10_2_PDEV_BSS_CHAN_INFO_REQUEST_CMDID,
	.pdev_get_tpc_table_cmdid = WMI_CMD_UNSUPPORTED,
	.radar_found_cmdid = WMI_CMD_UNSUPPORTED,
	.set_bb_timing_cmdid = WMI_10_2_PDEV_SET_BB_TIMING_CONFIG_CMDID,
};

/* 10.4 WMI cmd track */
static struct wmi_cmd_map wmi_10_4_cmd_map = {
	.init_cmdid = WMI_10_4_INIT_CMDID,
	.start_scan_cmdid = WMI_10_4_START_SCAN_CMDID,
	.stop_scan_cmdid = WMI_10_4_STOP_SCAN_CMDID,
	.scan_chan_list_cmdid = WMI_10_4_SCAN_CHAN_LIST_CMDID,
	.scan_sch_prio_tbl_cmdid = WMI_10_4_SCAN_SCH_PRIO_TBL_CMDID,
	.scan_prob_req_oui_cmdid = WMI_CMD_UNSUPPORTED,
	.pdev_set_regdomain_cmdid = WMI_10_4_PDEV_SET_REGDOMAIN_CMDID,
	.pdev_set_channel_cmdid = WMI_10_4_PDEV_SET_CHANNEL_CMDID,
	.pdev_set_param_cmdid = WMI_10_4_PDEV_SET_PARAM_CMDID,
	.pdev_pktlog_enable_cmdid = WMI_10_4_PDEV_PKTLOG_ENABLE_CMDID,
	.pdev_pktlog_disable_cmdid = WMI_10_4_PDEV_PKTLOG_DISABLE_CMDID,
	.pdev_set_wmm_params_cmdid = WMI_10_4_PDEV_SET_WMM_PARAMS_CMDID,
	.pdev_set_ht_cap_ie_cmdid = WMI_10_4_PDEV_SET_HT_CAP_IE_CMDID,
	.pdev_set_vht_cap_ie_cmdid = WMI_10_4_PDEV_SET_VHT_CAP_IE_CMDID,
	.pdev_set_dscp_tid_map_cmdid = WMI_10_4_PDEV_SET_DSCP_TID_MAP_CMDID,
	.pdev_set_quiet_mode_cmdid = WMI_10_4_PDEV_SET_QUIET_MODE_CMDID,
	.pdev_green_ap_ps_enable_cmdid = WMI_10_4_PDEV_GREEN_AP_PS_ENABLE_CMDID,
	.pdev_get_tpc_config_cmdid = WMI_10_4_PDEV_GET_TPC_CONFIG_CMDID,
	.pdev_set_base_macaddr_cmdid = WMI_10_4_PDEV_SET_BASE_MACADDR_CMDID,
	.vdev_create_cmdid = WMI_10_4_VDEV_CREATE_CMDID,
	.vdev_delete_cmdid = WMI_10_4_VDEV_DELETE_CMDID,
	.vdev_start_request_cmdid = WMI_10_4_VDEV_START_REQUEST_CMDID,
	.vdev_restart_request_cmdid = WMI_10_4_VDEV_RESTART_REQUEST_CMDID,
	.vdev_up_cmdid = WMI_10_4_VDEV_UP_CMDID,
	.vdev_stop_cmdid = WMI_10_4_VDEV_STOP_CMDID,
	.vdev_down_cmdid = WMI_10_4_VDEV_DOWN_CMDID,
	.vdev_set_param_cmdid = WMI_10_4_VDEV_SET_PARAM_CMDID,
	.vdev_install_key_cmdid = WMI_10_4_VDEV_INSTALL_KEY_CMDID,
	.peer_create_cmdid = WMI_10_4_PEER_CREATE_CMDID,
	.peer_delete_cmdid = WMI_10_4_PEER_DELETE_CMDID,
	.peer_flush_tids_cmdid = WMI_10_4_PEER_FLUSH_TIDS_CMDID,
	.peer_set_param_cmdid = WMI_10_4_PEER_SET_PARAM_CMDID,
	.peer_assoc_cmdid = WMI_10_4_PEER_ASSOC_CMDID,
	.peer_add_wds_entry_cmdid = WMI_10_4_PEER_ADD_WDS_ENTRY_CMDID,
	.peer_remove_wds_entry_cmdid = WMI_10_4_PEER_REMOVE_WDS_ENTRY_CMDID,
	.peer_mcast_group_cmdid = WMI_10_4_PEER_MCAST_GROUP_CMDID,
	.bcn_tx_cmdid = WMI_10_4_BCN_TX_CMDID,
	.pdev_send_bcn_cmdid = WMI_10_4_PDEV_SEND_BCN_CMDID,
	.bcn_tmpl_cmdid = WMI_10_4_BCN_PRB_TMPL_CMDID,
	.bcn_filter_rx_cmdid = WMI_10_4_BCN_FILTER_RX_CMDID,
	.prb_req_filter_rx_cmdid = WMI_10_4_PRB_REQ_FILTER_RX_CMDID,
	.mgmt_tx_cmdid = WMI_10_4_MGMT_TX_CMDID,
	.prb_tmpl_cmdid = WMI_10_4_PRB_TMPL_CMDID,
	.addba_clear_resp_cmdid = WMI_10_4_ADDBA_CLEAR_RESP_CMDID,
	.addba_send_cmdid = WMI_10_4_ADDBA_SEND_CMDID,
	.addba_status_cmdid = WMI_10_4_ADDBA_STATUS_CMDID,
	.delba_send_cmdid = WMI_10_4_DELBA_SEND_CMDID,
	.addba_set_resp_cmdid = WMI_10_4_ADDBA_SET_RESP_CMDID,
	.send_singleamsdu_cmdid = WMI_10_4_SEND_SINGLEAMSDU_CMDID,
	.sta_powersave_mode_cmdid = WMI_10_4_STA_POWERSAVE_MODE_CMDID,
	.sta_powersave_param_cmdid = WMI_10_4_STA_POWERSAVE_PARAM_CMDID,
	.sta_mimo_ps_mode_cmdid = WMI_10_4_STA_MIMO_PS_MODE_CMDID,
	.pdev_dfs_enable_cmdid = WMI_10_4_PDEV_DFS_ENABLE_CMDID,
	.pdev_dfs_disable_cmdid = WMI_10_4_PDEV_DFS_DISABLE_CMDID,
	.roam_scan_mode = WMI_10_4_ROAM_SCAN_MODE,
	.roam_scan_rssi_threshold = WMI_10_4_ROAM_SCAN_RSSI_THRESHOLD,
	.roam_scan_period = WMI_10_4_ROAM_SCAN_PERIOD,
	.roam_scan_rssi_change_threshold =
				WMI_10_4_ROAM_SCAN_RSSI_CHANGE_THRESHOLD,
	.roam_ap_profile = WMI_10_4_ROAM_AP_PROFILE,
	.ofl_scan_add_ap_profile = WMI_10_4_OFL_SCAN_ADD_AP_PROFILE,
	.ofl_scan_remove_ap_profile = WMI_10_4_OFL_SCAN_REMOVE_AP_PROFILE,
	.ofl_scan_period = WMI_10_4_OFL_SCAN_PERIOD,
	.p2p_dev_set_device_info = WMI_10_4_P2P_DEV_SET_DEVICE_INFO,
	.p2p_dev_set_discoverability = WMI_10_4_P2P_DEV_SET_DISCOVERABILITY,
	.p2p_go_set_beacon_ie = WMI_10_4_P2P_GO_SET_BEACON_IE,
	.p2p_go_set_probe_resp_ie = WMI_10_4_P2P_GO_SET_PROBE_RESP_IE,
	.p2p_set_vendor_ie_data_cmdid = WMI_10_4_P2P_SET_VENDOR_IE_DATA_CMDID,
	.ap_ps_peer_param_cmdid = WMI_10_4_AP_PS_PEER_PARAM_CMDID,
	.ap_ps_peer_uapsd_coex_cmdid = WMI_10_4_AP_PS_PEER_UAPSD_COEX_CMDID,
	.peer_rate_retry_sched_cmdid = WMI_10_4_PEER_RATE_RETRY_SCHED_CMDID,
	.wlan_profile_trigger_cmdid = WMI_10_4_WLAN_PROFILE_TRIGGER_CMDID,
	.wlan_profile_set_hist_intvl_cmdid =
				WMI_10_4_WLAN_PROFILE_SET_HIST_INTVL_CMDID,
	.wlan_profile_get_profile_data_cmdid =
				WMI_10_4_WLAN_PROFILE_GET_PROFILE_DATA_CMDID,
	.wlan_profile_enable_profile_id_cmdid =
				WMI_10_4_WLAN_PROFILE_ENABLE_PROFILE_ID_CMDID,
	.wlan_profile_list_profile_id_cmdid =
				WMI_10_4_WLAN_PROFILE_LIST_PROFILE_ID_CMDID,
	.pdev_suspend_cmdid = WMI_10_4_PDEV_SUSPEND_CMDID,
	.pdev_resume_cmdid = WMI_10_4_PDEV_RESUME_CMDID,
	.add_bcn_filter_cmdid = WMI_10_4_ADD_BCN_FILTER_CMDID,
	.rmv_bcn_filter_cmdid = WMI_10_4_RMV_BCN_FILTER_CMDID,
	.wow_add_wake_pattern_cmdid = WMI_10_4_WOW_ADD_WAKE_PATTERN_CMDID,
	.wow_del_wake_pattern_cmdid = WMI_10_4_WOW_DEL_WAKE_PATTERN_CMDID,
	.wow_enable_disable_wake_event_cmdid =
				WMI_10_4_WOW_ENABLE_DISABLE_WAKE_EVENT_CMDID,
	.wow_enable_cmdid = WMI_10_4_WOW_ENABLE_CMDID,
	.wow_hostwakeup_from_sleep_cmdid =
				WMI_10_4_WOW_HOSTWAKEUP_FROM_SLEEP_CMDID,
	.rtt_measreq_cmdid = WMI_10_4_RTT_MEASREQ_CMDID,
	.rtt_tsf_cmdid = WMI_10_4_RTT_TSF_CMDID,
	.vdev_spectral_scan_configure_cmdid =
				WMI_10_4_VDEV_SPECTRAL_SCAN_CONFIGURE_CMDID,
	.vdev_spectral_scan_enable_cmdid =
				WMI_10_4_VDEV_SPECTRAL_SCAN_ENABLE_CMDID,
	.request_stats_cmdid = WMI_10_4_REQUEST_STATS_CMDID,
	.set_arp_ns_offload_cmdid = WMI_CMD_UNSUPPORTED,
	.network_list_offload_config_cmdid = WMI_CMD_UNSUPPORTED,
	.gtk_offload_cmdid = WMI_10_4_GTK_OFFLOAD_CMDID,
	.csa_offload_enable_cmdid = WMI_10_4_CSA_OFFLOAD_ENABLE_CMDID,
	.csa_offload_chanswitch_cmdid = WMI_10_4_CSA_OFFLOAD_CHANSWITCH_CMDID,
	.chatter_set_mode_cmdid = WMI_CMD_UNSUPPORTED,
	.peer_tid_addba_cmdid = WMI_CMD_UNSUPPORTED,
	.peer_tid_delba_cmdid = WMI_CMD_UNSUPPORTED,
	.sta_dtim_ps_method_cmdid = WMI_CMD_UNSUPPORTED,
	.sta_uapsd_auto_trig_cmdid = WMI_CMD_UNSUPPORTED,
	.sta_keepalive_cmd = WMI_CMD_UNSUPPORTED,
	.echo_cmdid = WMI_10_4_ECHO_CMDID,
	.pdev_utf_cmdid = WMI_10_4_PDEV_UTF_CMDID,
	.dbglog_cfg_cmdid = WMI_10_4_DBGLOG_CFG_CMDID,
	.pdev_qvit_cmdid = WMI_10_4_PDEV_QVIT_CMDID,
	.pdev_ftm_intg_cmdid = WMI_CMD_UNSUPPORTED,
	.vdev_set_keepalive_cmdid = WMI_10_4_VDEV_SET_KEEPALIVE_CMDID,
	.vdev_get_keepalive_cmdid = WMI_10_4_VDEV_GET_KEEPALIVE_CMDID,
	.force_fw_hang_cmdid = WMI_10_4_FORCE_FW_HANG_CMDID,
	.gpio_config_cmdid = WMI_10_4_GPIO_CONFIG_CMDID,
	.gpio_output_cmdid = WMI_10_4_GPIO_OUTPUT_CMDID,
	.pdev_get_temperature_cmdid = WMI_10_4_PDEV_GET_TEMPERATURE_CMDID,
	.vdev_set_wmm_params_cmdid = WMI_CMD_UNSUPPORTED,
	.adaptive_qcs_cmdid = WMI_CMD_UNSUPPORTED,
	.scan_update_request_cmdid = WMI_10_4_SCAN_UPDATE_REQUEST_CMDID,
	.vdev_standby_response_cmdid = WMI_10_4_VDEV_STANDBY_RESPONSE_CMDID,
	.vdev_resume_response_cmdid = WMI_10_4_VDEV_RESUME_RESPONSE_CMDID,
	.wlan_peer_caching_add_peer_cmdid =
			WMI_10_4_WLAN_PEER_CACHING_ADD_PEER_CMDID,
	.wlan_peer_caching_evict_peer_cmdid =
			WMI_10_4_WLAN_PEER_CACHING_EVICT_PEER_CMDID,
	.wlan_peer_caching_restore_peer_cmdid =
			WMI_10_4_WLAN_PEER_CACHING_RESTORE_PEER_CMDID,
	.wlan_peer_caching_print_all_peers_info_cmdid =
			WMI_10_4_WLAN_PEER_CACHING_PRINT_ALL_PEERS_INFO_CMDID,
	.peer_update_wds_entry_cmdid = WMI_10_4_PEER_UPDATE_WDS_ENTRY_CMDID,
	.peer_add_proxy_sta_entry_cmdid =
			WMI_10_4_PEER_ADD_PROXY_STA_ENTRY_CMDID,
	.rtt_keepalive_cmdid = WMI_10_4_RTT_KEEPALIVE_CMDID,
	.oem_req_cmdid = WMI_10_4_OEM_REQ_CMDID,
	.nan_cmdid = WMI_10_4_NAN_CMDID,
	.vdev_ratemask_cmdid = WMI_10_4_VDEV_RATEMASK_CMDID,
	.qboost_cfg_cmdid = WMI_10_4_QBOOST_CFG_CMDID,
	.pdev_smart_ant_enable_cmdid = WMI_10_4_PDEV_SMART_ANT_ENABLE_CMDID,
	.pdev_smart_ant_set_rx_antenna_cmdid =
			WMI_10_4_PDEV_SMART_ANT_SET_RX_ANTENNA_CMDID,
	.peer_smart_ant_set_tx_antenna_cmdid =
			WMI_10_4_PEER_SMART_ANT_SET_TX_ANTENNA_CMDID,
	.peer_smart_ant_set_train_info_cmdid =
			WMI_10_4_PEER_SMART_ANT_SET_TRAIN_INFO_CMDID,
	.peer_smart_ant_set_node_config_ops_cmdid =
			WMI_10_4_PEER_SMART_ANT_SET_NODE_CONFIG_OPS_CMDID,
	.pdev_set_antenna_switch_table_cmdid =
			WMI_10_4_PDEV_SET_ANTENNA_SWITCH_TABLE_CMDID,
	.pdev_set_ctl_table_cmdid = WMI_10_4_PDEV_SET_CTL_TABLE_CMDID,
	.pdev_set_mimogain_table_cmdid = WMI_10_4_PDEV_SET_MIMOGAIN_TABLE_CMDID,
	.pdev_ratepwr_table_cmdid = WMI_10_4_PDEV_RATEPWR_TABLE_CMDID,
	.pdev_ratepwr_chainmsk_table_cmdid =
			WMI_10_4_PDEV_RATEPWR_CHAINMSK_TABLE_CMDID,
	.pdev_fips_cmdid = WMI_10_4_PDEV_FIPS_CMDID,
	.tt_set_conf_cmdid = WMI_10_4_TT_SET_CONF_CMDID,
	.fwtest_cmdid = WMI_10_4_FWTEST_CMDID,
	.vdev_atf_request_cmdid = WMI_10_4_VDEV_ATF_REQUEST_CMDID,
	.peer_atf_request_cmdid = WMI_10_4_PEER_ATF_REQUEST_CMDID,
	.pdev_get_ani_cck_config_cmdid = WMI_10_4_PDEV_GET_ANI_CCK_CONFIG_CMDID,
	.pdev_get_ani_ofdm_config_cmdid =
			WMI_10_4_PDEV_GET_ANI_OFDM_CONFIG_CMDID,
	.pdev_reserve_ast_entry_cmdid = WMI_10_4_PDEV_RESERVE_AST_ENTRY_CMDID,
	.pdev_get_nfcal_power_cmdid = WMI_10_4_PDEV_GET_NFCAL_POWER_CMDID,
	.pdev_get_tpc_cmdid = WMI_10_4_PDEV_GET_TPC_CMDID,
	.pdev_get_ast_info_cmdid = WMI_10_4_PDEV_GET_AST_INFO_CMDID,
	.vdev_set_dscp_tid_map_cmdid = WMI_10_4_VDEV_SET_DSCP_TID_MAP_CMDID,
	.pdev_get_info_cmdid = WMI_10_4_PDEV_GET_INFO_CMDID,
	.vdev_get_info_cmdid = WMI_10_4_VDEV_GET_INFO_CMDID,
	.vdev_filter_neighbor_rx_packets_cmdid =
			WMI_10_4_VDEV_FILTER_NEIGHBOR_RX_PACKETS_CMDID,
	.mu_cal_start_cmdid = WMI_10_4_MU_CAL_START_CMDID,
	.set_cca_params_cmdid = WMI_10_4_SET_CCA_PARAMS_CMDID,
	.pdev_bss_chan_info_request_cmdid =
			WMI_10_4_PDEV_BSS_CHAN_INFO_REQUEST_CMDID,
	.ext_resource_cfg_cmdid = WMI_10_4_EXT_RESOURCE_CFG_CMDID,
	.vdev_set_ie_cmdid = WMI_10_4_VDEV_SET_IE_CMDID,
	.set_lteu_config_cmdid = WMI_10_4_SET_LTEU_CONFIG_CMDID,
	.atf_ssid_grouping_request_cmdid =
			WMI_10_4_ATF_SSID_GROUPING_REQUEST_CMDID,
	.peer_atf_ext_request_cmdid = WMI_10_4_PEER_ATF_EXT_REQUEST_CMDID,
	.set_periodic_channel_stats_cfg_cmdid =
			WMI_10_4_SET_PERIODIC_CHANNEL_STATS_CONFIG,
	.peer_bwf_request_cmdid = WMI_10_4_PEER_BWF_REQUEST_CMDID,
	.btcoex_cfg_cmdid = WMI_10_4_BTCOEX_CFG_CMDID,
	.peer_tx_mu_txmit_count_cmdid = WMI_10_4_PEER_TX_MU_TXMIT_COUNT_CMDID,
	.peer_tx_mu_txmit_rstcnt_cmdid = WMI_10_4_PEER_TX_MU_TXMIT_RSTCNT_CMDID,
	.peer_gid_userpos_list_cmdid = WMI_10_4_PEER_GID_USERPOS_LIST_CMDID,
	.pdev_check_cal_version_cmdid = WMI_10_4_PDEV_CHECK_CAL_VERSION_CMDID,
	.coex_version_cfg_cmid = WMI_10_4_COEX_VERSION_CFG_CMID,
	.pdev_get_rx_filter_cmdid = WMI_10_4_PDEV_GET_RX_FILTER_CMDID,
	.pdev_extended_nss_cfg_cmdid = WMI_10_4_PDEV_EXTENDED_NSS_CFG_CMDID,
	.vdev_set_scan_nac_rssi_cmdid = WMI_10_4_VDEV_SET_SCAN_NAC_RSSI_CMDID,
	.prog_gpio_band_select_cmdid = WMI_10_4_PROG_GPIO_BAND_SELECT_CMDID,
	.config_smart_logging_cmdid = WMI_10_4_CONFIG_SMART_LOGGING_CMDID,
	.debug_fatal_condition_cmdid = WMI_10_4_DEBUG_FATAL_CONDITION_CMDID,
	.get_tsf_timer_cmdid = WMI_10_4_GET_TSF_TIMER_CMDID,
	.pdev_get_tpc_table_cmdid = WMI_10_4_PDEV_GET_TPC_TABLE_CMDID,
	.vdev_sifs_trigger_time_cmdid = WMI_10_4_VDEV_SIFS_TRIGGER_TIME_CMDID,
	.pdev_wds_entry_list_cmdid = WMI_10_4_PDEV_WDS_ENTRY_LIST_CMDID,
	.tdls_set_state_cmdid = WMI_10_4_TDLS_SET_STATE_CMDID,
	.tdls_peer_update_cmdid = WMI_10_4_TDLS_PEER_UPDATE_CMDID,
	.tdls_set_offchan_mode_cmdid = WMI_10_4_TDLS_SET_OFFCHAN_MODE_CMDID,
	.radar_found_cmdid = WMI_10_4_RADAR_FOUND_CMDID,
	.per_peer_per_tid_config_cmdid = WMI_10_4_PER_PEER_PER_TID_CONFIG_CMDID,
};

static struct wmi_peer_param_map wmi_peer_param_map = {
	.smps_state = WMI_PEER_SMPS_STATE,
	.ampdu = WMI_PEER_AMPDU,
	.authorize = WMI_PEER_AUTHORIZE,
	.chan_width = WMI_PEER_CHAN_WIDTH,
	.nss = WMI_PEER_NSS,
	.use_4addr = WMI_PEER_USE_4ADDR,
	.use_fixed_power = WMI_PEER_USE_FIXED_PWR,
	.debug = WMI_PEER_DEBUG,
	.phymode = WMI_PEER_PHYMODE,
	.dummy_var = WMI_PEER_DUMMY_VAR,
};

/* MAIN WMI VDEV param map */
static struct wmi_vdev_param_map wmi_vdev_param_map = {
	.rts_threshold = WMI_VDEV_PARAM_RTS_THRESHOLD,
	.fragmentation_threshold = WMI_VDEV_PARAM_FRAGMENTATION_THRESHOLD,
	.beacon_interval = WMI_VDEV_PARAM_BEACON_INTERVAL,
	.listen_interval = WMI_VDEV_PARAM_LISTEN_INTERVAL,
	.multicast_rate = WMI_VDEV_PARAM_MULTICAST_RATE,
	.mgmt_tx_rate = WMI_VDEV_PARAM_MGMT_TX_RATE,
	.slot_time = WMI_VDEV_PARAM_SLOT_TIME,
	.preamble = WMI_VDEV_PARAM_PREAMBLE,
	.swba_time = WMI_VDEV_PARAM_SWBA_TIME,
	.wmi_vdev_stats_update_period = WMI_VDEV_STATS_UPDATE_PERIOD,
	.wmi_vdev_pwrsave_ageout_time = WMI_VDEV_PWRSAVE_AGEOUT_TIME,
	.wmi_vdev_host_swba_interval = WMI_VDEV_HOST_SWBA_INTERVAL,
	.dtim_period = WMI_VDEV_PARAM_DTIM_PERIOD,
	.wmi_vdev_oc_scheduler_air_time_limit =
					WMI_VDEV_OC_SCHEDULER_AIR_TIME_LIMIT,
	.wds = WMI_VDEV_PARAM_WDS,
	.atim_window = WMI_VDEV_PARAM_ATIM_WINDOW,
	.bmiss_count_max = WMI_VDEV_PARAM_BMISS_COUNT_MAX,
	.bmiss_first_bcnt = WMI_VDEV_PARAM_BMISS_FIRST_BCNT,
	.bmiss_final_bcnt = WMI_VDEV_PARAM_BMISS_FINAL_BCNT,
	.feature_wmm = WMI_VDEV_PARAM_FEATURE_WMM,
	.chwidth = WMI_VDEV_PARAM_CHWIDTH,
	.chextoffset = WMI_VDEV_PARAM_CHEXTOFFSET,
	.disable_htprotection =	WMI_VDEV_PARAM_DISABLE_HTPROTECTION,
	.sta_quickkickout = WMI_VDEV_PARAM_STA_QUICKKICKOUT,
	.mgmt_rate = WMI_VDEV_PARAM_MGMT_RATE,
	.protection_mode = WMI_VDEV_PARAM_PROTECTION_MODE,
	.fixed_rate = WMI_VDEV_PARAM_FIXED_RATE,
	.sgi = WMI_VDEV_PARAM_SGI,
	.ldpc = WMI_VDEV_PARAM_LDPC,
	.tx_stbc = WMI_VDEV_PARAM_TX_STBC,
	.rx_stbc = WMI_VDEV_PARAM_RX_STBC,
	.intra_bss_fwd = WMI_VDEV_PARAM_INTRA_BSS_FWD,
	.def_keyid = WMI_VDEV_PARAM_DEF_KEYID,
	.nss = WMI_VDEV_PARAM_NSS,
	.bcast_data_rate = WMI_VDEV_PARAM_BCAST_DATA_RATE,
	.mcast_data_rate = WMI_VDEV_PARAM_MCAST_DATA_RATE,
	.mcast_indicate = WMI_VDEV_PARAM_MCAST_INDICATE,
	.dhcp_indicate = WMI_VDEV_PARAM_DHCP_INDICATE,
	.unknown_dest_indicate = WMI_VDEV_PARAM_UNKNOWN_DEST_INDICATE,
	.ap_keepalive_min_idle_inactive_time_secs =
			WMI_VDEV_PARAM_AP_KEEPALIVE_MIN_IDLE_INACTIVE_TIME_SECS,
	.ap_keepalive_max_idle_inactive_time_secs =
			WMI_VDEV_PARAM_AP_KEEPALIVE_MAX_IDLE_INACTIVE_TIME_SECS,
	.ap_keepalive_max_unresponsive_time_secs =
			WMI_VDEV_PARAM_AP_KEEPALIVE_MAX_UNRESPONSIVE_TIME_SECS,
	.ap_enable_nawds = WMI_VDEV_PARAM_AP_ENABLE_NAWDS,
	.mcast2ucast_set = WMI_VDEV_PARAM_UNSUPPORTED,
	.enable_rtscts = WMI_VDEV_PARAM_ENABLE_RTSCTS,
	.txbf = WMI_VDEV_PARAM_TXBF,
	.packet_powersave = WMI_VDEV_PARAM_PACKET_POWERSAVE,
	.drop_unencry = WMI_VDEV_PARAM_DROP_UNENCRY,
	.tx_encap_type = WMI_VDEV_PARAM_TX_ENCAP_TYPE,
	.ap_detect_out_of_sync_sleeping_sta_time_secs =
					WMI_VDEV_PARAM_UNSUPPORTED,
	.rc_num_retries = WMI_VDEV_PARAM_UNSUPPORTED,
	.cabq_maxdur = WMI_VDEV_PARAM_UNSUPPORTED,
	.mfptest_set = WMI_VDEV_PARAM_UNSUPPORTED,
	.rts_fixed_rate = WMI_VDEV_PARAM_UNSUPPORTED,
	.vht_sgimask = WMI_VDEV_PARAM_UNSUPPORTED,
	.vht80_ratemask = WMI_VDEV_PARAM_UNSUPPORTED,
	.early_rx_adjust_enable = WMI_VDEV_PARAM_UNSUPPORTED,
	.early_rx_tgt_bmiss_num = WMI_VDEV_PARAM_UNSUPPORTED,
	.early_rx_bmiss_sample_cycle = WMI_VDEV_PARAM_UNSUPPORTED,
	.early_rx_slop_step = WMI_VDEV_PARAM_UNSUPPORTED,
	.early_rx_init_slop = WMI_VDEV_PARAM_UNSUPPORTED,
	.early_rx_adjust_pause = WMI_VDEV_PARAM_UNSUPPORTED,
	.proxy_sta = WMI_VDEV_PARAM_UNSUPPORTED,
	.meru_vc = WMI_VDEV_PARAM_UNSUPPORTED,
	.rx_decap_type = WMI_VDEV_PARAM_UNSUPPORTED,
	.bw_nss_ratemask = WMI_VDEV_PARAM_UNSUPPORTED,
	.disable_4addr_src_lrn = WMI_VDEV_PARAM_UNSUPPORTED,
	.rtt_responder_role = WMI_VDEV_PARAM_UNSUPPORTED,
};

/* 10.X WMI VDEV param map */
static struct wmi_vdev_param_map wmi_10x_vdev_param_map = {
	.rts_threshold = WMI_10X_VDEV_PARAM_RTS_THRESHOLD,
	.fragmentation_threshold = WMI_10X_VDEV_PARAM_FRAGMENTATION_THRESHOLD,
	.beacon_interval = WMI_10X_VDEV_PARAM_BEACON_INTERVAL,
	.listen_interval = WMI_10X_VDEV_PARAM_LISTEN_INTERVAL,
	.multicast_rate = WMI_10X_VDEV_PARAM_MULTICAST_RATE,
	.mgmt_tx_rate = WMI_10X_VDEV_PARAM_MGMT_TX_RATE,
	.slot_time = WMI_10X_VDEV_PARAM_SLOT_TIME,
	.preamble = WMI_10X_VDEV_PARAM_PREAMBLE,
	.swba_time = WMI_10X_VDEV_PARAM_SWBA_TIME,
	.wmi_vdev_stats_update_period = WMI_10X_VDEV_STATS_UPDATE_PERIOD,
	.wmi_vdev_pwrsave_ageout_time = WMI_10X_VDEV_PWRSAVE_AGEOUT_TIME,
	.wmi_vdev_host_swba_interval = WMI_10X_VDEV_HOST_SWBA_INTERVAL,
	.dtim_period = WMI_10X_VDEV_PARAM_DTIM_PERIOD,
	.wmi_vdev_oc_scheduler_air_time_limit =
				WMI_10X_VDEV_OC_SCHEDULER_AIR_TIME_LIMIT,
	.wds = WMI_10X_VDEV_PARAM_WDS,
	.atim_window = WMI_10X_VDEV_PARAM_ATIM_WINDOW,
	.bmiss_count_max = WMI_10X_VDEV_PARAM_BMISS_COUNT_MAX,
	.bmiss_first_bcnt = WMI_VDEV_PARAM_UNSUPPORTED,
	.bmiss_final_bcnt = WMI_VDEV_PARAM_UNSUPPORTED,
	.feature_wmm = WMI_10X_VDEV_PARAM_FEATURE_WMM,
	.chwidth = WMI_10X_VDEV_PARAM_CHWIDTH,
	.chextoffset = WMI_10X_VDEV_PARAM_CHEXTOFFSET,
	.disable_htprotection = WMI_10X_VDEV_PARAM_DISABLE_HTPROTECTION,
	.sta_quickkickout = WMI_10X_VDEV_PARAM_STA_QUICKKICKOUT,
	.mgmt_rate = WMI_10X_VDEV_PARAM_MGMT_RATE,
	.protection_mode = WMI_10X_VDEV_PARAM_PROTECTION_MODE,
	.fixed_rate = WMI_10X_VDEV_PARAM_FIXED_RATE,
	.sgi = WMI_10X_VDEV_PARAM_SGI,
	.ldpc = WMI_10X_VDEV_PARAM_LDPC,
	.tx_stbc = WMI_10X_VDEV_PARAM_TX_STBC,
	.rx_stbc = WMI_10X_VDEV_PARAM_RX_STBC,
	.intra_bss_fwd = WMI_10X_VDEV_PARAM_INTRA_BSS_FWD,
	.def_keyid = WMI_10X_VDEV_PARAM_DEF_KEYID,
	.nss = WMI_10X_VDEV_PARAM_NSS,
	.bcast_data_rate = WMI_10X_VDEV_PARAM_BCAST_DATA_RATE,
	.mcast_data_rate = WMI_10X_VDEV_PARAM_MCAST_DATA_RATE,
	.mcast_indicate = WMI_10X_VDEV_PARAM_MCAST_INDICATE,
	.dhcp_indicate = WMI_10X_VDEV_PARAM_DHCP_INDICATE,
	.unknown_dest_indicate = WMI_10X_VDEV_PARAM_UNKNOWN_DEST_INDICATE,
	.ap_keepalive_min_idle_inactive_time_secs =
		WMI_10X_VDEV_PARAM_AP_KEEPALIVE_MIN_IDLE_INACTIVE_TIME_SECS,
	.ap_keepalive_max_idle_inactive_time_secs =
		WMI_10X_VDEV_PARAM_AP_KEEPALIVE_MAX_IDLE_INACTIVE_TIME_SECS,
	.ap_keepalive_max_unresponsive_time_secs =
		WMI_10X_VDEV_PARAM_AP_KEEPALIVE_MAX_UNRESPONSIVE_TIME_SECS,
	.ap_enable_nawds = WMI_10X_VDEV_PARAM_AP_ENABLE_NAWDS,
	.mcast2ucast_set = WMI_10X_VDEV_PARAM_MCAST2UCAST_SET,
	.enable_rtscts = WMI_10X_VDEV_PARAM_ENABLE_RTSCTS,
	.txbf = WMI_VDEV_PARAM_UNSUPPORTED,
	.packet_powersave = WMI_VDEV_PARAM_UNSUPPORTED,
	.drop_unencry = WMI_VDEV_PARAM_UNSUPPORTED,
	.tx_encap_type = WMI_VDEV_PARAM_UNSUPPORTED,
	.ap_detect_out_of_sync_sleeping_sta_time_secs =
		WMI_10X_VDEV_PARAM_AP_DETECT_OUT_OF_SYNC_SLEEPING_STA_TIME_SECS,
	.rc_num_retries = WMI_VDEV_PARAM_UNSUPPORTED,
	.cabq_maxdur = WMI_VDEV_PARAM_UNSUPPORTED,
	.mfptest_set = WMI_VDEV_PARAM_UNSUPPORTED,
	.rts_fixed_rate = WMI_VDEV_PARAM_UNSUPPORTED,
	.vht_sgimask = WMI_VDEV_PARAM_UNSUPPORTED,
	.vht80_ratemask = WMI_VDEV_PARAM_UNSUPPORTED,
	.early_rx_adjust_enable = WMI_VDEV_PARAM_UNSUPPORTED,
	.early_rx_tgt_bmiss_num = WMI_VDEV_PARAM_UNSUPPORTED,
	.early_rx_bmiss_sample_cycle = WMI_VDEV_PARAM_UNSUPPORTED,
	.early_rx_slop_step = WMI_VDEV_PARAM_UNSUPPORTED,
	.early_rx_init_slop = WMI_VDEV_PARAM_UNSUPPORTED,
	.early_rx_adjust_pause = WMI_VDEV_PARAM_UNSUPPORTED,
	.proxy_sta = WMI_VDEV_PARAM_UNSUPPORTED,
	.meru_vc = WMI_VDEV_PARAM_UNSUPPORTED,
	.rx_decap_type = WMI_VDEV_PARAM_UNSUPPORTED,
	.bw_nss_ratemask = WMI_VDEV_PARAM_UNSUPPORTED,
	.disable_4addr_src_lrn = WMI_VDEV_PARAM_UNSUPPORTED,
	.rtt_responder_role = WMI_VDEV_PARAM_UNSUPPORTED,
};

static struct wmi_vdev_param_map wmi_10_2_4_vdev_param_map = {
	.rts_threshold = WMI_10X_VDEV_PARAM_RTS_THRESHOLD,
	.fragmentation_threshold = WMI_10X_VDEV_PARAM_FRAGMENTATION_THRESHOLD,
	.beacon_interval = WMI_10X_VDEV_PARAM_BEACON_INTERVAL,
	.listen_interval = WMI_10X_VDEV_PARAM_LISTEN_INTERVAL,
	.multicast_rate = WMI_10X_VDEV_PARAM_MULTICAST_RATE,
	.mgmt_tx_rate = WMI_10X_VDEV_PARAM_MGMT_TX_RATE,
	.slot_time = WMI_10X_VDEV_PARAM_SLOT_TIME,
	.preamble = WMI_10X_VDEV_PARAM_PREAMBLE,
	.swba_time = WMI_10X_VDEV_PARAM_SWBA_TIME,
	.wmi_vdev_stats_update_period = WMI_10X_VDEV_STATS_UPDATE_PERIOD,
	.wmi_vdev_pwrsave_ageout_time = WMI_10X_VDEV_PWRSAVE_AGEOUT_TIME,
	.wmi_vdev_host_swba_interval = WMI_10X_VDEV_HOST_SWBA_INTERVAL,
	.dtim_period = WMI_10X_VDEV_PARAM_DTIM_PERIOD,
	.wmi_vdev_oc_scheduler_air_time_limit =
				WMI_10X_VDEV_OC_SCHEDULER_AIR_TIME_LIMIT,
	.wds = WMI_10X_VDEV_PARAM_WDS,
	.atim_window = WMI_10X_VDEV_PARAM_ATIM_WINDOW,
	.bmiss_count_max = WMI_10X_VDEV_PARAM_BMISS_COUNT_MAX,
	.bmiss_first_bcnt = WMI_VDEV_PARAM_UNSUPPORTED,
	.bmiss_final_bcnt = WMI_VDEV_PARAM_UNSUPPORTED,
	.feature_wmm = WMI_10X_VDEV_PARAM_FEATURE_WMM,
	.chwidth = WMI_10X_VDEV_PARAM_CHWIDTH,
	.chextoffset = WMI_10X_VDEV_PARAM_CHEXTOFFSET,
	.disable_htprotection = WMI_10X_VDEV_PARAM_DISABLE_HTPROTECTION,
	.sta_quickkickout = WMI_10X_VDEV_PARAM_STA_QUICKKICKOUT,
	.mgmt_rate = WMI_10X_VDEV_PARAM_MGMT_RATE,
	.protection_mode = WMI_10X_VDEV_PARAM_PROTECTION_MODE,
	.fixed_rate = WMI_10X_VDEV_PARAM_FIXED_RATE,
	.sgi = WMI_10X_VDEV_PARAM_SGI,
	.ldpc = WMI_10X_VDEV_PARAM_LDPC,
	.tx_stbc = WMI_10X_VDEV_PARAM_TX_STBC,
	.rx_stbc = WMI_10X_VDEV_PARAM_RX_STBC,
	.intra_bss_fwd = WMI_10X_VDEV_PARAM_INTRA_BSS_FWD,
	.def_keyid = WMI_10X_VDEV_PARAM_DEF_KEYID,
	.nss = WMI_10X_VDEV_PARAM_NSS,
	.bcast_data_rate = WMI_10X_VDEV_PARAM_BCAST_DATA_RATE,
	.mcast_data_rate = WMI_10X_VDEV_PARAM_MCAST_DATA_RATE,
	.mcast_indicate = WMI_10X_VDEV_PARAM_MCAST_INDICATE,
	.dhcp_indicate = WMI_10X_VDEV_PARAM_DHCP_INDICATE,
	.unknown_dest_indicate = WMI_10X_VDEV_PARAM_UNKNOWN_DEST_INDICATE,
	.ap_keepalive_min_idle_inactive_time_secs =
		WMI_10X_VDEV_PARAM_AP_KEEPALIVE_MIN_IDLE_INACTIVE_TIME_SECS,
	.ap_keepalive_max_idle_inactive_time_secs =
		WMI_10X_VDEV_PARAM_AP_KEEPALIVE_MAX_IDLE_INACTIVE_TIME_SECS,
	.ap_keepalive_max_unresponsive_time_secs =
		WMI_10X_VDEV_PARAM_AP_KEEPALIVE_MAX_UNRESPONSIVE_TIME_SECS,
	.ap_enable_nawds = WMI_10X_VDEV_PARAM_AP_ENABLE_NAWDS,
	.mcast2ucast_set = WMI_10X_VDEV_PARAM_MCAST2UCAST_SET,
	.enable_rtscts = WMI_10X_VDEV_PARAM_ENABLE_RTSCTS,
	.txbf = WMI_VDEV_PARAM_UNSUPPORTED,
	.packet_powersave = WMI_VDEV_PARAM_UNSUPPORTED,
	.drop_unencry = WMI_VDEV_PARAM_UNSUPPORTED,
	.tx_encap_type = WMI_VDEV_PARAM_UNSUPPORTED,
	.ap_detect_out_of_sync_sleeping_sta_time_secs =
		WMI_10X_VDEV_PARAM_AP_DETECT_OUT_OF_SYNC_SLEEPING_STA_TIME_SECS,
	.rc_num_retries = WMI_VDEV_PARAM_UNSUPPORTED,
	.cabq_maxdur = WMI_VDEV_PARAM_UNSUPPORTED,
	.mfptest_set = WMI_VDEV_PARAM_UNSUPPORTED,
	.rts_fixed_rate = WMI_VDEV_PARAM_UNSUPPORTED,
	.vht_sgimask = WMI_VDEV_PARAM_UNSUPPORTED,
	.vht80_ratemask = WMI_VDEV_PARAM_UNSUPPORTED,
	.early_rx_adjust_enable = WMI_VDEV_PARAM_UNSUPPORTED,
	.early_rx_tgt_bmiss_num = WMI_VDEV_PARAM_UNSUPPORTED,
	.early_rx_bmiss_sample_cycle = WMI_VDEV_PARAM_UNSUPPORTED,
	.early_rx_slop_step = WMI_VDEV_PARAM_UNSUPPORTED,
	.early_rx_init_slop = WMI_VDEV_PARAM_UNSUPPORTED,
	.early_rx_adjust_pause = WMI_VDEV_PARAM_UNSUPPORTED,
	.proxy_sta = WMI_VDEV_PARAM_UNSUPPORTED,
	.meru_vc = WMI_VDEV_PARAM_UNSUPPORTED,
	.rx_decap_type = WMI_VDEV_PARAM_UNSUPPORTED,
	.bw_nss_ratemask = WMI_VDEV_PARAM_UNSUPPORTED,
	.disable_4addr_src_lrn = WMI_VDEV_PARAM_UNSUPPORTED,
	.rtt_responder_role = WMI_VDEV_PARAM_UNSUPPORTED,
};

static struct wmi_vdev_param_map wmi_10_4_vdev_param_map = {
	.rts_threshold = WMI_10_4_VDEV_PARAM_RTS_THRESHOLD,
	.fragmentation_threshold = WMI_10_4_VDEV_PARAM_FRAGMENTATION_THRESHOLD,
	.beacon_interval = WMI_10_4_VDEV_PARAM_BEACON_INTERVAL,
	.listen_interval = WMI_10_4_VDEV_PARAM_LISTEN_INTERVAL,
	.multicast_rate = WMI_10_4_VDEV_PARAM_MULTICAST_RATE,
	.mgmt_tx_rate = WMI_10_4_VDEV_PARAM_MGMT_TX_RATE,
	.slot_time = WMI_10_4_VDEV_PARAM_SLOT_TIME,
	.preamble = WMI_10_4_VDEV_PARAM_PREAMBLE,
	.swba_time = WMI_10_4_VDEV_PARAM_SWBA_TIME,
	.wmi_vdev_stats_update_period = WMI_10_4_VDEV_STATS_UPDATE_PERIOD,
	.wmi_vdev_pwrsave_ageout_time = WMI_10_4_VDEV_PWRSAVE_AGEOUT_TIME,
	.wmi_vdev_host_swba_interval = WMI_10_4_VDEV_HOST_SWBA_INTERVAL,
	.dtim_period = WMI_10_4_VDEV_PARAM_DTIM_PERIOD,
	.wmi_vdev_oc_scheduler_air_time_limit =
	       WMI_10_4_VDEV_OC_SCHEDULER_AIR_TIME_LIMIT,
	.wds = WMI_10_4_VDEV_PARAM_WDS,
	.atim_window = WMI_10_4_VDEV_PARAM_ATIM_WINDOW,
	.bmiss_count_max = WMI_10_4_VDEV_PARAM_BMISS_COUNT_MAX,
	.bmiss_first_bcnt = WMI_10_4_VDEV_PARAM_BMISS_FIRST_BCNT,
	.bmiss_final_bcnt = WMI_10_4_VDEV_PARAM_BMISS_FINAL_BCNT,
	.feature_wmm = WMI_10_4_VDEV_PARAM_FEATURE_WMM,
	.chwidth = WMI_10_4_VDEV_PARAM_CHWIDTH,
	.chextoffset = WMI_10_4_VDEV_PARAM_CHEXTOFFSET,
	.disable_htprotection = WMI_10_4_VDEV_PARAM_DISABLE_HTPROTECTION,
	.sta_quickkickout = WMI_10_4_VDEV_PARAM_STA_QUICKKICKOUT,
	.mgmt_rate = WMI_10_4_VDEV_PARAM_MGMT_RATE,
	.protection_mode = WMI_10_4_VDEV_PARAM_PROTECTION_MODE,
	.fixed_rate = WMI_10_4_VDEV_PARAM_FIXED_RATE,
	.sgi = WMI_10_4_VDEV_PARAM_SGI,
	.ldpc = WMI_10_4_VDEV_PARAM_LDPC,
	.tx_stbc = WMI_10_4_VDEV_PARAM_TX_STBC,
	.rx_stbc = WMI_10_4_VDEV_PARAM_RX_STBC,
	.intra_bss_fwd = WMI_10_4_VDEV_PARAM_INTRA_BSS_FWD,
	.def_keyid = WMI_10_4_VDEV_PARAM_DEF_KEYID,
	.nss = WMI_10_4_VDEV_PARAM_NSS,
	.bcast_data_rate = WMI_10_4_VDEV_PARAM_BCAST_DATA_RATE,
	.mcast_data_rate = WMI_10_4_VDEV_PARAM_MCAST_DATA_RATE,
	.mcast_indicate = WMI_10_4_VDEV_PARAM_MCAST_INDICATE,
	.dhcp_indicate = WMI_10_4_VDEV_PARAM_DHCP_INDICATE,
	.unknown_dest_indicate = WMI_10_4_VDEV_PARAM_UNKNOWN_DEST_INDICATE,
	.ap_keepalive_min_idle_inactive_time_secs =
	       WMI_10_4_VDEV_PARAM_AP_KEEPALIVE_MIN_IDLE_INACTIVE_TIME_SECS,
	.ap_keepalive_max_idle_inactive_time_secs =
	       WMI_10_4_VDEV_PARAM_AP_KEEPALIVE_MAX_IDLE_INACTIVE_TIME_SECS,
	.ap_keepalive_max_unresponsive_time_secs =
	       WMI_10_4_VDEV_PARAM_AP_KEEPALIVE_MAX_UNRESPONSIVE_TIME_SECS,
	.ap_enable_nawds = WMI_10_4_VDEV_PARAM_AP_ENABLE_NAWDS,
	.mcast2ucast_set = WMI_10_4_VDEV_PARAM_MCAST2UCAST_SET,
	.enable_rtscts = WMI_10_4_VDEV_PARAM_ENABLE_RTSCTS,
	.txbf = WMI_10_4_VDEV_PARAM_TXBF,
	.packet_powersave = WMI_10_4_VDEV_PARAM_PACKET_POWERSAVE,
	.drop_unencry = WMI_10_4_VDEV_PARAM_DROP_UNENCRY,
	.tx_encap_type = WMI_10_4_VDEV_PARAM_TX_ENCAP_TYPE,
	.ap_detect_out_of_sync_sleeping_sta_time_secs =
	       WMI_10_4_VDEV_PARAM_AP_DETECT_OUT_OF_SYNC_SLEEPING_STA_TIME_SECS,
	.rc_num_retries = WMI_10_4_VDEV_PARAM_RC_NUM_RETRIES,
	.cabq_maxdur = WMI_10_4_VDEV_PARAM_CABQ_MAXDUR,
	.mfptest_set = WMI_10_4_VDEV_PARAM_MFPTEST_SET,
	.rts_fixed_rate = WMI_10_4_VDEV_PARAM_RTS_FIXED_RATE,
	.vht_sgimask = WMI_10_4_VDEV_PARAM_VHT_SGIMASK,
	.vht80_ratemask = WMI_10_4_VDEV_PARAM_VHT80_RATEMASK,
	.early_rx_adjust_enable = WMI_10_4_VDEV_PARAM_EARLY_RX_ADJUST_ENABLE,
	.early_rx_tgt_bmiss_num = WMI_10_4_VDEV_PARAM_EARLY_RX_TGT_BMISS_NUM,
	.early_rx_bmiss_sample_cycle =
	       WMI_10_4_VDEV_PARAM_EARLY_RX_BMISS_SAMPLE_CYCLE,
	.early_rx_slop_step = WMI_10_4_VDEV_PARAM_EARLY_RX_SLOP_STEP,
	.early_rx_init_slop = WMI_10_4_VDEV_PARAM_EARLY_RX_INIT_SLOP,
	.early_rx_adjust_pause = WMI_10_4_VDEV_PARAM_EARLY_RX_ADJUST_PAUSE,
	.proxy_sta = WMI_10_4_VDEV_PARAM_PROXY_STA,
	.meru_vc = WMI_10_4_VDEV_PARAM_MERU_VC,
	.rx_decap_type = WMI_10_4_VDEV_PARAM_RX_DECAP_TYPE,
	.bw_nss_ratemask = WMI_10_4_VDEV_PARAM_BW_NSS_RATEMASK,
	.inc_tsf = WMI_10_4_VDEV_PARAM_TSF_INCREMENT,
	.dec_tsf = WMI_10_4_VDEV_PARAM_TSF_DECREMENT,
	.disable_4addr_src_lrn = WMI_10_4_VDEV_PARAM_DISABLE_4_ADDR_SRC_LRN,
	.rtt_responder_role = WMI_10_4_VDEV_PARAM_ENABLE_DISABLE_RTT_RESPONDER_ROLE,
};

static struct wmi_pdev_param_map wmi_pdev_param_map = {
	.tx_chain_mask = WMI_PDEV_PARAM_TX_CHAIN_MASK,
	.rx_chain_mask = WMI_PDEV_PARAM_RX_CHAIN_MASK,
	.txpower_limit2g = WMI_PDEV_PARAM_TXPOWER_LIMIT2G,
	.txpower_limit5g = WMI_PDEV_PARAM_TXPOWER_LIMIT5G,
	.txpower_scale = WMI_PDEV_PARAM_TXPOWER_SCALE,
	.beacon_gen_mode = WMI_PDEV_PARAM_BEACON_GEN_MODE,
	.beacon_tx_mode = WMI_PDEV_PARAM_BEACON_TX_MODE,
	.resmgr_offchan_mode = WMI_PDEV_PARAM_RESMGR_OFFCHAN_MODE,
	.protection_mode = WMI_PDEV_PARAM_PROTECTION_MODE,
	.dynamic_bw = WMI_PDEV_PARAM_DYNAMIC_BW,
	.non_agg_sw_retry_th = WMI_PDEV_PARAM_NON_AGG_SW_RETRY_TH,
	.agg_sw_retry_th = WMI_PDEV_PARAM_AGG_SW_RETRY_TH,
	.sta_kickout_th = WMI_PDEV_PARAM_STA_KICKOUT_TH,
	.ac_aggrsize_scaling = WMI_PDEV_PARAM_AC_AGGRSIZE_SCALING,
	.ltr_enable = WMI_PDEV_PARAM_LTR_ENABLE,
	.ltr_ac_latency_be = WMI_PDEV_PARAM_LTR_AC_LATENCY_BE,
	.ltr_ac_latency_bk = WMI_PDEV_PARAM_LTR_AC_LATENCY_BK,
	.ltr_ac_latency_vi = WMI_PDEV_PARAM_LTR_AC_LATENCY_VI,
	.ltr_ac_latency_vo = WMI_PDEV_PARAM_LTR_AC_LATENCY_VO,
	.ltr_ac_latency_timeout = WMI_PDEV_PARAM_LTR_AC_LATENCY_TIMEOUT,
	.ltr_sleep_override = WMI_PDEV_PARAM_LTR_SLEEP_OVERRIDE,
	.ltr_rx_override = WMI_PDEV_PARAM_LTR_RX_OVERRIDE,
	.ltr_tx_activity_timeout = WMI_PDEV_PARAM_LTR_TX_ACTIVITY_TIMEOUT,
	.l1ss_enable = WMI_PDEV_PARAM_L1SS_ENABLE,
	.dsleep_enable = WMI_PDEV_PARAM_DSLEEP_ENABLE,
	.pcielp_txbuf_flush = WMI_PDEV_PARAM_PCIELP_TXBUF_FLUSH,
	.pcielp_txbuf_watermark = WMI_PDEV_PARAM_PCIELP_TXBUF_TMO_EN,
	.pcielp_txbuf_tmo_en = WMI_PDEV_PARAM_PCIELP_TXBUF_TMO_EN,
	.pcielp_txbuf_tmo_value = WMI_PDEV_PARAM_PCIELP_TXBUF_TMO_VALUE,
	.pdev_stats_update_period = WMI_PDEV_PARAM_PDEV_STATS_UPDATE_PERIOD,
	.vdev_stats_update_period = WMI_PDEV_PARAM_VDEV_STATS_UPDATE_PERIOD,
	.peer_stats_update_period = WMI_PDEV_PARAM_PEER_STATS_UPDATE_PERIOD,
	.bcnflt_stats_update_period = WMI_PDEV_PARAM_BCNFLT_STATS_UPDATE_PERIOD,
	.pmf_qos = WMI_PDEV_PARAM_PMF_QOS,
	.arp_ac_override = WMI_PDEV_PARAM_ARP_AC_OVERRIDE,
	.dcs = WMI_PDEV_PARAM_DCS,
	.ani_enable = WMI_PDEV_PARAM_ANI_ENABLE,
	.ani_poll_period = WMI_PDEV_PARAM_ANI_POLL_PERIOD,
	.ani_listen_period = WMI_PDEV_PARAM_ANI_LISTEN_PERIOD,
	.ani_ofdm_level = WMI_PDEV_PARAM_ANI_OFDM_LEVEL,
	.ani_cck_level = WMI_PDEV_PARAM_ANI_CCK_LEVEL,
	.dyntxchain = WMI_PDEV_PARAM_DYNTXCHAIN,
	.proxy_sta = WMI_PDEV_PARAM_PROXY_STA,
	.idle_ps_config = WMI_PDEV_PARAM_IDLE_PS_CONFIG,
	.power_gating_sleep = WMI_PDEV_PARAM_POWER_GATING_SLEEP,
	.fast_channel_reset = WMI_PDEV_PARAM_UNSUPPORTED,
	.burst_dur = WMI_PDEV_PARAM_UNSUPPORTED,
	.burst_enable = WMI_PDEV_PARAM_UNSUPPORTED,
	.cal_period = WMI_PDEV_PARAM_UNSUPPORTED,
	.aggr_burst = WMI_PDEV_PARAM_UNSUPPORTED,
	.rx_decap_mode = WMI_PDEV_PARAM_UNSUPPORTED,
	.smart_antenna_default_antenna = WMI_PDEV_PARAM_UNSUPPORTED,
	.igmpmld_override = WMI_PDEV_PARAM_UNSUPPORTED,
	.igmpmld_tid = WMI_PDEV_PARAM_UNSUPPORTED,
	.antenna_gain = WMI_PDEV_PARAM_UNSUPPORTED,
	.rx_filter = WMI_PDEV_PARAM_UNSUPPORTED,
	.set_mcast_to_ucast_tid = WMI_PDEV_PARAM_UNSUPPORTED,
	.proxy_sta_mode = WMI_PDEV_PARAM_UNSUPPORTED,
	.set_mcast2ucast_mode = WMI_PDEV_PARAM_UNSUPPORTED,
	.set_mcast2ucast_buffer = WMI_PDEV_PARAM_UNSUPPORTED,
	.remove_mcast2ucast_buffer = WMI_PDEV_PARAM_UNSUPPORTED,
	.peer_sta_ps_statechg_enable = WMI_PDEV_PARAM_UNSUPPORTED,
	.igmpmld_ac_override = WMI_PDEV_PARAM_UNSUPPORTED,
	.block_interbss = WMI_PDEV_PARAM_UNSUPPORTED,
	.set_disable_reset_cmdid = WMI_PDEV_PARAM_UNSUPPORTED,
	.set_msdu_ttl_cmdid = WMI_PDEV_PARAM_UNSUPPORTED,
	.set_ppdu_duration_cmdid = WMI_PDEV_PARAM_UNSUPPORTED,
	.txbf_sound_period_cmdid = WMI_PDEV_PARAM_UNSUPPORTED,
	.set_promisc_mode_cmdid = WMI_PDEV_PARAM_UNSUPPORTED,
	.set_burst_mode_cmdid = WMI_PDEV_PARAM_UNSUPPORTED,
	.en_stats = WMI_PDEV_PARAM_UNSUPPORTED,
	.mu_group_policy = WMI_PDEV_PARAM_UNSUPPORTED,
	.noise_detection = WMI_PDEV_PARAM_UNSUPPORTED,
	.noise_threshold = WMI_PDEV_PARAM_UNSUPPORTED,
	.dpd_enable = WMI_PDEV_PARAM_UNSUPPORTED,
	.set_mcast_bcast_echo = WMI_PDEV_PARAM_UNSUPPORTED,
	.atf_strict_sch = WMI_PDEV_PARAM_UNSUPPORTED,
	.atf_sched_duration = WMI_PDEV_PARAM_UNSUPPORTED,
	.ant_plzn = WMI_PDEV_PARAM_UNSUPPORTED,
	.mgmt_retry_limit = WMI_PDEV_PARAM_UNSUPPORTED,
	.sensitivity_level = WMI_PDEV_PARAM_UNSUPPORTED,
	.signed_txpower_2g = WMI_PDEV_PARAM_UNSUPPORTED,
	.signed_txpower_5g = WMI_PDEV_PARAM_UNSUPPORTED,
	.enable_per_tid_amsdu = WMI_PDEV_PARAM_UNSUPPORTED,
	.enable_per_tid_ampdu = WMI_PDEV_PARAM_UNSUPPORTED,
	.cca_threshold = WMI_PDEV_PARAM_UNSUPPORTED,
	.rts_fixed_rate = WMI_PDEV_PARAM_UNSUPPORTED,
	.pdev_reset = WMI_PDEV_PARAM_UNSUPPORTED,
	.wapi_mbssid_offset = WMI_PDEV_PARAM_UNSUPPORTED,
	.arp_srcaddr = WMI_PDEV_PARAM_UNSUPPORTED,
	.arp_dstaddr = WMI_PDEV_PARAM_UNSUPPORTED,
	.enable_btcoex = WMI_PDEV_PARAM_UNSUPPORTED,
};

static struct wmi_pdev_param_map wmi_10x_pdev_param_map = {
	.tx_chain_mask = WMI_10X_PDEV_PARAM_TX_CHAIN_MASK,
	.rx_chain_mask = WMI_10X_PDEV_PARAM_RX_CHAIN_MASK,
	.txpower_limit2g = WMI_10X_PDEV_PARAM_TXPOWER_LIMIT2G,
	.txpower_limit5g = WMI_10X_PDEV_PARAM_TXPOWER_LIMIT5G,
	.txpower_scale = WMI_10X_PDEV_PARAM_TXPOWER_SCALE,
	.beacon_gen_mode = WMI_10X_PDEV_PARAM_BEACON_GEN_MODE,
	.beacon_tx_mode = WMI_10X_PDEV_PARAM_BEACON_TX_MODE,
	.resmgr_offchan_mode = WMI_10X_PDEV_PARAM_RESMGR_OFFCHAN_MODE,
	.protection_mode = WMI_10X_PDEV_PARAM_PROTECTION_MODE,
	.dynamic_bw = WMI_10X_PDEV_PARAM_DYNAMIC_BW,
	.non_agg_sw_retry_th = WMI_10X_PDEV_PARAM_NON_AGG_SW_RETRY_TH,
	.agg_sw_retry_th = WMI_10X_PDEV_PARAM_AGG_SW_RETRY_TH,
	.sta_kickout_th = WMI_10X_PDEV_PARAM_STA_KICKOUT_TH,
	.ac_aggrsize_scaling = WMI_10X_PDEV_PARAM_AC_AGGRSIZE_SCALING,
	.ltr_enable = WMI_10X_PDEV_PARAM_LTR_ENABLE,
	.ltr_ac_latency_be = WMI_10X_PDEV_PARAM_LTR_AC_LATENCY_BE,
	.ltr_ac_latency_bk = WMI_10X_PDEV_PARAM_LTR_AC_LATENCY_BK,
	.ltr_ac_latency_vi = WMI_10X_PDEV_PARAM_LTR_AC_LATENCY_VI,
	.ltr_ac_latency_vo = WMI_10X_PDEV_PARAM_LTR_AC_LATENCY_VO,
	.ltr_ac_latency_timeout = WMI_10X_PDEV_PARAM_LTR_AC_LATENCY_TIMEOUT,
	.ltr_sleep_override = WMI_10X_PDEV_PARAM_LTR_SLEEP_OVERRIDE,
	.ltr_rx_override = WMI_10X_PDEV_PARAM_LTR_RX_OVERRIDE,
	.ltr_tx_activity_timeout = WMI_10X_PDEV_PARAM_LTR_TX_ACTIVITY_TIMEOUT,
	.l1ss_enable = WMI_10X_PDEV_PARAM_L1SS_ENABLE,
	.dsleep_enable = WMI_10X_PDEV_PARAM_DSLEEP_ENABLE,
	.pcielp_txbuf_flush = WMI_PDEV_PARAM_UNSUPPORTED,
	.pcielp_txbuf_watermark = WMI_PDEV_PARAM_UNSUPPORTED,
	.pcielp_txbuf_tmo_en = WMI_PDEV_PARAM_UNSUPPORTED,
	.pcielp_txbuf_tmo_value = WMI_PDEV_PARAM_UNSUPPORTED,
	.pdev_stats_update_period = WMI_10X_PDEV_PARAM_PDEV_STATS_UPDATE_PERIOD,
	.vdev_stats_update_period = WMI_10X_PDEV_PARAM_VDEV_STATS_UPDATE_PERIOD,
	.peer_stats_update_period = WMI_10X_PDEV_PARAM_PEER_STATS_UPDATE_PERIOD,
	.bcnflt_stats_update_period =
				WMI_10X_PDEV_PARAM_BCNFLT_STATS_UPDATE_PERIOD,
	.pmf_qos = WMI_10X_PDEV_PARAM_PMF_QOS,
	.arp_ac_override = WMI_10X_PDEV_PARAM_ARPDHCP_AC_OVERRIDE,
	.dcs = WMI_10X_PDEV_PARAM_DCS,
	.ani_enable = WMI_10X_PDEV_PARAM_ANI_ENABLE,
	.ani_poll_period = WMI_10X_PDEV_PARAM_ANI_POLL_PERIOD,
	.ani_listen_period = WMI_10X_PDEV_PARAM_ANI_LISTEN_PERIOD,
	.ani_ofdm_level = WMI_10X_PDEV_PARAM_ANI_OFDM_LEVEL,
	.ani_cck_level = WMI_10X_PDEV_PARAM_ANI_CCK_LEVEL,
	.dyntxchain = WMI_10X_PDEV_PARAM_DYNTXCHAIN,
	.proxy_sta = WMI_PDEV_PARAM_UNSUPPORTED,
	.idle_ps_config = WMI_PDEV_PARAM_UNSUPPORTED,
	.power_gating_sleep = WMI_PDEV_PARAM_UNSUPPORTED,
	.fast_channel_reset = WMI_10X_PDEV_PARAM_FAST_CHANNEL_RESET,
	.burst_dur = WMI_10X_PDEV_PARAM_BURST_DUR,
	.burst_enable = WMI_10X_PDEV_PARAM_BURST_ENABLE,
	.cal_period = WMI_10X_PDEV_PARAM_CAL_PERIOD,
	.aggr_burst = WMI_PDEV_PARAM_UNSUPPORTED,
	.rx_decap_mode = WMI_PDEV_PARAM_UNSUPPORTED,
	.smart_antenna_default_antenna = WMI_PDEV_PARAM_UNSUPPORTED,
	.igmpmld_override = WMI_PDEV_PARAM_UNSUPPORTED,
	.igmpmld_tid = WMI_PDEV_PARAM_UNSUPPORTED,
	.antenna_gain = WMI_PDEV_PARAM_UNSUPPORTED,
	.rx_filter = WMI_PDEV_PARAM_UNSUPPORTED,
	.set_mcast_to_ucast_tid = WMI_PDEV_PARAM_UNSUPPORTED,
	.proxy_sta_mode = WMI_PDEV_PARAM_UNSUPPORTED,
	.set_mcast2ucast_mode = WMI_PDEV_PARAM_UNSUPPORTED,
	.set_mcast2ucast_buffer = WMI_PDEV_PARAM_UNSUPPORTED,
	.remove_mcast2ucast_buffer = WMI_PDEV_PARAM_UNSUPPORTED,
	.peer_sta_ps_statechg_enable = WMI_PDEV_PARAM_UNSUPPORTED,
	.igmpmld_ac_override = WMI_PDEV_PARAM_UNSUPPORTED,
	.block_interbss = WMI_PDEV_PARAM_UNSUPPORTED,
	.set_disable_reset_cmdid = WMI_PDEV_PARAM_UNSUPPORTED,
	.set_msdu_ttl_cmdid = WMI_PDEV_PARAM_UNSUPPORTED,
	.set_ppdu_duration_cmdid = WMI_PDEV_PARAM_UNSUPPORTED,
	.txbf_sound_period_cmdid = WMI_PDEV_PARAM_UNSUPPORTED,
	.set_promisc_mode_cmdid = WMI_PDEV_PARAM_UNSUPPORTED,
	.set_burst_mode_cmdid = WMI_PDEV_PARAM_UNSUPPORTED,
	.en_stats = WMI_PDEV_PARAM_UNSUPPORTED,
	.mu_group_policy = WMI_PDEV_PARAM_UNSUPPORTED,
	.noise_detection = WMI_PDEV_PARAM_UNSUPPORTED,
	.noise_threshold = WMI_PDEV_PARAM_UNSUPPORTED,
	.dpd_enable = WMI_PDEV_PARAM_UNSUPPORTED,
	.set_mcast_bcast_echo = WMI_PDEV_PARAM_UNSUPPORTED,
	.atf_strict_sch = WMI_PDEV_PARAM_UNSUPPORTED,
	.atf_sched_duration = WMI_PDEV_PARAM_UNSUPPORTED,
	.ant_plzn = WMI_PDEV_PARAM_UNSUPPORTED,
	.mgmt_retry_limit = WMI_PDEV_PARAM_UNSUPPORTED,
	.sensitivity_level = WMI_PDEV_PARAM_UNSUPPORTED,
	.signed_txpower_2g = WMI_PDEV_PARAM_UNSUPPORTED,
	.signed_txpower_5g = WMI_PDEV_PARAM_UNSUPPORTED,
	.enable_per_tid_amsdu = WMI_PDEV_PARAM_UNSUPPORTED,
	.enable_per_tid_ampdu = WMI_PDEV_PARAM_UNSUPPORTED,
	.cca_threshold = WMI_PDEV_PARAM_UNSUPPORTED,
	.rts_fixed_rate = WMI_PDEV_PARAM_UNSUPPORTED,
	.pdev_reset = WMI_PDEV_PARAM_UNSUPPORTED,
	.wapi_mbssid_offset = WMI_PDEV_PARAM_UNSUPPORTED,
	.arp_srcaddr = WMI_PDEV_PARAM_UNSUPPORTED,
	.arp_dstaddr = WMI_PDEV_PARAM_UNSUPPORTED,
	.enable_btcoex = WMI_PDEV_PARAM_UNSUPPORTED,
};

static struct wmi_pdev_param_map wmi_10_2_4_pdev_param_map = {
	.tx_chain_mask = WMI_10X_PDEV_PARAM_TX_CHAIN_MASK,
	.rx_chain_mask = WMI_10X_PDEV_PARAM_RX_CHAIN_MASK,
	.txpower_limit2g = WMI_10X_PDEV_PARAM_TXPOWER_LIMIT2G,
	.txpower_limit5g = WMI_10X_PDEV_PARAM_TXPOWER_LIMIT5G,
	.txpower_scale = WMI_10X_PDEV_PARAM_TXPOWER_SCALE,
	.beacon_gen_mode = WMI_10X_PDEV_PARAM_BEACON_GEN_MODE,
	.beacon_tx_mode = WMI_10X_PDEV_PARAM_BEACON_TX_MODE,
	.resmgr_offchan_mode = WMI_10X_PDEV_PARAM_RESMGR_OFFCHAN_MODE,
	.protection_mode = WMI_10X_PDEV_PARAM_PROTECTION_MODE,
	.dynamic_bw = WMI_10X_PDEV_PARAM_DYNAMIC_BW,
	.non_agg_sw_retry_th = WMI_10X_PDEV_PARAM_NON_AGG_SW_RETRY_TH,
	.agg_sw_retry_th = WMI_10X_PDEV_PARAM_AGG_SW_RETRY_TH,
	.sta_kickout_th = WMI_10X_PDEV_PARAM_STA_KICKOUT_TH,
	.ac_aggrsize_scaling = WMI_10X_PDEV_PARAM_AC_AGGRSIZE_SCALING,
	.ltr_enable = WMI_10X_PDEV_PARAM_LTR_ENABLE,
	.ltr_ac_latency_be = WMI_10X_PDEV_PARAM_LTR_AC_LATENCY_BE,
	.ltr_ac_latency_bk = WMI_10X_PDEV_PARAM_LTR_AC_LATENCY_BK,
	.ltr_ac_latency_vi = WMI_10X_PDEV_PARAM_LTR_AC_LATENCY_VI,
	.ltr_ac_latency_vo = WMI_10X_PDEV_PARAM_LTR_AC_LATENCY_VO,
	.ltr_ac_latency_timeout = WMI_10X_PDEV_PARAM_LTR_AC_LATENCY_TIMEOUT,
	.ltr_sleep_override = WMI_10X_PDEV_PARAM_LTR_SLEEP_OVERRIDE,
	.ltr_rx_override = WMI_10X_PDEV_PARAM_LTR_RX_OVERRIDE,
	.ltr_tx_activity_timeout = WMI_10X_PDEV_PARAM_LTR_TX_ACTIVITY_TIMEOUT,
	.l1ss_enable = WMI_10X_PDEV_PARAM_L1SS_ENABLE,
	.dsleep_enable = WMI_10X_PDEV_PARAM_DSLEEP_ENABLE,
	.pcielp_txbuf_flush = WMI_PDEV_PARAM_UNSUPPORTED,
	.pcielp_txbuf_watermark = WMI_PDEV_PARAM_UNSUPPORTED,
	.pcielp_txbuf_tmo_en = WMI_PDEV_PARAM_UNSUPPORTED,
	.pcielp_txbuf_tmo_value = WMI_PDEV_PARAM_UNSUPPORTED,
	.pdev_stats_update_period = WMI_10X_PDEV_PARAM_PDEV_STATS_UPDATE_PERIOD,
	.vdev_stats_update_period = WMI_10X_PDEV_PARAM_VDEV_STATS_UPDATE_PERIOD,
	.peer_stats_update_period = WMI_10X_PDEV_PARAM_PEER_STATS_UPDATE_PERIOD,
	.bcnflt_stats_update_period =
				WMI_10X_PDEV_PARAM_BCNFLT_STATS_UPDATE_PERIOD,
	.pmf_qos = WMI_10X_PDEV_PARAM_PMF_QOS,
	.arp_ac_override = WMI_10X_PDEV_PARAM_ARPDHCP_AC_OVERRIDE,
	.dcs = WMI_10X_PDEV_PARAM_DCS,
	.ani_enable = WMI_10X_PDEV_PARAM_ANI_ENABLE,
	.ani_poll_period = WMI_10X_PDEV_PARAM_ANI_POLL_PERIOD,
	.ani_listen_period = WMI_10X_PDEV_PARAM_ANI_LISTEN_PERIOD,
	.ani_ofdm_level = WMI_10X_PDEV_PARAM_ANI_OFDM_LEVEL,
	.ani_cck_level = WMI_10X_PDEV_PARAM_ANI_CCK_LEVEL,
	.dyntxchain = WMI_10X_PDEV_PARAM_DYNTXCHAIN,
	.proxy_sta = WMI_PDEV_PARAM_UNSUPPORTED,
	.idle_ps_config = WMI_PDEV_PARAM_UNSUPPORTED,
	.power_gating_sleep = WMI_PDEV_PARAM_UNSUPPORTED,
	.fast_channel_reset = WMI_10X_PDEV_PARAM_FAST_CHANNEL_RESET,
	.burst_dur = WMI_10X_PDEV_PARAM_BURST_DUR,
	.burst_enable = WMI_10X_PDEV_PARAM_BURST_ENABLE,
	.cal_period = WMI_10X_PDEV_PARAM_CAL_PERIOD,
	.aggr_burst = WMI_PDEV_PARAM_UNSUPPORTED,
	.rx_decap_mode = WMI_PDEV_PARAM_UNSUPPORTED,
	.smart_antenna_default_antenna = WMI_PDEV_PARAM_UNSUPPORTED,
	.igmpmld_override = WMI_PDEV_PARAM_UNSUPPORTED,
	.igmpmld_tid = WMI_PDEV_PARAM_UNSUPPORTED,
	.antenna_gain = WMI_PDEV_PARAM_UNSUPPORTED,
	.rx_filter = WMI_PDEV_PARAM_UNSUPPORTED,
	.set_mcast_to_ucast_tid = WMI_PDEV_PARAM_UNSUPPORTED,
	.proxy_sta_mode = WMI_PDEV_PARAM_UNSUPPORTED,
	.set_mcast2ucast_mode = WMI_PDEV_PARAM_UNSUPPORTED,
	.set_mcast2ucast_buffer = WMI_PDEV_PARAM_UNSUPPORTED,
	.remove_mcast2ucast_buffer = WMI_PDEV_PARAM_UNSUPPORTED,
	.peer_sta_ps_statechg_enable =
				WMI_10X_PDEV_PARAM_PEER_STA_PS_STATECHG_ENABLE,
	.igmpmld_ac_override = WMI_PDEV_PARAM_UNSUPPORTED,
	.block_interbss = WMI_PDEV_PARAM_UNSUPPORTED,
	.set_disable_reset_cmdid = WMI_PDEV_PARAM_UNSUPPORTED,
	.set_msdu_ttl_cmdid = WMI_PDEV_PARAM_UNSUPPORTED,
	.set_ppdu_duration_cmdid = WMI_PDEV_PARAM_UNSUPPORTED,
	.txbf_sound_period_cmdid = WMI_PDEV_PARAM_UNSUPPORTED,
	.set_promisc_mode_cmdid = WMI_PDEV_PARAM_UNSUPPORTED,
	.set_burst_mode_cmdid = WMI_PDEV_PARAM_UNSUPPORTED,
	.en_stats = WMI_PDEV_PARAM_UNSUPPORTED,
	.mu_group_policy = WMI_PDEV_PARAM_UNSUPPORTED,
	.noise_detection = WMI_PDEV_PARAM_UNSUPPORTED,
	.noise_threshold = WMI_PDEV_PARAM_UNSUPPORTED,
	.dpd_enable = WMI_PDEV_PARAM_UNSUPPORTED,
	.set_mcast_bcast_echo = WMI_PDEV_PARAM_UNSUPPORTED,
	.atf_strict_sch = WMI_PDEV_PARAM_UNSUPPORTED,
	.atf_sched_duration = WMI_PDEV_PARAM_UNSUPPORTED,
	.ant_plzn = WMI_PDEV_PARAM_UNSUPPORTED,
	.mgmt_retry_limit = WMI_PDEV_PARAM_UNSUPPORTED,
	.sensitivity_level = WMI_PDEV_PARAM_UNSUPPORTED,
	.signed_txpower_2g = WMI_PDEV_PARAM_UNSUPPORTED,
	.signed_txpower_5g = WMI_PDEV_PARAM_UNSUPPORTED,
	.enable_per_tid_amsdu = WMI_PDEV_PARAM_UNSUPPORTED,
	.enable_per_tid_ampdu = WMI_PDEV_PARAM_UNSUPPORTED,
	.cca_threshold = WMI_PDEV_PARAM_UNSUPPORTED,
	.rts_fixed_rate = WMI_PDEV_PARAM_UNSUPPORTED,
	.pdev_reset = WMI_10X_PDEV_PARAM_PDEV_RESET,
	.wapi_mbssid_offset = WMI_PDEV_PARAM_UNSUPPORTED,
	.arp_srcaddr = WMI_PDEV_PARAM_UNSUPPORTED,
	.arp_dstaddr = WMI_PDEV_PARAM_UNSUPPORTED,
	.enable_btcoex = WMI_PDEV_PARAM_UNSUPPORTED,
};

/* firmware 10.2 specific mappings */
static struct wmi_cmd_map wmi_10_2_cmd_map = {
	.init_cmdid = WMI_10_2_INIT_CMDID,
	.start_scan_cmdid = WMI_10_2_START_SCAN_CMDID,
	.stop_scan_cmdid = WMI_10_2_STOP_SCAN_CMDID,
	.scan_chan_list_cmdid = WMI_10_2_SCAN_CHAN_LIST_CMDID,
	.scan_sch_prio_tbl_cmdid = WMI_CMD_UNSUPPORTED,
	.scan_prob_req_oui_cmdid = WMI_CMD_UNSUPPORTED,
	.pdev_set_regdomain_cmdid = WMI_10_2_PDEV_SET_REGDOMAIN_CMDID,
	.pdev_set_channel_cmdid = WMI_10_2_PDEV_SET_CHANNEL_CMDID,
	.pdev_set_param_cmdid = WMI_10_2_PDEV_SET_PARAM_CMDID,
	.pdev_pktlog_enable_cmdid = WMI_10_2_PDEV_PKTLOG_ENABLE_CMDID,
	.pdev_pktlog_disable_cmdid = WMI_10_2_PDEV_PKTLOG_DISABLE_CMDID,
	.pdev_set_wmm_params_cmdid = WMI_10_2_PDEV_SET_WMM_PARAMS_CMDID,
	.pdev_set_ht_cap_ie_cmdid = WMI_10_2_PDEV_SET_HT_CAP_IE_CMDID,
	.pdev_set_vht_cap_ie_cmdid = WMI_10_2_PDEV_SET_VHT_CAP_IE_CMDID,
	.pdev_set_quiet_mode_cmdid = WMI_10_2_PDEV_SET_QUIET_MODE_CMDID,
	.pdev_green_ap_ps_enable_cmdid = WMI_10_2_PDEV_GREEN_AP_PS_ENABLE_CMDID,
	.pdev_get_tpc_config_cmdid = WMI_10_2_PDEV_GET_TPC_CONFIG_CMDID,
	.pdev_set_base_macaddr_cmdid = WMI_10_2_PDEV_SET_BASE_MACADDR_CMDID,
	.vdev_create_cmdid = WMI_10_2_VDEV_CREATE_CMDID,
	.vdev_delete_cmdid = WMI_10_2_VDEV_DELETE_CMDID,
	.vdev_start_request_cmdid = WMI_10_2_VDEV_START_REQUEST_CMDID,
	.vdev_restart_request_cmdid = WMI_10_2_VDEV_RESTART_REQUEST_CMDID,
	.vdev_up_cmdid = WMI_10_2_VDEV_UP_CMDID,
	.vdev_stop_cmdid = WMI_10_2_VDEV_STOP_CMDID,
	.vdev_down_cmdid = WMI_10_2_VDEV_DOWN_CMDID,
	.vdev_set_param_cmdid = WMI_10_2_VDEV_SET_PARAM_CMDID,
	.vdev_install_key_cmdid = WMI_10_2_VDEV_INSTALL_KEY_CMDID,
	.peer_create_cmdid = WMI_10_2_PEER_CREATE_CMDID,
	.peer_delete_cmdid = WMI_10_2_PEER_DELETE_CMDID,
	.peer_flush_tids_cmdid = WMI_10_2_PEER_FLUSH_TIDS_CMDID,
	.peer_set_param_cmdid = WMI_10_2_PEER_SET_PARAM_CMDID,
	.peer_assoc_cmdid = WMI_10_2_PEER_ASSOC_CMDID,
	.peer_add_wds_entry_cmdid = WMI_10_2_PEER_ADD_WDS_ENTRY_CMDID,
	.peer_remove_wds_entry_cmdid = WMI_10_2_PEER_REMOVE_WDS_ENTRY_CMDID,
	.peer_mcast_group_cmdid = WMI_10_2_PEER_MCAST_GROUP_CMDID,
	.bcn_tx_cmdid = WMI_10_2_BCN_TX_CMDID,
	.pdev_send_bcn_cmdid = WMI_10_2_PDEV_SEND_BCN_CMDID,
	.bcn_tmpl_cmdid = WMI_CMD_UNSUPPORTED,
	.bcn_filter_rx_cmdid = WMI_10_2_BCN_FILTER_RX_CMDID,
	.prb_req_filter_rx_cmdid = WMI_10_2_PRB_REQ_FILTER_RX_CMDID,
	.mgmt_tx_cmdid = WMI_10_2_MGMT_TX_CMDID,
	.prb_tmpl_cmdid = WMI_CMD_UNSUPPORTED,
	.addba_clear_resp_cmdid = WMI_10_2_ADDBA_CLEAR_RESP_CMDID,
	.addba_send_cmdid = WMI_10_2_ADDBA_SEND_CMDID,
	.addba_status_cmdid = WMI_10_2_ADDBA_STATUS_CMDID,
	.delba_send_cmdid = WMI_10_2_DELBA_SEND_CMDID,
	.addba_set_resp_cmdid = WMI_10_2_ADDBA_SET_RESP_CMDID,
	.send_singleamsdu_cmdid = WMI_10_2_SEND_SINGLEAMSDU_CMDID,
	.sta_powersave_mode_cmdid = WMI_10_2_STA_POWERSAVE_MODE_CMDID,
	.sta_powersave_param_cmdid = WMI_10_2_STA_POWERSAVE_PARAM_CMDID,
	.sta_mimo_ps_mode_cmdid = WMI_10_2_STA_MIMO_PS_MODE_CMDID,
	.pdev_dfs_enable_cmdid = WMI_10_2_PDEV_DFS_ENABLE_CMDID,
	.pdev_dfs_disable_cmdid = WMI_10_2_PDEV_DFS_DISABLE_CMDID,
	.roam_scan_mode = WMI_10_2_ROAM_SCAN_MODE,
	.roam_scan_rssi_threshold = WMI_10_2_ROAM_SCAN_RSSI_THRESHOLD,
	.roam_scan_period = WMI_10_2_ROAM_SCAN_PERIOD,
	.roam_scan_rssi_change_threshold =
				WMI_10_2_ROAM_SCAN_RSSI_CHANGE_THRESHOLD,
	.roam_ap_profile = WMI_10_2_ROAM_AP_PROFILE,
	.ofl_scan_add_ap_profile = WMI_10_2_OFL_SCAN_ADD_AP_PROFILE,
	.ofl_scan_remove_ap_profile = WMI_10_2_OFL_SCAN_REMOVE_AP_PROFILE,
	.ofl_scan_period = WMI_10_2_OFL_SCAN_PERIOD,
	.p2p_dev_set_device_info = WMI_10_2_P2P_DEV_SET_DEVICE_INFO,
	.p2p_dev_set_discoverability = WMI_10_2_P2P_DEV_SET_DISCOVERABILITY,
	.p2p_go_set_beacon_ie = WMI_10_2_P2P_GO_SET_BEACON_IE,
	.p2p_go_set_probe_resp_ie = WMI_10_2_P2P_GO_SET_PROBE_RESP_IE,
	.p2p_set_vendor_ie_data_cmdid = WMI_CMD_UNSUPPORTED,
	.ap_ps_peer_param_cmdid = WMI_10_2_AP_PS_PEER_PARAM_CMDID,
	.ap_ps_peer_uapsd_coex_cmdid = WMI_CMD_UNSUPPORTED,
	.peer_rate_retry_sched_cmdid = WMI_10_2_PEER_RATE_RETRY_SCHED_CMDID,
	.wlan_profile_trigger_cmdid = WMI_10_2_WLAN_PROFILE_TRIGGER_CMDID,
	.wlan_profile_set_hist_intvl_cmdid =
				WMI_10_2_WLAN_PROFILE_SET_HIST_INTVL_CMDID,
	.wlan_profile_get_profile_data_cmdid =
				WMI_10_2_WLAN_PROFILE_GET_PROFILE_DATA_CMDID,
	.wlan_profile_enable_profile_id_cmdid =
				WMI_10_2_WLAN_PROFILE_ENABLE_PROFILE_ID_CMDID,
	.wlan_profile_list_profile_id_cmdid =
				WMI_10_2_WLAN_PROFILE_LIST_PROFILE_ID_CMDID,
	.pdev_suspend_cmdid = WMI_10_2_PDEV_SUSPEND_CMDID,
	.pdev_resume_cmdid = WMI_10_2_PDEV_RESUME_CMDID,
	.add_bcn_filter_cmdid = WMI_10_2_ADD_BCN_FILTER_CMDID,
	.rmv_bcn_filter_cmdid = WMI_10_2_RMV_BCN_FILTER_CMDID,
	.wow_add_wake_pattern_cmdid = WMI_10_2_WOW_ADD_WAKE_PATTERN_CMDID,
	.wow_del_wake_pattern_cmdid = WMI_10_2_WOW_DEL_WAKE_PATTERN_CMDID,
	.wow_enable_disable_wake_event_cmdid =
				WMI_10_2_WOW_ENABLE_DISABLE_WAKE_EVENT_CMDID,
	.wow_enable_cmdid = WMI_10_2_WOW_ENABLE_CMDID,
	.wow_hostwakeup_from_sleep_cmdid =
				WMI_10_2_WOW_HOSTWAKEUP_FROM_SLEEP_CMDID,
	.rtt_measreq_cmdid = WMI_10_2_RTT_MEASREQ_CMDID,
	.rtt_tsf_cmdid = WMI_10_2_RTT_TSF_CMDID,
	.vdev_spectral_scan_configure_cmdid =
				WMI_10_2_VDEV_SPECTRAL_SCAN_CONFIGURE_CMDID,
	.vdev_spectral_scan_enable_cmdid =
				WMI_10_2_VDEV_SPECTRAL_SCAN_ENABLE_CMDID,
	.request_stats_cmdid = WMI_10_2_REQUEST_STATS_CMDID,
	.set_arp_ns_offload_cmdid = WMI_CMD_UNSUPPORTED,
	.network_list_offload_config_cmdid = WMI_CMD_UNSUPPORTED,
	.gtk_offload_cmdid = WMI_CMD_UNSUPPORTED,
	.csa_offload_enable_cmdid = WMI_CMD_UNSUPPORTED,
	.csa_offload_chanswitch_cmdid = WMI_CMD_UNSUPPORTED,
	.chatter_set_mode_cmdid = WMI_CMD_UNSUPPORTED,
	.peer_tid_addba_cmdid = WMI_CMD_UNSUPPORTED,
	.peer_tid_delba_cmdid = WMI_CMD_UNSUPPORTED,
	.sta_dtim_ps_method_cmdid = WMI_CMD_UNSUPPORTED,
	.sta_uapsd_auto_trig_cmdid = WMI_CMD_UNSUPPORTED,
	.sta_keepalive_cmd = WMI_CMD_UNSUPPORTED,
	.echo_cmdid = WMI_10_2_ECHO_CMDID,
	.pdev_utf_cmdid = WMI_10_2_PDEV_UTF_CMDID,
	.dbglog_cfg_cmdid = WMI_10_2_DBGLOG_CFG_CMDID,
	.pdev_qvit_cmdid = WMI_10_2_PDEV_QVIT_CMDID,
	.pdev_ftm_intg_cmdid = WMI_CMD_UNSUPPORTED,
	.vdev_set_keepalive_cmdid = WMI_CMD_UNSUPPORTED,
	.vdev_get_keepalive_cmdid = WMI_CMD_UNSUPPORTED,
	.force_fw_hang_cmdid = WMI_CMD_UNSUPPORTED,
	.gpio_config_cmdid = WMI_10_2_GPIO_CONFIG_CMDID,
	.gpio_output_cmdid = WMI_10_2_GPIO_OUTPUT_CMDID,
	.pdev_get_temperature_cmdid = WMI_CMD_UNSUPPORTED,
	.pdev_enable_adaptive_cca_cmdid = WMI_CMD_UNSUPPORTED,
	.scan_update_request_cmdid = WMI_CMD_UNSUPPORTED,
	.vdev_standby_response_cmdid = WMI_CMD_UNSUPPORTED,
	.vdev_resume_response_cmdid = WMI_CMD_UNSUPPORTED,
	.wlan_peer_caching_add_peer_cmdid = WMI_CMD_UNSUPPORTED,
	.wlan_peer_caching_evict_peer_cmdid = WMI_CMD_UNSUPPORTED,
	.wlan_peer_caching_restore_peer_cmdid = WMI_CMD_UNSUPPORTED,
	.wlan_peer_caching_print_all_peers_info_cmdid = WMI_CMD_UNSUPPORTED,
	.peer_update_wds_entry_cmdid = WMI_CMD_UNSUPPORTED,
	.peer_add_proxy_sta_entry_cmdid = WMI_CMD_UNSUPPORTED,
	.rtt_keepalive_cmdid = WMI_CMD_UNSUPPORTED,
	.oem_req_cmdid = WMI_CMD_UNSUPPORTED,
	.nan_cmdid = WMI_CMD_UNSUPPORTED,
	.vdev_ratemask_cmdid = WMI_CMD_UNSUPPORTED,
	.qboost_cfg_cmdid = WMI_CMD_UNSUPPORTED,
	.pdev_smart_ant_enable_cmdid = WMI_CMD_UNSUPPORTED,
	.pdev_smart_ant_set_rx_antenna_cmdid = WMI_CMD_UNSUPPORTED,
	.peer_smart_ant_set_tx_antenna_cmdid = WMI_CMD_UNSUPPORTED,
	.peer_smart_ant_set_train_info_cmdid = WMI_CMD_UNSUPPORTED,
	.peer_smart_ant_set_node_config_ops_cmdid = WMI_CMD_UNSUPPORTED,
	.pdev_set_antenna_switch_table_cmdid = WMI_CMD_UNSUPPORTED,
	.pdev_set_ctl_table_cmdid = WMI_CMD_UNSUPPORTED,
	.pdev_set_mimogain_table_cmdid = WMI_CMD_UNSUPPORTED,
	.pdev_ratepwr_table_cmdid = WMI_CMD_UNSUPPORTED,
	.pdev_ratepwr_chainmsk_table_cmdid = WMI_CMD_UNSUPPORTED,
	.pdev_fips_cmdid = WMI_CMD_UNSUPPORTED,
	.tt_set_conf_cmdid = WMI_CMD_UNSUPPORTED,
	.fwtest_cmdid = WMI_CMD_UNSUPPORTED,
	.vdev_atf_request_cmdid = WMI_CMD_UNSUPPORTED,
	.peer_atf_request_cmdid = WMI_CMD_UNSUPPORTED,
	.pdev_get_ani_cck_config_cmdid = WMI_CMD_UNSUPPORTED,
	.pdev_get_ani_ofdm_config_cmdid = WMI_CMD_UNSUPPORTED,
	.pdev_reserve_ast_entry_cmdid = WMI_CMD_UNSUPPORTED,
	.pdev_get_tpc_table_cmdid = WMI_CMD_UNSUPPORTED,
	.radar_found_cmdid = WMI_CMD_UNSUPPORTED,
};

static struct wmi_pdev_param_map wmi_10_4_pdev_param_map = {
	.tx_chain_mask = WMI_10_4_PDEV_PARAM_TX_CHAIN_MASK,
	.rx_chain_mask = WMI_10_4_PDEV_PARAM_RX_CHAIN_MASK,
	.txpower_limit2g = WMI_10_4_PDEV_PARAM_TXPOWER_LIMIT2G,
	.txpower_limit5g = WMI_10_4_PDEV_PARAM_TXPOWER_LIMIT5G,
	.txpower_scale = WMI_10_4_PDEV_PARAM_TXPOWER_SCALE,
	.beacon_gen_mode = WMI_10_4_PDEV_PARAM_BEACON_GEN_MODE,
	.beacon_tx_mode = WMI_10_4_PDEV_PARAM_BEACON_TX_MODE,
	.resmgr_offchan_mode = WMI_10_4_PDEV_PARAM_RESMGR_OFFCHAN_MODE,
	.protection_mode = WMI_10_4_PDEV_PARAM_PROTECTION_MODE,
	.dynamic_bw = WMI_10_4_PDEV_PARAM_DYNAMIC_BW,
	.non_agg_sw_retry_th = WMI_10_4_PDEV_PARAM_NON_AGG_SW_RETRY_TH,
	.agg_sw_retry_th = WMI_10_4_PDEV_PARAM_AGG_SW_RETRY_TH,
	.sta_kickout_th = WMI_10_4_PDEV_PARAM_STA_KICKOUT_TH,
	.ac_aggrsize_scaling = WMI_10_4_PDEV_PARAM_AC_AGGRSIZE_SCALING,
	.ltr_enable = WMI_10_4_PDEV_PARAM_LTR_ENABLE,
	.ltr_ac_latency_be = WMI_10_4_PDEV_PARAM_LTR_AC_LATENCY_BE,
	.ltr_ac_latency_bk = WMI_10_4_PDEV_PARAM_LTR_AC_LATENCY_BK,
	.ltr_ac_latency_vi = WMI_10_4_PDEV_PARAM_LTR_AC_LATENCY_VI,
	.ltr_ac_latency_vo = WMI_10_4_PDEV_PARAM_LTR_AC_LATENCY_VO,
	.ltr_ac_latency_timeout = WMI_10_4_PDEV_PARAM_LTR_AC_LATENCY_TIMEOUT,
	.ltr_sleep_override = WMI_10_4_PDEV_PARAM_LTR_SLEEP_OVERRIDE,
	.ltr_rx_override = WMI_10_4_PDEV_PARAM_LTR_RX_OVERRIDE,
	.ltr_tx_activity_timeout = WMI_10_4_PDEV_PARAM_LTR_TX_ACTIVITY_TIMEOUT,
	.l1ss_enable = WMI_10_4_PDEV_PARAM_L1SS_ENABLE,
	.dsleep_enable = WMI_10_4_PDEV_PARAM_DSLEEP_ENABLE,
	.pcielp_txbuf_flush = WMI_10_4_PDEV_PARAM_PCIELP_TXBUF_FLUSH,
	.pcielp_txbuf_watermark = WMI_10_4_PDEV_PARAM_PCIELP_TXBUF_WATERMARK,
	.pcielp_txbuf_tmo_en = WMI_10_4_PDEV_PARAM_PCIELP_TXBUF_TMO_EN,
	.pcielp_txbuf_tmo_value = WMI_10_4_PDEV_PARAM_PCIELP_TXBUF_TMO_VALUE,
	.pdev_stats_update_period =
			WMI_10_4_PDEV_PARAM_PDEV_STATS_UPDATE_PERIOD,
	.vdev_stats_update_period =
			WMI_10_4_PDEV_PARAM_VDEV_STATS_UPDATE_PERIOD,
	.peer_stats_update_period =
			WMI_10_4_PDEV_PARAM_PEER_STATS_UPDATE_PERIOD,
	.bcnflt_stats_update_period =
			WMI_10_4_PDEV_PARAM_BCNFLT_STATS_UPDATE_PERIOD,
	.pmf_qos = WMI_10_4_PDEV_PARAM_PMF_QOS,
	.arp_ac_override = WMI_10_4_PDEV_PARAM_ARP_AC_OVERRIDE,
	.dcs = WMI_10_4_PDEV_PARAM_DCS,
	.ani_enable = WMI_10_4_PDEV_PARAM_ANI_ENABLE,
	.ani_poll_period = WMI_10_4_PDEV_PARAM_ANI_POLL_PERIOD,
	.ani_listen_period = WMI_10_4_PDEV_PARAM_ANI_LISTEN_PERIOD,
	.ani_ofdm_level = WMI_10_4_PDEV_PARAM_ANI_OFDM_LEVEL,
	.ani_cck_level = WMI_10_4_PDEV_PARAM_ANI_CCK_LEVEL,
	.dyntxchain = WMI_10_4_PDEV_PARAM_DYNTXCHAIN,
	.proxy_sta = WMI_10_4_PDEV_PARAM_PROXY_STA,
	.idle_ps_config = WMI_10_4_PDEV_PARAM_IDLE_PS_CONFIG,
	.power_gating_sleep = WMI_10_4_PDEV_PARAM_POWER_GATING_SLEEP,
	.fast_channel_reset = WMI_10_4_PDEV_PARAM_FAST_CHANNEL_RESET,
	.burst_dur = WMI_10_4_PDEV_PARAM_BURST_DUR,
	.burst_enable = WMI_10_4_PDEV_PARAM_BURST_ENABLE,
	.cal_period = WMI_10_4_PDEV_PARAM_CAL_PERIOD,
	.aggr_burst = WMI_10_4_PDEV_PARAM_AGGR_BURST,
	.rx_decap_mode = WMI_10_4_PDEV_PARAM_RX_DECAP_MODE,
	.smart_antenna_default_antenna =
			WMI_10_4_PDEV_PARAM_SMART_ANTENNA_DEFAULT_ANTENNA,
	.igmpmld_override = WMI_10_4_PDEV_PARAM_IGMPMLD_OVERRIDE,
	.igmpmld_tid = WMI_10_4_PDEV_PARAM_IGMPMLD_TID,
	.antenna_gain = WMI_10_4_PDEV_PARAM_ANTENNA_GAIN,
	.rx_filter = WMI_10_4_PDEV_PARAM_RX_FILTER,
	.set_mcast_to_ucast_tid = WMI_10_4_PDEV_SET_MCAST_TO_UCAST_TID,
	.proxy_sta_mode = WMI_10_4_PDEV_PARAM_PROXY_STA_MODE,
	.set_mcast2ucast_mode = WMI_10_4_PDEV_PARAM_SET_MCAST2UCAST_MODE,
	.set_mcast2ucast_buffer = WMI_10_4_PDEV_PARAM_SET_MCAST2UCAST_BUFFER,
	.remove_mcast2ucast_buffer =
			WMI_10_4_PDEV_PARAM_REMOVE_MCAST2UCAST_BUFFER,
	.peer_sta_ps_statechg_enable =
			WMI_10_4_PDEV_PEER_STA_PS_STATECHG_ENABLE,
	.igmpmld_ac_override = WMI_10_4_PDEV_PARAM_IGMPMLD_AC_OVERRIDE,
	.block_interbss = WMI_10_4_PDEV_PARAM_BLOCK_INTERBSS,
	.set_disable_reset_cmdid = WMI_10_4_PDEV_PARAM_SET_DISABLE_RESET_CMDID,
	.set_msdu_ttl_cmdid = WMI_10_4_PDEV_PARAM_SET_MSDU_TTL_CMDID,
	.set_ppdu_duration_cmdid = WMI_10_4_PDEV_PARAM_SET_PPDU_DURATION_CMDID,
	.txbf_sound_period_cmdid = WMI_10_4_PDEV_PARAM_TXBF_SOUND_PERIOD_CMDID,
	.set_promisc_mode_cmdid = WMI_10_4_PDEV_PARAM_SET_PROMISC_MODE_CMDID,
	.set_burst_mode_cmdid = WMI_10_4_PDEV_PARAM_SET_BURST_MODE_CMDID,
	.en_stats = WMI_10_4_PDEV_PARAM_EN_STATS,
	.mu_group_policy = WMI_10_4_PDEV_PARAM_MU_GROUP_POLICY,
	.noise_detection = WMI_10_4_PDEV_PARAM_NOISE_DETECTION,
	.noise_threshold = WMI_10_4_PDEV_PARAM_NOISE_THRESHOLD,
	.dpd_enable = WMI_10_4_PDEV_PARAM_DPD_ENABLE,
	.set_mcast_bcast_echo = WMI_10_4_PDEV_PARAM_SET_MCAST_BCAST_ECHO,
	.atf_strict_sch = WMI_10_4_PDEV_PARAM_ATF_STRICT_SCH,
	.atf_sched_duration = WMI_10_4_PDEV_PARAM_ATF_SCHED_DURATION,
	.ant_plzn = WMI_10_4_PDEV_PARAM_ANT_PLZN,
	.mgmt_retry_limit = WMI_10_4_PDEV_PARAM_MGMT_RETRY_LIMIT,
	.sensitivity_level = WMI_10_4_PDEV_PARAM_SENSITIVITY_LEVEL,
	.signed_txpower_2g = WMI_10_4_PDEV_PARAM_SIGNED_TXPOWER_2G,
	.signed_txpower_5g = WMI_10_4_PDEV_PARAM_SIGNED_TXPOWER_5G,
	.enable_per_tid_amsdu = WMI_10_4_PDEV_PARAM_ENABLE_PER_TID_AMSDU,
	.enable_per_tid_ampdu = WMI_10_4_PDEV_PARAM_ENABLE_PER_TID_AMPDU,
	.cca_threshold = WMI_10_4_PDEV_PARAM_CCA_THRESHOLD,
	.rts_fixed_rate = WMI_10_4_PDEV_PARAM_RTS_FIXED_RATE,
	.pdev_reset = WMI_10_4_PDEV_PARAM_PDEV_RESET,
	.wapi_mbssid_offset = WMI_10_4_PDEV_PARAM_WAPI_MBSSID_OFFSET,
	.arp_srcaddr = WMI_10_4_PDEV_PARAM_ARP_SRCADDR,
	.arp_dstaddr = WMI_10_4_PDEV_PARAM_ARP_DSTADDR,
	.enable_btcoex = WMI_10_4_PDEV_PARAM_ENABLE_BTCOEX,
};

static const u8 wmi_key_cipher_suites[] = {
	[WMI_CIPHER_NONE] = WMI_CIPHER_NONE,
	[WMI_CIPHER_WEP] = WMI_CIPHER_WEP,
	[WMI_CIPHER_TKIP] = WMI_CIPHER_TKIP,
	[WMI_CIPHER_AES_OCB] = WMI_CIPHER_AES_OCB,
	[WMI_CIPHER_AES_CCM] = WMI_CIPHER_AES_CCM,
	[WMI_CIPHER_WAPI] = WMI_CIPHER_WAPI,
	[WMI_CIPHER_CKIP] = WMI_CIPHER_CKIP,
	[WMI_CIPHER_AES_CMAC] = WMI_CIPHER_AES_CMAC,
	[WMI_CIPHER_AES_GCM] = WMI_CIPHER_AES_GCM,
};

static const u8 wmi_tlv_key_cipher_suites[] = {
	[WMI_CIPHER_NONE] = WMI_TLV_CIPHER_NONE,
	[WMI_CIPHER_WEP] = WMI_TLV_CIPHER_WEP,
	[WMI_CIPHER_TKIP] = WMI_TLV_CIPHER_TKIP,
	[WMI_CIPHER_AES_OCB] = WMI_TLV_CIPHER_AES_OCB,
	[WMI_CIPHER_AES_CCM] = WMI_TLV_CIPHER_AES_CCM,
	[WMI_CIPHER_WAPI] = WMI_TLV_CIPHER_WAPI,
	[WMI_CIPHER_CKIP] = WMI_TLV_CIPHER_CKIP,
	[WMI_CIPHER_AES_CMAC] = WMI_TLV_CIPHER_AES_CMAC,
	[WMI_CIPHER_AES_GCM] = WMI_TLV_CIPHER_AES_GCM,
};

static const struct wmi_peer_flags_map wmi_peer_flags_map = {
	.auth = WMI_PEER_AUTH,
	.qos = WMI_PEER_QOS,
	.need_ptk_4_way = WMI_PEER_NEED_PTK_4_WAY,
	.need_gtk_2_way = WMI_PEER_NEED_GTK_2_WAY,
	.apsd = WMI_PEER_APSD,
	.ht = WMI_PEER_HT,
	.bw40 = WMI_PEER_40MHZ,
	.stbc = WMI_PEER_STBC,
	.ldbc = WMI_PEER_LDPC,
	.dyn_mimops = WMI_PEER_DYN_MIMOPS,
	.static_mimops = WMI_PEER_STATIC_MIMOPS,
	.spatial_mux = WMI_PEER_SPATIAL_MUX,
	.vht = WMI_PEER_VHT,
	.bw80 = WMI_PEER_80MHZ,
	.vht_2g = WMI_PEER_VHT_2G,
	.pmf = WMI_PEER_PMF,
	.bw160 = WMI_PEER_160MHZ,
};

static const struct wmi_peer_flags_map wmi_10x_peer_flags_map = {
	.auth = WMI_10X_PEER_AUTH,
	.qos = WMI_10X_PEER_QOS,
	.need_ptk_4_way = WMI_10X_PEER_NEED_PTK_4_WAY,
	.need_gtk_2_way = WMI_10X_PEER_NEED_GTK_2_WAY,
	.apsd = WMI_10X_PEER_APSD,
	.ht = WMI_10X_PEER_HT,
	.bw40 = WMI_10X_PEER_40MHZ,
	.stbc = WMI_10X_PEER_STBC,
	.ldbc = WMI_10X_PEER_LDPC,
	.dyn_mimops = WMI_10X_PEER_DYN_MIMOPS,
	.static_mimops = WMI_10X_PEER_STATIC_MIMOPS,
	.spatial_mux = WMI_10X_PEER_SPATIAL_MUX,
	.vht = WMI_10X_PEER_VHT,
	.bw80 = WMI_10X_PEER_80MHZ,
	.bw160 = WMI_10X_PEER_160MHZ,
};

static const struct wmi_peer_flags_map wmi_10_2_peer_flags_map = {
	.auth = WMI_10_2_PEER_AUTH,
	.qos = WMI_10_2_PEER_QOS,
	.need_ptk_4_way = WMI_10_2_PEER_NEED_PTK_4_WAY,
	.need_gtk_2_way = WMI_10_2_PEER_NEED_GTK_2_WAY,
	.apsd = WMI_10_2_PEER_APSD,
	.ht = WMI_10_2_PEER_HT,
	.bw40 = WMI_10_2_PEER_40MHZ,
	.stbc = WMI_10_2_PEER_STBC,
	.ldbc = WMI_10_2_PEER_LDPC,
	.dyn_mimops = WMI_10_2_PEER_DYN_MIMOPS,
	.static_mimops = WMI_10_2_PEER_STATIC_MIMOPS,
	.spatial_mux = WMI_10_2_PEER_SPATIAL_MUX,
	.vht = WMI_10_2_PEER_VHT,
	.bw80 = WMI_10_2_PEER_80MHZ,
	.vht_2g = WMI_10_2_PEER_VHT_2G,
	.pmf = WMI_10_2_PEER_PMF,
	.bw160 = WMI_10_2_PEER_160MHZ,
};

void ath10k_wmi_put_wmi_channel(struct ath10k *ar, struct wmi_channel *ch,
				const struct wmi_channel_arg *arg)
{
	u32 flags = 0;
	struct ieee80211_channel *chan = NULL;

	memset(ch, 0, sizeof(*ch));

	if (arg->passive)
		flags |= WMI_CHAN_FLAG_PASSIVE;
	if (arg->allow_ibss)
		flags |= WMI_CHAN_FLAG_ADHOC_ALLOWED;
	if (arg->allow_ht)
		flags |= WMI_CHAN_FLAG_ALLOW_HT;
	if (arg->allow_vht)
		flags |= WMI_CHAN_FLAG_ALLOW_VHT;
	if (arg->ht40plus)
		flags |= WMI_CHAN_FLAG_HT40_PLUS;
	if (arg->chan_radar)
		flags |= WMI_CHAN_FLAG_DFS;

	ch->band_center_freq2 = 0;
	ch->mhz = __cpu_to_le32(arg->freq);
	ch->band_center_freq1 = __cpu_to_le32(arg->band_center_freq1);
	if (arg->mode == MODE_11AC_VHT80_80) {
		ch->band_center_freq2 = __cpu_to_le32(arg->band_center_freq2);
		chan = ieee80211_get_channel(ar->hw->wiphy,
					     arg->band_center_freq2 - 10);
	}

	if (arg->mode == MODE_11AC_VHT160) {
		u32 band_center_freq1;
		u32 band_center_freq2;

		if (arg->freq > arg->band_center_freq1) {
			band_center_freq1 = arg->band_center_freq1 + 40;
			band_center_freq2 = arg->band_center_freq1 - 40;
		} else {
			band_center_freq1 = arg->band_center_freq1 - 40;
			band_center_freq2 = arg->band_center_freq1 + 40;
		}

		ch->band_center_freq1 =
					__cpu_to_le32(band_center_freq1);
		/* Minus 10 to get a defined 5G channel frequency*/
		chan = ieee80211_get_channel(ar->hw->wiphy,
					     band_center_freq2 - 10);
		/* The center frequency of the entire VHT160 */
		ch->band_center_freq2 = __cpu_to_le32(arg->band_center_freq1);
	}

	if (chan && chan->flags & IEEE80211_CHAN_RADAR)
		flags |= WMI_CHAN_FLAG_DFS_CFREQ2;

	ch->min_power = arg->min_power;
	ch->max_power = arg->max_power;
	ch->reg_power = arg->max_reg_power;
	ch->antenna_max = arg->max_antenna_gain;
	ch->max_tx_power = arg->max_power;

	/* mode & flags share storage */
	ch->mode = arg->mode;
	ch->flags |= __cpu_to_le32(flags);
}

int ath10k_wmi_wait_for_service_ready(struct ath10k *ar)
{
	unsigned long time_left;

	time_left = wait_for_completion_timeout(&ar->wmi.service_ready,
						WMI_SERVICE_READY_TIMEOUT_HZ);
	if (!time_left)
		return -ETIMEDOUT;
	return 0;
}

int ath10k_wmi_wait_for_unified_ready(struct ath10k *ar)
{
	unsigned long time_left;

	time_left = wait_for_completion_timeout(&ar->wmi.unified_ready,
						WMI_UNIFIED_READY_TIMEOUT_HZ);
	if (!time_left)
		return -ETIMEDOUT;
	return 0;
}

struct sk_buff *ath10k_wmi_alloc_skb(struct ath10k *ar, u32 len)
{
	struct sk_buff *skb;
	u32 round_len = roundup(len, 4);

	skb = ath10k_htc_alloc_skb(ar, WMI_SKB_HEADROOM + round_len);
	if (!skb)
		return NULL;

	skb_reserve(skb, WMI_SKB_HEADROOM);
	if (!IS_ALIGNED((unsigned long)skb->data, 4))
		ath10k_warn(ar, "Unaligned WMI skb\n");

	skb_put(skb, round_len);
	memset(skb->data, 0, round_len);

	return skb;
}

static void ath10k_wmi_htc_tx_complete(struct ath10k *ar, struct sk_buff *skb)
{
	dev_kfree_skb(skb);
}

int ath10k_wmi_cmd_send_nowait(struct ath10k *ar, struct sk_buff *skb,
			       u32 cmd_id)
{
	struct ath10k_skb_cb *skb_cb = ATH10K_SKB_CB(skb);
	struct wmi_cmd_hdr *cmd_hdr;
	int ret;
	u32 cmd = 0;

	if (skb_push(skb, sizeof(struct wmi_cmd_hdr)) == NULL)
		return -ENOMEM;

	cmd |= SM(cmd_id, WMI_CMD_HDR_CMD_ID);

	cmd_hdr = (struct wmi_cmd_hdr *)skb->data;
	cmd_hdr->cmd_id = __cpu_to_le32(cmd);

	memset(skb_cb, 0, sizeof(*skb_cb));
	trace_ath10k_wmi_cmd(ar, cmd_id, skb->data, skb->len);
	ret = ath10k_htc_send(&ar->htc, ar->wmi.eid, skb);

	if (ret)
		goto err_pull;

	return 0;

err_pull:
	skb_pull(skb, sizeof(struct wmi_cmd_hdr));
	return ret;
}

static void ath10k_wmi_tx_beacon_nowait(struct ath10k_vif *arvif)
{
	struct ath10k *ar = arvif->ar;
	struct ath10k_skb_cb *cb;
	struct sk_buff *bcn;
	bool dtim_zero;
	bool deliver_cab;
	int ret;

	spin_lock_bh(&ar->data_lock);

	bcn = arvif->beacon;

	if (!bcn)
		goto unlock;

	cb = ATH10K_SKB_CB(bcn);

	switch (arvif->beacon_state) {
	case ATH10K_BEACON_SENDING:
	case ATH10K_BEACON_SENT:
		break;
	case ATH10K_BEACON_SCHEDULED:
		arvif->beacon_state = ATH10K_BEACON_SENDING;
		spin_unlock_bh(&ar->data_lock);

		dtim_zero = !!(cb->flags & ATH10K_SKB_F_DTIM_ZERO);
		deliver_cab = !!(cb->flags & ATH10K_SKB_F_DELIVER_CAB);
		ret = ath10k_wmi_beacon_send_ref_nowait(arvif->ar,
							arvif->vdev_id,
							bcn->data, bcn->len,
							cb->paddr,
							dtim_zero,
							deliver_cab);

		spin_lock_bh(&ar->data_lock);

		if (ret == 0)
			arvif->beacon_state = ATH10K_BEACON_SENT;
		else
			arvif->beacon_state = ATH10K_BEACON_SCHEDULED;
	}

unlock:
	spin_unlock_bh(&ar->data_lock);
}

static void ath10k_wmi_tx_beacons_iter(void *data, u8 *mac,
				       struct ieee80211_vif *vif)
{
	struct ath10k_vif *arvif = (void *)vif->drv_priv;

	ath10k_wmi_tx_beacon_nowait(arvif);
}

static void ath10k_wmi_tx_beacons_nowait(struct ath10k *ar)
{
	ieee80211_iterate_active_interfaces_atomic(ar->hw,
						   ATH10K_ITER_NORMAL_FLAGS,
						   ath10k_wmi_tx_beacons_iter,
						   NULL);
}

static void ath10k_wmi_op_ep_tx_credits(struct ath10k *ar)
{
	/* try to send pending beacons first. they take priority */
	ath10k_wmi_tx_beacons_nowait(ar);

	wake_up(&ar->wmi.tx_credits_wq);
}

int ath10k_wmi_cmd_send(struct ath10k *ar, struct sk_buff *skb, u32 cmd_id)
{
	int ret = -EOPNOTSUPP;

	might_sleep();

	if (cmd_id == WMI_CMD_UNSUPPORTED) {
		ath10k_warn(ar, "wmi command %d is not supported by firmware\n",
			    cmd_id);
		return ret;
	}

	wait_event_timeout(ar->wmi.tx_credits_wq, ({
		/* try to send pending beacons first. they take priority */
		ath10k_wmi_tx_beacons_nowait(ar);

		ret = ath10k_wmi_cmd_send_nowait(ar, skb, cmd_id);

		if (ret && test_bit(ATH10K_FLAG_CRASH_FLUSH, &ar->dev_flags))
			ret = -ESHUTDOWN;

		(ret != -EAGAIN);
	}), 3 * HZ);

	if (ret)
		dev_kfree_skb_any(skb);

	if (ret == -EAGAIN) {
		ath10k_warn(ar, "wmi command %d timeout, restarting hardware\n",
			    cmd_id);
		ath10k_core_start_recovery(ar);
	}

	return ret;
}

static struct sk_buff *
ath10k_wmi_op_gen_mgmt_tx(struct ath10k *ar, struct sk_buff *msdu)
{
	struct ath10k_skb_cb *cb = ATH10K_SKB_CB(msdu);
	struct ath10k_vif *arvif;
	struct wmi_mgmt_tx_cmd *cmd;
	struct ieee80211_hdr *hdr;
	struct sk_buff *skb;
	int len;
	u32 vdev_id;
	u32 buf_len = msdu->len;
	u16 fc;
	const u8 *peer_addr;

	hdr = (struct ieee80211_hdr *)msdu->data;
	fc = le16_to_cpu(hdr->frame_control);

	if (cb->vif) {
		arvif = (void *)cb->vif->drv_priv;
		vdev_id = arvif->vdev_id;
	} else {
		vdev_id = 0;
	}

	if (WARN_ON_ONCE(!ieee80211_is_mgmt(hdr->frame_control)))
		return ERR_PTR(-EINVAL);

	len = sizeof(cmd->hdr) + msdu->len;

	if ((ieee80211_is_action(hdr->frame_control) ||
	     ieee80211_is_deauth(hdr->frame_control) ||
	     ieee80211_is_disassoc(hdr->frame_control)) &&
	     ieee80211_has_protected(hdr->frame_control)) {
		peer_addr = hdr->addr1;
		if (is_multicast_ether_addr(peer_addr)) {
			len += sizeof(struct ieee80211_mmie_16);
			buf_len += sizeof(struct ieee80211_mmie_16);
		} else {
			if (cb->ucast_cipher == WLAN_CIPHER_SUITE_GCMP ||
			    cb->ucast_cipher == WLAN_CIPHER_SUITE_GCMP_256) {
				len += IEEE80211_GCMP_MIC_LEN;
				buf_len += IEEE80211_GCMP_MIC_LEN;
			} else {
				len += IEEE80211_CCMP_MIC_LEN;
				buf_len += IEEE80211_CCMP_MIC_LEN;
			}
		}
	}

	len = round_up(len, 4);

	skb = ath10k_wmi_alloc_skb(ar, len);
	if (!skb)
		return ERR_PTR(-ENOMEM);

	cmd = (struct wmi_mgmt_tx_cmd *)skb->data;

	cmd->hdr.vdev_id = __cpu_to_le32(vdev_id);
	cmd->hdr.tx_rate = 0;
	cmd->hdr.tx_power = 0;
	cmd->hdr.buf_len = __cpu_to_le32(buf_len);

	ether_addr_copy(cmd->hdr.peer_macaddr.addr, ieee80211_get_DA(hdr));
	memcpy(cmd->buf, msdu->data, msdu->len);

	ath10k_dbg(ar, ATH10K_DBG_WMI, "wmi mgmt tx skb %pK len %d ftype %02x stype %02x\n",
		   msdu, skb->len, fc & IEEE80211_FCTL_FTYPE,
		   fc & IEEE80211_FCTL_STYPE);
	trace_ath10k_tx_hdr(ar, skb->data, skb->len);
	trace_ath10k_tx_payload(ar, skb->data, skb->len);

	return skb;
}

static void ath10k_wmi_event_scan_started(struct ath10k *ar)
{
	lockdep_assert_held(&ar->data_lock);

	switch (ar->scan.state) {
	case ATH10K_SCAN_IDLE:
	case ATH10K_SCAN_RUNNING:
	case ATH10K_SCAN_ABORTING:
		ath10k_warn(ar, "received scan started event in an invalid scan state: %s (%d)\n",
			    ath10k_scan_state_str(ar->scan.state),
			    ar->scan.state);
		break;
	case ATH10K_SCAN_STARTING:
		ar->scan.state = ATH10K_SCAN_RUNNING;

		if (ar->scan.is_roc)
			ieee80211_ready_on_channel(ar->hw);

		complete(&ar->scan.started);
		break;
	}
}

static void ath10k_wmi_event_scan_start_failed(struct ath10k *ar)
{
	lockdep_assert_held(&ar->data_lock);

	switch (ar->scan.state) {
	case ATH10K_SCAN_IDLE:
	case ATH10K_SCAN_RUNNING:
	case ATH10K_SCAN_ABORTING:
		ath10k_warn(ar, "received scan start failed event in an invalid scan state: %s (%d)\n",
			    ath10k_scan_state_str(ar->scan.state),
			    ar->scan.state);
		break;
	case ATH10K_SCAN_STARTING:
		complete(&ar->scan.started);
		__ath10k_scan_finish(ar);
		break;
	}
}

static void ath10k_wmi_event_scan_completed(struct ath10k *ar)
{
	lockdep_assert_held(&ar->data_lock);

	switch (ar->scan.state) {
	case ATH10K_SCAN_IDLE:
	case ATH10K_SCAN_STARTING:
		/* One suspected reason scan can be completed while starting is
		 * if firmware fails to deliver all scan events to the host,
		 * e.g. when transport pipe is full. This has been observed
		 * with spectral scan phyerr events starving wmi transport
		 * pipe. In such case the "scan completed" event should be (and
		 * is) ignored by the host as it may be just firmware's scan
		 * state machine recovering.
		 */
		ath10k_warn(ar, "received scan completed event in an invalid scan state: %s (%d)\n",
			    ath10k_scan_state_str(ar->scan.state),
			    ar->scan.state);
		break;
	case ATH10K_SCAN_RUNNING:
	case ATH10K_SCAN_ABORTING:
		__ath10k_scan_finish(ar);
		break;
	}
}

static void ath10k_wmi_event_scan_bss_chan(struct ath10k *ar)
{
	lockdep_assert_held(&ar->data_lock);

	switch (ar->scan.state) {
	case ATH10K_SCAN_IDLE:
	case ATH10K_SCAN_STARTING:
		ath10k_warn(ar, "received scan bss chan event in an invalid scan state: %s (%d)\n",
			    ath10k_scan_state_str(ar->scan.state),
			    ar->scan.state);
		break;
	case ATH10K_SCAN_RUNNING:
	case ATH10K_SCAN_ABORTING:
		ar->scan_channel = NULL;
		break;
	}
}

static void ath10k_wmi_event_scan_foreign_chan(struct ath10k *ar, u32 freq)
{
	lockdep_assert_held(&ar->data_lock);

	switch (ar->scan.state) {
	case ATH10K_SCAN_IDLE:
	case ATH10K_SCAN_STARTING:
		ath10k_warn(ar, "received scan foreign chan event in an invalid scan state: %s (%d)\n",
			    ath10k_scan_state_str(ar->scan.state),
			    ar->scan.state);
		break;
	case ATH10K_SCAN_RUNNING:
	case ATH10K_SCAN_ABORTING:
		ar->scan_channel = ieee80211_get_channel(ar->hw->wiphy, freq);

		if (ar->scan.is_roc && ar->scan.roc_freq == freq)
			complete(&ar->scan.on_channel);
		break;
	}
}

static const char *
ath10k_wmi_event_scan_type_str(enum wmi_scan_event_type type,
			       enum wmi_scan_completion_reason reason)
{
	switch (type) {
	case WMI_SCAN_EVENT_STARTED:
		return "started";
	case WMI_SCAN_EVENT_COMPLETED:
		switch (reason) {
		case WMI_SCAN_REASON_COMPLETED:
			return "completed";
		case WMI_SCAN_REASON_CANCELLED:
			return "completed [cancelled]";
		case WMI_SCAN_REASON_PREEMPTED:
			return "completed [preempted]";
		case WMI_SCAN_REASON_TIMEDOUT:
			return "completed [timedout]";
		case WMI_SCAN_REASON_INTERNAL_FAILURE:
			return "completed [internal err]";
		case WMI_SCAN_REASON_MAX:
			break;
		}
		return "completed [unknown]";
	case WMI_SCAN_EVENT_BSS_CHANNEL:
		return "bss channel";
	case WMI_SCAN_EVENT_FOREIGN_CHANNEL:
		return "foreign channel";
	case WMI_SCAN_EVENT_DEQUEUED:
		return "dequeued";
	case WMI_SCAN_EVENT_PREEMPTED:
		return "preempted";
	case WMI_SCAN_EVENT_START_FAILED:
		return "start failed";
	case WMI_SCAN_EVENT_RESTARTED:
		return "restarted";
	case WMI_SCAN_EVENT_FOREIGN_CHANNEL_EXIT:
		return "foreign channel exit";
	default:
		return "unknown";
	}
}

static int ath10k_wmi_op_pull_scan_ev(struct ath10k *ar, struct sk_buff *skb,
				      struct wmi_scan_ev_arg *arg)
{
	struct wmi_scan_event *ev = (void *)skb->data;

	if (skb->len < sizeof(*ev))
		return -EPROTO;

	skb_pull(skb, sizeof(*ev));
	arg->event_type = ev->event_type;
	arg->reason = ev->reason;
	arg->channel_freq = ev->channel_freq;
	arg->scan_req_id = ev->scan_req_id;
	arg->scan_id = ev->scan_id;
	arg->vdev_id = ev->vdev_id;

	return 0;
}

int ath10k_wmi_event_scan(struct ath10k *ar, struct sk_buff *skb)
{
	struct wmi_scan_ev_arg arg = {};
	enum wmi_scan_event_type event_type;
	enum wmi_scan_completion_reason reason;
	u32 freq;
	u32 req_id;
	u32 scan_id;
	u32 vdev_id;
	int ret;

	ret = ath10k_wmi_pull_scan(ar, skb, &arg);
	if (ret) {
		ath10k_warn(ar, "failed to parse scan event: %d\n", ret);
		return ret;
	}

	event_type = __le32_to_cpu(arg.event_type);
	reason = __le32_to_cpu(arg.reason);
	freq = __le32_to_cpu(arg.channel_freq);
	req_id = __le32_to_cpu(arg.scan_req_id);
	scan_id = __le32_to_cpu(arg.scan_id);
	vdev_id = __le32_to_cpu(arg.vdev_id);

	spin_lock_bh(&ar->data_lock);

	ath10k_dbg(ar, ATH10K_DBG_WMI,
		   "scan event %s type %d reason %d freq %d req_id %d scan_id %d vdev_id %d state %s (%d)\n",
		   ath10k_wmi_event_scan_type_str(event_type, reason),
		   event_type, reason, freq, req_id, scan_id, vdev_id,
		   ath10k_scan_state_str(ar->scan.state), ar->scan.state);

	switch (event_type) {
	case WMI_SCAN_EVENT_STARTED:
		ath10k_wmi_event_scan_started(ar);
		break;
	case WMI_SCAN_EVENT_COMPLETED:
		ath10k_wmi_event_scan_completed(ar);
		break;
	case WMI_SCAN_EVENT_BSS_CHANNEL:
		ath10k_wmi_event_scan_bss_chan(ar);
		break;
	case WMI_SCAN_EVENT_FOREIGN_CHANNEL:
		ath10k_wmi_event_scan_foreign_chan(ar, freq);
		break;
	case WMI_SCAN_EVENT_START_FAILED:
		ath10k_warn(ar, "received scan start failure event\n");
		ath10k_wmi_event_scan_start_failed(ar);
		break;
	case WMI_SCAN_EVENT_DEQUEUED:
	case WMI_SCAN_EVENT_PREEMPTED:
	case WMI_SCAN_EVENT_RESTARTED:
	case WMI_SCAN_EVENT_FOREIGN_CHANNEL_EXIT:
	default:
		break;
	}

	spin_unlock_bh(&ar->data_lock);
	return 0;
}

/* If keys are configured, HW decrypts all frames
 * with protected bit set. Mark such frames as decrypted.
 */
static void ath10k_wmi_handle_wep_reauth(struct ath10k *ar,
					 struct sk_buff *skb,
					 struct ieee80211_rx_status *status)
{
	struct ieee80211_hdr *hdr = (struct ieee80211_hdr *)skb->data;
	unsigned int hdrlen;
	bool peer_key;
	u8 *addr, keyidx;

	if (!ieee80211_is_auth(hdr->frame_control) ||
	    !ieee80211_has_protected(hdr->frame_control))
		return;

	hdrlen = ieee80211_hdrlen(hdr->frame_control);
	if (skb->len < (hdrlen + IEEE80211_WEP_IV_LEN))
		return;

	keyidx = skb->data[hdrlen + (IEEE80211_WEP_IV_LEN - 1)] >> WEP_KEYID_SHIFT;
	addr = ieee80211_get_SA(hdr);

	spin_lock_bh(&ar->data_lock);
	peer_key = ath10k_mac_is_peer_wep_key_set(ar, addr, keyidx);
	spin_unlock_bh(&ar->data_lock);

	if (peer_key) {
		ath10k_dbg(ar, ATH10K_DBG_MAC,
			   "mac wep key present for peer %pM\n", addr);
		status->flag |= RX_FLAG_DECRYPTED;
	}
}

static int ath10k_wmi_op_pull_mgmt_rx_ev(struct ath10k *ar, struct sk_buff *skb,
					 struct wmi_mgmt_rx_ev_arg *arg)
{
	struct wmi_mgmt_rx_event_v1 *ev_v1;
	struct wmi_mgmt_rx_event_v2 *ev_v2;
	struct wmi_mgmt_rx_hdr_v1 *ev_hdr;
	struct wmi_mgmt_rx_ext_info *ext_info;
	size_t pull_len;
	u32 msdu_len;
	u32 len;

	if (test_bit(ATH10K_FW_FEATURE_EXT_WMI_MGMT_RX,
		     ar->running_fw->fw_file.fw_features)) {
		ev_v2 = (struct wmi_mgmt_rx_event_v2 *)skb->data;
		ev_hdr = &ev_v2->hdr.v1;
		pull_len = sizeof(*ev_v2);
	} else {
		ev_v1 = (struct wmi_mgmt_rx_event_v1 *)skb->data;
		ev_hdr = &ev_v1->hdr;
		pull_len = sizeof(*ev_v1);
	}

	if (skb->len < pull_len)
		return -EPROTO;

	skb_pull(skb, pull_len);
	arg->channel = ev_hdr->channel;
	arg->buf_len = ev_hdr->buf_len;
	arg->status = ev_hdr->status;
	arg->snr = ev_hdr->snr;
	arg->phy_mode = ev_hdr->phy_mode;
	arg->rate = ev_hdr->rate;

	msdu_len = __le32_to_cpu(arg->buf_len);
	if (skb->len < msdu_len)
		return -EPROTO;

	if (le32_to_cpu(arg->status) & WMI_RX_STATUS_EXT_INFO) {
		len = ALIGN(le32_to_cpu(arg->buf_len), 4);
		ext_info = (struct wmi_mgmt_rx_ext_info *)(skb->data + len);
		memcpy(&arg->ext_info, ext_info,
		       sizeof(struct wmi_mgmt_rx_ext_info));
	}
	/* the WMI buffer might've ended up being padded to 4 bytes due to HTC
	 * trailer with credit update. Trim the excess garbage.
	 */
	skb_trim(skb, msdu_len);

	return 0;
}

static int ath10k_wmi_10_4_op_pull_mgmt_rx_ev(struct ath10k *ar,
					      struct sk_buff *skb,
					      struct wmi_mgmt_rx_ev_arg *arg)
{
	struct wmi_10_4_mgmt_rx_event *ev;
	struct wmi_10_4_mgmt_rx_hdr *ev_hdr;
	size_t pull_len;
	u32 msdu_len;
	struct wmi_mgmt_rx_ext_info *ext_info;
	u32 len;

	ev = (struct wmi_10_4_mgmt_rx_event *)skb->data;
	ev_hdr = &ev->hdr;
	pull_len = sizeof(*ev);

	if (skb->len < pull_len)
		return -EPROTO;

	skb_pull(skb, pull_len);
	arg->channel = ev_hdr->channel;
	arg->buf_len = ev_hdr->buf_len;
	arg->status = ev_hdr->status;
	arg->snr = ev_hdr->snr;
	arg->phy_mode = ev_hdr->phy_mode;
	arg->rate = ev_hdr->rate;

	msdu_len = __le32_to_cpu(arg->buf_len);
	if (skb->len < msdu_len)
		return -EPROTO;

	if (le32_to_cpu(arg->status) & WMI_RX_STATUS_EXT_INFO) {
		len = ALIGN(le32_to_cpu(arg->buf_len), 4);
		ext_info = (struct wmi_mgmt_rx_ext_info *)(skb->data + len);
		memcpy(&arg->ext_info, ext_info,
		       sizeof(struct wmi_mgmt_rx_ext_info));
	}

	/* Make sure bytes added for padding are removed. */
	skb_trim(skb, msdu_len);

	return 0;
}

static bool ath10k_wmi_rx_is_decrypted(struct ath10k *ar,
				       struct ieee80211_hdr *hdr)
{
	if (!ieee80211_has_protected(hdr->frame_control))
		return false;

	/* FW delivers WEP Shared Auth frame with Protected Bit set and
	 * encrypted payload. However in case of PMF it delivers decrypted
	 * frames with Protected Bit set.
	 */
	if (ieee80211_is_auth(hdr->frame_control))
		return false;

	/* qca99x0 based FW delivers broadcast or multicast management frames
	 * (ex: group privacy action frames in mesh) as encrypted payload.
	 */
	if (is_multicast_ether_addr(ieee80211_get_DA(hdr)) &&
	    ar->hw_params.sw_decrypt_mcast_mgmt)
		return false;

	return true;
}

static int
wmi_process_mgmt_tx_comp(struct ath10k *ar, struct mgmt_tx_compl_params *param)
{
	struct ath10k_mgmt_tx_pkt_addr *pkt_addr;
	struct ath10k_wmi *wmi = &ar->wmi;
	struct ieee80211_tx_info *info;
	struct sk_buff *msdu;
	int ret;

	spin_lock_bh(&ar->data_lock);

	pkt_addr = idr_find(&wmi->mgmt_pending_tx, param->desc_id);
	if (!pkt_addr) {
		ath10k_warn(ar, "received mgmt tx completion for invalid msdu_id: %d\n",
			    param->desc_id);
		ret = -ENOENT;
		goto out;
	}

	msdu = pkt_addr->vaddr;
	dma_unmap_single(ar->dev, pkt_addr->paddr,
			 msdu->len, DMA_TO_DEVICE);
	info = IEEE80211_SKB_CB(msdu);

	if (param->status) {
		info->flags &= ~IEEE80211_TX_STAT_ACK;
	} else {
		info->flags |= IEEE80211_TX_STAT_ACK;
		info->status.ack_signal = ATH10K_DEFAULT_NOISE_FLOOR +
					  param->ack_rssi;
		info->status.is_valid_ack_signal = true;
	}

	ieee80211_tx_status_irqsafe(ar->hw, msdu);

	ret = 0;

out:
	idr_remove(&wmi->mgmt_pending_tx, param->desc_id);
	spin_unlock_bh(&ar->data_lock);
	return ret;
}

int ath10k_wmi_event_mgmt_tx_compl(struct ath10k *ar, struct sk_buff *skb)
{
	struct wmi_tlv_mgmt_tx_compl_ev_arg arg;
	struct mgmt_tx_compl_params param;
	int ret;

	ret = ath10k_wmi_pull_mgmt_tx_compl(ar, skb, &arg);
	if (ret) {
		ath10k_warn(ar, "failed to parse mgmt comp event: %d\n", ret);
		return ret;
	}

	memset(&param, 0, sizeof(struct mgmt_tx_compl_params));
	param.desc_id = __le32_to_cpu(arg.desc_id);
	param.status = __le32_to_cpu(arg.status);

	if (test_bit(WMI_SERVICE_TX_DATA_ACK_RSSI, ar->wmi.svc_map))
		param.ack_rssi = __le32_to_cpu(arg.ack_rssi);

	wmi_process_mgmt_tx_comp(ar, &param);

	ath10k_dbg(ar, ATH10K_DBG_WMI, "wmi tlv evnt mgmt tx completion\n");

	return 0;
}

int ath10k_wmi_event_mgmt_tx_bundle_compl(struct ath10k *ar, struct sk_buff *skb)
{
	struct wmi_tlv_mgmt_tx_bundle_compl_ev_arg arg;
	struct mgmt_tx_compl_params param;
	u32 num_reports;
	int i, ret;

	ret = ath10k_wmi_pull_mgmt_tx_bundle_compl(ar, skb, &arg);
	if (ret) {
		ath10k_warn(ar, "failed to parse bundle mgmt compl event: %d\n", ret);
		return ret;
	}

	num_reports = __le32_to_cpu(arg.num_reports);

	for (i = 0; i < num_reports; i++) {
		memset(&param, 0, sizeof(struct mgmt_tx_compl_params));
		param.desc_id = __le32_to_cpu(arg.desc_ids[i]);
		param.status = __le32_to_cpu(arg.desc_ids[i]);

		if (test_bit(WMI_SERVICE_TX_DATA_ACK_RSSI, ar->wmi.svc_map))
			param.ack_rssi = __le32_to_cpu(arg.ack_rssi[i]);
		wmi_process_mgmt_tx_comp(ar, &param);
	}

	ath10k_dbg(ar, ATH10K_DBG_WMI, "wmi tlv event bundle mgmt tx completion\n");

	return 0;
}

int ath10k_wmi_event_mgmt_rx(struct ath10k *ar, struct sk_buff *skb)
{
	struct wmi_mgmt_rx_ev_arg arg = {};
	struct ieee80211_rx_status *status = IEEE80211_SKB_RXCB(skb);
	struct ieee80211_hdr *hdr;
	struct ieee80211_supported_band *sband;
	u32 rx_status;
	u32 channel;
	u32 phy_mode;
	u32 snr, rssi;
	u32 rate;
	u16 fc;
	int ret, i;

	ret = ath10k_wmi_pull_mgmt_rx(ar, skb, &arg);
	if (ret) {
		ath10k_warn(ar, "failed to parse mgmt rx event: %d\n", ret);
		dev_kfree_skb(skb);
		return ret;
	}

	channel = __le32_to_cpu(arg.channel);
	rx_status = __le32_to_cpu(arg.status);
	snr = __le32_to_cpu(arg.snr);
	phy_mode = __le32_to_cpu(arg.phy_mode);
	rate = __le32_to_cpu(arg.rate);

	memset(status, 0, sizeof(*status));

	ath10k_dbg(ar, ATH10K_DBG_MGMT,
		   "event mgmt rx status %08x\n", rx_status);

	if ((test_bit(ATH10K_CAC_RUNNING, &ar->dev_flags)) ||
	    (rx_status & (WMI_RX_STATUS_ERR_DECRYPT |
	    WMI_RX_STATUS_ERR_KEY_CACHE_MISS | WMI_RX_STATUS_ERR_CRC))) {
		dev_kfree_skb(skb);
		return 0;
	}

	if (rx_status & WMI_RX_STATUS_ERR_MIC)
		status->flag |= RX_FLAG_MMIC_ERROR;

	if (rx_status & WMI_RX_STATUS_EXT_INFO) {
		status->mactime =
			__le64_to_cpu(arg.ext_info.rx_mac_timestamp);
		status->flag |= RX_FLAG_MACTIME_END;
	}
	/* Hardware can Rx CCK rates on 5GHz. In that case phy_mode is set to
	 * MODE_11B. This means phy_mode is not a reliable source for the band
	 * of mgmt rx.
	 */
	if (channel >= 1 && channel <= 14) {
		status->band = NL80211_BAND_2GHZ;
	} else if (channel >= 36 && channel <= ATH10K_MAX_5G_CHAN) {
		status->band = NL80211_BAND_5GHZ;
	} else {
		/* Shouldn't happen unless list of advertised channels to
		 * mac80211 has been changed.
		 */
		WARN_ON_ONCE(1);
		dev_kfree_skb(skb);
		return 0;
	}

	if (phy_mode == MODE_11B && status->band == NL80211_BAND_5GHZ)
		ath10k_dbg(ar, ATH10K_DBG_MGMT, "wmi mgmt rx 11b (CCK) on 5GHz\n");

	sband = &ar->mac.sbands[status->band];

	status->freq = ieee80211_channel_to_frequency(channel, status->band);
	status->signal = snr + ATH10K_DEFAULT_NOISE_FLOOR;

	BUILD_BUG_ON(ARRAY_SIZE(status->chain_signal) != ARRAY_SIZE(arg.rssi));

	for (i = 0; i < ARRAY_SIZE(status->chain_signal); i++) {
		status->chains &= ~BIT(i);
		rssi = __le32_to_cpu(arg.rssi[i]);
		ath10k_dbg(ar, ATH10K_DBG_MGMT, "mgmt rssi[%d]:%d\n", i, arg.rssi[i]);

		if (rssi != ATH10K_INVALID_RSSI && rssi != 0) {
			status->chain_signal[i] = ATH10K_DEFAULT_NOISE_FLOOR + rssi;
			status->chains |= BIT(i);
		}
	}

	status->rate_idx = ath10k_mac_bitrate_to_idx(sband, rate / 100);

	hdr = (struct ieee80211_hdr *)skb->data;
	fc = le16_to_cpu(hdr->frame_control);

	/* Firmware is guaranteed to report all essential management frames via
	 * WMI while it can deliver some extra via HTT. Since there can be
	 * duplicates split the reporting wrt monitor/sniffing.
	 */
	status->flag |= RX_FLAG_SKIP_MONITOR;

	ath10k_wmi_handle_wep_reauth(ar, skb, status);

	if (ath10k_wmi_rx_is_decrypted(ar, hdr)) {
		status->flag |= RX_FLAG_DECRYPTED;

		if (!ieee80211_is_action(hdr->frame_control) &&
		    !ieee80211_is_deauth(hdr->frame_control) &&
		    !ieee80211_is_disassoc(hdr->frame_control)) {
			status->flag |= RX_FLAG_IV_STRIPPED |
					RX_FLAG_MMIC_STRIPPED;
			hdr->frame_control = __cpu_to_le16(fc &
					~IEEE80211_FCTL_PROTECTED);
		}
	}

	if (ieee80211_is_beacon(hdr->frame_control))
		ath10k_mac_handle_beacon(ar, skb);

	if (ieee80211_is_beacon(hdr->frame_control) ||
<<<<<<< HEAD
	    ieee80211_is_probe_resp(hdr->frame_control))
		status->boottime_ns = ktime_get_boottime_ns();

=======
	    ieee80211_is_probe_resp(hdr->frame_control)) {
		struct ieee80211_mgmt *mgmt = (void *)skb->data;
		u8 *ies;
		int ies_ch;

		status->boottime_ns = ktime_get_boottime_ns();

		if (!ar->scan_channel)
			goto drop;

		ies = mgmt->u.beacon.variable;

		ies_ch = cfg80211_get_ies_channel_number(mgmt->u.beacon.variable,
							 skb_tail_pointer(skb) - ies,
							 sband->band);

		if (ies_ch > 0 && ies_ch != channel) {
			ath10k_dbg(ar, ATH10K_DBG_MGMT,
				   "channel mismatched ds channel %d scan channel %d\n",
				   ies_ch, channel);
			goto drop;
		}
	}

>>>>>>> 92b4b594
	ath10k_dbg(ar, ATH10K_DBG_MGMT,
		   "event mgmt rx skb %pK len %d ftype %02x stype %02x\n",
		   skb, skb->len,
		   fc & IEEE80211_FCTL_FTYPE, fc & IEEE80211_FCTL_STYPE);

	ath10k_dbg(ar, ATH10K_DBG_MGMT,
		   "event mgmt rx freq %d band %d snr %d, rate_idx %d\n",
		   status->freq, status->band, status->signal,
		   status->rate_idx);

	ieee80211_rx_ni(ar->hw, skb);

	return 0;

drop:
	dev_kfree_skb(skb);
	return 0;
}

static int freq_to_idx(struct ath10k *ar, int freq)
{
	struct ieee80211_supported_band *sband;
	int band, ch, idx = 0;

	for (band = NL80211_BAND_2GHZ; band < NUM_NL80211_BANDS; band++) {
		sband = ar->hw->wiphy->bands[band];
		if (!sband)
			continue;

		for (ch = 0; ch < sband->n_channels; ch++, idx++)
			if (sband->channels[ch].center_freq == freq)
				goto exit;
	}

exit:
	return idx;
}

static int ath10k_wmi_op_pull_ch_info_ev(struct ath10k *ar, struct sk_buff *skb,
					 struct wmi_ch_info_ev_arg *arg)
{
	struct wmi_chan_info_event *ev = (void *)skb->data;

	if (skb->len < sizeof(*ev))
		return -EPROTO;

	skb_pull(skb, sizeof(*ev));
	arg->err_code = ev->err_code;
	arg->freq = ev->freq;
	arg->cmd_flags = ev->cmd_flags;
	arg->noise_floor = ev->noise_floor;
	arg->rx_clear_count = ev->rx_clear_count;
	arg->cycle_count = ev->cycle_count;

	return 0;
}

static int ath10k_wmi_10_4_op_pull_ch_info_ev(struct ath10k *ar,
					      struct sk_buff *skb,
					      struct wmi_ch_info_ev_arg *arg)
{
	struct wmi_10_4_chan_info_event *ev = (void *)skb->data;

	if (skb->len < sizeof(*ev))
		return -EPROTO;

	skb_pull(skb, sizeof(*ev));
	arg->err_code = ev->err_code;
	arg->freq = ev->freq;
	arg->cmd_flags = ev->cmd_flags;
	arg->noise_floor = ev->noise_floor;
	arg->rx_clear_count = ev->rx_clear_count;
	arg->cycle_count = ev->cycle_count;
	arg->chan_tx_pwr_range = ev->chan_tx_pwr_range;
	arg->chan_tx_pwr_tp = ev->chan_tx_pwr_tp;
	arg->rx_frame_count = ev->rx_frame_count;

	return 0;
}

/*
 * Handle the channel info event for firmware which only sends one
 * chan_info event per scanned channel.
 */
static void ath10k_wmi_event_chan_info_unpaired(struct ath10k *ar,
						struct chan_info_params *params)
{
	struct survey_info *survey;
	int idx;

	if (params->cmd_flags & WMI_CHAN_INFO_FLAG_COMPLETE) {
		ath10k_dbg(ar, ATH10K_DBG_WMI, "chan info report completed\n");
		return;
	}

	idx = freq_to_idx(ar, params->freq);
	if (idx >= ARRAY_SIZE(ar->survey)) {
		ath10k_warn(ar, "chan info: invalid frequency %d (idx %d out of bounds)\n",
			    params->freq, idx);
		return;
	}

	survey = &ar->survey[idx];

	if (!params->mac_clk_mhz)
		return;

	memset(survey, 0, sizeof(*survey));

	survey->noise = params->noise_floor;
	survey->time = (params->cycle_count / params->mac_clk_mhz) / 1000;
	survey->time_busy = (params->rx_clear_count / params->mac_clk_mhz) / 1000;
	survey->filled |= SURVEY_INFO_NOISE_DBM | SURVEY_INFO_TIME |
			  SURVEY_INFO_TIME_BUSY;
}

/*
 * Handle the channel info event for firmware which sends chan_info
 * event in pairs(start and stop events) for every scanned channel.
 */
static void ath10k_wmi_event_chan_info_paired(struct ath10k *ar,
					      struct chan_info_params *params)
{
	struct survey_info *survey;
	int idx;

	idx = freq_to_idx(ar, params->freq);
	if (idx >= ARRAY_SIZE(ar->survey)) {
		ath10k_warn(ar, "chan info: invalid frequency %d (idx %d out of bounds)\n",
			    params->freq, idx);
		return;
	}

	if (params->cmd_flags & WMI_CHAN_INFO_FLAG_COMPLETE) {
		if (ar->ch_info_can_report_survey) {
			survey = &ar->survey[idx];
			survey->noise = params->noise_floor;
			survey->filled = SURVEY_INFO_NOISE_DBM;

			ath10k_hw_fill_survey_time(ar,
						   survey,
						   params->cycle_count,
						   params->rx_clear_count,
						   ar->survey_last_cycle_count,
						   ar->survey_last_rx_clear_count);
		}

		ar->ch_info_can_report_survey = false;
	} else {
		ar->ch_info_can_report_survey = true;
	}

	if (!(params->cmd_flags & WMI_CHAN_INFO_FLAG_PRE_COMPLETE)) {
		ar->survey_last_rx_clear_count = params->rx_clear_count;
		ar->survey_last_cycle_count = params->cycle_count;
	}
}

void ath10k_wmi_event_chan_info(struct ath10k *ar, struct sk_buff *skb)
{
	struct chan_info_params ch_info_param;
	struct wmi_ch_info_ev_arg arg = {};
	int ret;

	ret = ath10k_wmi_pull_ch_info(ar, skb, &arg);
	if (ret) {
		ath10k_warn(ar, "failed to parse chan info event: %d\n", ret);
		return;
	}

	ch_info_param.err_code = __le32_to_cpu(arg.err_code);
	ch_info_param.freq = __le32_to_cpu(arg.freq);
	ch_info_param.cmd_flags = __le32_to_cpu(arg.cmd_flags);
	ch_info_param.noise_floor = __le32_to_cpu(arg.noise_floor);
	ch_info_param.rx_clear_count = __le32_to_cpu(arg.rx_clear_count);
	ch_info_param.cycle_count = __le32_to_cpu(arg.cycle_count);
	ch_info_param.mac_clk_mhz = __le32_to_cpu(arg.mac_clk_mhz);

	ath10k_dbg(ar, ATH10K_DBG_WMI,
		   "chan info err_code %d freq %d cmd_flags %d noise_floor %d rx_clear_count %d cycle_count %d\n",
		   ch_info_param.err_code, ch_info_param.freq, ch_info_param.cmd_flags,
		   ch_info_param.noise_floor, ch_info_param.rx_clear_count,
		   ch_info_param.cycle_count);

	spin_lock_bh(&ar->data_lock);

	switch (ar->scan.state) {
	case ATH10K_SCAN_IDLE:
	case ATH10K_SCAN_STARTING:
		ath10k_dbg(ar, ATH10K_DBG_WMI, "received chan info event without a scan request, ignoring\n");
		goto exit;
	case ATH10K_SCAN_RUNNING:
	case ATH10K_SCAN_ABORTING:
		break;
	}

	if (test_bit(ATH10K_FW_FEATURE_SINGLE_CHAN_INFO_PER_CHANNEL,
		     ar->running_fw->fw_file.fw_features))
		ath10k_wmi_event_chan_info_unpaired(ar, &ch_info_param);
	else
		ath10k_wmi_event_chan_info_paired(ar, &ch_info_param);

exit:
	spin_unlock_bh(&ar->data_lock);
}

void ath10k_wmi_event_echo(struct ath10k *ar, struct sk_buff *skb)
{
	struct wmi_echo_ev_arg arg = {};
	int ret;

	ret = ath10k_wmi_pull_echo_ev(ar, skb, &arg);
	if (ret) {
		ath10k_warn(ar, "failed to parse echo: %d\n", ret);
		return;
	}

	ath10k_dbg(ar, ATH10K_DBG_WMI,
		   "wmi event echo value 0x%08x\n",
		   le32_to_cpu(arg.value));

	if (le32_to_cpu(arg.value) == ATH10K_WMI_BARRIER_ECHO_ID)
		complete(&ar->wmi.barrier);
}

int ath10k_wmi_event_debug_mesg(struct ath10k *ar, struct sk_buff *skb)
{
	ath10k_dbg(ar, ATH10K_DBG_WMI, "wmi event debug mesg len %d\n",
		   skb->len);

	trace_ath10k_wmi_dbglog(ar, skb->data, skb->len);

	return 0;
}

void ath10k_wmi_pull_pdev_stats_base(const struct wmi_pdev_stats_base *src,
				     struct ath10k_fw_stats_pdev *dst)
{
	dst->ch_noise_floor = __le32_to_cpu(src->chan_nf);
	dst->tx_frame_count = __le32_to_cpu(src->tx_frame_count);
	dst->rx_frame_count = __le32_to_cpu(src->rx_frame_count);
	dst->rx_clear_count = __le32_to_cpu(src->rx_clear_count);
	dst->cycle_count = __le32_to_cpu(src->cycle_count);
	dst->phy_err_count = __le32_to_cpu(src->phy_err_count);
	dst->chan_tx_power = __le32_to_cpu(src->chan_tx_pwr);
}

void ath10k_wmi_pull_pdev_stats_tx(const struct wmi_pdev_stats_tx *src,
				   struct ath10k_fw_stats_pdev *dst)
{
	dst->comp_queued = __le32_to_cpu(src->comp_queued);
	dst->comp_delivered = __le32_to_cpu(src->comp_delivered);
	dst->msdu_enqued = __le32_to_cpu(src->msdu_enqued);
	dst->mpdu_enqued = __le32_to_cpu(src->mpdu_enqued);
	dst->wmm_drop = __le32_to_cpu(src->wmm_drop);
	dst->local_enqued = __le32_to_cpu(src->local_enqued);
	dst->local_freed = __le32_to_cpu(src->local_freed);
	dst->hw_queued = __le32_to_cpu(src->hw_queued);
	dst->hw_reaped = __le32_to_cpu(src->hw_reaped);
	dst->underrun = __le32_to_cpu(src->underrun);
	dst->tx_abort = __le32_to_cpu(src->tx_abort);
	dst->mpdus_requeued = __le32_to_cpu(src->mpdus_requeued);
	dst->tx_ko = __le32_to_cpu(src->tx_ko);
	dst->data_rc = __le32_to_cpu(src->data_rc);
	dst->self_triggers = __le32_to_cpu(src->self_triggers);
	dst->sw_retry_failure = __le32_to_cpu(src->sw_retry_failure);
	dst->illgl_rate_phy_err = __le32_to_cpu(src->illgl_rate_phy_err);
	dst->pdev_cont_xretry = __le32_to_cpu(src->pdev_cont_xretry);
	dst->pdev_tx_timeout = __le32_to_cpu(src->pdev_tx_timeout);
	dst->pdev_resets = __le32_to_cpu(src->pdev_resets);
	dst->phy_underrun = __le32_to_cpu(src->phy_underrun);
	dst->txop_ovf = __le32_to_cpu(src->txop_ovf);
}

static void
ath10k_wmi_10_4_pull_pdev_stats_tx(const struct wmi_10_4_pdev_stats_tx *src,
				   struct ath10k_fw_stats_pdev *dst)
{
	dst->comp_queued = __le32_to_cpu(src->comp_queued);
	dst->comp_delivered = __le32_to_cpu(src->comp_delivered);
	dst->msdu_enqued = __le32_to_cpu(src->msdu_enqued);
	dst->mpdu_enqued = __le32_to_cpu(src->mpdu_enqued);
	dst->wmm_drop = __le32_to_cpu(src->wmm_drop);
	dst->local_enqued = __le32_to_cpu(src->local_enqued);
	dst->local_freed = __le32_to_cpu(src->local_freed);
	dst->hw_queued = __le32_to_cpu(src->hw_queued);
	dst->hw_reaped = __le32_to_cpu(src->hw_reaped);
	dst->underrun = __le32_to_cpu(src->underrun);
	dst->tx_abort = __le32_to_cpu(src->tx_abort);
	dst->mpdus_requeued = __le32_to_cpu(src->mpdus_requeued);
	dst->tx_ko = __le32_to_cpu(src->tx_ko);
	dst->data_rc = __le32_to_cpu(src->data_rc);
	dst->self_triggers = __le32_to_cpu(src->self_triggers);
	dst->sw_retry_failure = __le32_to_cpu(src->sw_retry_failure);
	dst->illgl_rate_phy_err = __le32_to_cpu(src->illgl_rate_phy_err);
	dst->pdev_cont_xretry = __le32_to_cpu(src->pdev_cont_xretry);
	dst->pdev_tx_timeout = __le32_to_cpu(src->pdev_tx_timeout);
	dst->pdev_resets = __le32_to_cpu(src->pdev_resets);
	dst->phy_underrun = __le32_to_cpu(src->phy_underrun);
	dst->txop_ovf = __le32_to_cpu(src->txop_ovf);
	dst->hw_paused = __le32_to_cpu(src->hw_paused);
	dst->seq_posted = __le32_to_cpu(src->seq_posted);
	dst->seq_failed_queueing =
		__le32_to_cpu(src->seq_failed_queueing);
	dst->seq_completed = __le32_to_cpu(src->seq_completed);
	dst->seq_restarted = __le32_to_cpu(src->seq_restarted);
	dst->mu_seq_posted = __le32_to_cpu(src->mu_seq_posted);
	dst->mpdus_sw_flush = __le32_to_cpu(src->mpdus_sw_flush);
	dst->mpdus_hw_filter = __le32_to_cpu(src->mpdus_hw_filter);
	dst->mpdus_truncated = __le32_to_cpu(src->mpdus_truncated);
	dst->mpdus_ack_failed = __le32_to_cpu(src->mpdus_ack_failed);
	dst->mpdus_hw_filter = __le32_to_cpu(src->mpdus_hw_filter);
	dst->mpdus_expired = __le32_to_cpu(src->mpdus_expired);
}

void ath10k_wmi_pull_pdev_stats_rx(const struct wmi_pdev_stats_rx *src,
				   struct ath10k_fw_stats_pdev *dst)
{
	dst->mid_ppdu_route_change = __le32_to_cpu(src->mid_ppdu_route_change);
	dst->status_rcvd = __le32_to_cpu(src->status_rcvd);
	dst->r0_frags = __le32_to_cpu(src->r0_frags);
	dst->r1_frags = __le32_to_cpu(src->r1_frags);
	dst->r2_frags = __le32_to_cpu(src->r2_frags);
	dst->r3_frags = __le32_to_cpu(src->r3_frags);
	dst->htt_msdus = __le32_to_cpu(src->htt_msdus);
	dst->htt_mpdus = __le32_to_cpu(src->htt_mpdus);
	dst->loc_msdus = __le32_to_cpu(src->loc_msdus);
	dst->loc_mpdus = __le32_to_cpu(src->loc_mpdus);
	dst->oversize_amsdu = __le32_to_cpu(src->oversize_amsdu);
	dst->phy_errs = __le32_to_cpu(src->phy_errs);
	dst->phy_err_drop = __le32_to_cpu(src->phy_err_drop);
	dst->mpdu_errs = __le32_to_cpu(src->mpdu_errs);
}

void ath10k_wmi_pull_pdev_stats_extra(const struct wmi_pdev_stats_extra *src,
				      struct ath10k_fw_stats_pdev *dst)
{
	dst->ack_rx_bad = __le32_to_cpu(src->ack_rx_bad);
	dst->rts_bad = __le32_to_cpu(src->rts_bad);
	dst->rts_good = __le32_to_cpu(src->rts_good);
	dst->fcs_bad = __le32_to_cpu(src->fcs_bad);
	dst->no_beacons = __le32_to_cpu(src->no_beacons);
	dst->mib_int_count = __le32_to_cpu(src->mib_int_count);
}

void ath10k_wmi_pull_peer_stats(const struct wmi_peer_stats *src,
				struct ath10k_fw_stats_peer *dst)
{
	ether_addr_copy(dst->peer_macaddr, src->peer_macaddr.addr);
	dst->peer_rssi = __le32_to_cpu(src->peer_rssi);
	dst->peer_tx_rate = __le32_to_cpu(src->peer_tx_rate);
}

static void
ath10k_wmi_10_4_pull_peer_stats(const struct wmi_10_4_peer_stats *src,
				struct ath10k_fw_stats_peer *dst)
{
	ether_addr_copy(dst->peer_macaddr, src->peer_macaddr.addr);
	dst->peer_rssi = __le32_to_cpu(src->peer_rssi);
	dst->peer_tx_rate = __le32_to_cpu(src->peer_tx_rate);
	dst->peer_rx_rate = __le32_to_cpu(src->peer_rx_rate);
}

static void
ath10k_wmi_10_4_pull_vdev_stats(const struct wmi_vdev_stats_extd *src,
				struct ath10k_fw_stats_vdev_extd *dst)
{
	dst->vdev_id = __le32_to_cpu(src->vdev_id);
	dst->ppdu_aggr_cnt = __le32_to_cpu(src->ppdu_aggr_cnt);
	dst->ppdu_noack = __le32_to_cpu(src->ppdu_noack);
	dst->mpdu_queued = __le32_to_cpu(src->mpdu_queued);
	dst->ppdu_nonaggr_cnt = __le32_to_cpu(src->ppdu_nonaggr_cnt);
	dst->mpdu_sw_requeued = __le32_to_cpu(src->mpdu_sw_requeued);
	dst->mpdu_suc_retry = __le32_to_cpu(src->mpdu_suc_retry);
	dst->mpdu_suc_multitry = __le32_to_cpu(src->mpdu_suc_multitry);
	dst->mpdu_fail_retry = __le32_to_cpu(src->mpdu_fail_retry);
	dst->tx_ftm_suc = __le32_to_cpu(src->tx_ftm_suc);
	dst->tx_ftm_suc_retry = __le32_to_cpu(src->tx_ftm_suc_retry);
	dst->tx_ftm_fail = __le32_to_cpu(src->tx_ftm_fail);
	dst->rx_ftmr_cnt = __le32_to_cpu(src->rx_ftmr_cnt);
	dst->rx_ftmr_dup_cnt = __le32_to_cpu(src->rx_ftmr_dup_cnt);
	dst->rx_iftmr_cnt = __le32_to_cpu(src->rx_iftmr_cnt);
	dst->rx_iftmr_dup_cnt = __le32_to_cpu(src->rx_iftmr_dup_cnt);
}

static int ath10k_wmi_main_op_pull_fw_stats(struct ath10k *ar,
					    struct sk_buff *skb,
					    struct ath10k_fw_stats *stats)
{
	const struct wmi_stats_event *ev = (void *)skb->data;
	u32 num_pdev_stats, num_peer_stats;
	int i;

	if (!skb_pull(skb, sizeof(*ev)))
		return -EPROTO;

	num_pdev_stats = __le32_to_cpu(ev->num_pdev_stats);
	num_peer_stats = __le32_to_cpu(ev->num_peer_stats);

	for (i = 0; i < num_pdev_stats; i++) {
		const struct wmi_pdev_stats *src;
		struct ath10k_fw_stats_pdev *dst;

		src = (void *)skb->data;
		if (!skb_pull(skb, sizeof(*src)))
			return -EPROTO;

		dst = kzalloc(sizeof(*dst), GFP_ATOMIC);
		if (!dst)
			continue;

		ath10k_wmi_pull_pdev_stats_base(&src->base, dst);
		ath10k_wmi_pull_pdev_stats_tx(&src->tx, dst);
		ath10k_wmi_pull_pdev_stats_rx(&src->rx, dst);

		list_add_tail(&dst->list, &stats->pdevs);
	}

	/* fw doesn't implement vdev stats */

	for (i = 0; i < num_peer_stats; i++) {
		const struct wmi_peer_stats *src;
		struct ath10k_fw_stats_peer *dst;

		src = (void *)skb->data;
		if (!skb_pull(skb, sizeof(*src)))
			return -EPROTO;

		dst = kzalloc(sizeof(*dst), GFP_ATOMIC);
		if (!dst)
			continue;

		ath10k_wmi_pull_peer_stats(src, dst);
		list_add_tail(&dst->list, &stats->peers);
	}

	return 0;
}

static int ath10k_wmi_10x_op_pull_fw_stats(struct ath10k *ar,
					   struct sk_buff *skb,
					   struct ath10k_fw_stats *stats)
{
	const struct wmi_stats_event *ev = (void *)skb->data;
	u32 num_pdev_stats, num_peer_stats;
	int i;

	if (!skb_pull(skb, sizeof(*ev)))
		return -EPROTO;

	num_pdev_stats = __le32_to_cpu(ev->num_pdev_stats);
	num_peer_stats = __le32_to_cpu(ev->num_peer_stats);

	for (i = 0; i < num_pdev_stats; i++) {
		const struct wmi_10x_pdev_stats *src;
		struct ath10k_fw_stats_pdev *dst;

		src = (void *)skb->data;
		if (!skb_pull(skb, sizeof(*src)))
			return -EPROTO;

		dst = kzalloc(sizeof(*dst), GFP_ATOMIC);
		if (!dst)
			continue;

		ath10k_wmi_pull_pdev_stats_base(&src->base, dst);
		ath10k_wmi_pull_pdev_stats_tx(&src->tx, dst);
		ath10k_wmi_pull_pdev_stats_rx(&src->rx, dst);
		ath10k_wmi_pull_pdev_stats_extra(&src->extra, dst);

		list_add_tail(&dst->list, &stats->pdevs);
	}

	/* fw doesn't implement vdev stats */

	for (i = 0; i < num_peer_stats; i++) {
		const struct wmi_10x_peer_stats *src;
		struct ath10k_fw_stats_peer *dst;

		src = (void *)skb->data;
		if (!skb_pull(skb, sizeof(*src)))
			return -EPROTO;

		dst = kzalloc(sizeof(*dst), GFP_ATOMIC);
		if (!dst)
			continue;

		ath10k_wmi_pull_peer_stats(&src->old, dst);

		dst->peer_rx_rate = __le32_to_cpu(src->peer_rx_rate);

		list_add_tail(&dst->list, &stats->peers);
	}

	return 0;
}

static int ath10k_wmi_10_2_op_pull_fw_stats(struct ath10k *ar,
					    struct sk_buff *skb,
					    struct ath10k_fw_stats *stats)
{
	const struct wmi_10_2_stats_event *ev = (void *)skb->data;
	u32 num_pdev_stats;
	u32 num_pdev_ext_stats;
	u32 num_peer_stats;
	int i;

	if (!skb_pull(skb, sizeof(*ev)))
		return -EPROTO;

	num_pdev_stats = __le32_to_cpu(ev->num_pdev_stats);
	num_pdev_ext_stats = __le32_to_cpu(ev->num_pdev_ext_stats);
	num_peer_stats = __le32_to_cpu(ev->num_peer_stats);

	for (i = 0; i < num_pdev_stats; i++) {
		const struct wmi_10_2_pdev_stats *src;
		struct ath10k_fw_stats_pdev *dst;

		src = (void *)skb->data;
		if (!skb_pull(skb, sizeof(*src)))
			return -EPROTO;

		dst = kzalloc(sizeof(*dst), GFP_ATOMIC);
		if (!dst)
			continue;

		ath10k_wmi_pull_pdev_stats_base(&src->base, dst);
		ath10k_wmi_pull_pdev_stats_tx(&src->tx, dst);
		ath10k_wmi_pull_pdev_stats_rx(&src->rx, dst);
		ath10k_wmi_pull_pdev_stats_extra(&src->extra, dst);
		/* FIXME: expose 10.2 specific values */

		list_add_tail(&dst->list, &stats->pdevs);
	}

	for (i = 0; i < num_pdev_ext_stats; i++) {
		const struct wmi_10_2_pdev_ext_stats *src;

		src = (void *)skb->data;
		if (!skb_pull(skb, sizeof(*src)))
			return -EPROTO;

		/* FIXME: expose values to userspace
		 *
		 * Note: Even though this loop seems to do nothing it is
		 * required to parse following sub-structures properly.
		 */
	}

	/* fw doesn't implement vdev stats */

	for (i = 0; i < num_peer_stats; i++) {
		const struct wmi_10_2_peer_stats *src;
		struct ath10k_fw_stats_peer *dst;

		src = (void *)skb->data;
		if (!skb_pull(skb, sizeof(*src)))
			return -EPROTO;

		dst = kzalloc(sizeof(*dst), GFP_ATOMIC);
		if (!dst)
			continue;

		ath10k_wmi_pull_peer_stats(&src->old, dst);

		dst->peer_rx_rate = __le32_to_cpu(src->peer_rx_rate);
		/* FIXME: expose 10.2 specific values */

		list_add_tail(&dst->list, &stats->peers);
	}

	return 0;
}

static int ath10k_wmi_10_2_4_op_pull_fw_stats(struct ath10k *ar,
					      struct sk_buff *skb,
					      struct ath10k_fw_stats *stats)
{
	const struct wmi_10_2_stats_event *ev = (void *)skb->data;
	u32 num_pdev_stats;
	u32 num_pdev_ext_stats;
	u32 num_peer_stats;
	int i;

	if (!skb_pull(skb, sizeof(*ev)))
		return -EPROTO;

	num_pdev_stats = __le32_to_cpu(ev->num_pdev_stats);
	num_pdev_ext_stats = __le32_to_cpu(ev->num_pdev_ext_stats);
	num_peer_stats = __le32_to_cpu(ev->num_peer_stats);

	for (i = 0; i < num_pdev_stats; i++) {
		const struct wmi_10_2_pdev_stats *src;
		struct ath10k_fw_stats_pdev *dst;

		src = (void *)skb->data;
		if (!skb_pull(skb, sizeof(*src)))
			return -EPROTO;

		dst = kzalloc(sizeof(*dst), GFP_ATOMIC);
		if (!dst)
			continue;

		ath10k_wmi_pull_pdev_stats_base(&src->base, dst);
		ath10k_wmi_pull_pdev_stats_tx(&src->tx, dst);
		ath10k_wmi_pull_pdev_stats_rx(&src->rx, dst);
		ath10k_wmi_pull_pdev_stats_extra(&src->extra, dst);
		/* FIXME: expose 10.2 specific values */

		list_add_tail(&dst->list, &stats->pdevs);
	}

	for (i = 0; i < num_pdev_ext_stats; i++) {
		const struct wmi_10_2_pdev_ext_stats *src;

		src = (void *)skb->data;
		if (!skb_pull(skb, sizeof(*src)))
			return -EPROTO;

		/* FIXME: expose values to userspace
		 *
		 * Note: Even though this loop seems to do nothing it is
		 * required to parse following sub-structures properly.
		 */
	}

	/* fw doesn't implement vdev stats */

	for (i = 0; i < num_peer_stats; i++) {
		const struct wmi_10_2_4_ext_peer_stats *src;
		struct ath10k_fw_stats_peer *dst;
		int stats_len;

		if (test_bit(WMI_SERVICE_PEER_STATS, ar->wmi.svc_map))
			stats_len = sizeof(struct wmi_10_2_4_ext_peer_stats);
		else
			stats_len = sizeof(struct wmi_10_2_4_peer_stats);

		src = (void *)skb->data;
		if (!skb_pull(skb, stats_len))
			return -EPROTO;

		dst = kzalloc(sizeof(*dst), GFP_ATOMIC);
		if (!dst)
			continue;

		ath10k_wmi_pull_peer_stats(&src->common.old, dst);

		dst->peer_rx_rate = __le32_to_cpu(src->common.peer_rx_rate);

		if (ath10k_peer_stats_enabled(ar))
			dst->rx_duration = __le32_to_cpu(src->rx_duration);
		/* FIXME: expose 10.2 specific values */

		list_add_tail(&dst->list, &stats->peers);
	}

	return 0;
}

static int ath10k_wmi_10_4_op_pull_fw_stats(struct ath10k *ar,
					    struct sk_buff *skb,
					    struct ath10k_fw_stats *stats)
{
	const struct wmi_10_2_stats_event *ev = (void *)skb->data;
	u32 num_pdev_stats;
	u32 num_pdev_ext_stats;
	u32 num_vdev_stats;
	u32 num_peer_stats;
	u32 num_bcnflt_stats;
	u32 stats_id;
	int i;

	if (!skb_pull(skb, sizeof(*ev)))
		return -EPROTO;

	num_pdev_stats = __le32_to_cpu(ev->num_pdev_stats);
	num_pdev_ext_stats = __le32_to_cpu(ev->num_pdev_ext_stats);
	num_vdev_stats = __le32_to_cpu(ev->num_vdev_stats);
	num_peer_stats = __le32_to_cpu(ev->num_peer_stats);
	num_bcnflt_stats = __le32_to_cpu(ev->num_bcnflt_stats);
	stats_id = __le32_to_cpu(ev->stats_id);

	for (i = 0; i < num_pdev_stats; i++) {
		const struct wmi_10_4_pdev_stats *src;
		struct ath10k_fw_stats_pdev *dst;

		src = (void *)skb->data;
		if (!skb_pull(skb, sizeof(*src)))
			return -EPROTO;

		dst = kzalloc(sizeof(*dst), GFP_ATOMIC);
		if (!dst)
			continue;

		ath10k_wmi_pull_pdev_stats_base(&src->base, dst);
		ath10k_wmi_10_4_pull_pdev_stats_tx(&src->tx, dst);
		ath10k_wmi_pull_pdev_stats_rx(&src->rx, dst);
		dst->rx_ovfl_errs = __le32_to_cpu(src->rx_ovfl_errs);
		ath10k_wmi_pull_pdev_stats_extra(&src->extra, dst);

		list_add_tail(&dst->list, &stats->pdevs);
	}

	for (i = 0; i < num_pdev_ext_stats; i++) {
		const struct wmi_10_2_pdev_ext_stats *src;

		src = (void *)skb->data;
		if (!skb_pull(skb, sizeof(*src)))
			return -EPROTO;

		/* FIXME: expose values to userspace
		 *
		 * Note: Even though this loop seems to do nothing it is
		 * required to parse following sub-structures properly.
		 */
	}

	for (i = 0; i < num_vdev_stats; i++) {
		const struct wmi_vdev_stats *src;

		/* Ignore vdev stats here as it has only vdev id. Actual vdev
		 * stats will be retrieved from vdev extended stats.
		 */
		src = (void *)skb->data;
		if (!skb_pull(skb, sizeof(*src)))
			return -EPROTO;
	}

	for (i = 0; i < num_peer_stats; i++) {
		const struct wmi_10_4_peer_stats *src;
		struct ath10k_fw_stats_peer *dst;

		src = (void *)skb->data;
		if (!skb_pull(skb, sizeof(*src)))
			return -EPROTO;

		dst = kzalloc(sizeof(*dst), GFP_ATOMIC);
		if (!dst)
			continue;

		ath10k_wmi_10_4_pull_peer_stats(src, dst);
		list_add_tail(&dst->list, &stats->peers);
	}

	for (i = 0; i < num_bcnflt_stats; i++) {
		const struct wmi_10_4_bss_bcn_filter_stats *src;

		src = (void *)skb->data;
		if (!skb_pull(skb, sizeof(*src)))
			return -EPROTO;

		/* FIXME: expose values to userspace
		 *
		 * Note: Even though this loop seems to do nothing it is
		 * required to parse following sub-structures properly.
		 */
	}

	if (stats_id & WMI_10_4_STAT_PEER_EXTD) {
		stats->extended = true;

		for (i = 0; i < num_peer_stats; i++) {
			const struct wmi_10_4_peer_extd_stats *src;
			struct ath10k_fw_extd_stats_peer *dst;

			src = (void *)skb->data;
			if (!skb_pull(skb, sizeof(*src)))
				return -EPROTO;

			dst = kzalloc(sizeof(*dst), GFP_ATOMIC);
			if (!dst)
				continue;

			ether_addr_copy(dst->peer_macaddr,
					src->peer_macaddr.addr);
			dst->rx_duration = __le32_to_cpu(src->rx_duration);
			list_add_tail(&dst->list, &stats->peers_extd);
		}
	}

	if (stats_id & WMI_10_4_STAT_VDEV_EXTD) {
		for (i = 0; i < num_vdev_stats; i++) {
			const struct wmi_vdev_stats_extd *src;
			struct ath10k_fw_stats_vdev_extd *dst;

			src = (void *)skb->data;
			if (!skb_pull(skb, sizeof(*src)))
				return -EPROTO;

			dst = kzalloc(sizeof(*dst), GFP_ATOMIC);
			if (!dst)
				continue;
			ath10k_wmi_10_4_pull_vdev_stats(src, dst);
			list_add_tail(&dst->list, &stats->vdevs);
		}
	}

	return 0;
}

void ath10k_wmi_event_update_stats(struct ath10k *ar, struct sk_buff *skb)
{
	ath10k_dbg(ar, ATH10K_DBG_WMI, "WMI_UPDATE_STATS_EVENTID\n");
	ath10k_debug_fw_stats_process(ar, skb);
}

static int
ath10k_wmi_op_pull_vdev_start_ev(struct ath10k *ar, struct sk_buff *skb,
				 struct wmi_vdev_start_ev_arg *arg)
{
	struct wmi_vdev_start_response_event *ev = (void *)skb->data;

	if (skb->len < sizeof(*ev))
		return -EPROTO;

	skb_pull(skb, sizeof(*ev));
	arg->vdev_id = ev->vdev_id;
	arg->req_id = ev->req_id;
	arg->resp_type = ev->resp_type;
	arg->status = ev->status;

	return 0;
}

void ath10k_wmi_event_vdev_start_resp(struct ath10k *ar, struct sk_buff *skb)
{
	struct wmi_vdev_start_ev_arg arg = {};
	int ret;
	u32 status;

	ath10k_dbg(ar, ATH10K_DBG_WMI, "WMI_VDEV_START_RESP_EVENTID\n");

	ar->last_wmi_vdev_start_status = 0;

	ret = ath10k_wmi_pull_vdev_start(ar, skb, &arg);
	if (ret) {
		ath10k_warn(ar, "failed to parse vdev start event: %d\n", ret);
		ar->last_wmi_vdev_start_status = ret;
		goto out;
	}

	status = __le32_to_cpu(arg.status);
	if (WARN_ON_ONCE(status)) {
		ath10k_warn(ar, "vdev-start-response reports status error: %d (%s)\n",
			    status, (status == WMI_VDEV_START_CHAN_INVALID) ?
			    "chan-invalid" : "unknown");
		/* Setup is done one way or another though, so we should still
		 * do the completion, so don't return here.
		 */
		ar->last_wmi_vdev_start_status = -EINVAL;
	}

out:
	complete(&ar->vdev_setup_done);
}

void ath10k_wmi_event_vdev_stopped(struct ath10k *ar, struct sk_buff *skb)
{
	ath10k_dbg(ar, ATH10K_DBG_WMI, "WMI_VDEV_STOPPED_EVENTID\n");
	complete(&ar->vdev_setup_done);
}

static int
ath10k_wmi_op_pull_peer_kick_ev(struct ath10k *ar, struct sk_buff *skb,
				struct wmi_peer_kick_ev_arg *arg)
{
	struct wmi_peer_sta_kickout_event *ev = (void *)skb->data;

	if (skb->len < sizeof(*ev))
		return -EPROTO;

	skb_pull(skb, sizeof(*ev));
	arg->mac_addr = ev->peer_macaddr.addr;

	return 0;
}

void ath10k_wmi_event_peer_sta_kickout(struct ath10k *ar, struct sk_buff *skb)
{
	struct wmi_peer_kick_ev_arg arg = {};
	struct ieee80211_sta *sta;
	int ret;

	ret = ath10k_wmi_pull_peer_kick(ar, skb, &arg);
	if (ret) {
		ath10k_warn(ar, "failed to parse peer kickout event: %d\n",
			    ret);
		return;
	}

	ath10k_dbg(ar, ATH10K_DBG_STA, "wmi event peer sta kickout %pM\n",
		   arg.mac_addr);

	rcu_read_lock();

	sta = ieee80211_find_sta_by_ifaddr(ar->hw, arg.mac_addr, NULL);
	if (!sta) {
		ath10k_warn(ar, "Spurious quick kickout for STA %pM\n",
			    arg.mac_addr);
		goto exit;
	}

	ieee80211_report_low_ack(sta, 10);

exit:
	rcu_read_unlock();
}

/*
 * FIXME
 *
 * We don't report to mac80211 sleep state of connected
 * stations. Due to this mac80211 can't fill in TIM IE
 * correctly.
 *
 * I know of no way of getting nullfunc frames that contain
 * sleep transition from connected stations - these do not
 * seem to be sent from the target to the host. There also
 * doesn't seem to be a dedicated event for that. So the
 * only way left to do this would be to read tim_bitmap
 * during SWBA.
 *
 * We could probably try using tim_bitmap from SWBA to tell
 * mac80211 which stations are asleep and which are not. The
 * problem here is calling mac80211 functions so many times
 * could take too long and make us miss the time to submit
 * the beacon to the target.
 *
 * So as a workaround we try to extend the TIM IE if there
 * is unicast buffered for stations with aid > 7 and fill it
 * in ourselves.
 */
static void ath10k_wmi_update_tim(struct ath10k *ar,
				  struct ath10k_vif *arvif,
				  struct sk_buff *bcn,
				  const struct wmi_tim_info_arg *tim_info)
{
	struct ieee80211_hdr *hdr = (struct ieee80211_hdr *)bcn->data;
	struct ieee80211_tim_ie *tim;
	u8 *ies, *ie;
	u8 ie_len, pvm_len;
	__le32 t;
	u32 v, tim_len;

	/* When FW reports 0 in tim_len, ensure atleast first byte
	 * in tim_bitmap is considered for pvm calculation.
	 */
	tim_len = tim_info->tim_len ? __le32_to_cpu(tim_info->tim_len) : 1;

	/* if next SWBA has no tim_changed the tim_bitmap is garbage.
	 * we must copy the bitmap upon change and reuse it later
	 */
	if (__le32_to_cpu(tim_info->tim_changed)) {
		int i;

		if (sizeof(arvif->u.ap.tim_bitmap) < tim_len) {
			ath10k_warn(ar, "SWBA TIM field is too big (%u), truncated it to %zu",
				    tim_len, sizeof(arvif->u.ap.tim_bitmap));
			tim_len = sizeof(arvif->u.ap.tim_bitmap);
		}

		for (i = 0; i < tim_len; i++) {
			t = tim_info->tim_bitmap[i / 4];
			v = __le32_to_cpu(t);
			arvif->u.ap.tim_bitmap[i] = (v >> ((i % 4) * 8)) & 0xFF;
		}

		/* FW reports either length 0 or length based on max supported
		 * station. so we calculate this on our own
		 */
		arvif->u.ap.tim_len = 0;
		for (i = 0; i < tim_len; i++)
			if (arvif->u.ap.tim_bitmap[i])
				arvif->u.ap.tim_len = i;

		arvif->u.ap.tim_len++;
	}

	ies = bcn->data;
	ies += ieee80211_hdrlen(hdr->frame_control);
	ies += 12; /* fixed parameters */

	ie = (u8 *)cfg80211_find_ie(WLAN_EID_TIM, ies,
				    (u8 *)skb_tail_pointer(bcn) - ies);
	if (!ie) {
		if (arvif->vdev_type != WMI_VDEV_TYPE_IBSS)
			ath10k_warn(ar, "no tim ie found;\n");
		return;
	}

	tim = (void *)ie + 2;
	ie_len = ie[1];
	pvm_len = ie_len - 3; /* exclude dtim count, dtim period, bmap ctl */

	if (pvm_len < arvif->u.ap.tim_len) {
		int expand_size = tim_len - pvm_len;
		int move_size = skb_tail_pointer(bcn) - (ie + 2 + ie_len);
		void *next_ie = ie + 2 + ie_len;

		if (skb_put(bcn, expand_size)) {
			memmove(next_ie + expand_size, next_ie, move_size);

			ie[1] += expand_size;
			ie_len += expand_size;
			pvm_len += expand_size;
		} else {
			ath10k_warn(ar, "tim expansion failed\n");
		}
	}

	if (pvm_len > tim_len) {
		ath10k_warn(ar, "tim pvm length is too great (%d)\n", pvm_len);
		return;
	}

	tim->bitmap_ctrl = !!__le32_to_cpu(tim_info->tim_mcast);
	memcpy(tim->virtual_map, arvif->u.ap.tim_bitmap, pvm_len);

	if (tim->dtim_count == 0) {
		ATH10K_SKB_CB(bcn)->flags |= ATH10K_SKB_F_DTIM_ZERO;

		if (__le32_to_cpu(tim_info->tim_mcast) == 1)
			ATH10K_SKB_CB(bcn)->flags |= ATH10K_SKB_F_DELIVER_CAB;
	}

	ath10k_dbg(ar, ATH10K_DBG_MGMT, "dtim %d/%d mcast %d pvmlen %d\n",
		   tim->dtim_count, tim->dtim_period,
		   tim->bitmap_ctrl, pvm_len);
}

static void ath10k_wmi_update_noa(struct ath10k *ar, struct ath10k_vif *arvif,
				  struct sk_buff *bcn,
				  const struct wmi_p2p_noa_info *noa)
{
	if (!arvif->vif->p2p)
		return;

	ath10k_dbg(ar, ATH10K_DBG_MGMT, "noa changed: %d\n", noa->changed);

	if (noa->changed & WMI_P2P_NOA_CHANGED_BIT)
		ath10k_p2p_noa_update(arvif, noa);

	if (arvif->u.ap.noa_data)
		if (!pskb_expand_head(bcn, 0, arvif->u.ap.noa_len, GFP_ATOMIC))
			skb_put_data(bcn, arvif->u.ap.noa_data,
				     arvif->u.ap.noa_len);
}

static int ath10k_wmi_op_pull_swba_ev(struct ath10k *ar, struct sk_buff *skb,
				      struct wmi_swba_ev_arg *arg)
{
	struct wmi_host_swba_event *ev = (void *)skb->data;
	u32 map;
	size_t i;

	if (skb->len < sizeof(*ev))
		return -EPROTO;

	skb_pull(skb, sizeof(*ev));
	arg->vdev_map = ev->vdev_map;

	for (i = 0, map = __le32_to_cpu(ev->vdev_map); map; map >>= 1) {
		if (!(map & BIT(0)))
			continue;

		/* If this happens there were some changes in firmware and
		 * ath10k should update the max size of tim_info array.
		 */
		if (WARN_ON_ONCE(i == ARRAY_SIZE(arg->tim_info)))
			break;

		if (__le32_to_cpu(ev->bcn_info[i].tim_info.tim_len) >
		     sizeof(ev->bcn_info[i].tim_info.tim_bitmap)) {
			ath10k_warn(ar, "refusing to parse invalid swba structure\n");
			return -EPROTO;
		}

		arg->tim_info[i].tim_len = ev->bcn_info[i].tim_info.tim_len;
		arg->tim_info[i].tim_mcast = ev->bcn_info[i].tim_info.tim_mcast;
		arg->tim_info[i].tim_bitmap =
				ev->bcn_info[i].tim_info.tim_bitmap;
		arg->tim_info[i].tim_changed =
				ev->bcn_info[i].tim_info.tim_changed;
		arg->tim_info[i].tim_num_ps_pending =
				ev->bcn_info[i].tim_info.tim_num_ps_pending;

		arg->noa_info[i] = &ev->bcn_info[i].p2p_noa_info;
		i++;
	}

	return 0;
}

static int ath10k_wmi_10_2_4_op_pull_swba_ev(struct ath10k *ar,
					     struct sk_buff *skb,
					     struct wmi_swba_ev_arg *arg)
{
	struct wmi_10_2_4_host_swba_event *ev = (void *)skb->data;
	u32 map;
	size_t i;

	if (skb->len < sizeof(*ev))
		return -EPROTO;

	skb_pull(skb, sizeof(*ev));
	arg->vdev_map = ev->vdev_map;

	for (i = 0, map = __le32_to_cpu(ev->vdev_map); map; map >>= 1) {
		if (!(map & BIT(0)))
			continue;

		/* If this happens there were some changes in firmware and
		 * ath10k should update the max size of tim_info array.
		 */
		if (WARN_ON_ONCE(i == ARRAY_SIZE(arg->tim_info)))
			break;

		if (__le32_to_cpu(ev->bcn_info[i].tim_info.tim_len) >
		     sizeof(ev->bcn_info[i].tim_info.tim_bitmap)) {
			ath10k_warn(ar, "refusing to parse invalid swba structure\n");
			return -EPROTO;
		}

		arg->tim_info[i].tim_len = ev->bcn_info[i].tim_info.tim_len;
		arg->tim_info[i].tim_mcast = ev->bcn_info[i].tim_info.tim_mcast;
		arg->tim_info[i].tim_bitmap =
				ev->bcn_info[i].tim_info.tim_bitmap;
		arg->tim_info[i].tim_changed =
				ev->bcn_info[i].tim_info.tim_changed;
		arg->tim_info[i].tim_num_ps_pending =
				ev->bcn_info[i].tim_info.tim_num_ps_pending;
		i++;
	}

	return 0;
}

static int ath10k_wmi_10_4_op_pull_swba_ev(struct ath10k *ar,
					   struct sk_buff *skb,
					   struct wmi_swba_ev_arg *arg)
{
	struct wmi_10_4_host_swba_event *ev = (void *)skb->data;
	u32 map, tim_len;
	size_t i;

	if (skb->len < sizeof(*ev))
		return -EPROTO;

	skb_pull(skb, sizeof(*ev));
	arg->vdev_map = ev->vdev_map;

	for (i = 0, map = __le32_to_cpu(ev->vdev_map); map; map >>= 1) {
		if (!(map & BIT(0)))
			continue;

		/* If this happens there were some changes in firmware and
		 * ath10k should update the max size of tim_info array.
		 */
		if (WARN_ON_ONCE(i == ARRAY_SIZE(arg->tim_info)))
			break;

		if (__le32_to_cpu(ev->bcn_info[i].tim_info.tim_len) >
		      sizeof(ev->bcn_info[i].tim_info.tim_bitmap)) {
			ath10k_warn(ar, "refusing to parse invalid swba structure\n");
			return -EPROTO;
		}

		tim_len = __le32_to_cpu(ev->bcn_info[i].tim_info.tim_len);
		if (tim_len) {
			/* Exclude 4 byte guard length */
			tim_len -= 4;
			arg->tim_info[i].tim_len = __cpu_to_le32(tim_len);
		} else {
			arg->tim_info[i].tim_len = 0;
		}

		arg->tim_info[i].tim_mcast = ev->bcn_info[i].tim_info.tim_mcast;
		arg->tim_info[i].tim_bitmap =
				ev->bcn_info[i].tim_info.tim_bitmap;
		arg->tim_info[i].tim_changed =
				ev->bcn_info[i].tim_info.tim_changed;
		arg->tim_info[i].tim_num_ps_pending =
				ev->bcn_info[i].tim_info.tim_num_ps_pending;

		/* 10.4 firmware doesn't have p2p support. notice of absence
		 * info can be ignored for now.
		 */

		i++;
	}

	return 0;
}

static enum wmi_txbf_conf ath10k_wmi_10_4_txbf_conf_scheme(struct ath10k *ar)
{
	return WMI_TXBF_CONF_BEFORE_ASSOC;
}

void ath10k_wmi_event_host_swba(struct ath10k *ar, struct sk_buff *skb)
{
	struct wmi_swba_ev_arg arg = {};
	u32 map;
	int i = -1;
	const struct wmi_tim_info_arg *tim_info;
	const struct wmi_p2p_noa_info *noa_info;
	struct ath10k_vif *arvif;
	struct sk_buff *bcn;
	dma_addr_t paddr;
	int ret, vdev_id = 0;

	ret = ath10k_wmi_pull_swba(ar, skb, &arg);
	if (ret) {
		ath10k_warn(ar, "failed to parse swba event: %d\n", ret);
		return;
	}

	map = __le32_to_cpu(arg.vdev_map);

	ath10k_dbg(ar, ATH10K_DBG_MGMT, "mgmt swba vdev_map 0x%x\n",
		   map);

	for (; map; map >>= 1, vdev_id++) {
		if (!(map & 0x1))
			continue;

		i++;

		if (i >= WMI_MAX_AP_VDEV) {
			ath10k_warn(ar, "swba has corrupted vdev map\n");
			break;
		}

		tim_info = &arg.tim_info[i];
		noa_info = arg.noa_info[i];

		ath10k_dbg(ar, ATH10K_DBG_MGMT,
			   "mgmt event bcn_info %d tim_len %d mcast %d changed %d num_ps_pending %d bitmap 0x%08x%08x%08x%08x\n",
			   i,
			   __le32_to_cpu(tim_info->tim_len),
			   __le32_to_cpu(tim_info->tim_mcast),
			   __le32_to_cpu(tim_info->tim_changed),
			   __le32_to_cpu(tim_info->tim_num_ps_pending),
			   __le32_to_cpu(tim_info->tim_bitmap[3]),
			   __le32_to_cpu(tim_info->tim_bitmap[2]),
			   __le32_to_cpu(tim_info->tim_bitmap[1]),
			   __le32_to_cpu(tim_info->tim_bitmap[0]));

		/* TODO: Only first 4 word from tim_bitmap is dumped.
		 * Extend debug code to dump full tim_bitmap.
		 */

		arvif = ath10k_get_arvif(ar, vdev_id);
		if (arvif == NULL) {
			ath10k_warn(ar, "no vif for vdev_id %d found\n",
				    vdev_id);
			continue;
		}

		/* mac80211 would have already asked us to stop beaconing and
		 * bring the vdev down, so continue in that case
		 */
		if (!arvif->is_up)
			continue;

		/* There are no completions for beacons so wait for next SWBA
		 * before telling mac80211 to decrement CSA counter
		 *
		 * Once CSA counter is completed stop sending beacons until
		 * actual channel switch is done
		 */
		if (arvif->vif->csa_active &&
		    ieee80211_beacon_cntdwn_is_complete(arvif->vif)) {
			ieee80211_csa_finish(arvif->vif);
			continue;
		}

		bcn = ieee80211_beacon_get(ar->hw, arvif->vif);
		if (!bcn) {
			ath10k_warn(ar, "could not get mac80211 beacon\n");
			continue;
		}

		ath10k_tx_h_seq_no(arvif->vif, bcn);
		ath10k_wmi_update_tim(ar, arvif, bcn, tim_info);
		ath10k_wmi_update_noa(ar, arvif, bcn, noa_info);

		spin_lock_bh(&ar->data_lock);

		if (arvif->beacon) {
			switch (arvif->beacon_state) {
			case ATH10K_BEACON_SENT:
				break;
			case ATH10K_BEACON_SCHEDULED:
				ath10k_warn(ar, "SWBA overrun on vdev %d, skipped old beacon\n",
					    arvif->vdev_id);
				break;
			case ATH10K_BEACON_SENDING:
				ath10k_warn(ar, "SWBA overrun on vdev %d, skipped new beacon\n",
					    arvif->vdev_id);
				dev_kfree_skb(bcn);
				goto skip;
			}

			ath10k_mac_vif_beacon_free(arvif);
		}

		if (!arvif->beacon_buf) {
			paddr = dma_map_single(arvif->ar->dev, bcn->data,
					       bcn->len, DMA_TO_DEVICE);
			ret = dma_mapping_error(arvif->ar->dev, paddr);
			if (ret) {
				ath10k_warn(ar, "failed to map beacon: %d\n",
					    ret);
				dev_kfree_skb_any(bcn);
				goto skip;
			}

			ATH10K_SKB_CB(bcn)->paddr = paddr;
		} else {
			if (bcn->len > IEEE80211_MAX_FRAME_LEN) {
				ath10k_warn(ar, "trimming beacon %d -> %d bytes!\n",
					    bcn->len, IEEE80211_MAX_FRAME_LEN);
				skb_trim(bcn, IEEE80211_MAX_FRAME_LEN);
			}
			memcpy(arvif->beacon_buf, bcn->data, bcn->len);
			ATH10K_SKB_CB(bcn)->paddr = arvif->beacon_paddr;
		}

		arvif->beacon = bcn;
		arvif->beacon_state = ATH10K_BEACON_SCHEDULED;

		trace_ath10k_tx_hdr(ar, bcn->data, bcn->len);
		trace_ath10k_tx_payload(ar, bcn->data, bcn->len);

skip:
		spin_unlock_bh(&ar->data_lock);
	}

	ath10k_wmi_tx_beacons_nowait(ar);
}

void ath10k_wmi_event_tbttoffset_update(struct ath10k *ar, struct sk_buff *skb)
{
	ath10k_dbg(ar, ATH10K_DBG_WMI, "WMI_TBTTOFFSET_UPDATE_EVENTID\n");
}

static void ath10k_radar_detected(struct ath10k *ar)
{
	ath10k_dbg(ar, ATH10K_DBG_REGULATORY, "dfs radar detected\n");
	ATH10K_DFS_STAT_INC(ar, radar_detected);

	/* Control radar events reporting in debugfs file
	 * dfs_block_radar_events
	 */
	if (ar->dfs_block_radar_events)
		ath10k_info(ar, "DFS Radar detected, but ignored as requested\n");
	else
		ieee80211_radar_detected(ar->hw);
}

static void ath10k_radar_confirmation_work(struct work_struct *work)
{
	struct ath10k *ar = container_of(work, struct ath10k,
					 radar_confirmation_work);
	struct ath10k_radar_found_info radar_info;
	int ret, time_left;

	reinit_completion(&ar->wmi.radar_confirm);

	spin_lock_bh(&ar->data_lock);
	memcpy(&radar_info, &ar->last_radar_info, sizeof(radar_info));
	spin_unlock_bh(&ar->data_lock);

	ret = ath10k_wmi_report_radar_found(ar, &radar_info);
	if (ret) {
		ath10k_warn(ar, "failed to send radar found %d\n", ret);
		goto wait_complete;
	}

	time_left = wait_for_completion_timeout(&ar->wmi.radar_confirm,
						ATH10K_WMI_DFS_CONF_TIMEOUT_HZ);
	if (time_left) {
		/* DFS Confirmation status event received and
		 * necessary action completed.
		 */
		goto wait_complete;
	} else {
		/* DFS Confirmation event not received from FW.Considering this
		 * as real radar.
		 */
		ath10k_dbg(ar, ATH10K_DBG_REGULATORY,
			   "dfs confirmation not received from fw, considering as radar\n");
		goto radar_detected;
	}

radar_detected:
	ath10k_radar_detected(ar);

	/* Reset state to allow sending confirmation on consecutive radar
	 * detections, unless radar confirmation is disabled/stopped.
	 */
wait_complete:
	spin_lock_bh(&ar->data_lock);
	if (ar->radar_conf_state != ATH10K_RADAR_CONFIRMATION_STOPPED)
		ar->radar_conf_state = ATH10K_RADAR_CONFIRMATION_IDLE;
	spin_unlock_bh(&ar->data_lock);
}

static void ath10k_dfs_radar_report(struct ath10k *ar,
				    struct wmi_phyerr_ev_arg *phyerr,
				    const struct phyerr_radar_report *rr,
				    u64 tsf)
{
	u32 reg0, reg1, tsf32l;
	struct ieee80211_channel *ch;
	struct pulse_event pe;
	struct radar_detector_specs rs;
	u64 tsf64;
	u8 rssi, width;
	struct ath10k_radar_found_info *radar_info;

	reg0 = __le32_to_cpu(rr->reg0);
	reg1 = __le32_to_cpu(rr->reg1);

	ath10k_dbg(ar, ATH10K_DBG_REGULATORY,
		   "wmi phyerr radar report chirp %d max_width %d agc_total_gain %d pulse_delta_diff %d\n",
		   MS(reg0, RADAR_REPORT_REG0_PULSE_IS_CHIRP),
		   MS(reg0, RADAR_REPORT_REG0_PULSE_IS_MAX_WIDTH),
		   MS(reg0, RADAR_REPORT_REG0_AGC_TOTAL_GAIN),
		   MS(reg0, RADAR_REPORT_REG0_PULSE_DELTA_DIFF));
	ath10k_dbg(ar, ATH10K_DBG_REGULATORY,
		   "wmi phyerr radar report pulse_delta_pean %d pulse_sidx %d fft_valid %d agc_mb_gain %d subchan_mask %d\n",
		   MS(reg0, RADAR_REPORT_REG0_PULSE_DELTA_PEAK),
		   MS(reg0, RADAR_REPORT_REG0_PULSE_SIDX),
		   MS(reg1, RADAR_REPORT_REG1_PULSE_SRCH_FFT_VALID),
		   MS(reg1, RADAR_REPORT_REG1_PULSE_AGC_MB_GAIN),
		   MS(reg1, RADAR_REPORT_REG1_PULSE_SUBCHAN_MASK));
	ath10k_dbg(ar, ATH10K_DBG_REGULATORY,
		   "wmi phyerr radar report pulse_tsf_offset 0x%X pulse_dur: %d\n",
		   MS(reg1, RADAR_REPORT_REG1_PULSE_TSF_OFFSET),
		   MS(reg1, RADAR_REPORT_REG1_PULSE_DUR));

	if (!ar->dfs_detector)
		return;

	spin_lock_bh(&ar->data_lock);
	ch = ar->rx_channel;

	/* fetch target operating channel during channel change */
	if (!ch)
		ch = ar->tgt_oper_chan;

	spin_unlock_bh(&ar->data_lock);

	if (!ch) {
		ath10k_warn(ar, "failed to derive channel for radar pulse, treating as radar\n");
		goto radar_detected;
	}

	/* report event to DFS pattern detector */
	tsf32l = phyerr->tsf_timestamp;
	tsf64 = tsf & (~0xFFFFFFFFULL);
	tsf64 |= tsf32l;

	width = MS(reg1, RADAR_REPORT_REG1_PULSE_DUR);
	rssi = phyerr->rssi_combined;

	/* hardware store this as 8 bit signed value,
	 * set to zero if negative number
	 */
	if (rssi & 0x80)
		rssi = 0;

	pe.ts = tsf64;
	pe.freq = ch->center_freq;
	pe.width = width;
	pe.rssi = rssi;
	pe.chirp = (MS(reg0, RADAR_REPORT_REG0_PULSE_IS_CHIRP) != 0);
	ath10k_dbg(ar, ATH10K_DBG_REGULATORY,
		   "dfs add pulse freq: %d, width: %d, rssi %d, tsf: %llX\n",
		   pe.freq, pe.width, pe.rssi, pe.ts);

	ATH10K_DFS_STAT_INC(ar, pulses_detected);

	if (!ar->dfs_detector->add_pulse(ar->dfs_detector, &pe, &rs)) {
		ath10k_dbg(ar, ATH10K_DBG_REGULATORY,
			   "dfs no pulse pattern detected, yet\n");
		return;
	}

	if ((test_bit(WMI_SERVICE_HOST_DFS_CHECK_SUPPORT, ar->wmi.svc_map)) &&
	    ar->dfs_detector->region == NL80211_DFS_FCC) {
		/* Consecutive radar indications need not be
		 * sent to the firmware until we get confirmation
		 * for the previous detected radar.
		 */
		spin_lock_bh(&ar->data_lock);
		if (ar->radar_conf_state != ATH10K_RADAR_CONFIRMATION_IDLE) {
			spin_unlock_bh(&ar->data_lock);
			return;
		}
		ar->radar_conf_state = ATH10K_RADAR_CONFIRMATION_INPROGRESS;
		radar_info = &ar->last_radar_info;

		radar_info->pri_min = rs.pri_min;
		radar_info->pri_max = rs.pri_max;
		radar_info->width_min = rs.width_min;
		radar_info->width_max = rs.width_max;
		/*TODO Find sidx_min and sidx_max */
		radar_info->sidx_min = MS(reg0, RADAR_REPORT_REG0_PULSE_SIDX);
		radar_info->sidx_max = MS(reg0, RADAR_REPORT_REG0_PULSE_SIDX);

		ath10k_dbg(ar, ATH10K_DBG_REGULATORY,
			   "sending wmi radar found cmd pri_min %d pri_max %d width_min %d width_max %d sidx_min %d sidx_max %d\n",
			   radar_info->pri_min, radar_info->pri_max,
			   radar_info->width_min, radar_info->width_max,
			   radar_info->sidx_min, radar_info->sidx_max);
		ieee80211_queue_work(ar->hw, &ar->radar_confirmation_work);
		spin_unlock_bh(&ar->data_lock);
		return;
	}

radar_detected:
	ath10k_radar_detected(ar);
}

static int ath10k_dfs_fft_report(struct ath10k *ar,
				 struct wmi_phyerr_ev_arg *phyerr,
				 const struct phyerr_fft_report *fftr,
				 u64 tsf)
{
	u32 reg0, reg1;
	u8 rssi, peak_mag;

	reg0 = __le32_to_cpu(fftr->reg0);
	reg1 = __le32_to_cpu(fftr->reg1);
	rssi = phyerr->rssi_combined;

	ath10k_dbg(ar, ATH10K_DBG_REGULATORY,
		   "wmi phyerr fft report total_gain_db %d base_pwr_db %d fft_chn_idx %d peak_sidx %d\n",
		   MS(reg0, SEARCH_FFT_REPORT_REG0_TOTAL_GAIN_DB),
		   MS(reg0, SEARCH_FFT_REPORT_REG0_BASE_PWR_DB),
		   MS(reg0, SEARCH_FFT_REPORT_REG0_FFT_CHN_IDX),
		   MS(reg0, SEARCH_FFT_REPORT_REG0_PEAK_SIDX));
	ath10k_dbg(ar, ATH10K_DBG_REGULATORY,
		   "wmi phyerr fft report rel_pwr_db %d avgpwr_db %d peak_mag %d num_store_bin %d\n",
		   MS(reg1, SEARCH_FFT_REPORT_REG1_RELPWR_DB),
		   MS(reg1, SEARCH_FFT_REPORT_REG1_AVGPWR_DB),
		   MS(reg1, SEARCH_FFT_REPORT_REG1_PEAK_MAG),
		   MS(reg1, SEARCH_FFT_REPORT_REG1_NUM_STR_BINS_IB));

	peak_mag = MS(reg1, SEARCH_FFT_REPORT_REG1_PEAK_MAG);

	/* false event detection */
	if (rssi == DFS_RSSI_POSSIBLY_FALSE &&
	    peak_mag < 2 * DFS_PEAK_MAG_THOLD_POSSIBLY_FALSE) {
		ath10k_dbg(ar, ATH10K_DBG_REGULATORY, "dfs false pulse detected\n");
		ATH10K_DFS_STAT_INC(ar, pulses_discarded);
		return -EINVAL;
	}

	return 0;
}

void ath10k_wmi_event_dfs(struct ath10k *ar,
			  struct wmi_phyerr_ev_arg *phyerr,
			  u64 tsf)
{
	int buf_len, tlv_len, res, i = 0;
	const struct phyerr_tlv *tlv;
	const struct phyerr_radar_report *rr;
	const struct phyerr_fft_report *fftr;
	const u8 *tlv_buf;

	buf_len = phyerr->buf_len;
	ath10k_dbg(ar, ATH10K_DBG_REGULATORY,
		   "wmi event dfs err_code %d rssi %d tsfl 0x%X tsf64 0x%llX len %d\n",
		   phyerr->phy_err_code, phyerr->rssi_combined,
		   phyerr->tsf_timestamp, tsf, buf_len);

	/* Skip event if DFS disabled */
	if (!IS_ENABLED(CONFIG_ATH10K_DFS_CERTIFIED))
		return;

	ATH10K_DFS_STAT_INC(ar, pulses_total);

	while (i < buf_len) {
		if (i + sizeof(*tlv) > buf_len) {
			ath10k_warn(ar, "too short buf for tlv header (%d)\n",
				    i);
			return;
		}

		tlv = (struct phyerr_tlv *)&phyerr->buf[i];
		tlv_len = __le16_to_cpu(tlv->len);
		tlv_buf = &phyerr->buf[i + sizeof(*tlv)];
		ath10k_dbg(ar, ATH10K_DBG_REGULATORY,
			   "wmi event dfs tlv_len %d tlv_tag 0x%02X tlv_sig 0x%02X\n",
			   tlv_len, tlv->tag, tlv->sig);

		switch (tlv->tag) {
		case PHYERR_TLV_TAG_RADAR_PULSE_SUMMARY:
			if (i + sizeof(*tlv) + sizeof(*rr) > buf_len) {
				ath10k_warn(ar, "too short radar pulse summary (%d)\n",
					    i);
				return;
			}

			rr = (struct phyerr_radar_report *)tlv_buf;
			ath10k_dfs_radar_report(ar, phyerr, rr, tsf);
			break;
		case PHYERR_TLV_TAG_SEARCH_FFT_REPORT:
			if (i + sizeof(*tlv) + sizeof(*fftr) > buf_len) {
				ath10k_warn(ar, "too short fft report (%d)\n",
					    i);
				return;
			}

			fftr = (struct phyerr_fft_report *)tlv_buf;
			res = ath10k_dfs_fft_report(ar, phyerr, fftr, tsf);
			if (res)
				return;
			break;
		}

		i += sizeof(*tlv) + tlv_len;
	}
}

void ath10k_wmi_event_spectral_scan(struct ath10k *ar,
				    struct wmi_phyerr_ev_arg *phyerr,
				    u64 tsf)
{
	int buf_len, tlv_len, res, i = 0;
	struct phyerr_tlv *tlv;
	const void *tlv_buf;
	const struct phyerr_fft_report *fftr;
	size_t fftr_len;

	buf_len = phyerr->buf_len;

	while (i < buf_len) {
		if (i + sizeof(*tlv) > buf_len) {
			ath10k_warn(ar, "failed to parse phyerr tlv header at byte %d\n",
				    i);
			return;
		}

		tlv = (struct phyerr_tlv *)&phyerr->buf[i];
		tlv_len = __le16_to_cpu(tlv->len);
		tlv_buf = &phyerr->buf[i + sizeof(*tlv)];

		if (i + sizeof(*tlv) + tlv_len > buf_len) {
			ath10k_warn(ar, "failed to parse phyerr tlv payload at byte %d\n",
				    i);
			return;
		}

		switch (tlv->tag) {
		case PHYERR_TLV_TAG_SEARCH_FFT_REPORT:
			if (sizeof(*fftr) > tlv_len) {
				ath10k_warn(ar, "failed to parse fft report at byte %d\n",
					    i);
				return;
			}

			fftr_len = tlv_len - sizeof(*fftr);
			fftr = tlv_buf;
			res = ath10k_spectral_process_fft(ar, phyerr,
							  fftr, fftr_len,
							  tsf);
			if (res < 0) {
				ath10k_dbg(ar, ATH10K_DBG_WMI, "failed to process fft report: %d\n",
					   res);
				return;
			}
			break;
		}

		i += sizeof(*tlv) + tlv_len;
	}
}

static int ath10k_wmi_op_pull_phyerr_ev_hdr(struct ath10k *ar,
					    struct sk_buff *skb,
					    struct wmi_phyerr_hdr_arg *arg)
{
	struct wmi_phyerr_event *ev = (void *)skb->data;

	if (skb->len < sizeof(*ev))
		return -EPROTO;

	arg->num_phyerrs = __le32_to_cpu(ev->num_phyerrs);
	arg->tsf_l32 = __le32_to_cpu(ev->tsf_l32);
	arg->tsf_u32 = __le32_to_cpu(ev->tsf_u32);
	arg->buf_len = skb->len - sizeof(*ev);
	arg->phyerrs = ev->phyerrs;

	return 0;
}

static int ath10k_wmi_10_4_op_pull_phyerr_ev_hdr(struct ath10k *ar,
						 struct sk_buff *skb,
						 struct wmi_phyerr_hdr_arg *arg)
{
	struct wmi_10_4_phyerr_event *ev = (void *)skb->data;

	if (skb->len < sizeof(*ev))
		return -EPROTO;

	/* 10.4 firmware always reports only one phyerr */
	arg->num_phyerrs = 1;

	arg->tsf_l32 = __le32_to_cpu(ev->tsf_l32);
	arg->tsf_u32 = __le32_to_cpu(ev->tsf_u32);
	arg->buf_len = skb->len;
	arg->phyerrs = skb->data;

	return 0;
}

int ath10k_wmi_op_pull_phyerr_ev(struct ath10k *ar,
				 const void *phyerr_buf,
				 int left_len,
				 struct wmi_phyerr_ev_arg *arg)
{
	const struct wmi_phyerr *phyerr = phyerr_buf;
	int i;

	if (left_len < sizeof(*phyerr)) {
		ath10k_warn(ar, "wrong phyerr event head len %d (need: >=%zd)\n",
			    left_len, sizeof(*phyerr));
		return -EINVAL;
	}

	arg->tsf_timestamp = __le32_to_cpu(phyerr->tsf_timestamp);
	arg->freq1 = __le16_to_cpu(phyerr->freq1);
	arg->freq2 = __le16_to_cpu(phyerr->freq2);
	arg->rssi_combined = phyerr->rssi_combined;
	arg->chan_width_mhz = phyerr->chan_width_mhz;
	arg->buf_len = __le32_to_cpu(phyerr->buf_len);
	arg->buf = phyerr->buf;
	arg->hdr_len = sizeof(*phyerr);

	for (i = 0; i < 4; i++)
		arg->nf_chains[i] = __le16_to_cpu(phyerr->nf_chains[i]);

	switch (phyerr->phy_err_code) {
	case PHY_ERROR_GEN_SPECTRAL_SCAN:
		arg->phy_err_code = PHY_ERROR_SPECTRAL_SCAN;
		break;
	case PHY_ERROR_GEN_FALSE_RADAR_EXT:
		arg->phy_err_code = PHY_ERROR_FALSE_RADAR_EXT;
		break;
	case PHY_ERROR_GEN_RADAR:
		arg->phy_err_code = PHY_ERROR_RADAR;
		break;
	default:
		arg->phy_err_code = PHY_ERROR_UNKNOWN;
		break;
	}

	return 0;
}

static int ath10k_wmi_10_4_op_pull_phyerr_ev(struct ath10k *ar,
					     const void *phyerr_buf,
					     int left_len,
					     struct wmi_phyerr_ev_arg *arg)
{
	const struct wmi_10_4_phyerr_event *phyerr = phyerr_buf;
	u32 phy_err_mask;
	int i;

	if (left_len < sizeof(*phyerr)) {
		ath10k_warn(ar, "wrong phyerr event head len %d (need: >=%zd)\n",
			    left_len, sizeof(*phyerr));
		return -EINVAL;
	}

	arg->tsf_timestamp = __le32_to_cpu(phyerr->tsf_timestamp);
	arg->freq1 = __le16_to_cpu(phyerr->freq1);
	arg->freq2 = __le16_to_cpu(phyerr->freq2);
	arg->rssi_combined = phyerr->rssi_combined;
	arg->chan_width_mhz = phyerr->chan_width_mhz;
	arg->buf_len = __le32_to_cpu(phyerr->buf_len);
	arg->buf = phyerr->buf;
	arg->hdr_len = sizeof(*phyerr);

	for (i = 0; i < 4; i++)
		arg->nf_chains[i] = __le16_to_cpu(phyerr->nf_chains[i]);

	phy_err_mask = __le32_to_cpu(phyerr->phy_err_mask[0]);

	if (phy_err_mask & PHY_ERROR_10_4_SPECTRAL_SCAN_MASK)
		arg->phy_err_code = PHY_ERROR_SPECTRAL_SCAN;
	else if (phy_err_mask & PHY_ERROR_10_4_RADAR_MASK)
		arg->phy_err_code = PHY_ERROR_RADAR;
	else
		arg->phy_err_code = PHY_ERROR_UNKNOWN;

	return 0;
}

void ath10k_wmi_event_phyerr(struct ath10k *ar, struct sk_buff *skb)
{
	struct wmi_phyerr_hdr_arg hdr_arg = {};
	struct wmi_phyerr_ev_arg phyerr_arg = {};
	const void *phyerr;
	u32 count, i, buf_len, phy_err_code;
	u64 tsf;
	int left_len, ret;

	ATH10K_DFS_STAT_INC(ar, phy_errors);

	ret = ath10k_wmi_pull_phyerr_hdr(ar, skb, &hdr_arg);
	if (ret) {
		ath10k_warn(ar, "failed to parse phyerr event hdr: %d\n", ret);
		return;
	}

	/* Check number of included events */
	count = hdr_arg.num_phyerrs;

	left_len = hdr_arg.buf_len;

	tsf = hdr_arg.tsf_u32;
	tsf <<= 32;
	tsf |= hdr_arg.tsf_l32;

	ath10k_dbg(ar, ATH10K_DBG_WMI,
		   "wmi event phyerr count %d tsf64 0x%llX\n",
		   count, tsf);

	phyerr = hdr_arg.phyerrs;
	for (i = 0; i < count; i++) {
		ret = ath10k_wmi_pull_phyerr(ar, phyerr, left_len, &phyerr_arg);
		if (ret) {
			ath10k_warn(ar, "failed to parse phyerr event (%d)\n",
				    i);
			return;
		}

		left_len -= phyerr_arg.hdr_len;
		buf_len = phyerr_arg.buf_len;
		phy_err_code = phyerr_arg.phy_err_code;

		if (left_len < buf_len) {
			ath10k_warn(ar, "single event (%d) wrong buf len\n", i);
			return;
		}

		left_len -= buf_len;

		switch (phy_err_code) {
		case PHY_ERROR_RADAR:
			ath10k_wmi_event_dfs(ar, &phyerr_arg, tsf);
			break;
		case PHY_ERROR_SPECTRAL_SCAN:
			ath10k_wmi_event_spectral_scan(ar, &phyerr_arg, tsf);
			break;
		case PHY_ERROR_FALSE_RADAR_EXT:
			ath10k_wmi_event_dfs(ar, &phyerr_arg, tsf);
			ath10k_wmi_event_spectral_scan(ar, &phyerr_arg, tsf);
			break;
		default:
			break;
		}

		phyerr = phyerr + phyerr_arg.hdr_len + buf_len;
	}
}

static int
ath10k_wmi_10_4_op_pull_dfs_status_ev(struct ath10k *ar, struct sk_buff *skb,
				      struct wmi_dfs_status_ev_arg *arg)
{
	struct wmi_dfs_status_ev_arg *ev = (void *)skb->data;

	if (skb->len < sizeof(*ev))
		return -EPROTO;

	arg->status = ev->status;

	return 0;
}

static void
ath10k_wmi_event_dfs_status_check(struct ath10k *ar, struct sk_buff *skb)
{
	struct wmi_dfs_status_ev_arg status_arg = {};
	int ret;

	ret = ath10k_wmi_pull_dfs_status(ar, skb, &status_arg);

	if (ret) {
		ath10k_warn(ar, "failed to parse dfs status event: %d\n", ret);
		return;
	}

	ath10k_dbg(ar, ATH10K_DBG_REGULATORY,
		   "dfs status event received from fw: %d\n",
		   status_arg.status);

	/* Even in case of radar detection failure we follow the same
	 * behaviour as if radar is detected i.e to switch to a different
	 * channel.
	 */
	if (status_arg.status == WMI_HW_RADAR_DETECTED ||
	    status_arg.status == WMI_RADAR_DETECTION_FAIL)
		ath10k_radar_detected(ar);
	complete(&ar->wmi.radar_confirm);
}

void ath10k_wmi_event_roam(struct ath10k *ar, struct sk_buff *skb)
{
	struct wmi_roam_ev_arg arg = {};
	int ret;
	u32 vdev_id;
	u32 reason;
	s32 rssi;

	ret = ath10k_wmi_pull_roam_ev(ar, skb, &arg);
	if (ret) {
		ath10k_warn(ar, "failed to parse roam event: %d\n", ret);
		return;
	}

	vdev_id = __le32_to_cpu(arg.vdev_id);
	reason = __le32_to_cpu(arg.reason);
	rssi = __le32_to_cpu(arg.rssi);
	rssi += WMI_SPECTRAL_NOISE_FLOOR_REF_DEFAULT;

	ath10k_dbg(ar, ATH10K_DBG_WMI,
		   "wmi roam event vdev %u reason 0x%08x rssi %d\n",
		   vdev_id, reason, rssi);

	if (reason >= WMI_ROAM_REASON_MAX)
		ath10k_warn(ar, "ignoring unknown roam event reason %d on vdev %i\n",
			    reason, vdev_id);

	switch (reason) {
	case WMI_ROAM_REASON_BEACON_MISS:
		ath10k_mac_handle_beacon_miss(ar, vdev_id);
		break;
	case WMI_ROAM_REASON_BETTER_AP:
	case WMI_ROAM_REASON_LOW_RSSI:
	case WMI_ROAM_REASON_SUITABLE_AP_FOUND:
	case WMI_ROAM_REASON_HO_FAILED:
		ath10k_warn(ar, "ignoring not implemented roam event reason %d on vdev %i\n",
			    reason, vdev_id);
		break;
	}
}

void ath10k_wmi_event_profile_match(struct ath10k *ar, struct sk_buff *skb)
{
	ath10k_dbg(ar, ATH10K_DBG_WMI, "WMI_PROFILE_MATCH\n");
}

void ath10k_wmi_event_debug_print(struct ath10k *ar, struct sk_buff *skb)
{
	char buf[101], c;
	int i;

	for (i = 0; i < sizeof(buf) - 1; i++) {
		if (i >= skb->len)
			break;

		c = skb->data[i];

		if (c == '\0')
			break;

		if (isascii(c) && isprint(c))
			buf[i] = c;
		else
			buf[i] = '.';
	}

	if (i == sizeof(buf) - 1)
		ath10k_warn(ar, "wmi debug print truncated: %d\n", skb->len);

	/* for some reason the debug prints end with \n, remove that */
	if (skb->data[i - 1] == '\n')
		i--;

	/* the last byte is always reserved for the null character */
	buf[i] = '\0';

	ath10k_dbg(ar, ATH10K_DBG_WMI_PRINT, "wmi print '%s'\n", buf);
}

void ath10k_wmi_event_pdev_qvit(struct ath10k *ar, struct sk_buff *skb)
{
	ath10k_dbg(ar, ATH10K_DBG_WMI, "WMI_PDEV_QVIT_EVENTID\n");
}

void ath10k_wmi_event_wlan_profile_data(struct ath10k *ar, struct sk_buff *skb)
{
	ath10k_dbg(ar, ATH10K_DBG_WMI, "WMI_WLAN_PROFILE_DATA_EVENTID\n");
}

void ath10k_wmi_event_rtt_measurement_report(struct ath10k *ar,
					     struct sk_buff *skb)
{
	ath10k_dbg(ar, ATH10K_DBG_WMI, "WMI_RTT_MEASUREMENT_REPORT_EVENTID\n");
}

void ath10k_wmi_event_tsf_measurement_report(struct ath10k *ar,
					     struct sk_buff *skb)
{
	ath10k_dbg(ar, ATH10K_DBG_WMI, "WMI_TSF_MEASUREMENT_REPORT_EVENTID\n");
}

void ath10k_wmi_event_rtt_error_report(struct ath10k *ar, struct sk_buff *skb)
{
	ath10k_dbg(ar, ATH10K_DBG_WMI, "WMI_RTT_ERROR_REPORT_EVENTID\n");
}

void ath10k_wmi_event_wow_wakeup_host(struct ath10k *ar, struct sk_buff *skb)
{
	struct wmi_wow_ev_arg ev = {};
	int ret;

	complete(&ar->wow.wakeup_completed);

	ret = ath10k_wmi_pull_wow_event(ar, skb, &ev);
	if (ret) {
		ath10k_warn(ar, "failed to parse wow wakeup event: %d\n", ret);
		return;
	}

	ath10k_dbg(ar, ATH10K_DBG_WMI, "wow wakeup host reason %s\n",
		   wow_reason(ev.wake_reason));
}

void ath10k_wmi_event_dcs_interference(struct ath10k *ar, struct sk_buff *skb)
{
	ath10k_dbg(ar, ATH10K_DBG_WMI, "WMI_DCS_INTERFERENCE_EVENTID\n");
}

static u8 ath10k_tpc_config_get_rate(struct ath10k *ar,
				     struct wmi_pdev_tpc_config_event *ev,
				     u32 rate_idx, u32 num_chains,
				     u32 rate_code, u8 type)
{
	u8 tpc, num_streams, preamble, ch, stm_idx;

	num_streams = ATH10K_HW_NSS(rate_code);
	preamble = ATH10K_HW_PREAMBLE(rate_code);
	ch = num_chains - 1;

	tpc = min_t(u8, ev->rates_array[rate_idx], ev->max_reg_allow_pow[ch]);

	if (__le32_to_cpu(ev->num_tx_chain) <= 1)
		goto out;

	if (preamble == WMI_RATE_PREAMBLE_CCK)
		goto out;

	stm_idx = num_streams - 1;
	if (num_chains <= num_streams)
		goto out;

	switch (type) {
	case WMI_TPC_TABLE_TYPE_STBC:
		tpc = min_t(u8, tpc,
			    ev->max_reg_allow_pow_agstbc[ch - 1][stm_idx]);
		break;
	case WMI_TPC_TABLE_TYPE_TXBF:
		tpc = min_t(u8, tpc,
			    ev->max_reg_allow_pow_agtxbf[ch - 1][stm_idx]);
		break;
	case WMI_TPC_TABLE_TYPE_CDD:
		tpc = min_t(u8, tpc,
			    ev->max_reg_allow_pow_agcdd[ch - 1][stm_idx]);
		break;
	default:
		ath10k_warn(ar, "unknown wmi tpc table type: %d\n", type);
		tpc = 0;
		break;
	}

out:
	return tpc;
}

static void ath10k_tpc_config_disp_tables(struct ath10k *ar,
					  struct wmi_pdev_tpc_config_event *ev,
					  struct ath10k_tpc_stats *tpc_stats,
					  u8 *rate_code, u16 *pream_table, u8 type)
{
	u32 i, j, pream_idx, flags;
	u8 tpc[WMI_TPC_TX_N_CHAIN];
	char tpc_value[WMI_TPC_TX_N_CHAIN * WMI_TPC_BUF_SIZE];
	char buff[WMI_TPC_BUF_SIZE];

	flags = __le32_to_cpu(ev->flags);

	switch (type) {
	case WMI_TPC_TABLE_TYPE_CDD:
		if (!(flags & WMI_TPC_CONFIG_EVENT_FLAG_TABLE_CDD)) {
			ath10k_dbg(ar, ATH10K_DBG_WMI, "CDD not supported\n");
			tpc_stats->flag[type] = ATH10K_TPC_TABLE_TYPE_FLAG;
			return;
		}
		break;
	case WMI_TPC_TABLE_TYPE_STBC:
		if (!(flags & WMI_TPC_CONFIG_EVENT_FLAG_TABLE_STBC)) {
			ath10k_dbg(ar, ATH10K_DBG_WMI, "STBC not supported\n");
			tpc_stats->flag[type] = ATH10K_TPC_TABLE_TYPE_FLAG;
			return;
		}
		break;
	case WMI_TPC_TABLE_TYPE_TXBF:
		if (!(flags & WMI_TPC_CONFIG_EVENT_FLAG_TABLE_TXBF)) {
			ath10k_dbg(ar, ATH10K_DBG_WMI, "TXBF not supported\n");
			tpc_stats->flag[type] = ATH10K_TPC_TABLE_TYPE_FLAG;
			return;
		}
		break;
	default:
		ath10k_dbg(ar, ATH10K_DBG_WMI,
			   "invalid table type in wmi tpc event: %d\n", type);
		return;
	}

	pream_idx = 0;
	for (i = 0; i < tpc_stats->rate_max; i++) {
		memset(tpc_value, 0, sizeof(tpc_value));
		memset(buff, 0, sizeof(buff));
		if (i == pream_table[pream_idx])
			pream_idx++;

		for (j = 0; j < tpc_stats->num_tx_chain; j++) {
			tpc[j] = ath10k_tpc_config_get_rate(ar, ev, i, j + 1,
							    rate_code[i],
							    type);
			snprintf(buff, sizeof(buff), "%8d ", tpc[j]);
			strlcat(tpc_value, buff, sizeof(tpc_value));
		}
		tpc_stats->tpc_table[type].pream_idx[i] = pream_idx;
		tpc_stats->tpc_table[type].rate_code[i] = rate_code[i];
		memcpy(tpc_stats->tpc_table[type].tpc_value[i],
		       tpc_value, sizeof(tpc_value));
	}
}

void ath10k_wmi_tpc_config_get_rate_code(u8 *rate_code, u16 *pream_table,
					 u32 num_tx_chain)
{
	u32 i, j, pream_idx;
	u8 rate_idx;

	/* Create the rate code table based on the chains supported */
	rate_idx = 0;
	pream_idx = 0;

	/* Fill CCK rate code */
	for (i = 0; i < 4; i++) {
		rate_code[rate_idx] =
			ATH10K_HW_RATECODE(i, 0, WMI_RATE_PREAMBLE_CCK);
		rate_idx++;
	}
	pream_table[pream_idx] = rate_idx;
	pream_idx++;

	/* Fill OFDM rate code */
	for (i = 0; i < 8; i++) {
		rate_code[rate_idx] =
			ATH10K_HW_RATECODE(i, 0, WMI_RATE_PREAMBLE_OFDM);
		rate_idx++;
	}
	pream_table[pream_idx] = rate_idx;
	pream_idx++;

	/* Fill HT20 rate code */
	for (i = 0; i < num_tx_chain; i++) {
		for (j = 0; j < 8; j++) {
			rate_code[rate_idx] =
			ATH10K_HW_RATECODE(j, i, WMI_RATE_PREAMBLE_HT);
			rate_idx++;
		}
	}
	pream_table[pream_idx] = rate_idx;
	pream_idx++;

	/* Fill HT40 rate code */
	for (i = 0; i < num_tx_chain; i++) {
		for (j = 0; j < 8; j++) {
			rate_code[rate_idx] =
			ATH10K_HW_RATECODE(j, i, WMI_RATE_PREAMBLE_HT);
			rate_idx++;
		}
	}
	pream_table[pream_idx] = rate_idx;
	pream_idx++;

	/* Fill VHT20 rate code */
	for (i = 0; i < num_tx_chain; i++) {
		for (j = 0; j < 10; j++) {
			rate_code[rate_idx] =
			ATH10K_HW_RATECODE(j, i, WMI_RATE_PREAMBLE_VHT);
			rate_idx++;
		}
	}
	pream_table[pream_idx] = rate_idx;
	pream_idx++;

	/* Fill VHT40 rate code */
	for (i = 0; i < num_tx_chain; i++) {
		for (j = 0; j < 10; j++) {
			rate_code[rate_idx] =
			ATH10K_HW_RATECODE(j, i, WMI_RATE_PREAMBLE_VHT);
			rate_idx++;
		}
	}
	pream_table[pream_idx] = rate_idx;
	pream_idx++;

	/* Fill VHT80 rate code */
	for (i = 0; i < num_tx_chain; i++) {
		for (j = 0; j < 10; j++) {
			rate_code[rate_idx] =
			ATH10K_HW_RATECODE(j, i, WMI_RATE_PREAMBLE_VHT);
			rate_idx++;
		}
	}
	pream_table[pream_idx] = rate_idx;
	pream_idx++;

	rate_code[rate_idx++] =
		ATH10K_HW_RATECODE(0, 0, WMI_RATE_PREAMBLE_CCK);
	rate_code[rate_idx++] =
		ATH10K_HW_RATECODE(0, 0, WMI_RATE_PREAMBLE_OFDM);
	rate_code[rate_idx++] =
		ATH10K_HW_RATECODE(0, 0, WMI_RATE_PREAMBLE_CCK);
	rate_code[rate_idx++] =
		ATH10K_HW_RATECODE(0, 0, WMI_RATE_PREAMBLE_OFDM);
	rate_code[rate_idx++] =
		ATH10K_HW_RATECODE(0, 0, WMI_RATE_PREAMBLE_OFDM);

	pream_table[pream_idx] = ATH10K_TPC_PREAM_TABLE_END;
}

void ath10k_wmi_event_pdev_tpc_config(struct ath10k *ar, struct sk_buff *skb)
{
	u32 num_tx_chain, rate_max;
	u8 rate_code[WMI_TPC_RATE_MAX];
	u16 pream_table[WMI_TPC_PREAM_TABLE_MAX];
	struct wmi_pdev_tpc_config_event *ev;
	struct ath10k_tpc_stats *tpc_stats;

	ev = (struct wmi_pdev_tpc_config_event *)skb->data;

	num_tx_chain = __le32_to_cpu(ev->num_tx_chain);

	if (num_tx_chain > WMI_TPC_TX_N_CHAIN) {
		ath10k_warn(ar, "number of tx chain is %d greater than TPC configured tx chain %d\n",
			    num_tx_chain, WMI_TPC_TX_N_CHAIN);
		return;
	}

	rate_max = __le32_to_cpu(ev->rate_max);
	if (rate_max > WMI_TPC_RATE_MAX) {
		ath10k_warn(ar, "number of rate is %d greater than TPC configured rate %d\n",
			    rate_max, WMI_TPC_RATE_MAX);
		rate_max = WMI_TPC_RATE_MAX;
	}

	tpc_stats = kzalloc(sizeof(*tpc_stats), GFP_ATOMIC);
	if (!tpc_stats)
		return;

	ath10k_wmi_tpc_config_get_rate_code(rate_code, pream_table,
					    num_tx_chain);

	tpc_stats->chan_freq = __le32_to_cpu(ev->chan_freq);
	tpc_stats->phy_mode = __le32_to_cpu(ev->phy_mode);
	tpc_stats->ctl = __le32_to_cpu(ev->ctl);
	tpc_stats->reg_domain = __le32_to_cpu(ev->reg_domain);
	tpc_stats->twice_antenna_gain = a_sle32_to_cpu(ev->twice_antenna_gain);
	tpc_stats->twice_antenna_reduction =
		__le32_to_cpu(ev->twice_antenna_reduction);
	tpc_stats->power_limit = __le32_to_cpu(ev->power_limit);
	tpc_stats->twice_max_rd_power = __le32_to_cpu(ev->twice_max_rd_power);
	tpc_stats->num_tx_chain = num_tx_chain;
	tpc_stats->rate_max = rate_max;

	ath10k_tpc_config_disp_tables(ar, ev, tpc_stats,
				      rate_code, pream_table,
				      WMI_TPC_TABLE_TYPE_CDD);
	ath10k_tpc_config_disp_tables(ar, ev,  tpc_stats,
				      rate_code, pream_table,
				      WMI_TPC_TABLE_TYPE_STBC);
	ath10k_tpc_config_disp_tables(ar, ev, tpc_stats,
				      rate_code, pream_table,
				      WMI_TPC_TABLE_TYPE_TXBF);

	ath10k_debug_tpc_stats_process(ar, tpc_stats);

	ath10k_dbg(ar, ATH10K_DBG_WMI,
		   "wmi event tpc config channel %d mode %d ctl %d regd %d gain %d %d limit %d max_power %d tx_chanins %d rates %d\n",
		   __le32_to_cpu(ev->chan_freq),
		   __le32_to_cpu(ev->phy_mode),
		   __le32_to_cpu(ev->ctl),
		   __le32_to_cpu(ev->reg_domain),
		   a_sle32_to_cpu(ev->twice_antenna_gain),
		   __le32_to_cpu(ev->twice_antenna_reduction),
		   __le32_to_cpu(ev->power_limit),
		   __le32_to_cpu(ev->twice_max_rd_power) / 2,
		   __le32_to_cpu(ev->num_tx_chain),
		   __le32_to_cpu(ev->rate_max));
}

static u8
ath10k_wmi_tpc_final_get_rate(struct ath10k *ar,
			      struct wmi_pdev_tpc_final_table_event *ev,
			      u32 rate_idx, u32 num_chains,
			      u32 rate_code, u8 type, u32 pream_idx)
{
	u8 tpc, num_streams, preamble, ch, stm_idx;
	s8 pow_agcdd, pow_agstbc, pow_agtxbf;
	int pream;

	num_streams = ATH10K_HW_NSS(rate_code);
	preamble = ATH10K_HW_PREAMBLE(rate_code);
	ch = num_chains - 1;
	stm_idx = num_streams - 1;
	pream = -1;

	if (__le32_to_cpu(ev->chan_freq) <= 2483) {
		switch (pream_idx) {
		case WMI_TPC_PREAM_2GHZ_CCK:
			pream = 0;
			break;
		case WMI_TPC_PREAM_2GHZ_OFDM:
			pream = 1;
			break;
		case WMI_TPC_PREAM_2GHZ_HT20:
		case WMI_TPC_PREAM_2GHZ_VHT20:
			pream = 2;
			break;
		case WMI_TPC_PREAM_2GHZ_HT40:
		case WMI_TPC_PREAM_2GHZ_VHT40:
			pream = 3;
			break;
		case WMI_TPC_PREAM_2GHZ_VHT80:
			pream = 4;
			break;
		default:
			pream = -1;
			break;
		}
	}

	if (__le32_to_cpu(ev->chan_freq) >= 5180) {
		switch (pream_idx) {
		case WMI_TPC_PREAM_5GHZ_OFDM:
			pream = 0;
			break;
		case WMI_TPC_PREAM_5GHZ_HT20:
		case WMI_TPC_PREAM_5GHZ_VHT20:
			pream = 1;
			break;
		case WMI_TPC_PREAM_5GHZ_HT40:
		case WMI_TPC_PREAM_5GHZ_VHT40:
			pream = 2;
			break;
		case WMI_TPC_PREAM_5GHZ_VHT80:
			pream = 3;
			break;
		case WMI_TPC_PREAM_5GHZ_HTCUP:
			pream = 4;
			break;
		default:
			pream = -1;
			break;
		}
	}

	if (pream == -1) {
		ath10k_warn(ar, "unknown wmi tpc final index and frequency: %u, %u\n",
			    pream_idx, __le32_to_cpu(ev->chan_freq));
		tpc = 0;
		goto out;
	}

	if (pream == 4)
		tpc = min_t(u8, ev->rates_array[rate_idx],
			    ev->max_reg_allow_pow[ch]);
	else
		tpc = min_t(u8, min_t(u8, ev->rates_array[rate_idx],
				      ev->max_reg_allow_pow[ch]),
			    ev->ctl_power_table[0][pream][stm_idx]);

	if (__le32_to_cpu(ev->num_tx_chain) <= 1)
		goto out;

	if (preamble == WMI_RATE_PREAMBLE_CCK)
		goto out;

	if (num_chains <= num_streams)
		goto out;

	switch (type) {
	case WMI_TPC_TABLE_TYPE_STBC:
		pow_agstbc = ev->max_reg_allow_pow_agstbc[ch - 1][stm_idx];
		if (pream == 4)
			tpc = min_t(u8, tpc, pow_agstbc);
		else
			tpc = min_t(u8, min_t(u8, tpc, pow_agstbc),
				    ev->ctl_power_table[0][pream][stm_idx]);
		break;
	case WMI_TPC_TABLE_TYPE_TXBF:
		pow_agtxbf = ev->max_reg_allow_pow_agtxbf[ch - 1][stm_idx];
		if (pream == 4)
			tpc = min_t(u8, tpc, pow_agtxbf);
		else
			tpc = min_t(u8, min_t(u8, tpc, pow_agtxbf),
				    ev->ctl_power_table[1][pream][stm_idx]);
		break;
	case WMI_TPC_TABLE_TYPE_CDD:
		pow_agcdd = ev->max_reg_allow_pow_agcdd[ch - 1][stm_idx];
		if (pream == 4)
			tpc = min_t(u8, tpc, pow_agcdd);
		else
			tpc = min_t(u8, min_t(u8, tpc, pow_agcdd),
				    ev->ctl_power_table[0][pream][stm_idx]);
		break;
	default:
		ath10k_warn(ar, "unknown wmi tpc final table type: %d\n", type);
		tpc = 0;
		break;
	}

out:
	return tpc;
}

static void
ath10k_wmi_tpc_stats_final_disp_tables(struct ath10k *ar,
				       struct wmi_pdev_tpc_final_table_event *ev,
				       struct ath10k_tpc_stats_final *tpc_stats,
				       u8 *rate_code, u16 *pream_table, u8 type)
{
	u32 i, j, pream_idx, flags;
	u8 tpc[WMI_TPC_TX_N_CHAIN];
	char tpc_value[WMI_TPC_TX_N_CHAIN * WMI_TPC_BUF_SIZE];
	char buff[WMI_TPC_BUF_SIZE];

	flags = __le32_to_cpu(ev->flags);

	switch (type) {
	case WMI_TPC_TABLE_TYPE_CDD:
		if (!(flags & WMI_TPC_CONFIG_EVENT_FLAG_TABLE_CDD)) {
			ath10k_dbg(ar, ATH10K_DBG_WMI, "CDD not supported\n");
			tpc_stats->flag[type] = ATH10K_TPC_TABLE_TYPE_FLAG;
			return;
		}
		break;
	case WMI_TPC_TABLE_TYPE_STBC:
		if (!(flags & WMI_TPC_CONFIG_EVENT_FLAG_TABLE_STBC)) {
			ath10k_dbg(ar, ATH10K_DBG_WMI, "STBC not supported\n");
			tpc_stats->flag[type] = ATH10K_TPC_TABLE_TYPE_FLAG;
			return;
		}
		break;
	case WMI_TPC_TABLE_TYPE_TXBF:
		if (!(flags & WMI_TPC_CONFIG_EVENT_FLAG_TABLE_TXBF)) {
			ath10k_dbg(ar, ATH10K_DBG_WMI, "TXBF not supported\n");
			tpc_stats->flag[type] = ATH10K_TPC_TABLE_TYPE_FLAG;
			return;
		}
		break;
	default:
		ath10k_dbg(ar, ATH10K_DBG_WMI,
			   "invalid table type in wmi tpc event: %d\n", type);
		return;
	}

	pream_idx = 0;
	for (i = 0; i < tpc_stats->rate_max; i++) {
		memset(tpc_value, 0, sizeof(tpc_value));
		memset(buff, 0, sizeof(buff));
		if (i == pream_table[pream_idx])
			pream_idx++;

		for (j = 0; j < tpc_stats->num_tx_chain; j++) {
			tpc[j] = ath10k_wmi_tpc_final_get_rate(ar, ev, i, j + 1,
							       rate_code[i],
							       type, pream_idx);
			snprintf(buff, sizeof(buff), "%8d ", tpc[j]);
			strlcat(tpc_value, buff, sizeof(tpc_value));
		}
		tpc_stats->tpc_table_final[type].pream_idx[i] = pream_idx;
		tpc_stats->tpc_table_final[type].rate_code[i] = rate_code[i];
		memcpy(tpc_stats->tpc_table_final[type].tpc_value[i],
		       tpc_value, sizeof(tpc_value));
	}
}

void ath10k_wmi_event_tpc_final_table(struct ath10k *ar, struct sk_buff *skb)
{
	u32 num_tx_chain, rate_max;
	u8 rate_code[WMI_TPC_FINAL_RATE_MAX];
	u16 pream_table[WMI_TPC_PREAM_TABLE_MAX];
	struct wmi_pdev_tpc_final_table_event *ev;
	struct ath10k_tpc_stats_final *tpc_stats;

	ev = (struct wmi_pdev_tpc_final_table_event *)skb->data;

	num_tx_chain = __le32_to_cpu(ev->num_tx_chain);
	if (num_tx_chain > WMI_TPC_TX_N_CHAIN) {
		ath10k_warn(ar, "number of tx chain is %d greater than TPC final configured tx chain %d\n",
			    num_tx_chain, WMI_TPC_TX_N_CHAIN);
		return;
	}

	rate_max = __le32_to_cpu(ev->rate_max);
	if (rate_max > WMI_TPC_FINAL_RATE_MAX) {
		ath10k_warn(ar, "number of rate is %d greater than TPC final configured rate %d\n",
			    rate_max, WMI_TPC_FINAL_RATE_MAX);
		rate_max = WMI_TPC_FINAL_RATE_MAX;
	}

	tpc_stats = kzalloc(sizeof(*tpc_stats), GFP_ATOMIC);
	if (!tpc_stats)
		return;

	ath10k_wmi_tpc_config_get_rate_code(rate_code, pream_table,
					    num_tx_chain);

	tpc_stats->chan_freq = __le32_to_cpu(ev->chan_freq);
	tpc_stats->phy_mode = __le32_to_cpu(ev->phy_mode);
	tpc_stats->ctl = __le32_to_cpu(ev->ctl);
	tpc_stats->reg_domain = __le32_to_cpu(ev->reg_domain);
	tpc_stats->twice_antenna_gain = a_sle32_to_cpu(ev->twice_antenna_gain);
	tpc_stats->twice_antenna_reduction =
		__le32_to_cpu(ev->twice_antenna_reduction);
	tpc_stats->power_limit = __le32_to_cpu(ev->power_limit);
	tpc_stats->twice_max_rd_power = __le32_to_cpu(ev->twice_max_rd_power);
	tpc_stats->num_tx_chain = num_tx_chain;
	tpc_stats->rate_max = rate_max;

	ath10k_wmi_tpc_stats_final_disp_tables(ar, ev, tpc_stats,
					       rate_code, pream_table,
					       WMI_TPC_TABLE_TYPE_CDD);
	ath10k_wmi_tpc_stats_final_disp_tables(ar, ev,  tpc_stats,
					       rate_code, pream_table,
					       WMI_TPC_TABLE_TYPE_STBC);
	ath10k_wmi_tpc_stats_final_disp_tables(ar, ev, tpc_stats,
					       rate_code, pream_table,
					       WMI_TPC_TABLE_TYPE_TXBF);

	ath10k_debug_tpc_stats_final_process(ar, tpc_stats);

	ath10k_dbg(ar, ATH10K_DBG_WMI,
		   "wmi event tpc final table channel %d mode %d ctl %d regd %d gain %d %d limit %d max_power %d tx_chanins %d rates %d\n",
		   __le32_to_cpu(ev->chan_freq),
		   __le32_to_cpu(ev->phy_mode),
		   __le32_to_cpu(ev->ctl),
		   __le32_to_cpu(ev->reg_domain),
		   a_sle32_to_cpu(ev->twice_antenna_gain),
		   __le32_to_cpu(ev->twice_antenna_reduction),
		   __le32_to_cpu(ev->power_limit),
		   __le32_to_cpu(ev->twice_max_rd_power) / 2,
		   __le32_to_cpu(ev->num_tx_chain),
		   __le32_to_cpu(ev->rate_max));
}

static void
ath10k_wmi_handle_tdls_peer_event(struct ath10k *ar, struct sk_buff *skb)
{
	struct wmi_tdls_peer_event *ev;
	struct ath10k_peer *peer;
	struct ath10k_vif *arvif;
	int vdev_id;
	int peer_status;
	int peer_reason;
	u8 reason;

	if (skb->len < sizeof(*ev)) {
		ath10k_err(ar, "received tdls peer event with invalid size (%d bytes)\n",
			   skb->len);
		return;
	}

	ev = (struct wmi_tdls_peer_event *)skb->data;
	vdev_id = __le32_to_cpu(ev->vdev_id);
	peer_status = __le32_to_cpu(ev->peer_status);
	peer_reason = __le32_to_cpu(ev->peer_reason);

	spin_lock_bh(&ar->data_lock);
	peer = ath10k_peer_find(ar, vdev_id, ev->peer_macaddr.addr);
	spin_unlock_bh(&ar->data_lock);

	if (!peer) {
		ath10k_warn(ar, "failed to find peer entry for %pM\n",
			    ev->peer_macaddr.addr);
		return;
	}

	switch (peer_status) {
	case WMI_TDLS_SHOULD_TEARDOWN:
		switch (peer_reason) {
		case WMI_TDLS_TEARDOWN_REASON_PTR_TIMEOUT:
		case WMI_TDLS_TEARDOWN_REASON_NO_RESPONSE:
		case WMI_TDLS_TEARDOWN_REASON_RSSI:
			reason = WLAN_REASON_TDLS_TEARDOWN_UNREACHABLE;
			break;
		default:
			reason = WLAN_REASON_TDLS_TEARDOWN_UNSPECIFIED;
			break;
		}

		arvif = ath10k_get_arvif(ar, vdev_id);
		if (!arvif) {
			ath10k_warn(ar, "received tdls peer event for invalid vdev id %u\n",
				    vdev_id);
			return;
		}

		ieee80211_tdls_oper_request(arvif->vif, ev->peer_macaddr.addr,
					    NL80211_TDLS_TEARDOWN, reason,
					    GFP_ATOMIC);

		ath10k_dbg(ar, ATH10K_DBG_WMI,
			   "received tdls teardown event for peer %pM reason %u\n",
			   ev->peer_macaddr.addr, peer_reason);
		break;
	default:
		ath10k_dbg(ar, ATH10K_DBG_WMI,
			   "received unknown tdls peer event %u\n",
			   peer_status);
		break;
	}
}

static void
ath10k_wmi_event_peer_sta_ps_state_chg(struct ath10k *ar, struct sk_buff *skb)
{
	struct wmi_peer_sta_ps_state_chg_event *ev;
	struct ieee80211_sta *sta;
	struct ath10k_sta *arsta;
	u8 peer_addr[ETH_ALEN];

	lockdep_assert_held(&ar->data_lock);

	ev = (struct wmi_peer_sta_ps_state_chg_event *)skb->data;
	ether_addr_copy(peer_addr, ev->peer_macaddr.addr);

	rcu_read_lock();

	sta = ieee80211_find_sta_by_ifaddr(ar->hw, peer_addr, NULL);

	if (!sta) {
		ath10k_warn(ar, "failed to find station entry %pM\n",
			    peer_addr);
		goto exit;
	}

	arsta = (struct ath10k_sta *)sta->drv_priv;
	arsta->peer_ps_state = __le32_to_cpu(ev->peer_ps_state);

exit:
	rcu_read_unlock();
}

void ath10k_wmi_event_pdev_ftm_intg(struct ath10k *ar, struct sk_buff *skb)
{
	ath10k_dbg(ar, ATH10K_DBG_WMI, "WMI_PDEV_FTM_INTG_EVENTID\n");
}

void ath10k_wmi_event_gtk_offload_status(struct ath10k *ar, struct sk_buff *skb)
{
	ath10k_dbg(ar, ATH10K_DBG_WMI, "WMI_GTK_OFFLOAD_STATUS_EVENTID\n");
}

void ath10k_wmi_event_gtk_rekey_fail(struct ath10k *ar, struct sk_buff *skb)
{
	ath10k_dbg(ar, ATH10K_DBG_WMI, "WMI_GTK_REKEY_FAIL_EVENTID\n");
}

void ath10k_wmi_event_delba_complete(struct ath10k *ar, struct sk_buff *skb)
{
	ath10k_dbg(ar, ATH10K_DBG_WMI, "WMI_TX_DELBA_COMPLETE_EVENTID\n");
}

void ath10k_wmi_event_addba_complete(struct ath10k *ar, struct sk_buff *skb)
{
	ath10k_dbg(ar, ATH10K_DBG_WMI, "WMI_TX_ADDBA_COMPLETE_EVENTID\n");
}

void ath10k_wmi_event_vdev_install_key_complete(struct ath10k *ar,
						struct sk_buff *skb)
{
	ath10k_dbg(ar, ATH10K_DBG_WMI, "WMI_VDEV_INSTALL_KEY_COMPLETE_EVENTID\n");
}

void ath10k_wmi_event_inst_rssi_stats(struct ath10k *ar, struct sk_buff *skb)
{
	ath10k_dbg(ar, ATH10K_DBG_WMI, "WMI_INST_RSSI_STATS_EVENTID\n");
}

void ath10k_wmi_event_vdev_standby_req(struct ath10k *ar, struct sk_buff *skb)
{
	ath10k_dbg(ar, ATH10K_DBG_WMI, "WMI_VDEV_STANDBY_REQ_EVENTID\n");
}

void ath10k_wmi_event_vdev_resume_req(struct ath10k *ar, struct sk_buff *skb)
{
	ath10k_dbg(ar, ATH10K_DBG_WMI, "WMI_VDEV_RESUME_REQ_EVENTID\n");
}

static int ath10k_wmi_alloc_chunk(struct ath10k *ar, u32 req_id,
				  u32 num_units, u32 unit_len)
{
	dma_addr_t paddr;
	u32 pool_size;
	int idx = ar->wmi.num_mem_chunks;
	void *vaddr;

	pool_size = num_units * round_up(unit_len, 4);
	vaddr = dma_alloc_coherent(ar->dev, pool_size, &paddr, GFP_KERNEL);

	if (!vaddr)
		return -ENOMEM;

	ar->wmi.mem_chunks[idx].vaddr = vaddr;
	ar->wmi.mem_chunks[idx].paddr = paddr;
	ar->wmi.mem_chunks[idx].len = pool_size;
	ar->wmi.mem_chunks[idx].req_id = req_id;
	ar->wmi.num_mem_chunks++;

	return num_units;
}

static int ath10k_wmi_alloc_host_mem(struct ath10k *ar, u32 req_id,
				     u32 num_units, u32 unit_len)
{
	int ret;

	while (num_units) {
		ret = ath10k_wmi_alloc_chunk(ar, req_id, num_units, unit_len);
		if (ret < 0)
			return ret;

		num_units -= ret;
	}

	return 0;
}

static bool
ath10k_wmi_is_host_mem_allocated(struct ath10k *ar,
				 const struct wlan_host_mem_req **mem_reqs,
				 u32 num_mem_reqs)
{
	u32 req_id, num_units, unit_size, num_unit_info;
	u32 pool_size;
	int i, j;
	bool found;

	if (ar->wmi.num_mem_chunks != num_mem_reqs)
		return false;

	for (i = 0; i < num_mem_reqs; ++i) {
		req_id = __le32_to_cpu(mem_reqs[i]->req_id);
		num_units = __le32_to_cpu(mem_reqs[i]->num_units);
		unit_size = __le32_to_cpu(mem_reqs[i]->unit_size);
		num_unit_info = __le32_to_cpu(mem_reqs[i]->num_unit_info);

		if (num_unit_info & NUM_UNITS_IS_NUM_ACTIVE_PEERS) {
			if (ar->num_active_peers)
				num_units = ar->num_active_peers + 1;
			else
				num_units = ar->max_num_peers + 1;
		} else if (num_unit_info & NUM_UNITS_IS_NUM_PEERS) {
			num_units = ar->max_num_peers + 1;
		} else if (num_unit_info & NUM_UNITS_IS_NUM_VDEVS) {
			num_units = ar->max_num_vdevs + 1;
		}

		found = false;
		for (j = 0; j < ar->wmi.num_mem_chunks; j++) {
			if (ar->wmi.mem_chunks[j].req_id == req_id) {
				pool_size = num_units * round_up(unit_size, 4);
				if (ar->wmi.mem_chunks[j].len == pool_size) {
					found = true;
					break;
				}
			}
		}
		if (!found)
			return false;
	}

	return true;
}

static int
ath10k_wmi_main_op_pull_svc_rdy_ev(struct ath10k *ar, struct sk_buff *skb,
				   struct wmi_svc_rdy_ev_arg *arg)
{
	struct wmi_service_ready_event *ev;
	size_t i, n;

	if (skb->len < sizeof(*ev))
		return -EPROTO;

	ev = (void *)skb->data;
	skb_pull(skb, sizeof(*ev));
	arg->min_tx_power = ev->hw_min_tx_power;
	arg->max_tx_power = ev->hw_max_tx_power;
	arg->ht_cap = ev->ht_cap_info;
	arg->vht_cap = ev->vht_cap_info;
	arg->vht_supp_mcs = ev->vht_supp_mcs;
	arg->sw_ver0 = ev->sw_version;
	arg->sw_ver1 = ev->sw_version_1;
	arg->phy_capab = ev->phy_capability;
	arg->num_rf_chains = ev->num_rf_chains;
	arg->eeprom_rd = ev->hal_reg_capabilities.eeprom_rd;
	arg->low_2ghz_chan = ev->hal_reg_capabilities.low_2ghz_chan;
	arg->high_2ghz_chan = ev->hal_reg_capabilities.high_2ghz_chan;
	arg->low_5ghz_chan = ev->hal_reg_capabilities.low_5ghz_chan;
	arg->high_5ghz_chan = ev->hal_reg_capabilities.high_5ghz_chan;
	arg->num_mem_reqs = ev->num_mem_reqs;
	arg->service_map = ev->wmi_service_bitmap;
	arg->service_map_len = sizeof(ev->wmi_service_bitmap);

	n = min_t(size_t, __le32_to_cpu(arg->num_mem_reqs),
		  ARRAY_SIZE(arg->mem_reqs));
	for (i = 0; i < n; i++)
		arg->mem_reqs[i] = &ev->mem_reqs[i];

	if (skb->len <
	    __le32_to_cpu(arg->num_mem_reqs) * sizeof(arg->mem_reqs[0]))
		return -EPROTO;

	return 0;
}

static int
ath10k_wmi_10x_op_pull_svc_rdy_ev(struct ath10k *ar, struct sk_buff *skb,
				  struct wmi_svc_rdy_ev_arg *arg)
{
	struct wmi_10x_service_ready_event *ev;
	int i, n;

	if (skb->len < sizeof(*ev))
		return -EPROTO;

	ev = (void *)skb->data;
	skb_pull(skb, sizeof(*ev));
	arg->min_tx_power = ev->hw_min_tx_power;
	arg->max_tx_power = ev->hw_max_tx_power;
	arg->ht_cap = ev->ht_cap_info;
	arg->vht_cap = ev->vht_cap_info;
	arg->vht_supp_mcs = ev->vht_supp_mcs;
	arg->sw_ver0 = ev->sw_version;
	arg->phy_capab = ev->phy_capability;
	arg->num_rf_chains = ev->num_rf_chains;
	arg->eeprom_rd = ev->hal_reg_capabilities.eeprom_rd;
	arg->low_2ghz_chan = ev->hal_reg_capabilities.low_2ghz_chan;
	arg->high_2ghz_chan = ev->hal_reg_capabilities.high_2ghz_chan;
	arg->low_5ghz_chan = ev->hal_reg_capabilities.low_5ghz_chan;
	arg->high_5ghz_chan = ev->hal_reg_capabilities.high_5ghz_chan;
	arg->num_mem_reqs = ev->num_mem_reqs;
	arg->service_map = ev->wmi_service_bitmap;
	arg->service_map_len = sizeof(ev->wmi_service_bitmap);

	/* Deliberately skipping ev->sys_cap_info as WMI and WMI-TLV have
	 * different values. We would need a translation to handle that,
	 * but as we don't currently need anything from sys_cap_info from
	 * WMI interface (only from WMI-TLV) safest it to skip it.
	 */

	n = min_t(size_t, __le32_to_cpu(arg->num_mem_reqs),
		  ARRAY_SIZE(arg->mem_reqs));
	for (i = 0; i < n; i++)
		arg->mem_reqs[i] = &ev->mem_reqs[i];

	if (skb->len <
	    __le32_to_cpu(arg->num_mem_reqs) * sizeof(arg->mem_reqs[0]))
		return -EPROTO;

	return 0;
}

static void ath10k_wmi_event_service_ready_work(struct work_struct *work)
{
	struct ath10k *ar = container_of(work, struct ath10k, svc_rdy_work);
	struct sk_buff *skb = ar->svc_rdy_skb;
	struct wmi_svc_rdy_ev_arg arg = {};
	u32 num_units, req_id, unit_size, num_mem_reqs, num_unit_info, i;
	int ret;
	bool allocated;

	if (!skb) {
		ath10k_warn(ar, "invalid service ready event skb\n");
		return;
	}

	ret = ath10k_wmi_pull_svc_rdy(ar, skb, &arg);
	if (ret) {
		ath10k_warn(ar, "failed to parse service ready: %d\n", ret);
		return;
	}

	ath10k_wmi_map_svc(ar, arg.service_map, ar->wmi.svc_map,
			   arg.service_map_len);

	ar->hw_min_tx_power = __le32_to_cpu(arg.min_tx_power);
	ar->hw_max_tx_power = __le32_to_cpu(arg.max_tx_power);
	ar->ht_cap_info = __le32_to_cpu(arg.ht_cap);
	ar->vht_cap_info = __le32_to_cpu(arg.vht_cap);
	ar->vht_supp_mcs = __le32_to_cpu(arg.vht_supp_mcs);
	ar->fw_version_major =
		(__le32_to_cpu(arg.sw_ver0) & 0xff000000) >> 24;
	ar->fw_version_minor = (__le32_to_cpu(arg.sw_ver0) & 0x00ffffff);
	ar->fw_version_release =
		(__le32_to_cpu(arg.sw_ver1) & 0xffff0000) >> 16;
	ar->fw_version_build = (__le32_to_cpu(arg.sw_ver1) & 0x0000ffff);
	ar->phy_capability = __le32_to_cpu(arg.phy_capab);
	ar->num_rf_chains = __le32_to_cpu(arg.num_rf_chains);
	ar->hw_eeprom_rd = __le32_to_cpu(arg.eeprom_rd);
	ar->low_2ghz_chan = __le32_to_cpu(arg.low_2ghz_chan);
	ar->high_2ghz_chan = __le32_to_cpu(arg.high_2ghz_chan);
	ar->low_5ghz_chan = __le32_to_cpu(arg.low_5ghz_chan);
	ar->high_5ghz_chan = __le32_to_cpu(arg.high_5ghz_chan);
	ar->sys_cap_info = __le32_to_cpu(arg.sys_cap_info);

	ath10k_dbg_dump(ar, ATH10K_DBG_WMI, NULL, "wmi svc: ",
			arg.service_map, arg.service_map_len);
	ath10k_dbg(ar, ATH10K_DBG_WMI, "wmi sys_cap_info 0x%x\n",
		   ar->sys_cap_info);

	if (ar->num_rf_chains > ar->max_spatial_stream) {
		ath10k_warn(ar, "hardware advertises support for more spatial streams than it should (%d > %d)\n",
			    ar->num_rf_chains, ar->max_spatial_stream);
		ar->num_rf_chains = ar->max_spatial_stream;
	}

	if (!ar->cfg_tx_chainmask) {
		ar->cfg_tx_chainmask = (1 << ar->num_rf_chains) - 1;
		ar->cfg_rx_chainmask = (1 << ar->num_rf_chains) - 1;
	}

	if (strlen(ar->hw->wiphy->fw_version) == 0) {
		snprintf(ar->hw->wiphy->fw_version,
			 sizeof(ar->hw->wiphy->fw_version),
			 "%u.%u.%u.%u",
			 ar->fw_version_major,
			 ar->fw_version_minor,
			 ar->fw_version_release,
			 ar->fw_version_build);
	}

	num_mem_reqs = __le32_to_cpu(arg.num_mem_reqs);
	if (num_mem_reqs > WMI_MAX_MEM_REQS) {
		ath10k_warn(ar, "requested memory chunks number (%d) exceeds the limit\n",
			    num_mem_reqs);
		return;
	}

	if (test_bit(WMI_SERVICE_PEER_CACHING, ar->wmi.svc_map)) {
		if (test_bit(ATH10K_FW_FEATURE_PEER_FLOW_CONTROL,
			     ar->running_fw->fw_file.fw_features))
			ar->num_active_peers = TARGET_10_4_QCACHE_ACTIVE_PEERS_PFC +
					       ar->max_num_vdevs;
		else
			ar->num_active_peers = TARGET_10_4_QCACHE_ACTIVE_PEERS +
					       ar->max_num_vdevs;

		ar->max_num_peers = TARGET_10_4_NUM_QCACHE_PEERS_MAX +
				    ar->max_num_vdevs;
		ar->num_tids = ar->num_active_peers * 2;
		ar->max_num_stations = TARGET_10_4_NUM_QCACHE_PEERS_MAX;
	}

	/* TODO: Adjust max peer count for cases like WMI_SERVICE_RATECTRL_CACHE
	 * and WMI_SERVICE_IRAM_TIDS, etc.
	 */

	allocated = ath10k_wmi_is_host_mem_allocated(ar, arg.mem_reqs,
						     num_mem_reqs);
	if (allocated)
		goto skip_mem_alloc;

	/* Either this event is received during boot time or there is a change
	 * in memory requirement from firmware when compared to last request.
	 * Free any old memory and do a fresh allocation based on the current
	 * memory requirement.
	 */
	ath10k_wmi_free_host_mem(ar);

	for (i = 0; i < num_mem_reqs; ++i) {
		req_id = __le32_to_cpu(arg.mem_reqs[i]->req_id);
		num_units = __le32_to_cpu(arg.mem_reqs[i]->num_units);
		unit_size = __le32_to_cpu(arg.mem_reqs[i]->unit_size);
		num_unit_info = __le32_to_cpu(arg.mem_reqs[i]->num_unit_info);

		if (num_unit_info & NUM_UNITS_IS_NUM_ACTIVE_PEERS) {
			if (ar->num_active_peers)
				num_units = ar->num_active_peers + 1;
			else
				num_units = ar->max_num_peers + 1;
		} else if (num_unit_info & NUM_UNITS_IS_NUM_PEERS) {
			/* number of units to allocate is number of
			 * peers, 1 extra for self peer on target
			 * this needs to be tied, host and target
			 * can get out of sync
			 */
			num_units = ar->max_num_peers + 1;
		} else if (num_unit_info & NUM_UNITS_IS_NUM_VDEVS) {
			num_units = ar->max_num_vdevs + 1;
		}

		ath10k_dbg(ar, ATH10K_DBG_WMI,
			   "wmi mem_req_id %d num_units %d num_unit_info %d unit size %d actual units %d\n",
			   req_id,
			   __le32_to_cpu(arg.mem_reqs[i]->num_units),
			   num_unit_info,
			   unit_size,
			   num_units);

		ret = ath10k_wmi_alloc_host_mem(ar, req_id, num_units,
						unit_size);
		if (ret)
			return;
	}

skip_mem_alloc:
	ath10k_dbg(ar, ATH10K_DBG_WMI,
		   "wmi event service ready min_tx_power 0x%08x max_tx_power 0x%08x ht_cap 0x%08x vht_cap 0x%08x vht_supp_mcs 0x%08x sw_ver0 0x%08x sw_ver1 0x%08x fw_build 0x%08x phy_capab 0x%08x num_rf_chains 0x%08x eeprom_rd 0x%08x low_2ghz_chan %d high_2ghz_chan %d low_5ghz_chan %d high_5ghz_chan %d num_mem_reqs 0x%08x\n",
		   __le32_to_cpu(arg.min_tx_power),
		   __le32_to_cpu(arg.max_tx_power),
		   __le32_to_cpu(arg.ht_cap),
		   __le32_to_cpu(arg.vht_cap),
		   __le32_to_cpu(arg.vht_supp_mcs),
		   __le32_to_cpu(arg.sw_ver0),
		   __le32_to_cpu(arg.sw_ver1),
		   __le32_to_cpu(arg.fw_build),
		   __le32_to_cpu(arg.phy_capab),
		   __le32_to_cpu(arg.num_rf_chains),
		   __le32_to_cpu(arg.eeprom_rd),
		   __le32_to_cpu(arg.low_2ghz_chan),
		   __le32_to_cpu(arg.high_2ghz_chan),
		   __le32_to_cpu(arg.low_5ghz_chan),
		   __le32_to_cpu(arg.high_5ghz_chan),
		   __le32_to_cpu(arg.num_mem_reqs));

	dev_kfree_skb(skb);
	ar->svc_rdy_skb = NULL;
	complete(&ar->wmi.service_ready);
}

void ath10k_wmi_event_service_ready(struct ath10k *ar, struct sk_buff *skb)
{
	ar->svc_rdy_skb = skb;
	queue_work(ar->workqueue_aux, &ar->svc_rdy_work);
}

static int ath10k_wmi_op_pull_rdy_ev(struct ath10k *ar, struct sk_buff *skb,
				     struct wmi_rdy_ev_arg *arg)
{
	struct wmi_ready_event *ev = (void *)skb->data;

	if (skb->len < sizeof(*ev))
		return -EPROTO;

	skb_pull(skb, sizeof(*ev));
	arg->sw_version = ev->sw_version;
	arg->abi_version = ev->abi_version;
	arg->status = ev->status;
	arg->mac_addr = ev->mac_addr.addr;

	return 0;
}

static int ath10k_wmi_op_pull_roam_ev(struct ath10k *ar, struct sk_buff *skb,
				      struct wmi_roam_ev_arg *arg)
{
	struct wmi_roam_ev *ev = (void *)skb->data;

	if (skb->len < sizeof(*ev))
		return -EPROTO;

	skb_pull(skb, sizeof(*ev));
	arg->vdev_id = ev->vdev_id;
	arg->reason = ev->reason;

	return 0;
}

static int ath10k_wmi_op_pull_echo_ev(struct ath10k *ar,
				      struct sk_buff *skb,
				      struct wmi_echo_ev_arg *arg)
{
	struct wmi_echo_event *ev = (void *)skb->data;

	arg->value = ev->value;

	return 0;
}

int ath10k_wmi_event_ready(struct ath10k *ar, struct sk_buff *skb)
{
	struct wmi_rdy_ev_arg arg = {};
	int ret;

	ret = ath10k_wmi_pull_rdy(ar, skb, &arg);
	if (ret) {
		ath10k_warn(ar, "failed to parse ready event: %d\n", ret);
		return ret;
	}

	ath10k_dbg(ar, ATH10K_DBG_WMI,
		   "wmi event ready sw_version 0x%08x abi_version %u mac_addr %pM status %d\n",
		   __le32_to_cpu(arg.sw_version),
		   __le32_to_cpu(arg.abi_version),
		   arg.mac_addr,
		   __le32_to_cpu(arg.status));

	if (is_zero_ether_addr(ar->mac_addr))
		ether_addr_copy(ar->mac_addr, arg.mac_addr);
	complete(&ar->wmi.unified_ready);
	return 0;
}

void ath10k_wmi_event_service_available(struct ath10k *ar, struct sk_buff *skb)
{
	int ret;
	struct wmi_svc_avail_ev_arg arg = {};

	ret = ath10k_wmi_pull_svc_avail(ar, skb, &arg);
	if (ret) {
		ath10k_warn(ar, "failed to parse service available event: %d\n",
			    ret);
	}

	/*
	 * Initialization of "arg.service_map_ext_valid" to ZERO is necessary
	 * for the below logic to work.
	 */
	if (arg.service_map_ext_valid)
		ath10k_wmi_map_svc_ext(ar, arg.service_map_ext, ar->wmi.svc_map,
				       __le32_to_cpu(arg.service_map_ext_len));
}

static int ath10k_wmi_event_temperature(struct ath10k *ar, struct sk_buff *skb)
{
	const struct wmi_pdev_temperature_event *ev;

	ev = (struct wmi_pdev_temperature_event *)skb->data;
	if (WARN_ON(skb->len < sizeof(*ev)))
		return -EPROTO;

	ath10k_thermal_event_temperature(ar, __le32_to_cpu(ev->temperature));
	return 0;
}

static int ath10k_wmi_event_pdev_bss_chan_info(struct ath10k *ar,
					       struct sk_buff *skb)
{
	struct wmi_pdev_bss_chan_info_event *ev;
	struct survey_info *survey;
	u64 busy, total, tx, rx, rx_bss;
	u32 freq, noise_floor;
	u32 cc_freq_hz = ar->hw_params.channel_counters_freq_hz;
	int idx;

	ev = (struct wmi_pdev_bss_chan_info_event *)skb->data;
	if (WARN_ON(skb->len < sizeof(*ev)))
		return -EPROTO;

	freq        = __le32_to_cpu(ev->freq);
	noise_floor = __le32_to_cpu(ev->noise_floor);
	busy        = __le64_to_cpu(ev->cycle_busy);
	total       = __le64_to_cpu(ev->cycle_total);
	tx          = __le64_to_cpu(ev->cycle_tx);
	rx          = __le64_to_cpu(ev->cycle_rx);
	rx_bss      = __le64_to_cpu(ev->cycle_rx_bss);

	ath10k_dbg(ar, ATH10K_DBG_WMI,
		   "wmi event pdev bss chan info:\n freq: %d noise: %d cycle: busy %llu total %llu tx %llu rx %llu rx_bss %llu\n",
		   freq, noise_floor, busy, total, tx, rx, rx_bss);

	spin_lock_bh(&ar->data_lock);
	idx = freq_to_idx(ar, freq);
	if (idx >= ARRAY_SIZE(ar->survey)) {
		ath10k_warn(ar, "bss chan info: invalid frequency %d (idx %d out of bounds)\n",
			    freq, idx);
		goto exit;
	}

	survey = &ar->survey[idx];

	survey->noise     = noise_floor;
	survey->time      = div_u64(total, cc_freq_hz);
	survey->time_busy = div_u64(busy, cc_freq_hz);
	survey->time_rx   = div_u64(rx_bss, cc_freq_hz);
	survey->time_tx   = div_u64(tx, cc_freq_hz);
	survey->filled   |= (SURVEY_INFO_NOISE_DBM |
			     SURVEY_INFO_TIME |
			     SURVEY_INFO_TIME_BUSY |
			     SURVEY_INFO_TIME_RX |
			     SURVEY_INFO_TIME_TX);
exit:
	spin_unlock_bh(&ar->data_lock);
	complete(&ar->bss_survey_done);
	return 0;
}

static inline void ath10k_wmi_queue_set_coverage_class_work(struct ath10k *ar)
{
	if (ar->hw_params.hw_ops->set_coverage_class) {
		spin_lock_bh(&ar->data_lock);

		/* This call only ensures that the modified coverage class
		 * persists in case the firmware sets the registers back to
		 * their default value. So calling it is only necessary if the
		 * coverage class has a non-zero value.
		 */
		if (ar->fw_coverage.coverage_class)
			queue_work(ar->workqueue, &ar->set_coverage_class_work);

		spin_unlock_bh(&ar->data_lock);
	}
}

static void ath10k_wmi_op_rx(struct ath10k *ar, struct sk_buff *skb)
{
	struct wmi_cmd_hdr *cmd_hdr;
	enum wmi_event_id id;

	cmd_hdr = (struct wmi_cmd_hdr *)skb->data;
	id = MS(__le32_to_cpu(cmd_hdr->cmd_id), WMI_CMD_HDR_CMD_ID);

	if (skb_pull(skb, sizeof(struct wmi_cmd_hdr)) == NULL)
		goto out;

	trace_ath10k_wmi_event(ar, id, skb->data, skb->len);

	switch (id) {
	case WMI_MGMT_RX_EVENTID:
		ath10k_wmi_event_mgmt_rx(ar, skb);
		/* mgmt_rx() owns the skb now! */
		return;
	case WMI_SCAN_EVENTID:
		ath10k_wmi_event_scan(ar, skb);
		ath10k_wmi_queue_set_coverage_class_work(ar);
		break;
	case WMI_CHAN_INFO_EVENTID:
		ath10k_wmi_event_chan_info(ar, skb);
		break;
	case WMI_ECHO_EVENTID:
		ath10k_wmi_event_echo(ar, skb);
		break;
	case WMI_DEBUG_MESG_EVENTID:
		ath10k_wmi_event_debug_mesg(ar, skb);
		ath10k_wmi_queue_set_coverage_class_work(ar);
		break;
	case WMI_UPDATE_STATS_EVENTID:
		ath10k_wmi_event_update_stats(ar, skb);
		break;
	case WMI_VDEV_START_RESP_EVENTID:
		ath10k_wmi_event_vdev_start_resp(ar, skb);
		ath10k_wmi_queue_set_coverage_class_work(ar);
		break;
	case WMI_VDEV_STOPPED_EVENTID:
		ath10k_wmi_event_vdev_stopped(ar, skb);
		ath10k_wmi_queue_set_coverage_class_work(ar);
		break;
	case WMI_PEER_STA_KICKOUT_EVENTID:
		ath10k_wmi_event_peer_sta_kickout(ar, skb);
		break;
	case WMI_HOST_SWBA_EVENTID:
		ath10k_wmi_event_host_swba(ar, skb);
		break;
	case WMI_TBTTOFFSET_UPDATE_EVENTID:
		ath10k_wmi_event_tbttoffset_update(ar, skb);
		break;
	case WMI_PHYERR_EVENTID:
		ath10k_wmi_event_phyerr(ar, skb);
		break;
	case WMI_ROAM_EVENTID:
		ath10k_wmi_event_roam(ar, skb);
		ath10k_wmi_queue_set_coverage_class_work(ar);
		break;
	case WMI_PROFILE_MATCH:
		ath10k_wmi_event_profile_match(ar, skb);
		break;
	case WMI_DEBUG_PRINT_EVENTID:
		ath10k_wmi_event_debug_print(ar, skb);
		ath10k_wmi_queue_set_coverage_class_work(ar);
		break;
	case WMI_PDEV_QVIT_EVENTID:
		ath10k_wmi_event_pdev_qvit(ar, skb);
		break;
	case WMI_WLAN_PROFILE_DATA_EVENTID:
		ath10k_wmi_event_wlan_profile_data(ar, skb);
		break;
	case WMI_RTT_MEASUREMENT_REPORT_EVENTID:
		ath10k_wmi_event_rtt_measurement_report(ar, skb);
		break;
	case WMI_TSF_MEASUREMENT_REPORT_EVENTID:
		ath10k_wmi_event_tsf_measurement_report(ar, skb);
		break;
	case WMI_RTT_ERROR_REPORT_EVENTID:
		ath10k_wmi_event_rtt_error_report(ar, skb);
		break;
	case WMI_WOW_WAKEUP_HOST_EVENTID:
		ath10k_wmi_event_wow_wakeup_host(ar, skb);
		break;
	case WMI_DCS_INTERFERENCE_EVENTID:
		ath10k_wmi_event_dcs_interference(ar, skb);
		break;
	case WMI_PDEV_TPC_CONFIG_EVENTID:
		ath10k_wmi_event_pdev_tpc_config(ar, skb);
		break;
	case WMI_PDEV_FTM_INTG_EVENTID:
		ath10k_wmi_event_pdev_ftm_intg(ar, skb);
		break;
	case WMI_GTK_OFFLOAD_STATUS_EVENTID:
		ath10k_wmi_event_gtk_offload_status(ar, skb);
		break;
	case WMI_GTK_REKEY_FAIL_EVENTID:
		ath10k_wmi_event_gtk_rekey_fail(ar, skb);
		break;
	case WMI_TX_DELBA_COMPLETE_EVENTID:
		ath10k_wmi_event_delba_complete(ar, skb);
		break;
	case WMI_TX_ADDBA_COMPLETE_EVENTID:
		ath10k_wmi_event_addba_complete(ar, skb);
		break;
	case WMI_VDEV_INSTALL_KEY_COMPLETE_EVENTID:
		ath10k_wmi_event_vdev_install_key_complete(ar, skb);
		break;
	case WMI_SERVICE_READY_EVENTID:
		ath10k_wmi_event_service_ready(ar, skb);
		return;
	case WMI_READY_EVENTID:
		ath10k_wmi_event_ready(ar, skb);
		ath10k_wmi_queue_set_coverage_class_work(ar);
		break;
	case WMI_SERVICE_AVAILABLE_EVENTID:
		ath10k_wmi_event_service_available(ar, skb);
		break;
	default:
		ath10k_warn(ar, "Unknown eventid: %d\n", id);
		break;
	}

out:
	dev_kfree_skb(skb);
}

static void ath10k_wmi_10_1_op_rx(struct ath10k *ar, struct sk_buff *skb)
{
	struct wmi_cmd_hdr *cmd_hdr;
	enum wmi_10x_event_id id;
	bool consumed;

	cmd_hdr = (struct wmi_cmd_hdr *)skb->data;
	id = MS(__le32_to_cpu(cmd_hdr->cmd_id), WMI_CMD_HDR_CMD_ID);

	if (skb_pull(skb, sizeof(struct wmi_cmd_hdr)) == NULL)
		goto out;

	trace_ath10k_wmi_event(ar, id, skb->data, skb->len);

	consumed = ath10k_tm_event_wmi(ar, id, skb);

	/* Ready event must be handled normally also in UTF mode so that we
	 * know the UTF firmware has booted, others we are just bypass WMI
	 * events to testmode.
	 */
	if (consumed && id != WMI_10X_READY_EVENTID) {
		ath10k_dbg(ar, ATH10K_DBG_WMI,
			   "wmi testmode consumed 0x%x\n", id);
		goto out;
	}

	switch (id) {
	case WMI_10X_MGMT_RX_EVENTID:
		ath10k_wmi_event_mgmt_rx(ar, skb);
		/* mgmt_rx() owns the skb now! */
		return;
	case WMI_10X_SCAN_EVENTID:
		ath10k_wmi_event_scan(ar, skb);
		ath10k_wmi_queue_set_coverage_class_work(ar);
		break;
	case WMI_10X_CHAN_INFO_EVENTID:
		ath10k_wmi_event_chan_info(ar, skb);
		break;
	case WMI_10X_ECHO_EVENTID:
		ath10k_wmi_event_echo(ar, skb);
		break;
	case WMI_10X_DEBUG_MESG_EVENTID:
		ath10k_wmi_event_debug_mesg(ar, skb);
		ath10k_wmi_queue_set_coverage_class_work(ar);
		break;
	case WMI_10X_UPDATE_STATS_EVENTID:
		ath10k_wmi_event_update_stats(ar, skb);
		break;
	case WMI_10X_VDEV_START_RESP_EVENTID:
		ath10k_wmi_event_vdev_start_resp(ar, skb);
		ath10k_wmi_queue_set_coverage_class_work(ar);
		break;
	case WMI_10X_VDEV_STOPPED_EVENTID:
		ath10k_wmi_event_vdev_stopped(ar, skb);
		ath10k_wmi_queue_set_coverage_class_work(ar);
		break;
	case WMI_10X_PEER_STA_KICKOUT_EVENTID:
		ath10k_wmi_event_peer_sta_kickout(ar, skb);
		break;
	case WMI_10X_HOST_SWBA_EVENTID:
		ath10k_wmi_event_host_swba(ar, skb);
		break;
	case WMI_10X_TBTTOFFSET_UPDATE_EVENTID:
		ath10k_wmi_event_tbttoffset_update(ar, skb);
		break;
	case WMI_10X_PHYERR_EVENTID:
		ath10k_wmi_event_phyerr(ar, skb);
		break;
	case WMI_10X_ROAM_EVENTID:
		ath10k_wmi_event_roam(ar, skb);
		ath10k_wmi_queue_set_coverage_class_work(ar);
		break;
	case WMI_10X_PROFILE_MATCH:
		ath10k_wmi_event_profile_match(ar, skb);
		break;
	case WMI_10X_DEBUG_PRINT_EVENTID:
		ath10k_wmi_event_debug_print(ar, skb);
		ath10k_wmi_queue_set_coverage_class_work(ar);
		break;
	case WMI_10X_PDEV_QVIT_EVENTID:
		ath10k_wmi_event_pdev_qvit(ar, skb);
		break;
	case WMI_10X_WLAN_PROFILE_DATA_EVENTID:
		ath10k_wmi_event_wlan_profile_data(ar, skb);
		break;
	case WMI_10X_RTT_MEASUREMENT_REPORT_EVENTID:
		ath10k_wmi_event_rtt_measurement_report(ar, skb);
		break;
	case WMI_10X_TSF_MEASUREMENT_REPORT_EVENTID:
		ath10k_wmi_event_tsf_measurement_report(ar, skb);
		break;
	case WMI_10X_RTT_ERROR_REPORT_EVENTID:
		ath10k_wmi_event_rtt_error_report(ar, skb);
		break;
	case WMI_10X_WOW_WAKEUP_HOST_EVENTID:
		ath10k_wmi_event_wow_wakeup_host(ar, skb);
		break;
	case WMI_10X_DCS_INTERFERENCE_EVENTID:
		ath10k_wmi_event_dcs_interference(ar, skb);
		break;
	case WMI_10X_PDEV_TPC_CONFIG_EVENTID:
		ath10k_wmi_event_pdev_tpc_config(ar, skb);
		break;
	case WMI_10X_INST_RSSI_STATS_EVENTID:
		ath10k_wmi_event_inst_rssi_stats(ar, skb);
		break;
	case WMI_10X_VDEV_STANDBY_REQ_EVENTID:
		ath10k_wmi_event_vdev_standby_req(ar, skb);
		break;
	case WMI_10X_VDEV_RESUME_REQ_EVENTID:
		ath10k_wmi_event_vdev_resume_req(ar, skb);
		break;
	case WMI_10X_SERVICE_READY_EVENTID:
		ath10k_wmi_event_service_ready(ar, skb);
		return;
	case WMI_10X_READY_EVENTID:
		ath10k_wmi_event_ready(ar, skb);
		ath10k_wmi_queue_set_coverage_class_work(ar);
		break;
	case WMI_10X_PDEV_UTF_EVENTID:
		/* ignore utf events */
		break;
	default:
		ath10k_warn(ar, "Unknown eventid: %d\n", id);
		break;
	}

out:
	dev_kfree_skb(skb);
}

static void ath10k_wmi_10_2_op_rx(struct ath10k *ar, struct sk_buff *skb)
{
	struct wmi_cmd_hdr *cmd_hdr;
	enum wmi_10_2_event_id id;
	bool consumed;

	cmd_hdr = (struct wmi_cmd_hdr *)skb->data;
	id = MS(__le32_to_cpu(cmd_hdr->cmd_id), WMI_CMD_HDR_CMD_ID);

	if (skb_pull(skb, sizeof(struct wmi_cmd_hdr)) == NULL)
		goto out;

	trace_ath10k_wmi_event(ar, id, skb->data, skb->len);

	consumed = ath10k_tm_event_wmi(ar, id, skb);

	/* Ready event must be handled normally also in UTF mode so that we
	 * know the UTF firmware has booted, others we are just bypass WMI
	 * events to testmode.
	 */
	if (consumed && id != WMI_10_2_READY_EVENTID) {
		ath10k_dbg(ar, ATH10K_DBG_WMI,
			   "wmi testmode consumed 0x%x\n", id);
		goto out;
	}

	switch (id) {
	case WMI_10_2_MGMT_RX_EVENTID:
		ath10k_wmi_event_mgmt_rx(ar, skb);
		/* mgmt_rx() owns the skb now! */
		return;
	case WMI_10_2_SCAN_EVENTID:
		ath10k_wmi_event_scan(ar, skb);
		ath10k_wmi_queue_set_coverage_class_work(ar);
		break;
	case WMI_10_2_CHAN_INFO_EVENTID:
		ath10k_wmi_event_chan_info(ar, skb);
		break;
	case WMI_10_2_ECHO_EVENTID:
		ath10k_wmi_event_echo(ar, skb);
		break;
	case WMI_10_2_DEBUG_MESG_EVENTID:
		ath10k_wmi_event_debug_mesg(ar, skb);
		ath10k_wmi_queue_set_coverage_class_work(ar);
		break;
	case WMI_10_2_UPDATE_STATS_EVENTID:
		ath10k_wmi_event_update_stats(ar, skb);
		break;
	case WMI_10_2_VDEV_START_RESP_EVENTID:
		ath10k_wmi_event_vdev_start_resp(ar, skb);
		ath10k_wmi_queue_set_coverage_class_work(ar);
		break;
	case WMI_10_2_VDEV_STOPPED_EVENTID:
		ath10k_wmi_event_vdev_stopped(ar, skb);
		ath10k_wmi_queue_set_coverage_class_work(ar);
		break;
	case WMI_10_2_PEER_STA_KICKOUT_EVENTID:
		ath10k_wmi_event_peer_sta_kickout(ar, skb);
		break;
	case WMI_10_2_HOST_SWBA_EVENTID:
		ath10k_wmi_event_host_swba(ar, skb);
		break;
	case WMI_10_2_TBTTOFFSET_UPDATE_EVENTID:
		ath10k_wmi_event_tbttoffset_update(ar, skb);
		break;
	case WMI_10_2_PHYERR_EVENTID:
		ath10k_wmi_event_phyerr(ar, skb);
		break;
	case WMI_10_2_ROAM_EVENTID:
		ath10k_wmi_event_roam(ar, skb);
		ath10k_wmi_queue_set_coverage_class_work(ar);
		break;
	case WMI_10_2_PROFILE_MATCH:
		ath10k_wmi_event_profile_match(ar, skb);
		break;
	case WMI_10_2_DEBUG_PRINT_EVENTID:
		ath10k_wmi_event_debug_print(ar, skb);
		ath10k_wmi_queue_set_coverage_class_work(ar);
		break;
	case WMI_10_2_PDEV_QVIT_EVENTID:
		ath10k_wmi_event_pdev_qvit(ar, skb);
		break;
	case WMI_10_2_WLAN_PROFILE_DATA_EVENTID:
		ath10k_wmi_event_wlan_profile_data(ar, skb);
		break;
	case WMI_10_2_RTT_MEASUREMENT_REPORT_EVENTID:
		ath10k_wmi_event_rtt_measurement_report(ar, skb);
		break;
	case WMI_10_2_TSF_MEASUREMENT_REPORT_EVENTID:
		ath10k_wmi_event_tsf_measurement_report(ar, skb);
		break;
	case WMI_10_2_RTT_ERROR_REPORT_EVENTID:
		ath10k_wmi_event_rtt_error_report(ar, skb);
		break;
	case WMI_10_2_WOW_WAKEUP_HOST_EVENTID:
		ath10k_wmi_event_wow_wakeup_host(ar, skb);
		break;
	case WMI_10_2_DCS_INTERFERENCE_EVENTID:
		ath10k_wmi_event_dcs_interference(ar, skb);
		break;
	case WMI_10_2_PDEV_TPC_CONFIG_EVENTID:
		ath10k_wmi_event_pdev_tpc_config(ar, skb);
		break;
	case WMI_10_2_INST_RSSI_STATS_EVENTID:
		ath10k_wmi_event_inst_rssi_stats(ar, skb);
		break;
	case WMI_10_2_VDEV_STANDBY_REQ_EVENTID:
		ath10k_wmi_event_vdev_standby_req(ar, skb);
		ath10k_wmi_queue_set_coverage_class_work(ar);
		break;
	case WMI_10_2_VDEV_RESUME_REQ_EVENTID:
		ath10k_wmi_event_vdev_resume_req(ar, skb);
		ath10k_wmi_queue_set_coverage_class_work(ar);
		break;
	case WMI_10_2_SERVICE_READY_EVENTID:
		ath10k_wmi_event_service_ready(ar, skb);
		return;
	case WMI_10_2_READY_EVENTID:
		ath10k_wmi_event_ready(ar, skb);
		ath10k_wmi_queue_set_coverage_class_work(ar);
		break;
	case WMI_10_2_PDEV_TEMPERATURE_EVENTID:
		ath10k_wmi_event_temperature(ar, skb);
		break;
	case WMI_10_2_PDEV_BSS_CHAN_INFO_EVENTID:
		ath10k_wmi_event_pdev_bss_chan_info(ar, skb);
		break;
	case WMI_10_2_RTT_KEEPALIVE_EVENTID:
	case WMI_10_2_GPIO_INPUT_EVENTID:
	case WMI_10_2_PEER_RATECODE_LIST_EVENTID:
	case WMI_10_2_GENERIC_BUFFER_EVENTID:
	case WMI_10_2_MCAST_BUF_RELEASE_EVENTID:
	case WMI_10_2_MCAST_LIST_AGEOUT_EVENTID:
	case WMI_10_2_WDS_PEER_EVENTID:
		ath10k_dbg(ar, ATH10K_DBG_WMI,
			   "received event id %d not implemented\n", id);
		break;
	case WMI_10_2_PEER_STA_PS_STATECHG_EVENTID:
		ath10k_wmi_event_peer_sta_ps_state_chg(ar, skb);
		break;
	default:
		ath10k_warn(ar, "Unknown eventid: %d\n", id);
		break;
	}

out:
	dev_kfree_skb(skb);
}

static void ath10k_wmi_10_4_op_rx(struct ath10k *ar, struct sk_buff *skb)
{
	struct wmi_cmd_hdr *cmd_hdr;
	enum wmi_10_4_event_id id;
	bool consumed;

	cmd_hdr = (struct wmi_cmd_hdr *)skb->data;
	id = MS(__le32_to_cpu(cmd_hdr->cmd_id), WMI_CMD_HDR_CMD_ID);

	if (!skb_pull(skb, sizeof(struct wmi_cmd_hdr)))
		goto out;

	trace_ath10k_wmi_event(ar, id, skb->data, skb->len);

	consumed = ath10k_tm_event_wmi(ar, id, skb);

	/* Ready event must be handled normally also in UTF mode so that we
	 * know the UTF firmware has booted, others we are just bypass WMI
	 * events to testmode.
	 */
	if (consumed && id != WMI_10_4_READY_EVENTID) {
		ath10k_dbg(ar, ATH10K_DBG_WMI,
			   "wmi testmode consumed 0x%x\n", id);
		goto out;
	}

	switch (id) {
	case WMI_10_4_MGMT_RX_EVENTID:
		ath10k_wmi_event_mgmt_rx(ar, skb);
		/* mgmt_rx() owns the skb now! */
		return;
	case WMI_10_4_ECHO_EVENTID:
		ath10k_wmi_event_echo(ar, skb);
		break;
	case WMI_10_4_DEBUG_MESG_EVENTID:
		ath10k_wmi_event_debug_mesg(ar, skb);
		ath10k_wmi_queue_set_coverage_class_work(ar);
		break;
	case WMI_10_4_SERVICE_READY_EVENTID:
		ath10k_wmi_event_service_ready(ar, skb);
		return;
	case WMI_10_4_SCAN_EVENTID:
		ath10k_wmi_event_scan(ar, skb);
		ath10k_wmi_queue_set_coverage_class_work(ar);
		break;
	case WMI_10_4_CHAN_INFO_EVENTID:
		ath10k_wmi_event_chan_info(ar, skb);
		break;
	case WMI_10_4_PHYERR_EVENTID:
		ath10k_wmi_event_phyerr(ar, skb);
		break;
	case WMI_10_4_READY_EVENTID:
		ath10k_wmi_event_ready(ar, skb);
		ath10k_wmi_queue_set_coverage_class_work(ar);
		break;
	case WMI_10_4_PEER_STA_KICKOUT_EVENTID:
		ath10k_wmi_event_peer_sta_kickout(ar, skb);
		break;
	case WMI_10_4_ROAM_EVENTID:
		ath10k_wmi_event_roam(ar, skb);
		ath10k_wmi_queue_set_coverage_class_work(ar);
		break;
	case WMI_10_4_HOST_SWBA_EVENTID:
		ath10k_wmi_event_host_swba(ar, skb);
		break;
	case WMI_10_4_TBTTOFFSET_UPDATE_EVENTID:
		ath10k_wmi_event_tbttoffset_update(ar, skb);
		break;
	case WMI_10_4_DEBUG_PRINT_EVENTID:
		ath10k_wmi_event_debug_print(ar, skb);
		ath10k_wmi_queue_set_coverage_class_work(ar);
		break;
	case WMI_10_4_VDEV_START_RESP_EVENTID:
		ath10k_wmi_event_vdev_start_resp(ar, skb);
		ath10k_wmi_queue_set_coverage_class_work(ar);
		break;
	case WMI_10_4_VDEV_STOPPED_EVENTID:
		ath10k_wmi_event_vdev_stopped(ar, skb);
		ath10k_wmi_queue_set_coverage_class_work(ar);
		break;
	case WMI_10_4_WOW_WAKEUP_HOST_EVENTID:
	case WMI_10_4_PEER_RATECODE_LIST_EVENTID:
	case WMI_10_4_WDS_PEER_EVENTID:
	case WMI_10_4_DEBUG_FATAL_CONDITION_EVENTID:
		ath10k_dbg(ar, ATH10K_DBG_WMI,
			   "received event id %d not implemented\n", id);
		break;
	case WMI_10_4_UPDATE_STATS_EVENTID:
		ath10k_wmi_event_update_stats(ar, skb);
		break;
	case WMI_10_4_PDEV_TEMPERATURE_EVENTID:
		ath10k_wmi_event_temperature(ar, skb);
		break;
	case WMI_10_4_PDEV_BSS_CHAN_INFO_EVENTID:
		ath10k_wmi_event_pdev_bss_chan_info(ar, skb);
		break;
	case WMI_10_4_PDEV_TPC_CONFIG_EVENTID:
		ath10k_wmi_event_pdev_tpc_config(ar, skb);
		break;
	case WMI_10_4_TDLS_PEER_EVENTID:
		ath10k_wmi_handle_tdls_peer_event(ar, skb);
		break;
	case WMI_10_4_PDEV_TPC_TABLE_EVENTID:
		ath10k_wmi_event_tpc_final_table(ar, skb);
		break;
	case WMI_10_4_DFS_STATUS_CHECK_EVENTID:
		ath10k_wmi_event_dfs_status_check(ar, skb);
		break;
	case WMI_10_4_PEER_STA_PS_STATECHG_EVENTID:
		ath10k_wmi_event_peer_sta_ps_state_chg(ar, skb);
		break;
	default:
		ath10k_warn(ar, "Unknown eventid: %d\n", id);
		break;
	}

out:
	dev_kfree_skb(skb);
}

static void ath10k_wmi_process_rx(struct ath10k *ar, struct sk_buff *skb)
{
	int ret;

	ret = ath10k_wmi_rx(ar, skb);
	if (ret)
		ath10k_warn(ar, "failed to process wmi rx: %d\n", ret);
}

int ath10k_wmi_connect(struct ath10k *ar)
{
	int status;
	struct ath10k_htc_svc_conn_req conn_req;
	struct ath10k_htc_svc_conn_resp conn_resp;

	memset(&ar->wmi.svc_map, 0, sizeof(ar->wmi.svc_map));

	memset(&conn_req, 0, sizeof(conn_req));
	memset(&conn_resp, 0, sizeof(conn_resp));

	/* these fields are the same for all service endpoints */
	conn_req.ep_ops.ep_tx_complete = ath10k_wmi_htc_tx_complete;
	conn_req.ep_ops.ep_rx_complete = ath10k_wmi_process_rx;
	conn_req.ep_ops.ep_tx_credits = ath10k_wmi_op_ep_tx_credits;

	/* connect to control service */
	conn_req.service_id = ATH10K_HTC_SVC_ID_WMI_CONTROL;

	status = ath10k_htc_connect_service(&ar->htc, &conn_req, &conn_resp);
	if (status) {
		ath10k_warn(ar, "failed to connect to WMI CONTROL service status: %d\n",
			    status);
		return status;
	}

	ar->wmi.eid = conn_resp.eid;
	return 0;
}

static struct sk_buff *
ath10k_wmi_op_gen_pdev_set_base_macaddr(struct ath10k *ar,
					const u8 macaddr[ETH_ALEN])
{
	struct wmi_pdev_set_base_macaddr_cmd *cmd;
	struct sk_buff *skb;

	skb = ath10k_wmi_alloc_skb(ar, sizeof(*cmd));
	if (!skb)
		return ERR_PTR(-ENOMEM);

	cmd = (struct wmi_pdev_set_base_macaddr_cmd *)skb->data;
	ether_addr_copy(cmd->mac_addr.addr, macaddr);

	ath10k_dbg(ar, ATH10K_DBG_WMI,
		   "wmi pdev basemac %pM\n", macaddr);
	return skb;
}

static struct sk_buff *
ath10k_wmi_op_gen_pdev_set_rd(struct ath10k *ar, u16 rd, u16 rd2g, u16 rd5g,
			      u16 ctl2g, u16 ctl5g,
			      enum wmi_dfs_region dfs_reg)
{
	struct wmi_pdev_set_regdomain_cmd *cmd;
	struct sk_buff *skb;

	skb = ath10k_wmi_alloc_skb(ar, sizeof(*cmd));
	if (!skb)
		return ERR_PTR(-ENOMEM);

	cmd = (struct wmi_pdev_set_regdomain_cmd *)skb->data;
	cmd->reg_domain = __cpu_to_le32(rd);
	cmd->reg_domain_2G = __cpu_to_le32(rd2g);
	cmd->reg_domain_5G = __cpu_to_le32(rd5g);
	cmd->conformance_test_limit_2G = __cpu_to_le32(ctl2g);
	cmd->conformance_test_limit_5G = __cpu_to_le32(ctl5g);

	ath10k_dbg(ar, ATH10K_DBG_WMI,
		   "wmi pdev regdomain rd %x rd2g %x rd5g %x ctl2g %x ctl5g %x\n",
		   rd, rd2g, rd5g, ctl2g, ctl5g);
	return skb;
}

static struct sk_buff *
ath10k_wmi_10x_op_gen_pdev_set_rd(struct ath10k *ar, u16 rd, u16 rd2g, u16
				  rd5g, u16 ctl2g, u16 ctl5g,
				  enum wmi_dfs_region dfs_reg)
{
	struct wmi_pdev_set_regdomain_cmd_10x *cmd;
	struct sk_buff *skb;

	skb = ath10k_wmi_alloc_skb(ar, sizeof(*cmd));
	if (!skb)
		return ERR_PTR(-ENOMEM);

	cmd = (struct wmi_pdev_set_regdomain_cmd_10x *)skb->data;
	cmd->reg_domain = __cpu_to_le32(rd);
	cmd->reg_domain_2G = __cpu_to_le32(rd2g);
	cmd->reg_domain_5G = __cpu_to_le32(rd5g);
	cmd->conformance_test_limit_2G = __cpu_to_le32(ctl2g);
	cmd->conformance_test_limit_5G = __cpu_to_le32(ctl5g);
	cmd->dfs_domain = __cpu_to_le32(dfs_reg);

	ath10k_dbg(ar, ATH10K_DBG_WMI,
		   "wmi pdev regdomain rd %x rd2g %x rd5g %x ctl2g %x ctl5g %x dfs_region %x\n",
		   rd, rd2g, rd5g, ctl2g, ctl5g, dfs_reg);
	return skb;
}

static struct sk_buff *
ath10k_wmi_op_gen_pdev_suspend(struct ath10k *ar, u32 suspend_opt)
{
	struct wmi_pdev_suspend_cmd *cmd;
	struct sk_buff *skb;

	skb = ath10k_wmi_alloc_skb(ar, sizeof(*cmd));
	if (!skb)
		return ERR_PTR(-ENOMEM);

	cmd = (struct wmi_pdev_suspend_cmd *)skb->data;
	cmd->suspend_opt = __cpu_to_le32(suspend_opt);

	return skb;
}

static struct sk_buff *
ath10k_wmi_op_gen_pdev_resume(struct ath10k *ar)
{
	struct sk_buff *skb;

	skb = ath10k_wmi_alloc_skb(ar, 0);
	if (!skb)
		return ERR_PTR(-ENOMEM);

	return skb;
}

static struct sk_buff *
ath10k_wmi_op_gen_pdev_set_param(struct ath10k *ar, u32 id, u32 value)
{
	struct wmi_pdev_set_param_cmd *cmd;
	struct sk_buff *skb;

	if (id == WMI_PDEV_PARAM_UNSUPPORTED) {
		ath10k_warn(ar, "pdev param %d not supported by firmware\n",
			    id);
		return ERR_PTR(-EOPNOTSUPP);
	}

	skb = ath10k_wmi_alloc_skb(ar, sizeof(*cmd));
	if (!skb)
		return ERR_PTR(-ENOMEM);

	cmd = (struct wmi_pdev_set_param_cmd *)skb->data;
	cmd->param_id    = __cpu_to_le32(id);
	cmd->param_value = __cpu_to_le32(value);

	ath10k_dbg(ar, ATH10K_DBG_WMI, "wmi pdev set param %d value %d\n",
		   id, value);
	return skb;
}

void ath10k_wmi_put_host_mem_chunks(struct ath10k *ar,
				    struct wmi_host_mem_chunks *chunks)
{
	struct host_memory_chunk *chunk;
	int i;

	chunks->count = __cpu_to_le32(ar->wmi.num_mem_chunks);

	for (i = 0; i < ar->wmi.num_mem_chunks; i++) {
		chunk = &chunks->items[i];
		chunk->ptr = __cpu_to_le32(ar->wmi.mem_chunks[i].paddr);
		chunk->size = __cpu_to_le32(ar->wmi.mem_chunks[i].len);
		chunk->req_id = __cpu_to_le32(ar->wmi.mem_chunks[i].req_id);

		ath10k_dbg(ar, ATH10K_DBG_WMI,
			   "wmi chunk %d len %d requested, addr 0x%llx\n",
			   i,
			   ar->wmi.mem_chunks[i].len,
			   (unsigned long long)ar->wmi.mem_chunks[i].paddr);
	}
}

static struct sk_buff *ath10k_wmi_op_gen_init(struct ath10k *ar)
{
	struct wmi_init_cmd *cmd;
	struct sk_buff *buf;
	struct wmi_resource_config config = {};
	u32 val;

	config.num_vdevs = __cpu_to_le32(TARGET_NUM_VDEVS);
	config.num_peers = __cpu_to_le32(TARGET_NUM_PEERS);
	config.num_offload_peers = __cpu_to_le32(TARGET_NUM_OFFLOAD_PEERS);

	config.num_offload_reorder_bufs =
		__cpu_to_le32(TARGET_NUM_OFFLOAD_REORDER_BUFS);

	config.num_peer_keys = __cpu_to_le32(TARGET_NUM_PEER_KEYS);
	config.num_tids = __cpu_to_le32(TARGET_NUM_TIDS);
	config.ast_skid_limit = __cpu_to_le32(TARGET_AST_SKID_LIMIT);
	config.tx_chain_mask = __cpu_to_le32(TARGET_TX_CHAIN_MASK);
	config.rx_chain_mask = __cpu_to_le32(TARGET_RX_CHAIN_MASK);
	config.rx_timeout_pri_vo = __cpu_to_le32(TARGET_RX_TIMEOUT_LO_PRI);
	config.rx_timeout_pri_vi = __cpu_to_le32(TARGET_RX_TIMEOUT_LO_PRI);
	config.rx_timeout_pri_be = __cpu_to_le32(TARGET_RX_TIMEOUT_LO_PRI);
	config.rx_timeout_pri_bk = __cpu_to_le32(TARGET_RX_TIMEOUT_HI_PRI);
	config.rx_decap_mode = __cpu_to_le32(ar->wmi.rx_decap_mode);
	config.scan_max_pending_reqs =
		__cpu_to_le32(TARGET_SCAN_MAX_PENDING_REQS);

	config.bmiss_offload_max_vdev =
		__cpu_to_le32(TARGET_BMISS_OFFLOAD_MAX_VDEV);

	config.roam_offload_max_vdev =
		__cpu_to_le32(TARGET_ROAM_OFFLOAD_MAX_VDEV);

	config.roam_offload_max_ap_profiles =
		__cpu_to_le32(TARGET_ROAM_OFFLOAD_MAX_AP_PROFILES);

	config.num_mcast_groups = __cpu_to_le32(TARGET_NUM_MCAST_GROUPS);
	config.num_mcast_table_elems =
		__cpu_to_le32(TARGET_NUM_MCAST_TABLE_ELEMS);

	config.mcast2ucast_mode = __cpu_to_le32(TARGET_MCAST2UCAST_MODE);
	config.tx_dbg_log_size = __cpu_to_le32(TARGET_TX_DBG_LOG_SIZE);
	config.num_wds_entries = __cpu_to_le32(TARGET_NUM_WDS_ENTRIES);
	config.dma_burst_size = __cpu_to_le32(TARGET_DMA_BURST_SIZE);
	config.mac_aggr_delim = __cpu_to_le32(TARGET_MAC_AGGR_DELIM);

	val = TARGET_RX_SKIP_DEFRAG_TIMEOUT_DUP_DETECTION_CHECK;
	config.rx_skip_defrag_timeout_dup_detection_check = __cpu_to_le32(val);

	config.vow_config = __cpu_to_le32(TARGET_VOW_CONFIG);

	config.gtk_offload_max_vdev =
		__cpu_to_le32(TARGET_GTK_OFFLOAD_MAX_VDEV);

	config.num_msdu_desc = __cpu_to_le32(TARGET_NUM_MSDU_DESC);
	config.max_frag_entries = __cpu_to_le32(TARGET_MAX_FRAG_ENTRIES);

	buf = ath10k_wmi_alloc_skb(ar, struct_size(cmd, mem_chunks.items,
						   ar->wmi.num_mem_chunks));
	if (!buf)
		return ERR_PTR(-ENOMEM);

	cmd = (struct wmi_init_cmd *)buf->data;

	memcpy(&cmd->resource_config, &config, sizeof(config));
	ath10k_wmi_put_host_mem_chunks(ar, &cmd->mem_chunks);

	ath10k_dbg(ar, ATH10K_DBG_WMI, "wmi init\n");
	return buf;
}

static struct sk_buff *ath10k_wmi_10_1_op_gen_init(struct ath10k *ar)
{
	struct wmi_init_cmd_10x *cmd;
	struct sk_buff *buf;
	struct wmi_resource_config_10x config = {};
	u32 val;

	config.num_vdevs = __cpu_to_le32(TARGET_10X_NUM_VDEVS);
	config.num_peers = __cpu_to_le32(TARGET_10X_NUM_PEERS);
	config.num_peer_keys = __cpu_to_le32(TARGET_10X_NUM_PEER_KEYS);
	config.num_tids = __cpu_to_le32(TARGET_10X_NUM_TIDS);
	config.ast_skid_limit = __cpu_to_le32(TARGET_10X_AST_SKID_LIMIT);
	config.tx_chain_mask = __cpu_to_le32(TARGET_10X_TX_CHAIN_MASK);
	config.rx_chain_mask = __cpu_to_le32(TARGET_10X_RX_CHAIN_MASK);
	config.rx_timeout_pri_vo = __cpu_to_le32(TARGET_10X_RX_TIMEOUT_LO_PRI);
	config.rx_timeout_pri_vi = __cpu_to_le32(TARGET_10X_RX_TIMEOUT_LO_PRI);
	config.rx_timeout_pri_be = __cpu_to_le32(TARGET_10X_RX_TIMEOUT_LO_PRI);
	config.rx_timeout_pri_bk = __cpu_to_le32(TARGET_10X_RX_TIMEOUT_HI_PRI);
	config.rx_decap_mode = __cpu_to_le32(ar->wmi.rx_decap_mode);
	config.scan_max_pending_reqs =
		__cpu_to_le32(TARGET_10X_SCAN_MAX_PENDING_REQS);

	config.bmiss_offload_max_vdev =
		__cpu_to_le32(TARGET_10X_BMISS_OFFLOAD_MAX_VDEV);

	config.roam_offload_max_vdev =
		__cpu_to_le32(TARGET_10X_ROAM_OFFLOAD_MAX_VDEV);

	config.roam_offload_max_ap_profiles =
		__cpu_to_le32(TARGET_10X_ROAM_OFFLOAD_MAX_AP_PROFILES);

	config.num_mcast_groups = __cpu_to_le32(TARGET_10X_NUM_MCAST_GROUPS);
	config.num_mcast_table_elems =
		__cpu_to_le32(TARGET_10X_NUM_MCAST_TABLE_ELEMS);

	config.mcast2ucast_mode = __cpu_to_le32(TARGET_10X_MCAST2UCAST_MODE);
	config.tx_dbg_log_size = __cpu_to_le32(TARGET_10X_TX_DBG_LOG_SIZE);
	config.num_wds_entries = __cpu_to_le32(TARGET_10X_NUM_WDS_ENTRIES);
	config.dma_burst_size = __cpu_to_le32(TARGET_10X_DMA_BURST_SIZE);
	config.mac_aggr_delim = __cpu_to_le32(TARGET_10X_MAC_AGGR_DELIM);

	val = TARGET_10X_RX_SKIP_DEFRAG_TIMEOUT_DUP_DETECTION_CHECK;
	config.rx_skip_defrag_timeout_dup_detection_check = __cpu_to_le32(val);

	config.vow_config = __cpu_to_le32(TARGET_10X_VOW_CONFIG);

	config.num_msdu_desc = __cpu_to_le32(TARGET_10X_NUM_MSDU_DESC);
	config.max_frag_entries = __cpu_to_le32(TARGET_10X_MAX_FRAG_ENTRIES);

	buf = ath10k_wmi_alloc_skb(ar, struct_size(cmd, mem_chunks.items,
						   ar->wmi.num_mem_chunks));
	if (!buf)
		return ERR_PTR(-ENOMEM);

	cmd = (struct wmi_init_cmd_10x *)buf->data;

	memcpy(&cmd->resource_config, &config, sizeof(config));
	ath10k_wmi_put_host_mem_chunks(ar, &cmd->mem_chunks);

	ath10k_dbg(ar, ATH10K_DBG_WMI, "wmi init 10x\n");
	return buf;
}

static struct sk_buff *ath10k_wmi_10_2_op_gen_init(struct ath10k *ar)
{
	struct wmi_init_cmd_10_2 *cmd;
	struct sk_buff *buf;
	struct wmi_resource_config_10x config = {};
	u32 val, features;

	config.num_vdevs = __cpu_to_le32(TARGET_10X_NUM_VDEVS);
	config.num_peer_keys = __cpu_to_le32(TARGET_10X_NUM_PEER_KEYS);

	if (ath10k_peer_stats_enabled(ar)) {
		config.num_peers = __cpu_to_le32(TARGET_10X_TX_STATS_NUM_PEERS);
		config.num_tids = __cpu_to_le32(TARGET_10X_TX_STATS_NUM_TIDS);
	} else {
		config.num_peers = __cpu_to_le32(TARGET_10X_NUM_PEERS);
		config.num_tids = __cpu_to_le32(TARGET_10X_NUM_TIDS);
	}

	config.ast_skid_limit = __cpu_to_le32(TARGET_10X_AST_SKID_LIMIT);
	config.tx_chain_mask = __cpu_to_le32(TARGET_10X_TX_CHAIN_MASK);
	config.rx_chain_mask = __cpu_to_le32(TARGET_10X_RX_CHAIN_MASK);
	config.rx_timeout_pri_vo = __cpu_to_le32(TARGET_10X_RX_TIMEOUT_LO_PRI);
	config.rx_timeout_pri_vi = __cpu_to_le32(TARGET_10X_RX_TIMEOUT_LO_PRI);
	config.rx_timeout_pri_be = __cpu_to_le32(TARGET_10X_RX_TIMEOUT_LO_PRI);
	config.rx_timeout_pri_bk = __cpu_to_le32(TARGET_10X_RX_TIMEOUT_HI_PRI);
	config.rx_decap_mode = __cpu_to_le32(ar->wmi.rx_decap_mode);

	config.scan_max_pending_reqs =
		__cpu_to_le32(TARGET_10X_SCAN_MAX_PENDING_REQS);

	config.bmiss_offload_max_vdev =
		__cpu_to_le32(TARGET_10X_BMISS_OFFLOAD_MAX_VDEV);

	config.roam_offload_max_vdev =
		__cpu_to_le32(TARGET_10X_ROAM_OFFLOAD_MAX_VDEV);

	config.roam_offload_max_ap_profiles =
		__cpu_to_le32(TARGET_10X_ROAM_OFFLOAD_MAX_AP_PROFILES);

	config.num_mcast_groups = __cpu_to_le32(TARGET_10X_NUM_MCAST_GROUPS);
	config.num_mcast_table_elems =
		__cpu_to_le32(TARGET_10X_NUM_MCAST_TABLE_ELEMS);

	config.mcast2ucast_mode = __cpu_to_le32(TARGET_10X_MCAST2UCAST_MODE);
	config.tx_dbg_log_size = __cpu_to_le32(TARGET_10X_TX_DBG_LOG_SIZE);
	config.num_wds_entries = __cpu_to_le32(TARGET_10X_NUM_WDS_ENTRIES);
	config.dma_burst_size = __cpu_to_le32(TARGET_10_2_DMA_BURST_SIZE);
	config.mac_aggr_delim = __cpu_to_le32(TARGET_10X_MAC_AGGR_DELIM);

	val = TARGET_10X_RX_SKIP_DEFRAG_TIMEOUT_DUP_DETECTION_CHECK;
	config.rx_skip_defrag_timeout_dup_detection_check = __cpu_to_le32(val);

	config.vow_config = __cpu_to_le32(TARGET_10X_VOW_CONFIG);

	config.num_msdu_desc = __cpu_to_le32(TARGET_10X_NUM_MSDU_DESC);
	config.max_frag_entries = __cpu_to_le32(TARGET_10X_MAX_FRAG_ENTRIES);

	buf = ath10k_wmi_alloc_skb(ar, struct_size(cmd, mem_chunks.items,
						   ar->wmi.num_mem_chunks));
	if (!buf)
		return ERR_PTR(-ENOMEM);

	cmd = (struct wmi_init_cmd_10_2 *)buf->data;

	features = WMI_10_2_RX_BATCH_MODE;

	if (test_bit(ATH10K_FLAG_BTCOEX, &ar->dev_flags) &&
	    test_bit(WMI_SERVICE_COEX_GPIO, ar->wmi.svc_map))
		features |= WMI_10_2_COEX_GPIO;

	if (ath10k_peer_stats_enabled(ar))
		features |= WMI_10_2_PEER_STATS;

	if (test_bit(WMI_SERVICE_BSS_CHANNEL_INFO_64, ar->wmi.svc_map))
		features |= WMI_10_2_BSS_CHAN_INFO;

	cmd->resource_config.feature_mask = __cpu_to_le32(features);

	memcpy(&cmd->resource_config.common, &config, sizeof(config));
	ath10k_wmi_put_host_mem_chunks(ar, &cmd->mem_chunks);

	ath10k_dbg(ar, ATH10K_DBG_WMI, "wmi init 10.2\n");
	return buf;
}

static struct sk_buff *ath10k_wmi_10_4_op_gen_init(struct ath10k *ar)
{
	struct wmi_init_cmd_10_4 *cmd;
	struct sk_buff *buf;
	struct wmi_resource_config_10_4 config = {};

	config.num_vdevs = __cpu_to_le32(ar->max_num_vdevs);
	config.num_peers = __cpu_to_le32(ar->max_num_peers);
	config.num_active_peers = __cpu_to_le32(ar->num_active_peers);
	config.num_tids = __cpu_to_le32(ar->num_tids);

	config.num_offload_peers = __cpu_to_le32(TARGET_10_4_NUM_OFFLOAD_PEERS);
	config.num_offload_reorder_buffs =
			__cpu_to_le32(TARGET_10_4_NUM_OFFLOAD_REORDER_BUFFS);
	config.num_peer_keys  = __cpu_to_le32(TARGET_10_4_NUM_PEER_KEYS);
	config.ast_skid_limit = __cpu_to_le32(TARGET_10_4_AST_SKID_LIMIT);
	config.tx_chain_mask  = __cpu_to_le32(ar->hw_params.tx_chain_mask);
	config.rx_chain_mask  = __cpu_to_le32(ar->hw_params.rx_chain_mask);

	config.rx_timeout_pri[0] = __cpu_to_le32(TARGET_10_4_RX_TIMEOUT_LO_PRI);
	config.rx_timeout_pri[1] = __cpu_to_le32(TARGET_10_4_RX_TIMEOUT_LO_PRI);
	config.rx_timeout_pri[2] = __cpu_to_le32(TARGET_10_4_RX_TIMEOUT_LO_PRI);
	config.rx_timeout_pri[3] = __cpu_to_le32(TARGET_10_4_RX_TIMEOUT_HI_PRI);

	config.rx_decap_mode	    = __cpu_to_le32(ar->wmi.rx_decap_mode);
	config.scan_max_pending_req = __cpu_to_le32(TARGET_10_4_SCAN_MAX_REQS);
	config.bmiss_offload_max_vdev =
			__cpu_to_le32(TARGET_10_4_BMISS_OFFLOAD_MAX_VDEV);
	config.roam_offload_max_vdev  =
			__cpu_to_le32(TARGET_10_4_ROAM_OFFLOAD_MAX_VDEV);
	config.roam_offload_max_ap_profiles =
			__cpu_to_le32(TARGET_10_4_ROAM_OFFLOAD_MAX_PROFILES);
	config.num_mcast_groups = __cpu_to_le32(TARGET_10_4_NUM_MCAST_GROUPS);
	config.num_mcast_table_elems =
			__cpu_to_le32(TARGET_10_4_NUM_MCAST_TABLE_ELEMS);

	config.mcast2ucast_mode = __cpu_to_le32(TARGET_10_4_MCAST2UCAST_MODE);
	config.tx_dbg_log_size  = __cpu_to_le32(TARGET_10_4_TX_DBG_LOG_SIZE);
	config.num_wds_entries  = __cpu_to_le32(TARGET_10_4_NUM_WDS_ENTRIES);
	config.dma_burst_size   = __cpu_to_le32(TARGET_10_4_DMA_BURST_SIZE);
	config.mac_aggr_delim   = __cpu_to_le32(TARGET_10_4_MAC_AGGR_DELIM);

	config.rx_skip_defrag_timeout_dup_detection_check =
	  __cpu_to_le32(TARGET_10_4_RX_SKIP_DEFRAG_TIMEOUT_DUP_DETECTION_CHECK);

	config.vow_config = __cpu_to_le32(TARGET_10_4_VOW_CONFIG);
	config.gtk_offload_max_vdev =
			__cpu_to_le32(TARGET_10_4_GTK_OFFLOAD_MAX_VDEV);
	config.num_msdu_desc = __cpu_to_le32(ar->htt.max_num_pending_tx);
	config.max_frag_entries = __cpu_to_le32(TARGET_10_4_11AC_TX_MAX_FRAGS);
	config.max_peer_ext_stats =
			__cpu_to_le32(TARGET_10_4_MAX_PEER_EXT_STATS);
	config.smart_ant_cap = __cpu_to_le32(TARGET_10_4_SMART_ANT_CAP);

	config.bk_minfree = __cpu_to_le32(TARGET_10_4_BK_MIN_FREE);
	config.be_minfree = __cpu_to_le32(TARGET_10_4_BE_MIN_FREE);
	config.vi_minfree = __cpu_to_le32(TARGET_10_4_VI_MIN_FREE);
	config.vo_minfree = __cpu_to_le32(TARGET_10_4_VO_MIN_FREE);

	config.rx_batchmode = __cpu_to_le32(TARGET_10_4_RX_BATCH_MODE);
	config.tt_support =
			__cpu_to_le32(TARGET_10_4_THERMAL_THROTTLING_CONFIG);
	config.atf_config = __cpu_to_le32(TARGET_10_4_ATF_CONFIG);
	config.iphdr_pad_config = __cpu_to_le32(TARGET_10_4_IPHDR_PAD_CONFIG);
	config.qwrap_config = __cpu_to_le32(TARGET_10_4_QWRAP_CONFIG);

	buf = ath10k_wmi_alloc_skb(ar, struct_size(cmd, mem_chunks.items,
						   ar->wmi.num_mem_chunks));
	if (!buf)
		return ERR_PTR(-ENOMEM);

	cmd = (struct wmi_init_cmd_10_4 *)buf->data;
	memcpy(&cmd->resource_config, &config, sizeof(config));
	ath10k_wmi_put_host_mem_chunks(ar, &cmd->mem_chunks);

	ath10k_dbg(ar, ATH10K_DBG_WMI, "wmi init 10.4\n");
	return buf;
}

int ath10k_wmi_start_scan_verify(const struct wmi_start_scan_arg *arg)
{
	if (arg->ie_len > WLAN_SCAN_PARAMS_MAX_IE_LEN)
		return -EINVAL;
	if (arg->n_channels > ARRAY_SIZE(arg->channels))
		return -EINVAL;
	if (arg->n_ssids > WLAN_SCAN_PARAMS_MAX_SSID)
		return -EINVAL;
	if (arg->n_bssids > WLAN_SCAN_PARAMS_MAX_BSSID)
		return -EINVAL;

	return 0;
}

static size_t
ath10k_wmi_start_scan_tlvs_len(const struct wmi_start_scan_arg *arg)
{
	int len = 0;

	if (arg->ie_len) {
		len += sizeof(struct wmi_ie_data);
		len += roundup(arg->ie_len, 4);
	}

	if (arg->n_channels) {
		len += sizeof(struct wmi_chan_list);
		len += sizeof(__le32) * arg->n_channels;
	}

	if (arg->n_ssids) {
		len += sizeof(struct wmi_ssid_list);
		len += sizeof(struct wmi_ssid) * arg->n_ssids;
	}

	if (arg->n_bssids) {
		len += sizeof(struct wmi_bssid_list);
		len += sizeof(struct wmi_mac_addr) * arg->n_bssids;
	}

	return len;
}

void ath10k_wmi_put_start_scan_common(struct wmi_start_scan_common *cmn,
				      const struct wmi_start_scan_arg *arg)
{
	u32 scan_id;
	u32 scan_req_id;

	scan_id  = WMI_HOST_SCAN_REQ_ID_PREFIX;
	scan_id |= arg->scan_id;

	scan_req_id  = WMI_HOST_SCAN_REQUESTOR_ID_PREFIX;
	scan_req_id |= arg->scan_req_id;

	cmn->scan_id            = __cpu_to_le32(scan_id);
	cmn->scan_req_id        = __cpu_to_le32(scan_req_id);
	cmn->vdev_id            = __cpu_to_le32(arg->vdev_id);
	cmn->scan_priority      = __cpu_to_le32(arg->scan_priority);
	cmn->notify_scan_events = __cpu_to_le32(arg->notify_scan_events);
	cmn->dwell_time_active  = __cpu_to_le32(arg->dwell_time_active);
	cmn->dwell_time_passive = __cpu_to_le32(arg->dwell_time_passive);
	cmn->min_rest_time      = __cpu_to_le32(arg->min_rest_time);
	cmn->max_rest_time      = __cpu_to_le32(arg->max_rest_time);
	cmn->repeat_probe_time  = __cpu_to_le32(arg->repeat_probe_time);
	cmn->probe_spacing_time = __cpu_to_le32(arg->probe_spacing_time);
	cmn->idle_time          = __cpu_to_le32(arg->idle_time);
	cmn->max_scan_time      = __cpu_to_le32(arg->max_scan_time);
	cmn->probe_delay        = __cpu_to_le32(arg->probe_delay);
	cmn->scan_ctrl_flags    = __cpu_to_le32(arg->scan_ctrl_flags);
}

static void
ath10k_wmi_put_start_scan_tlvs(struct wmi_start_scan_tlvs *tlvs,
			       const struct wmi_start_scan_arg *arg)
{
	struct wmi_ie_data *ie;
	struct wmi_chan_list *channels;
	struct wmi_ssid_list *ssids;
	struct wmi_bssid_list *bssids;
	void *ptr = tlvs->tlvs;
	int i;

	if (arg->n_channels) {
		channels = ptr;
		channels->tag = __cpu_to_le32(WMI_CHAN_LIST_TAG);
		channels->num_chan = __cpu_to_le32(arg->n_channels);

		for (i = 0; i < arg->n_channels; i++)
			channels->channel_list[i].freq =
				__cpu_to_le16(arg->channels[i]);

		ptr += sizeof(*channels);
		ptr += sizeof(__le32) * arg->n_channels;
	}

	if (arg->n_ssids) {
		ssids = ptr;
		ssids->tag = __cpu_to_le32(WMI_SSID_LIST_TAG);
		ssids->num_ssids = __cpu_to_le32(arg->n_ssids);

		for (i = 0; i < arg->n_ssids; i++) {
			ssids->ssids[i].ssid_len =
				__cpu_to_le32(arg->ssids[i].len);
			memcpy(&ssids->ssids[i].ssid,
			       arg->ssids[i].ssid,
			       arg->ssids[i].len);
		}

		ptr += sizeof(*ssids);
		ptr += sizeof(struct wmi_ssid) * arg->n_ssids;
	}

	if (arg->n_bssids) {
		bssids = ptr;
		bssids->tag = __cpu_to_le32(WMI_BSSID_LIST_TAG);
		bssids->num_bssid = __cpu_to_le32(arg->n_bssids);

		for (i = 0; i < arg->n_bssids; i++)
			ether_addr_copy(bssids->bssid_list[i].addr,
					arg->bssids[i].bssid);

		ptr += sizeof(*bssids);
		ptr += sizeof(struct wmi_mac_addr) * arg->n_bssids;
	}

	if (arg->ie_len) {
		ie = ptr;
		ie->tag = __cpu_to_le32(WMI_IE_TAG);
		ie->ie_len = __cpu_to_le32(arg->ie_len);
		memcpy(ie->ie_data, arg->ie, arg->ie_len);

		ptr += sizeof(*ie);
		ptr += roundup(arg->ie_len, 4);
	}
}

static struct sk_buff *
ath10k_wmi_op_gen_start_scan(struct ath10k *ar,
			     const struct wmi_start_scan_arg *arg)
{
	struct wmi_start_scan_cmd *cmd;
	struct sk_buff *skb;
	size_t len;
	int ret;

	ret = ath10k_wmi_start_scan_verify(arg);
	if (ret)
		return ERR_PTR(ret);

	len = sizeof(*cmd) + ath10k_wmi_start_scan_tlvs_len(arg);
	skb = ath10k_wmi_alloc_skb(ar, len);
	if (!skb)
		return ERR_PTR(-ENOMEM);

	cmd = (struct wmi_start_scan_cmd *)skb->data;

	ath10k_wmi_put_start_scan_common(&cmd->common, arg);
	ath10k_wmi_put_start_scan_tlvs(&cmd->tlvs, arg);

	cmd->burst_duration_ms = __cpu_to_le32(0);

	ath10k_dbg(ar, ATH10K_DBG_WMI, "wmi start scan\n");
	return skb;
}

static struct sk_buff *
ath10k_wmi_10x_op_gen_start_scan(struct ath10k *ar,
				 const struct wmi_start_scan_arg *arg)
{
	struct wmi_10x_start_scan_cmd *cmd;
	struct sk_buff *skb;
	size_t len;
	int ret;

	ret = ath10k_wmi_start_scan_verify(arg);
	if (ret)
		return ERR_PTR(ret);

	len = sizeof(*cmd) + ath10k_wmi_start_scan_tlvs_len(arg);
	skb = ath10k_wmi_alloc_skb(ar, len);
	if (!skb)
		return ERR_PTR(-ENOMEM);

	cmd = (struct wmi_10x_start_scan_cmd *)skb->data;

	ath10k_wmi_put_start_scan_common(&cmd->common, arg);
	ath10k_wmi_put_start_scan_tlvs(&cmd->tlvs, arg);

	ath10k_dbg(ar, ATH10K_DBG_WMI, "wmi 10x start scan\n");
	return skb;
}

void ath10k_wmi_start_scan_init(struct ath10k *ar,
				struct wmi_start_scan_arg *arg)
{
	/* setup commonly used values */
	arg->scan_req_id = 1;
	arg->scan_priority = WMI_SCAN_PRIORITY_LOW;
	arg->dwell_time_active = 50;
	arg->dwell_time_passive = 150;
	arg->min_rest_time = 50;
	arg->max_rest_time = 500;
	arg->repeat_probe_time = 0;
	arg->probe_spacing_time = 0;
	arg->idle_time = 0;
	arg->max_scan_time = 20000;
	arg->probe_delay = 5;
	arg->notify_scan_events = WMI_SCAN_EVENT_STARTED
		| WMI_SCAN_EVENT_COMPLETED
		| WMI_SCAN_EVENT_BSS_CHANNEL
		| WMI_SCAN_EVENT_FOREIGN_CHANNEL
		| WMI_SCAN_EVENT_FOREIGN_CHANNEL_EXIT
		| WMI_SCAN_EVENT_DEQUEUED;
	arg->scan_ctrl_flags |= WMI_SCAN_CHAN_STAT_EVENT;
	arg->n_bssids = 1;
	arg->bssids[0].bssid = "\xFF\xFF\xFF\xFF\xFF\xFF";
}

static struct sk_buff *
ath10k_wmi_op_gen_stop_scan(struct ath10k *ar,
			    const struct wmi_stop_scan_arg *arg)
{
	struct wmi_stop_scan_cmd *cmd;
	struct sk_buff *skb;
	u32 scan_id;
	u32 req_id;

	if (arg->req_id > 0xFFF)
		return ERR_PTR(-EINVAL);
	if (arg->req_type == WMI_SCAN_STOP_ONE && arg->u.scan_id > 0xFFF)
		return ERR_PTR(-EINVAL);

	skb = ath10k_wmi_alloc_skb(ar, sizeof(*cmd));
	if (!skb)
		return ERR_PTR(-ENOMEM);

	scan_id = arg->u.scan_id;
	scan_id |= WMI_HOST_SCAN_REQ_ID_PREFIX;

	req_id = arg->req_id;
	req_id |= WMI_HOST_SCAN_REQUESTOR_ID_PREFIX;

	cmd = (struct wmi_stop_scan_cmd *)skb->data;
	cmd->req_type    = __cpu_to_le32(arg->req_type);
	cmd->vdev_id     = __cpu_to_le32(arg->u.vdev_id);
	cmd->scan_id     = __cpu_to_le32(scan_id);
	cmd->scan_req_id = __cpu_to_le32(req_id);

	ath10k_dbg(ar, ATH10K_DBG_WMI,
		   "wmi stop scan reqid %d req_type %d vdev/scan_id %d\n",
		   arg->req_id, arg->req_type, arg->u.scan_id);
	return skb;
}

static struct sk_buff *
ath10k_wmi_op_gen_vdev_create(struct ath10k *ar, u32 vdev_id,
			      enum wmi_vdev_type type,
			      enum wmi_vdev_subtype subtype,
			      const u8 macaddr[ETH_ALEN])
{
	struct wmi_vdev_create_cmd *cmd;
	struct sk_buff *skb;

	skb = ath10k_wmi_alloc_skb(ar, sizeof(*cmd));
	if (!skb)
		return ERR_PTR(-ENOMEM);

	cmd = (struct wmi_vdev_create_cmd *)skb->data;
	cmd->vdev_id      = __cpu_to_le32(vdev_id);
	cmd->vdev_type    = __cpu_to_le32(type);
	cmd->vdev_subtype = __cpu_to_le32(subtype);
	ether_addr_copy(cmd->vdev_macaddr.addr, macaddr);

	ath10k_dbg(ar, ATH10K_DBG_WMI,
		   "WMI vdev create: id %d type %d subtype %d macaddr %pM\n",
		   vdev_id, type, subtype, macaddr);
	return skb;
}

static struct sk_buff *
ath10k_wmi_op_gen_vdev_delete(struct ath10k *ar, u32 vdev_id)
{
	struct wmi_vdev_delete_cmd *cmd;
	struct sk_buff *skb;

	skb = ath10k_wmi_alloc_skb(ar, sizeof(*cmd));
	if (!skb)
		return ERR_PTR(-ENOMEM);

	cmd = (struct wmi_vdev_delete_cmd *)skb->data;
	cmd->vdev_id = __cpu_to_le32(vdev_id);

	ath10k_dbg(ar, ATH10K_DBG_WMI,
		   "WMI vdev delete id %d\n", vdev_id);
	return skb;
}

static struct sk_buff *
ath10k_wmi_op_gen_vdev_start(struct ath10k *ar,
			     const struct wmi_vdev_start_request_arg *arg,
			     bool restart)
{
	struct wmi_vdev_start_request_cmd *cmd;
	struct sk_buff *skb;
	const char *cmdname;
	u32 flags = 0;

	if (WARN_ON(arg->hidden_ssid && !arg->ssid))
		return ERR_PTR(-EINVAL);
	if (WARN_ON(arg->ssid_len > sizeof(cmd->ssid.ssid)))
		return ERR_PTR(-EINVAL);

	if (restart)
		cmdname = "restart";
	else
		cmdname = "start";

	skb = ath10k_wmi_alloc_skb(ar, sizeof(*cmd));
	if (!skb)
		return ERR_PTR(-ENOMEM);

	if (arg->hidden_ssid)
		flags |= WMI_VDEV_START_HIDDEN_SSID;
	if (arg->pmf_enabled)
		flags |= WMI_VDEV_START_PMF_ENABLED;

	cmd = (struct wmi_vdev_start_request_cmd *)skb->data;
	cmd->vdev_id         = __cpu_to_le32(arg->vdev_id);
	cmd->disable_hw_ack  = __cpu_to_le32(arg->disable_hw_ack);
	cmd->beacon_interval = __cpu_to_le32(arg->bcn_intval);
	cmd->dtim_period     = __cpu_to_le32(arg->dtim_period);
	cmd->flags           = __cpu_to_le32(flags);
	cmd->bcn_tx_rate     = __cpu_to_le32(arg->bcn_tx_rate);
	cmd->bcn_tx_power    = __cpu_to_le32(arg->bcn_tx_power);

	if (arg->ssid) {
		cmd->ssid.ssid_len = __cpu_to_le32(arg->ssid_len);
		memcpy(cmd->ssid.ssid, arg->ssid, arg->ssid_len);
	}

	ath10k_wmi_put_wmi_channel(ar, &cmd->chan, &arg->channel);

	ath10k_dbg(ar, ATH10K_DBG_WMI,
		   "wmi vdev %s id 0x%x flags: 0x%0X, freq %d, mode %d, ch_flags: 0x%0X, max_power: %d\n",
		   cmdname, arg->vdev_id,
		   flags, arg->channel.freq, arg->channel.mode,
		   cmd->chan.flags, arg->channel.max_power);

	return skb;
}

static struct sk_buff *
ath10k_wmi_op_gen_vdev_stop(struct ath10k *ar, u32 vdev_id)
{
	struct wmi_vdev_stop_cmd *cmd;
	struct sk_buff *skb;

	skb = ath10k_wmi_alloc_skb(ar, sizeof(*cmd));
	if (!skb)
		return ERR_PTR(-ENOMEM);

	cmd = (struct wmi_vdev_stop_cmd *)skb->data;
	cmd->vdev_id = __cpu_to_le32(vdev_id);

	ath10k_dbg(ar, ATH10K_DBG_WMI, "wmi vdev stop id 0x%x\n", vdev_id);
	return skb;
}

static struct sk_buff *
ath10k_wmi_op_gen_vdev_up(struct ath10k *ar, u32 vdev_id, u32 aid,
			  const u8 *bssid)
{
	struct wmi_vdev_up_cmd *cmd;
	struct sk_buff *skb;

	skb = ath10k_wmi_alloc_skb(ar, sizeof(*cmd));
	if (!skb)
		return ERR_PTR(-ENOMEM);

	cmd = (struct wmi_vdev_up_cmd *)skb->data;
	cmd->vdev_id       = __cpu_to_le32(vdev_id);
	cmd->vdev_assoc_id = __cpu_to_le32(aid);
	ether_addr_copy(cmd->vdev_bssid.addr, bssid);

	ath10k_dbg(ar, ATH10K_DBG_WMI,
		   "wmi mgmt vdev up id 0x%x assoc id %d bssid %pM\n",
		   vdev_id, aid, bssid);
	return skb;
}

static struct sk_buff *
ath10k_wmi_op_gen_vdev_down(struct ath10k *ar, u32 vdev_id)
{
	struct wmi_vdev_down_cmd *cmd;
	struct sk_buff *skb;

	skb = ath10k_wmi_alloc_skb(ar, sizeof(*cmd));
	if (!skb)
		return ERR_PTR(-ENOMEM);

	cmd = (struct wmi_vdev_down_cmd *)skb->data;
	cmd->vdev_id = __cpu_to_le32(vdev_id);

	ath10k_dbg(ar, ATH10K_DBG_WMI,
		   "wmi mgmt vdev down id 0x%x\n", vdev_id);
	return skb;
}

static struct sk_buff *
ath10k_wmi_op_gen_vdev_set_param(struct ath10k *ar, u32 vdev_id,
				 u32 param_id, u32 param_value)
{
	struct wmi_vdev_set_param_cmd *cmd;
	struct sk_buff *skb;

	if (param_id == WMI_VDEV_PARAM_UNSUPPORTED) {
		ath10k_dbg(ar, ATH10K_DBG_WMI,
			   "vdev param %d not supported by firmware\n",
			    param_id);
		return ERR_PTR(-EOPNOTSUPP);
	}

	skb = ath10k_wmi_alloc_skb(ar, sizeof(*cmd));
	if (!skb)
		return ERR_PTR(-ENOMEM);

	cmd = (struct wmi_vdev_set_param_cmd *)skb->data;
	cmd->vdev_id     = __cpu_to_le32(vdev_id);
	cmd->param_id    = __cpu_to_le32(param_id);
	cmd->param_value = __cpu_to_le32(param_value);

	ath10k_dbg(ar, ATH10K_DBG_WMI,
		   "wmi vdev id 0x%x set param %d value %d\n",
		   vdev_id, param_id, param_value);
	return skb;
}

static struct sk_buff *
ath10k_wmi_op_gen_vdev_install_key(struct ath10k *ar,
				   const struct wmi_vdev_install_key_arg *arg)
{
	struct wmi_vdev_install_key_cmd *cmd;
	struct sk_buff *skb;

	if (arg->key_cipher == WMI_CIPHER_NONE && arg->key_data != NULL)
		return ERR_PTR(-EINVAL);
	if (arg->key_cipher != WMI_CIPHER_NONE && arg->key_data == NULL)
		return ERR_PTR(-EINVAL);

	skb = ath10k_wmi_alloc_skb(ar, sizeof(*cmd) + arg->key_len);
	if (!skb)
		return ERR_PTR(-ENOMEM);

	cmd = (struct wmi_vdev_install_key_cmd *)skb->data;
	cmd->vdev_id       = __cpu_to_le32(arg->vdev_id);
	cmd->key_idx       = __cpu_to_le32(arg->key_idx);
	cmd->key_flags     = __cpu_to_le32(arg->key_flags);
	cmd->key_cipher    = __cpu_to_le32(arg->key_cipher);
	cmd->key_len       = __cpu_to_le32(arg->key_len);
	cmd->key_txmic_len = __cpu_to_le32(arg->key_txmic_len);
	cmd->key_rxmic_len = __cpu_to_le32(arg->key_rxmic_len);

	if (arg->macaddr)
		ether_addr_copy(cmd->peer_macaddr.addr, arg->macaddr);
	if (arg->key_data)
		memcpy(cmd->key_data, arg->key_data, arg->key_len);

	ath10k_dbg(ar, ATH10K_DBG_WMI,
		   "wmi vdev install key idx %d cipher %d len %d\n",
		   arg->key_idx, arg->key_cipher, arg->key_len);
	return skb;
}

static struct sk_buff *
ath10k_wmi_op_gen_vdev_spectral_conf(struct ath10k *ar,
				     const struct wmi_vdev_spectral_conf_arg *arg)
{
	struct wmi_vdev_spectral_conf_cmd *cmd;
	struct sk_buff *skb;

	skb = ath10k_wmi_alloc_skb(ar, sizeof(*cmd));
	if (!skb)
		return ERR_PTR(-ENOMEM);

	cmd = (struct wmi_vdev_spectral_conf_cmd *)skb->data;
	cmd->vdev_id = __cpu_to_le32(arg->vdev_id);
	cmd->scan_count = __cpu_to_le32(arg->scan_count);
	cmd->scan_period = __cpu_to_le32(arg->scan_period);
	cmd->scan_priority = __cpu_to_le32(arg->scan_priority);
	cmd->scan_fft_size = __cpu_to_le32(arg->scan_fft_size);
	cmd->scan_gc_ena = __cpu_to_le32(arg->scan_gc_ena);
	cmd->scan_restart_ena = __cpu_to_le32(arg->scan_restart_ena);
	cmd->scan_noise_floor_ref = __cpu_to_le32(arg->scan_noise_floor_ref);
	cmd->scan_init_delay = __cpu_to_le32(arg->scan_init_delay);
	cmd->scan_nb_tone_thr = __cpu_to_le32(arg->scan_nb_tone_thr);
	cmd->scan_str_bin_thr = __cpu_to_le32(arg->scan_str_bin_thr);
	cmd->scan_wb_rpt_mode = __cpu_to_le32(arg->scan_wb_rpt_mode);
	cmd->scan_rssi_rpt_mode = __cpu_to_le32(arg->scan_rssi_rpt_mode);
	cmd->scan_rssi_thr = __cpu_to_le32(arg->scan_rssi_thr);
	cmd->scan_pwr_format = __cpu_to_le32(arg->scan_pwr_format);
	cmd->scan_rpt_mode = __cpu_to_le32(arg->scan_rpt_mode);
	cmd->scan_bin_scale = __cpu_to_le32(arg->scan_bin_scale);
	cmd->scan_dbm_adj = __cpu_to_le32(arg->scan_dbm_adj);
	cmd->scan_chn_mask = __cpu_to_le32(arg->scan_chn_mask);

	return skb;
}

static struct sk_buff *
ath10k_wmi_op_gen_vdev_spectral_enable(struct ath10k *ar, u32 vdev_id,
				       u32 trigger, u32 enable)
{
	struct wmi_vdev_spectral_enable_cmd *cmd;
	struct sk_buff *skb;

	skb = ath10k_wmi_alloc_skb(ar, sizeof(*cmd));
	if (!skb)
		return ERR_PTR(-ENOMEM);

	cmd = (struct wmi_vdev_spectral_enable_cmd *)skb->data;
	cmd->vdev_id = __cpu_to_le32(vdev_id);
	cmd->trigger_cmd = __cpu_to_le32(trigger);
	cmd->enable_cmd = __cpu_to_le32(enable);

	return skb;
}

static struct sk_buff *
ath10k_wmi_op_gen_peer_create(struct ath10k *ar, u32 vdev_id,
			      const u8 peer_addr[ETH_ALEN],
			      enum wmi_peer_type peer_type)
{
	struct wmi_peer_create_cmd *cmd;
	struct sk_buff *skb;

	skb = ath10k_wmi_alloc_skb(ar, sizeof(*cmd));
	if (!skb)
		return ERR_PTR(-ENOMEM);

	cmd = (struct wmi_peer_create_cmd *)skb->data;
	cmd->vdev_id = __cpu_to_le32(vdev_id);
	ether_addr_copy(cmd->peer_macaddr.addr, peer_addr);
	cmd->peer_type = __cpu_to_le32(peer_type);

	ath10k_dbg(ar, ATH10K_DBG_WMI,
		   "wmi peer create vdev_id %d peer_addr %pM\n",
		   vdev_id, peer_addr);
	return skb;
}

static struct sk_buff *
ath10k_wmi_op_gen_peer_delete(struct ath10k *ar, u32 vdev_id,
			      const u8 peer_addr[ETH_ALEN])
{
	struct wmi_peer_delete_cmd *cmd;
	struct sk_buff *skb;

	skb = ath10k_wmi_alloc_skb(ar, sizeof(*cmd));
	if (!skb)
		return ERR_PTR(-ENOMEM);

	cmd = (struct wmi_peer_delete_cmd *)skb->data;
	cmd->vdev_id = __cpu_to_le32(vdev_id);
	ether_addr_copy(cmd->peer_macaddr.addr, peer_addr);

	ath10k_dbg(ar, ATH10K_DBG_WMI,
		   "wmi peer delete vdev_id %d peer_addr %pM\n",
		   vdev_id, peer_addr);
	return skb;
}

static struct sk_buff *
ath10k_wmi_op_gen_peer_flush(struct ath10k *ar, u32 vdev_id,
			     const u8 peer_addr[ETH_ALEN], u32 tid_bitmap)
{
	struct wmi_peer_flush_tids_cmd *cmd;
	struct sk_buff *skb;

	skb = ath10k_wmi_alloc_skb(ar, sizeof(*cmd));
	if (!skb)
		return ERR_PTR(-ENOMEM);

	cmd = (struct wmi_peer_flush_tids_cmd *)skb->data;
	cmd->vdev_id         = __cpu_to_le32(vdev_id);
	cmd->peer_tid_bitmap = __cpu_to_le32(tid_bitmap);
	ether_addr_copy(cmd->peer_macaddr.addr, peer_addr);

	ath10k_dbg(ar, ATH10K_DBG_WMI,
		   "wmi peer flush vdev_id %d peer_addr %pM tids %08x\n",
		   vdev_id, peer_addr, tid_bitmap);
	return skb;
}

static struct sk_buff *
ath10k_wmi_op_gen_peer_set_param(struct ath10k *ar, u32 vdev_id,
				 const u8 *peer_addr,
				 enum wmi_peer_param param_id,
				 u32 param_value)
{
	struct wmi_peer_set_param_cmd *cmd;
	struct sk_buff *skb;

	skb = ath10k_wmi_alloc_skb(ar, sizeof(*cmd));
	if (!skb)
		return ERR_PTR(-ENOMEM);

	cmd = (struct wmi_peer_set_param_cmd *)skb->data;
	cmd->vdev_id     = __cpu_to_le32(vdev_id);
	cmd->param_id    = __cpu_to_le32(param_id);
	cmd->param_value = __cpu_to_le32(param_value);
	ether_addr_copy(cmd->peer_macaddr.addr, peer_addr);

	ath10k_dbg(ar, ATH10K_DBG_WMI,
		   "wmi vdev %d peer 0x%pM set param %d value %d\n",
		   vdev_id, peer_addr, param_id, param_value);
	return skb;
}

static struct sk_buff *
ath10k_wmi_op_gen_set_psmode(struct ath10k *ar, u32 vdev_id,
			     enum wmi_sta_ps_mode psmode)
{
	struct wmi_sta_powersave_mode_cmd *cmd;
	struct sk_buff *skb;

	skb = ath10k_wmi_alloc_skb(ar, sizeof(*cmd));
	if (!skb)
		return ERR_PTR(-ENOMEM);

	cmd = (struct wmi_sta_powersave_mode_cmd *)skb->data;
	cmd->vdev_id     = __cpu_to_le32(vdev_id);
	cmd->sta_ps_mode = __cpu_to_le32(psmode);

	ath10k_dbg(ar, ATH10K_DBG_WMI,
		   "wmi set powersave id 0x%x mode %d\n",
		   vdev_id, psmode);
	return skb;
}

static struct sk_buff *
ath10k_wmi_op_gen_set_sta_ps(struct ath10k *ar, u32 vdev_id,
			     enum wmi_sta_powersave_param param_id,
			     u32 value)
{
	struct wmi_sta_powersave_param_cmd *cmd;
	struct sk_buff *skb;

	skb = ath10k_wmi_alloc_skb(ar, sizeof(*cmd));
	if (!skb)
		return ERR_PTR(-ENOMEM);

	cmd = (struct wmi_sta_powersave_param_cmd *)skb->data;
	cmd->vdev_id     = __cpu_to_le32(vdev_id);
	cmd->param_id    = __cpu_to_le32(param_id);
	cmd->param_value = __cpu_to_le32(value);

	ath10k_dbg(ar, ATH10K_DBG_STA,
		   "wmi sta ps param vdev_id 0x%x param %d value %d\n",
		   vdev_id, param_id, value);
	return skb;
}

static struct sk_buff *
ath10k_wmi_op_gen_set_ap_ps(struct ath10k *ar, u32 vdev_id, const u8 *mac,
			    enum wmi_ap_ps_peer_param param_id, u32 value)
{
	struct wmi_ap_ps_peer_cmd *cmd;
	struct sk_buff *skb;

	if (!mac)
		return ERR_PTR(-EINVAL);

	skb = ath10k_wmi_alloc_skb(ar, sizeof(*cmd));
	if (!skb)
		return ERR_PTR(-ENOMEM);

	cmd = (struct wmi_ap_ps_peer_cmd *)skb->data;
	cmd->vdev_id = __cpu_to_le32(vdev_id);
	cmd->param_id = __cpu_to_le32(param_id);
	cmd->param_value = __cpu_to_le32(value);
	ether_addr_copy(cmd->peer_macaddr.addr, mac);

	ath10k_dbg(ar, ATH10K_DBG_WMI,
		   "wmi ap ps param vdev_id 0x%X param %d value %d mac_addr %pM\n",
		   vdev_id, param_id, value, mac);
	return skb;
}

static struct sk_buff *
ath10k_wmi_op_gen_scan_chan_list(struct ath10k *ar,
				 const struct wmi_scan_chan_list_arg *arg)
{
	struct wmi_scan_chan_list_cmd *cmd;
	struct sk_buff *skb;
	struct wmi_channel_arg *ch;
	struct wmi_channel *ci;
	int i;

	skb = ath10k_wmi_alloc_skb(ar, struct_size(cmd, chan_info, arg->n_channels));
	if (!skb)
		return ERR_PTR(-EINVAL);

	cmd = (struct wmi_scan_chan_list_cmd *)skb->data;
	cmd->num_scan_chans = __cpu_to_le32(arg->n_channels);

	for (i = 0; i < arg->n_channels; i++) {
		ch = &arg->channels[i];
		ci = &cmd->chan_info[i];

		ath10k_wmi_put_wmi_channel(ar, ci, ch);
	}

	return skb;
}

static void
ath10k_wmi_peer_assoc_fill(struct ath10k *ar, void *buf,
			   const struct wmi_peer_assoc_complete_arg *arg)
{
	struct wmi_common_peer_assoc_complete_cmd *cmd = buf;

	cmd->vdev_id            = __cpu_to_le32(arg->vdev_id);
	cmd->peer_new_assoc     = __cpu_to_le32(arg->peer_reassoc ? 0 : 1);
	cmd->peer_associd       = __cpu_to_le32(arg->peer_aid);
	cmd->peer_flags         = __cpu_to_le32(arg->peer_flags);
	cmd->peer_caps          = __cpu_to_le32(arg->peer_caps);
	cmd->peer_listen_intval = __cpu_to_le32(arg->peer_listen_intval);
	cmd->peer_ht_caps       = __cpu_to_le32(arg->peer_ht_caps);
	cmd->peer_max_mpdu      = __cpu_to_le32(arg->peer_max_mpdu);
	cmd->peer_mpdu_density  = __cpu_to_le32(arg->peer_mpdu_density);
	cmd->peer_rate_caps     = __cpu_to_le32(arg->peer_rate_caps);
	cmd->peer_nss           = __cpu_to_le32(arg->peer_num_spatial_streams);
	cmd->peer_vht_caps      = __cpu_to_le32(arg->peer_vht_caps);
	cmd->peer_phymode       = __cpu_to_le32(arg->peer_phymode);

	ether_addr_copy(cmd->peer_macaddr.addr, arg->addr);

	cmd->peer_legacy_rates.num_rates =
		__cpu_to_le32(arg->peer_legacy_rates.num_rates);
	memcpy(cmd->peer_legacy_rates.rates, arg->peer_legacy_rates.rates,
	       arg->peer_legacy_rates.num_rates);

	cmd->peer_ht_rates.num_rates =
		__cpu_to_le32(arg->peer_ht_rates.num_rates);
	memcpy(cmd->peer_ht_rates.rates, arg->peer_ht_rates.rates,
	       arg->peer_ht_rates.num_rates);

	cmd->peer_vht_rates.rx_max_rate =
		__cpu_to_le32(arg->peer_vht_rates.rx_max_rate);
	cmd->peer_vht_rates.rx_mcs_set =
		__cpu_to_le32(arg->peer_vht_rates.rx_mcs_set);
	cmd->peer_vht_rates.tx_max_rate =
		__cpu_to_le32(arg->peer_vht_rates.tx_max_rate);
	cmd->peer_vht_rates.tx_mcs_set =
		__cpu_to_le32(arg->peer_vht_rates.tx_mcs_set);
}

static void
ath10k_wmi_peer_assoc_fill_main(struct ath10k *ar, void *buf,
				const struct wmi_peer_assoc_complete_arg *arg)
{
	struct wmi_main_peer_assoc_complete_cmd *cmd = buf;

	ath10k_wmi_peer_assoc_fill(ar, buf, arg);
	memset(cmd->peer_ht_info, 0, sizeof(cmd->peer_ht_info));
}

static void
ath10k_wmi_peer_assoc_fill_10_1(struct ath10k *ar, void *buf,
				const struct wmi_peer_assoc_complete_arg *arg)
{
	ath10k_wmi_peer_assoc_fill(ar, buf, arg);
}

static void
ath10k_wmi_peer_assoc_fill_10_2(struct ath10k *ar, void *buf,
				const struct wmi_peer_assoc_complete_arg *arg)
{
	struct wmi_10_2_peer_assoc_complete_cmd *cmd = buf;
	int max_mcs, max_nss;
	u32 info0;

	/* TODO: Is using max values okay with firmware? */
	max_mcs = 0xf;
	max_nss = 0xf;

	info0 = SM(max_mcs, WMI_PEER_ASSOC_INFO0_MAX_MCS_IDX) |
		SM(max_nss, WMI_PEER_ASSOC_INFO0_MAX_NSS);

	ath10k_wmi_peer_assoc_fill(ar, buf, arg);
	cmd->info0 = __cpu_to_le32(info0);
}

static void
ath10k_wmi_peer_assoc_fill_10_4(struct ath10k *ar, void *buf,
				const struct wmi_peer_assoc_complete_arg *arg)
{
	struct wmi_10_4_peer_assoc_complete_cmd *cmd = buf;

	ath10k_wmi_peer_assoc_fill_10_2(ar, buf, arg);
	cmd->peer_bw_rxnss_override =
		__cpu_to_le32(arg->peer_bw_rxnss_override);
}

static int
ath10k_wmi_peer_assoc_check_arg(const struct wmi_peer_assoc_complete_arg *arg)
{
	if (arg->peer_mpdu_density > 16)
		return -EINVAL;
	if (arg->peer_legacy_rates.num_rates > MAX_SUPPORTED_RATES)
		return -EINVAL;
	if (arg->peer_ht_rates.num_rates > MAX_SUPPORTED_RATES)
		return -EINVAL;

	return 0;
}

static struct sk_buff *
ath10k_wmi_op_gen_peer_assoc(struct ath10k *ar,
			     const struct wmi_peer_assoc_complete_arg *arg)
{
	size_t len = sizeof(struct wmi_main_peer_assoc_complete_cmd);
	struct sk_buff *skb;
	int ret;

	ret = ath10k_wmi_peer_assoc_check_arg(arg);
	if (ret)
		return ERR_PTR(ret);

	skb = ath10k_wmi_alloc_skb(ar, len);
	if (!skb)
		return ERR_PTR(-ENOMEM);

	ath10k_wmi_peer_assoc_fill_main(ar, skb->data, arg);

	ath10k_dbg(ar, ATH10K_DBG_WMI,
		   "wmi peer assoc vdev %d addr %pM (%s)\n",
		   arg->vdev_id, arg->addr,
		   arg->peer_reassoc ? "reassociate" : "new");
	return skb;
}

static struct sk_buff *
ath10k_wmi_10_1_op_gen_peer_assoc(struct ath10k *ar,
				  const struct wmi_peer_assoc_complete_arg *arg)
{
	size_t len = sizeof(struct wmi_10_1_peer_assoc_complete_cmd);
	struct sk_buff *skb;
	int ret;

	ret = ath10k_wmi_peer_assoc_check_arg(arg);
	if (ret)
		return ERR_PTR(ret);

	skb = ath10k_wmi_alloc_skb(ar, len);
	if (!skb)
		return ERR_PTR(-ENOMEM);

	ath10k_wmi_peer_assoc_fill_10_1(ar, skb->data, arg);

	ath10k_dbg(ar, ATH10K_DBG_WMI,
		   "wmi peer assoc vdev %d addr %pM (%s)\n",
		   arg->vdev_id, arg->addr,
		   arg->peer_reassoc ? "reassociate" : "new");
	return skb;
}

static struct sk_buff *
ath10k_wmi_10_2_op_gen_peer_assoc(struct ath10k *ar,
				  const struct wmi_peer_assoc_complete_arg *arg)
{
	size_t len = sizeof(struct wmi_10_2_peer_assoc_complete_cmd);
	struct sk_buff *skb;
	int ret;

	ret = ath10k_wmi_peer_assoc_check_arg(arg);
	if (ret)
		return ERR_PTR(ret);

	skb = ath10k_wmi_alloc_skb(ar, len);
	if (!skb)
		return ERR_PTR(-ENOMEM);

	ath10k_wmi_peer_assoc_fill_10_2(ar, skb->data, arg);

	ath10k_dbg(ar, ATH10K_DBG_WMI,
		   "wmi peer assoc vdev %d addr %pM (%s)\n",
		   arg->vdev_id, arg->addr,
		   arg->peer_reassoc ? "reassociate" : "new");
	return skb;
}

static struct sk_buff *
ath10k_wmi_10_4_op_gen_peer_assoc(struct ath10k *ar,
				  const struct wmi_peer_assoc_complete_arg *arg)
{
	size_t len = sizeof(struct wmi_10_4_peer_assoc_complete_cmd);
	struct sk_buff *skb;
	int ret;

	ret = ath10k_wmi_peer_assoc_check_arg(arg);
	if (ret)
		return ERR_PTR(ret);

	skb = ath10k_wmi_alloc_skb(ar, len);
	if (!skb)
		return ERR_PTR(-ENOMEM);

	ath10k_wmi_peer_assoc_fill_10_4(ar, skb->data, arg);

	ath10k_dbg(ar, ATH10K_DBG_WMI,
		   "wmi peer assoc vdev %d addr %pM (%s)\n",
		   arg->vdev_id, arg->addr,
		   arg->peer_reassoc ? "reassociate" : "new");
	return skb;
}

static struct sk_buff *
ath10k_wmi_10_2_op_gen_pdev_get_temperature(struct ath10k *ar)
{
	struct sk_buff *skb;

	skb = ath10k_wmi_alloc_skb(ar, 0);
	if (!skb)
		return ERR_PTR(-ENOMEM);

	ath10k_dbg(ar, ATH10K_DBG_WMI, "wmi pdev get temperature\n");
	return skb;
}

static struct sk_buff *
ath10k_wmi_10_2_op_gen_pdev_bss_chan_info(struct ath10k *ar,
					  enum wmi_bss_survey_req_type type)
{
	struct wmi_pdev_chan_info_req_cmd *cmd;
	struct sk_buff *skb;

	skb = ath10k_wmi_alloc_skb(ar, sizeof(*cmd));
	if (!skb)
		return ERR_PTR(-ENOMEM);

	cmd = (struct wmi_pdev_chan_info_req_cmd *)skb->data;
	cmd->type = __cpu_to_le32(type);

	ath10k_dbg(ar, ATH10K_DBG_WMI,
		   "wmi pdev bss info request type %d\n", type);

	return skb;
}

/* This function assumes the beacon is already DMA mapped */
static struct sk_buff *
ath10k_wmi_op_gen_beacon_dma(struct ath10k *ar, u32 vdev_id, const void *bcn,
			     size_t bcn_len, u32 bcn_paddr, bool dtim_zero,
			     bool deliver_cab)
{
	struct wmi_bcn_tx_ref_cmd *cmd;
	struct sk_buff *skb;
	struct ieee80211_hdr *hdr;
	u16 fc;

	skb = ath10k_wmi_alloc_skb(ar, sizeof(*cmd));
	if (!skb)
		return ERR_PTR(-ENOMEM);

	hdr = (struct ieee80211_hdr *)bcn;
	fc = le16_to_cpu(hdr->frame_control);

	cmd = (struct wmi_bcn_tx_ref_cmd *)skb->data;
	cmd->vdev_id = __cpu_to_le32(vdev_id);
	cmd->data_len = __cpu_to_le32(bcn_len);
	cmd->data_ptr = __cpu_to_le32(bcn_paddr);
	cmd->msdu_id = 0;
	cmd->frame_control = __cpu_to_le32(fc);
	cmd->flags = 0;
	cmd->antenna_mask = __cpu_to_le32(WMI_BCN_TX_REF_DEF_ANTENNA);

	if (dtim_zero)
		cmd->flags |= __cpu_to_le32(WMI_BCN_TX_REF_FLAG_DTIM_ZERO);

	if (deliver_cab)
		cmd->flags |= __cpu_to_le32(WMI_BCN_TX_REF_FLAG_DELIVER_CAB);

	return skb;
}

void ath10k_wmi_set_wmm_param(struct wmi_wmm_params *params,
			      const struct wmi_wmm_params_arg *arg)
{
	params->cwmin  = __cpu_to_le32(arg->cwmin);
	params->cwmax  = __cpu_to_le32(arg->cwmax);
	params->aifs   = __cpu_to_le32(arg->aifs);
	params->txop   = __cpu_to_le32(arg->txop);
	params->acm    = __cpu_to_le32(arg->acm);
	params->no_ack = __cpu_to_le32(arg->no_ack);
}

static struct sk_buff *
ath10k_wmi_op_gen_pdev_set_wmm(struct ath10k *ar,
			       const struct wmi_wmm_params_all_arg *arg)
{
	struct wmi_pdev_set_wmm_params *cmd;
	struct sk_buff *skb;

	skb = ath10k_wmi_alloc_skb(ar, sizeof(*cmd));
	if (!skb)
		return ERR_PTR(-ENOMEM);

	cmd = (struct wmi_pdev_set_wmm_params *)skb->data;
	ath10k_wmi_set_wmm_param(&cmd->ac_be, &arg->ac_be);
	ath10k_wmi_set_wmm_param(&cmd->ac_bk, &arg->ac_bk);
	ath10k_wmi_set_wmm_param(&cmd->ac_vi, &arg->ac_vi);
	ath10k_wmi_set_wmm_param(&cmd->ac_vo, &arg->ac_vo);

	ath10k_dbg(ar, ATH10K_DBG_WMI, "wmi pdev set wmm params\n");
	return skb;
}

static struct sk_buff *
ath10k_wmi_op_gen_request_stats(struct ath10k *ar, u32 stats_mask)
{
	struct wmi_request_stats_cmd *cmd;
	struct sk_buff *skb;

	skb = ath10k_wmi_alloc_skb(ar, sizeof(*cmd));
	if (!skb)
		return ERR_PTR(-ENOMEM);

	cmd = (struct wmi_request_stats_cmd *)skb->data;
	cmd->stats_id = __cpu_to_le32(stats_mask);

	ath10k_dbg(ar, ATH10K_DBG_WMI, "wmi request stats 0x%08x\n",
		   stats_mask);
	return skb;
}

static struct sk_buff *
ath10k_wmi_op_gen_force_fw_hang(struct ath10k *ar,
				enum wmi_force_fw_hang_type type, u32 delay_ms)
{
	struct wmi_force_fw_hang_cmd *cmd;
	struct sk_buff *skb;

	skb = ath10k_wmi_alloc_skb(ar, sizeof(*cmd));
	if (!skb)
		return ERR_PTR(-ENOMEM);

	cmd = (struct wmi_force_fw_hang_cmd *)skb->data;
	cmd->type = __cpu_to_le32(type);
	cmd->delay_ms = __cpu_to_le32(delay_ms);

	ath10k_dbg(ar, ATH10K_DBG_WMI, "wmi force fw hang %d delay %d\n",
		   type, delay_ms);
	return skb;
}

static struct sk_buff *
ath10k_wmi_op_gen_dbglog_cfg(struct ath10k *ar, u64 module_enable,
			     u32 log_level)
{
	struct wmi_dbglog_cfg_cmd *cmd;
	struct sk_buff *skb;
	u32 cfg;

	skb = ath10k_wmi_alloc_skb(ar, sizeof(*cmd));
	if (!skb)
		return ERR_PTR(-ENOMEM);

	cmd = (struct wmi_dbglog_cfg_cmd *)skb->data;

	if (module_enable) {
		cfg = SM(log_level,
			 ATH10K_DBGLOG_CFG_LOG_LVL);
	} else {
		/* set back defaults, all modules with WARN level */
		cfg = SM(ATH10K_DBGLOG_LEVEL_WARN,
			 ATH10K_DBGLOG_CFG_LOG_LVL);
		module_enable = ~0;
	}

	cmd->module_enable = __cpu_to_le32(module_enable);
	cmd->module_valid = __cpu_to_le32(~0);
	cmd->config_enable = __cpu_to_le32(cfg);
	cmd->config_valid = __cpu_to_le32(ATH10K_DBGLOG_CFG_LOG_LVL_MASK);

	ath10k_dbg(ar, ATH10K_DBG_WMI,
		   "wmi dbglog cfg modules %08x %08x config %08x %08x\n",
		   __le32_to_cpu(cmd->module_enable),
		   __le32_to_cpu(cmd->module_valid),
		   __le32_to_cpu(cmd->config_enable),
		   __le32_to_cpu(cmd->config_valid));
	return skb;
}

static struct sk_buff *
ath10k_wmi_10_4_op_gen_dbglog_cfg(struct ath10k *ar, u64 module_enable,
				  u32 log_level)
{
	struct wmi_10_4_dbglog_cfg_cmd *cmd;
	struct sk_buff *skb;
	u32 cfg;

	skb = ath10k_wmi_alloc_skb(ar, sizeof(*cmd));
	if (!skb)
		return ERR_PTR(-ENOMEM);

	cmd = (struct wmi_10_4_dbglog_cfg_cmd *)skb->data;

	if (module_enable) {
		cfg = SM(log_level,
			 ATH10K_DBGLOG_CFG_LOG_LVL);
	} else {
		/* set back defaults, all modules with WARN level */
		cfg = SM(ATH10K_DBGLOG_LEVEL_WARN,
			 ATH10K_DBGLOG_CFG_LOG_LVL);
		module_enable = ~0;
	}

	cmd->module_enable = __cpu_to_le64(module_enable);
	cmd->module_valid = __cpu_to_le64(~0);
	cmd->config_enable = __cpu_to_le32(cfg);
	cmd->config_valid = __cpu_to_le32(ATH10K_DBGLOG_CFG_LOG_LVL_MASK);

	ath10k_dbg(ar, ATH10K_DBG_WMI,
		   "wmi dbglog cfg modules 0x%016llx 0x%016llx config %08x %08x\n",
		   __le64_to_cpu(cmd->module_enable),
		   __le64_to_cpu(cmd->module_valid),
		   __le32_to_cpu(cmd->config_enable),
		   __le32_to_cpu(cmd->config_valid));
	return skb;
}

static struct sk_buff *
ath10k_wmi_op_gen_pktlog_enable(struct ath10k *ar, u32 ev_bitmap)
{
	struct wmi_pdev_pktlog_enable_cmd *cmd;
	struct sk_buff *skb;

	skb = ath10k_wmi_alloc_skb(ar, sizeof(*cmd));
	if (!skb)
		return ERR_PTR(-ENOMEM);

	ev_bitmap &= ATH10K_PKTLOG_ANY;

	cmd = (struct wmi_pdev_pktlog_enable_cmd *)skb->data;
	cmd->ev_bitmap = __cpu_to_le32(ev_bitmap);

	ath10k_dbg(ar, ATH10K_DBG_WMI, "wmi enable pktlog filter 0x%08x\n",
		   ev_bitmap);
	return skb;
}

static struct sk_buff *
ath10k_wmi_op_gen_pktlog_disable(struct ath10k *ar)
{
	struct sk_buff *skb;

	skb = ath10k_wmi_alloc_skb(ar, 0);
	if (!skb)
		return ERR_PTR(-ENOMEM);

	ath10k_dbg(ar, ATH10K_DBG_WMI, "wmi disable pktlog\n");
	return skb;
}

static struct sk_buff *
ath10k_wmi_op_gen_pdev_set_quiet_mode(struct ath10k *ar, u32 period,
				      u32 duration, u32 next_offset,
				      u32 enabled)
{
	struct wmi_pdev_set_quiet_cmd *cmd;
	struct sk_buff *skb;

	skb = ath10k_wmi_alloc_skb(ar, sizeof(*cmd));
	if (!skb)
		return ERR_PTR(-ENOMEM);

	cmd = (struct wmi_pdev_set_quiet_cmd *)skb->data;
	cmd->period = __cpu_to_le32(period);
	cmd->duration = __cpu_to_le32(duration);
	cmd->next_start = __cpu_to_le32(next_offset);
	cmd->enabled = __cpu_to_le32(enabled);

	ath10k_dbg(ar, ATH10K_DBG_WMI,
		   "wmi quiet param: period %u duration %u enabled %d\n",
		   period, duration, enabled);
	return skb;
}

static struct sk_buff *
ath10k_wmi_op_gen_addba_clear_resp(struct ath10k *ar, u32 vdev_id,
				   const u8 *mac)
{
	struct wmi_addba_clear_resp_cmd *cmd;
	struct sk_buff *skb;

	if (!mac)
		return ERR_PTR(-EINVAL);

	skb = ath10k_wmi_alloc_skb(ar, sizeof(*cmd));
	if (!skb)
		return ERR_PTR(-ENOMEM);

	cmd = (struct wmi_addba_clear_resp_cmd *)skb->data;
	cmd->vdev_id = __cpu_to_le32(vdev_id);
	ether_addr_copy(cmd->peer_macaddr.addr, mac);

	ath10k_dbg(ar, ATH10K_DBG_WMI,
		   "wmi addba clear resp vdev_id 0x%X mac_addr %pM\n",
		   vdev_id, mac);
	return skb;
}

static struct sk_buff *
ath10k_wmi_op_gen_addba_send(struct ath10k *ar, u32 vdev_id, const u8 *mac,
			     u32 tid, u32 buf_size)
{
	struct wmi_addba_send_cmd *cmd;
	struct sk_buff *skb;

	if (!mac)
		return ERR_PTR(-EINVAL);

	skb = ath10k_wmi_alloc_skb(ar, sizeof(*cmd));
	if (!skb)
		return ERR_PTR(-ENOMEM);

	cmd = (struct wmi_addba_send_cmd *)skb->data;
	cmd->vdev_id = __cpu_to_le32(vdev_id);
	ether_addr_copy(cmd->peer_macaddr.addr, mac);
	cmd->tid = __cpu_to_le32(tid);
	cmd->buffersize = __cpu_to_le32(buf_size);

	ath10k_dbg(ar, ATH10K_DBG_WMI,
		   "wmi addba send vdev_id 0x%X mac_addr %pM tid %u bufsize %u\n",
		   vdev_id, mac, tid, buf_size);
	return skb;
}

static struct sk_buff *
ath10k_wmi_op_gen_addba_set_resp(struct ath10k *ar, u32 vdev_id, const u8 *mac,
				 u32 tid, u32 status)
{
	struct wmi_addba_setresponse_cmd *cmd;
	struct sk_buff *skb;

	if (!mac)
		return ERR_PTR(-EINVAL);

	skb = ath10k_wmi_alloc_skb(ar, sizeof(*cmd));
	if (!skb)
		return ERR_PTR(-ENOMEM);

	cmd = (struct wmi_addba_setresponse_cmd *)skb->data;
	cmd->vdev_id = __cpu_to_le32(vdev_id);
	ether_addr_copy(cmd->peer_macaddr.addr, mac);
	cmd->tid = __cpu_to_le32(tid);
	cmd->statuscode = __cpu_to_le32(status);

	ath10k_dbg(ar, ATH10K_DBG_WMI,
		   "wmi addba set resp vdev_id 0x%X mac_addr %pM tid %u status %u\n",
		   vdev_id, mac, tid, status);
	return skb;
}

static struct sk_buff *
ath10k_wmi_op_gen_delba_send(struct ath10k *ar, u32 vdev_id, const u8 *mac,
			     u32 tid, u32 initiator, u32 reason)
{
	struct wmi_delba_send_cmd *cmd;
	struct sk_buff *skb;

	if (!mac)
		return ERR_PTR(-EINVAL);

	skb = ath10k_wmi_alloc_skb(ar, sizeof(*cmd));
	if (!skb)
		return ERR_PTR(-ENOMEM);

	cmd = (struct wmi_delba_send_cmd *)skb->data;
	cmd->vdev_id = __cpu_to_le32(vdev_id);
	ether_addr_copy(cmd->peer_macaddr.addr, mac);
	cmd->tid = __cpu_to_le32(tid);
	cmd->initiator = __cpu_to_le32(initiator);
	cmd->reasoncode = __cpu_to_le32(reason);

	ath10k_dbg(ar, ATH10K_DBG_WMI,
		   "wmi delba send vdev_id 0x%X mac_addr %pM tid %u initiator %u reason %u\n",
		   vdev_id, mac, tid, initiator, reason);
	return skb;
}

static struct sk_buff *
ath10k_wmi_10_2_4_op_gen_pdev_get_tpc_config(struct ath10k *ar, u32 param)
{
	struct wmi_pdev_get_tpc_config_cmd *cmd;
	struct sk_buff *skb;

	skb = ath10k_wmi_alloc_skb(ar, sizeof(*cmd));
	if (!skb)
		return ERR_PTR(-ENOMEM);

	cmd = (struct wmi_pdev_get_tpc_config_cmd *)skb->data;
	cmd->param = __cpu_to_le32(param);

	ath10k_dbg(ar, ATH10K_DBG_WMI,
		   "wmi pdev get tpc config param %d\n", param);
	return skb;
}

size_t ath10k_wmi_fw_stats_num_peers(struct list_head *head)
{
	struct ath10k_fw_stats_peer *i;
	size_t num = 0;

	list_for_each_entry(i, head, list)
		++num;

	return num;
}

size_t ath10k_wmi_fw_stats_num_vdevs(struct list_head *head)
{
	struct ath10k_fw_stats_vdev *i;
	size_t num = 0;

	list_for_each_entry(i, head, list)
		++num;

	return num;
}

static void
ath10k_wmi_fw_pdev_base_stats_fill(const struct ath10k_fw_stats_pdev *pdev,
				   char *buf, u32 *length)
{
	u32 len = *length;
	u32 buf_len = ATH10K_FW_STATS_BUF_SIZE;

	len += scnprintf(buf + len, buf_len - len, "\n");
	len += scnprintf(buf + len, buf_len - len, "%30s\n",
			"ath10k PDEV stats");
	len += scnprintf(buf + len, buf_len - len, "%30s\n\n",
			"=================");

	len += scnprintf(buf + len, buf_len - len, "%30s %10d\n",
			"Channel noise floor", pdev->ch_noise_floor);
	len += scnprintf(buf + len, buf_len - len, "%30s %10u\n",
			"Channel TX power", pdev->chan_tx_power);
	len += scnprintf(buf + len, buf_len - len, "%30s %10u\n",
			"TX frame count", pdev->tx_frame_count);
	len += scnprintf(buf + len, buf_len - len, "%30s %10u\n",
			"RX frame count", pdev->rx_frame_count);
	len += scnprintf(buf + len, buf_len - len, "%30s %10u\n",
			"RX clear count", pdev->rx_clear_count);
	len += scnprintf(buf + len, buf_len - len, "%30s %10u\n",
			"Cycle count", pdev->cycle_count);
	len += scnprintf(buf + len, buf_len - len, "%30s %10u\n",
			"PHY error count", pdev->phy_err_count);

	*length = len;
}

static void
ath10k_wmi_fw_pdev_extra_stats_fill(const struct ath10k_fw_stats_pdev *pdev,
				    char *buf, u32 *length)
{
	u32 len = *length;
	u32 buf_len = ATH10K_FW_STATS_BUF_SIZE;

	len += scnprintf(buf + len, buf_len - len, "%30s %10u\n",
			"RTS bad count", pdev->rts_bad);
	len += scnprintf(buf + len, buf_len - len, "%30s %10u\n",
			"RTS good count", pdev->rts_good);
	len += scnprintf(buf + len, buf_len - len, "%30s %10u\n",
			"FCS bad count", pdev->fcs_bad);
	len += scnprintf(buf + len, buf_len - len, "%30s %10u\n",
			"No beacon count", pdev->no_beacons);
	len += scnprintf(buf + len, buf_len - len, "%30s %10u\n",
			"MIB int count", pdev->mib_int_count);

	len += scnprintf(buf + len, buf_len - len, "\n");
	*length = len;
}

static void
ath10k_wmi_fw_pdev_tx_stats_fill(const struct ath10k_fw_stats_pdev *pdev,
				 char *buf, u32 *length)
{
	u32 len = *length;
	u32 buf_len = ATH10K_FW_STATS_BUF_SIZE;

	len += scnprintf(buf + len, buf_len - len, "\n%30s\n",
			 "ath10k PDEV TX stats");
	len += scnprintf(buf + len, buf_len - len, "%30s\n\n",
				 "=================");

	len += scnprintf(buf + len, buf_len - len, "%30s %10d\n",
			 "HTT cookies queued", pdev->comp_queued);
	len += scnprintf(buf + len, buf_len - len, "%30s %10d\n",
			 "HTT cookies disp.", pdev->comp_delivered);
	len += scnprintf(buf + len, buf_len - len, "%30s %10d\n",
			 "MSDU queued", pdev->msdu_enqued);
	len += scnprintf(buf + len, buf_len - len, "%30s %10d\n",
			 "MPDU queued", pdev->mpdu_enqued);
	len += scnprintf(buf + len, buf_len - len, "%30s %10d\n",
			 "MSDUs dropped", pdev->wmm_drop);
	len += scnprintf(buf + len, buf_len - len, "%30s %10d\n",
			 "Local enqued", pdev->local_enqued);
	len += scnprintf(buf + len, buf_len - len, "%30s %10d\n",
			 "Local freed", pdev->local_freed);
	len += scnprintf(buf + len, buf_len - len, "%30s %10d\n",
			 "HW queued", pdev->hw_queued);
	len += scnprintf(buf + len, buf_len - len, "%30s %10d\n",
			 "PPDUs reaped", pdev->hw_reaped);
	len += scnprintf(buf + len, buf_len - len, "%30s %10d\n",
			 "Num underruns", pdev->underrun);
	len += scnprintf(buf + len, buf_len - len, "%30s %10d\n",
			 "PPDUs cleaned", pdev->tx_abort);
	len += scnprintf(buf + len, buf_len - len, "%30s %10d\n",
			 "MPDUs requeued", pdev->mpdus_requeued);
	len += scnprintf(buf + len, buf_len - len, "%30s %10d\n",
			 "Excessive retries", pdev->tx_ko);
	len += scnprintf(buf + len, buf_len - len, "%30s %10d\n",
			 "HW rate", pdev->data_rc);
	len += scnprintf(buf + len, buf_len - len, "%30s %10d\n",
			 "Sched self triggers", pdev->self_triggers);
	len += scnprintf(buf + len, buf_len - len, "%30s %10d\n",
			 "Dropped due to SW retries",
			 pdev->sw_retry_failure);
	len += scnprintf(buf + len, buf_len - len, "%30s %10d\n",
			 "Illegal rate phy errors",
			 pdev->illgl_rate_phy_err);
	len += scnprintf(buf + len, buf_len - len, "%30s %10d\n",
			 "Pdev continuous xretry", pdev->pdev_cont_xretry);
	len += scnprintf(buf + len, buf_len - len, "%30s %10d\n",
			 "TX timeout", pdev->pdev_tx_timeout);
	len += scnprintf(buf + len, buf_len - len, "%30s %10d\n",
			 "PDEV resets", pdev->pdev_resets);
	len += scnprintf(buf + len, buf_len - len, "%30s %10d\n",
			 "PHY underrun", pdev->phy_underrun);
	len += scnprintf(buf + len, buf_len - len, "%30s %10d\n",
			 "MPDU is more than txop limit", pdev->txop_ovf);
	*length = len;
}

static void
ath10k_wmi_fw_pdev_rx_stats_fill(const struct ath10k_fw_stats_pdev *pdev,
				 char *buf, u32 *length)
{
	u32 len = *length;
	u32 buf_len = ATH10K_FW_STATS_BUF_SIZE;

	len += scnprintf(buf + len, buf_len - len, "\n%30s\n",
			 "ath10k PDEV RX stats");
	len += scnprintf(buf + len, buf_len - len, "%30s\n\n",
				 "=================");

	len += scnprintf(buf + len, buf_len - len, "%30s %10d\n",
			 "Mid PPDU route change",
			 pdev->mid_ppdu_route_change);
	len += scnprintf(buf + len, buf_len - len, "%30s %10d\n",
			 "Tot. number of statuses", pdev->status_rcvd);
	len += scnprintf(buf + len, buf_len - len, "%30s %10d\n",
			 "Extra frags on rings 0", pdev->r0_frags);
	len += scnprintf(buf + len, buf_len - len, "%30s %10d\n",
			 "Extra frags on rings 1", pdev->r1_frags);
	len += scnprintf(buf + len, buf_len - len, "%30s %10d\n",
			 "Extra frags on rings 2", pdev->r2_frags);
	len += scnprintf(buf + len, buf_len - len, "%30s %10d\n",
			 "Extra frags on rings 3", pdev->r3_frags);
	len += scnprintf(buf + len, buf_len - len, "%30s %10d\n",
			 "MSDUs delivered to HTT", pdev->htt_msdus);
	len += scnprintf(buf + len, buf_len - len, "%30s %10d\n",
			 "MPDUs delivered to HTT", pdev->htt_mpdus);
	len += scnprintf(buf + len, buf_len - len, "%30s %10d\n",
			 "MSDUs delivered to stack", pdev->loc_msdus);
	len += scnprintf(buf + len, buf_len - len, "%30s %10d\n",
			 "MPDUs delivered to stack", pdev->loc_mpdus);
	len += scnprintf(buf + len, buf_len - len, "%30s %10d\n",
			 "Oversized AMSDUs", pdev->oversize_amsdu);
	len += scnprintf(buf + len, buf_len - len, "%30s %10d\n",
			 "PHY errors", pdev->phy_errs);
	len += scnprintf(buf + len, buf_len - len, "%30s %10d\n",
			 "PHY errors drops", pdev->phy_err_drop);
	len += scnprintf(buf + len, buf_len - len, "%30s %10d\n",
			 "MPDU errors (FCS, MIC, ENC)", pdev->mpdu_errs);
	*length = len;
}

static void
ath10k_wmi_fw_vdev_stats_fill(const struct ath10k_fw_stats_vdev *vdev,
			      char *buf, u32 *length)
{
	u32 len = *length;
	u32 buf_len = ATH10K_FW_STATS_BUF_SIZE;
	int i;

	len += scnprintf(buf + len, buf_len - len, "%30s %u\n",
			"vdev id", vdev->vdev_id);
	len += scnprintf(buf + len, buf_len - len, "%30s %u\n",
			"beacon snr", vdev->beacon_snr);
	len += scnprintf(buf + len, buf_len - len, "%30s %u\n",
			"data snr", vdev->data_snr);
	len += scnprintf(buf + len, buf_len - len, "%30s %u\n",
			"num rx frames", vdev->num_rx_frames);
	len += scnprintf(buf + len, buf_len - len, "%30s %u\n",
			"num rts fail", vdev->num_rts_fail);
	len += scnprintf(buf + len, buf_len - len, "%30s %u\n",
			"num rts success", vdev->num_rts_success);
	len += scnprintf(buf + len, buf_len - len, "%30s %u\n",
			"num rx err", vdev->num_rx_err);
	len += scnprintf(buf + len, buf_len - len, "%30s %u\n",
			"num rx discard", vdev->num_rx_discard);
	len += scnprintf(buf + len, buf_len - len, "%30s %u\n",
			"num tx not acked", vdev->num_tx_not_acked);

	for (i = 0 ; i < ARRAY_SIZE(vdev->num_tx_frames); i++)
		len += scnprintf(buf + len, buf_len - len,
				"%25s [%02d] %u\n",
				"num tx frames", i,
				vdev->num_tx_frames[i]);

	for (i = 0 ; i < ARRAY_SIZE(vdev->num_tx_frames_retries); i++)
		len += scnprintf(buf + len, buf_len - len,
				"%25s [%02d] %u\n",
				"num tx frames retries", i,
				vdev->num_tx_frames_retries[i]);

	for (i = 0 ; i < ARRAY_SIZE(vdev->num_tx_frames_failures); i++)
		len += scnprintf(buf + len, buf_len - len,
				"%25s [%02d] %u\n",
				"num tx frames failures", i,
				vdev->num_tx_frames_failures[i]);

	for (i = 0 ; i < ARRAY_SIZE(vdev->tx_rate_history); i++)
		len += scnprintf(buf + len, buf_len - len,
				"%25s [%02d] 0x%08x\n",
				"tx rate history", i,
				vdev->tx_rate_history[i]);

	for (i = 0 ; i < ARRAY_SIZE(vdev->beacon_rssi_history); i++)
		len += scnprintf(buf + len, buf_len - len,
				"%25s [%02d] %u\n",
				"beacon rssi history", i,
				vdev->beacon_rssi_history[i]);

	len += scnprintf(buf + len, buf_len - len, "\n");
	*length = len;
}

static void
ath10k_wmi_fw_peer_stats_fill(const struct ath10k_fw_stats_peer *peer,
			      char *buf, u32 *length, bool extended_peer)
{
	u32 len = *length;
	u32 buf_len = ATH10K_FW_STATS_BUF_SIZE;

	len += scnprintf(buf + len, buf_len - len, "%30s %pM\n",
			"Peer MAC address", peer->peer_macaddr);
	len += scnprintf(buf + len, buf_len - len, "%30s %u\n",
			"Peer RSSI", peer->peer_rssi);
	len += scnprintf(buf + len, buf_len - len, "%30s %u\n",
			"Peer TX rate", peer->peer_tx_rate);
	len += scnprintf(buf + len, buf_len - len, "%30s %u\n",
			"Peer RX rate", peer->peer_rx_rate);
	if (!extended_peer)
		len += scnprintf(buf + len, buf_len - len, "%30s %llu\n",
				"Peer RX duration", peer->rx_duration);

	len += scnprintf(buf + len, buf_len - len, "\n");
	*length = len;
}

static void
ath10k_wmi_fw_extd_peer_stats_fill(const struct ath10k_fw_extd_stats_peer *peer,
				   char *buf, u32 *length)
{
	u32 len = *length;
	u32 buf_len = ATH10K_FW_STATS_BUF_SIZE;

	len += scnprintf(buf + len, buf_len - len, "%30s %pM\n",
			"Peer MAC address", peer->peer_macaddr);
	len += scnprintf(buf + len, buf_len - len, "%30s %llu\n",
			"Peer RX duration", peer->rx_duration);
}

void ath10k_wmi_main_op_fw_stats_fill(struct ath10k *ar,
				      struct ath10k_fw_stats *fw_stats,
				      char *buf)
{
	u32 len = 0;
	u32 buf_len = ATH10K_FW_STATS_BUF_SIZE;
	const struct ath10k_fw_stats_pdev *pdev;
	const struct ath10k_fw_stats_vdev *vdev;
	const struct ath10k_fw_stats_peer *peer;
	size_t num_peers;
	size_t num_vdevs;

	spin_lock_bh(&ar->data_lock);

	pdev = list_first_entry_or_null(&fw_stats->pdevs,
					struct ath10k_fw_stats_pdev, list);
	if (!pdev) {
		ath10k_warn(ar, "failed to get pdev stats\n");
		goto unlock;
	}

	num_peers = ath10k_wmi_fw_stats_num_peers(&fw_stats->peers);
	num_vdevs = ath10k_wmi_fw_stats_num_vdevs(&fw_stats->vdevs);

	ath10k_wmi_fw_pdev_base_stats_fill(pdev, buf, &len);
	ath10k_wmi_fw_pdev_tx_stats_fill(pdev, buf, &len);
	ath10k_wmi_fw_pdev_rx_stats_fill(pdev, buf, &len);

	len += scnprintf(buf + len, buf_len - len, "\n");
	len += scnprintf(buf + len, buf_len - len, "%30s (%zu)\n",
			 "ath10k VDEV stats", num_vdevs);
	len += scnprintf(buf + len, buf_len - len, "%30s\n\n",
				 "=================");

	list_for_each_entry(vdev, &fw_stats->vdevs, list) {
		ath10k_wmi_fw_vdev_stats_fill(vdev, buf, &len);
	}

	len += scnprintf(buf + len, buf_len - len, "\n");
	len += scnprintf(buf + len, buf_len - len, "%30s (%zu)\n",
			 "ath10k PEER stats", num_peers);
	len += scnprintf(buf + len, buf_len - len, "%30s\n\n",
				 "=================");

	list_for_each_entry(peer, &fw_stats->peers, list) {
		ath10k_wmi_fw_peer_stats_fill(peer, buf, &len,
					      fw_stats->extended);
	}

unlock:
	spin_unlock_bh(&ar->data_lock);

	if (len >= buf_len)
		buf[len - 1] = 0;
	else
		buf[len] = 0;
}

void ath10k_wmi_10x_op_fw_stats_fill(struct ath10k *ar,
				     struct ath10k_fw_stats *fw_stats,
				     char *buf)
{
	unsigned int len = 0;
	unsigned int buf_len = ATH10K_FW_STATS_BUF_SIZE;
	const struct ath10k_fw_stats_pdev *pdev;
	const struct ath10k_fw_stats_vdev *vdev;
	const struct ath10k_fw_stats_peer *peer;
	size_t num_peers;
	size_t num_vdevs;

	spin_lock_bh(&ar->data_lock);

	pdev = list_first_entry_or_null(&fw_stats->pdevs,
					struct ath10k_fw_stats_pdev, list);
	if (!pdev) {
		ath10k_warn(ar, "failed to get pdev stats\n");
		goto unlock;
	}

	num_peers = ath10k_wmi_fw_stats_num_peers(&fw_stats->peers);
	num_vdevs = ath10k_wmi_fw_stats_num_vdevs(&fw_stats->vdevs);

	ath10k_wmi_fw_pdev_base_stats_fill(pdev, buf, &len);
	ath10k_wmi_fw_pdev_extra_stats_fill(pdev, buf, &len);
	ath10k_wmi_fw_pdev_tx_stats_fill(pdev, buf, &len);
	ath10k_wmi_fw_pdev_rx_stats_fill(pdev, buf, &len);

	len += scnprintf(buf + len, buf_len - len, "\n");
	len += scnprintf(buf + len, buf_len - len, "%30s (%zu)\n",
			 "ath10k VDEV stats", num_vdevs);
	len += scnprintf(buf + len, buf_len - len, "%30s\n\n",
				 "=================");

	list_for_each_entry(vdev, &fw_stats->vdevs, list) {
		ath10k_wmi_fw_vdev_stats_fill(vdev, buf, &len);
	}

	len += scnprintf(buf + len, buf_len - len, "\n");
	len += scnprintf(buf + len, buf_len - len, "%30s (%zu)\n",
			 "ath10k PEER stats", num_peers);
	len += scnprintf(buf + len, buf_len - len, "%30s\n\n",
				 "=================");

	list_for_each_entry(peer, &fw_stats->peers, list) {
		ath10k_wmi_fw_peer_stats_fill(peer, buf, &len,
					      fw_stats->extended);
	}

unlock:
	spin_unlock_bh(&ar->data_lock);

	if (len >= buf_len)
		buf[len - 1] = 0;
	else
		buf[len] = 0;
}

static struct sk_buff *
ath10k_wmi_op_gen_pdev_enable_adaptive_cca(struct ath10k *ar, u8 enable,
					   u32 detect_level, u32 detect_margin)
{
	struct wmi_pdev_set_adaptive_cca_params *cmd;
	struct sk_buff *skb;

	skb = ath10k_wmi_alloc_skb(ar, sizeof(*cmd));
	if (!skb)
		return ERR_PTR(-ENOMEM);

	cmd = (struct wmi_pdev_set_adaptive_cca_params *)skb->data;
	cmd->enable = __cpu_to_le32(enable);
	cmd->cca_detect_level = __cpu_to_le32(detect_level);
	cmd->cca_detect_margin = __cpu_to_le32(detect_margin);

	ath10k_dbg(ar, ATH10K_DBG_WMI,
		   "wmi pdev set adaptive cca params enable:%d detection level:%d detection margin:%d\n",
		   enable, detect_level, detect_margin);
	return skb;
}

static void
ath10k_wmi_fw_vdev_stats_extd_fill(const struct ath10k_fw_stats_vdev_extd *vdev,
				   char *buf, u32 *length)
{
	u32 len = *length;
	u32 buf_len = ATH10K_FW_STATS_BUF_SIZE;
	u32 val;

	len += scnprintf(buf + len, buf_len - len, "%30s %u\n",
			 "vdev id", vdev->vdev_id);
	len += scnprintf(buf + len, buf_len - len, "%30s %u\n",
			 "ppdu aggr count", vdev->ppdu_aggr_cnt);
	len += scnprintf(buf + len, buf_len - len, "%30s %u\n",
			 "ppdu noack", vdev->ppdu_noack);
	len += scnprintf(buf + len, buf_len - len, "%30s %u\n",
			 "mpdu queued", vdev->mpdu_queued);
	len += scnprintf(buf + len, buf_len - len, "%30s %u\n",
			 "ppdu nonaggr count", vdev->ppdu_nonaggr_cnt);
	len += scnprintf(buf + len, buf_len - len, "%30s %u\n",
			 "mpdu sw requeued", vdev->mpdu_sw_requeued);
	len += scnprintf(buf + len, buf_len - len, "%30s %u\n",
			 "mpdu success retry", vdev->mpdu_suc_retry);
	len += scnprintf(buf + len, buf_len - len, "%30s %u\n",
			 "mpdu success multitry", vdev->mpdu_suc_multitry);
	len += scnprintf(buf + len, buf_len - len, "%30s %u\n",
			 "mpdu fail retry", vdev->mpdu_fail_retry);
	val = vdev->tx_ftm_suc;
	if (val & WMI_VDEV_STATS_FTM_COUNT_VALID)
		len += scnprintf(buf + len, buf_len - len, "%30s %u\n",
				 "tx ftm success",
				 MS(val, WMI_VDEV_STATS_FTM_COUNT));
	val = vdev->tx_ftm_suc_retry;
	if (val & WMI_VDEV_STATS_FTM_COUNT_VALID)
		len += scnprintf(buf + len, buf_len - len, "%30s %u\n",
				 "tx ftm success retry",
				 MS(val, WMI_VDEV_STATS_FTM_COUNT));
	val = vdev->tx_ftm_fail;
	if (val & WMI_VDEV_STATS_FTM_COUNT_VALID)
		len += scnprintf(buf + len, buf_len - len, "%30s %u\n",
				 "tx ftm fail",
				 MS(val, WMI_VDEV_STATS_FTM_COUNT));
	val = vdev->rx_ftmr_cnt;
	if (val & WMI_VDEV_STATS_FTM_COUNT_VALID)
		len += scnprintf(buf + len, buf_len - len, "%30s %u\n",
				 "rx ftm request count",
				 MS(val, WMI_VDEV_STATS_FTM_COUNT));
	val = vdev->rx_ftmr_dup_cnt;
	if (val & WMI_VDEV_STATS_FTM_COUNT_VALID)
		len += scnprintf(buf + len, buf_len - len, "%30s %u\n",
				 "rx ftm request dup count",
				 MS(val, WMI_VDEV_STATS_FTM_COUNT));
	val = vdev->rx_iftmr_cnt;
	if (val & WMI_VDEV_STATS_FTM_COUNT_VALID)
		len += scnprintf(buf + len, buf_len - len, "%30s %u\n",
				 "rx initial ftm req count",
				 MS(val, WMI_VDEV_STATS_FTM_COUNT));
	val = vdev->rx_iftmr_dup_cnt;
	if (val & WMI_VDEV_STATS_FTM_COUNT_VALID)
		len += scnprintf(buf + len, buf_len - len, "%30s %u\n",
				 "rx initial ftm req dup cnt",
				 MS(val, WMI_VDEV_STATS_FTM_COUNT));
	len += scnprintf(buf + len, buf_len - len, "\n");

	*length = len;
}

void ath10k_wmi_10_4_op_fw_stats_fill(struct ath10k *ar,
				      struct ath10k_fw_stats *fw_stats,
				      char *buf)
{
	u32 len = 0;
	u32 buf_len = ATH10K_FW_STATS_BUF_SIZE;
	const struct ath10k_fw_stats_pdev *pdev;
	const struct ath10k_fw_stats_vdev_extd *vdev;
	const struct ath10k_fw_stats_peer *peer;
	const struct ath10k_fw_extd_stats_peer *extd_peer;
	size_t num_peers;
	size_t num_vdevs;

	spin_lock_bh(&ar->data_lock);

	pdev = list_first_entry_or_null(&fw_stats->pdevs,
					struct ath10k_fw_stats_pdev, list);
	if (!pdev) {
		ath10k_warn(ar, "failed to get pdev stats\n");
		goto unlock;
	}

	num_peers = ath10k_wmi_fw_stats_num_peers(&fw_stats->peers);
	num_vdevs = ath10k_wmi_fw_stats_num_vdevs(&fw_stats->vdevs);

	ath10k_wmi_fw_pdev_base_stats_fill(pdev, buf, &len);
	ath10k_wmi_fw_pdev_extra_stats_fill(pdev, buf, &len);
	ath10k_wmi_fw_pdev_tx_stats_fill(pdev, buf, &len);

	len += scnprintf(buf + len, buf_len - len, "%30s %10d\n",
			"HW paused", pdev->hw_paused);
	len += scnprintf(buf + len, buf_len - len, "%30s %10d\n",
			"Seqs posted", pdev->seq_posted);
	len += scnprintf(buf + len, buf_len - len, "%30s %10d\n",
			"Seqs failed queueing", pdev->seq_failed_queueing);
	len += scnprintf(buf + len, buf_len - len, "%30s %10d\n",
			"Seqs completed", pdev->seq_completed);
	len += scnprintf(buf + len, buf_len - len, "%30s %10d\n",
			"Seqs restarted", pdev->seq_restarted);
	len += scnprintf(buf + len, buf_len - len, "%30s %10d\n",
			"MU Seqs posted", pdev->mu_seq_posted);
	len += scnprintf(buf + len, buf_len - len, "%30s %10d\n",
			"MPDUs SW flushed", pdev->mpdus_sw_flush);
	len += scnprintf(buf + len, buf_len - len, "%30s %10d\n",
			"MPDUs HW filtered", pdev->mpdus_hw_filter);
	len += scnprintf(buf + len, buf_len - len, "%30s %10d\n",
			"MPDUs truncated", pdev->mpdus_truncated);
	len += scnprintf(buf + len, buf_len - len, "%30s %10d\n",
			"MPDUs receive no ACK", pdev->mpdus_ack_failed);
	len += scnprintf(buf + len, buf_len - len, "%30s %10d\n",
			"MPDUs expired", pdev->mpdus_expired);

	ath10k_wmi_fw_pdev_rx_stats_fill(pdev, buf, &len);
	len += scnprintf(buf + len, buf_len - len, "%30s %10d\n",
			"Num Rx Overflow errors", pdev->rx_ovfl_errs);

	len += scnprintf(buf + len, buf_len - len, "\n");
	len += scnprintf(buf + len, buf_len - len, "%30s (%zu)\n",
			"ath10k VDEV stats", num_vdevs);
	len += scnprintf(buf + len, buf_len - len, "%30s\n\n",
				"=================");
	list_for_each_entry(vdev, &fw_stats->vdevs, list) {
		ath10k_wmi_fw_vdev_stats_extd_fill(vdev, buf, &len);
	}

	len += scnprintf(buf + len, buf_len - len, "\n");
	len += scnprintf(buf + len, buf_len - len, "%30s (%zu)\n",
			"ath10k PEER stats", num_peers);
	len += scnprintf(buf + len, buf_len - len, "%30s\n\n",
				"=================");

	list_for_each_entry(peer, &fw_stats->peers, list) {
		ath10k_wmi_fw_peer_stats_fill(peer, buf, &len,
					      fw_stats->extended);
	}

	if (fw_stats->extended) {
		list_for_each_entry(extd_peer, &fw_stats->peers_extd, list) {
			ath10k_wmi_fw_extd_peer_stats_fill(extd_peer, buf,
							   &len);
		}
	}

unlock:
	spin_unlock_bh(&ar->data_lock);

	if (len >= buf_len)
		buf[len - 1] = 0;
	else
		buf[len] = 0;
}

int ath10k_wmi_op_get_vdev_subtype(struct ath10k *ar,
				   enum wmi_vdev_subtype subtype)
{
	switch (subtype) {
	case WMI_VDEV_SUBTYPE_NONE:
		return WMI_VDEV_SUBTYPE_LEGACY_NONE;
	case WMI_VDEV_SUBTYPE_P2P_DEVICE:
		return WMI_VDEV_SUBTYPE_LEGACY_P2P_DEV;
	case WMI_VDEV_SUBTYPE_P2P_CLIENT:
		return WMI_VDEV_SUBTYPE_LEGACY_P2P_CLI;
	case WMI_VDEV_SUBTYPE_P2P_GO:
		return WMI_VDEV_SUBTYPE_LEGACY_P2P_GO;
	case WMI_VDEV_SUBTYPE_PROXY_STA:
		return WMI_VDEV_SUBTYPE_LEGACY_PROXY_STA;
	case WMI_VDEV_SUBTYPE_MESH_11S:
	case WMI_VDEV_SUBTYPE_MESH_NON_11S:
		return -ENOTSUPP;
	}
	return -ENOTSUPP;
}

static int ath10k_wmi_10_2_4_op_get_vdev_subtype(struct ath10k *ar,
						 enum wmi_vdev_subtype subtype)
{
	switch (subtype) {
	case WMI_VDEV_SUBTYPE_NONE:
		return WMI_VDEV_SUBTYPE_10_2_4_NONE;
	case WMI_VDEV_SUBTYPE_P2P_DEVICE:
		return WMI_VDEV_SUBTYPE_10_2_4_P2P_DEV;
	case WMI_VDEV_SUBTYPE_P2P_CLIENT:
		return WMI_VDEV_SUBTYPE_10_2_4_P2P_CLI;
	case WMI_VDEV_SUBTYPE_P2P_GO:
		return WMI_VDEV_SUBTYPE_10_2_4_P2P_GO;
	case WMI_VDEV_SUBTYPE_PROXY_STA:
		return WMI_VDEV_SUBTYPE_10_2_4_PROXY_STA;
	case WMI_VDEV_SUBTYPE_MESH_11S:
		return WMI_VDEV_SUBTYPE_10_2_4_MESH_11S;
	case WMI_VDEV_SUBTYPE_MESH_NON_11S:
		return -ENOTSUPP;
	}
	return -ENOTSUPP;
}

static int ath10k_wmi_10_4_op_get_vdev_subtype(struct ath10k *ar,
					       enum wmi_vdev_subtype subtype)
{
	switch (subtype) {
	case WMI_VDEV_SUBTYPE_NONE:
		return WMI_VDEV_SUBTYPE_10_4_NONE;
	case WMI_VDEV_SUBTYPE_P2P_DEVICE:
		return WMI_VDEV_SUBTYPE_10_4_P2P_DEV;
	case WMI_VDEV_SUBTYPE_P2P_CLIENT:
		return WMI_VDEV_SUBTYPE_10_4_P2P_CLI;
	case WMI_VDEV_SUBTYPE_P2P_GO:
		return WMI_VDEV_SUBTYPE_10_4_P2P_GO;
	case WMI_VDEV_SUBTYPE_PROXY_STA:
		return WMI_VDEV_SUBTYPE_10_4_PROXY_STA;
	case WMI_VDEV_SUBTYPE_MESH_11S:
		return WMI_VDEV_SUBTYPE_10_4_MESH_11S;
	case WMI_VDEV_SUBTYPE_MESH_NON_11S:
		return WMI_VDEV_SUBTYPE_10_4_MESH_NON_11S;
	}
	return -ENOTSUPP;
}

static struct sk_buff *
ath10k_wmi_10_4_ext_resource_config(struct ath10k *ar,
				    enum wmi_host_platform_type type,
				    u32 fw_feature_bitmap)
{
	struct wmi_ext_resource_config_10_4_cmd *cmd;
	struct sk_buff *skb;
	u32 num_tdls_sleep_sta = 0;

	skb = ath10k_wmi_alloc_skb(ar, sizeof(*cmd));
	if (!skb)
		return ERR_PTR(-ENOMEM);

	if (test_bit(WMI_SERVICE_TDLS_UAPSD_SLEEP_STA, ar->wmi.svc_map))
		num_tdls_sleep_sta = TARGET_10_4_NUM_TDLS_SLEEP_STA;

	cmd = (struct wmi_ext_resource_config_10_4_cmd *)skb->data;
	cmd->host_platform_config = __cpu_to_le32(type);
	cmd->fw_feature_bitmap = __cpu_to_le32(fw_feature_bitmap);
	cmd->wlan_gpio_priority = __cpu_to_le32(ar->coex_gpio_pin);
	cmd->coex_version = __cpu_to_le32(WMI_NO_COEX_VERSION_SUPPORT);
	cmd->coex_gpio_pin1 = __cpu_to_le32(-1);
	cmd->coex_gpio_pin2 = __cpu_to_le32(-1);
	cmd->coex_gpio_pin3 = __cpu_to_le32(-1);
	cmd->num_tdls_vdevs = __cpu_to_le32(TARGET_10_4_NUM_TDLS_VDEVS);
	cmd->num_tdls_conn_table_entries = __cpu_to_le32(20);
	cmd->max_tdls_concurrent_sleep_sta = __cpu_to_le32(num_tdls_sleep_sta);
	cmd->max_tdls_concurrent_buffer_sta =
			__cpu_to_le32(TARGET_10_4_NUM_TDLS_BUFFER_STA);

	ath10k_dbg(ar, ATH10K_DBG_WMI,
		   "wmi ext resource config host type %d firmware feature bitmap %08x\n",
		   type, fw_feature_bitmap);
	return skb;
}

static struct sk_buff *
ath10k_wmi_10_4_gen_update_fw_tdls_state(struct ath10k *ar, u32 vdev_id,
					 enum wmi_tdls_state state)
{
	struct wmi_10_4_tdls_set_state_cmd *cmd;
	struct sk_buff *skb;
	u32 options = 0;

	skb = ath10k_wmi_alloc_skb(ar, sizeof(*cmd));
	if (!skb)
		return ERR_PTR(-ENOMEM);

	if (test_bit(WMI_SERVICE_TDLS_EXPLICIT_MODE_ONLY, ar->wmi.svc_map) &&
	    state == WMI_TDLS_ENABLE_ACTIVE)
		state = WMI_TDLS_ENABLE_PASSIVE;

	if (test_bit(WMI_SERVICE_TDLS_UAPSD_BUFFER_STA, ar->wmi.svc_map))
		options |= WMI_TDLS_BUFFER_STA_EN;

	cmd = (struct wmi_10_4_tdls_set_state_cmd *)skb->data;
	cmd->vdev_id = __cpu_to_le32(vdev_id);
	cmd->state = __cpu_to_le32(state);
	cmd->notification_interval_ms = __cpu_to_le32(5000);
	cmd->tx_discovery_threshold = __cpu_to_le32(100);
	cmd->tx_teardown_threshold = __cpu_to_le32(5);
	cmd->rssi_teardown_threshold = __cpu_to_le32(-75);
	cmd->rssi_delta = __cpu_to_le32(-20);
	cmd->tdls_options = __cpu_to_le32(options);
	cmd->tdls_peer_traffic_ind_window = __cpu_to_le32(2);
	cmd->tdls_peer_traffic_response_timeout_ms = __cpu_to_le32(5000);
	cmd->tdls_puapsd_mask = __cpu_to_le32(0xf);
	cmd->tdls_puapsd_inactivity_time_ms = __cpu_to_le32(0);
	cmd->tdls_puapsd_rx_frame_threshold = __cpu_to_le32(10);
	cmd->teardown_notification_ms = __cpu_to_le32(10);
	cmd->tdls_peer_kickout_threshold = __cpu_to_le32(96);

	ath10k_dbg(ar, ATH10K_DBG_WMI, "wmi update fw tdls state %d for vdev %i\n",
		   state, vdev_id);
	return skb;
}

static u32 ath10k_wmi_prepare_peer_qos(u8 uapsd_queues, u8 sp)
{
	u32 peer_qos = 0;

	if (uapsd_queues & IEEE80211_WMM_IE_STA_QOSINFO_AC_VO)
		peer_qos |= WMI_TDLS_PEER_QOS_AC_VO;
	if (uapsd_queues & IEEE80211_WMM_IE_STA_QOSINFO_AC_VI)
		peer_qos |= WMI_TDLS_PEER_QOS_AC_VI;
	if (uapsd_queues & IEEE80211_WMM_IE_STA_QOSINFO_AC_BK)
		peer_qos |= WMI_TDLS_PEER_QOS_AC_BK;
	if (uapsd_queues & IEEE80211_WMM_IE_STA_QOSINFO_AC_BE)
		peer_qos |= WMI_TDLS_PEER_QOS_AC_BE;

	peer_qos |= SM(sp, WMI_TDLS_PEER_SP);

	return peer_qos;
}

static struct sk_buff *
ath10k_wmi_10_4_op_gen_pdev_get_tpc_table_cmdid(struct ath10k *ar, u32 param)
{
	struct wmi_pdev_get_tpc_table_cmd *cmd;
	struct sk_buff *skb;

	skb = ath10k_wmi_alloc_skb(ar, sizeof(*cmd));
	if (!skb)
		return ERR_PTR(-ENOMEM);

	cmd = (struct wmi_pdev_get_tpc_table_cmd *)skb->data;
	cmd->param = __cpu_to_le32(param);

	ath10k_dbg(ar, ATH10K_DBG_WMI,
		   "wmi pdev get tpc table param:%d\n", param);
	return skb;
}

static struct sk_buff *
ath10k_wmi_10_4_gen_tdls_peer_update(struct ath10k *ar,
				     const struct wmi_tdls_peer_update_cmd_arg *arg,
				     const struct wmi_tdls_peer_capab_arg *cap,
				     const struct wmi_channel_arg *chan_arg)
{
	struct wmi_10_4_tdls_peer_update_cmd *cmd;
	struct wmi_tdls_peer_capabilities *peer_cap;
	struct wmi_channel *chan;
	struct sk_buff *skb;
	u32 peer_qos;
	int len, chan_len;
	int i;

	/* tdls peer update cmd has place holder for one channel*/
	chan_len = cap->peer_chan_len ? (cap->peer_chan_len - 1) : 0;

	len = sizeof(*cmd) + chan_len * sizeof(*chan);

	skb = ath10k_wmi_alloc_skb(ar, len);
	if (!skb)
		return ERR_PTR(-ENOMEM);

	memset(skb->data, 0, sizeof(*cmd));

	cmd = (struct wmi_10_4_tdls_peer_update_cmd *)skb->data;
	cmd->vdev_id = __cpu_to_le32(arg->vdev_id);
	ether_addr_copy(cmd->peer_macaddr.addr, arg->addr);
	cmd->peer_state = __cpu_to_le32(arg->peer_state);

	peer_qos = ath10k_wmi_prepare_peer_qos(cap->peer_uapsd_queues,
					       cap->peer_max_sp);

	peer_cap = &cmd->peer_capab;
	peer_cap->peer_qos = __cpu_to_le32(peer_qos);
	peer_cap->buff_sta_support = __cpu_to_le32(cap->buff_sta_support);
	peer_cap->off_chan_support = __cpu_to_le32(cap->off_chan_support);
	peer_cap->peer_curr_operclass = __cpu_to_le32(cap->peer_curr_operclass);
	peer_cap->self_curr_operclass = __cpu_to_le32(cap->self_curr_operclass);
	peer_cap->peer_chan_len = __cpu_to_le32(cap->peer_chan_len);
	peer_cap->peer_operclass_len = __cpu_to_le32(cap->peer_operclass_len);

	for (i = 0; i < WMI_TDLS_MAX_SUPP_OPER_CLASSES; i++)
		peer_cap->peer_operclass[i] = cap->peer_operclass[i];

	peer_cap->is_peer_responder = __cpu_to_le32(cap->is_peer_responder);
	peer_cap->pref_offchan_num = __cpu_to_le32(cap->pref_offchan_num);
	peer_cap->pref_offchan_bw = __cpu_to_le32(cap->pref_offchan_bw);

	for (i = 0; i < cap->peer_chan_len; i++) {
		chan = (struct wmi_channel *)&peer_cap->peer_chan_list[i];
		ath10k_wmi_put_wmi_channel(ar, chan, &chan_arg[i]);
	}

	ath10k_dbg(ar, ATH10K_DBG_WMI,
		   "wmi tdls peer update vdev %i state %d n_chans %u\n",
		   arg->vdev_id, arg->peer_state, cap->peer_chan_len);
	return skb;
}

static struct sk_buff *
ath10k_wmi_10_4_gen_radar_found(struct ath10k *ar,
				const struct ath10k_radar_found_info *arg)
{
	struct wmi_radar_found_info *cmd;
	struct sk_buff *skb;

	skb = ath10k_wmi_alloc_skb(ar, sizeof(*cmd));
	if (!skb)
		return ERR_PTR(-ENOMEM);

	cmd = (struct wmi_radar_found_info *)skb->data;
	cmd->pri_min   = __cpu_to_le32(arg->pri_min);
	cmd->pri_max   = __cpu_to_le32(arg->pri_max);
	cmd->width_min = __cpu_to_le32(arg->width_min);
	cmd->width_max = __cpu_to_le32(arg->width_max);
	cmd->sidx_min  = __cpu_to_le32(arg->sidx_min);
	cmd->sidx_max  = __cpu_to_le32(arg->sidx_max);

	ath10k_dbg(ar, ATH10K_DBG_WMI,
		   "wmi radar found pri_min %d pri_max %d width_min %d width_max %d sidx_min %d sidx_max %d\n",
		   arg->pri_min, arg->pri_max, arg->width_min,
		   arg->width_max, arg->sidx_min, arg->sidx_max);
	return skb;
}

static struct sk_buff *
ath10k_wmi_10_4_gen_per_peer_per_tid_cfg(struct ath10k *ar,
					 const struct wmi_per_peer_per_tid_cfg_arg *arg)
{
	struct wmi_peer_per_tid_cfg_cmd *cmd;
	struct sk_buff *skb;

	skb = ath10k_wmi_alloc_skb(ar, sizeof(*cmd));
	if (!skb)
		return ERR_PTR(-ENOMEM);

	memset(skb->data, 0, sizeof(*cmd));

	cmd = (struct wmi_peer_per_tid_cfg_cmd *)skb->data;
	cmd->vdev_id = cpu_to_le32(arg->vdev_id);
	ether_addr_copy(cmd->peer_macaddr.addr, arg->peer_macaddr.addr);
	cmd->tid = cpu_to_le32(arg->tid);
	cmd->ack_policy = cpu_to_le32(arg->ack_policy);
	cmd->aggr_control = cpu_to_le32(arg->aggr_control);
	cmd->rate_control = cpu_to_le32(arg->rate_ctrl);
	cmd->retry_count = cpu_to_le32(arg->retry_count);
	cmd->rcode_flags = cpu_to_le32(arg->rcode_flags);
	cmd->ext_tid_cfg_bitmap = cpu_to_le32(arg->ext_tid_cfg_bitmap);
	cmd->rtscts_ctrl = cpu_to_le32(arg->rtscts_ctrl);

	ath10k_dbg(ar, ATH10K_DBG_WMI,
		   "wmi noack tid %d vdev id %d ack_policy %d aggr %u rate_ctrl %u rcflag %u retry_count %d rtscts %d ext_tid_cfg_bitmap %d mac_addr %pM\n",
		   arg->tid, arg->vdev_id, arg->ack_policy, arg->aggr_control,
		   arg->rate_ctrl, arg->rcode_flags, arg->retry_count,
		   arg->rtscts_ctrl, arg->ext_tid_cfg_bitmap, arg->peer_macaddr.addr);
	return skb;
}

static struct sk_buff *
ath10k_wmi_op_gen_echo(struct ath10k *ar, u32 value)
{
	struct wmi_echo_cmd *cmd;
	struct sk_buff *skb;

	skb = ath10k_wmi_alloc_skb(ar, sizeof(*cmd));
	if (!skb)
		return ERR_PTR(-ENOMEM);

	cmd = (struct wmi_echo_cmd *)skb->data;
	cmd->value = cpu_to_le32(value);

	ath10k_dbg(ar, ATH10K_DBG_WMI,
		   "wmi echo value 0x%08x\n", value);
	return skb;
}

int
ath10k_wmi_barrier(struct ath10k *ar)
{
	int ret;
	int time_left;

	spin_lock_bh(&ar->data_lock);
	reinit_completion(&ar->wmi.barrier);
	spin_unlock_bh(&ar->data_lock);

	ret = ath10k_wmi_echo(ar, ATH10K_WMI_BARRIER_ECHO_ID);
	if (ret) {
		ath10k_warn(ar, "failed to submit wmi echo: %d\n", ret);
		return ret;
	}

	time_left = wait_for_completion_timeout(&ar->wmi.barrier,
						ATH10K_WMI_BARRIER_TIMEOUT_HZ);
	if (!time_left)
		return -ETIMEDOUT;

	return 0;
}

static struct sk_buff *
ath10k_wmi_10_2_4_op_gen_bb_timing(struct ath10k *ar,
				   const struct wmi_bb_timing_cfg_arg *arg)
{
	struct wmi_pdev_bb_timing_cfg_cmd *cmd;
	struct sk_buff *skb;

	skb = ath10k_wmi_alloc_skb(ar, sizeof(*cmd));
	if (!skb)
		return ERR_PTR(-ENOMEM);

	cmd = (struct wmi_pdev_bb_timing_cfg_cmd *)skb->data;
	cmd->bb_tx_timing = __cpu_to_le32(arg->bb_tx_timing);
	cmd->bb_xpa_timing = __cpu_to_le32(arg->bb_xpa_timing);

	ath10k_dbg(ar, ATH10K_DBG_WMI,
		   "wmi pdev bb_tx_timing 0x%x bb_xpa_timing 0x%x\n",
		   arg->bb_tx_timing, arg->bb_xpa_timing);
	return skb;
}

static const struct wmi_ops wmi_ops = {
	.rx = ath10k_wmi_op_rx,
	.map_svc = wmi_main_svc_map,

	.pull_scan = ath10k_wmi_op_pull_scan_ev,
	.pull_mgmt_rx = ath10k_wmi_op_pull_mgmt_rx_ev,
	.pull_ch_info = ath10k_wmi_op_pull_ch_info_ev,
	.pull_vdev_start = ath10k_wmi_op_pull_vdev_start_ev,
	.pull_peer_kick = ath10k_wmi_op_pull_peer_kick_ev,
	.pull_swba = ath10k_wmi_op_pull_swba_ev,
	.pull_phyerr_hdr = ath10k_wmi_op_pull_phyerr_ev_hdr,
	.pull_phyerr = ath10k_wmi_op_pull_phyerr_ev,
	.pull_svc_rdy = ath10k_wmi_main_op_pull_svc_rdy_ev,
	.pull_rdy = ath10k_wmi_op_pull_rdy_ev,
	.pull_fw_stats = ath10k_wmi_main_op_pull_fw_stats,
	.pull_roam_ev = ath10k_wmi_op_pull_roam_ev,
	.pull_echo_ev = ath10k_wmi_op_pull_echo_ev,

	.gen_pdev_suspend = ath10k_wmi_op_gen_pdev_suspend,
	.gen_pdev_resume = ath10k_wmi_op_gen_pdev_resume,
	.gen_pdev_set_rd = ath10k_wmi_op_gen_pdev_set_rd,
	.gen_pdev_set_param = ath10k_wmi_op_gen_pdev_set_param,
	.gen_init = ath10k_wmi_op_gen_init,
	.gen_start_scan = ath10k_wmi_op_gen_start_scan,
	.gen_stop_scan = ath10k_wmi_op_gen_stop_scan,
	.gen_vdev_create = ath10k_wmi_op_gen_vdev_create,
	.gen_vdev_delete = ath10k_wmi_op_gen_vdev_delete,
	.gen_vdev_start = ath10k_wmi_op_gen_vdev_start,
	.gen_vdev_stop = ath10k_wmi_op_gen_vdev_stop,
	.gen_vdev_up = ath10k_wmi_op_gen_vdev_up,
	.gen_vdev_down = ath10k_wmi_op_gen_vdev_down,
	.gen_vdev_set_param = ath10k_wmi_op_gen_vdev_set_param,
	.gen_vdev_install_key = ath10k_wmi_op_gen_vdev_install_key,
	.gen_vdev_spectral_conf = ath10k_wmi_op_gen_vdev_spectral_conf,
	.gen_vdev_spectral_enable = ath10k_wmi_op_gen_vdev_spectral_enable,
	/* .gen_vdev_wmm_conf not implemented */
	.gen_peer_create = ath10k_wmi_op_gen_peer_create,
	.gen_peer_delete = ath10k_wmi_op_gen_peer_delete,
	.gen_peer_flush = ath10k_wmi_op_gen_peer_flush,
	.gen_peer_set_param = ath10k_wmi_op_gen_peer_set_param,
	.gen_peer_assoc = ath10k_wmi_op_gen_peer_assoc,
	.gen_set_psmode = ath10k_wmi_op_gen_set_psmode,
	.gen_set_sta_ps = ath10k_wmi_op_gen_set_sta_ps,
	.gen_set_ap_ps = ath10k_wmi_op_gen_set_ap_ps,
	.gen_scan_chan_list = ath10k_wmi_op_gen_scan_chan_list,
	.gen_beacon_dma = ath10k_wmi_op_gen_beacon_dma,
	.gen_pdev_set_wmm = ath10k_wmi_op_gen_pdev_set_wmm,
	.gen_request_stats = ath10k_wmi_op_gen_request_stats,
	.gen_force_fw_hang = ath10k_wmi_op_gen_force_fw_hang,
	.gen_mgmt_tx = ath10k_wmi_op_gen_mgmt_tx,
	.gen_dbglog_cfg = ath10k_wmi_op_gen_dbglog_cfg,
	.gen_pktlog_enable = ath10k_wmi_op_gen_pktlog_enable,
	.gen_pktlog_disable = ath10k_wmi_op_gen_pktlog_disable,
	.gen_pdev_set_quiet_mode = ath10k_wmi_op_gen_pdev_set_quiet_mode,
	/* .gen_pdev_get_temperature not implemented */
	.gen_addba_clear_resp = ath10k_wmi_op_gen_addba_clear_resp,
	.gen_addba_send = ath10k_wmi_op_gen_addba_send,
	.gen_addba_set_resp = ath10k_wmi_op_gen_addba_set_resp,
	.gen_delba_send = ath10k_wmi_op_gen_delba_send,
	.fw_stats_fill = ath10k_wmi_main_op_fw_stats_fill,
	.get_vdev_subtype = ath10k_wmi_op_get_vdev_subtype,
	.gen_echo = ath10k_wmi_op_gen_echo,
	/* .gen_bcn_tmpl not implemented */
	/* .gen_prb_tmpl not implemented */
	/* .gen_p2p_go_bcn_ie not implemented */
	/* .gen_adaptive_qcs not implemented */
	/* .gen_pdev_enable_adaptive_cca not implemented */
};

static const struct wmi_ops wmi_10_1_ops = {
	.rx = ath10k_wmi_10_1_op_rx,
	.map_svc = wmi_10x_svc_map,
	.pull_svc_rdy = ath10k_wmi_10x_op_pull_svc_rdy_ev,
	.pull_fw_stats = ath10k_wmi_10x_op_pull_fw_stats,
	.gen_init = ath10k_wmi_10_1_op_gen_init,
	.gen_pdev_set_rd = ath10k_wmi_10x_op_gen_pdev_set_rd,
	.gen_start_scan = ath10k_wmi_10x_op_gen_start_scan,
	.gen_peer_assoc = ath10k_wmi_10_1_op_gen_peer_assoc,
	/* .gen_pdev_get_temperature not implemented */

	/* shared with main branch */
	.pull_scan = ath10k_wmi_op_pull_scan_ev,
	.pull_mgmt_rx = ath10k_wmi_op_pull_mgmt_rx_ev,
	.pull_ch_info = ath10k_wmi_op_pull_ch_info_ev,
	.pull_vdev_start = ath10k_wmi_op_pull_vdev_start_ev,
	.pull_peer_kick = ath10k_wmi_op_pull_peer_kick_ev,
	.pull_swba = ath10k_wmi_op_pull_swba_ev,
	.pull_phyerr_hdr = ath10k_wmi_op_pull_phyerr_ev_hdr,
	.pull_phyerr = ath10k_wmi_op_pull_phyerr_ev,
	.pull_rdy = ath10k_wmi_op_pull_rdy_ev,
	.pull_roam_ev = ath10k_wmi_op_pull_roam_ev,
	.pull_echo_ev = ath10k_wmi_op_pull_echo_ev,

	.gen_pdev_suspend = ath10k_wmi_op_gen_pdev_suspend,
	.gen_pdev_resume = ath10k_wmi_op_gen_pdev_resume,
	.gen_pdev_set_param = ath10k_wmi_op_gen_pdev_set_param,
	.gen_stop_scan = ath10k_wmi_op_gen_stop_scan,
	.gen_vdev_create = ath10k_wmi_op_gen_vdev_create,
	.gen_vdev_delete = ath10k_wmi_op_gen_vdev_delete,
	.gen_vdev_start = ath10k_wmi_op_gen_vdev_start,
	.gen_vdev_stop = ath10k_wmi_op_gen_vdev_stop,
	.gen_vdev_up = ath10k_wmi_op_gen_vdev_up,
	.gen_vdev_down = ath10k_wmi_op_gen_vdev_down,
	.gen_vdev_set_param = ath10k_wmi_op_gen_vdev_set_param,
	.gen_vdev_install_key = ath10k_wmi_op_gen_vdev_install_key,
	.gen_vdev_spectral_conf = ath10k_wmi_op_gen_vdev_spectral_conf,
	.gen_vdev_spectral_enable = ath10k_wmi_op_gen_vdev_spectral_enable,
	/* .gen_vdev_wmm_conf not implemented */
	.gen_peer_create = ath10k_wmi_op_gen_peer_create,
	.gen_peer_delete = ath10k_wmi_op_gen_peer_delete,
	.gen_peer_flush = ath10k_wmi_op_gen_peer_flush,
	.gen_peer_set_param = ath10k_wmi_op_gen_peer_set_param,
	.gen_set_psmode = ath10k_wmi_op_gen_set_psmode,
	.gen_set_sta_ps = ath10k_wmi_op_gen_set_sta_ps,
	.gen_set_ap_ps = ath10k_wmi_op_gen_set_ap_ps,
	.gen_scan_chan_list = ath10k_wmi_op_gen_scan_chan_list,
	.gen_beacon_dma = ath10k_wmi_op_gen_beacon_dma,
	.gen_pdev_set_wmm = ath10k_wmi_op_gen_pdev_set_wmm,
	.gen_request_stats = ath10k_wmi_op_gen_request_stats,
	.gen_force_fw_hang = ath10k_wmi_op_gen_force_fw_hang,
	.gen_mgmt_tx = ath10k_wmi_op_gen_mgmt_tx,
	.gen_dbglog_cfg = ath10k_wmi_op_gen_dbglog_cfg,
	.gen_pktlog_enable = ath10k_wmi_op_gen_pktlog_enable,
	.gen_pktlog_disable = ath10k_wmi_op_gen_pktlog_disable,
	.gen_pdev_set_quiet_mode = ath10k_wmi_op_gen_pdev_set_quiet_mode,
	.gen_addba_clear_resp = ath10k_wmi_op_gen_addba_clear_resp,
	.gen_addba_send = ath10k_wmi_op_gen_addba_send,
	.gen_addba_set_resp = ath10k_wmi_op_gen_addba_set_resp,
	.gen_delba_send = ath10k_wmi_op_gen_delba_send,
	.fw_stats_fill = ath10k_wmi_10x_op_fw_stats_fill,
	.get_vdev_subtype = ath10k_wmi_op_get_vdev_subtype,
	.gen_echo = ath10k_wmi_op_gen_echo,
	/* .gen_bcn_tmpl not implemented */
	/* .gen_prb_tmpl not implemented */
	/* .gen_p2p_go_bcn_ie not implemented */
	/* .gen_adaptive_qcs not implemented */
	/* .gen_pdev_enable_adaptive_cca not implemented */
};

static const struct wmi_ops wmi_10_2_ops = {
	.rx = ath10k_wmi_10_2_op_rx,
	.pull_fw_stats = ath10k_wmi_10_2_op_pull_fw_stats,
	.gen_init = ath10k_wmi_10_2_op_gen_init,
	.gen_peer_assoc = ath10k_wmi_10_2_op_gen_peer_assoc,
	/* .gen_pdev_get_temperature not implemented */

	/* shared with 10.1 */
	.map_svc = wmi_10x_svc_map,
	.pull_svc_rdy = ath10k_wmi_10x_op_pull_svc_rdy_ev,
	.gen_pdev_set_rd = ath10k_wmi_10x_op_gen_pdev_set_rd,
	.gen_start_scan = ath10k_wmi_10x_op_gen_start_scan,
	.gen_echo = ath10k_wmi_op_gen_echo,

	.pull_scan = ath10k_wmi_op_pull_scan_ev,
	.pull_mgmt_rx = ath10k_wmi_op_pull_mgmt_rx_ev,
	.pull_ch_info = ath10k_wmi_op_pull_ch_info_ev,
	.pull_vdev_start = ath10k_wmi_op_pull_vdev_start_ev,
	.pull_peer_kick = ath10k_wmi_op_pull_peer_kick_ev,
	.pull_swba = ath10k_wmi_op_pull_swba_ev,
	.pull_phyerr_hdr = ath10k_wmi_op_pull_phyerr_ev_hdr,
	.pull_phyerr = ath10k_wmi_op_pull_phyerr_ev,
	.pull_rdy = ath10k_wmi_op_pull_rdy_ev,
	.pull_roam_ev = ath10k_wmi_op_pull_roam_ev,
	.pull_echo_ev = ath10k_wmi_op_pull_echo_ev,

	.gen_pdev_suspend = ath10k_wmi_op_gen_pdev_suspend,
	.gen_pdev_resume = ath10k_wmi_op_gen_pdev_resume,
	.gen_pdev_set_param = ath10k_wmi_op_gen_pdev_set_param,
	.gen_stop_scan = ath10k_wmi_op_gen_stop_scan,
	.gen_vdev_create = ath10k_wmi_op_gen_vdev_create,
	.gen_vdev_delete = ath10k_wmi_op_gen_vdev_delete,
	.gen_vdev_start = ath10k_wmi_op_gen_vdev_start,
	.gen_vdev_stop = ath10k_wmi_op_gen_vdev_stop,
	.gen_vdev_up = ath10k_wmi_op_gen_vdev_up,
	.gen_vdev_down = ath10k_wmi_op_gen_vdev_down,
	.gen_vdev_set_param = ath10k_wmi_op_gen_vdev_set_param,
	.gen_vdev_install_key = ath10k_wmi_op_gen_vdev_install_key,
	.gen_vdev_spectral_conf = ath10k_wmi_op_gen_vdev_spectral_conf,
	.gen_vdev_spectral_enable = ath10k_wmi_op_gen_vdev_spectral_enable,
	/* .gen_vdev_wmm_conf not implemented */
	.gen_peer_create = ath10k_wmi_op_gen_peer_create,
	.gen_peer_delete = ath10k_wmi_op_gen_peer_delete,
	.gen_peer_flush = ath10k_wmi_op_gen_peer_flush,
	.gen_pdev_set_base_macaddr = ath10k_wmi_op_gen_pdev_set_base_macaddr,
	.gen_peer_set_param = ath10k_wmi_op_gen_peer_set_param,
	.gen_set_psmode = ath10k_wmi_op_gen_set_psmode,
	.gen_set_sta_ps = ath10k_wmi_op_gen_set_sta_ps,
	.gen_set_ap_ps = ath10k_wmi_op_gen_set_ap_ps,
	.gen_scan_chan_list = ath10k_wmi_op_gen_scan_chan_list,
	.gen_beacon_dma = ath10k_wmi_op_gen_beacon_dma,
	.gen_pdev_set_wmm = ath10k_wmi_op_gen_pdev_set_wmm,
	.gen_request_stats = ath10k_wmi_op_gen_request_stats,
	.gen_force_fw_hang = ath10k_wmi_op_gen_force_fw_hang,
	.gen_mgmt_tx = ath10k_wmi_op_gen_mgmt_tx,
	.gen_dbglog_cfg = ath10k_wmi_op_gen_dbglog_cfg,
	.gen_pktlog_enable = ath10k_wmi_op_gen_pktlog_enable,
	.gen_pktlog_disable = ath10k_wmi_op_gen_pktlog_disable,
	.gen_pdev_set_quiet_mode = ath10k_wmi_op_gen_pdev_set_quiet_mode,
	.gen_addba_clear_resp = ath10k_wmi_op_gen_addba_clear_resp,
	.gen_addba_send = ath10k_wmi_op_gen_addba_send,
	.gen_addba_set_resp = ath10k_wmi_op_gen_addba_set_resp,
	.gen_delba_send = ath10k_wmi_op_gen_delba_send,
	.fw_stats_fill = ath10k_wmi_10x_op_fw_stats_fill,
	.get_vdev_subtype = ath10k_wmi_op_get_vdev_subtype,
	/* .gen_pdev_enable_adaptive_cca not implemented */
};

static const struct wmi_ops wmi_10_2_4_ops = {
	.rx = ath10k_wmi_10_2_op_rx,
	.pull_fw_stats = ath10k_wmi_10_2_4_op_pull_fw_stats,
	.gen_init = ath10k_wmi_10_2_op_gen_init,
	.gen_peer_assoc = ath10k_wmi_10_2_op_gen_peer_assoc,
	.gen_pdev_get_temperature = ath10k_wmi_10_2_op_gen_pdev_get_temperature,
	.gen_pdev_bss_chan_info_req = ath10k_wmi_10_2_op_gen_pdev_bss_chan_info,

	/* shared with 10.1 */
	.map_svc = wmi_10x_svc_map,
	.pull_svc_rdy = ath10k_wmi_10x_op_pull_svc_rdy_ev,
	.gen_pdev_set_rd = ath10k_wmi_10x_op_gen_pdev_set_rd,
	.gen_start_scan = ath10k_wmi_10x_op_gen_start_scan,
	.gen_echo = ath10k_wmi_op_gen_echo,

	.pull_scan = ath10k_wmi_op_pull_scan_ev,
	.pull_mgmt_rx = ath10k_wmi_op_pull_mgmt_rx_ev,
	.pull_ch_info = ath10k_wmi_op_pull_ch_info_ev,
	.pull_vdev_start = ath10k_wmi_op_pull_vdev_start_ev,
	.pull_peer_kick = ath10k_wmi_op_pull_peer_kick_ev,
	.pull_swba = ath10k_wmi_10_2_4_op_pull_swba_ev,
	.pull_phyerr_hdr = ath10k_wmi_op_pull_phyerr_ev_hdr,
	.pull_phyerr = ath10k_wmi_op_pull_phyerr_ev,
	.pull_rdy = ath10k_wmi_op_pull_rdy_ev,
	.pull_roam_ev = ath10k_wmi_op_pull_roam_ev,
	.pull_echo_ev = ath10k_wmi_op_pull_echo_ev,

	.gen_pdev_suspend = ath10k_wmi_op_gen_pdev_suspend,
	.gen_pdev_resume = ath10k_wmi_op_gen_pdev_resume,
	.gen_pdev_set_param = ath10k_wmi_op_gen_pdev_set_param,
	.gen_stop_scan = ath10k_wmi_op_gen_stop_scan,
	.gen_vdev_create = ath10k_wmi_op_gen_vdev_create,
	.gen_vdev_delete = ath10k_wmi_op_gen_vdev_delete,
	.gen_vdev_start = ath10k_wmi_op_gen_vdev_start,
	.gen_vdev_stop = ath10k_wmi_op_gen_vdev_stop,
	.gen_vdev_up = ath10k_wmi_op_gen_vdev_up,
	.gen_vdev_down = ath10k_wmi_op_gen_vdev_down,
	.gen_vdev_set_param = ath10k_wmi_op_gen_vdev_set_param,
	.gen_vdev_install_key = ath10k_wmi_op_gen_vdev_install_key,
	.gen_vdev_spectral_conf = ath10k_wmi_op_gen_vdev_spectral_conf,
	.gen_vdev_spectral_enable = ath10k_wmi_op_gen_vdev_spectral_enable,
	.gen_peer_create = ath10k_wmi_op_gen_peer_create,
	.gen_peer_delete = ath10k_wmi_op_gen_peer_delete,
	.gen_peer_flush = ath10k_wmi_op_gen_peer_flush,
	.gen_peer_set_param = ath10k_wmi_op_gen_peer_set_param,
	.gen_set_psmode = ath10k_wmi_op_gen_set_psmode,
	.gen_set_sta_ps = ath10k_wmi_op_gen_set_sta_ps,
	.gen_set_ap_ps = ath10k_wmi_op_gen_set_ap_ps,
	.gen_scan_chan_list = ath10k_wmi_op_gen_scan_chan_list,
	.gen_beacon_dma = ath10k_wmi_op_gen_beacon_dma,
	.gen_pdev_set_wmm = ath10k_wmi_op_gen_pdev_set_wmm,
	.gen_request_stats = ath10k_wmi_op_gen_request_stats,
	.gen_force_fw_hang = ath10k_wmi_op_gen_force_fw_hang,
	.gen_mgmt_tx = ath10k_wmi_op_gen_mgmt_tx,
	.gen_dbglog_cfg = ath10k_wmi_op_gen_dbglog_cfg,
	.gen_pktlog_enable = ath10k_wmi_op_gen_pktlog_enable,
	.gen_pktlog_disable = ath10k_wmi_op_gen_pktlog_disable,
	.gen_pdev_set_quiet_mode = ath10k_wmi_op_gen_pdev_set_quiet_mode,
	.gen_addba_clear_resp = ath10k_wmi_op_gen_addba_clear_resp,
	.gen_addba_send = ath10k_wmi_op_gen_addba_send,
	.gen_addba_set_resp = ath10k_wmi_op_gen_addba_set_resp,
	.gen_delba_send = ath10k_wmi_op_gen_delba_send,
	.gen_pdev_get_tpc_config = ath10k_wmi_10_2_4_op_gen_pdev_get_tpc_config,
	.fw_stats_fill = ath10k_wmi_10x_op_fw_stats_fill,
	.gen_pdev_enable_adaptive_cca =
		ath10k_wmi_op_gen_pdev_enable_adaptive_cca,
	.get_vdev_subtype = ath10k_wmi_10_2_4_op_get_vdev_subtype,
	.gen_bb_timing = ath10k_wmi_10_2_4_op_gen_bb_timing,
	/* .gen_bcn_tmpl not implemented */
	/* .gen_prb_tmpl not implemented */
	/* .gen_p2p_go_bcn_ie not implemented */
	/* .gen_adaptive_qcs not implemented */
};

static const struct wmi_ops wmi_10_4_ops = {
	.rx = ath10k_wmi_10_4_op_rx,
	.map_svc = wmi_10_4_svc_map,

	.pull_fw_stats = ath10k_wmi_10_4_op_pull_fw_stats,
	.pull_scan = ath10k_wmi_op_pull_scan_ev,
	.pull_mgmt_rx = ath10k_wmi_10_4_op_pull_mgmt_rx_ev,
	.pull_ch_info = ath10k_wmi_10_4_op_pull_ch_info_ev,
	.pull_vdev_start = ath10k_wmi_op_pull_vdev_start_ev,
	.pull_peer_kick = ath10k_wmi_op_pull_peer_kick_ev,
	.pull_swba = ath10k_wmi_10_4_op_pull_swba_ev,
	.pull_phyerr_hdr = ath10k_wmi_10_4_op_pull_phyerr_ev_hdr,
	.pull_phyerr = ath10k_wmi_10_4_op_pull_phyerr_ev,
	.pull_svc_rdy = ath10k_wmi_main_op_pull_svc_rdy_ev,
	.pull_rdy = ath10k_wmi_op_pull_rdy_ev,
	.pull_roam_ev = ath10k_wmi_op_pull_roam_ev,
	.pull_dfs_status_ev = ath10k_wmi_10_4_op_pull_dfs_status_ev,
	.get_txbf_conf_scheme = ath10k_wmi_10_4_txbf_conf_scheme,

	.gen_pdev_suspend = ath10k_wmi_op_gen_pdev_suspend,
	.gen_pdev_resume = ath10k_wmi_op_gen_pdev_resume,
	.gen_pdev_set_base_macaddr = ath10k_wmi_op_gen_pdev_set_base_macaddr,
	.gen_pdev_set_rd = ath10k_wmi_10x_op_gen_pdev_set_rd,
	.gen_pdev_set_param = ath10k_wmi_op_gen_pdev_set_param,
	.gen_init = ath10k_wmi_10_4_op_gen_init,
	.gen_start_scan = ath10k_wmi_op_gen_start_scan,
	.gen_stop_scan = ath10k_wmi_op_gen_stop_scan,
	.gen_vdev_create = ath10k_wmi_op_gen_vdev_create,
	.gen_vdev_delete = ath10k_wmi_op_gen_vdev_delete,
	.gen_vdev_start = ath10k_wmi_op_gen_vdev_start,
	.gen_vdev_stop = ath10k_wmi_op_gen_vdev_stop,
	.gen_vdev_up = ath10k_wmi_op_gen_vdev_up,
	.gen_vdev_down = ath10k_wmi_op_gen_vdev_down,
	.gen_vdev_set_param = ath10k_wmi_op_gen_vdev_set_param,
	.gen_vdev_install_key = ath10k_wmi_op_gen_vdev_install_key,
	.gen_vdev_spectral_conf = ath10k_wmi_op_gen_vdev_spectral_conf,
	.gen_vdev_spectral_enable = ath10k_wmi_op_gen_vdev_spectral_enable,
	.gen_peer_create = ath10k_wmi_op_gen_peer_create,
	.gen_peer_delete = ath10k_wmi_op_gen_peer_delete,
	.gen_peer_flush = ath10k_wmi_op_gen_peer_flush,
	.gen_peer_set_param = ath10k_wmi_op_gen_peer_set_param,
	.gen_peer_assoc = ath10k_wmi_10_4_op_gen_peer_assoc,
	.gen_set_psmode = ath10k_wmi_op_gen_set_psmode,
	.gen_set_sta_ps = ath10k_wmi_op_gen_set_sta_ps,
	.gen_set_ap_ps = ath10k_wmi_op_gen_set_ap_ps,
	.gen_scan_chan_list = ath10k_wmi_op_gen_scan_chan_list,
	.gen_beacon_dma = ath10k_wmi_op_gen_beacon_dma,
	.gen_pdev_set_wmm = ath10k_wmi_op_gen_pdev_set_wmm,
	.gen_force_fw_hang = ath10k_wmi_op_gen_force_fw_hang,
	.gen_mgmt_tx = ath10k_wmi_op_gen_mgmt_tx,
	.gen_dbglog_cfg = ath10k_wmi_10_4_op_gen_dbglog_cfg,
	.gen_pktlog_enable = ath10k_wmi_op_gen_pktlog_enable,
	.gen_pktlog_disable = ath10k_wmi_op_gen_pktlog_disable,
	.gen_pdev_set_quiet_mode = ath10k_wmi_op_gen_pdev_set_quiet_mode,
	.gen_addba_clear_resp = ath10k_wmi_op_gen_addba_clear_resp,
	.gen_addba_send = ath10k_wmi_op_gen_addba_send,
	.gen_addba_set_resp = ath10k_wmi_op_gen_addba_set_resp,
	.gen_delba_send = ath10k_wmi_op_gen_delba_send,
	.fw_stats_fill = ath10k_wmi_10_4_op_fw_stats_fill,
	.ext_resource_config = ath10k_wmi_10_4_ext_resource_config,
	.gen_update_fw_tdls_state = ath10k_wmi_10_4_gen_update_fw_tdls_state,
	.gen_tdls_peer_update = ath10k_wmi_10_4_gen_tdls_peer_update,
	.gen_pdev_get_tpc_table_cmdid =
			ath10k_wmi_10_4_op_gen_pdev_get_tpc_table_cmdid,
	.gen_radar_found = ath10k_wmi_10_4_gen_radar_found,
	.gen_per_peer_per_tid_cfg = ath10k_wmi_10_4_gen_per_peer_per_tid_cfg,

	/* shared with 10.2 */
	.pull_echo_ev = ath10k_wmi_op_pull_echo_ev,
	.gen_request_stats = ath10k_wmi_op_gen_request_stats,
	.gen_pdev_get_temperature = ath10k_wmi_10_2_op_gen_pdev_get_temperature,
	.get_vdev_subtype = ath10k_wmi_10_4_op_get_vdev_subtype,
	.gen_pdev_bss_chan_info_req = ath10k_wmi_10_2_op_gen_pdev_bss_chan_info,
	.gen_echo = ath10k_wmi_op_gen_echo,
	.gen_pdev_get_tpc_config = ath10k_wmi_10_2_4_op_gen_pdev_get_tpc_config,
};

int ath10k_wmi_attach(struct ath10k *ar)
{
	switch (ar->running_fw->fw_file.wmi_op_version) {
	case ATH10K_FW_WMI_OP_VERSION_10_4:
		ar->wmi.ops = &wmi_10_4_ops;
		ar->wmi.cmd = &wmi_10_4_cmd_map;
		ar->wmi.vdev_param = &wmi_10_4_vdev_param_map;
		ar->wmi.pdev_param = &wmi_10_4_pdev_param_map;
		ar->wmi.peer_param = &wmi_peer_param_map;
		ar->wmi.peer_flags = &wmi_10_2_peer_flags_map;
		ar->wmi_key_cipher = wmi_key_cipher_suites;
		break;
	case ATH10K_FW_WMI_OP_VERSION_10_2_4:
		ar->wmi.cmd = &wmi_10_2_4_cmd_map;
		ar->wmi.ops = &wmi_10_2_4_ops;
		ar->wmi.vdev_param = &wmi_10_2_4_vdev_param_map;
		ar->wmi.pdev_param = &wmi_10_2_4_pdev_param_map;
		ar->wmi.peer_param = &wmi_peer_param_map;
		ar->wmi.peer_flags = &wmi_10_2_peer_flags_map;
		ar->wmi_key_cipher = wmi_key_cipher_suites;
		break;
	case ATH10K_FW_WMI_OP_VERSION_10_2:
		ar->wmi.cmd = &wmi_10_2_cmd_map;
		ar->wmi.ops = &wmi_10_2_ops;
		ar->wmi.vdev_param = &wmi_10x_vdev_param_map;
		ar->wmi.pdev_param = &wmi_10x_pdev_param_map;
		ar->wmi.peer_param = &wmi_peer_param_map;
		ar->wmi.peer_flags = &wmi_10_2_peer_flags_map;
		ar->wmi_key_cipher = wmi_key_cipher_suites;
		break;
	case ATH10K_FW_WMI_OP_VERSION_10_1:
		ar->wmi.cmd = &wmi_10x_cmd_map;
		ar->wmi.ops = &wmi_10_1_ops;
		ar->wmi.vdev_param = &wmi_10x_vdev_param_map;
		ar->wmi.pdev_param = &wmi_10x_pdev_param_map;
		ar->wmi.peer_param = &wmi_peer_param_map;
		ar->wmi.peer_flags = &wmi_10x_peer_flags_map;
		ar->wmi_key_cipher = wmi_key_cipher_suites;
		break;
	case ATH10K_FW_WMI_OP_VERSION_MAIN:
		ar->wmi.cmd = &wmi_cmd_map;
		ar->wmi.ops = &wmi_ops;
		ar->wmi.vdev_param = &wmi_vdev_param_map;
		ar->wmi.pdev_param = &wmi_pdev_param_map;
		ar->wmi.peer_param = &wmi_peer_param_map;
		ar->wmi.peer_flags = &wmi_peer_flags_map;
		ar->wmi_key_cipher = wmi_key_cipher_suites;
		break;
	case ATH10K_FW_WMI_OP_VERSION_TLV:
		ath10k_wmi_tlv_attach(ar);
		ar->wmi_key_cipher = wmi_tlv_key_cipher_suites;
		break;
	case ATH10K_FW_WMI_OP_VERSION_UNSET:
	case ATH10K_FW_WMI_OP_VERSION_MAX:
		ath10k_err(ar, "unsupported WMI op version: %d\n",
			   ar->running_fw->fw_file.wmi_op_version);
		return -EINVAL;
	}

	init_completion(&ar->wmi.service_ready);
	init_completion(&ar->wmi.unified_ready);
	init_completion(&ar->wmi.barrier);
	init_completion(&ar->wmi.radar_confirm);

	INIT_WORK(&ar->svc_rdy_work, ath10k_wmi_event_service_ready_work);
	INIT_WORK(&ar->radar_confirmation_work,
		  ath10k_radar_confirmation_work);

	if (test_bit(ATH10K_FW_FEATURE_MGMT_TX_BY_REF,
		     ar->running_fw->fw_file.fw_features)) {
		idr_init(&ar->wmi.mgmt_pending_tx);
	}

	return 0;
}

void ath10k_wmi_free_host_mem(struct ath10k *ar)
{
	int i;

	/* free the host memory chunks requested by firmware */
	for (i = 0; i < ar->wmi.num_mem_chunks; i++) {
		dma_free_coherent(ar->dev,
				  ar->wmi.mem_chunks[i].len,
				  ar->wmi.mem_chunks[i].vaddr,
				  ar->wmi.mem_chunks[i].paddr);
	}

	ar->wmi.num_mem_chunks = 0;
}

static int ath10k_wmi_mgmt_tx_clean_up_pending(int msdu_id, void *ptr,
					       void *ctx)
{
	struct ath10k_mgmt_tx_pkt_addr *pkt_addr = ptr;
	struct ath10k *ar = ctx;
	struct sk_buff *msdu;

	ath10k_dbg(ar, ATH10K_DBG_WMI,
		   "force cleanup mgmt msdu_id %u\n", msdu_id);

	msdu = pkt_addr->vaddr;
	dma_unmap_single(ar->dev, pkt_addr->paddr,
			 msdu->len, DMA_TO_DEVICE);
	ieee80211_free_txskb(ar->hw, msdu);

	return 0;
}

void ath10k_wmi_detach(struct ath10k *ar)
{
	if (test_bit(ATH10K_FW_FEATURE_MGMT_TX_BY_REF,
		     ar->running_fw->fw_file.fw_features)) {
		spin_lock_bh(&ar->data_lock);
		idr_for_each(&ar->wmi.mgmt_pending_tx,
			     ath10k_wmi_mgmt_tx_clean_up_pending, ar);
		idr_destroy(&ar->wmi.mgmt_pending_tx);
		spin_unlock_bh(&ar->data_lock);
	}

	cancel_work_sync(&ar->svc_rdy_work);
	dev_kfree_skb(ar->svc_rdy_skb);
}<|MERGE_RESOLUTION|>--- conflicted
+++ resolved
@@ -2611,11 +2611,6 @@
 		ath10k_mac_handle_beacon(ar, skb);
 
 	if (ieee80211_is_beacon(hdr->frame_control) ||
-<<<<<<< HEAD
-	    ieee80211_is_probe_resp(hdr->frame_control))
-		status->boottime_ns = ktime_get_boottime_ns();
-
-=======
 	    ieee80211_is_probe_resp(hdr->frame_control)) {
 		struct ieee80211_mgmt *mgmt = (void *)skb->data;
 		u8 *ies;
@@ -2640,7 +2635,6 @@
 		}
 	}
 
->>>>>>> 92b4b594
 	ath10k_dbg(ar, ATH10K_DBG_MGMT,
 		   "event mgmt rx skb %pK len %d ftype %02x stype %02x\n",
 		   skb, skb->len,
