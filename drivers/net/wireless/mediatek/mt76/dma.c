--- conflicted
+++ resolved
@@ -77,8 +77,6 @@
 		dma_unmap_single(dev->dev, t->dma_addr, dev->drv->txwi_size,
 				 DMA_TO_DEVICE);
 	local_bh_enable();
-<<<<<<< HEAD
-=======
 }
 
 static void
@@ -105,7 +103,6 @@
 	writel(0, &q->regs->cpu_idx);
 	writel(0, &q->regs->dma_idx);
 	mt76_dma_sync_idx(dev, q);
->>>>>>> 3b17187f
 }
 
 static int
@@ -322,10 +319,6 @@
 mt76_dma_tx_queue_skb_raw(struct mt76_dev *dev, struct mt76_queue *q,
 			  struct sk_buff *skb, u32 tx_info)
 {
-<<<<<<< HEAD
-	struct mt76_queue *q = dev->q_tx[qid];
-=======
->>>>>>> 3b17187f
 	struct mt76_queue_buf buf = {};
 	dma_addr_t addr;
 
@@ -436,10 +429,6 @@
 	}
 #endif
 
-<<<<<<< HEAD
-	dev_kfree_skb(tx_info.skb);
-=======
->>>>>>> 3b17187f
 	mt76_put_txwi(dev, t);
 
 free_skb:
