--- conflicted
+++ resolved
@@ -520,20 +520,11 @@
 	struct skb_shared_info *shinfo = skb_shinfo(skb);
 	int nr_frags = shinfo->nr_frags;
 
-<<<<<<< HEAD
-	if (shinfo->nr_frags < ARRAY_SIZE(shinfo->frags)) {
-		struct page *page = virt_to_head_page(data);
-		int offset = data - page_address(page) + q->buf_offset;
-
-		skb_add_rx_frag(skb, shinfo->nr_frags, page, offset, len,
-				q->buf_size);
-=======
 	if (nr_frags < ARRAY_SIZE(shinfo->frags)) {
 		struct page *page = virt_to_head_page(data);
 		int offset = data - page_address(page) + q->buf_offset;
 
 		skb_add_rx_frag(skb, nr_frags, page, offset, len, q->buf_size);
->>>>>>> 2bf9d1b4
 	} else {
 		skb_free_frag(data);
 	}
