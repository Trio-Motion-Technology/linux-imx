--- conflicted
+++ resolved
@@ -540,11 +540,7 @@
 int iwl_mvm_sta_tx_agg(struct iwl_mvm *mvm, struct ieee80211_sta *sta,
 		       int tid, u8 queue, bool start);
 
-<<<<<<< HEAD
-int iwl_mvm_add_aux_sta(struct iwl_mvm *mvm);
-=======
 int iwl_mvm_add_aux_sta(struct iwl_mvm *mvm, u32 lmac_id);
->>>>>>> d1988041
 int iwl_mvm_rm_aux_sta(struct iwl_mvm *mvm);
 
 int iwl_mvm_alloc_bcast_sta(struct iwl_mvm *mvm, struct ieee80211_vif *vif);
