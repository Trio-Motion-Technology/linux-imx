/******************************************************************************
 *
 * This file is provided under a dual BSD/GPLv2 license.  When using or
 * redistributing this file, you may do so under either license.
 *
 * GPL LICENSE SUMMARY
 *
 * Copyright(c) 2008 - 2014 Intel Corporation. All rights reserved.
 * Copyright(c) 2013 - 2015 Intel Mobile Communications GmbH
 * Copyright(c) 2015 - 2017 Intel Deutschland GmbH
 * Copyright(c) 2018 - 2019 Intel Corporation
 *
 * This program is free software; you can redistribute it and/or modify
 * it under the terms of version 2 of the GNU General Public License as
 * published by the Free Software Foundation.
 *
 * This program is distributed in the hope that it will be useful, but
 * WITHOUT ANY WARRANTY; without even the implied warranty of
 * MERCHANTABILITY or FITNESS FOR A PARTICULAR PURPOSE.  See the GNU
 * General Public License for more details.
 *
 * The full GNU General Public License is included in this distribution
 * in the file called COPYING.
 *
 * Contact Information:
 *  Intel Linux Wireless <linuxwifi@intel.com>
 * Intel Corporation, 5200 N.E. Elam Young Parkway, Hillsboro, OR 97124-6497
 *
 * BSD LICENSE
 *
 * Copyright(c) 2005 - 2014 Intel Corporation. All rights reserved.
 * Copyright(c) 2013 - 2015 Intel Mobile Communications GmbH
 * Copyright(c) 2015 - 2017 Intel Deutschland GmbH
 * Copyright(c) 2018 - 2019 Intel Corporation
 * All rights reserved.
 *
 * Redistribution and use in source and binary forms, with or without
 * modification, are permitted provided that the following conditions
 * are met:
 *
 *  * Redistributions of source code must retain the above copyright
 *    notice, this list of conditions and the following disclaimer.
 *  * Redistributions in binary form must reproduce the above copyright
 *    notice, this list of conditions and the following disclaimer in
 *    the documentation and/or other materials provided with the
 *    distribution.
 *  * Neither the name Intel Corporation nor the names of its
 *    contributors may be used to endorse or promote products derived
 *    from this software without specific prior written permission.
 *
 * THIS SOFTWARE IS PROVIDED BY THE COPYRIGHT HOLDERS AND CONTRIBUTORS
 * "AS IS" AND ANY EXPRESS OR IMPLIED WARRANTIES, INCLUDING, BUT NOT
 * LIMITED TO, THE IMPLIED WARRANTIES OF MERCHANTABILITY AND FITNESS FOR
 * A PARTICULAR PURPOSE ARE DISCLAIMED. IN NO EVENT SHALL THE COPYRIGHT
 * OWNER OR CONTRIBUTORS BE LIABLE FOR ANY DIRECT, INDIRECT, INCIDENTAL,
 * SPECIAL, EXEMPLARY, OR CONSEQUENTIAL DAMAGES (INCLUDING, BUT NOT
 * LIMITED TO, PROCUREMENT OF SUBSTITUTE GOODS OR SERVICES; LOSS OF USE,
 * DATA, OR PROFITS; OR BUSINESS INTERRUPTION) HOWEVER CAUSED AND ON ANY
 * THEORY OF LIABILITY, WHETHER IN CONTRACT, STRICT LIABILITY, OR TORT
 * (INCLUDING NEGLIGENCE OR OTHERWISE) ARISING IN ANY WAY OUT OF THE USE
 * OF THIS SOFTWARE, EVEN IF ADVISED OF THE POSSIBILITY OF SUCH DAMAGE.
 *
 *****************************************************************************/
#include <linux/devcoredump.h>
#include "iwl-drv.h"
#include "runtime.h"
#include "dbg.h"
#include "debugfs.h"
#include "iwl-io.h"
#include "iwl-prph.h"
#include "iwl-csr.h"

/**
 * struct iwl_fw_dump_ptrs - set of pointers needed for the fw-error-dump
 *
 * @fwrt_ptr: pointer to the buffer coming from fwrt
 * @trans_ptr: pointer to struct %iwl_trans_dump_data which contains the
 *	transport's data.
 * @trans_len: length of the valid data in trans_ptr
 * @fwrt_len: length of the valid data in fwrt_ptr
 */
struct iwl_fw_dump_ptrs {
	struct iwl_trans_dump_data *trans_ptr;
	void *fwrt_ptr;
	u32 fwrt_len;
};

#define RADIO_REG_MAX_READ 0x2ad
static void iwl_read_radio_regs(struct iwl_fw_runtime *fwrt,
				struct iwl_fw_error_dump_data **dump_data)
{
	u8 *pos = (void *)(*dump_data)->data;
	unsigned long flags;
	int i;

	IWL_DEBUG_INFO(fwrt, "WRT radio registers dump\n");

	if (!iwl_trans_grab_nic_access(fwrt->trans, &flags))
		return;

	(*dump_data)->type = cpu_to_le32(IWL_FW_ERROR_DUMP_RADIO_REG);
	(*dump_data)->len = cpu_to_le32(RADIO_REG_MAX_READ);

	for (i = 0; i < RADIO_REG_MAX_READ; i++) {
		u32 rd_cmd = RADIO_RSP_RD_CMD;

		rd_cmd |= i << RADIO_RSP_ADDR_POS;
		iwl_write_prph_no_grab(fwrt->trans, RSP_RADIO_CMD, rd_cmd);
		*pos = (u8)iwl_read_prph_no_grab(fwrt->trans, RSP_RADIO_RDDAT);

		pos++;
	}

	*dump_data = iwl_fw_error_next_data(*dump_data);

	iwl_trans_release_nic_access(fwrt->trans, &flags);
}

static void iwl_fwrt_dump_rxf(struct iwl_fw_runtime *fwrt,
			      struct iwl_fw_error_dump_data **dump_data,
			      int size, u32 offset, int fifo_num)
{
	struct iwl_fw_error_dump_fifo *fifo_hdr;
	u32 *fifo_data;
	u32 fifo_len;
	int i;

	fifo_hdr = (void *)(*dump_data)->data;
	fifo_data = (void *)fifo_hdr->data;
	fifo_len = size;

	/* No need to try to read the data if the length is 0 */
	if (fifo_len == 0)
		return;

	/* Add a TLV for the RXF */
	(*dump_data)->type = cpu_to_le32(IWL_FW_ERROR_DUMP_RXF);
	(*dump_data)->len = cpu_to_le32(fifo_len + sizeof(*fifo_hdr));

	fifo_hdr->fifo_num = cpu_to_le32(fifo_num);
	fifo_hdr->available_bytes =
		cpu_to_le32(iwl_trans_read_prph(fwrt->trans,
						RXF_RD_D_SPACE + offset));
	fifo_hdr->wr_ptr =
		cpu_to_le32(iwl_trans_read_prph(fwrt->trans,
						RXF_RD_WR_PTR + offset));
	fifo_hdr->rd_ptr =
		cpu_to_le32(iwl_trans_read_prph(fwrt->trans,
						RXF_RD_RD_PTR + offset));
	fifo_hdr->fence_ptr =
		cpu_to_le32(iwl_trans_read_prph(fwrt->trans,
						RXF_RD_FENCE_PTR + offset));
	fifo_hdr->fence_mode =
		cpu_to_le32(iwl_trans_read_prph(fwrt->trans,
						RXF_SET_FENCE_MODE + offset));

	/* Lock fence */
	iwl_trans_write_prph(fwrt->trans, RXF_SET_FENCE_MODE + offset, 0x1);
	/* Set fence pointer to the same place like WR pointer */
	iwl_trans_write_prph(fwrt->trans, RXF_LD_WR2FENCE + offset, 0x1);
	/* Set fence offset */
	iwl_trans_write_prph(fwrt->trans,
			     RXF_LD_FENCE_OFFSET_ADDR + offset, 0x0);

	/* Read FIFO */
	fifo_len /= sizeof(u32); /* Size in DWORDS */
	for (i = 0; i < fifo_len; i++)
		fifo_data[i] = iwl_trans_read_prph(fwrt->trans,
						 RXF_FIFO_RD_FENCE_INC +
						 offset);
	*dump_data = iwl_fw_error_next_data(*dump_data);
}

static void iwl_fwrt_dump_txf(struct iwl_fw_runtime *fwrt,
			      struct iwl_fw_error_dump_data **dump_data,
			      int size, u32 offset, int fifo_num)
{
	struct iwl_fw_error_dump_fifo *fifo_hdr;
	u32 *fifo_data;
	u32 fifo_len;
	int i;

	fifo_hdr = (void *)(*dump_data)->data;
	fifo_data = (void *)fifo_hdr->data;
	fifo_len = size;

	/* No need to try to read the data if the length is 0 */
	if (fifo_len == 0)
		return;

	/* Add a TLV for the FIFO */
	(*dump_data)->type = cpu_to_le32(IWL_FW_ERROR_DUMP_TXF);
	(*dump_data)->len = cpu_to_le32(fifo_len + sizeof(*fifo_hdr));

	fifo_hdr->fifo_num = cpu_to_le32(fifo_num);
	fifo_hdr->available_bytes =
		cpu_to_le32(iwl_trans_read_prph(fwrt->trans,
						TXF_FIFO_ITEM_CNT + offset));
	fifo_hdr->wr_ptr =
		cpu_to_le32(iwl_trans_read_prph(fwrt->trans,
						TXF_WR_PTR + offset));
	fifo_hdr->rd_ptr =
		cpu_to_le32(iwl_trans_read_prph(fwrt->trans,
						TXF_RD_PTR + offset));
	fifo_hdr->fence_ptr =
		cpu_to_le32(iwl_trans_read_prph(fwrt->trans,
						TXF_FENCE_PTR + offset));
	fifo_hdr->fence_mode =
		cpu_to_le32(iwl_trans_read_prph(fwrt->trans,
						TXF_LOCK_FENCE + offset));

	/* Set the TXF_READ_MODIFY_ADDR to TXF_WR_PTR */
	iwl_trans_write_prph(fwrt->trans, TXF_READ_MODIFY_ADDR + offset,
			     TXF_WR_PTR + offset);

	/* Dummy-read to advance the read pointer to the head */
	iwl_trans_read_prph(fwrt->trans, TXF_READ_MODIFY_DATA + offset);

	/* Read FIFO */
	fifo_len /= sizeof(u32); /* Size in DWORDS */
	for (i = 0; i < fifo_len; i++)
		fifo_data[i] = iwl_trans_read_prph(fwrt->trans,
						  TXF_READ_MODIFY_DATA +
						  offset);
	*dump_data = iwl_fw_error_next_data(*dump_data);
}

static void iwl_fw_dump_rxf(struct iwl_fw_runtime *fwrt,
			    struct iwl_fw_error_dump_data **dump_data)
{
	struct iwl_fwrt_shared_mem_cfg *cfg = &fwrt->smem_cfg;
	unsigned long flags;

	IWL_DEBUG_INFO(fwrt, "WRT RX FIFO dump\n");

	if (!iwl_trans_grab_nic_access(fwrt->trans, &flags))
		return;

	if (iwl_fw_dbg_type_on(fwrt, IWL_FW_ERROR_DUMP_RXF)) {
		/* Pull RXF1 */
		iwl_fwrt_dump_rxf(fwrt, dump_data,
				  cfg->lmac[0].rxfifo1_size, 0, 0);
		/* Pull RXF2 */
		iwl_fwrt_dump_rxf(fwrt, dump_data, cfg->rxfifo2_size,
				  RXF_DIFF_FROM_PREV +
				  fwrt->trans->trans_cfg->umac_prph_offset, 1);
		/* Pull LMAC2 RXF1 */
		if (fwrt->smem_cfg.num_lmacs > 1)
			iwl_fwrt_dump_rxf(fwrt, dump_data,
					  cfg->lmac[1].rxfifo1_size,
					  LMAC2_PRPH_OFFSET, 2);
	}

	iwl_trans_release_nic_access(fwrt->trans, &flags);
}

static void iwl_fw_dump_txf(struct iwl_fw_runtime *fwrt,
			    struct iwl_fw_error_dump_data **dump_data)
{
	struct iwl_fw_error_dump_fifo *fifo_hdr;
	struct iwl_fwrt_shared_mem_cfg *cfg = &fwrt->smem_cfg;
	u32 *fifo_data;
	u32 fifo_len;
	unsigned long flags;
	int i, j;

	IWL_DEBUG_INFO(fwrt, "WRT TX FIFO dump\n");

	if (!iwl_trans_grab_nic_access(fwrt->trans, &flags))
		return;

	if (iwl_fw_dbg_type_on(fwrt, IWL_FW_ERROR_DUMP_TXF)) {
		/* Pull TXF data from LMAC1 */
		for (i = 0; i < fwrt->smem_cfg.num_txfifo_entries; i++) {
			/* Mark the number of TXF we're pulling now */
			iwl_trans_write_prph(fwrt->trans, TXF_LARC_NUM, i);
			iwl_fwrt_dump_txf(fwrt, dump_data,
					  cfg->lmac[0].txfifo_size[i], 0, i);
		}

		/* Pull TXF data from LMAC2 */
		if (fwrt->smem_cfg.num_lmacs > 1) {
			for (i = 0; i < fwrt->smem_cfg.num_txfifo_entries;
			     i++) {
				/* Mark the number of TXF we're pulling now */
				iwl_trans_write_prph(fwrt->trans,
						     TXF_LARC_NUM +
						     LMAC2_PRPH_OFFSET, i);
				iwl_fwrt_dump_txf(fwrt, dump_data,
						  cfg->lmac[1].txfifo_size[i],
						  LMAC2_PRPH_OFFSET,
						  i + cfg->num_txfifo_entries);
			}
		}
	}

	if (iwl_fw_dbg_type_on(fwrt, IWL_FW_ERROR_DUMP_INTERNAL_TXF) &&
	    fw_has_capa(&fwrt->fw->ucode_capa,
			IWL_UCODE_TLV_CAPA_EXTEND_SHARED_MEM_CFG)) {
		/* Pull UMAC internal TXF data from all TXFs */
		for (i = 0;
		     i < ARRAY_SIZE(fwrt->smem_cfg.internal_txfifo_size);
		     i++) {
			fifo_hdr = (void *)(*dump_data)->data;
			fifo_data = (void *)fifo_hdr->data;
			fifo_len = fwrt->smem_cfg.internal_txfifo_size[i];

			/* No need to try to read the data if the length is 0 */
			if (fifo_len == 0)
				continue;

			/* Add a TLV for the internal FIFOs */
			(*dump_data)->type =
				cpu_to_le32(IWL_FW_ERROR_DUMP_INTERNAL_TXF);
			(*dump_data)->len =
				cpu_to_le32(fifo_len + sizeof(*fifo_hdr));

			fifo_hdr->fifo_num = cpu_to_le32(i);

			/* Mark the number of TXF we're pulling now */
			iwl_trans_write_prph(fwrt->trans, TXF_CPU2_NUM, i +
				fwrt->smem_cfg.num_txfifo_entries);

			fifo_hdr->available_bytes =
				cpu_to_le32(iwl_trans_read_prph(fwrt->trans,
								TXF_CPU2_FIFO_ITEM_CNT));
			fifo_hdr->wr_ptr =
				cpu_to_le32(iwl_trans_read_prph(fwrt->trans,
								TXF_CPU2_WR_PTR));
			fifo_hdr->rd_ptr =
				cpu_to_le32(iwl_trans_read_prph(fwrt->trans,
								TXF_CPU2_RD_PTR));
			fifo_hdr->fence_ptr =
				cpu_to_le32(iwl_trans_read_prph(fwrt->trans,
								TXF_CPU2_FENCE_PTR));
			fifo_hdr->fence_mode =
				cpu_to_le32(iwl_trans_read_prph(fwrt->trans,
								TXF_CPU2_LOCK_FENCE));

			/* Set TXF_CPU2_READ_MODIFY_ADDR to TXF_CPU2_WR_PTR */
			iwl_trans_write_prph(fwrt->trans,
					     TXF_CPU2_READ_MODIFY_ADDR,
					     TXF_CPU2_WR_PTR);

			/* Dummy-read to advance the read pointer to head */
			iwl_trans_read_prph(fwrt->trans,
					    TXF_CPU2_READ_MODIFY_DATA);

			/* Read FIFO */
			fifo_len /= sizeof(u32); /* Size in DWORDS */
			for (j = 0; j < fifo_len; j++)
				fifo_data[j] =
					iwl_trans_read_prph(fwrt->trans,
							    TXF_CPU2_READ_MODIFY_DATA);
			*dump_data = iwl_fw_error_next_data(*dump_data);
		}
	}

	iwl_trans_release_nic_access(fwrt->trans, &flags);
}

#define IWL8260_ICCM_OFFSET		0x44000 /* Only for B-step */
#define IWL8260_ICCM_LEN		0xC000 /* Only for B-step */

struct iwl_prph_range {
	u32 start, end;
};

static const struct iwl_prph_range iwl_prph_dump_addr_comm[] = {
	{ .start = 0x00a00000, .end = 0x00a00000 },
	{ .start = 0x00a0000c, .end = 0x00a00024 },
	{ .start = 0x00a0002c, .end = 0x00a0003c },
	{ .start = 0x00a00410, .end = 0x00a00418 },
	{ .start = 0x00a00420, .end = 0x00a00420 },
	{ .start = 0x00a00428, .end = 0x00a00428 },
	{ .start = 0x00a00430, .end = 0x00a0043c },
	{ .start = 0x00a00444, .end = 0x00a00444 },
	{ .start = 0x00a004c0, .end = 0x00a004cc },
	{ .start = 0x00a004d8, .end = 0x00a004d8 },
	{ .start = 0x00a004e0, .end = 0x00a004f0 },
	{ .start = 0x00a00840, .end = 0x00a00840 },
	{ .start = 0x00a00850, .end = 0x00a00858 },
	{ .start = 0x00a01004, .end = 0x00a01008 },
	{ .start = 0x00a01010, .end = 0x00a01010 },
	{ .start = 0x00a01018, .end = 0x00a01018 },
	{ .start = 0x00a01024, .end = 0x00a01024 },
	{ .start = 0x00a0102c, .end = 0x00a01034 },
	{ .start = 0x00a0103c, .end = 0x00a01040 },
	{ .start = 0x00a01048, .end = 0x00a01094 },
	{ .start = 0x00a01c00, .end = 0x00a01c20 },
	{ .start = 0x00a01c58, .end = 0x00a01c58 },
	{ .start = 0x00a01c7c, .end = 0x00a01c7c },
	{ .start = 0x00a01c28, .end = 0x00a01c54 },
	{ .start = 0x00a01c5c, .end = 0x00a01c5c },
	{ .start = 0x00a01c60, .end = 0x00a01cdc },
	{ .start = 0x00a01ce0, .end = 0x00a01d0c },
	{ .start = 0x00a01d18, .end = 0x00a01d20 },
	{ .start = 0x00a01d2c, .end = 0x00a01d30 },
	{ .start = 0x00a01d40, .end = 0x00a01d5c },
	{ .start = 0x00a01d80, .end = 0x00a01d80 },
	{ .start = 0x00a01d98, .end = 0x00a01d9c },
	{ .start = 0x00a01da8, .end = 0x00a01da8 },
	{ .start = 0x00a01db8, .end = 0x00a01df4 },
	{ .start = 0x00a01dc0, .end = 0x00a01dfc },
	{ .start = 0x00a01e00, .end = 0x00a01e2c },
	{ .start = 0x00a01e40, .end = 0x00a01e60 },
	{ .start = 0x00a01e68, .end = 0x00a01e6c },
	{ .start = 0x00a01e74, .end = 0x00a01e74 },
	{ .start = 0x00a01e84, .end = 0x00a01e90 },
	{ .start = 0x00a01e9c, .end = 0x00a01ec4 },
	{ .start = 0x00a01ed0, .end = 0x00a01ee0 },
	{ .start = 0x00a01f00, .end = 0x00a01f1c },
	{ .start = 0x00a01f44, .end = 0x00a01ffc },
	{ .start = 0x00a02000, .end = 0x00a02048 },
	{ .start = 0x00a02068, .end = 0x00a020f0 },
	{ .start = 0x00a02100, .end = 0x00a02118 },
	{ .start = 0x00a02140, .end = 0x00a0214c },
	{ .start = 0x00a02168, .end = 0x00a0218c },
	{ .start = 0x00a021c0, .end = 0x00a021c0 },
	{ .start = 0x00a02400, .end = 0x00a02410 },
	{ .start = 0x00a02418, .end = 0x00a02420 },
	{ .start = 0x00a02428, .end = 0x00a0242c },
	{ .start = 0x00a02434, .end = 0x00a02434 },
	{ .start = 0x00a02440, .end = 0x00a02460 },
	{ .start = 0x00a02468, .end = 0x00a024b0 },
	{ .start = 0x00a024c8, .end = 0x00a024cc },
	{ .start = 0x00a02500, .end = 0x00a02504 },
	{ .start = 0x00a0250c, .end = 0x00a02510 },
	{ .start = 0x00a02540, .end = 0x00a02554 },
	{ .start = 0x00a02580, .end = 0x00a025f4 },
	{ .start = 0x00a02600, .end = 0x00a0260c },
	{ .start = 0x00a02648, .end = 0x00a02650 },
	{ .start = 0x00a02680, .end = 0x00a02680 },
	{ .start = 0x00a026c0, .end = 0x00a026d0 },
	{ .start = 0x00a02700, .end = 0x00a0270c },
	{ .start = 0x00a02804, .end = 0x00a02804 },
	{ .start = 0x00a02818, .end = 0x00a0281c },
	{ .start = 0x00a02c00, .end = 0x00a02db4 },
	{ .start = 0x00a02df4, .end = 0x00a02fb0 },
	{ .start = 0x00a03000, .end = 0x00a03014 },
	{ .start = 0x00a0301c, .end = 0x00a0302c },
	{ .start = 0x00a03034, .end = 0x00a03038 },
	{ .start = 0x00a03040, .end = 0x00a03048 },
	{ .start = 0x00a03060, .end = 0x00a03068 },
	{ .start = 0x00a03070, .end = 0x00a03074 },
	{ .start = 0x00a0307c, .end = 0x00a0307c },
	{ .start = 0x00a03080, .end = 0x00a03084 },
	{ .start = 0x00a0308c, .end = 0x00a03090 },
	{ .start = 0x00a03098, .end = 0x00a03098 },
	{ .start = 0x00a030a0, .end = 0x00a030a0 },
	{ .start = 0x00a030a8, .end = 0x00a030b4 },
	{ .start = 0x00a030bc, .end = 0x00a030bc },
	{ .start = 0x00a030c0, .end = 0x00a0312c },
	{ .start = 0x00a03c00, .end = 0x00a03c5c },
	{ .start = 0x00a04400, .end = 0x00a04454 },
	{ .start = 0x00a04460, .end = 0x00a04474 },
	{ .start = 0x00a044c0, .end = 0x00a044ec },
	{ .start = 0x00a04500, .end = 0x00a04504 },
	{ .start = 0x00a04510, .end = 0x00a04538 },
	{ .start = 0x00a04540, .end = 0x00a04548 },
	{ .start = 0x00a04560, .end = 0x00a0457c },
	{ .start = 0x00a04590, .end = 0x00a04598 },
	{ .start = 0x00a045c0, .end = 0x00a045f4 },
};

static const struct iwl_prph_range iwl_prph_dump_addr_9000[] = {
	{ .start = 0x00a05c00, .end = 0x00a05c18 },
	{ .start = 0x00a05400, .end = 0x00a056e8 },
	{ .start = 0x00a08000, .end = 0x00a098bc },
	{ .start = 0x00a02400, .end = 0x00a02758 },
	{ .start = 0x00a04764, .end = 0x00a0476c },
	{ .start = 0x00a04770, .end = 0x00a04774 },
	{ .start = 0x00a04620, .end = 0x00a04624 },
};

static const struct iwl_prph_range iwl_prph_dump_addr_22000[] = {
	{ .start = 0x00a00000, .end = 0x00a00000 },
	{ .start = 0x00a0000c, .end = 0x00a00024 },
	{ .start = 0x00a0002c, .end = 0x00a00034 },
	{ .start = 0x00a0003c, .end = 0x00a0003c },
	{ .start = 0x00a00410, .end = 0x00a00418 },
	{ .start = 0x00a00420, .end = 0x00a00420 },
	{ .start = 0x00a00428, .end = 0x00a00428 },
	{ .start = 0x00a00430, .end = 0x00a0043c },
	{ .start = 0x00a00444, .end = 0x00a00444 },
	{ .start = 0x00a00840, .end = 0x00a00840 },
	{ .start = 0x00a00850, .end = 0x00a00858 },
	{ .start = 0x00a01004, .end = 0x00a01008 },
	{ .start = 0x00a01010, .end = 0x00a01010 },
	{ .start = 0x00a01018, .end = 0x00a01018 },
	{ .start = 0x00a01024, .end = 0x00a01024 },
	{ .start = 0x00a0102c, .end = 0x00a01034 },
	{ .start = 0x00a0103c, .end = 0x00a01040 },
	{ .start = 0x00a01048, .end = 0x00a01050 },
	{ .start = 0x00a01058, .end = 0x00a01058 },
	{ .start = 0x00a01060, .end = 0x00a01070 },
	{ .start = 0x00a0108c, .end = 0x00a0108c },
	{ .start = 0x00a01c20, .end = 0x00a01c28 },
	{ .start = 0x00a01d10, .end = 0x00a01d10 },
	{ .start = 0x00a01e28, .end = 0x00a01e2c },
	{ .start = 0x00a01e60, .end = 0x00a01e60 },
	{ .start = 0x00a01e80, .end = 0x00a01e80 },
	{ .start = 0x00a01ea0, .end = 0x00a01ea0 },
	{ .start = 0x00a02000, .end = 0x00a0201c },
	{ .start = 0x00a02024, .end = 0x00a02024 },
	{ .start = 0x00a02040, .end = 0x00a02048 },
	{ .start = 0x00a020c0, .end = 0x00a020e0 },
	{ .start = 0x00a02400, .end = 0x00a02404 },
	{ .start = 0x00a0240c, .end = 0x00a02414 },
	{ .start = 0x00a0241c, .end = 0x00a0243c },
	{ .start = 0x00a02448, .end = 0x00a024bc },
	{ .start = 0x00a024c4, .end = 0x00a024cc },
	{ .start = 0x00a02508, .end = 0x00a02508 },
	{ .start = 0x00a02510, .end = 0x00a02514 },
	{ .start = 0x00a0251c, .end = 0x00a0251c },
	{ .start = 0x00a0252c, .end = 0x00a0255c },
	{ .start = 0x00a02564, .end = 0x00a025a0 },
	{ .start = 0x00a025a8, .end = 0x00a025b4 },
	{ .start = 0x00a025c0, .end = 0x00a025c0 },
	{ .start = 0x00a025e8, .end = 0x00a025f4 },
	{ .start = 0x00a02c08, .end = 0x00a02c18 },
	{ .start = 0x00a02c2c, .end = 0x00a02c38 },
	{ .start = 0x00a02c68, .end = 0x00a02c78 },
	{ .start = 0x00a03000, .end = 0x00a03000 },
	{ .start = 0x00a03010, .end = 0x00a03014 },
	{ .start = 0x00a0301c, .end = 0x00a0302c },
	{ .start = 0x00a03034, .end = 0x00a03038 },
	{ .start = 0x00a03040, .end = 0x00a03044 },
	{ .start = 0x00a03060, .end = 0x00a03068 },
	{ .start = 0x00a03070, .end = 0x00a03070 },
	{ .start = 0x00a0307c, .end = 0x00a03084 },
	{ .start = 0x00a0308c, .end = 0x00a03090 },
	{ .start = 0x00a03098, .end = 0x00a03098 },
	{ .start = 0x00a030a0, .end = 0x00a030a0 },
	{ .start = 0x00a030a8, .end = 0x00a030b4 },
	{ .start = 0x00a030bc, .end = 0x00a030c0 },
	{ .start = 0x00a030c8, .end = 0x00a030f4 },
	{ .start = 0x00a03100, .end = 0x00a0312c },
	{ .start = 0x00a03c00, .end = 0x00a03c5c },
	{ .start = 0x00a04400, .end = 0x00a04454 },
	{ .start = 0x00a04460, .end = 0x00a04474 },
	{ .start = 0x00a044c0, .end = 0x00a044ec },
	{ .start = 0x00a04500, .end = 0x00a04504 },
	{ .start = 0x00a04510, .end = 0x00a04538 },
	{ .start = 0x00a04540, .end = 0x00a04548 },
	{ .start = 0x00a04560, .end = 0x00a04560 },
	{ .start = 0x00a04570, .end = 0x00a0457c },
	{ .start = 0x00a04590, .end = 0x00a04590 },
	{ .start = 0x00a04598, .end = 0x00a04598 },
	{ .start = 0x00a045c0, .end = 0x00a045f4 },
	{ .start = 0x00a05c18, .end = 0x00a05c1c },
	{ .start = 0x00a0c000, .end = 0x00a0c018 },
	{ .start = 0x00a0c020, .end = 0x00a0c028 },
	{ .start = 0x00a0c038, .end = 0x00a0c094 },
	{ .start = 0x00a0c0c0, .end = 0x00a0c104 },
	{ .start = 0x00a0c10c, .end = 0x00a0c118 },
	{ .start = 0x00a0c150, .end = 0x00a0c174 },
	{ .start = 0x00a0c17c, .end = 0x00a0c188 },
	{ .start = 0x00a0c190, .end = 0x00a0c198 },
	{ .start = 0x00a0c1a0, .end = 0x00a0c1a8 },
	{ .start = 0x00a0c1b0, .end = 0x00a0c1b8 },
};

static const struct iwl_prph_range iwl_prph_dump_addr_ax210[] = {
	{ .start = 0x00d03c00, .end = 0x00d03c64 },
	{ .start = 0x00d05c18, .end = 0x00d05c1c },
	{ .start = 0x00d0c000, .end = 0x00d0c174 },
};

static void iwl_read_prph_block(struct iwl_trans *trans, u32 start,
				u32 len_bytes, __le32 *data)
{
	u32 i;

	for (i = 0; i < len_bytes; i += 4)
		*data++ = cpu_to_le32(iwl_read_prph_no_grab(trans, start + i));
}

static void iwl_dump_prph(struct iwl_fw_runtime *fwrt,
			  const struct iwl_prph_range *iwl_prph_dump_addr,
			  u32 range_len, void *ptr)
{
	struct iwl_fw_error_dump_prph *prph;
	struct iwl_trans *trans = fwrt->trans;
	struct iwl_fw_error_dump_data **data =
		(struct iwl_fw_error_dump_data **)ptr;
	unsigned long flags;
	u32 i;

	if (!data)
		return;

	IWL_DEBUG_INFO(trans, "WRT PRPH dump\n");

	if (!iwl_trans_grab_nic_access(trans, &flags))
		return;

	for (i = 0; i < range_len; i++) {
		/* The range includes both boundaries */
		int num_bytes_in_chunk = iwl_prph_dump_addr[i].end -
			 iwl_prph_dump_addr[i].start + 4;

		(*data)->type = cpu_to_le32(IWL_FW_ERROR_DUMP_PRPH);
		(*data)->len = cpu_to_le32(sizeof(*prph) +
					num_bytes_in_chunk);
		prph = (void *)(*data)->data;
		prph->prph_start = cpu_to_le32(iwl_prph_dump_addr[i].start);

		iwl_read_prph_block(trans, iwl_prph_dump_addr[i].start,
				    /* our range is inclusive, hence + 4 */
				    iwl_prph_dump_addr[i].end -
				    iwl_prph_dump_addr[i].start + 4,
				    (void *)prph->data);

		*data = iwl_fw_error_next_data(*data);
	}

	iwl_trans_release_nic_access(trans, &flags);
}

/*
 * alloc_sgtable - allocates scallerlist table in the given size,
 * fills it with pages and returns it
 * @size: the size (in bytes) of the table
*/
static struct scatterlist *alloc_sgtable(int size)
{
	int alloc_size, nents, i;
	struct page *new_page;
	struct scatterlist *iter;
	struct scatterlist *table;

	nents = DIV_ROUND_UP(size, PAGE_SIZE);
	table = kcalloc(nents, sizeof(*table), GFP_KERNEL);
	if (!table)
		return NULL;
	sg_init_table(table, nents);
	iter = table;
	for_each_sg(table, iter, sg_nents(table), i) {
		new_page = alloc_page(GFP_KERNEL);
		if (!new_page) {
			/* release all previous allocated pages in the table */
			iter = table;
			for_each_sg(table, iter, sg_nents(table), i) {
				new_page = sg_page(iter);
				if (new_page)
					__free_page(new_page);
			}
			kfree(table);
			return NULL;
		}
		alloc_size = min_t(int, size, PAGE_SIZE);
		size -= PAGE_SIZE;
		sg_set_page(iter, new_page, alloc_size, 0);
	}
	return table;
}

static void iwl_fw_get_prph_len(struct iwl_fw_runtime *fwrt,
				const struct iwl_prph_range *iwl_prph_dump_addr,
				u32 range_len, void *ptr)
{
	u32 *prph_len = (u32 *)ptr;
	int i, num_bytes_in_chunk;

	if (!prph_len)
		return;

	for (i = 0; i < range_len; i++) {
		/* The range includes both boundaries */
		num_bytes_in_chunk =
			iwl_prph_dump_addr[i].end -
			iwl_prph_dump_addr[i].start + 4;

		*prph_len += sizeof(struct iwl_fw_error_dump_data) +
			sizeof(struct iwl_fw_error_dump_prph) +
			num_bytes_in_chunk;
	}
}

static void iwl_fw_prph_handler(struct iwl_fw_runtime *fwrt, void *ptr,
				void (*handler)(struct iwl_fw_runtime *,
						const struct iwl_prph_range *,
						u32, void *))
{
	u32 range_len;

	if (fwrt->trans->trans_cfg->device_family >= IWL_DEVICE_FAMILY_AX210) {
		range_len = ARRAY_SIZE(iwl_prph_dump_addr_ax210);
		handler(fwrt, iwl_prph_dump_addr_ax210, range_len, ptr);
	} else if (fwrt->trans->trans_cfg->device_family >=
		   IWL_DEVICE_FAMILY_22000) {
		range_len = ARRAY_SIZE(iwl_prph_dump_addr_22000);
		handler(fwrt, iwl_prph_dump_addr_22000, range_len, ptr);
	} else {
		range_len = ARRAY_SIZE(iwl_prph_dump_addr_comm);
		handler(fwrt, iwl_prph_dump_addr_comm, range_len, ptr);

		if (fwrt->trans->trans_cfg->mq_rx_supported) {
			range_len = ARRAY_SIZE(iwl_prph_dump_addr_9000);
			handler(fwrt, iwl_prph_dump_addr_9000, range_len, ptr);
		}
	}
}

static void iwl_fw_dump_mem(struct iwl_fw_runtime *fwrt,
			    struct iwl_fw_error_dump_data **dump_data,
			    u32 len, u32 ofs, u32 type)
{
	struct iwl_fw_error_dump_mem *dump_mem;

	if (!len)
		return;

	(*dump_data)->type = cpu_to_le32(IWL_FW_ERROR_DUMP_MEM);
	(*dump_data)->len = cpu_to_le32(len + sizeof(*dump_mem));
	dump_mem = (void *)(*dump_data)->data;
	dump_mem->type = cpu_to_le32(type);
	dump_mem->offset = cpu_to_le32(ofs);
	iwl_trans_read_mem_bytes(fwrt->trans, ofs, dump_mem->data, len);
	*dump_data = iwl_fw_error_next_data(*dump_data);

	IWL_DEBUG_INFO(fwrt, "WRT memory dump. Type=%u\n", dump_mem->type);
}

#define ADD_LEN(len, item_len, const_len) \
	do {size_t item = item_len; len += (!!item) * const_len + item; } \
	while (0)

static int iwl_fw_rxf_len(struct iwl_fw_runtime *fwrt,
			  struct iwl_fwrt_shared_mem_cfg *mem_cfg)
{
	size_t hdr_len = sizeof(struct iwl_fw_error_dump_data) +
			 sizeof(struct iwl_fw_error_dump_fifo);
	u32 fifo_len = 0;
	int i;

	if (!iwl_fw_dbg_type_on(fwrt, IWL_FW_ERROR_DUMP_RXF))
		return 0;

	/* Count RXF2 size */
	ADD_LEN(fifo_len, mem_cfg->rxfifo2_size, hdr_len);

	/* Count RXF1 sizes */
	if (WARN_ON(mem_cfg->num_lmacs > MAX_NUM_LMAC))
		mem_cfg->num_lmacs = MAX_NUM_LMAC;

	for (i = 0; i < mem_cfg->num_lmacs; i++)
		ADD_LEN(fifo_len, mem_cfg->lmac[i].rxfifo1_size, hdr_len);

	return fifo_len;
}

static int iwl_fw_txf_len(struct iwl_fw_runtime *fwrt,
			  struct iwl_fwrt_shared_mem_cfg *mem_cfg)
{
	size_t hdr_len = sizeof(struct iwl_fw_error_dump_data) +
			 sizeof(struct iwl_fw_error_dump_fifo);
	u32 fifo_len = 0;
	int i;

	if (!iwl_fw_dbg_type_on(fwrt, IWL_FW_ERROR_DUMP_TXF))
		goto dump_internal_txf;

	/* Count TXF sizes */
	if (WARN_ON(mem_cfg->num_lmacs > MAX_NUM_LMAC))
		mem_cfg->num_lmacs = MAX_NUM_LMAC;

	for (i = 0; i < mem_cfg->num_lmacs; i++) {
		int j;

		for (j = 0; j < mem_cfg->num_txfifo_entries; j++)
			ADD_LEN(fifo_len, mem_cfg->lmac[i].txfifo_size[j],
				hdr_len);
	}

dump_internal_txf:
	if (!(iwl_fw_dbg_type_on(fwrt, IWL_FW_ERROR_DUMP_INTERNAL_TXF) &&
	      fw_has_capa(&fwrt->fw->ucode_capa,
			  IWL_UCODE_TLV_CAPA_EXTEND_SHARED_MEM_CFG)))
		goto out;

	for (i = 0; i < ARRAY_SIZE(mem_cfg->internal_txfifo_size); i++)
		ADD_LEN(fifo_len, mem_cfg->internal_txfifo_size[i], hdr_len);

out:
	return fifo_len;
}

static void iwl_dump_paging(struct iwl_fw_runtime *fwrt,
			    struct iwl_fw_error_dump_data **data)
{
	int i;

	IWL_DEBUG_INFO(fwrt, "WRT paging dump\n");
	for (i = 1; i < fwrt->num_of_paging_blk + 1; i++) {
		struct iwl_fw_error_dump_paging *paging;
		struct page *pages =
			fwrt->fw_paging_db[i].fw_paging_block;
		dma_addr_t addr = fwrt->fw_paging_db[i].fw_paging_phys;

		(*data)->type = cpu_to_le32(IWL_FW_ERROR_DUMP_PAGING);
		(*data)->len = cpu_to_le32(sizeof(*paging) +
					     PAGING_BLOCK_SIZE);
		paging =  (void *)(*data)->data;
		paging->index = cpu_to_le32(i);
		dma_sync_single_for_cpu(fwrt->trans->dev, addr,
					PAGING_BLOCK_SIZE,
					DMA_BIDIRECTIONAL);
		memcpy(paging->data, page_address(pages),
		       PAGING_BLOCK_SIZE);
		dma_sync_single_for_device(fwrt->trans->dev, addr,
					   PAGING_BLOCK_SIZE,
					   DMA_BIDIRECTIONAL);
		(*data) = iwl_fw_error_next_data(*data);
	}
}

static struct iwl_fw_error_dump_file *
iwl_fw_error_dump_file(struct iwl_fw_runtime *fwrt,
		       struct iwl_fw_dump_ptrs *fw_error_dump)
{
	struct iwl_fw_error_dump_file *dump_file;
	struct iwl_fw_error_dump_data *dump_data;
	struct iwl_fw_error_dump_info *dump_info;
	struct iwl_fw_error_dump_smem_cfg *dump_smem_cfg;
	struct iwl_fw_error_dump_trigger_desc *dump_trig;
	u32 sram_len, sram_ofs;
	const struct iwl_fw_dbg_mem_seg_tlv *fw_mem = fwrt->fw->dbg.mem_tlv;
	struct iwl_fwrt_shared_mem_cfg *mem_cfg = &fwrt->smem_cfg;
	u32 file_len, fifo_len = 0, prph_len = 0, radio_len = 0;
	u32 smem_len = fwrt->fw->dbg.n_mem_tlv ? 0 : fwrt->trans->cfg->smem_len;
	u32 sram2_len = fwrt->fw->dbg.n_mem_tlv ?
				0 : fwrt->trans->cfg->dccm2_len;
	int i;

	/* SRAM - include stack CCM if driver knows the values for it */
	if (!fwrt->trans->cfg->dccm_offset || !fwrt->trans->cfg->dccm_len) {
		const struct fw_img *img;

		if (fwrt->cur_fw_img >= IWL_UCODE_TYPE_MAX)
			return NULL;
		img = &fwrt->fw->img[fwrt->cur_fw_img];
		sram_ofs = img->sec[IWL_UCODE_SECTION_DATA].offset;
		sram_len = img->sec[IWL_UCODE_SECTION_DATA].len;
	} else {
		sram_ofs = fwrt->trans->cfg->dccm_offset;
		sram_len = fwrt->trans->cfg->dccm_len;
	}

	/* reading RXF/TXF sizes */
	if (test_bit(STATUS_FW_ERROR, &fwrt->trans->status)) {
		fifo_len = iwl_fw_rxf_len(fwrt, mem_cfg);
		fifo_len += iwl_fw_txf_len(fwrt, mem_cfg);

		/* Make room for PRPH registers */
		if (iwl_fw_dbg_type_on(fwrt, IWL_FW_ERROR_DUMP_PRPH))
			iwl_fw_prph_handler(fwrt, &prph_len,
					    iwl_fw_get_prph_len);

		if (fwrt->trans->trans_cfg->device_family ==
		    IWL_DEVICE_FAMILY_7000 &&
		    iwl_fw_dbg_type_on(fwrt, IWL_FW_ERROR_DUMP_RADIO_REG))
			radio_len = sizeof(*dump_data) + RADIO_REG_MAX_READ;
	}

	file_len = sizeof(*dump_file) + fifo_len + prph_len + radio_len;

	if (iwl_fw_dbg_type_on(fwrt, IWL_FW_ERROR_DUMP_DEV_FW_INFO))
		file_len += sizeof(*dump_data) + sizeof(*dump_info);
	if (iwl_fw_dbg_type_on(fwrt, IWL_FW_ERROR_DUMP_MEM_CFG))
		file_len += sizeof(*dump_data) + sizeof(*dump_smem_cfg);

	if (iwl_fw_dbg_type_on(fwrt, IWL_FW_ERROR_DUMP_MEM)) {
		size_t hdr_len = sizeof(*dump_data) +
				 sizeof(struct iwl_fw_error_dump_mem);

		/* Dump SRAM only if no mem_tlvs */
		if (!fwrt->fw->dbg.n_mem_tlv)
			ADD_LEN(file_len, sram_len, hdr_len);

		/* Make room for all mem types that exist */
		ADD_LEN(file_len, smem_len, hdr_len);
		ADD_LEN(file_len, sram2_len, hdr_len);

		for (i = 0; i < fwrt->fw->dbg.n_mem_tlv; i++)
			ADD_LEN(file_len, le32_to_cpu(fw_mem[i].len), hdr_len);
	}

	/* Make room for fw's virtual image pages, if it exists */
	if (iwl_fw_dbg_is_paging_enabled(fwrt))
		file_len += fwrt->num_of_paging_blk *
			(sizeof(*dump_data) +
			 sizeof(struct iwl_fw_error_dump_paging) +
			 PAGING_BLOCK_SIZE);

	if (iwl_fw_dbg_is_d3_debug_enabled(fwrt) && fwrt->dump.d3_debug_data) {
		file_len += sizeof(*dump_data) +
			fwrt->trans->cfg->d3_debug_data_length * 2;
	}

	/* If we only want a monitor dump, reset the file length */
	if (fwrt->dump.monitor_only) {
		file_len = sizeof(*dump_file) + sizeof(*dump_data) * 2 +
			   sizeof(*dump_info) + sizeof(*dump_smem_cfg);
	}

	if (iwl_fw_dbg_type_on(fwrt, IWL_FW_ERROR_DUMP_ERROR_INFO) &&
	    fwrt->dump.desc)
		file_len += sizeof(*dump_data) + sizeof(*dump_trig) +
			    fwrt->dump.desc->len;

	dump_file = vzalloc(file_len);
	if (!dump_file)
		return NULL;

	fw_error_dump->fwrt_ptr = dump_file;

	dump_file->barker = cpu_to_le32(IWL_FW_ERROR_DUMP_BARKER);
	dump_data = (void *)dump_file->data;

	if (iwl_fw_dbg_type_on(fwrt, IWL_FW_ERROR_DUMP_DEV_FW_INFO)) {
		dump_data->type = cpu_to_le32(IWL_FW_ERROR_DUMP_DEV_FW_INFO);
		dump_data->len = cpu_to_le32(sizeof(*dump_info));
		dump_info = (void *)dump_data->data;
		dump_info->hw_type =
			cpu_to_le32(CSR_HW_REV_TYPE(fwrt->trans->hw_rev));
		dump_info->hw_step =
			cpu_to_le32(CSR_HW_REV_STEP(fwrt->trans->hw_rev));
		memcpy(dump_info->fw_human_readable, fwrt->fw->human_readable,
		       sizeof(dump_info->fw_human_readable));
		strncpy(dump_info->dev_human_readable, fwrt->trans->cfg->name,
			sizeof(dump_info->dev_human_readable) - 1);
		strncpy(dump_info->bus_human_readable, fwrt->dev->bus->name,
			sizeof(dump_info->bus_human_readable) - 1);
		dump_info->num_of_lmacs = fwrt->smem_cfg.num_lmacs;
		dump_info->lmac_err_id[0] =
			cpu_to_le32(fwrt->dump.lmac_err_id[0]);
		if (fwrt->smem_cfg.num_lmacs > 1)
			dump_info->lmac_err_id[1] =
				cpu_to_le32(fwrt->dump.lmac_err_id[1]);
		dump_info->umac_err_id = cpu_to_le32(fwrt->dump.umac_err_id);

		dump_data = iwl_fw_error_next_data(dump_data);
	}

	if (iwl_fw_dbg_type_on(fwrt, IWL_FW_ERROR_DUMP_MEM_CFG)) {
		/* Dump shared memory configuration */
		dump_data->type = cpu_to_le32(IWL_FW_ERROR_DUMP_MEM_CFG);
		dump_data->len = cpu_to_le32(sizeof(*dump_smem_cfg));
		dump_smem_cfg = (void *)dump_data->data;
		dump_smem_cfg->num_lmacs = cpu_to_le32(mem_cfg->num_lmacs);
		dump_smem_cfg->num_txfifo_entries =
			cpu_to_le32(mem_cfg->num_txfifo_entries);
		for (i = 0; i < MAX_NUM_LMAC; i++) {
			int j;
			u32 *txf_size = mem_cfg->lmac[i].txfifo_size;

			for (j = 0; j < TX_FIFO_MAX_NUM; j++)
				dump_smem_cfg->lmac[i].txfifo_size[j] =
					cpu_to_le32(txf_size[j]);
			dump_smem_cfg->lmac[i].rxfifo1_size =
				cpu_to_le32(mem_cfg->lmac[i].rxfifo1_size);
		}
		dump_smem_cfg->rxfifo2_size =
			cpu_to_le32(mem_cfg->rxfifo2_size);
		dump_smem_cfg->internal_txfifo_addr =
			cpu_to_le32(mem_cfg->internal_txfifo_addr);
		for (i = 0; i < TX_FIFO_INTERNAL_MAX_NUM; i++) {
			dump_smem_cfg->internal_txfifo_size[i] =
				cpu_to_le32(mem_cfg->internal_txfifo_size[i]);
		}

		dump_data = iwl_fw_error_next_data(dump_data);
	}

	/* We only dump the FIFOs if the FW is in error state */
<<<<<<< HEAD
	if (fifo_data_len) {
		iwl_fw_dump_fifos(fwrt, &dump_data);
		if (radio_len)
			iwl_read_radio_regs(fwrt, &dump_data);
=======
	if (fifo_len) {
		iwl_fw_dump_rxf(fwrt, &dump_data);
		iwl_fw_dump_txf(fwrt, &dump_data);
>>>>>>> f7688b48
	}

	if (radio_len)
		iwl_read_radio_regs(fwrt, &dump_data);

	if (iwl_fw_dbg_type_on(fwrt, IWL_FW_ERROR_DUMP_ERROR_INFO) &&
	    fwrt->dump.desc) {
		dump_data->type = cpu_to_le32(IWL_FW_ERROR_DUMP_ERROR_INFO);
		dump_data->len = cpu_to_le32(sizeof(*dump_trig) +
					     fwrt->dump.desc->len);
		dump_trig = (void *)dump_data->data;
		memcpy(dump_trig, &fwrt->dump.desc->trig_desc,
		       sizeof(*dump_trig) + fwrt->dump.desc->len);

		dump_data = iwl_fw_error_next_data(dump_data);
	}

	/* In case we only want monitor dump, skip to dump trasport data */
	if (fwrt->dump.monitor_only)
		goto out;

	if (iwl_fw_dbg_type_on(fwrt, IWL_FW_ERROR_DUMP_MEM)) {
		const struct iwl_fw_dbg_mem_seg_tlv *fw_dbg_mem =
			fwrt->fw->dbg.mem_tlv;

		if (!fwrt->fw->dbg.n_mem_tlv)
			iwl_fw_dump_mem(fwrt, &dump_data, sram_len, sram_ofs,
					IWL_FW_ERROR_DUMP_MEM_SRAM);

		for (i = 0; i < fwrt->fw->dbg.n_mem_tlv; i++) {
			u32 len = le32_to_cpu(fw_dbg_mem[i].len);
			u32 ofs = le32_to_cpu(fw_dbg_mem[i].ofs);

			iwl_fw_dump_mem(fwrt, &dump_data, len, ofs,
					le32_to_cpu(fw_dbg_mem[i].data_type));
		}

		iwl_fw_dump_mem(fwrt, &dump_data, smem_len,
				fwrt->trans->cfg->smem_offset,
				IWL_FW_ERROR_DUMP_MEM_SMEM);

		iwl_fw_dump_mem(fwrt, &dump_data, sram2_len,
				fwrt->trans->cfg->dccm2_offset,
				IWL_FW_ERROR_DUMP_MEM_SRAM);
	}

	if (iwl_fw_dbg_is_d3_debug_enabled(fwrt) && fwrt->dump.d3_debug_data) {
		u32 addr = fwrt->trans->cfg->d3_debug_data_base_addr;
		size_t data_size = fwrt->trans->cfg->d3_debug_data_length;

		dump_data->type = cpu_to_le32(IWL_FW_ERROR_DUMP_D3_DEBUG_DATA);
		dump_data->len = cpu_to_le32(data_size * 2);

		memcpy(dump_data->data, fwrt->dump.d3_debug_data, data_size);

		kfree(fwrt->dump.d3_debug_data);
		fwrt->dump.d3_debug_data = NULL;

		iwl_trans_read_mem_bytes(fwrt->trans, addr,
					 dump_data->data + data_size,
					 data_size);

		dump_data = iwl_fw_error_next_data(dump_data);
	}

	/* Dump fw's virtual image */
	if (iwl_fw_dbg_is_paging_enabled(fwrt))
		iwl_dump_paging(fwrt, &dump_data);

	if (prph_len)
		iwl_fw_prph_handler(fwrt, &dump_data, iwl_dump_prph);

out:
	dump_file->file_len = cpu_to_le32(file_len);
	return dump_file;
}

static int iwl_dump_ini_prph_iter(struct iwl_fw_runtime *fwrt,
				  struct iwl_fw_ini_region_cfg *reg,
				  void *range_ptr, int idx)
{
	struct iwl_fw_ini_error_dump_range *range = range_ptr;
	__le32 *val = range->data;
	u32 prph_val;
	u32 addr = le32_to_cpu(reg->start_addr[idx]) + le32_to_cpu(reg->offset);
	int i;

	range->internal_base_addr = cpu_to_le32(addr);
	range->range_data_size = reg->internal.range_data_size;
	for (i = 0; i < le32_to_cpu(reg->internal.range_data_size); i += 4) {
		prph_val = iwl_read_prph(fwrt->trans, addr + i);
		if (prph_val == 0x5a5a5a5a)
			return -EBUSY;
		*val++ = cpu_to_le32(prph_val);
	}

<<<<<<< HEAD
	/*
	 * If the loading of the FW completed successfully, the next step is to
	 * get the SMEM config data. Thus, if fwrt->smem_cfg.num_lmacs is non
	 * zero, the FW was already loaded successully. If the state is "NO_FW"
	 * in such a case - exit, since FW may be dead. Otherwise, we
	 * can try to collect the data, since FW might just not be fully
	 * loaded (no "ALIVE" yet), and the debug data is accessible.
	 *
	 * Corner case: got the FW alive but crashed before getting the SMEM
	 *	config. In such a case, due to HW access problems, we might
	 *	collect garbage.
	 */
	if (fwrt->trans->state == IWL_TRANS_NO_FW &&
	    fwrt->smem_cfg.num_lmacs)
		return -EIO;
=======
	return sizeof(*range) + le32_to_cpu(range->range_data_size);
}
>>>>>>> f7688b48

static int iwl_dump_ini_csr_iter(struct iwl_fw_runtime *fwrt,
				 struct iwl_fw_ini_region_cfg *reg,
				 void *range_ptr, int idx)
{
	struct iwl_fw_ini_error_dump_range *range = range_ptr;
	__le32 *val = range->data;
	u32 addr = le32_to_cpu(reg->start_addr[idx]) + le32_to_cpu(reg->offset);
	int i;

	range->internal_base_addr = cpu_to_le32(addr);
	range->range_data_size = reg->internal.range_data_size;
	for (i = 0; i < le32_to_cpu(reg->internal.range_data_size); i += 4)
		*val++ = cpu_to_le32(iwl_trans_read32(fwrt->trans, addr + i));

	return sizeof(*range) + le32_to_cpu(range->range_data_size);
}

static int iwl_dump_ini_dev_mem_iter(struct iwl_fw_runtime *fwrt,
				     struct iwl_fw_ini_region_cfg *reg,
				     void *range_ptr, int idx)
{
	struct iwl_fw_ini_error_dump_range *range = range_ptr;
	u32 addr = le32_to_cpu(reg->start_addr[idx]) + le32_to_cpu(reg->offset);

	range->internal_base_addr = cpu_to_le32(addr);
	range->range_data_size = reg->internal.range_data_size;
	iwl_trans_read_mem_bytes(fwrt->trans, addr, range->data,
				 le32_to_cpu(reg->internal.range_data_size));

	return sizeof(*range) + le32_to_cpu(range->range_data_size);
}

static int _iwl_dump_ini_paging_iter(struct iwl_fw_runtime *fwrt,
				     struct iwl_fw_ini_region_cfg *reg,
				     void *range_ptr, int idx)
{
	/* increase idx by 1 since the pages are from 1 to
	 * fwrt->num_of_paging_blk + 1
	 */
	struct page *page = fwrt->fw_paging_db[++idx].fw_paging_block;
	struct iwl_fw_ini_error_dump_range *range = range_ptr;
	dma_addr_t addr = fwrt->fw_paging_db[idx].fw_paging_phys;
	u32 page_size = fwrt->fw_paging_db[idx].fw_paging_size;

	range->page_num = cpu_to_le32(idx);
	range->range_data_size = cpu_to_le32(page_size);
	dma_sync_single_for_cpu(fwrt->trans->dev, addr,	page_size,
				DMA_BIDIRECTIONAL);
	memcpy(range->data, page_address(page), page_size);
	dma_sync_single_for_device(fwrt->trans->dev, addr, page_size,
				   DMA_BIDIRECTIONAL);

	return sizeof(*range) + le32_to_cpu(range->range_data_size);
}

static int iwl_dump_ini_paging_iter(struct iwl_fw_runtime *fwrt,
				    struct iwl_fw_ini_region_cfg *reg,
				    void *range_ptr, int idx)
{
	struct iwl_fw_ini_error_dump_range *range;
	u32 page_size;

	if (!fwrt->trans->trans_cfg->gen2)
		return _iwl_dump_ini_paging_iter(fwrt, reg, range_ptr, idx);

	range = range_ptr;
	page_size = fwrt->trans->init_dram.paging[idx].size;

	range->page_num = cpu_to_le32(idx);
	range->range_data_size = cpu_to_le32(page_size);
	memcpy(range->data, fwrt->trans->init_dram.paging[idx].block,
	       page_size);

	return sizeof(*range) + le32_to_cpu(range->range_data_size);
}

static int
iwl_dump_ini_mon_dram_iter(struct iwl_fw_runtime *fwrt,
			   struct iwl_fw_ini_region_cfg *reg, void *range_ptr,
			   int idx)
{
	struct iwl_fw_ini_error_dump_range *range = range_ptr;
	u32 start_addr = iwl_read_umac_prph(fwrt->trans,
					    MON_BUFF_BASE_ADDR_VER2);

	if (start_addr == 0x5a5a5a5a)
		return -EBUSY;

	range->dram_base_addr = cpu_to_le64(start_addr);
	range->range_data_size = cpu_to_le32(fwrt->trans->dbg.fw_mon[idx].size);

	memcpy(range->data, fwrt->trans->dbg.fw_mon[idx].block,
	       fwrt->trans->dbg.fw_mon[idx].size);

	return sizeof(*range) + le32_to_cpu(range->range_data_size);
}

static bool iwl_ini_txf_iter(struct iwl_fw_runtime *fwrt,
			     struct iwl_fw_ini_region_cfg *reg, int idx)
{
	struct iwl_txf_iter_data *iter = &fwrt->dump.txf_iter_data;
	struct iwl_fwrt_shared_mem_cfg *cfg = &fwrt->smem_cfg;
	int txf_num = cfg->num_txfifo_entries;
	int int_txf_num = ARRAY_SIZE(cfg->internal_txfifo_size);
	u32 lmac_bitmap = le32_to_cpu(reg->fifos.fid1);

	if (!idx) {
		if (le32_to_cpu(reg->offset) &&
		    WARN_ONCE(cfg->num_lmacs == 1,
			      "Invalid lmac offset: 0x%x\n",
			      le32_to_cpu(reg->offset)))
			return false;

		iter->internal_txf = 0;
		iter->fifo_size = 0;
		iter->fifo = -1;
		if (le32_to_cpu(reg->offset))
			iter->lmac = 1;
		else
			iter->lmac = 0;
	}

	if (!iter->internal_txf)
		for (iter->fifo++; iter->fifo < txf_num; iter->fifo++) {
			iter->fifo_size =
				cfg->lmac[iter->lmac].txfifo_size[iter->fifo];
			if (iter->fifo_size && (lmac_bitmap & BIT(iter->fifo)))
				return true;
		}

	iter->internal_txf = 1;

	if (!fw_has_capa(&fwrt->fw->ucode_capa,
			 IWL_UCODE_TLV_CAPA_EXTEND_SHARED_MEM_CFG))
		return false;

	for (iter->fifo++; iter->fifo < int_txf_num + txf_num; iter->fifo++) {
		iter->fifo_size =
			cfg->internal_txfifo_size[iter->fifo - txf_num];
		if (iter->fifo_size && (lmac_bitmap & BIT(iter->fifo)))
			return true;
	}

	return false;
}

static int iwl_dump_ini_txf_iter(struct iwl_fw_runtime *fwrt,
				 struct iwl_fw_ini_region_cfg *reg,
				 void *range_ptr, int idx)
{
	struct iwl_fw_ini_error_dump_range *range = range_ptr;
	struct iwl_txf_iter_data *iter = &fwrt->dump.txf_iter_data;
	struct iwl_fw_ini_error_dump_register *reg_dump = (void *)range->data;
	u32 offs = le32_to_cpu(reg->offset), addr;
	u32 registers_size =
		le32_to_cpu(reg->fifos.num_of_registers) * sizeof(*reg_dump);
	__le32 *data;
	unsigned long flags;
	int i;

	if (!iwl_ini_txf_iter(fwrt, reg, idx))
		return -EIO;

	if (!iwl_trans_grab_nic_access(fwrt->trans, &flags))
		return -EBUSY;

	range->fifo_hdr.fifo_num = cpu_to_le32(iter->fifo);
	range->fifo_hdr.num_of_registers = reg->fifos.num_of_registers;
	range->range_data_size = cpu_to_le32(iter->fifo_size + registers_size);

	iwl_write_prph_no_grab(fwrt->trans, TXF_LARC_NUM + offs, iter->fifo);

	/*
	 * read txf registers. for each register, write to the dump the
	 * register address and its value
	 */
	for (i = 0; i < le32_to_cpu(reg->fifos.num_of_registers); i++) {
		addr = le32_to_cpu(reg->start_addr[i]) + offs;

		reg_dump->addr = cpu_to_le32(addr);
		reg_dump->data = cpu_to_le32(iwl_read_prph_no_grab(fwrt->trans,
								   addr));

		reg_dump++;
	}

	if (reg->fifos.header_only) {
		range->range_data_size = cpu_to_le32(registers_size);
		goto out;
	}

	/* Set the TXF_READ_MODIFY_ADDR to TXF_WR_PTR */
	iwl_write_prph_no_grab(fwrt->trans, TXF_READ_MODIFY_ADDR + offs,
			       TXF_WR_PTR + offs);

	/* Dummy-read to advance the read pointer to the head */
	iwl_read_prph_no_grab(fwrt->trans, TXF_READ_MODIFY_DATA + offs);

	/* Read FIFO */
	addr = TXF_READ_MODIFY_DATA + offs;
	data = (void *)reg_dump;
	for (i = 0; i < iter->fifo_size; i += sizeof(*data))
		*data++ = cpu_to_le32(iwl_read_prph_no_grab(fwrt->trans, addr));

out:
	iwl_trans_release_nic_access(fwrt->trans, &flags);

	return sizeof(*range) + le32_to_cpu(range->range_data_size);
}

struct iwl_ini_rxf_data {
	u32 fifo_num;
	u32 size;
	u32 offset;
};

static void iwl_ini_get_rxf_data(struct iwl_fw_runtime *fwrt,
				 struct iwl_fw_ini_region_cfg *reg,
				 struct iwl_ini_rxf_data *data)
{
	u32 fid1 = le32_to_cpu(reg->fifos.fid1);
	u32 fid2 = le32_to_cpu(reg->fifos.fid2);
	u32 fifo_idx;

	if (!data)
		return;

	memset(data, 0, sizeof(*data));

	if (WARN_ON_ONCE((fid1 && fid2) || (!fid1 && !fid2)))
		return;

	fifo_idx = ffs(fid1) - 1;
	if (fid1 && !WARN_ON_ONCE((~BIT(fifo_idx) & fid1) ||
				  fifo_idx >= MAX_NUM_LMAC)) {
		data->size = fwrt->smem_cfg.lmac[fifo_idx].rxfifo1_size;
		data->fifo_num = fifo_idx;
		return;
	}

	fifo_idx = ffs(fid2) - 1;
	if (fid2 && !WARN_ON_ONCE(fifo_idx != 0)) {
		data->size = fwrt->smem_cfg.rxfifo2_size;
		data->offset = RXF_DIFF_FROM_PREV;
		/* use bit 31 to distinguish between umac and lmac rxf while
		 * parsing the dump
		 */
		data->fifo_num = fifo_idx | IWL_RXF_UMAC_BIT;
		return;
	}
}

static int iwl_dump_ini_rxf_iter(struct iwl_fw_runtime *fwrt,
				 struct iwl_fw_ini_region_cfg *reg,
				 void *range_ptr, int idx)
{
	struct iwl_fw_ini_error_dump_range *range = range_ptr;
	struct iwl_ini_rxf_data rxf_data;
	struct iwl_fw_ini_error_dump_register *reg_dump = (void *)range->data;
	u32 offs = le32_to_cpu(reg->offset), addr;
	u32 registers_size =
		le32_to_cpu(reg->fifos.num_of_registers) * sizeof(*reg_dump);
	__le32 *data;
	unsigned long flags;
	int i;

	iwl_ini_get_rxf_data(fwrt, reg, &rxf_data);
	if (!rxf_data.size)
		return -EIO;

	if (!iwl_trans_grab_nic_access(fwrt->trans, &flags))
		return -EBUSY;

	range->fifo_hdr.fifo_num = cpu_to_le32(rxf_data.fifo_num);
	range->fifo_hdr.num_of_registers = reg->fifos.num_of_registers;
	range->range_data_size = cpu_to_le32(rxf_data.size + registers_size);

	/*
	 * read rxf registers. for each register, write to the dump the
	 * register address and its value
	 */
	for (i = 0; i < le32_to_cpu(reg->fifos.num_of_registers); i++) {
		addr = le32_to_cpu(reg->start_addr[i]) + offs;

		reg_dump->addr = cpu_to_le32(addr);
		reg_dump->data = cpu_to_le32(iwl_read_prph_no_grab(fwrt->trans,
								   addr));

		reg_dump++;
	}

	if (reg->fifos.header_only) {
		range->range_data_size = cpu_to_le32(registers_size);
		goto out;
	}

	/*
	 * region register have absolute value so apply rxf offset after
	 * reading the registers
	 */
	offs += rxf_data.offset;

	/* Lock fence */
	iwl_write_prph_no_grab(fwrt->trans, RXF_SET_FENCE_MODE + offs, 0x1);
	/* Set fence pointer to the same place like WR pointer */
	iwl_write_prph_no_grab(fwrt->trans, RXF_LD_WR2FENCE + offs, 0x1);
	/* Set fence offset */
	iwl_write_prph_no_grab(fwrt->trans, RXF_LD_FENCE_OFFSET_ADDR + offs,
			       0x0);

	/* Read FIFO */
	addr =  RXF_FIFO_RD_FENCE_INC + offs;
	data = (void *)reg_dump;
	for (i = 0; i < rxf_data.size; i += sizeof(*data))
		*data++ = cpu_to_le32(iwl_read_prph_no_grab(fwrt->trans, addr));

out:
	iwl_trans_release_nic_access(fwrt->trans, &flags);

	return sizeof(*range) + le32_to_cpu(range->range_data_size);
}

static void *iwl_dump_ini_mem_fill_header(struct iwl_fw_runtime *fwrt,
					  struct iwl_fw_ini_region_cfg *reg,
					  void *data)
{
	struct iwl_fw_ini_error_dump *dump = data;

	dump->header.version = cpu_to_le32(IWL_INI_DUMP_VER);

	return dump->ranges;
}

static void
*iwl_dump_ini_mon_fill_header(struct iwl_fw_runtime *fwrt,
			      struct iwl_fw_ini_region_cfg *reg,
			      struct iwl_fw_ini_monitor_dump *data,
			      u32 write_ptr_addr, u32 write_ptr_msk,
			      u32 cycle_cnt_addr, u32 cycle_cnt_msk)
{
	u32 write_ptr, cycle_cnt;
	unsigned long flags;

	if (!iwl_trans_grab_nic_access(fwrt->trans, &flags)) {
		IWL_ERR(fwrt, "Failed to get monitor header\n");
		return NULL;
	}

	write_ptr = iwl_read_prph_no_grab(fwrt->trans, write_ptr_addr);
	cycle_cnt = iwl_read_prph_no_grab(fwrt->trans, cycle_cnt_addr);

	iwl_trans_release_nic_access(fwrt->trans, &flags);

	data->header.version = cpu_to_le32(IWL_INI_DUMP_VER);
	data->write_ptr = cpu_to_le32(write_ptr & write_ptr_msk);
	data->cycle_cnt = cpu_to_le32(cycle_cnt & cycle_cnt_msk);

	return data->ranges;
}

static void
*iwl_dump_ini_mon_dram_fill_header(struct iwl_fw_runtime *fwrt,
				   struct iwl_fw_ini_region_cfg *reg,
				   void *data)
{
	struct iwl_fw_ini_monitor_dump *mon_dump = (void *)data;
	u32 write_ptr_addr, write_ptr_msk, cycle_cnt_addr, cycle_cnt_msk;

	switch (fwrt->trans->trans_cfg->device_family) {
	case IWL_DEVICE_FAMILY_9000:
	case IWL_DEVICE_FAMILY_22000:
		write_ptr_addr = MON_BUFF_WRPTR_VER2;
		write_ptr_msk = -1;
		cycle_cnt_addr = MON_BUFF_CYCLE_CNT_VER2;
		cycle_cnt_msk = -1;
		break;
	default:
		IWL_ERR(fwrt, "Unsupported device family %d\n",
			fwrt->trans->trans_cfg->device_family);
		return NULL;
	}

	return iwl_dump_ini_mon_fill_header(fwrt, reg, mon_dump, write_ptr_addr,
					    write_ptr_msk, cycle_cnt_addr,
					    cycle_cnt_msk);
}

static void
*iwl_dump_ini_mon_smem_fill_header(struct iwl_fw_runtime *fwrt,
				   struct iwl_fw_ini_region_cfg *reg,
				   void *data)
{
	struct iwl_fw_ini_monitor_dump *mon_dump = (void *)data;
	const struct iwl_cfg *cfg = fwrt->trans->cfg;

	if (fwrt->trans->trans_cfg->device_family != IWL_DEVICE_FAMILY_9000 &&
	    fwrt->trans->trans_cfg->device_family != IWL_DEVICE_FAMILY_22000) {
		IWL_ERR(fwrt, "Unsupported device family %d\n",
			fwrt->trans->trans_cfg->device_family);
		return NULL;
	}

	return iwl_dump_ini_mon_fill_header(fwrt, reg, mon_dump,
					    cfg->fw_mon_smem_write_ptr_addr,
					    cfg->fw_mon_smem_write_ptr_msk,
					    cfg->fw_mon_smem_cycle_cnt_ptr_addr,
					    cfg->fw_mon_smem_cycle_cnt_ptr_msk);

}

static u32 iwl_dump_ini_mem_ranges(struct iwl_fw_runtime *fwrt,
				   struct iwl_fw_ini_region_cfg *reg)
{
	return le32_to_cpu(reg->internal.num_of_ranges);
}

static u32 iwl_dump_ini_paging_ranges(struct iwl_fw_runtime *fwrt,
				      struct iwl_fw_ini_region_cfg *reg)
{
	if (fwrt->trans->trans_cfg->gen2)
		return fwrt->trans->init_dram.paging_cnt;

	return fwrt->num_of_paging_blk;
}

static u32 iwl_dump_ini_mon_dram_ranges(struct iwl_fw_runtime *fwrt,
					struct iwl_fw_ini_region_cfg *reg)
{
	return 1;
}

static u32 iwl_dump_ini_txf_ranges(struct iwl_fw_runtime *fwrt,
				   struct iwl_fw_ini_region_cfg *reg)
{
	u32 num_of_fifos = 0;

	while (iwl_ini_txf_iter(fwrt, reg, num_of_fifos))
		num_of_fifos++;

	return num_of_fifos;
}

static u32 iwl_dump_ini_rxf_ranges(struct iwl_fw_runtime *fwrt,
				   struct iwl_fw_ini_region_cfg *reg)
{
	/* Each Rx fifo needs a different offset and therefore, it's
	 * region can contain only one fifo, i.e. 1 memory range.
	 */
	return 1;
}

static u32 iwl_dump_ini_mem_get_size(struct iwl_fw_runtime *fwrt,
				     struct iwl_fw_ini_region_cfg *reg)
{
	return sizeof(struct iwl_fw_ini_error_dump) +
		iwl_dump_ini_mem_ranges(fwrt, reg) *
		(sizeof(struct iwl_fw_ini_error_dump_range) +
		 le32_to_cpu(reg->internal.range_data_size));
}

static u32 iwl_dump_ini_paging_get_size(struct iwl_fw_runtime *fwrt,
					struct iwl_fw_ini_region_cfg *reg)
{
	int i;
	u32 range_header_len = sizeof(struct iwl_fw_ini_error_dump_range);
	u32 size = sizeof(struct iwl_fw_ini_error_dump);

	if (fwrt->trans->trans_cfg->gen2) {
		for (i = 0; i < iwl_dump_ini_paging_ranges(fwrt, reg); i++)
			size += range_header_len +
				fwrt->trans->init_dram.paging[i].size;
	} else {
		for (i = 1; i <= iwl_dump_ini_paging_ranges(fwrt, reg); i++)
			size += range_header_len +
				fwrt->fw_paging_db[i].fw_paging_size;
	}

	return size;
}

static u32 iwl_dump_ini_mon_dram_get_size(struct iwl_fw_runtime *fwrt,
					  struct iwl_fw_ini_region_cfg *reg)
{
	u32 size = sizeof(struct iwl_fw_ini_monitor_dump) +
		sizeof(struct iwl_fw_ini_error_dump_range);

	if (fwrt->trans->dbg.num_blocks)
		size += fwrt->trans->dbg.fw_mon[0].size;

	return size;
}

static u32 iwl_dump_ini_mon_smem_get_size(struct iwl_fw_runtime *fwrt,
					  struct iwl_fw_ini_region_cfg *reg)
{
	return sizeof(struct iwl_fw_ini_monitor_dump) +
		iwl_dump_ini_mem_ranges(fwrt, reg) *
		(sizeof(struct iwl_fw_ini_error_dump_range) +
		 le32_to_cpu(reg->internal.range_data_size));
}

static u32 iwl_dump_ini_txf_get_size(struct iwl_fw_runtime *fwrt,
				     struct iwl_fw_ini_region_cfg *reg)
{
	struct iwl_txf_iter_data *iter = &fwrt->dump.txf_iter_data;
	u32 size = 0;
	u32 fifo_hdr = sizeof(struct iwl_fw_ini_error_dump_range) +
		le32_to_cpu(reg->fifos.num_of_registers) *
		sizeof(struct iwl_fw_ini_error_dump_register);

	while (iwl_ini_txf_iter(fwrt, reg, size)) {
		size += fifo_hdr;
		if (!reg->fifos.header_only)
			size += iter->fifo_size;
	}

	if (size)
		size += sizeof(struct iwl_fw_ini_error_dump);

	return size;
}

static u32 iwl_dump_ini_rxf_get_size(struct iwl_fw_runtime *fwrt,
				     struct iwl_fw_ini_region_cfg *reg)
{
	struct iwl_ini_rxf_data rx_data;
	u32 size = sizeof(struct iwl_fw_ini_error_dump) +
		sizeof(struct iwl_fw_ini_error_dump_range) +
		le32_to_cpu(reg->fifos.num_of_registers) *
		sizeof(struct iwl_fw_ini_error_dump_register);

	if (reg->fifos.header_only)
		return size;

	iwl_ini_get_rxf_data(fwrt, reg, &rx_data);
	size += rx_data.size;

	return size;
}

/**
 * struct iwl_dump_ini_mem_ops - ini memory dump operations
 * @get_num_of_ranges: returns the number of memory ranges in the region.
 * @get_size: returns the total size of the region.
 * @fill_mem_hdr: fills region type specific headers and returns pointer to
 *	the first range or NULL if failed to fill headers.
 * @fill_range: copies a given memory range into the dump.
 *	Returns the size of the range or negative error value otherwise.
 */
struct iwl_dump_ini_mem_ops {
	u32 (*get_num_of_ranges)(struct iwl_fw_runtime *fwrt,
				 struct iwl_fw_ini_region_cfg *reg);
	u32 (*get_size)(struct iwl_fw_runtime *fwrt,
			struct iwl_fw_ini_region_cfg *reg);
	void *(*fill_mem_hdr)(struct iwl_fw_runtime *fwrt,
			      struct iwl_fw_ini_region_cfg *reg, void *data);
	int (*fill_range)(struct iwl_fw_runtime *fwrt,
			  struct iwl_fw_ini_region_cfg *reg, void *range,
			  int idx);
};

/**
 * iwl_dump_ini_mem
 *
 * Creates a dump tlv and copy a memory region into it.
 * Returns the size of the current dump tlv or 0 if failed
 *
 * @fwrt: fw runtime struct
 * @list: list to add the dump tlv to
 * @reg: memory region
 * @ops: memory dump operations
 */
static u32 iwl_dump_ini_mem(struct iwl_fw_runtime *fwrt, struct list_head *list,
			    struct iwl_fw_ini_region_cfg *reg,
			    const struct iwl_dump_ini_mem_ops *ops)
{
	struct iwl_fw_ini_dump_entry *entry;
	struct iwl_fw_error_dump_data *tlv;
	struct iwl_fw_ini_error_dump_header *header;
	u32 num_of_ranges, i, type = le32_to_cpu(reg->region_type), size;
	void *range;

	if (!ops->get_num_of_ranges || !ops->get_size || !ops->fill_mem_hdr ||
	    !ops->fill_range)
		return 0;

	size = ops->get_size(fwrt, reg);
	if (!size)
		return 0;

	entry = kmalloc(sizeof(*entry) + sizeof(*tlv) + size, GFP_KERNEL);
	if (!entry)
		return 0;

	entry->size = sizeof(*tlv) + size;

	tlv = (void *)entry->data;
	tlv->type = cpu_to_le32(type);
	tlv->len = cpu_to_le32(size);

	IWL_DEBUG_FW(fwrt, "WRT: Collecting region: id=%d, type=%d\n",
		     le32_to_cpu(reg->region_id), type);

	num_of_ranges = ops->get_num_of_ranges(fwrt, reg);

	header = (void *)tlv->data;
	header->region_id = reg->region_id;
	header->num_of_ranges = cpu_to_le32(num_of_ranges);
	header->name_len = cpu_to_le32(min_t(int, IWL_FW_INI_MAX_NAME,
					     le32_to_cpu(reg->name_len)));
	memcpy(header->name, reg->name, le32_to_cpu(header->name_len));

	range = ops->fill_mem_hdr(fwrt, reg, header);
	if (!range) {
		IWL_ERR(fwrt,
			"WRT: Failed to fill region header: id=%d, type=%d\n",
			le32_to_cpu(reg->region_id), type);
		goto out_err;
	}

	for (i = 0; i < num_of_ranges; i++) {
		int range_size = ops->fill_range(fwrt, reg, range, i);

		if (range_size < 0) {
			IWL_ERR(fwrt,
				"WRT: Failed to dump region: id=%d, type=%d\n",
				le32_to_cpu(reg->region_id), type);
			goto out_err;
		}
		range = range + range_size;
	}

	list_add_tail(&entry->list, list);

	return entry->size;

out_err:
	kfree(entry);

	return 0;
}

static u32 iwl_dump_ini_info(struct iwl_fw_runtime *fwrt,
			     struct iwl_fw_ini_trigger *trigger,
			     struct list_head *list)
{
	struct iwl_fw_ini_dump_entry *entry;
	struct iwl_fw_error_dump_data *tlv;
	struct iwl_fw_ini_dump_info *dump;
	u32 reg_ids_size = le32_to_cpu(trigger->num_regions) * sizeof(__le32);
	u32 size = sizeof(*tlv) + sizeof(*dump) + reg_ids_size;

	entry = kmalloc(sizeof(*entry) + size, GFP_KERNEL);
	if (!entry)
		return 0;

	entry->size = size;

	tlv = (void *)entry->data;
	tlv->type = cpu_to_le32(IWL_INI_DUMP_INFO_TYPE);
	tlv->len = cpu_to_le32(sizeof(*dump) + reg_ids_size);

	dump = (void *)tlv->data;

	dump->version = cpu_to_le32(IWL_INI_DUMP_VER);
	dump->trigger_id = trigger->trigger_id;
	dump->is_external_cfg =
		cpu_to_le32(fwrt->trans->dbg.external_ini_cfg);

	dump->ver_type = cpu_to_le32(fwrt->dump.fw_ver.type);
	dump->ver_subtype = cpu_to_le32(fwrt->dump.fw_ver.subtype);

	dump->hw_step = cpu_to_le32(CSR_HW_REV_STEP(fwrt->trans->hw_rev));
	dump->hw_type = cpu_to_le32(CSR_HW_REV_TYPE(fwrt->trans->hw_rev));

	dump->rf_id_flavor =
		cpu_to_le32(CSR_HW_RFID_FLAVOR(fwrt->trans->hw_rf_id));
	dump->rf_id_dash = cpu_to_le32(CSR_HW_RFID_DASH(fwrt->trans->hw_rf_id));
	dump->rf_id_step = cpu_to_le32(CSR_HW_RFID_STEP(fwrt->trans->hw_rf_id));
	dump->rf_id_type = cpu_to_le32(CSR_HW_RFID_TYPE(fwrt->trans->hw_rf_id));

	dump->lmac_major = cpu_to_le32(fwrt->dump.fw_ver.lmac_major);
	dump->lmac_minor = cpu_to_le32(fwrt->dump.fw_ver.lmac_minor);
	dump->umac_major = cpu_to_le32(fwrt->dump.fw_ver.umac_major);
	dump->umac_minor = cpu_to_le32(fwrt->dump.fw_ver.umac_minor);

	dump->build_tag_len = cpu_to_le32(sizeof(dump->build_tag));
	memcpy(dump->build_tag, fwrt->fw->human_readable,
	       sizeof(dump->build_tag));

	dump->img_name_len = cpu_to_le32(sizeof(dump->img_name));
	memcpy(dump->img_name, fwrt->dump.img_name, sizeof(dump->img_name));

	dump->internal_dbg_cfg_name_len =
		cpu_to_le32(sizeof(dump->internal_dbg_cfg_name));
	memcpy(dump->internal_dbg_cfg_name, fwrt->dump.internal_dbg_cfg_name,
	       sizeof(dump->internal_dbg_cfg_name));

	dump->external_dbg_cfg_name_len =
		cpu_to_le32(sizeof(dump->external_dbg_cfg_name));

	memcpy(dump->external_dbg_cfg_name, fwrt->dump.external_dbg_cfg_name,
	       sizeof(dump->external_dbg_cfg_name));

	dump->regions_num = trigger->num_regions;
	memcpy(dump->region_ids, trigger->data, reg_ids_size);

	/* add dump info TLV to the beginning of the list since it needs to be
	 * the first TLV in the dump
	 */
	list_add(&entry->list, list);

	return entry->size;
}

static const struct iwl_dump_ini_mem_ops iwl_dump_ini_region_ops[] = {
	[IWL_FW_INI_REGION_INVALID] = {},
	[IWL_FW_INI_REGION_DEVICE_MEMORY] = {
		.get_num_of_ranges = iwl_dump_ini_mem_ranges,
		.get_size = iwl_dump_ini_mem_get_size,
		.fill_mem_hdr = iwl_dump_ini_mem_fill_header,
		.fill_range = iwl_dump_ini_dev_mem_iter,
	},
	[IWL_FW_INI_REGION_PERIPHERY_MAC] = {
		.get_num_of_ranges = iwl_dump_ini_mem_ranges,
		.get_size = iwl_dump_ini_mem_get_size,
		.fill_mem_hdr = iwl_dump_ini_mem_fill_header,
		.fill_range = iwl_dump_ini_prph_iter,
	},
	[IWL_FW_INI_REGION_PERIPHERY_PHY] = {},
	[IWL_FW_INI_REGION_PERIPHERY_AUX] = {},
	[IWL_FW_INI_REGION_DRAM_BUFFER] = {
		.get_num_of_ranges = iwl_dump_ini_mon_dram_ranges,
		.get_size = iwl_dump_ini_mon_dram_get_size,
		.fill_mem_hdr = iwl_dump_ini_mon_dram_fill_header,
		.fill_range = iwl_dump_ini_mon_dram_iter,
	},
	[IWL_FW_INI_REGION_DRAM_IMR] = {},
	[IWL_FW_INI_REGION_INTERNAL_BUFFER] = {
		.get_num_of_ranges = iwl_dump_ini_mem_ranges,
		.get_size = iwl_dump_ini_mon_smem_get_size,
		.fill_mem_hdr = iwl_dump_ini_mon_smem_fill_header,
		.fill_range = iwl_dump_ini_dev_mem_iter,
	},
	[IWL_FW_INI_REGION_TXF] = {
		.get_num_of_ranges = iwl_dump_ini_txf_ranges,
		.get_size = iwl_dump_ini_txf_get_size,
		.fill_mem_hdr = iwl_dump_ini_mem_fill_header,
		.fill_range = iwl_dump_ini_txf_iter,
	},
	[IWL_FW_INI_REGION_RXF] = {
		.get_num_of_ranges = iwl_dump_ini_rxf_ranges,
		.get_size = iwl_dump_ini_rxf_get_size,
		.fill_mem_hdr = iwl_dump_ini_mem_fill_header,
		.fill_range = iwl_dump_ini_rxf_iter,
	},
	[IWL_FW_INI_REGION_PAGING] = {
		.fill_mem_hdr = iwl_dump_ini_mem_fill_header,
		.get_num_of_ranges = iwl_dump_ini_paging_ranges,
		.get_size = iwl_dump_ini_paging_get_size,
		.fill_range = iwl_dump_ini_paging_iter,
	},
	[IWL_FW_INI_REGION_CSR] = {
		.get_num_of_ranges = iwl_dump_ini_mem_ranges,
		.get_size = iwl_dump_ini_mem_get_size,
		.fill_mem_hdr = iwl_dump_ini_mem_fill_header,
		.fill_range = iwl_dump_ini_csr_iter,
	},
	[IWL_FW_INI_REGION_NOTIFICATION] = {},
	[IWL_FW_INI_REGION_DHC] = {},
	[IWL_FW_INI_REGION_LMAC_ERROR_TABLE] = {
		.get_num_of_ranges = iwl_dump_ini_mem_ranges,
		.get_size = iwl_dump_ini_mem_get_size,
		.fill_mem_hdr = iwl_dump_ini_mem_fill_header,
		.fill_range = iwl_dump_ini_dev_mem_iter,
	},
	[IWL_FW_INI_REGION_UMAC_ERROR_TABLE] = {
		.get_num_of_ranges = iwl_dump_ini_mem_ranges,
		.get_size = iwl_dump_ini_mem_get_size,
		.fill_mem_hdr = iwl_dump_ini_mem_fill_header,
		.fill_range = iwl_dump_ini_dev_mem_iter,
	},
};

static u32 iwl_dump_ini_trigger(struct iwl_fw_runtime *fwrt,
				struct iwl_fw_ini_trigger *trigger,
				struct list_head *list)
{
	int i;
	u32 size = 0;

	for (i = 0; i < le32_to_cpu(trigger->num_regions); i++) {
		u32 reg_id = le32_to_cpu(trigger->data[i]), reg_type;
		struct iwl_fw_ini_region_cfg *reg;

		if (WARN_ON(reg_id >= ARRAY_SIZE(fwrt->dump.active_regs)))
			continue;

		reg = fwrt->dump.active_regs[reg_id];
		if (!reg) {
			IWL_WARN(fwrt,
				 "WRT: Unassigned region id %d, skipping\n",
				 reg_id);
			continue;
		}

		/* currently the driver supports always on domain only */
		if (le32_to_cpu(reg->domain) != IWL_FW_INI_DBG_DOMAIN_ALWAYS_ON)
			continue;

		reg_type = le32_to_cpu(reg->region_type);
		if (reg_type >= ARRAY_SIZE(iwl_dump_ini_region_ops))
			continue;

		size += iwl_dump_ini_mem(fwrt, list, reg,
					 &iwl_dump_ini_region_ops[reg_type]);
	}

	if (size)
		size += iwl_dump_ini_info(fwrt, trigger, list);

	return size;
}

static u32 iwl_dump_ini_file_gen(struct iwl_fw_runtime *fwrt,
				 enum iwl_fw_ini_trigger_id trig_id,
				 struct list_head *list)
{
	struct iwl_fw_ini_dump_entry *entry;
	struct iwl_fw_ini_dump_file_hdr *hdr;
	struct iwl_fw_ini_trigger *trigger;
	u32 size;

	if (!iwl_fw_ini_trigger_on(fwrt, trig_id))
		return 0;

	trigger = fwrt->dump.active_trigs[trig_id].trig;
	if (!trigger || !le32_to_cpu(trigger->num_regions))
		return 0;

	entry = kmalloc(sizeof(*entry) + sizeof(*hdr), GFP_KERNEL);
	if (!entry)
		return 0;

	entry->size = sizeof(*hdr);

	size = iwl_dump_ini_trigger(fwrt, trigger, list);
	if (!size) {
		kfree(entry);
		return 0;
	}

	hdr = (void *)entry->data;
	hdr->barker = cpu_to_le32(IWL_FW_INI_ERROR_DUMP_BARKER);
	hdr->file_len = cpu_to_le32(size + entry->size);

	list_add(&entry->list, list);

	return le32_to_cpu(hdr->file_len);
}

static void iwl_fw_error_dump(struct iwl_fw_runtime *fwrt)
{
	struct iwl_fw_dump_ptrs fw_error_dump = {};
	struct iwl_fw_error_dump_file *dump_file;
	struct scatterlist *sg_dump_data;
	u32 file_len;
	u32 dump_mask = fwrt->fw->dbg.dump_mask;

	dump_file = iwl_fw_error_dump_file(fwrt, &fw_error_dump);
	if (!dump_file)
		goto out;

	if (fwrt->dump.monitor_only)
		dump_mask &= IWL_FW_ERROR_DUMP_FW_MONITOR;

	fw_error_dump.trans_ptr = iwl_trans_dump_data(fwrt->trans, dump_mask);
	file_len = le32_to_cpu(dump_file->file_len);
	fw_error_dump.fwrt_len = file_len;

	if (fw_error_dump.trans_ptr) {
		file_len += fw_error_dump.trans_ptr->len;
		dump_file->file_len = cpu_to_le32(file_len);
	}

	sg_dump_data = alloc_sgtable(file_len);
	if (sg_dump_data) {
		sg_pcopy_from_buffer(sg_dump_data,
				     sg_nents(sg_dump_data),
				     fw_error_dump.fwrt_ptr,
				     fw_error_dump.fwrt_len, 0);
		if (fw_error_dump.trans_ptr)
			sg_pcopy_from_buffer(sg_dump_data,
					     sg_nents(sg_dump_data),
					     fw_error_dump.trans_ptr->data,
					     fw_error_dump.trans_ptr->len,
					     fw_error_dump.fwrt_len);
		dev_coredumpsg(fwrt->trans->dev, sg_dump_data, file_len,
			       GFP_KERNEL);
	}
	vfree(fw_error_dump.fwrt_ptr);
	vfree(fw_error_dump.trans_ptr);

out:
	iwl_fw_free_dump_desc(fwrt);
}

static void iwl_dump_ini_list_free(struct list_head *list)
{
	while (!list_empty(list)) {
		struct iwl_fw_ini_dump_entry *entry =
			list_entry(list->next, typeof(*entry), list);

		list_del(&entry->list);
		kfree(entry);
	}
}

static void iwl_fw_error_ini_dump(struct iwl_fw_runtime *fwrt, u8 wk_idx)
{
	enum iwl_fw_ini_trigger_id trig_id = fwrt->dump.wks[wk_idx].ini_trig_id;
	struct list_head dump_list = LIST_HEAD_INIT(dump_list);
	struct scatterlist *sg_dump_data;
	u32 file_len;

	file_len = iwl_dump_ini_file_gen(fwrt, trig_id, &dump_list);
	if (!file_len)
		goto out;

	sg_dump_data = alloc_sgtable(file_len);
	if (sg_dump_data) {
		struct iwl_fw_ini_dump_entry *entry;
		int sg_entries = sg_nents(sg_dump_data);
		u32 offs = 0;

		list_for_each_entry(entry, &dump_list, list) {
			sg_pcopy_from_buffer(sg_dump_data, sg_entries,
					     entry->data, entry->size, offs);
			offs += entry->size;
		}
		dev_coredumpsg(fwrt->trans->dev, sg_dump_data, file_len,
			       GFP_KERNEL);
	}
	iwl_dump_ini_list_free(&dump_list);

out:
	fwrt->dump.wks[wk_idx].ini_trig_id = IWL_FW_TRIGGER_ID_INVALID;
}

const struct iwl_fw_dump_desc iwl_dump_desc_assert = {
	.trig_desc = {
		.type = cpu_to_le32(FW_DBG_TRIGGER_FW_ASSERT),
	},
};
IWL_EXPORT_SYMBOL(iwl_dump_desc_assert);

int iwl_fw_dbg_collect_desc(struct iwl_fw_runtime *fwrt,
			    const struct iwl_fw_dump_desc *desc,
			    bool monitor_only,
			    unsigned int delay)
{
	u32 trig_type = le32_to_cpu(desc->trig_desc.type);
	int ret;

	if (iwl_trans_dbg_ini_valid(fwrt->trans)) {
		ret = iwl_fw_dbg_ini_collect(fwrt, trig_type);
		if (!ret)
			iwl_fw_free_dump_desc(fwrt);

		return ret;
	}

	/* use wks[0] since dump flow prior to ini does not need to support
	 * consecutive triggers collection
	 */
	if (test_and_set_bit(fwrt->dump.wks[0].idx, &fwrt->dump.active_wks))
		return -EBUSY;

	if (WARN_ON(fwrt->dump.desc))
		iwl_fw_free_dump_desc(fwrt);

	IWL_WARN(fwrt, "Collecting data: trigger %d fired.\n",
		 le32_to_cpu(desc->trig_desc.type));

	fwrt->dump.desc = desc;
	fwrt->dump.monitor_only = monitor_only;

	schedule_delayed_work(&fwrt->dump.wks[0].wk, usecs_to_jiffies(delay));

	return 0;
}
IWL_EXPORT_SYMBOL(iwl_fw_dbg_collect_desc);

int iwl_fw_dbg_error_collect(struct iwl_fw_runtime *fwrt,
			     enum iwl_fw_dbg_trigger trig_type)
{
	int ret;
	struct iwl_fw_dump_desc *iwl_dump_error_desc;

	if (!test_bit(STATUS_DEVICE_ENABLED, &fwrt->trans->status))
		return -EIO;

	iwl_dump_error_desc = kmalloc(sizeof(*iwl_dump_error_desc), GFP_KERNEL);
	if (!iwl_dump_error_desc)
		return -ENOMEM;

	iwl_dump_error_desc->trig_desc.type = cpu_to_le32(trig_type);
	iwl_dump_error_desc->len = 0;

	ret = iwl_fw_dbg_collect_desc(fwrt, iwl_dump_error_desc, false, 0);
	if (ret)
		kfree(iwl_dump_error_desc);
	else
		iwl_trans_sync_nmi(fwrt->trans);

	return ret;
}
IWL_EXPORT_SYMBOL(iwl_fw_dbg_error_collect);

int iwl_fw_dbg_collect(struct iwl_fw_runtime *fwrt,
		       enum iwl_fw_dbg_trigger trig,
		       const char *str, size_t len,
		       struct iwl_fw_dbg_trigger_tlv *trigger)
{
	struct iwl_fw_dump_desc *desc;
	unsigned int delay = 0;
	bool monitor_only = false;

	if (trigger) {
		u16 occurrences = le16_to_cpu(trigger->occurrences) - 1;

		if (!le16_to_cpu(trigger->occurrences))
			return 0;

		if (trigger->flags & IWL_FW_DBG_FORCE_RESTART) {
			IWL_WARN(fwrt, "Force restart: trigger %d fired.\n",
				 trig);
			iwl_force_nmi(fwrt->trans);
			return 0;
		}

		trigger->occurrences = cpu_to_le16(occurrences);
		monitor_only = trigger->mode & IWL_FW_DBG_TRIGGER_MONITOR_ONLY;

		/* convert msec to usec */
		delay = le32_to_cpu(trigger->stop_delay) * USEC_PER_MSEC;
	}

	desc = kzalloc(sizeof(*desc) + len, GFP_ATOMIC);
	if (!desc)
		return -ENOMEM;


	desc->len = len;
	desc->trig_desc.type = cpu_to_le32(trig);
	memcpy(desc->trig_desc.data, str, len);

	return iwl_fw_dbg_collect_desc(fwrt, desc, monitor_only, delay);
}
IWL_EXPORT_SYMBOL(iwl_fw_dbg_collect);

int _iwl_fw_dbg_ini_collect(struct iwl_fw_runtime *fwrt,
			    enum iwl_fw_ini_trigger_id id)
{
	struct iwl_fw_ini_active_triggers *active;
	u32 occur, delay;
	unsigned long idx;

	if (WARN_ON(!iwl_fw_ini_trigger_on(fwrt, id)))
		return -EINVAL;

	if (!iwl_fw_ini_trigger_on(fwrt, id)) {
		IWL_WARN(fwrt, "WRT: Trigger %d is not active, aborting dump\n",
			 id);
		return -EINVAL;
	}

	active = &fwrt->dump.active_trigs[id];
	delay = le32_to_cpu(active->trig->dump_delay);
	occur = le32_to_cpu(active->trig->occurrences);
	if (!occur)
		return 0;

	active->trig->occurrences = cpu_to_le32(--occur);

	if (le32_to_cpu(active->trig->force_restart)) {
		IWL_WARN(fwrt, "WRT: Force restart: trigger %d fired.\n", id);
		iwl_force_nmi(fwrt->trans);
		return 0;
	}

	/* Check there is an available worker.
	 * ffz return value is undefined if no zero exists,
	 * so check against ~0UL first.
	 */
	if (fwrt->dump.active_wks == ~0UL)
		return -EBUSY;

	idx = ffz(fwrt->dump.active_wks);

	if (idx >= IWL_FW_RUNTIME_DUMP_WK_NUM ||
	    test_and_set_bit(fwrt->dump.wks[idx].idx, &fwrt->dump.active_wks))
		return -EBUSY;

	fwrt->dump.wks[idx].ini_trig_id = id;

	IWL_WARN(fwrt, "WRT: Collecting data: ini trigger %d fired.\n", id);

	schedule_delayed_work(&fwrt->dump.wks[idx].wk, usecs_to_jiffies(delay));

	return 0;
}
IWL_EXPORT_SYMBOL(_iwl_fw_dbg_ini_collect);

int iwl_fw_dbg_ini_collect(struct iwl_fw_runtime *fwrt, u32 legacy_trigger_id)
{
	int id;

	switch (legacy_trigger_id) {
	case FW_DBG_TRIGGER_FW_ASSERT:
	case FW_DBG_TRIGGER_ALIVE_TIMEOUT:
	case FW_DBG_TRIGGER_DRIVER:
		id = IWL_FW_TRIGGER_ID_FW_ASSERT;
		break;
	case FW_DBG_TRIGGER_USER:
		id = IWL_FW_TRIGGER_ID_USER_TRIGGER;
		break;
	default:
		return -EIO;
	}

	return _iwl_fw_dbg_ini_collect(fwrt, id);
}
IWL_EXPORT_SYMBOL(iwl_fw_dbg_ini_collect);

int iwl_fw_dbg_collect_trig(struct iwl_fw_runtime *fwrt,
			    struct iwl_fw_dbg_trigger_tlv *trigger,
			    const char *fmt, ...)
{
	int ret, len = 0;
	char buf[64];

	if (fmt) {
		va_list ap;

		buf[sizeof(buf) - 1] = '\0';

		va_start(ap, fmt);
		vsnprintf(buf, sizeof(buf), fmt, ap);
		va_end(ap);

		/* check for truncation */
		if (WARN_ON_ONCE(buf[sizeof(buf) - 1]))
			buf[sizeof(buf) - 1] = '\0';

		len = strlen(buf) + 1;
	}

	ret = iwl_fw_dbg_collect(fwrt, le32_to_cpu(trigger->id), buf, len,
				 trigger);

	if (ret)
		return ret;

	return 0;
}
IWL_EXPORT_SYMBOL(iwl_fw_dbg_collect_trig);

int iwl_fw_start_dbg_conf(struct iwl_fw_runtime *fwrt, u8 conf_id)
{
	u8 *ptr;
	int ret;
	int i;

	if (WARN_ONCE(conf_id >= ARRAY_SIZE(fwrt->fw->dbg.conf_tlv),
		      "Invalid configuration %d\n", conf_id))
		return -EINVAL;

	/* EARLY START - firmware's configuration is hard coded */
	if ((!fwrt->fw->dbg.conf_tlv[conf_id] ||
	     !fwrt->fw->dbg.conf_tlv[conf_id]->num_of_hcmds) &&
	    conf_id == FW_DBG_START_FROM_ALIVE)
		return 0;

	if (!fwrt->fw->dbg.conf_tlv[conf_id])
		return -EINVAL;

	if (fwrt->dump.conf != FW_DBG_INVALID)
		IWL_WARN(fwrt, "FW already configured (%d) - re-configuring\n",
			 fwrt->dump.conf);

	/* Send all HCMDs for configuring the FW debug */
	ptr = (void *)&fwrt->fw->dbg.conf_tlv[conf_id]->hcmd;
	for (i = 0; i < fwrt->fw->dbg.conf_tlv[conf_id]->num_of_hcmds; i++) {
		struct iwl_fw_dbg_conf_hcmd *cmd = (void *)ptr;
		struct iwl_host_cmd hcmd = {
			.id = cmd->id,
			.len = { le16_to_cpu(cmd->len), },
			.data = { cmd->data, },
		};

		ret = iwl_trans_send_cmd(fwrt->trans, &hcmd);
		if (ret)
			return ret;

		ptr += sizeof(*cmd);
		ptr += le16_to_cpu(cmd->len);
	}

	fwrt->dump.conf = conf_id;

	return 0;
}
IWL_EXPORT_SYMBOL(iwl_fw_start_dbg_conf);

/* this function assumes dump_start was called beforehand and dump_end will be
 * called afterwards
 */
static void iwl_fw_dbg_collect_sync(struct iwl_fw_runtime *fwrt, u8 wk_idx)
{
	struct iwl_fw_dbg_params params = {0};

	if (!test_bit(wk_idx, &fwrt->dump.active_wks))
		return;

	if (fwrt->ops && fwrt->ops->fw_running &&
	    !fwrt->ops->fw_running(fwrt->ops_ctx)) {
		IWL_ERR(fwrt, "Firmware not running - cannot dump error\n");
		iwl_fw_free_dump_desc(fwrt);
		goto out;
	}

	/* there's no point in fw dump if the bus is dead */
	if (test_bit(STATUS_TRANS_DEAD, &fwrt->trans->status)) {
		IWL_ERR(fwrt, "Skip fw error dump since bus is dead\n");
		goto out;
	}

	if (iwl_fw_dbg_stop_restart_recording(fwrt, &params, true)) {
		IWL_ERR(fwrt, "Failed to stop DBGC recording, aborting dump\n");
		goto out;
	}

	IWL_DEBUG_FW_INFO(fwrt, "WRT: Data collection start\n");
	if (iwl_trans_dbg_ini_valid(fwrt->trans))
		iwl_fw_error_ini_dump(fwrt, wk_idx);
	else
		iwl_fw_error_dump(fwrt);
	IWL_DEBUG_FW_INFO(fwrt, "WRT: Data collection done\n");

	iwl_fw_dbg_stop_restart_recording(fwrt, &params, false);

out:
	clear_bit(wk_idx, &fwrt->dump.active_wks);
}

void iwl_fw_error_dump_wk(struct work_struct *work)
{
	struct iwl_fw_runtime *fwrt;
	typeof(fwrt->dump.wks[0]) *wks;

	wks = container_of(work, typeof(fwrt->dump.wks[0]), wk.work);
	fwrt = container_of(wks, struct iwl_fw_runtime, dump.wks[wks->idx]);

	/* assumes the op mode mutex is locked in dump_start since
	 * iwl_fw_dbg_collect_sync can't run in parallel
	 */
	if (fwrt->ops && fwrt->ops->dump_start &&
	    fwrt->ops->dump_start(fwrt->ops_ctx))
		return;

	iwl_fw_dbg_collect_sync(fwrt, wks->idx);

	if (fwrt->ops && fwrt->ops->dump_end)
		fwrt->ops->dump_end(fwrt->ops_ctx);
}

void iwl_fw_dbg_read_d3_debug_data(struct iwl_fw_runtime *fwrt)
{
	const struct iwl_cfg *cfg = fwrt->trans->cfg;

	if (!iwl_fw_dbg_is_d3_debug_enabled(fwrt))
		return;

	if (!fwrt->dump.d3_debug_data) {
		fwrt->dump.d3_debug_data = kmalloc(cfg->d3_debug_data_length,
						   GFP_KERNEL);
		if (!fwrt->dump.d3_debug_data) {
			IWL_ERR(fwrt,
				"failed to allocate memory for D3 debug data\n");
			return;
		}
	}

	/* if the buffer holds previous debug data it is overwritten */
	iwl_trans_read_mem_bytes(fwrt->trans, cfg->d3_debug_data_base_addr,
				 fwrt->dump.d3_debug_data,
				 cfg->d3_debug_data_length);
}
IWL_EXPORT_SYMBOL(iwl_fw_dbg_read_d3_debug_data);

void iwl_fw_dbg_stop_sync(struct iwl_fw_runtime *fwrt)
{
	int i;

	iwl_dbg_tlv_del_timers(fwrt->trans);
	for (i = 0; i < IWL_FW_RUNTIME_DUMP_WK_NUM; i++)
		iwl_fw_dbg_collect_sync(fwrt, i);

	iwl_fw_dbg_stop_restart_recording(fwrt, NULL, true);
}
IWL_EXPORT_SYMBOL(iwl_fw_dbg_stop_sync);

#define FSEQ_REG(x) { .addr = (x), .str = #x, }

void iwl_fw_error_print_fseq_regs(struct iwl_fw_runtime *fwrt)
{
	struct iwl_trans *trans = fwrt->trans;
	unsigned long flags;
	int i;
	struct {
		u32 addr;
		const char *str;
	} fseq_regs[] = {
		FSEQ_REG(FSEQ_ERROR_CODE),
		FSEQ_REG(FSEQ_TOP_INIT_VERSION),
		FSEQ_REG(FSEQ_CNVIO_INIT_VERSION),
		FSEQ_REG(FSEQ_OTP_VERSION),
		FSEQ_REG(FSEQ_TOP_CONTENT_VERSION),
		FSEQ_REG(FSEQ_ALIVE_TOKEN),
		FSEQ_REG(FSEQ_CNVI_ID),
		FSEQ_REG(FSEQ_CNVR_ID),
		FSEQ_REG(CNVI_AUX_MISC_CHIP),
		FSEQ_REG(CNVR_AUX_MISC_CHIP),
		FSEQ_REG(CNVR_SCU_SD_REGS_SD_REG_DIG_DCDC_VTRIM),
		FSEQ_REG(CNVR_SCU_SD_REGS_SD_REG_ACTIVE_VDIG_MIRROR),
	};

	if (!iwl_trans_grab_nic_access(trans, &flags))
		return;

	IWL_ERR(fwrt, "Fseq Registers:\n");

	for (i = 0; i < ARRAY_SIZE(fseq_regs); i++)
		IWL_ERR(fwrt, "0x%08X | %s\n",
			iwl_read_prph_no_grab(trans, fseq_regs[i].addr),
			fseq_regs[i].str);

	iwl_trans_release_nic_access(trans, &flags);
}
IWL_EXPORT_SYMBOL(iwl_fw_error_print_fseq_regs);

static int iwl_fw_dbg_suspend_resume_hcmd(struct iwl_trans *trans, bool suspend)
{
	struct iwl_dbg_suspend_resume_cmd cmd = {
		.operation = suspend ?
			cpu_to_le32(DBGC_SUSPEND_CMD) :
			cpu_to_le32(DBGC_RESUME_CMD),
	};
	struct iwl_host_cmd hcmd = {
		.id = WIDE_ID(DEBUG_GROUP, DBGC_SUSPEND_RESUME),
		.data[0] = &cmd,
		.len[0] = sizeof(cmd),
	};

	return iwl_trans_send_cmd(trans, &hcmd);
}

static void iwl_fw_dbg_stop_recording(struct iwl_trans *trans,
				      struct iwl_fw_dbg_params *params)
{
	if (trans->trans_cfg->device_family == IWL_DEVICE_FAMILY_7000) {
		iwl_set_bits_prph(trans, MON_BUFF_SAMPLE_CTL, 0x100);
		return;
	}

	if (params) {
		params->in_sample = iwl_read_umac_prph(trans, DBGC_IN_SAMPLE);
		params->out_ctrl = iwl_read_umac_prph(trans, DBGC_OUT_CTRL);
	}

	iwl_write_umac_prph(trans, DBGC_IN_SAMPLE, 0);
	/* wait for the DBGC to finish writing the internal buffer to DRAM to
	 * avoid halting the HW while writing
	 */
	usleep_range(700, 1000);
	iwl_write_umac_prph(trans, DBGC_OUT_CTRL, 0);
}

static int iwl_fw_dbg_restart_recording(struct iwl_trans *trans,
					struct iwl_fw_dbg_params *params)
{
	if (!params)
		return -EIO;

	if (trans->trans_cfg->device_family == IWL_DEVICE_FAMILY_7000) {
		iwl_clear_bits_prph(trans, MON_BUFF_SAMPLE_CTL, 0x100);
		iwl_clear_bits_prph(trans, MON_BUFF_SAMPLE_CTL, 0x1);
		iwl_set_bits_prph(trans, MON_BUFF_SAMPLE_CTL, 0x1);
	} else {
		iwl_write_umac_prph(trans, DBGC_IN_SAMPLE, params->in_sample);
		iwl_write_umac_prph(trans, DBGC_OUT_CTRL, params->out_ctrl);
	}

	return 0;
}

int iwl_fw_dbg_stop_restart_recording(struct iwl_fw_runtime *fwrt,
				      struct iwl_fw_dbg_params *params,
				      bool stop)
{
	int ret = 0;

	/* if the FW crashed or not debug monitor cfg was given, there is
	 * no point in changing the recording state
	 */
	if (test_bit(STATUS_FW_ERROR, &fwrt->trans->status) ||
	    (!fwrt->trans->dbg.dest_tlv &&
	     fwrt->trans->dbg.ini_dest == IWL_FW_INI_LOCATION_INVALID))
		return 0;

	if (fw_has_capa(&fwrt->fw->ucode_capa,
			IWL_UCODE_TLV_CAPA_DBG_SUSPEND_RESUME_CMD_SUPP))
		ret = iwl_fw_dbg_suspend_resume_hcmd(fwrt->trans, stop);
	else if (stop)
		iwl_fw_dbg_stop_recording(fwrt->trans, params);
	else
		ret = iwl_fw_dbg_restart_recording(fwrt->trans, params);
#ifdef CONFIG_IWLWIFI_DEBUGFS
	if (!ret) {
		if (stop)
			fwrt->trans->dbg.rec_on = false;
		else
			iwl_fw_set_dbg_rec_on(fwrt);
	}
#endif

	return ret;
}
IWL_EXPORT_SYMBOL(iwl_fw_dbg_stop_restart_recording);<|MERGE_RESOLUTION|>--- conflicted
+++ resolved
@@ -975,16 +975,9 @@
 	}
 
 	/* We only dump the FIFOs if the FW is in error state */
-<<<<<<< HEAD
-	if (fifo_data_len) {
-		iwl_fw_dump_fifos(fwrt, &dump_data);
-		if (radio_len)
-			iwl_read_radio_regs(fwrt, &dump_data);
-=======
 	if (fifo_len) {
 		iwl_fw_dump_rxf(fwrt, &dump_data);
 		iwl_fw_dump_txf(fwrt, &dump_data);
->>>>>>> f7688b48
 	}
 
 	if (radio_len)
@@ -1081,26 +1074,8 @@
 		*val++ = cpu_to_le32(prph_val);
 	}
 
-<<<<<<< HEAD
-	/*
-	 * If the loading of the FW completed successfully, the next step is to
-	 * get the SMEM config data. Thus, if fwrt->smem_cfg.num_lmacs is non
-	 * zero, the FW was already loaded successully. If the state is "NO_FW"
-	 * in such a case - exit, since FW may be dead. Otherwise, we
-	 * can try to collect the data, since FW might just not be fully
-	 * loaded (no "ALIVE" yet), and the debug data is accessible.
-	 *
-	 * Corner case: got the FW alive but crashed before getting the SMEM
-	 *	config. In such a case, due to HW access problems, we might
-	 *	collect garbage.
-	 */
-	if (fwrt->trans->state == IWL_TRANS_NO_FW &&
-	    fwrt->smem_cfg.num_lmacs)
-		return -EIO;
-=======
 	return sizeof(*range) + le32_to_cpu(range->range_data_size);
 }
->>>>>>> f7688b48
 
 static int iwl_dump_ini_csr_iter(struct iwl_fw_runtime *fwrt,
 				 struct iwl_fw_ini_region_cfg *reg,
