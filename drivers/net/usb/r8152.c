--- conflicted
+++ resolved
@@ -7081,7 +7081,6 @@
 		data &= ~BMCR_PDOWN;
 		r8152_mdio_write(tp, MII_BMCR, data);
 	}
-<<<<<<< HEAD
 
 	data = r8153_phy_status(tp, PHY_STAT_LAN_ON);
 
@@ -7117,48 +7116,10 @@
 
 	set_bit(GREEN_ETHERNET, &tp->flags);
 
-=======
-
-	data = r8153_phy_status(tp, PHY_STAT_LAN_ON);
-
-	r8153_u2p3en(tp, false);
-
-	/* MSC timer = 0xfff * 8ms = 32760 ms */
-	ocp_write_word(tp, MCU_TYPE_USB, USB_MSC_TIMER, 0x0fff);
-
-	r8153b_power_cut_en(tp, false);
-	r8153c_ups_en(tp, false);
-	r8153_queue_wake(tp, false);
-	rtl_runtime_suspend_enable(tp, false);
-
-	ocp_data = ocp_read_word(tp, MCU_TYPE_PLA, PLA_EXTRA_STATUS);
-	if (rtl8152_get_speed(tp) & LINK_STATUS)
-		ocp_data |= CUR_LINK_OK;
-	else
-		ocp_data &= ~CUR_LINK_OK;
-
-	ocp_data |= POLL_LINK_CHG;
-	ocp_write_word(tp, MCU_TYPE_PLA, PLA_EXTRA_STATUS, ocp_data);
-
-	r8153b_u1u2en(tp, true);
-
-	usb_enable_lpm(tp->udev);
-
-	/* MAC clock speed down */
-	r8153_mac_clk_speed_down(tp, true);
-
-	ocp_data = ocp_read_byte(tp, MCU_TYPE_USB, USB_MISC_2);
-	ocp_data &= ~BIT(7);
-	ocp_write_byte(tp, MCU_TYPE_USB, USB_MISC_2, ocp_data);
-
-	set_bit(GREEN_ETHERNET, &tp->flags);
-
->>>>>>> 8e0eb2fb
 	/* rx aggregation */
 	ocp_data = ocp_read_word(tp, MCU_TYPE_USB, USB_USB_CTRL);
 	ocp_data &= ~(RX_AGG_DISABLE | RX_ZERO_EN);
 	ocp_write_word(tp, MCU_TYPE_USB, USB_USB_CTRL, ocp_data);
-<<<<<<< HEAD
 
 	rtl_tally_reset(tp);
 
@@ -7181,30 +7142,6 @@
 	case PHY_STAT_EXT_INIT:
 		rtl8152_apply_firmware(tp, true);
 
-=======
-
-	rtl_tally_reset(tp);
-
-	tp->coalesce = 15000;	/* 15 us */
-}
-
-static void r8156_hw_phy_cfg(struct r8152 *tp)
-{
-	u32 ocp_data;
-	u16 data;
-
-	ocp_data = ocp_read_word(tp, MCU_TYPE_USB, USB_MISC_0);
-	if (ocp_data & PCUT_STATUS) {
-		ocp_data &= ~PCUT_STATUS;
-		ocp_write_word(tp, MCU_TYPE_USB, USB_MISC_0, ocp_data);
-	}
-
-	data = r8153_phy_status(tp, 0);
-	switch (data) {
-	case PHY_STAT_EXT_INIT:
-		rtl8152_apply_firmware(tp, true);
-
->>>>>>> 8e0eb2fb
 		data = ocp_reg_read(tp, 0xa468);
 		data &= ~(BIT(3) | BIT(1));
 		ocp_reg_write(tp, 0xa468, data);
@@ -7827,10 +7764,6 @@
 		data = ocp_reg_read(tp, 0xb896);
 		data |= BIT(0);
 		ocp_reg_write(tp, 0xb896, data);
-<<<<<<< HEAD
-
-		rtl_phy_patch_request(tp, false, true);
-=======
 
 		rtl_phy_patch_request(tp, false, true);
 
@@ -7955,144 +7888,6 @@
 	u32 ocp_data;
 	u16 data;
 	int i;
->>>>>>> 8e0eb2fb
-
-		data = ocp_reg_read(tp, 0xa86a);
-		data |= BIT(0);
-		ocp_reg_write(tp, 0xa86a, data);
-		data = ocp_reg_read(tp, 0xa6f0);
-		data |= BIT(0);
-		ocp_reg_write(tp, 0xa6f0, data);
-
-		ocp_reg_write(tp, 0xbfa0, 0xd70d);
-		ocp_reg_write(tp, 0xbfa2, 0x4100);
-		ocp_reg_write(tp, 0xbfa4, 0xe868);
-		ocp_reg_write(tp, 0xbfa6, 0xdc59);
-		ocp_reg_write(tp, 0xb54c, 0x3c18);
-		data = ocp_reg_read(tp, 0xbfa4);
-		data &= ~BIT(5);
-		ocp_reg_write(tp, 0xbfa4, data);
-		data = sram_read(tp, 0x817d);
-		data |= BIT(12);
-		sram_write(tp, 0x817d, data);
-		break;
-	case RTL_VER_13:
-		/* 2.5G INRX */
-		data = ocp_reg_read(tp, 0xac46);
-		data &= ~0x00f0;
-		data |= 0x0090;
-		ocp_reg_write(tp, 0xac46, data);
-		data = ocp_reg_read(tp, 0xad30);
-		data &= ~0x0003;
-		data |= 0x0001;
-		ocp_reg_write(tp, 0xad30, data);
-		fallthrough;
-	case RTL_VER_15:
-		/* EEE parameter */
-		ocp_reg_write(tp, 0xb87c, 0x80f5);
-		ocp_reg_write(tp, 0xb87e, 0x760e);
-		ocp_reg_write(tp, 0xb87c, 0x8107);
-		ocp_reg_write(tp, 0xb87e, 0x360e);
-		ocp_reg_write(tp, 0xb87c, 0x8551);
-		data = ocp_reg_read(tp, 0xb87e);
-		data &= ~0xff00;
-		data |= 0x0800;
-		ocp_reg_write(tp, 0xb87e, data);
-
-		/* ADC_PGA parameter */
-		data = ocp_reg_read(tp, 0xbf00);
-		data &= ~0xe000;
-		data |= 0xa000;
-		ocp_reg_write(tp, 0xbf00, data);
-		data = ocp_reg_read(tp, 0xbf46);
-		data &= ~0x0f00;
-		data |= 0x0300;
-		ocp_reg_write(tp, 0xbf46, data);
-
-		/* Green Table-PGA, 1G full viterbi */
-		sram_write(tp, 0x8044, 0x2417);
-		sram_write(tp, 0x804a, 0x2417);
-		sram_write(tp, 0x8050, 0x2417);
-		sram_write(tp, 0x8056, 0x2417);
-		sram_write(tp, 0x805c, 0x2417);
-		sram_write(tp, 0x8062, 0x2417);
-		sram_write(tp, 0x8068, 0x2417);
-		sram_write(tp, 0x806e, 0x2417);
-		sram_write(tp, 0x8074, 0x2417);
-		sram_write(tp, 0x807a, 0x2417);
-
-		/* XG PLL */
-		data = ocp_reg_read(tp, 0xbf84);
-		data &= ~0xe000;
-		data |= 0xa000;
-		ocp_reg_write(tp, 0xbf84, data);
-		break;
-	default:
-		break;
-	}
-
-<<<<<<< HEAD
-	if (rtl_phy_patch_request(tp, true, true))
-		return;
-=======
-	ocp_data = ocp_read_byte(tp, MCU_TYPE_USB, USB_ECM_OP);
-	ocp_data &= ~EN_ALL_SPEED;
-	ocp_write_byte(tp, MCU_TYPE_USB, USB_ECM_OP, ocp_data);
-
-	ocp_write_word(tp, MCU_TYPE_USB, USB_SPEED_OPTION, 0);
-
-	ocp_data = ocp_read_word(tp, MCU_TYPE_USB, USB_ECM_OPTION);
-	ocp_data |= BYPASS_MAC_RESET;
-	ocp_write_word(tp, MCU_TYPE_USB, USB_ECM_OPTION, ocp_data);
-
-	r8153b_u1u2en(tp, false);
->>>>>>> 8e0eb2fb
-
-	ocp_data = ocp_read_word(tp, MCU_TYPE_PLA, PLA_MAC_PWR_CTRL4);
-	ocp_data |= EEE_SPDWN_EN;
-	ocp_write_word(tp, MCU_TYPE_PLA, PLA_MAC_PWR_CTRL4, ocp_data);
-
-<<<<<<< HEAD
-	data = ocp_reg_read(tp, OCP_DOWN_SPEED);
-	data &= ~(EN_EEE_100 | EN_EEE_1000);
-	data |= EN_10M_CLKDIV;
-	ocp_reg_write(tp, OCP_DOWN_SPEED, data);
-	tp->ups_info._10m_ckdiv = true;
-	tp->ups_info.eee_plloff_100 = false;
-	tp->ups_info.eee_plloff_giga = false;
-
-	data = ocp_reg_read(tp, OCP_POWER_CFG);
-	data &= ~EEE_CLKDIV_EN;
-	ocp_reg_write(tp, OCP_POWER_CFG, data);
-	tp->ups_info.eee_ckdiv = false;
-
-	rtl_phy_patch_request(tp, false, true);
-
-	rtl_green_en(tp, test_bit(GREEN_ETHERNET, &tp->flags));
-
-	data = ocp_reg_read(tp, 0xa428);
-	data &= ~BIT(9);
-	ocp_reg_write(tp, 0xa428, data);
-	data = ocp_reg_read(tp, 0xa5ea);
-	data &= ~BIT(0);
-	ocp_reg_write(tp, 0xa5ea, data);
-	tp->ups_info.lite_mode = 0;
-
-	if (tp->eee_en)
-		rtl_eee_enable(tp, true);
-
-	r8153_aldps_en(tp, true);
-	r8152b_enable_fc(tp);
-	r8153_u2p3en(tp, true);
-
-	set_bit(PHY_RESET, &tp->flags);
-}
-
-static void r8156_init(struct r8152 *tp)
-{
-	u32 ocp_data;
-	u16 data;
-	int i;
 
 	if (test_bit(RTL8152_UNPLUG, &tp->flags))
 		return;
@@ -8151,45 +7946,6 @@
 	if (tp->udev->speed >= USB_SPEED_SUPER)
 		r8153b_u1u2en(tp, true);
 
-=======
-		msleep(20);
-		if (test_bit(RTL8152_UNPLUG, &tp->flags))
-			return;
-	}
-
-	data = r8153_phy_status(tp, 0);
-	if (data == PHY_STAT_EXT_INIT) {
-		data = ocp_reg_read(tp, 0xa468);
-		data &= ~(BIT(3) | BIT(1));
-		ocp_reg_write(tp, 0xa468, data);
-	}
-
-	data = r8152_mdio_read(tp, MII_BMCR);
-	if (data & BMCR_PDOWN) {
-		data &= ~BMCR_PDOWN;
-		r8152_mdio_write(tp, MII_BMCR, data);
-	}
-
-	data = r8153_phy_status(tp, PHY_STAT_LAN_ON);
-	WARN_ON_ONCE(data != PHY_STAT_LAN_ON);
-
-	r8153_u2p3en(tp, false);
-
-	/* MSC timer = 0xfff * 8ms = 32760 ms */
-	ocp_write_word(tp, MCU_TYPE_USB, USB_MSC_TIMER, 0x0fff);
-
-	/* U1/U2/L1 idle timer. 500 us */
-	ocp_write_word(tp, MCU_TYPE_USB, USB_U1U2_TIMER, 500);
-
-	r8153b_power_cut_en(tp, false);
-	r8156_ups_en(tp, false);
-	r8153_queue_wake(tp, false);
-	rtl_runtime_suspend_enable(tp, false);
-
-	if (tp->udev->speed >= USB_SPEED_SUPER)
-		r8153b_u1u2en(tp, true);
-
->>>>>>> 8e0eb2fb
 	usb_enable_lpm(tp->udev);
 
 	r8156_mac_clk_spd(tp, true);
@@ -8351,8 +8107,6 @@
 	tp->coalesce = 15000;	/* 15 us */
 }
 
-<<<<<<< HEAD
-=======
 static bool rtl_check_vendor_ok(struct usb_interface *intf)
 {
 	struct usb_host_interface *alt = intf->cur_altsetting;
@@ -8384,7 +8138,6 @@
 	return true;
 }
 
->>>>>>> 8e0eb2fb
 static bool rtl_vendor_mode(struct usb_interface *intf)
 {
 	struct usb_host_interface *alt = intf->cur_altsetting;
@@ -8393,22 +8146,15 @@
 	int i, num_configs;
 
 	if (alt->desc.bInterfaceClass == USB_CLASS_VENDOR_SPEC)
-<<<<<<< HEAD
-		return true;
-=======
 		return rtl_check_vendor_ok(intf);
->>>>>>> 8e0eb2fb
 
 	/* The vendor mode is not always config #1, so to find it out. */
 	udev = interface_to_usbdev(intf);
 	c = udev->config;
 	num_configs = udev->descriptor.bNumConfigurations;
-<<<<<<< HEAD
-=======
 	if (num_configs < 2)
 		return false;
 
->>>>>>> 8e0eb2fb
 	for (i = 0; i < num_configs; (i++, c++)) {
 		struct usb_interface_descriptor	*desc = NULL;
 
@@ -8423,12 +8169,8 @@
 		}
 	}
 
-<<<<<<< HEAD
-	WARN_ON_ONCE(i == num_configs);
-=======
 	if (i == num_configs)
 		dev_err(&intf->dev, "Unexpected Device\n");
->>>>>>> 8e0eb2fb
 
 	return false;
 }
@@ -9672,12 +9414,6 @@
 		return -ENODEV;
 
 	if (!rtl_vendor_mode(intf))
-<<<<<<< HEAD
-		return -ENODEV;
-
-	if (intf->cur_altsetting->desc.bNumEndpoints < 3)
-=======
->>>>>>> 8e0eb2fb
 		return -ENODEV;
 
 	usb_reset_device(udev);
