// SPDX-License-Identifier: GPL-2.0 or BSD-3-Clause
/*
 * Copyright(c) 2020 Cornelis Networks, Inc.
 * Copyright(c) 2016 - 2017 Intel Corporation.
 */

#include <linux/list.h>
#include <linux/rculist.h>
#include <linux/mmu_notifier.h>
#include <linux/interval_tree_generic.h>
#include <linux/sched/mm.h>

#include "mmu_rb.h"
#include "trace.h"

static unsigned long mmu_node_start(struct mmu_rb_node *);
static unsigned long mmu_node_last(struct mmu_rb_node *);
static int mmu_notifier_range_start(struct mmu_notifier *,
		const struct mmu_notifier_range *);
static struct mmu_rb_node *__mmu_rb_search(struct mmu_rb_handler *,
					   unsigned long, unsigned long);
static void release_immediate(struct kref *refcount);
static void handle_remove(struct work_struct *work);

static const struct mmu_notifier_ops mn_opts = {
	.invalidate_range_start = mmu_notifier_range_start,
};

INTERVAL_TREE_DEFINE(struct mmu_rb_node, node, unsigned long, __last,
		     mmu_node_start, mmu_node_last, static, __mmu_int_rb);

static unsigned long mmu_node_start(struct mmu_rb_node *node)
{
	return node->addr & PAGE_MASK;
}

static unsigned long mmu_node_last(struct mmu_rb_node *node)
{
	return PAGE_ALIGN(node->addr + node->len) - 1;
}

int hfi1_mmu_rb_register(void *ops_arg,
			 struct mmu_rb_ops *ops,
			 struct workqueue_struct *wq,
			 struct mmu_rb_handler **handler)
{
	struct mmu_rb_handler *h;
	int ret;

	h = kzalloc(sizeof(*h), GFP_KERNEL);
	if (!h)
		return -ENOMEM;

	h->root = RB_ROOT_CACHED;
	h->ops = ops;
	h->ops_arg = ops_arg;
	INIT_HLIST_NODE(&h->mn.hlist);
	spin_lock_init(&h->lock);
	h->mn.ops = &mn_opts;
	INIT_WORK(&h->del_work, handle_remove);
	INIT_LIST_HEAD(&h->del_list);
	INIT_LIST_HEAD(&h->lru_list);
	h->wq = wq;

	ret = mmu_notifier_register(&h->mn, current->mm);
	if (ret) {
		kfree(h);
		return ret;
	}

	*handler = h;
	return 0;
}

void hfi1_mmu_rb_unregister(struct mmu_rb_handler *handler)
{
	struct mmu_rb_node *rbnode;
	struct rb_node *node;
	unsigned long flags;
	struct list_head del_list;

	/* Prevent freeing of mm until we are completely finished. */
	mmgrab(handler->mn.mm);

	/* Unregister first so we don't get any more notifications. */
	mmu_notifier_unregister(&handler->mn, handler->mn.mm);

	/*
	 * Make sure the wq delete handler is finished running.  It will not
	 * be triggered once the mmu notifiers are unregistered above.
	 */
	flush_work(&handler->del_work);

	INIT_LIST_HEAD(&del_list);

	spin_lock_irqsave(&handler->lock, flags);
	while ((node = rb_first_cached(&handler->root))) {
		rbnode = rb_entry(node, struct mmu_rb_node, node);
		rb_erase_cached(node, &handler->root);
		/* move from LRU list to delete list */
		list_move(&rbnode->list, &del_list);
	}
	spin_unlock_irqrestore(&handler->lock, flags);

	while (!list_empty(&del_list)) {
		rbnode = list_first_entry(&del_list, struct mmu_rb_node, list);
		list_del(&rbnode->list);
		kref_put(&rbnode->refcount, release_immediate);
	}

	/* Now the mm may be freed. */
	mmdrop(handler->mn.mm);

	kfree(handler);
}

int hfi1_mmu_rb_insert(struct mmu_rb_handler *handler,
		       struct mmu_rb_node *mnode)
{
	struct mmu_rb_node *node;
	unsigned long flags;
	int ret = 0;

	trace_hfi1_mmu_rb_insert(mnode->addr, mnode->len);

	if (current->mm != handler->mn.mm)
		return -EPERM;

	spin_lock_irqsave(&handler->lock, flags);
	node = __mmu_rb_search(handler, mnode->addr, mnode->len);
	if (node) {
		ret = -EEXIST;
		goto unlock;
	}
	__mmu_int_rb_insert(mnode, &handler->root);
	list_add_tail(&mnode->list, &handler->lru_list);
<<<<<<< HEAD

	ret = handler->ops->insert(handler->ops_arg, mnode);
	if (ret) {
		__mmu_int_rb_remove(mnode, &handler->root);
		list_del(&mnode->list); /* remove from LRU list */
	}
=======
>>>>>>> 7732c16f
	mnode->handler = handler;
unlock:
	spin_unlock_irqrestore(&handler->lock, flags);
	return ret;
}

/* Caller must hold handler lock */
struct mmu_rb_node *hfi1_mmu_rb_get_first(struct mmu_rb_handler *handler,
					  unsigned long addr, unsigned long len)
{
	struct mmu_rb_node *node;

	trace_hfi1_mmu_rb_search(addr, len);
	node = __mmu_int_rb_iter_first(&handler->root, addr, (addr + len) - 1);
	if (node)
		list_move_tail(&node->list, &handler->lru_list);
	return node;
}

/* Caller must hold handler lock */
static struct mmu_rb_node *__mmu_rb_search(struct mmu_rb_handler *handler,
					   unsigned long addr,
					   unsigned long len)
{
	struct mmu_rb_node *node = NULL;

	trace_hfi1_mmu_rb_search(addr, len);
	if (!handler->ops->filter) {
		node = __mmu_int_rb_iter_first(&handler->root, addr,
					       (addr + len) - 1);
	} else {
		for (node = __mmu_int_rb_iter_first(&handler->root, addr,
						    (addr + len) - 1);
		     node;
		     node = __mmu_int_rb_iter_next(node, addr,
						   (addr + len) - 1)) {
			if (handler->ops->filter(node, addr, len))
				return node;
		}
	}
	return node;
}

<<<<<<< HEAD
=======
/*
 * Must NOT call while holding mnode->handler->lock.
 * mnode->handler->ops->remove() may sleep and mnode->handler->lock is a
 * spinlock.
 */
static void release_immediate(struct kref *refcount)
{
	struct mmu_rb_node *mnode =
		container_of(refcount, struct mmu_rb_node, refcount);
	mnode->handler->ops->remove(mnode->handler->ops_arg, mnode);
}

/* Caller must hold mnode->handler->lock */
static void release_nolock(struct kref *refcount)
{
	struct mmu_rb_node *mnode =
		container_of(refcount, struct mmu_rb_node, refcount);
	list_move(&mnode->list, &mnode->handler->del_list);
	queue_work(mnode->handler->wq, &mnode->handler->del_work);
}

/*
 * struct mmu_rb_node->refcount kref_put() callback.
 * Adds mmu_rb_node to mmu_rb_node->handler->del_list and queues
 * handler->del_work on handler->wq.
 * Does not remove mmu_rb_node from handler->lru_list or handler->rb_root.
 * Acquires mmu_rb_node->handler->lock; do not call while already holding
 * handler->lock.
 */
void hfi1_mmu_rb_release(struct kref *refcount)
{
	struct mmu_rb_node *mnode =
		container_of(refcount, struct mmu_rb_node, refcount);
	struct mmu_rb_handler *handler = mnode->handler;
	unsigned long flags;

	spin_lock_irqsave(&handler->lock, flags);
	list_move(&mnode->list, &mnode->handler->del_list);
	spin_unlock_irqrestore(&handler->lock, flags);
	queue_work(handler->wq, &handler->del_work);
}

>>>>>>> 7732c16f
void hfi1_mmu_rb_evict(struct mmu_rb_handler *handler, void *evict_arg)
{
	struct mmu_rb_node *rbnode, *ptr;
	struct list_head del_list;
	unsigned long flags;
	bool stop = false;

	if (current->mm != handler->mn.mm)
		return;

	INIT_LIST_HEAD(&del_list);

	spin_lock_irqsave(&handler->lock, flags);
	list_for_each_entry_safe(rbnode, ptr, &handler->lru_list, list) {
<<<<<<< HEAD
=======
		/* refcount == 1 implies mmu_rb_handler has only rbnode ref */
		if (kref_read(&rbnode->refcount) > 1)
			continue;

>>>>>>> 7732c16f
		if (handler->ops->evict(handler->ops_arg, rbnode, evict_arg,
					&stop)) {
			__mmu_int_rb_remove(rbnode, &handler->root);
			/* move from LRU list to delete list */
			list_move(&rbnode->list, &del_list);
		}
		if (stop)
			break;
	}
	spin_unlock_irqrestore(&handler->lock, flags);

	list_for_each_entry_safe(rbnode, ptr, &del_list, list) {
<<<<<<< HEAD
		handler->ops->remove(handler->ops_arg, rbnode);
=======
		kref_put(&rbnode->refcount, release_immediate);
>>>>>>> 7732c16f
	}
}

static int mmu_notifier_range_start(struct mmu_notifier *mn,
		const struct mmu_notifier_range *range)
{
	struct mmu_rb_handler *handler =
		container_of(mn, struct mmu_rb_handler, mn);
	struct rb_root_cached *root = &handler->root;
	struct mmu_rb_node *node, *ptr = NULL;
	unsigned long flags;

	spin_lock_irqsave(&handler->lock, flags);
	for (node = __mmu_int_rb_iter_first(root, range->start, range->end-1);
	     node; node = ptr) {
		/* Guard against node removal. */
		ptr = __mmu_int_rb_iter_next(node, range->start,
					     range->end - 1);
		trace_hfi1_mmu_mem_invalidate(node->addr, node->len);
		/* Remove from rb tree and lru_list. */
		__mmu_int_rb_remove(node, root);
		list_del_init(&node->list);
		kref_put(&node->refcount, release_nolock);
	}
	spin_unlock_irqrestore(&handler->lock, flags);

	return 0;
}

/*
 * Work queue function to remove all nodes that have been queued up to
 * be removed.  The key feature is that mm->mmap_lock is not being held
 * and the remove callback can sleep while taking it, if needed.
 */
static void handle_remove(struct work_struct *work)
{
	struct mmu_rb_handler *handler = container_of(work,
						struct mmu_rb_handler,
						del_work);
	struct list_head del_list;
	unsigned long flags;
	struct mmu_rb_node *node;

	/* remove anything that is queued to get removed */
	spin_lock_irqsave(&handler->lock, flags);
	list_replace_init(&handler->del_list, &del_list);
	spin_unlock_irqrestore(&handler->lock, flags);

	while (!list_empty(&del_list)) {
		node = list_first_entry(&del_list, struct mmu_rb_node, list);
		list_del(&node->list);
		handler->ops->remove(handler->ops_arg, node);
	}
}<|MERGE_RESOLUTION|>--- conflicted
+++ resolved
@@ -134,15 +134,6 @@
 	}
 	__mmu_int_rb_insert(mnode, &handler->root);
 	list_add_tail(&mnode->list, &handler->lru_list);
-<<<<<<< HEAD
-
-	ret = handler->ops->insert(handler->ops_arg, mnode);
-	if (ret) {
-		__mmu_int_rb_remove(mnode, &handler->root);
-		list_del(&mnode->list); /* remove from LRU list */
-	}
-=======
->>>>>>> 7732c16f
 	mnode->handler = handler;
 unlock:
 	spin_unlock_irqrestore(&handler->lock, flags);
@@ -186,8 +177,6 @@
 	return node;
 }
 
-<<<<<<< HEAD
-=======
 /*
  * Must NOT call while holding mnode->handler->lock.
  * mnode->handler->ops->remove() may sleep and mnode->handler->lock is a
@@ -230,7 +219,6 @@
 	queue_work(handler->wq, &handler->del_work);
 }
 
->>>>>>> 7732c16f
 void hfi1_mmu_rb_evict(struct mmu_rb_handler *handler, void *evict_arg)
 {
 	struct mmu_rb_node *rbnode, *ptr;
@@ -245,13 +233,10 @@
 
 	spin_lock_irqsave(&handler->lock, flags);
 	list_for_each_entry_safe(rbnode, ptr, &handler->lru_list, list) {
-<<<<<<< HEAD
-=======
 		/* refcount == 1 implies mmu_rb_handler has only rbnode ref */
 		if (kref_read(&rbnode->refcount) > 1)
 			continue;
 
->>>>>>> 7732c16f
 		if (handler->ops->evict(handler->ops_arg, rbnode, evict_arg,
 					&stop)) {
 			__mmu_int_rb_remove(rbnode, &handler->root);
@@ -264,11 +249,7 @@
 	spin_unlock_irqrestore(&handler->lock, flags);
 
 	list_for_each_entry_safe(rbnode, ptr, &del_list, list) {
-<<<<<<< HEAD
-		handler->ops->remove(handler->ops_arg, rbnode);
-=======
 		kref_put(&rbnode->refcount, release_immediate);
->>>>>>> 7732c16f
 	}
 }
 
