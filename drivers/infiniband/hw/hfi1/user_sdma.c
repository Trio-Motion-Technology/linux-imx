--- conflicted
+++ resolved
@@ -1256,371 +1256,6 @@
 
 static void unpin_vector_pages(struct mm_struct *mm, struct page **pages,
 			       unsigned int start, unsigned int npages)
-<<<<<<< HEAD
-{
-	hfi1_release_user_pages(mm, pages + start, npages, false);
-	kfree(pages);
-}
-
-static void free_system_node(struct sdma_mmu_node *node)
-{
-	if (node->npages) {
-		unpin_vector_pages(mm_from_sdma_node(node), node->pages, 0,
-				   node->npages);
-		atomic_sub(node->npages, &node->pq->n_locked);
-	}
-	kfree(node);
-}
-
-static inline void acquire_node(struct sdma_mmu_node *node)
-{
-	atomic_inc(&node->refcount);
-	WARN_ON(atomic_read(&node->refcount) < 0);
-}
-
-static inline void release_node(struct mmu_rb_handler *handler,
-				struct sdma_mmu_node *node)
-{
-	atomic_dec(&node->refcount);
-	WARN_ON(atomic_read(&node->refcount) < 0);
-}
-
-static struct sdma_mmu_node *find_system_node(struct mmu_rb_handler *handler,
-					      unsigned long start,
-					      unsigned long end)
-{
-	struct mmu_rb_node *rb_node;
-	struct sdma_mmu_node *node;
-	unsigned long flags;
-
-	spin_lock_irqsave(&handler->lock, flags);
-	rb_node = hfi1_mmu_rb_get_first(handler, start, (end - start));
-	if (!rb_node) {
-		spin_unlock_irqrestore(&handler->lock, flags);
-		return NULL;
-	}
-	node = container_of(rb_node, struct sdma_mmu_node, rb);
-	acquire_node(node);
-	spin_unlock_irqrestore(&handler->lock, flags);
-
-	return node;
-}
-
-static int pin_system_pages(struct user_sdma_request *req,
-			    uintptr_t start_address, size_t length,
-			    struct sdma_mmu_node *node, int npages)
-{
-	struct hfi1_user_sdma_pkt_q *pq = req->pq;
-	int pinned, cleared;
-	struct page **pages;
-
-	pages = kcalloc(npages, sizeof(*pages), GFP_KERNEL);
-	if (!pages)
-		return -ENOMEM;
-
-retry:
-	if (!hfi1_can_pin_pages(pq->dd, current->mm, atomic_read(&pq->n_locked),
-				npages)) {
-		SDMA_DBG(req, "Evicting: nlocked %u npages %u",
-			 atomic_read(&pq->n_locked), npages);
-		cleared = sdma_cache_evict(pq, npages);
-		if (cleared >= npages)
-			goto retry;
-	}
-
-	SDMA_DBG(req, "Acquire user pages start_address %lx node->npages %u npages %u",
-		 start_address, node->npages, npages);
-	pinned = hfi1_acquire_user_pages(current->mm, start_address, npages, 0,
-					 pages);
-
-	if (pinned < 0) {
-		kfree(pages);
-		SDMA_DBG(req, "pinned %d", pinned);
-		return pinned;
-	}
-	if (pinned != npages) {
-		unpin_vector_pages(current->mm, pages, node->npages, pinned);
-		SDMA_DBG(req, "npages %u pinned %d", npages, pinned);
-		return -EFAULT;
-	}
-	node->rb.addr = start_address;
-	node->rb.len = length;
-	node->pages = pages;
-	node->npages = npages;
-	atomic_add(pinned, &pq->n_locked);
-	SDMA_DBG(req, "done. pinned %d", pinned);
-	return 0;
-}
-
-static int add_system_pinning(struct user_sdma_request *req,
-			      struct sdma_mmu_node **node_p,
-			      unsigned long start, unsigned long len)
-
-{
-	struct hfi1_user_sdma_pkt_q *pq = req->pq;
-	struct sdma_mmu_node *node;
-	int ret;
-
-	node = kzalloc(sizeof(*node), GFP_KERNEL);
-	if (!node)
-		return -ENOMEM;
-
-	node->pq = pq;
-	ret = pin_system_pages(req, start, len, node, PFN_DOWN(len));
-	if (ret == 0) {
-		ret = hfi1_mmu_rb_insert(pq->handler, &node->rb);
-		if (ret)
-			free_system_node(node);
-		else
-			*node_p = node;
-
-		return ret;
-	}
-
-	kfree(node);
-	return ret;
-}
-
-static int get_system_cache_entry(struct user_sdma_request *req,
-				  struct sdma_mmu_node **node_p,
-				  size_t req_start, size_t req_len)
-{
-	struct hfi1_user_sdma_pkt_q *pq = req->pq;
-	u64 start = ALIGN_DOWN(req_start, PAGE_SIZE);
-	u64 end = PFN_ALIGN(req_start + req_len);
-	struct mmu_rb_handler *handler = pq->handler;
-	int ret;
-
-	if ((end - start) == 0) {
-		SDMA_DBG(req,
-			 "Request for empty cache entry req_start %lx req_len %lx start %llx end %llx",
-			 req_start, req_len, start, end);
-		return -EINVAL;
-	}
-
-	SDMA_DBG(req, "req_start %lx req_len %lu", req_start, req_len);
-
-	while (1) {
-		struct sdma_mmu_node *node =
-			find_system_node(handler, start, end);
-		u64 prepend_len = 0;
-
-		SDMA_DBG(req, "node %p start %llx end %llu", node, start, end);
-		if (!node) {
-			ret = add_system_pinning(req, node_p, start,
-						 end - start);
-			if (ret == -EEXIST) {
-				/*
-				 * Another execution context has inserted a
-				 * conficting entry first.
-				 */
-				continue;
-			}
-			return ret;
-		}
-
-		if (node->rb.addr <= start) {
-			/*
-			 * This entry covers at least part of the region. If it doesn't extend
-			 * to the end, then this will be called again for the next segment.
-			 */
-			*node_p = node;
-			return 0;
-		}
-
-		SDMA_DBG(req, "prepend: node->rb.addr %lx, node->refcount %d",
-			 node->rb.addr, atomic_read(&node->refcount));
-		prepend_len = node->rb.addr - start;
-
-		/*
-		 * This node will not be returned, instead a new node
-		 * will be. So release the reference.
-		 */
-		release_node(handler, node);
-
-		/* Prepend a node to cover the beginning of the allocation */
-		ret = add_system_pinning(req, node_p, start, prepend_len);
-		if (ret == -EEXIST) {
-			/* Another execution context has inserted a conficting entry first. */
-			continue;
-		}
-		return ret;
-	}
-}
-
-static int add_mapping_to_sdma_packet(struct user_sdma_request *req,
-				      struct user_sdma_txreq *tx,
-				      struct sdma_mmu_node *cache_entry,
-				      size_t start,
-				      size_t from_this_cache_entry)
-{
-	struct hfi1_user_sdma_pkt_q *pq = req->pq;
-	unsigned int page_offset;
-	unsigned int from_this_page;
-	size_t page_index;
-	void *ctx;
-	int ret;
-
-	/*
-	 * Because the cache may be more fragmented than the memory that is being accessed,
-	 * it's not strictly necessary to have a descriptor per cache entry.
-	 */
-
-	while (from_this_cache_entry) {
-		page_index = PFN_DOWN(start - cache_entry->rb.addr);
-
-		if (page_index >= cache_entry->npages) {
-			SDMA_DBG(req,
-				 "Request for page_index %zu >= cache_entry->npages %u",
-				 page_index, cache_entry->npages);
-			return -EINVAL;
-		}
-
-		page_offset = start - ALIGN_DOWN(start, PAGE_SIZE);
-		from_this_page = PAGE_SIZE - page_offset;
-
-		if (from_this_page < from_this_cache_entry) {
-			ctx = NULL;
-		} else {
-			/*
-			 * In the case they are equal the next line has no practical effect,
-			 * but it's better to do a register to register copy than a conditional
-			 * branch.
-			 */
-			from_this_page = from_this_cache_entry;
-			ctx = cache_entry;
-		}
-
-		ret = sdma_txadd_page(pq->dd, ctx, &tx->txreq,
-				      cache_entry->pages[page_index],
-				      page_offset, from_this_page);
-		if (ret) {
-			/*
-			 * When there's a failure, the entire request is freed by
-			 * user_sdma_send_pkts().
-			 */
-			SDMA_DBG(req,
-				 "sdma_txadd_page failed %d page_index %lu page_offset %u from_this_page %u",
-				 ret, page_index, page_offset, from_this_page);
-			return ret;
-		}
-		start += from_this_page;
-		from_this_cache_entry -= from_this_page;
-	}
-	return 0;
-}
-
-static int add_system_iovec_to_sdma_packet(struct user_sdma_request *req,
-					   struct user_sdma_txreq *tx,
-					   struct user_sdma_iovec *iovec,
-					   size_t from_this_iovec)
-{
-	struct mmu_rb_handler *handler = req->pq->handler;
-
-	while (from_this_iovec > 0) {
-		struct sdma_mmu_node *cache_entry;
-		size_t from_this_cache_entry;
-		size_t start;
-		int ret;
-
-		start = (uintptr_t)iovec->iov.iov_base + iovec->offset;
-		ret = get_system_cache_entry(req, &cache_entry, start,
-					     from_this_iovec);
-		if (ret) {
-			SDMA_DBG(req, "pin system segment failed %d", ret);
-			return ret;
-		}
-
-		from_this_cache_entry = cache_entry->rb.len - (start - cache_entry->rb.addr);
-		if (from_this_cache_entry > from_this_iovec)
-			from_this_cache_entry = from_this_iovec;
-
-		ret = add_mapping_to_sdma_packet(req, tx, cache_entry, start,
-						 from_this_cache_entry);
-		if (ret) {
-			/*
-			 * We're guaranteed that there will be no descriptor
-			 * completion callback that releases this node
-			 * because only the last descriptor referencing it
-			 * has a context attached, and a failure means the
-			 * last descriptor was never added.
-			 */
-			release_node(handler, cache_entry);
-			SDMA_DBG(req, "add system segment failed %d", ret);
-			return ret;
-		}
-
-		iovec->offset += from_this_cache_entry;
-		from_this_iovec -= from_this_cache_entry;
-	}
-
-	return 0;
-}
-
-static int add_system_pages_to_sdma_packet(struct user_sdma_request *req,
-					   struct user_sdma_txreq *tx,
-					   struct user_sdma_iovec *iovec,
-					   u32 *pkt_data_remaining)
-{
-	size_t remaining_to_add = *pkt_data_remaining;
-	/*
-	 * Walk through iovec entries, ensure the associated pages
-	 * are pinned and mapped, add data to the packet until no more
-	 * data remains to be added.
-	 */
-	while (remaining_to_add > 0) {
-		struct user_sdma_iovec *cur_iovec;
-		size_t from_this_iovec;
-		int ret;
-
-		cur_iovec = iovec;
-		from_this_iovec = iovec->iov.iov_len - iovec->offset;
-
-		if (from_this_iovec > remaining_to_add) {
-			from_this_iovec = remaining_to_add;
-		} else {
-			/* The current iovec entry will be consumed by this pass. */
-			req->iov_idx++;
-			iovec++;
-		}
-
-		ret = add_system_iovec_to_sdma_packet(req, tx, cur_iovec,
-						      from_this_iovec);
-		if (ret)
-			return ret;
-
-		remaining_to_add -= from_this_iovec;
-	}
-	*pkt_data_remaining = remaining_to_add;
-
-	return 0;
-}
-
-void system_descriptor_complete(struct hfi1_devdata *dd,
-				struct sdma_desc *descp)
-{
-	switch (sdma_mapping_type(descp)) {
-	case SDMA_MAP_SINGLE:
-		dma_unmap_single(&dd->pcidev->dev, sdma_mapping_addr(descp),
-				 sdma_mapping_len(descp), DMA_TO_DEVICE);
-		break;
-	case SDMA_MAP_PAGE:
-		dma_unmap_page(&dd->pcidev->dev, sdma_mapping_addr(descp),
-			       sdma_mapping_len(descp), DMA_TO_DEVICE);
-		break;
-	}
-
-	if (descp->pinning_ctx) {
-		struct sdma_mmu_node *node = descp->pinning_ctx;
-
-		release_node(node->rb.handler, node);
-	}
-}
-
-static bool sdma_rb_filter(struct mmu_rb_node *node, unsigned long addr,
-			   unsigned long len)
-=======
->>>>>>> 7732c16f
 {
 	hfi1_release_user_pages(mm, pages + start, npages, false);
 	kfree(pages);
@@ -2015,17 +1650,4 @@
 		container_of(mnode, struct sdma_mmu_node, rb);
 
 	free_system_node(node);
-<<<<<<< HEAD
-}
-
-static int sdma_rb_invalidate(void *arg, struct mmu_rb_node *mnode)
-{
-	struct sdma_mmu_node *node =
-		container_of(mnode, struct sdma_mmu_node, rb);
-
-	if (!atomic_read(&node->refcount))
-		return 1;
-	return 0;
-=======
->>>>>>> 7732c16f
 }