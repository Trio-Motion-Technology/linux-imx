/*
 * Copyright (c) 2005 Cisco Systems.  All rights reserved.
 *
 * This software is available to you under a choice of one of two
 * licenses.  You may choose to be licensed under the terms of the GNU
 * General Public License (GPL) Version 2, available from the file
 * COPYING in the main directory of this source tree, or the
 * OpenIB.org BSD license below:
 *
 *     Redistribution and use in source and binary forms, with or
 *     without modification, are permitted provided that the following
 *     conditions are met:
 *
 *      - Redistributions of source code must retain the above
 *        copyright notice, this list of conditions and the following
 *        disclaimer.
 *
 *      - Redistributions in binary form must reproduce the above
 *        copyright notice, this list of conditions and the following
 *        disclaimer in the documentation and/or other materials
 *        provided with the distribution.
 *
 * THE SOFTWARE IS PROVIDED "AS IS", WITHOUT WARRANTY OF ANY KIND,
 * EXPRESS OR IMPLIED, INCLUDING BUT NOT LIMITED TO THE WARRANTIES OF
 * MERCHANTABILITY, FITNESS FOR A PARTICULAR PURPOSE AND
 * NONINFRINGEMENT. IN NO EVENT SHALL THE AUTHORS OR COPYRIGHT HOLDERS
 * BE LIABLE FOR ANY CLAIM, DAMAGES OR OTHER LIABILITY, WHETHER IN AN
 * ACTION OF CONTRACT, TORT OR OTHERWISE, ARISING FROM, OUT OF OR IN
 * CONNECTION WITH THE SOFTWARE OR THE USE OR OTHER DEALINGS IN THE
 * SOFTWARE.
 */

#define pr_fmt(fmt) KBUILD_MODNAME ": " fmt

#include <linux/module.h>
#include <linux/init.h>
#include <linux/slab.h>
#include <linux/err.h>
#include <linux/string.h>
#include <linux/parser.h>
#include <linux/random.h>
#include <linux/jiffies.h>
#include <linux/lockdep.h>
#include <linux/inet.h>
#include <rdma/ib_cache.h>

#include <linux/atomic.h>

#include <scsi/scsi.h>
#include <scsi/scsi_device.h>
#include <scsi/scsi_dbg.h>
#include <scsi/scsi_tcq.h>
#include <scsi/srp.h>
#include <scsi/scsi_transport_srp.h>

#include "ib_srp.h"

#define DRV_NAME	"ib_srp"
#define PFX		DRV_NAME ": "

MODULE_AUTHOR("Roland Dreier");
MODULE_DESCRIPTION("InfiniBand SCSI RDMA Protocol initiator");
MODULE_LICENSE("Dual BSD/GPL");

#if !defined(CONFIG_DYNAMIC_DEBUG)
#define DEFINE_DYNAMIC_DEBUG_METADATA(name, fmt)
#define DYNAMIC_DEBUG_BRANCH(descriptor) false
#endif

static unsigned int srp_sg_tablesize;
static unsigned int cmd_sg_entries;
static unsigned int indirect_sg_entries;
static bool allow_ext_sg;
static bool register_always = true;
static bool never_register;
static int topspin_workarounds = 1;

module_param(srp_sg_tablesize, uint, 0444);
MODULE_PARM_DESC(srp_sg_tablesize, "Deprecated name for cmd_sg_entries");

module_param(cmd_sg_entries, uint, 0444);
MODULE_PARM_DESC(cmd_sg_entries,
		 "Default number of gather/scatter entries in the SRP command (default is 12, max 255)");

module_param(indirect_sg_entries, uint, 0444);
MODULE_PARM_DESC(indirect_sg_entries,
		 "Default max number of gather/scatter entries (default is 12, max is " __stringify(SG_MAX_SEGMENTS) ")");

module_param(allow_ext_sg, bool, 0444);
MODULE_PARM_DESC(allow_ext_sg,
		  "Default behavior when there are more than cmd_sg_entries S/G entries after mapping; fails the request when false (default false)");

module_param(topspin_workarounds, int, 0444);
MODULE_PARM_DESC(topspin_workarounds,
		 "Enable workarounds for Topspin/Cisco SRP target bugs if != 0");

module_param(register_always, bool, 0444);
MODULE_PARM_DESC(register_always,
		 "Use memory registration even for contiguous memory regions");

module_param(never_register, bool, 0444);
MODULE_PARM_DESC(never_register, "Never register memory");

static const struct kernel_param_ops srp_tmo_ops;

static int srp_reconnect_delay = 10;
module_param_cb(reconnect_delay, &srp_tmo_ops, &srp_reconnect_delay,
		S_IRUGO | S_IWUSR);
MODULE_PARM_DESC(reconnect_delay, "Time between successive reconnect attempts");

static int srp_fast_io_fail_tmo = 15;
module_param_cb(fast_io_fail_tmo, &srp_tmo_ops, &srp_fast_io_fail_tmo,
		S_IRUGO | S_IWUSR);
MODULE_PARM_DESC(fast_io_fail_tmo,
		 "Number of seconds between the observation of a transport"
		 " layer error and failing all I/O. \"off\" means that this"
		 " functionality is disabled.");

static int srp_dev_loss_tmo = 600;
module_param_cb(dev_loss_tmo, &srp_tmo_ops, &srp_dev_loss_tmo,
		S_IRUGO | S_IWUSR);
MODULE_PARM_DESC(dev_loss_tmo,
		 "Maximum number of seconds that the SRP transport should"
		 " insulate transport layer errors. After this time has been"
		 " exceeded the SCSI host is removed. Should be"
		 " between 1 and " __stringify(SCSI_DEVICE_BLOCK_MAX_TIMEOUT)
		 " if fast_io_fail_tmo has not been set. \"off\" means that"
		 " this functionality is disabled.");

static bool srp_use_imm_data = true;
module_param_named(use_imm_data, srp_use_imm_data, bool, 0644);
MODULE_PARM_DESC(use_imm_data,
		 "Whether or not to request permission to use immediate data during SRP login.");

static unsigned int srp_max_imm_data = 8 * 1024;
module_param_named(max_imm_data, srp_max_imm_data, uint, 0644);
MODULE_PARM_DESC(max_imm_data, "Maximum immediate data size.");

static unsigned ch_count;
module_param(ch_count, uint, 0444);
MODULE_PARM_DESC(ch_count,
		 "Number of RDMA channels to use for communication with an SRP target. Using more than one channel improves performance if the HCA supports multiple completion vectors. The default value is the minimum of four times the number of online CPU sockets and the number of completion vectors supported by the HCA.");

static int srp_add_one(struct ib_device *device);
static void srp_remove_one(struct ib_device *device, void *client_data);
static void srp_rename_dev(struct ib_device *device, void *client_data);
static void srp_recv_done(struct ib_cq *cq, struct ib_wc *wc);
static void srp_handle_qp_err(struct ib_cq *cq, struct ib_wc *wc,
		const char *opname);
static int srp_ib_cm_handler(struct ib_cm_id *cm_id,
			     const struct ib_cm_event *event);
static int srp_rdma_cm_handler(struct rdma_cm_id *cm_id,
			       struct rdma_cm_event *event);

static struct scsi_transport_template *ib_srp_transport_template;
static struct workqueue_struct *srp_remove_wq;

static struct ib_client srp_client = {
	.name   = "srp",
	.add    = srp_add_one,
	.remove = srp_remove_one,
	.rename = srp_rename_dev
};

static struct ib_sa_client srp_sa_client;

static int srp_tmo_get(char *buffer, const struct kernel_param *kp)
{
	int tmo = *(int *)kp->arg;

	if (tmo >= 0)
		return sysfs_emit(buffer, "%d\n", tmo);
	else
		return sysfs_emit(buffer, "off\n");
}

static int srp_tmo_set(const char *val, const struct kernel_param *kp)
{
	int tmo, res;

	res = srp_parse_tmo(&tmo, val);
	if (res)
		goto out;

	if (kp->arg == &srp_reconnect_delay)
		res = srp_tmo_valid(tmo, srp_fast_io_fail_tmo,
				    srp_dev_loss_tmo);
	else if (kp->arg == &srp_fast_io_fail_tmo)
		res = srp_tmo_valid(srp_reconnect_delay, tmo, srp_dev_loss_tmo);
	else
		res = srp_tmo_valid(srp_reconnect_delay, srp_fast_io_fail_tmo,
				    tmo);
	if (res)
		goto out;
	*(int *)kp->arg = tmo;

out:
	return res;
}

static const struct kernel_param_ops srp_tmo_ops = {
	.get = srp_tmo_get,
	.set = srp_tmo_set,
};

static inline struct srp_target_port *host_to_target(struct Scsi_Host *host)
{
	return (struct srp_target_port *) host->hostdata;
}

static const char *srp_target_info(struct Scsi_Host *host)
{
	return host_to_target(host)->target_name;
}

static int srp_target_is_topspin(struct srp_target_port *target)
{
	static const u8 topspin_oui[3] = { 0x00, 0x05, 0xad };
	static const u8 cisco_oui[3]   = { 0x00, 0x1b, 0x0d };

	return topspin_workarounds &&
		(!memcmp(&target->ioc_guid, topspin_oui, sizeof topspin_oui) ||
		 !memcmp(&target->ioc_guid, cisco_oui, sizeof cisco_oui));
}

static struct srp_iu *srp_alloc_iu(struct srp_host *host, size_t size,
				   gfp_t gfp_mask,
				   enum dma_data_direction direction)
{
	struct srp_iu *iu;

	iu = kmalloc(sizeof *iu, gfp_mask);
	if (!iu)
		goto out;

	iu->buf = kzalloc(size, gfp_mask);
	if (!iu->buf)
		goto out_free_iu;

	iu->dma = ib_dma_map_single(host->srp_dev->dev, iu->buf, size,
				    direction);
	if (ib_dma_mapping_error(host->srp_dev->dev, iu->dma))
		goto out_free_buf;

	iu->size      = size;
	iu->direction = direction;

	return iu;

out_free_buf:
	kfree(iu->buf);
out_free_iu:
	kfree(iu);
out:
	return NULL;
}

static void srp_free_iu(struct srp_host *host, struct srp_iu *iu)
{
	if (!iu)
		return;

	ib_dma_unmap_single(host->srp_dev->dev, iu->dma, iu->size,
			    iu->direction);
	kfree(iu->buf);
	kfree(iu);
}

static void srp_qp_event(struct ib_event *event, void *context)
{
	pr_debug("QP event %s (%d)\n",
		 ib_event_msg(event->event), event->event);
}

static int srp_init_ib_qp(struct srp_target_port *target,
			  struct ib_qp *qp)
{
	struct ib_qp_attr *attr;
	int ret;

	attr = kmalloc(sizeof *attr, GFP_KERNEL);
	if (!attr)
		return -ENOMEM;

	ret = ib_find_cached_pkey(target->srp_host->srp_dev->dev,
				  target->srp_host->port,
				  be16_to_cpu(target->ib_cm.pkey),
				  &attr->pkey_index);
	if (ret)
		goto out;

	attr->qp_state        = IB_QPS_INIT;
	attr->qp_access_flags = (IB_ACCESS_REMOTE_READ |
				    IB_ACCESS_REMOTE_WRITE);
	attr->port_num        = target->srp_host->port;

	ret = ib_modify_qp(qp, attr,
			   IB_QP_STATE		|
			   IB_QP_PKEY_INDEX	|
			   IB_QP_ACCESS_FLAGS	|
			   IB_QP_PORT);

out:
	kfree(attr);
	return ret;
}

static int srp_new_ib_cm_id(struct srp_rdma_ch *ch)
{
	struct srp_target_port *target = ch->target;
	struct ib_cm_id *new_cm_id;

	new_cm_id = ib_create_cm_id(target->srp_host->srp_dev->dev,
				    srp_ib_cm_handler, ch);
	if (IS_ERR(new_cm_id))
		return PTR_ERR(new_cm_id);

	if (ch->ib_cm.cm_id)
		ib_destroy_cm_id(ch->ib_cm.cm_id);
	ch->ib_cm.cm_id = new_cm_id;
	if (rdma_cap_opa_ah(target->srp_host->srp_dev->dev,
			    target->srp_host->port))
		ch->ib_cm.path.rec_type = SA_PATH_REC_TYPE_OPA;
	else
		ch->ib_cm.path.rec_type = SA_PATH_REC_TYPE_IB;
	ch->ib_cm.path.sgid = target->sgid;
	ch->ib_cm.path.dgid = target->ib_cm.orig_dgid;
	ch->ib_cm.path.pkey = target->ib_cm.pkey;
	ch->ib_cm.path.service_id = target->ib_cm.service_id;

	return 0;
}

static int srp_new_rdma_cm_id(struct srp_rdma_ch *ch)
{
	struct srp_target_port *target = ch->target;
	struct rdma_cm_id *new_cm_id;
	int ret;

	new_cm_id = rdma_create_id(target->net, srp_rdma_cm_handler, ch,
				   RDMA_PS_TCP, IB_QPT_RC);
	if (IS_ERR(new_cm_id)) {
		ret = PTR_ERR(new_cm_id);
		new_cm_id = NULL;
		goto out;
	}

	init_completion(&ch->done);
	ret = rdma_resolve_addr(new_cm_id, target->rdma_cm.src_specified ?
				&target->rdma_cm.src.sa : NULL,
				&target->rdma_cm.dst.sa,
				SRP_PATH_REC_TIMEOUT_MS);
	if (ret) {
		pr_err("No route available from %pISpsc to %pISpsc (%d)\n",
		       &target->rdma_cm.src, &target->rdma_cm.dst, ret);
		goto out;
	}
	ret = wait_for_completion_interruptible(&ch->done);
	if (ret < 0)
		goto out;

	ret = ch->status;
	if (ret) {
		pr_err("Resolving address %pISpsc failed (%d)\n",
		       &target->rdma_cm.dst, ret);
		goto out;
	}

	swap(ch->rdma_cm.cm_id, new_cm_id);

out:
	if (new_cm_id)
		rdma_destroy_id(new_cm_id);

	return ret;
}

static int srp_new_cm_id(struct srp_rdma_ch *ch)
{
	struct srp_target_port *target = ch->target;

	return target->using_rdma_cm ? srp_new_rdma_cm_id(ch) :
		srp_new_ib_cm_id(ch);
}

/**
 * srp_destroy_fr_pool() - free the resources owned by a pool
 * @pool: Fast registration pool to be destroyed.
 */
static void srp_destroy_fr_pool(struct srp_fr_pool *pool)
{
	int i;
	struct srp_fr_desc *d;

	if (!pool)
		return;

	for (i = 0, d = &pool->desc[0]; i < pool->size; i++, d++) {
		if (d->mr)
			ib_dereg_mr(d->mr);
	}
	kfree(pool);
}

/**
 * srp_create_fr_pool() - allocate and initialize a pool for fast registration
 * @device:            IB device to allocate fast registration descriptors for.
 * @pd:                Protection domain associated with the FR descriptors.
 * @pool_size:         Number of descriptors to allocate.
 * @max_page_list_len: Maximum fast registration work request page list length.
 */
static struct srp_fr_pool *srp_create_fr_pool(struct ib_device *device,
					      struct ib_pd *pd, int pool_size,
					      int max_page_list_len)
{
	struct srp_fr_pool *pool;
	struct srp_fr_desc *d;
	struct ib_mr *mr;
	int i, ret = -EINVAL;
	enum ib_mr_type mr_type;

	if (pool_size <= 0)
		goto err;
	ret = -ENOMEM;
	pool = kzalloc(struct_size(pool, desc, pool_size), GFP_KERNEL);
	if (!pool)
		goto err;
	pool->size = pool_size;
	pool->max_page_list_len = max_page_list_len;
	spin_lock_init(&pool->lock);
	INIT_LIST_HEAD(&pool->free_list);

	if (device->attrs.device_cap_flags & IB_DEVICE_SG_GAPS_REG)
		mr_type = IB_MR_TYPE_SG_GAPS;
	else
		mr_type = IB_MR_TYPE_MEM_REG;

	for (i = 0, d = &pool->desc[0]; i < pool->size; i++, d++) {
		mr = ib_alloc_mr(pd, mr_type, max_page_list_len);
		if (IS_ERR(mr)) {
			ret = PTR_ERR(mr);
			if (ret == -ENOMEM)
				pr_info("%s: ib_alloc_mr() failed. Try to reduce max_cmd_per_lun, max_sect or ch_count\n",
					dev_name(&device->dev));
			goto destroy_pool;
		}
		d->mr = mr;
		list_add_tail(&d->entry, &pool->free_list);
	}

out:
	return pool;

destroy_pool:
	srp_destroy_fr_pool(pool);

err:
	pool = ERR_PTR(ret);
	goto out;
}

/**
 * srp_fr_pool_get() - obtain a descriptor suitable for fast registration
 * @pool: Pool to obtain descriptor from.
 */
static struct srp_fr_desc *srp_fr_pool_get(struct srp_fr_pool *pool)
{
	struct srp_fr_desc *d = NULL;
	unsigned long flags;

	spin_lock_irqsave(&pool->lock, flags);
	if (!list_empty(&pool->free_list)) {
		d = list_first_entry(&pool->free_list, typeof(*d), entry);
		list_del(&d->entry);
	}
	spin_unlock_irqrestore(&pool->lock, flags);

	return d;
}

/**
 * srp_fr_pool_put() - put an FR descriptor back in the free list
 * @pool: Pool the descriptor was allocated from.
 * @desc: Pointer to an array of fast registration descriptor pointers.
 * @n:    Number of descriptors to put back.
 *
 * Note: The caller must already have queued an invalidation request for
 * desc->mr->rkey before calling this function.
 */
static void srp_fr_pool_put(struct srp_fr_pool *pool, struct srp_fr_desc **desc,
			    int n)
{
	unsigned long flags;
	int i;

	spin_lock_irqsave(&pool->lock, flags);
	for (i = 0; i < n; i++)
		list_add(&desc[i]->entry, &pool->free_list);
	spin_unlock_irqrestore(&pool->lock, flags);
}

static struct srp_fr_pool *srp_alloc_fr_pool(struct srp_target_port *target)
{
	struct srp_device *dev = target->srp_host->srp_dev;

	return srp_create_fr_pool(dev->dev, dev->pd, target->mr_pool_size,
				  dev->max_pages_per_mr);
}

/**
 * srp_destroy_qp() - destroy an RDMA queue pair
 * @ch: SRP RDMA channel.
 *
 * Drain the qp before destroying it.  This avoids that the receive
 * completion handler can access the queue pair while it is
 * being destroyed.
 */
static void srp_destroy_qp(struct srp_rdma_ch *ch)
{
	spin_lock_irq(&ch->lock);
	ib_process_cq_direct(ch->send_cq, -1);
	spin_unlock_irq(&ch->lock);

	ib_drain_qp(ch->qp);
	ib_destroy_qp(ch->qp);
}

static int srp_create_ch_ib(struct srp_rdma_ch *ch)
{
	struct srp_target_port *target = ch->target;
	struct srp_device *dev = target->srp_host->srp_dev;
	const struct ib_device_attr *attr = &dev->dev->attrs;
	struct ib_qp_init_attr *init_attr;
	struct ib_cq *recv_cq, *send_cq;
	struct ib_qp *qp;
	struct srp_fr_pool *fr_pool = NULL;
	const int m = 1 + dev->use_fast_reg * target->mr_per_cmd * 2;
	int ret;

	init_attr = kzalloc(sizeof *init_attr, GFP_KERNEL);
	if (!init_attr)
		return -ENOMEM;

	/* queue_size + 1 for ib_drain_rq() */
	recv_cq = ib_alloc_cq(dev->dev, ch, target->queue_size + 1,
				ch->comp_vector, IB_POLL_SOFTIRQ);
	if (IS_ERR(recv_cq)) {
		ret = PTR_ERR(recv_cq);
		goto err;
	}

	send_cq = ib_alloc_cq(dev->dev, ch, m * target->queue_size,
				ch->comp_vector, IB_POLL_DIRECT);
	if (IS_ERR(send_cq)) {
		ret = PTR_ERR(send_cq);
		goto err_recv_cq;
	}

	init_attr->event_handler       = srp_qp_event;
	init_attr->cap.max_send_wr     = m * target->queue_size;
	init_attr->cap.max_recv_wr     = target->queue_size + 1;
	init_attr->cap.max_recv_sge    = 1;
	init_attr->cap.max_send_sge    = min(SRP_MAX_SGE, attr->max_send_sge);
	init_attr->sq_sig_type         = IB_SIGNAL_REQ_WR;
	init_attr->qp_type             = IB_QPT_RC;
	init_attr->send_cq             = send_cq;
	init_attr->recv_cq             = recv_cq;

	ch->max_imm_sge = min(init_attr->cap.max_send_sge - 1U, 255U);

	if (target->using_rdma_cm) {
		ret = rdma_create_qp(ch->rdma_cm.cm_id, dev->pd, init_attr);
		qp = ch->rdma_cm.cm_id->qp;
	} else {
		qp = ib_create_qp(dev->pd, init_attr);
		if (!IS_ERR(qp)) {
			ret = srp_init_ib_qp(target, qp);
			if (ret)
				ib_destroy_qp(qp);
		} else {
			ret = PTR_ERR(qp);
		}
	}
	if (ret) {
		pr_err("QP creation failed for dev %s: %d\n",
		       dev_name(&dev->dev->dev), ret);
		goto err_send_cq;
	}

	if (dev->use_fast_reg) {
		fr_pool = srp_alloc_fr_pool(target);
		if (IS_ERR(fr_pool)) {
			ret = PTR_ERR(fr_pool);
			shost_printk(KERN_WARNING, target->scsi_host, PFX
				     "FR pool allocation failed (%d)\n", ret);
			goto err_qp;
		}
	}

	if (ch->qp)
		srp_destroy_qp(ch);
	if (ch->recv_cq)
		ib_free_cq(ch->recv_cq);
	if (ch->send_cq)
		ib_free_cq(ch->send_cq);

	ch->qp = qp;
	ch->recv_cq = recv_cq;
	ch->send_cq = send_cq;

	if (dev->use_fast_reg) {
		if (ch->fr_pool)
			srp_destroy_fr_pool(ch->fr_pool);
		ch->fr_pool = fr_pool;
	}

	kfree(init_attr);
	return 0;

err_qp:
	if (target->using_rdma_cm)
		rdma_destroy_qp(ch->rdma_cm.cm_id);
	else
		ib_destroy_qp(qp);

err_send_cq:
	ib_free_cq(send_cq);

err_recv_cq:
	ib_free_cq(recv_cq);

err:
	kfree(init_attr);
	return ret;
}

/*
 * Note: this function may be called without srp_alloc_iu_bufs() having been
 * invoked. Hence the ch->[rt]x_ring checks.
 */
static void srp_free_ch_ib(struct srp_target_port *target,
			   struct srp_rdma_ch *ch)
{
	struct srp_device *dev = target->srp_host->srp_dev;
	int i;

	if (!ch->target)
		return;

	if (target->using_rdma_cm) {
		if (ch->rdma_cm.cm_id) {
			rdma_destroy_id(ch->rdma_cm.cm_id);
			ch->rdma_cm.cm_id = NULL;
		}
	} else {
		if (ch->ib_cm.cm_id) {
			ib_destroy_cm_id(ch->ib_cm.cm_id);
			ch->ib_cm.cm_id = NULL;
		}
	}

	/* If srp_new_cm_id() succeeded but srp_create_ch_ib() not, return. */
	if (!ch->qp)
		return;

	if (dev->use_fast_reg) {
		if (ch->fr_pool)
			srp_destroy_fr_pool(ch->fr_pool);
	}

	srp_destroy_qp(ch);
	ib_free_cq(ch->send_cq);
	ib_free_cq(ch->recv_cq);

	/*
	 * Avoid that the SCSI error handler tries to use this channel after
	 * it has been freed. The SCSI error handler can namely continue
	 * trying to perform recovery actions after scsi_remove_host()
	 * returned.
	 */
	ch->target = NULL;

	ch->qp = NULL;
	ch->send_cq = ch->recv_cq = NULL;

	if (ch->rx_ring) {
		for (i = 0; i < target->queue_size; ++i)
			srp_free_iu(target->srp_host, ch->rx_ring[i]);
		kfree(ch->rx_ring);
		ch->rx_ring = NULL;
	}
	if (ch->tx_ring) {
		for (i = 0; i < target->queue_size; ++i)
			srp_free_iu(target->srp_host, ch->tx_ring[i]);
		kfree(ch->tx_ring);
		ch->tx_ring = NULL;
	}
}

static void srp_path_rec_completion(int status,
				    struct sa_path_rec *pathrec,
				    void *ch_ptr)
{
	struct srp_rdma_ch *ch = ch_ptr;
	struct srp_target_port *target = ch->target;

	ch->status = status;
	if (status)
		shost_printk(KERN_ERR, target->scsi_host,
			     PFX "Got failed path rec status %d\n", status);
	else
		ch->ib_cm.path = *pathrec;
	complete(&ch->done);
}

static int srp_ib_lookup_path(struct srp_rdma_ch *ch)
{
	struct srp_target_port *target = ch->target;
	int ret;

	ch->ib_cm.path.numb_path = 1;

	init_completion(&ch->done);

	ch->ib_cm.path_query_id = ib_sa_path_rec_get(&srp_sa_client,
					       target->srp_host->srp_dev->dev,
					       target->srp_host->port,
					       &ch->ib_cm.path,
					       IB_SA_PATH_REC_SERVICE_ID |
					       IB_SA_PATH_REC_DGID	 |
					       IB_SA_PATH_REC_SGID	 |
					       IB_SA_PATH_REC_NUMB_PATH	 |
					       IB_SA_PATH_REC_PKEY,
					       SRP_PATH_REC_TIMEOUT_MS,
					       GFP_KERNEL,
					       srp_path_rec_completion,
					       ch, &ch->ib_cm.path_query);
	if (ch->ib_cm.path_query_id < 0)
		return ch->ib_cm.path_query_id;

	ret = wait_for_completion_interruptible(&ch->done);
	if (ret < 0)
		return ret;

	if (ch->status < 0)
		shost_printk(KERN_WARNING, target->scsi_host,
			     PFX "Path record query failed: sgid %pI6, dgid %pI6, pkey %#04x, service_id %#16llx\n",
			     ch->ib_cm.path.sgid.raw, ch->ib_cm.path.dgid.raw,
			     be16_to_cpu(target->ib_cm.pkey),
			     be64_to_cpu(target->ib_cm.service_id));

	return ch->status;
}

static int srp_rdma_lookup_path(struct srp_rdma_ch *ch)
{
	struct srp_target_port *target = ch->target;
	int ret;

	init_completion(&ch->done);

	ret = rdma_resolve_route(ch->rdma_cm.cm_id, SRP_PATH_REC_TIMEOUT_MS);
	if (ret)
		return ret;

	wait_for_completion_interruptible(&ch->done);

	if (ch->status != 0)
		shost_printk(KERN_WARNING, target->scsi_host,
			     PFX "Path resolution failed\n");

	return ch->status;
}

static int srp_lookup_path(struct srp_rdma_ch *ch)
{
	struct srp_target_port *target = ch->target;

	return target->using_rdma_cm ? srp_rdma_lookup_path(ch) :
		srp_ib_lookup_path(ch);
}

static u8 srp_get_subnet_timeout(struct srp_host *host)
{
	struct ib_port_attr attr;
	int ret;
	u8 subnet_timeout = 18;

	ret = ib_query_port(host->srp_dev->dev, host->port, &attr);
	if (ret == 0)
		subnet_timeout = attr.subnet_timeout;

	if (unlikely(subnet_timeout < 15))
		pr_warn("%s: subnet timeout %d may cause SRP login to fail.\n",
			dev_name(&host->srp_dev->dev->dev), subnet_timeout);

	return subnet_timeout;
}

static int srp_send_req(struct srp_rdma_ch *ch, uint32_t max_iu_len,
			bool multich)
{
	struct srp_target_port *target = ch->target;
	struct {
		struct rdma_conn_param	  rdma_param;
		struct srp_login_req_rdma rdma_req;
		struct ib_cm_req_param	  ib_param;
		struct srp_login_req	  ib_req;
	} *req = NULL;
	char *ipi, *tpi;
	int status;

	req = kzalloc(sizeof *req, GFP_KERNEL);
	if (!req)
		return -ENOMEM;

	req->ib_param.flow_control = 1;
	req->ib_param.retry_count = target->tl_retry_count;

	/*
	 * Pick some arbitrary defaults here; we could make these
	 * module parameters if anyone cared about setting them.
	 */
	req->ib_param.responder_resources = 4;
	req->ib_param.rnr_retry_count = 7;
	req->ib_param.max_cm_retries = 15;

	req->ib_req.opcode = SRP_LOGIN_REQ;
	req->ib_req.tag = 0;
	req->ib_req.req_it_iu_len = cpu_to_be32(max_iu_len);
	req->ib_req.req_buf_fmt	= cpu_to_be16(SRP_BUF_FORMAT_DIRECT |
					      SRP_BUF_FORMAT_INDIRECT);
	req->ib_req.req_flags = (multich ? SRP_MULTICHAN_MULTI :
				 SRP_MULTICHAN_SINGLE);
	if (srp_use_imm_data) {
		req->ib_req.req_flags |= SRP_IMMED_REQUESTED;
		req->ib_req.imm_data_offset = cpu_to_be16(SRP_IMM_DATA_OFFSET);
	}

	if (target->using_rdma_cm) {
		req->rdma_param.flow_control = req->ib_param.flow_control;
		req->rdma_param.responder_resources =
			req->ib_param.responder_resources;
		req->rdma_param.initiator_depth = req->ib_param.initiator_depth;
		req->rdma_param.retry_count = req->ib_param.retry_count;
		req->rdma_param.rnr_retry_count = req->ib_param.rnr_retry_count;
		req->rdma_param.private_data = &req->rdma_req;
		req->rdma_param.private_data_len = sizeof(req->rdma_req);

		req->rdma_req.opcode = req->ib_req.opcode;
		req->rdma_req.tag = req->ib_req.tag;
		req->rdma_req.req_it_iu_len = req->ib_req.req_it_iu_len;
		req->rdma_req.req_buf_fmt = req->ib_req.req_buf_fmt;
		req->rdma_req.req_flags	= req->ib_req.req_flags;
		req->rdma_req.imm_data_offset = req->ib_req.imm_data_offset;

		ipi = req->rdma_req.initiator_port_id;
		tpi = req->rdma_req.target_port_id;
	} else {
		u8 subnet_timeout;

		subnet_timeout = srp_get_subnet_timeout(target->srp_host);

		req->ib_param.primary_path = &ch->ib_cm.path;
		req->ib_param.alternate_path = NULL;
		req->ib_param.service_id = target->ib_cm.service_id;
		get_random_bytes(&req->ib_param.starting_psn, 4);
		req->ib_param.starting_psn &= 0xffffff;
		req->ib_param.qp_num = ch->qp->qp_num;
		req->ib_param.qp_type = ch->qp->qp_type;
		req->ib_param.local_cm_response_timeout = subnet_timeout + 2;
		req->ib_param.remote_cm_response_timeout = subnet_timeout + 2;
		req->ib_param.private_data = &req->ib_req;
		req->ib_param.private_data_len = sizeof(req->ib_req);

		ipi = req->ib_req.initiator_port_id;
		tpi = req->ib_req.target_port_id;
	}

	/*
	 * In the published SRP specification (draft rev. 16a), the
	 * port identifier format is 8 bytes of ID extension followed
	 * by 8 bytes of GUID.  Older drafts put the two halves in the
	 * opposite order, so that the GUID comes first.
	 *
	 * Targets conforming to these obsolete drafts can be
	 * recognized by the I/O Class they report.
	 */
	if (target->io_class == SRP_REV10_IB_IO_CLASS) {
		memcpy(ipi,     &target->sgid.global.interface_id, 8);
		memcpy(ipi + 8, &target->initiator_ext, 8);
		memcpy(tpi,     &target->ioc_guid, 8);
		memcpy(tpi + 8, &target->id_ext, 8);
	} else {
		memcpy(ipi,     &target->initiator_ext, 8);
		memcpy(ipi + 8, &target->sgid.global.interface_id, 8);
		memcpy(tpi,     &target->id_ext, 8);
		memcpy(tpi + 8, &target->ioc_guid, 8);
	}

	/*
	 * Topspin/Cisco SRP targets will reject our login unless we
	 * zero out the first 8 bytes of our initiator port ID and set
	 * the second 8 bytes to the local node GUID.
	 */
	if (srp_target_is_topspin(target)) {
		shost_printk(KERN_DEBUG, target->scsi_host,
			     PFX "Topspin/Cisco initiator port ID workaround "
			     "activated for target GUID %016llx\n",
			     be64_to_cpu(target->ioc_guid));
		memset(ipi, 0, 8);
		memcpy(ipi + 8, &target->srp_host->srp_dev->dev->node_guid, 8);
	}

	if (target->using_rdma_cm)
		status = rdma_connect(ch->rdma_cm.cm_id, &req->rdma_param);
	else
		status = ib_send_cm_req(ch->ib_cm.cm_id, &req->ib_param);

	kfree(req);

	return status;
}

static bool srp_queue_remove_work(struct srp_target_port *target)
{
	bool changed = false;

	spin_lock_irq(&target->lock);
	if (target->state != SRP_TARGET_REMOVED) {
		target->state = SRP_TARGET_REMOVED;
		changed = true;
	}
	spin_unlock_irq(&target->lock);

	if (changed)
		queue_work(srp_remove_wq, &target->remove_work);

	return changed;
}

static void srp_disconnect_target(struct srp_target_port *target)
{
	struct srp_rdma_ch *ch;
	int i, ret;

	/* XXX should send SRP_I_LOGOUT request */

	for (i = 0; i < target->ch_count; i++) {
		ch = &target->ch[i];
		ch->connected = false;
		ret = 0;
		if (target->using_rdma_cm) {
			if (ch->rdma_cm.cm_id)
				rdma_disconnect(ch->rdma_cm.cm_id);
		} else {
			if (ch->ib_cm.cm_id)
				ret = ib_send_cm_dreq(ch->ib_cm.cm_id,
						      NULL, 0);
		}
		if (ret < 0) {
			shost_printk(KERN_DEBUG, target->scsi_host,
				     PFX "Sending CM DREQ failed\n");
		}
	}
}

static int srp_exit_cmd_priv(struct Scsi_Host *shost, struct scsi_cmnd *cmd)
{
	struct srp_target_port *target = host_to_target(shost);
	struct srp_device *dev = target->srp_host->srp_dev;
	struct ib_device *ibdev = dev->dev;
	struct srp_request *req = scsi_cmd_priv(cmd);

	kfree(req->fr_list);
	if (req->indirect_dma_addr) {
		ib_dma_unmap_single(ibdev, req->indirect_dma_addr,
				    target->indirect_size,
				    DMA_TO_DEVICE);
	}
	kfree(req->indirect_desc);

	return 0;
}

static int srp_init_cmd_priv(struct Scsi_Host *shost, struct scsi_cmnd *cmd)
{
	struct srp_target_port *target = host_to_target(shost);
	struct srp_device *srp_dev = target->srp_host->srp_dev;
	struct ib_device *ibdev = srp_dev->dev;
<<<<<<< HEAD
	struct srp_request *req;
=======
	struct srp_request *req = scsi_cmd_priv(cmd);
>>>>>>> d92805b6
	dma_addr_t dma_addr;
	int ret = -ENOMEM;

<<<<<<< HEAD
	for (i = 0; i < target->req_ring_size; ++i) {
		req = &ch->req_ring[i];
		if (srp_dev->use_fast_reg) {
			req->fr_list = kmalloc_array(target->mr_per_cmd,
						sizeof(void *), GFP_KERNEL);
			if (!req->fr_list)
				goto out;
		}
		req->indirect_desc = kmalloc(target->indirect_size, GFP_KERNEL);
		if (!req->indirect_desc)
			goto out;

		dma_addr = ib_dma_map_single(ibdev, req->indirect_desc,
					     target->indirect_size,
					     DMA_TO_DEVICE);
		if (ib_dma_mapping_error(ibdev, dma_addr))
=======
	if (srp_dev->use_fast_reg) {
		req->fr_list = kmalloc_array(target->mr_per_cmd, sizeof(void *),
					GFP_KERNEL);
		if (!req->fr_list)
>>>>>>> d92805b6
			goto out;
	}
	req->indirect_desc = kmalloc(target->indirect_size, GFP_KERNEL);
	if (!req->indirect_desc)
		goto out;

	dma_addr = ib_dma_map_single(ibdev, req->indirect_desc,
				     target->indirect_size,
				     DMA_TO_DEVICE);
	if (ib_dma_mapping_error(ibdev, dma_addr)) {
		srp_exit_cmd_priv(shost, cmd);
		goto out;
	}

	req->indirect_dma_addr = dma_addr;
	ret = 0;

out:
	return ret;
}

/**
 * srp_del_scsi_host_attr() - Remove attributes defined in the host template.
 * @shost: SCSI host whose attributes to remove from sysfs.
 *
 * Note: Any attributes defined in the host template and that did not exist
 * before invocation of this function will be ignored.
 */
static void srp_del_scsi_host_attr(struct Scsi_Host *shost)
{
	struct device_attribute **attr;

	for (attr = shost->hostt->shost_attrs; attr && *attr; ++attr)
		device_remove_file(&shost->shost_dev, *attr);
}

static void srp_remove_target(struct srp_target_port *target)
{
	struct srp_rdma_ch *ch;
	int i;

	WARN_ON_ONCE(target->state != SRP_TARGET_REMOVED);

	srp_del_scsi_host_attr(target->scsi_host);
	srp_rport_get(target->rport);
	srp_remove_host(target->scsi_host);
	scsi_remove_host(target->scsi_host);
	srp_stop_rport_timers(target->rport);
	srp_disconnect_target(target);
	kobj_ns_drop(KOBJ_NS_TYPE_NET, target->net);
	for (i = 0; i < target->ch_count; i++) {
		ch = &target->ch[i];
		srp_free_ch_ib(target, ch);
	}
	cancel_work_sync(&target->tl_err_work);
	srp_rport_put(target->rport);
	kfree(target->ch);
	target->ch = NULL;

	spin_lock(&target->srp_host->target_lock);
	list_del(&target->list);
	spin_unlock(&target->srp_host->target_lock);

	scsi_host_put(target->scsi_host);
}

static void srp_remove_work(struct work_struct *work)
{
	struct srp_target_port *target =
		container_of(work, struct srp_target_port, remove_work);

	WARN_ON_ONCE(target->state != SRP_TARGET_REMOVED);

	srp_remove_target(target);
}

static void srp_rport_delete(struct srp_rport *rport)
{
	struct srp_target_port *target = rport->lld_data;

	srp_queue_remove_work(target);
}

/**
 * srp_connected_ch() - number of connected channels
 * @target: SRP target port.
 */
static int srp_connected_ch(struct srp_target_port *target)
{
	int i, c = 0;

	for (i = 0; i < target->ch_count; i++)
		c += target->ch[i].connected;

	return c;
}

static int srp_connect_ch(struct srp_rdma_ch *ch, uint32_t max_iu_len,
			  bool multich)
{
	struct srp_target_port *target = ch->target;
	int ret;

	WARN_ON_ONCE(!multich && srp_connected_ch(target) > 0);

	ret = srp_lookup_path(ch);
	if (ret)
		goto out;

	while (1) {
		init_completion(&ch->done);
		ret = srp_send_req(ch, max_iu_len, multich);
		if (ret)
			goto out;
		ret = wait_for_completion_interruptible(&ch->done);
		if (ret < 0)
			goto out;

		/*
		 * The CM event handling code will set status to
		 * SRP_PORT_REDIRECT if we get a port redirect REJ
		 * back, or SRP_DLID_REDIRECT if we get a lid/qp
		 * redirect REJ back.
		 */
		ret = ch->status;
		switch (ret) {
		case 0:
			ch->connected = true;
			goto out;

		case SRP_PORT_REDIRECT:
			ret = srp_lookup_path(ch);
			if (ret)
				goto out;
			break;

		case SRP_DLID_REDIRECT:
			break;

		case SRP_STALE_CONN:
			shost_printk(KERN_ERR, target->scsi_host, PFX
				     "giving up on stale connection\n");
			ret = -ECONNRESET;
			goto out;

		default:
			goto out;
		}
	}

out:
	return ret <= 0 ? ret : -ENODEV;
}

static void srp_inv_rkey_err_done(struct ib_cq *cq, struct ib_wc *wc)
{
	srp_handle_qp_err(cq, wc, "INV RKEY");
}

static int srp_inv_rkey(struct srp_request *req, struct srp_rdma_ch *ch,
		u32 rkey)
{
	struct ib_send_wr wr = {
		.opcode		    = IB_WR_LOCAL_INV,
		.next		    = NULL,
		.num_sge	    = 0,
		.send_flags	    = 0,
		.ex.invalidate_rkey = rkey,
	};

	wr.wr_cqe = &req->reg_cqe;
	req->reg_cqe.done = srp_inv_rkey_err_done;
	return ib_post_send(ch->qp, &wr, NULL);
}

static void srp_unmap_data(struct scsi_cmnd *scmnd,
			   struct srp_rdma_ch *ch,
			   struct srp_request *req)
{
	struct srp_target_port *target = ch->target;
	struct srp_device *dev = target->srp_host->srp_dev;
	struct ib_device *ibdev = dev->dev;
	int i, res;

	if (!scsi_sglist(scmnd) ||
	    (scmnd->sc_data_direction != DMA_TO_DEVICE &&
	     scmnd->sc_data_direction != DMA_FROM_DEVICE))
		return;

	if (dev->use_fast_reg) {
		struct srp_fr_desc **pfr;

		for (i = req->nmdesc, pfr = req->fr_list; i > 0; i--, pfr++) {
			res = srp_inv_rkey(req, ch, (*pfr)->mr->rkey);
			if (res < 0) {
				shost_printk(KERN_ERR, target->scsi_host, PFX
				  "Queueing INV WR for rkey %#x failed (%d)\n",
				  (*pfr)->mr->rkey, res);
				queue_work(system_long_wq,
					   &target->tl_err_work);
			}
		}
		if (req->nmdesc)
			srp_fr_pool_put(ch->fr_pool, req->fr_list,
					req->nmdesc);
	}

	ib_dma_unmap_sg(ibdev, scsi_sglist(scmnd), scsi_sg_count(scmnd),
			scmnd->sc_data_direction);
}

/**
 * srp_claim_req - Take ownership of the scmnd associated with a request.
 * @ch: SRP RDMA channel.
 * @req: SRP request.
 * @sdev: If not NULL, only take ownership for this SCSI device.
 * @scmnd: If NULL, take ownership of @req->scmnd. If not NULL, only take
 *         ownership of @req->scmnd if it equals @scmnd.
 *
 * Return value:
 * Either NULL or a pointer to the SCSI command the caller became owner of.
 */
static struct scsi_cmnd *srp_claim_req(struct srp_rdma_ch *ch,
				       struct srp_request *req,
				       struct scsi_device *sdev,
				       struct scsi_cmnd *scmnd)
{
	unsigned long flags;

	spin_lock_irqsave(&ch->lock, flags);
	if (req->scmnd &&
	    (!sdev || req->scmnd->device == sdev) &&
	    (!scmnd || req->scmnd == scmnd)) {
		scmnd = req->scmnd;
		req->scmnd = NULL;
	} else {
		scmnd = NULL;
	}
	spin_unlock_irqrestore(&ch->lock, flags);

	return scmnd;
}

/**
 * srp_free_req() - Unmap data and adjust ch->req_lim.
 * @ch:     SRP RDMA channel.
 * @req:    Request to be freed.
 * @scmnd:  SCSI command associated with @req.
 * @req_lim_delta: Amount to be added to @target->req_lim.
 */
static void srp_free_req(struct srp_rdma_ch *ch, struct srp_request *req,
			 struct scsi_cmnd *scmnd, s32 req_lim_delta)
{
	unsigned long flags;

	srp_unmap_data(scmnd, ch, req);

	spin_lock_irqsave(&ch->lock, flags);
	ch->req_lim += req_lim_delta;
	spin_unlock_irqrestore(&ch->lock, flags);
}

static void srp_finish_req(struct srp_rdma_ch *ch, struct srp_request *req,
			   struct scsi_device *sdev, int result)
{
	struct scsi_cmnd *scmnd = srp_claim_req(ch, req, sdev, NULL);

	if (scmnd) {
		srp_free_req(ch, req, scmnd, 0);
		scmnd->result = result;
		scmnd->scsi_done(scmnd);
	}
}

struct srp_terminate_context {
	struct srp_target_port *srp_target;
	int scsi_result;
};

static bool srp_terminate_cmd(struct scsi_cmnd *scmnd, void *context_ptr,
			      bool reserved)
{
	struct srp_terminate_context *context = context_ptr;
	struct srp_target_port *target = context->srp_target;
	u32 tag = blk_mq_unique_tag(scmnd->request);
	struct srp_rdma_ch *ch = &target->ch[blk_mq_unique_tag_to_hwq(tag)];
	struct srp_request *req = scsi_cmd_priv(scmnd);

	srp_finish_req(ch, req, NULL, context->scsi_result);

	return true;
}

static void srp_terminate_io(struct srp_rport *rport)
{
	struct srp_target_port *target = rport->lld_data;
	struct srp_terminate_context context = { .srp_target = target,
		.scsi_result = DID_TRANSPORT_FAILFAST << 16 };

	scsi_host_busy_iter(target->scsi_host, srp_terminate_cmd, &context);
}

/* Calculate maximum initiator to target information unit length. */
static uint32_t srp_max_it_iu_len(int cmd_sg_cnt, bool use_imm_data,
				  uint32_t max_it_iu_size)
{
	uint32_t max_iu_len = sizeof(struct srp_cmd) + SRP_MAX_ADD_CDB_LEN +
		sizeof(struct srp_indirect_buf) +
		cmd_sg_cnt * sizeof(struct srp_direct_buf);

	if (use_imm_data)
		max_iu_len = max(max_iu_len, SRP_IMM_DATA_OFFSET +
				 srp_max_imm_data);

	if (max_it_iu_size)
		max_iu_len = min(max_iu_len, max_it_iu_size);

	pr_debug("max_iu_len = %d\n", max_iu_len);

	return max_iu_len;
}

/*
 * It is up to the caller to ensure that srp_rport_reconnect() calls are
 * serialized and that no concurrent srp_queuecommand(), srp_abort(),
 * srp_reset_device() or srp_reset_host() calls will occur while this function
 * is in progress. One way to realize that is not to call this function
 * directly but to call srp_reconnect_rport() instead since that last function
 * serializes calls of this function via rport->mutex and also blocks
 * srp_queuecommand() calls before invoking this function.
 */
static int srp_rport_reconnect(struct srp_rport *rport)
{
	struct srp_target_port *target = rport->lld_data;
	struct srp_rdma_ch *ch;
	uint32_t max_iu_len = srp_max_it_iu_len(target->cmd_sg_cnt,
						srp_use_imm_data,
						target->max_it_iu_size);
	int i, j, ret = 0;
	bool multich = false;

	srp_disconnect_target(target);

	if (target->state == SRP_TARGET_SCANNING)
		return -ENODEV;

	/*
	 * Now get a new local CM ID so that we avoid confusing the target in
	 * case things are really fouled up. Doing so also ensures that all CM
	 * callbacks will have finished before a new QP is allocated.
	 */
	for (i = 0; i < target->ch_count; i++) {
		ch = &target->ch[i];
		ret += srp_new_cm_id(ch);
	}
	{
		struct srp_terminate_context context = {
			.srp_target = target, .scsi_result = DID_RESET << 16};

		scsi_host_busy_iter(target->scsi_host, srp_terminate_cmd,
				    &context);
	}
	for (i = 0; i < target->ch_count; i++) {
		ch = &target->ch[i];
		/*
		 * Whether or not creating a new CM ID succeeded, create a new
		 * QP. This guarantees that all completion callback function
		 * invocations have finished before request resetting starts.
		 */
		ret += srp_create_ch_ib(ch);

		INIT_LIST_HEAD(&ch->free_tx);
		for (j = 0; j < target->queue_size; ++j)
			list_add(&ch->tx_ring[j]->list, &ch->free_tx);
	}

	target->qp_in_error = false;

	for (i = 0; i < target->ch_count; i++) {
		ch = &target->ch[i];
		if (ret)
			break;
		ret = srp_connect_ch(ch, max_iu_len, multich);
		multich = true;
	}

	if (ret == 0)
		shost_printk(KERN_INFO, target->scsi_host,
			     PFX "reconnect succeeded\n");

	return ret;
}

static void srp_map_desc(struct srp_map_state *state, dma_addr_t dma_addr,
			 unsigned int dma_len, u32 rkey)
{
	struct srp_direct_buf *desc = state->desc;

	WARN_ON_ONCE(!dma_len);

	desc->va = cpu_to_be64(dma_addr);
	desc->key = cpu_to_be32(rkey);
	desc->len = cpu_to_be32(dma_len);

	state->total_len += dma_len;
	state->desc++;
	state->ndesc++;
}

static void srp_reg_mr_err_done(struct ib_cq *cq, struct ib_wc *wc)
{
	srp_handle_qp_err(cq, wc, "FAST REG");
}

/*
 * Map up to sg_nents elements of state->sg where *sg_offset_p is the offset
 * where to start in the first element. If sg_offset_p != NULL then
 * *sg_offset_p is updated to the offset in state->sg[retval] of the first
 * byte that has not yet been mapped.
 */
static int srp_map_finish_fr(struct srp_map_state *state,
			     struct srp_request *req,
			     struct srp_rdma_ch *ch, int sg_nents,
			     unsigned int *sg_offset_p)
{
	struct srp_target_port *target = ch->target;
	struct srp_device *dev = target->srp_host->srp_dev;
	struct ib_reg_wr wr;
	struct srp_fr_desc *desc;
	u32 rkey;
	int n, err;

	if (state->fr.next >= state->fr.end) {
		shost_printk(KERN_ERR, ch->target->scsi_host,
			     PFX "Out of MRs (mr_per_cmd = %d)\n",
			     ch->target->mr_per_cmd);
		return -ENOMEM;
	}

	WARN_ON_ONCE(!dev->use_fast_reg);

	if (sg_nents == 1 && target->global_rkey) {
		unsigned int sg_offset = sg_offset_p ? *sg_offset_p : 0;

		srp_map_desc(state, sg_dma_address(state->sg) + sg_offset,
			     sg_dma_len(state->sg) - sg_offset,
			     target->global_rkey);
		if (sg_offset_p)
			*sg_offset_p = 0;
		return 1;
	}

	desc = srp_fr_pool_get(ch->fr_pool);
	if (!desc)
		return -ENOMEM;

	rkey = ib_inc_rkey(desc->mr->rkey);
	ib_update_fast_reg_key(desc->mr, rkey);

	n = ib_map_mr_sg(desc->mr, state->sg, sg_nents, sg_offset_p,
			 dev->mr_page_size);
	if (unlikely(n < 0)) {
		srp_fr_pool_put(ch->fr_pool, &desc, 1);
		pr_debug("%s: ib_map_mr_sg(%d, %d) returned %d.\n",
			 dev_name(&req->scmnd->device->sdev_gendev), sg_nents,
			 sg_offset_p ? *sg_offset_p : -1, n);
		return n;
	}

	WARN_ON_ONCE(desc->mr->length == 0);

	req->reg_cqe.done = srp_reg_mr_err_done;

	wr.wr.next = NULL;
	wr.wr.opcode = IB_WR_REG_MR;
	wr.wr.wr_cqe = &req->reg_cqe;
	wr.wr.num_sge = 0;
	wr.wr.send_flags = 0;
	wr.mr = desc->mr;
	wr.key = desc->mr->rkey;
	wr.access = (IB_ACCESS_LOCAL_WRITE |
		     IB_ACCESS_REMOTE_READ |
		     IB_ACCESS_REMOTE_WRITE);

	*state->fr.next++ = desc;
	state->nmdesc++;

	srp_map_desc(state, desc->mr->iova,
		     desc->mr->length, desc->mr->rkey);

	err = ib_post_send(ch->qp, &wr.wr, NULL);
	if (unlikely(err)) {
		WARN_ON_ONCE(err == -ENOMEM);
		return err;
	}

	return n;
}

static int srp_map_sg_fr(struct srp_map_state *state, struct srp_rdma_ch *ch,
			 struct srp_request *req, struct scatterlist *scat,
			 int count)
{
	unsigned int sg_offset = 0;

	state->fr.next = req->fr_list;
	state->fr.end = req->fr_list + ch->target->mr_per_cmd;
	state->sg = scat;

	if (count == 0)
		return 0;

	while (count) {
		int i, n;

		n = srp_map_finish_fr(state, req, ch, count, &sg_offset);
		if (unlikely(n < 0))
			return n;

		count -= n;
		for (i = 0; i < n; i++)
			state->sg = sg_next(state->sg);
	}

	return 0;
}

static int srp_map_sg_dma(struct srp_map_state *state, struct srp_rdma_ch *ch,
			  struct srp_request *req, struct scatterlist *scat,
			  int count)
{
	struct srp_target_port *target = ch->target;
	struct scatterlist *sg;
	int i;

	for_each_sg(scat, sg, count, i) {
		srp_map_desc(state, sg_dma_address(sg), sg_dma_len(sg),
			     target->global_rkey);
	}

	return 0;
}

/*
 * Register the indirect data buffer descriptor with the HCA.
 *
 * Note: since the indirect data buffer descriptor has been allocated with
 * kmalloc() it is guaranteed that this buffer is a physically contiguous
 * memory buffer.
 */
static int srp_map_idb(struct srp_rdma_ch *ch, struct srp_request *req,
		       void **next_mr, void **end_mr, u32 idb_len,
		       __be32 *idb_rkey)
{
	struct srp_target_port *target = ch->target;
	struct srp_device *dev = target->srp_host->srp_dev;
	struct srp_map_state state;
	struct srp_direct_buf idb_desc;
	struct scatterlist idb_sg[1];
	int ret;

	memset(&state, 0, sizeof(state));
	memset(&idb_desc, 0, sizeof(idb_desc));
	state.gen.next = next_mr;
	state.gen.end = end_mr;
	state.desc = &idb_desc;
	state.base_dma_addr = req->indirect_dma_addr;
	state.dma_len = idb_len;

	if (dev->use_fast_reg) {
		state.sg = idb_sg;
		sg_init_one(idb_sg, req->indirect_desc, idb_len);
		idb_sg->dma_address = req->indirect_dma_addr; /* hack! */
#ifdef CONFIG_NEED_SG_DMA_LENGTH
		idb_sg->dma_length = idb_sg->length;	      /* hack^2 */
#endif
		ret = srp_map_finish_fr(&state, req, ch, 1, NULL);
		if (ret < 0)
			return ret;
		WARN_ON_ONCE(ret < 1);
	} else {
		return -EINVAL;
	}

	*idb_rkey = idb_desc.key;

	return 0;
}

static void srp_check_mapping(struct srp_map_state *state,
			      struct srp_rdma_ch *ch, struct srp_request *req,
			      struct scatterlist *scat, int count)
{
	struct srp_device *dev = ch->target->srp_host->srp_dev;
	struct srp_fr_desc **pfr;
	u64 desc_len = 0, mr_len = 0;
	int i;

	for (i = 0; i < state->ndesc; i++)
		desc_len += be32_to_cpu(req->indirect_desc[i].len);
	if (dev->use_fast_reg)
		for (i = 0, pfr = req->fr_list; i < state->nmdesc; i++, pfr++)
			mr_len += (*pfr)->mr->length;
	if (desc_len != scsi_bufflen(req->scmnd) ||
	    mr_len > scsi_bufflen(req->scmnd))
		pr_err("Inconsistent: scsi len %d <> desc len %lld <> mr len %lld; ndesc %d; nmdesc = %d\n",
		       scsi_bufflen(req->scmnd), desc_len, mr_len,
		       state->ndesc, state->nmdesc);
}

/**
 * srp_map_data() - map SCSI data buffer onto an SRP request
 * @scmnd: SCSI command to map
 * @ch: SRP RDMA channel
 * @req: SRP request
 *
 * Returns the length in bytes of the SRP_CMD IU or a negative value if
 * mapping failed. The size of any immediate data is not included in the
 * return value.
 */
static int srp_map_data(struct scsi_cmnd *scmnd, struct srp_rdma_ch *ch,
			struct srp_request *req)
{
	struct srp_target_port *target = ch->target;
	struct scatterlist *scat, *sg;
	struct srp_cmd *cmd = req->cmd->buf;
	int i, len, nents, count, ret;
	struct srp_device *dev;
	struct ib_device *ibdev;
	struct srp_map_state state;
	struct srp_indirect_buf *indirect_hdr;
	u64 data_len;
	u32 idb_len, table_len;
	__be32 idb_rkey;
	u8 fmt;

	req->cmd->num_sge = 1;

	if (!scsi_sglist(scmnd) || scmnd->sc_data_direction == DMA_NONE)
		return sizeof(struct srp_cmd) + cmd->add_cdb_len;

	if (scmnd->sc_data_direction != DMA_FROM_DEVICE &&
	    scmnd->sc_data_direction != DMA_TO_DEVICE) {
		shost_printk(KERN_WARNING, target->scsi_host,
			     PFX "Unhandled data direction %d\n",
			     scmnd->sc_data_direction);
		return -EINVAL;
	}

	nents = scsi_sg_count(scmnd);
	scat  = scsi_sglist(scmnd);
	data_len = scsi_bufflen(scmnd);

	dev = target->srp_host->srp_dev;
	ibdev = dev->dev;

	count = ib_dma_map_sg(ibdev, scat, nents, scmnd->sc_data_direction);
	if (unlikely(count == 0))
		return -EIO;

	if (ch->use_imm_data &&
	    count <= ch->max_imm_sge &&
	    SRP_IMM_DATA_OFFSET + data_len <= ch->max_it_iu_len &&
	    scmnd->sc_data_direction == DMA_TO_DEVICE) {
		struct srp_imm_buf *buf;
		struct ib_sge *sge = &req->cmd->sge[1];

		fmt = SRP_DATA_DESC_IMM;
		len = SRP_IMM_DATA_OFFSET;
		req->nmdesc = 0;
		buf = (void *)cmd->add_data + cmd->add_cdb_len;
		buf->len = cpu_to_be32(data_len);
		WARN_ON_ONCE((void *)(buf + 1) > (void *)cmd + len);
		for_each_sg(scat, sg, count, i) {
			sge[i].addr   = sg_dma_address(sg);
			sge[i].length = sg_dma_len(sg);
			sge[i].lkey   = target->lkey;
		}
		req->cmd->num_sge += count;
		goto map_complete;
	}

	fmt = SRP_DATA_DESC_DIRECT;
	len = sizeof(struct srp_cmd) + cmd->add_cdb_len +
		sizeof(struct srp_direct_buf);

	if (count == 1 && target->global_rkey) {
		/*
		 * The midlayer only generated a single gather/scatter
		 * entry, or DMA mapping coalesced everything to a
		 * single entry.  So a direct descriptor along with
		 * the DMA MR suffices.
		 */
		struct srp_direct_buf *buf;

		buf = (void *)cmd->add_data + cmd->add_cdb_len;
		buf->va  = cpu_to_be64(sg_dma_address(scat));
		buf->key = cpu_to_be32(target->global_rkey);
		buf->len = cpu_to_be32(sg_dma_len(scat));

		req->nmdesc = 0;
		goto map_complete;
	}

	/*
	 * We have more than one scatter/gather entry, so build our indirect
	 * descriptor table, trying to merge as many entries as we can.
	 */
	indirect_hdr = (void *)cmd->add_data + cmd->add_cdb_len;

	ib_dma_sync_single_for_cpu(ibdev, req->indirect_dma_addr,
				   target->indirect_size, DMA_TO_DEVICE);

	memset(&state, 0, sizeof(state));
	state.desc = req->indirect_desc;
	if (dev->use_fast_reg)
		ret = srp_map_sg_fr(&state, ch, req, scat, count);
	else
		ret = srp_map_sg_dma(&state, ch, req, scat, count);
	req->nmdesc = state.nmdesc;
	if (ret < 0)
		goto unmap;

	{
		DEFINE_DYNAMIC_DEBUG_METADATA(ddm,
			"Memory mapping consistency check");
		if (DYNAMIC_DEBUG_BRANCH(ddm))
			srp_check_mapping(&state, ch, req, scat, count);
	}

	/* We've mapped the request, now pull as much of the indirect
	 * descriptor table as we can into the command buffer. If this
	 * target is not using an external indirect table, we are
	 * guaranteed to fit into the command, as the SCSI layer won't
	 * give us more S/G entries than we allow.
	 */
	if (state.ndesc == 1) {
		/*
		 * Memory registration collapsed the sg-list into one entry,
		 * so use a direct descriptor.
		 */
		struct srp_direct_buf *buf;

		buf = (void *)cmd->add_data + cmd->add_cdb_len;
		*buf = req->indirect_desc[0];
		goto map_complete;
	}

	if (unlikely(target->cmd_sg_cnt < state.ndesc &&
						!target->allow_ext_sg)) {
		shost_printk(KERN_ERR, target->scsi_host,
			     "Could not fit S/G list into SRP_CMD\n");
		ret = -EIO;
		goto unmap;
	}

	count = min(state.ndesc, target->cmd_sg_cnt);
	table_len = state.ndesc * sizeof (struct srp_direct_buf);
	idb_len = sizeof(struct srp_indirect_buf) + table_len;

	fmt = SRP_DATA_DESC_INDIRECT;
	len = sizeof(struct srp_cmd) + cmd->add_cdb_len +
		sizeof(struct srp_indirect_buf);
	len += count * sizeof (struct srp_direct_buf);

	memcpy(indirect_hdr->desc_list, req->indirect_desc,
	       count * sizeof (struct srp_direct_buf));

	if (!target->global_rkey) {
		ret = srp_map_idb(ch, req, state.gen.next, state.gen.end,
				  idb_len, &idb_rkey);
		if (ret < 0)
			goto unmap;
		req->nmdesc++;
	} else {
		idb_rkey = cpu_to_be32(target->global_rkey);
	}

	indirect_hdr->table_desc.va = cpu_to_be64(req->indirect_dma_addr);
	indirect_hdr->table_desc.key = idb_rkey;
	indirect_hdr->table_desc.len = cpu_to_be32(table_len);
	indirect_hdr->len = cpu_to_be32(state.total_len);

	if (scmnd->sc_data_direction == DMA_TO_DEVICE)
		cmd->data_out_desc_cnt = count;
	else
		cmd->data_in_desc_cnt = count;

	ib_dma_sync_single_for_device(ibdev, req->indirect_dma_addr, table_len,
				      DMA_TO_DEVICE);

map_complete:
	if (scmnd->sc_data_direction == DMA_TO_DEVICE)
		cmd->buf_fmt = fmt << 4;
	else
		cmd->buf_fmt = fmt;

	return len;

unmap:
	srp_unmap_data(scmnd, ch, req);
	if (ret == -ENOMEM && req->nmdesc >= target->mr_pool_size)
		ret = -E2BIG;
	return ret;
}

/*
 * Return an IU and possible credit to the free pool
 */
static void srp_put_tx_iu(struct srp_rdma_ch *ch, struct srp_iu *iu,
			  enum srp_iu_type iu_type)
{
	unsigned long flags;

	spin_lock_irqsave(&ch->lock, flags);
	list_add(&iu->list, &ch->free_tx);
	if (iu_type != SRP_IU_RSP)
		++ch->req_lim;
	spin_unlock_irqrestore(&ch->lock, flags);
}

/*
 * Must be called with ch->lock held to protect req_lim and free_tx.
 * If IU is not sent, it must be returned using srp_put_tx_iu().
 *
 * Note:
 * An upper limit for the number of allocated information units for each
 * request type is:
 * - SRP_IU_CMD: SRP_CMD_SQ_SIZE, since the SCSI mid-layer never queues
 *   more than Scsi_Host.can_queue requests.
 * - SRP_IU_TSK_MGMT: SRP_TSK_MGMT_SQ_SIZE.
 * - SRP_IU_RSP: 1, since a conforming SRP target never sends more than
 *   one unanswered SRP request to an initiator.
 */
static struct srp_iu *__srp_get_tx_iu(struct srp_rdma_ch *ch,
				      enum srp_iu_type iu_type)
{
	struct srp_target_port *target = ch->target;
	s32 rsv = (iu_type == SRP_IU_TSK_MGMT) ? 0 : SRP_TSK_MGMT_SQ_SIZE;
	struct srp_iu *iu;

	lockdep_assert_held(&ch->lock);

	ib_process_cq_direct(ch->send_cq, -1);

	if (list_empty(&ch->free_tx))
		return NULL;

	/* Initiator responses to target requests do not consume credits */
	if (iu_type != SRP_IU_RSP) {
		if (ch->req_lim <= rsv) {
			++target->zero_req_lim;
			return NULL;
		}

		--ch->req_lim;
	}

	iu = list_first_entry(&ch->free_tx, struct srp_iu, list);
	list_del(&iu->list);
	return iu;
}

/*
 * Note: if this function is called from inside ib_drain_sq() then it will
 * be called without ch->lock being held. If ib_drain_sq() dequeues a WQE
 * with status IB_WC_SUCCESS then that's a bug.
 */
static void srp_send_done(struct ib_cq *cq, struct ib_wc *wc)
{
	struct srp_iu *iu = container_of(wc->wr_cqe, struct srp_iu, cqe);
	struct srp_rdma_ch *ch = cq->cq_context;

	if (unlikely(wc->status != IB_WC_SUCCESS)) {
		srp_handle_qp_err(cq, wc, "SEND");
		return;
	}

	lockdep_assert_held(&ch->lock);

	list_add(&iu->list, &ch->free_tx);
}

/**
 * srp_post_send() - send an SRP information unit
 * @ch: RDMA channel over which to send the information unit.
 * @iu: Information unit to send.
 * @len: Length of the information unit excluding immediate data.
 */
static int srp_post_send(struct srp_rdma_ch *ch, struct srp_iu *iu, int len)
{
	struct srp_target_port *target = ch->target;
	struct ib_send_wr wr;

	if (WARN_ON_ONCE(iu->num_sge > SRP_MAX_SGE))
		return -EINVAL;

	iu->sge[0].addr   = iu->dma;
	iu->sge[0].length = len;
	iu->sge[0].lkey   = target->lkey;

	iu->cqe.done = srp_send_done;

	wr.next       = NULL;
	wr.wr_cqe     = &iu->cqe;
	wr.sg_list    = &iu->sge[0];
	wr.num_sge    = iu->num_sge;
	wr.opcode     = IB_WR_SEND;
	wr.send_flags = IB_SEND_SIGNALED;

	return ib_post_send(ch->qp, &wr, NULL);
}

static int srp_post_recv(struct srp_rdma_ch *ch, struct srp_iu *iu)
{
	struct srp_target_port *target = ch->target;
	struct ib_recv_wr wr;
	struct ib_sge list;

	list.addr   = iu->dma;
	list.length = iu->size;
	list.lkey   = target->lkey;

	iu->cqe.done = srp_recv_done;

	wr.next     = NULL;
	wr.wr_cqe   = &iu->cqe;
	wr.sg_list  = &list;
	wr.num_sge  = 1;

	return ib_post_recv(ch->qp, &wr, NULL);
}

static void srp_process_rsp(struct srp_rdma_ch *ch, struct srp_rsp *rsp)
{
	struct srp_target_port *target = ch->target;
	struct srp_request *req;
	struct scsi_cmnd *scmnd;
	unsigned long flags;

	if (unlikely(rsp->tag & SRP_TAG_TSK_MGMT)) {
		spin_lock_irqsave(&ch->lock, flags);
		ch->req_lim += be32_to_cpu(rsp->req_lim_delta);
		if (rsp->tag == ch->tsk_mgmt_tag) {
			ch->tsk_mgmt_status = -1;
			if (be32_to_cpu(rsp->resp_data_len) >= 4)
				ch->tsk_mgmt_status = rsp->data[3];
			complete(&ch->tsk_mgmt_done);
		} else {
			shost_printk(KERN_ERR, target->scsi_host,
				     "Received tsk mgmt response too late for tag %#llx\n",
				     rsp->tag);
		}
		spin_unlock_irqrestore(&ch->lock, flags);
	} else {
		scmnd = scsi_host_find_tag(target->scsi_host, rsp->tag);
		if (scmnd) {
			req = scsi_cmd_priv(scmnd);
			scmnd = srp_claim_req(ch, req, NULL, scmnd);
		} else {
			shost_printk(KERN_ERR, target->scsi_host,
				     "Null scmnd for RSP w/tag %#016llx received on ch %td / QP %#x\n",
				     rsp->tag, ch - target->ch, ch->qp->qp_num);

			spin_lock_irqsave(&ch->lock, flags);
			ch->req_lim += be32_to_cpu(rsp->req_lim_delta);
			spin_unlock_irqrestore(&ch->lock, flags);

			return;
		}
		scmnd->result = rsp->status;

		if (rsp->flags & SRP_RSP_FLAG_SNSVALID) {
			memcpy(scmnd->sense_buffer, rsp->data +
			       be32_to_cpu(rsp->resp_data_len),
			       min_t(int, be32_to_cpu(rsp->sense_data_len),
				     SCSI_SENSE_BUFFERSIZE));
		}

		if (unlikely(rsp->flags & SRP_RSP_FLAG_DIUNDER))
			scsi_set_resid(scmnd, be32_to_cpu(rsp->data_in_res_cnt));
		else if (unlikely(rsp->flags & SRP_RSP_FLAG_DIOVER))
			scsi_set_resid(scmnd, -be32_to_cpu(rsp->data_in_res_cnt));
		else if (unlikely(rsp->flags & SRP_RSP_FLAG_DOUNDER))
			scsi_set_resid(scmnd, be32_to_cpu(rsp->data_out_res_cnt));
		else if (unlikely(rsp->flags & SRP_RSP_FLAG_DOOVER))
			scsi_set_resid(scmnd, -be32_to_cpu(rsp->data_out_res_cnt));

		srp_free_req(ch, req, scmnd,
			     be32_to_cpu(rsp->req_lim_delta));

		scmnd->scsi_done(scmnd);
	}
}

static int srp_response_common(struct srp_rdma_ch *ch, s32 req_delta,
			       void *rsp, int len)
{
	struct srp_target_port *target = ch->target;
	struct ib_device *dev = target->srp_host->srp_dev->dev;
	unsigned long flags;
	struct srp_iu *iu;
	int err;

	spin_lock_irqsave(&ch->lock, flags);
	ch->req_lim += req_delta;
	iu = __srp_get_tx_iu(ch, SRP_IU_RSP);
	spin_unlock_irqrestore(&ch->lock, flags);

	if (!iu) {
		shost_printk(KERN_ERR, target->scsi_host, PFX
			     "no IU available to send response\n");
		return 1;
	}

	iu->num_sge = 1;
	ib_dma_sync_single_for_cpu(dev, iu->dma, len, DMA_TO_DEVICE);
	memcpy(iu->buf, rsp, len);
	ib_dma_sync_single_for_device(dev, iu->dma, len, DMA_TO_DEVICE);

	err = srp_post_send(ch, iu, len);
	if (err) {
		shost_printk(KERN_ERR, target->scsi_host, PFX
			     "unable to post response: %d\n", err);
		srp_put_tx_iu(ch, iu, SRP_IU_RSP);
	}

	return err;
}

static void srp_process_cred_req(struct srp_rdma_ch *ch,
				 struct srp_cred_req *req)
{
	struct srp_cred_rsp rsp = {
		.opcode = SRP_CRED_RSP,
		.tag = req->tag,
	};
	s32 delta = be32_to_cpu(req->req_lim_delta);

	if (srp_response_common(ch, delta, &rsp, sizeof(rsp)))
		shost_printk(KERN_ERR, ch->target->scsi_host, PFX
			     "problems processing SRP_CRED_REQ\n");
}

static void srp_process_aer_req(struct srp_rdma_ch *ch,
				struct srp_aer_req *req)
{
	struct srp_target_port *target = ch->target;
	struct srp_aer_rsp rsp = {
		.opcode = SRP_AER_RSP,
		.tag = req->tag,
	};
	s32 delta = be32_to_cpu(req->req_lim_delta);

	shost_printk(KERN_ERR, target->scsi_host, PFX
		     "ignoring AER for LUN %llu\n", scsilun_to_int(&req->lun));

	if (srp_response_common(ch, delta, &rsp, sizeof(rsp)))
		shost_printk(KERN_ERR, target->scsi_host, PFX
			     "problems processing SRP_AER_REQ\n");
}

static void srp_recv_done(struct ib_cq *cq, struct ib_wc *wc)
{
	struct srp_iu *iu = container_of(wc->wr_cqe, struct srp_iu, cqe);
	struct srp_rdma_ch *ch = cq->cq_context;
	struct srp_target_port *target = ch->target;
	struct ib_device *dev = target->srp_host->srp_dev->dev;
	int res;
	u8 opcode;

	if (unlikely(wc->status != IB_WC_SUCCESS)) {
		srp_handle_qp_err(cq, wc, "RECV");
		return;
	}

	ib_dma_sync_single_for_cpu(dev, iu->dma, ch->max_ti_iu_len,
				   DMA_FROM_DEVICE);

	opcode = *(u8 *) iu->buf;

	if (0) {
		shost_printk(KERN_ERR, target->scsi_host,
			     PFX "recv completion, opcode 0x%02x\n", opcode);
		print_hex_dump(KERN_ERR, "", DUMP_PREFIX_OFFSET, 8, 1,
			       iu->buf, wc->byte_len, true);
	}

	switch (opcode) {
	case SRP_RSP:
		srp_process_rsp(ch, iu->buf);
		break;

	case SRP_CRED_REQ:
		srp_process_cred_req(ch, iu->buf);
		break;

	case SRP_AER_REQ:
		srp_process_aer_req(ch, iu->buf);
		break;

	case SRP_T_LOGOUT:
		/* XXX Handle target logout */
		shost_printk(KERN_WARNING, target->scsi_host,
			     PFX "Got target logout request\n");
		break;

	default:
		shost_printk(KERN_WARNING, target->scsi_host,
			     PFX "Unhandled SRP opcode 0x%02x\n", opcode);
		break;
	}

	ib_dma_sync_single_for_device(dev, iu->dma, ch->max_ti_iu_len,
				      DMA_FROM_DEVICE);

	res = srp_post_recv(ch, iu);
	if (res != 0)
		shost_printk(KERN_ERR, target->scsi_host,
			     PFX "Recv failed with error code %d\n", res);
}

/**
 * srp_tl_err_work() - handle a transport layer error
 * @work: Work structure embedded in an SRP target port.
 *
 * Note: This function may get invoked before the rport has been created,
 * hence the target->rport test.
 */
static void srp_tl_err_work(struct work_struct *work)
{
	struct srp_target_port *target;

	target = container_of(work, struct srp_target_port, tl_err_work);
	if (target->rport)
		srp_start_tl_fail_timers(target->rport);
}

static void srp_handle_qp_err(struct ib_cq *cq, struct ib_wc *wc,
		const char *opname)
{
	struct srp_rdma_ch *ch = cq->cq_context;
	struct srp_target_port *target = ch->target;

	if (ch->connected && !target->qp_in_error) {
		shost_printk(KERN_ERR, target->scsi_host,
			     PFX "failed %s status %s (%d) for CQE %p\n",
			     opname, ib_wc_status_msg(wc->status), wc->status,
			     wc->wr_cqe);
		queue_work(system_long_wq, &target->tl_err_work);
	}
	target->qp_in_error = true;
}

static int srp_queuecommand(struct Scsi_Host *shost, struct scsi_cmnd *scmnd)
{
	struct srp_target_port *target = host_to_target(shost);
	struct srp_rdma_ch *ch;
	struct srp_request *req = scsi_cmd_priv(scmnd);
	struct srp_iu *iu;
	struct srp_cmd *cmd;
	struct ib_device *dev;
	unsigned long flags;
	u32 tag;
	int len, ret;

	scmnd->result = srp_chkready(target->rport);
	if (unlikely(scmnd->result))
		goto err;

	WARN_ON_ONCE(scmnd->request->tag < 0);
	tag = blk_mq_unique_tag(scmnd->request);
	ch = &target->ch[blk_mq_unique_tag_to_hwq(tag)];

	spin_lock_irqsave(&ch->lock, flags);
	iu = __srp_get_tx_iu(ch, SRP_IU_CMD);
	spin_unlock_irqrestore(&ch->lock, flags);

	if (!iu)
		goto err;

	dev = target->srp_host->srp_dev->dev;
	ib_dma_sync_single_for_cpu(dev, iu->dma, ch->max_it_iu_len,
				   DMA_TO_DEVICE);

	cmd = iu->buf;
	memset(cmd, 0, sizeof *cmd);

	cmd->opcode = SRP_CMD;
	int_to_scsilun(scmnd->device->lun, &cmd->lun);
	cmd->tag    = tag;
	memcpy(cmd->cdb, scmnd->cmnd, scmnd->cmd_len);
	if (unlikely(scmnd->cmd_len > sizeof(cmd->cdb))) {
		cmd->add_cdb_len = round_up(scmnd->cmd_len - sizeof(cmd->cdb),
					    4);
		if (WARN_ON_ONCE(cmd->add_cdb_len > SRP_MAX_ADD_CDB_LEN))
			goto err_iu;
	}

	req->scmnd    = scmnd;
	req->cmd      = iu;

	len = srp_map_data(scmnd, ch, req);
	if (len < 0) {
		shost_printk(KERN_ERR, target->scsi_host,
			     PFX "Failed to map data (%d)\n", len);
		/*
		 * If we ran out of memory descriptors (-ENOMEM) because an
		 * application is queuing many requests with more than
		 * max_pages_per_mr sg-list elements, tell the SCSI mid-layer
		 * to reduce queue depth temporarily.
		 */
		scmnd->result = len == -ENOMEM ?
			DID_OK << 16 | SAM_STAT_TASK_SET_FULL : DID_ERROR << 16;
		goto err_iu;
	}

	ib_dma_sync_single_for_device(dev, iu->dma, ch->max_it_iu_len,
				      DMA_TO_DEVICE);

	if (srp_post_send(ch, iu, len)) {
		shost_printk(KERN_ERR, target->scsi_host, PFX "Send failed\n");
		scmnd->result = DID_ERROR << 16;
		goto err_unmap;
	}

	return 0;

err_unmap:
	srp_unmap_data(scmnd, ch, req);

err_iu:
	srp_put_tx_iu(ch, iu, SRP_IU_CMD);

	/*
	 * Avoid that the loops that iterate over the request ring can
	 * encounter a dangling SCSI command pointer.
	 */
	req->scmnd = NULL;

err:
	if (scmnd->result) {
		scmnd->scsi_done(scmnd);
		ret = 0;
	} else {
		ret = SCSI_MLQUEUE_HOST_BUSY;
	}

	return ret;
}

/*
 * Note: the resources allocated in this function are freed in
 * srp_free_ch_ib().
 */
static int srp_alloc_iu_bufs(struct srp_rdma_ch *ch)
{
	struct srp_target_port *target = ch->target;
	int i;

	ch->rx_ring = kcalloc(target->queue_size, sizeof(*ch->rx_ring),
			      GFP_KERNEL);
	if (!ch->rx_ring)
		goto err_no_ring;
	ch->tx_ring = kcalloc(target->queue_size, sizeof(*ch->tx_ring),
			      GFP_KERNEL);
	if (!ch->tx_ring)
		goto err_no_ring;

	for (i = 0; i < target->queue_size; ++i) {
		ch->rx_ring[i] = srp_alloc_iu(target->srp_host,
					      ch->max_ti_iu_len,
					      GFP_KERNEL, DMA_FROM_DEVICE);
		if (!ch->rx_ring[i])
			goto err;
	}

	for (i = 0; i < target->queue_size; ++i) {
		ch->tx_ring[i] = srp_alloc_iu(target->srp_host,
					      ch->max_it_iu_len,
					      GFP_KERNEL, DMA_TO_DEVICE);
		if (!ch->tx_ring[i])
			goto err;

		list_add(&ch->tx_ring[i]->list, &ch->free_tx);
	}

	return 0;

err:
	for (i = 0; i < target->queue_size; ++i) {
		srp_free_iu(target->srp_host, ch->rx_ring[i]);
		srp_free_iu(target->srp_host, ch->tx_ring[i]);
	}


err_no_ring:
	kfree(ch->tx_ring);
	ch->tx_ring = NULL;
	kfree(ch->rx_ring);
	ch->rx_ring = NULL;

	return -ENOMEM;
}

static uint32_t srp_compute_rq_tmo(struct ib_qp_attr *qp_attr, int attr_mask)
{
	uint64_t T_tr_ns, max_compl_time_ms;
	uint32_t rq_tmo_jiffies;

	/*
	 * According to section 11.2.4.2 in the IBTA spec (Modify Queue Pair,
	 * table 91), both the QP timeout and the retry count have to be set
	 * for RC QP's during the RTR to RTS transition.
	 */
	WARN_ON_ONCE((attr_mask & (IB_QP_TIMEOUT | IB_QP_RETRY_CNT)) !=
		     (IB_QP_TIMEOUT | IB_QP_RETRY_CNT));

	/*
	 * Set target->rq_tmo_jiffies to one second more than the largest time
	 * it can take before an error completion is generated. See also
	 * C9-140..142 in the IBTA spec for more information about how to
	 * convert the QP Local ACK Timeout value to nanoseconds.
	 */
	T_tr_ns = 4096 * (1ULL << qp_attr->timeout);
	max_compl_time_ms = qp_attr->retry_cnt * 4 * T_tr_ns;
	do_div(max_compl_time_ms, NSEC_PER_MSEC);
	rq_tmo_jiffies = msecs_to_jiffies(max_compl_time_ms + 1000);

	return rq_tmo_jiffies;
}

static void srp_cm_rep_handler(struct ib_cm_id *cm_id,
			       const struct srp_login_rsp *lrsp,
			       struct srp_rdma_ch *ch)
{
	struct srp_target_port *target = ch->target;
	struct ib_qp_attr *qp_attr = NULL;
	int attr_mask = 0;
	int ret = 0;
	int i;

	if (lrsp->opcode == SRP_LOGIN_RSP) {
		ch->max_ti_iu_len = be32_to_cpu(lrsp->max_ti_iu_len);
		ch->req_lim       = be32_to_cpu(lrsp->req_lim_delta);
		ch->use_imm_data  = srp_use_imm_data &&
			(lrsp->rsp_flags & SRP_LOGIN_RSP_IMMED_SUPP);
		ch->max_it_iu_len = srp_max_it_iu_len(target->cmd_sg_cnt,
						      ch->use_imm_data,
						      target->max_it_iu_size);
		WARN_ON_ONCE(ch->max_it_iu_len >
			     be32_to_cpu(lrsp->max_it_iu_len));

		if (ch->use_imm_data)
			shost_printk(KERN_DEBUG, target->scsi_host,
				     PFX "using immediate data\n");

		/*
		 * Reserve credits for task management so we don't
		 * bounce requests back to the SCSI mid-layer.
		 */
		target->scsi_host->can_queue
			= min(ch->req_lim - SRP_TSK_MGMT_SQ_SIZE,
			      target->scsi_host->can_queue);
		target->scsi_host->cmd_per_lun
			= min_t(int, target->scsi_host->can_queue,
				target->scsi_host->cmd_per_lun);
	} else {
		shost_printk(KERN_WARNING, target->scsi_host,
			     PFX "Unhandled RSP opcode %#x\n", lrsp->opcode);
		ret = -ECONNRESET;
		goto error;
	}

	if (!ch->rx_ring) {
		ret = srp_alloc_iu_bufs(ch);
		if (ret)
			goto error;
	}

	for (i = 0; i < target->queue_size; i++) {
		struct srp_iu *iu = ch->rx_ring[i];

		ret = srp_post_recv(ch, iu);
		if (ret)
			goto error;
	}

	if (!target->using_rdma_cm) {
		ret = -ENOMEM;
		qp_attr = kmalloc(sizeof(*qp_attr), GFP_KERNEL);
		if (!qp_attr)
			goto error;

		qp_attr->qp_state = IB_QPS_RTR;
		ret = ib_cm_init_qp_attr(cm_id, qp_attr, &attr_mask);
		if (ret)
			goto error_free;

		ret = ib_modify_qp(ch->qp, qp_attr, attr_mask);
		if (ret)
			goto error_free;

		qp_attr->qp_state = IB_QPS_RTS;
		ret = ib_cm_init_qp_attr(cm_id, qp_attr, &attr_mask);
		if (ret)
			goto error_free;

		target->rq_tmo_jiffies = srp_compute_rq_tmo(qp_attr, attr_mask);

		ret = ib_modify_qp(ch->qp, qp_attr, attr_mask);
		if (ret)
			goto error_free;

		ret = ib_send_cm_rtu(cm_id, NULL, 0);
	}

error_free:
	kfree(qp_attr);

error:
	ch->status = ret;
}

static void srp_ib_cm_rej_handler(struct ib_cm_id *cm_id,
				  const struct ib_cm_event *event,
				  struct srp_rdma_ch *ch)
{
	struct srp_target_port *target = ch->target;
	struct Scsi_Host *shost = target->scsi_host;
	struct ib_class_port_info *cpi;
	int opcode;
	u16 dlid;

	switch (event->param.rej_rcvd.reason) {
	case IB_CM_REJ_PORT_CM_REDIRECT:
		cpi = event->param.rej_rcvd.ari;
		dlid = be16_to_cpu(cpi->redirect_lid);
		sa_path_set_dlid(&ch->ib_cm.path, dlid);
		ch->ib_cm.path.pkey = cpi->redirect_pkey;
		cm_id->remote_cm_qpn = be32_to_cpu(cpi->redirect_qp) & 0x00ffffff;
		memcpy(ch->ib_cm.path.dgid.raw, cpi->redirect_gid, 16);

		ch->status = dlid ? SRP_DLID_REDIRECT : SRP_PORT_REDIRECT;
		break;

	case IB_CM_REJ_PORT_REDIRECT:
		if (srp_target_is_topspin(target)) {
			union ib_gid *dgid = &ch->ib_cm.path.dgid;

			/*
			 * Topspin/Cisco SRP gateways incorrectly send
			 * reject reason code 25 when they mean 24
			 * (port redirect).
			 */
			memcpy(dgid->raw, event->param.rej_rcvd.ari, 16);

			shost_printk(KERN_DEBUG, shost,
				     PFX "Topspin/Cisco redirect to target port GID %016llx%016llx\n",
				     be64_to_cpu(dgid->global.subnet_prefix),
				     be64_to_cpu(dgid->global.interface_id));

			ch->status = SRP_PORT_REDIRECT;
		} else {
			shost_printk(KERN_WARNING, shost,
				     "  REJ reason: IB_CM_REJ_PORT_REDIRECT\n");
			ch->status = -ECONNRESET;
		}
		break;

	case IB_CM_REJ_DUPLICATE_LOCAL_COMM_ID:
		shost_printk(KERN_WARNING, shost,
			    "  REJ reason: IB_CM_REJ_DUPLICATE_LOCAL_COMM_ID\n");
		ch->status = -ECONNRESET;
		break;

	case IB_CM_REJ_CONSUMER_DEFINED:
		opcode = *(u8 *) event->private_data;
		if (opcode == SRP_LOGIN_REJ) {
			struct srp_login_rej *rej = event->private_data;
			u32 reason = be32_to_cpu(rej->reason);

			if (reason == SRP_LOGIN_REJ_REQ_IT_IU_LENGTH_TOO_LARGE)
				shost_printk(KERN_WARNING, shost,
					     PFX "SRP_LOGIN_REJ: requested max_it_iu_len too large\n");
			else
				shost_printk(KERN_WARNING, shost, PFX
					     "SRP LOGIN from %pI6 to %pI6 REJECTED, reason 0x%08x\n",
					     target->sgid.raw,
					     target->ib_cm.orig_dgid.raw,
					     reason);
		} else
			shost_printk(KERN_WARNING, shost,
				     "  REJ reason: IB_CM_REJ_CONSUMER_DEFINED,"
				     " opcode 0x%02x\n", opcode);
		ch->status = -ECONNRESET;
		break;

	case IB_CM_REJ_STALE_CONN:
		shost_printk(KERN_WARNING, shost, "  REJ reason: stale connection\n");
		ch->status = SRP_STALE_CONN;
		break;

	default:
		shost_printk(KERN_WARNING, shost, "  REJ reason 0x%x\n",
			     event->param.rej_rcvd.reason);
		ch->status = -ECONNRESET;
	}
}

static int srp_ib_cm_handler(struct ib_cm_id *cm_id,
			     const struct ib_cm_event *event)
{
	struct srp_rdma_ch *ch = cm_id->context;
	struct srp_target_port *target = ch->target;
	int comp = 0;

	switch (event->event) {
	case IB_CM_REQ_ERROR:
		shost_printk(KERN_DEBUG, target->scsi_host,
			     PFX "Sending CM REQ failed\n");
		comp = 1;
		ch->status = -ECONNRESET;
		break;

	case IB_CM_REP_RECEIVED:
		comp = 1;
		srp_cm_rep_handler(cm_id, event->private_data, ch);
		break;

	case IB_CM_REJ_RECEIVED:
		shost_printk(KERN_DEBUG, target->scsi_host, PFX "REJ received\n");
		comp = 1;

		srp_ib_cm_rej_handler(cm_id, event, ch);
		break;

	case IB_CM_DREQ_RECEIVED:
		shost_printk(KERN_WARNING, target->scsi_host,
			     PFX "DREQ received - connection closed\n");
		ch->connected = false;
		if (ib_send_cm_drep(cm_id, NULL, 0))
			shost_printk(KERN_ERR, target->scsi_host,
				     PFX "Sending CM DREP failed\n");
		queue_work(system_long_wq, &target->tl_err_work);
		break;

	case IB_CM_TIMEWAIT_EXIT:
		shost_printk(KERN_ERR, target->scsi_host,
			     PFX "connection closed\n");
		comp = 1;

		ch->status = 0;
		break;

	case IB_CM_MRA_RECEIVED:
	case IB_CM_DREQ_ERROR:
	case IB_CM_DREP_RECEIVED:
		break;

	default:
		shost_printk(KERN_WARNING, target->scsi_host,
			     PFX "Unhandled CM event %d\n", event->event);
		break;
	}

	if (comp)
		complete(&ch->done);

	return 0;
}

static void srp_rdma_cm_rej_handler(struct srp_rdma_ch *ch,
				    struct rdma_cm_event *event)
{
	struct srp_target_port *target = ch->target;
	struct Scsi_Host *shost = target->scsi_host;
	int opcode;

	switch (event->status) {
	case IB_CM_REJ_DUPLICATE_LOCAL_COMM_ID:
		shost_printk(KERN_WARNING, shost,
			    "  REJ reason: IB_CM_REJ_DUPLICATE_LOCAL_COMM_ID\n");
		ch->status = -ECONNRESET;
		break;

	case IB_CM_REJ_CONSUMER_DEFINED:
		opcode = *(u8 *) event->param.conn.private_data;
		if (opcode == SRP_LOGIN_REJ) {
			struct srp_login_rej *rej =
				(struct srp_login_rej *)
				event->param.conn.private_data;
			u32 reason = be32_to_cpu(rej->reason);

			if (reason == SRP_LOGIN_REJ_REQ_IT_IU_LENGTH_TOO_LARGE)
				shost_printk(KERN_WARNING, shost,
					     PFX "SRP_LOGIN_REJ: requested max_it_iu_len too large\n");
			else
				shost_printk(KERN_WARNING, shost,
					    PFX "SRP LOGIN REJECTED, reason 0x%08x\n", reason);
		} else {
			shost_printk(KERN_WARNING, shost,
				     "  REJ reason: IB_CM_REJ_CONSUMER_DEFINED, opcode 0x%02x\n",
				     opcode);
		}
		ch->status = -ECONNRESET;
		break;

	case IB_CM_REJ_STALE_CONN:
		shost_printk(KERN_WARNING, shost,
			     "  REJ reason: stale connection\n");
		ch->status = SRP_STALE_CONN;
		break;

	default:
		shost_printk(KERN_WARNING, shost, "  REJ reason 0x%x\n",
			     event->status);
		ch->status = -ECONNRESET;
		break;
	}
}

static int srp_rdma_cm_handler(struct rdma_cm_id *cm_id,
			       struct rdma_cm_event *event)
{
	struct srp_rdma_ch *ch = cm_id->context;
	struct srp_target_port *target = ch->target;
	int comp = 0;

	switch (event->event) {
	case RDMA_CM_EVENT_ADDR_RESOLVED:
		ch->status = 0;
		comp = 1;
		break;

	case RDMA_CM_EVENT_ADDR_ERROR:
		ch->status = -ENXIO;
		comp = 1;
		break;

	case RDMA_CM_EVENT_ROUTE_RESOLVED:
		ch->status = 0;
		comp = 1;
		break;

	case RDMA_CM_EVENT_ROUTE_ERROR:
	case RDMA_CM_EVENT_UNREACHABLE:
		ch->status = -EHOSTUNREACH;
		comp = 1;
		break;

	case RDMA_CM_EVENT_CONNECT_ERROR:
		shost_printk(KERN_DEBUG, target->scsi_host,
			     PFX "Sending CM REQ failed\n");
		comp = 1;
		ch->status = -ECONNRESET;
		break;

	case RDMA_CM_EVENT_ESTABLISHED:
		comp = 1;
		srp_cm_rep_handler(NULL, event->param.conn.private_data, ch);
		break;

	case RDMA_CM_EVENT_REJECTED:
		shost_printk(KERN_DEBUG, target->scsi_host, PFX "REJ received\n");
		comp = 1;

		srp_rdma_cm_rej_handler(ch, event);
		break;

	case RDMA_CM_EVENT_DISCONNECTED:
		if (ch->connected) {
			shost_printk(KERN_WARNING, target->scsi_host,
				     PFX "received DREQ\n");
			rdma_disconnect(ch->rdma_cm.cm_id);
			comp = 1;
			ch->status = 0;
			queue_work(system_long_wq, &target->tl_err_work);
		}
		break;

	case RDMA_CM_EVENT_TIMEWAIT_EXIT:
		shost_printk(KERN_ERR, target->scsi_host,
			     PFX "connection closed\n");

		comp = 1;
		ch->status = 0;
		break;

	default:
		shost_printk(KERN_WARNING, target->scsi_host,
			     PFX "Unhandled CM event %d\n", event->event);
		break;
	}

	if (comp)
		complete(&ch->done);

	return 0;
}

/**
 * srp_change_queue_depth - setting device queue depth
 * @sdev: scsi device struct
 * @qdepth: requested queue depth
 *
 * Returns queue depth.
 */
static int
srp_change_queue_depth(struct scsi_device *sdev, int qdepth)
{
	if (!sdev->tagged_supported)
		qdepth = 1;
	return scsi_change_queue_depth(sdev, qdepth);
}

static int srp_send_tsk_mgmt(struct srp_rdma_ch *ch, u64 req_tag, u64 lun,
			     u8 func, u8 *status)
{
	struct srp_target_port *target = ch->target;
	struct srp_rport *rport = target->rport;
	struct ib_device *dev = target->srp_host->srp_dev->dev;
	struct srp_iu *iu;
	struct srp_tsk_mgmt *tsk_mgmt;
	int res;

	if (!ch->connected || target->qp_in_error)
		return -1;

	/*
	 * Lock the rport mutex to avoid that srp_create_ch_ib() is
	 * invoked while a task management function is being sent.
	 */
	mutex_lock(&rport->mutex);
	spin_lock_irq(&ch->lock);
	iu = __srp_get_tx_iu(ch, SRP_IU_TSK_MGMT);
	spin_unlock_irq(&ch->lock);

	if (!iu) {
		mutex_unlock(&rport->mutex);

		return -1;
	}

	iu->num_sge = 1;

	ib_dma_sync_single_for_cpu(dev, iu->dma, sizeof *tsk_mgmt,
				   DMA_TO_DEVICE);
	tsk_mgmt = iu->buf;
	memset(tsk_mgmt, 0, sizeof *tsk_mgmt);

	tsk_mgmt->opcode 	= SRP_TSK_MGMT;
	int_to_scsilun(lun, &tsk_mgmt->lun);
	tsk_mgmt->tsk_mgmt_func = func;
	tsk_mgmt->task_tag	= req_tag;

	spin_lock_irq(&ch->lock);
	ch->tsk_mgmt_tag = (ch->tsk_mgmt_tag + 1) | SRP_TAG_TSK_MGMT;
	tsk_mgmt->tag = ch->tsk_mgmt_tag;
	spin_unlock_irq(&ch->lock);

	init_completion(&ch->tsk_mgmt_done);

	ib_dma_sync_single_for_device(dev, iu->dma, sizeof *tsk_mgmt,
				      DMA_TO_DEVICE);
	if (srp_post_send(ch, iu, sizeof(*tsk_mgmt))) {
		srp_put_tx_iu(ch, iu, SRP_IU_TSK_MGMT);
		mutex_unlock(&rport->mutex);

		return -1;
	}
	res = wait_for_completion_timeout(&ch->tsk_mgmt_done,
					msecs_to_jiffies(SRP_ABORT_TIMEOUT_MS));
	if (res > 0 && status)
		*status = ch->tsk_mgmt_status;
	mutex_unlock(&rport->mutex);

	WARN_ON_ONCE(res < 0);

	return res > 0 ? 0 : -1;
}

static int srp_abort(struct scsi_cmnd *scmnd)
{
	struct srp_target_port *target = host_to_target(scmnd->device->host);
	struct srp_request *req = (struct srp_request *) scmnd->host_scribble;
	u32 tag;
	u16 ch_idx;
	struct srp_rdma_ch *ch;
	int ret;

	shost_printk(KERN_ERR, target->scsi_host, "SRP abort called\n");

	if (!req)
		return SUCCESS;
	tag = blk_mq_unique_tag(scmnd->request);
	ch_idx = blk_mq_unique_tag_to_hwq(tag);
	if (WARN_ON_ONCE(ch_idx >= target->ch_count))
		return SUCCESS;
	ch = &target->ch[ch_idx];
	if (!srp_claim_req(ch, req, NULL, scmnd))
		return SUCCESS;
	shost_printk(KERN_ERR, target->scsi_host,
		     "Sending SRP abort for tag %#x\n", tag);
	if (srp_send_tsk_mgmt(ch, tag, scmnd->device->lun,
			      SRP_TSK_ABORT_TASK, NULL) == 0)
		ret = SUCCESS;
	else if (target->rport->state == SRP_RPORT_LOST)
		ret = FAST_IO_FAIL;
	else
		ret = FAILED;
	if (ret == SUCCESS) {
		srp_free_req(ch, req, scmnd, 0);
		scmnd->result = DID_ABORT << 16;
		scmnd->scsi_done(scmnd);
	}

	return ret;
}

static int srp_reset_device(struct scsi_cmnd *scmnd)
{
	struct srp_target_port *target = host_to_target(scmnd->device->host);
	struct srp_rdma_ch *ch;
	u8 status;

	shost_printk(KERN_ERR, target->scsi_host, "SRP reset_device called\n");

	ch = &target->ch[0];
	if (srp_send_tsk_mgmt(ch, SRP_TAG_NO_REQ, scmnd->device->lun,
			      SRP_TSK_LUN_RESET, &status))
		return FAILED;
	if (status)
		return FAILED;

	return SUCCESS;
}

static int srp_reset_host(struct scsi_cmnd *scmnd)
{
	struct srp_target_port *target = host_to_target(scmnd->device->host);

	shost_printk(KERN_ERR, target->scsi_host, PFX "SRP reset_host called\n");

	return srp_reconnect_rport(target->rport) == 0 ? SUCCESS : FAILED;
}

static int srp_target_alloc(struct scsi_target *starget)
{
	struct Scsi_Host *shost = dev_to_shost(starget->dev.parent);
	struct srp_target_port *target = host_to_target(shost);

	if (target->target_can_queue)
		starget->can_queue = target->target_can_queue;
	return 0;
}

static int srp_slave_configure(struct scsi_device *sdev)
{
	struct Scsi_Host *shost = sdev->host;
	struct srp_target_port *target = host_to_target(shost);
	struct request_queue *q = sdev->request_queue;
	unsigned long timeout;

	if (sdev->type == TYPE_DISK) {
		timeout = max_t(unsigned, 30 * HZ, target->rq_tmo_jiffies);
		blk_queue_rq_timeout(q, timeout);
	}

	return 0;
}

static ssize_t id_ext_show(struct device *dev, struct device_attribute *attr,
			   char *buf)
{
	struct srp_target_port *target = host_to_target(class_to_shost(dev));

	return sysfs_emit(buf, "0x%016llx\n", be64_to_cpu(target->id_ext));
}

static DEVICE_ATTR_RO(id_ext);

static ssize_t ioc_guid_show(struct device *dev, struct device_attribute *attr,
			     char *buf)
{
	struct srp_target_port *target = host_to_target(class_to_shost(dev));

	return sysfs_emit(buf, "0x%016llx\n", be64_to_cpu(target->ioc_guid));
}

static DEVICE_ATTR_RO(ioc_guid);

static ssize_t service_id_show(struct device *dev,
			       struct device_attribute *attr, char *buf)
{
	struct srp_target_port *target = host_to_target(class_to_shost(dev));

	if (target->using_rdma_cm)
		return -ENOENT;
	return sysfs_emit(buf, "0x%016llx\n",
			  be64_to_cpu(target->ib_cm.service_id));
}

static DEVICE_ATTR_RO(service_id);

static ssize_t pkey_show(struct device *dev, struct device_attribute *attr,
			 char *buf)
{
	struct srp_target_port *target = host_to_target(class_to_shost(dev));

	if (target->using_rdma_cm)
		return -ENOENT;

	return sysfs_emit(buf, "0x%04x\n", be16_to_cpu(target->ib_cm.pkey));
}

static DEVICE_ATTR_RO(pkey);

static ssize_t sgid_show(struct device *dev, struct device_attribute *attr,
			 char *buf)
{
	struct srp_target_port *target = host_to_target(class_to_shost(dev));

	return sysfs_emit(buf, "%pI6\n", target->sgid.raw);
}

static DEVICE_ATTR_RO(sgid);

static ssize_t dgid_show(struct device *dev, struct device_attribute *attr,
			 char *buf)
{
	struct srp_target_port *target = host_to_target(class_to_shost(dev));
	struct srp_rdma_ch *ch = &target->ch[0];

	if (target->using_rdma_cm)
		return -ENOENT;

	return sysfs_emit(buf, "%pI6\n", ch->ib_cm.path.dgid.raw);
}

static DEVICE_ATTR_RO(dgid);

static ssize_t orig_dgid_show(struct device *dev, struct device_attribute *attr,
			      char *buf)
{
	struct srp_target_port *target = host_to_target(class_to_shost(dev));

	if (target->using_rdma_cm)
		return -ENOENT;

	return sysfs_emit(buf, "%pI6\n", target->ib_cm.orig_dgid.raw);
}

static DEVICE_ATTR_RO(orig_dgid);

static ssize_t req_lim_show(struct device *dev, struct device_attribute *attr,
			    char *buf)
{
	struct srp_target_port *target = host_to_target(class_to_shost(dev));
	struct srp_rdma_ch *ch;
	int i, req_lim = INT_MAX;

	for (i = 0; i < target->ch_count; i++) {
		ch = &target->ch[i];
		req_lim = min(req_lim, ch->req_lim);
	}

	return sysfs_emit(buf, "%d\n", req_lim);
}

static DEVICE_ATTR_RO(req_lim);

static ssize_t zero_req_lim_show(struct device *dev,
				 struct device_attribute *attr, char *buf)
{
	struct srp_target_port *target = host_to_target(class_to_shost(dev));

	return sysfs_emit(buf, "%d\n", target->zero_req_lim);
}

static DEVICE_ATTR_RO(zero_req_lim);

static ssize_t local_ib_port_show(struct device *dev,
				  struct device_attribute *attr, char *buf)
{
	struct srp_target_port *target = host_to_target(class_to_shost(dev));

	return sysfs_emit(buf, "%d\n", target->srp_host->port);
}

static DEVICE_ATTR_RO(local_ib_port);

static ssize_t local_ib_device_show(struct device *dev,
				    struct device_attribute *attr, char *buf)
{
	struct srp_target_port *target = host_to_target(class_to_shost(dev));

	return sysfs_emit(buf, "%s\n",
			  dev_name(&target->srp_host->srp_dev->dev->dev));
}

static DEVICE_ATTR_RO(local_ib_device);

static ssize_t ch_count_show(struct device *dev, struct device_attribute *attr,
			     char *buf)
{
	struct srp_target_port *target = host_to_target(class_to_shost(dev));

	return sysfs_emit(buf, "%d\n", target->ch_count);
}

static DEVICE_ATTR_RO(ch_count);

static ssize_t comp_vector_show(struct device *dev,
				struct device_attribute *attr, char *buf)
{
	struct srp_target_port *target = host_to_target(class_to_shost(dev));

	return sysfs_emit(buf, "%d\n", target->comp_vector);
}

static DEVICE_ATTR_RO(comp_vector);

static ssize_t tl_retry_count_show(struct device *dev,
				   struct device_attribute *attr, char *buf)
{
	struct srp_target_port *target = host_to_target(class_to_shost(dev));

	return sysfs_emit(buf, "%d\n", target->tl_retry_count);
}

static DEVICE_ATTR_RO(tl_retry_count);

static ssize_t cmd_sg_entries_show(struct device *dev,
				   struct device_attribute *attr, char *buf)
{
	struct srp_target_port *target = host_to_target(class_to_shost(dev));

	return sysfs_emit(buf, "%u\n", target->cmd_sg_cnt);
}

static DEVICE_ATTR_RO(cmd_sg_entries);

static ssize_t allow_ext_sg_show(struct device *dev,
				 struct device_attribute *attr, char *buf)
{
	struct srp_target_port *target = host_to_target(class_to_shost(dev));

	return sysfs_emit(buf, "%s\n", target->allow_ext_sg ? "true" : "false");
}

static DEVICE_ATTR_RO(allow_ext_sg);

static struct device_attribute *srp_host_attrs[] = {
	&dev_attr_id_ext,
	&dev_attr_ioc_guid,
	&dev_attr_service_id,
	&dev_attr_pkey,
	&dev_attr_sgid,
	&dev_attr_dgid,
	&dev_attr_orig_dgid,
	&dev_attr_req_lim,
	&dev_attr_zero_req_lim,
	&dev_attr_local_ib_port,
	&dev_attr_local_ib_device,
	&dev_attr_ch_count,
	&dev_attr_comp_vector,
	&dev_attr_tl_retry_count,
	&dev_attr_cmd_sg_entries,
	&dev_attr_allow_ext_sg,
	NULL
};

static struct scsi_host_template srp_template = {
	.module				= THIS_MODULE,
	.name				= "InfiniBand SRP initiator",
	.proc_name			= DRV_NAME,
	.target_alloc			= srp_target_alloc,
	.slave_configure		= srp_slave_configure,
	.info				= srp_target_info,
	.init_cmd_priv			= srp_init_cmd_priv,
	.exit_cmd_priv			= srp_exit_cmd_priv,
	.queuecommand			= srp_queuecommand,
	.change_queue_depth             = srp_change_queue_depth,
	.eh_timed_out			= srp_timed_out,
	.eh_abort_handler		= srp_abort,
	.eh_device_reset_handler	= srp_reset_device,
	.eh_host_reset_handler		= srp_reset_host,
	.skip_settle_delay		= true,
	.sg_tablesize			= SRP_DEF_SG_TABLESIZE,
	.can_queue			= SRP_DEFAULT_CMD_SQ_SIZE,
	.this_id			= -1,
	.cmd_per_lun			= SRP_DEFAULT_CMD_SQ_SIZE,
	.shost_attrs			= srp_host_attrs,
	.track_queue_depth		= 1,
	.cmd_size			= sizeof(struct srp_request),
};

static int srp_sdev_count(struct Scsi_Host *host)
{
	struct scsi_device *sdev;
	int c = 0;

	shost_for_each_device(sdev, host)
		c++;

	return c;
}

/*
 * Return values:
 * < 0 upon failure. Caller is responsible for SRP target port cleanup.
 * 0 and target->state == SRP_TARGET_REMOVED if asynchronous target port
 *    removal has been scheduled.
 * 0 and target->state != SRP_TARGET_REMOVED upon success.
 */
static int srp_add_target(struct srp_host *host, struct srp_target_port *target)
{
	struct srp_rport_identifiers ids;
	struct srp_rport *rport;

	target->state = SRP_TARGET_SCANNING;
	sprintf(target->target_name, "SRP.T10:%016llX",
		be64_to_cpu(target->id_ext));

	if (scsi_add_host(target->scsi_host, host->srp_dev->dev->dev.parent))
		return -ENODEV;

	memcpy(ids.port_id, &target->id_ext, 8);
	memcpy(ids.port_id + 8, &target->ioc_guid, 8);
	ids.roles = SRP_RPORT_ROLE_TARGET;
	rport = srp_rport_add(target->scsi_host, &ids);
	if (IS_ERR(rport)) {
		scsi_remove_host(target->scsi_host);
		return PTR_ERR(rport);
	}

	rport->lld_data = target;
	target->rport = rport;

	spin_lock(&host->target_lock);
	list_add_tail(&target->list, &host->target_list);
	spin_unlock(&host->target_lock);

	scsi_scan_target(&target->scsi_host->shost_gendev,
			 0, target->scsi_id, SCAN_WILD_CARD, SCSI_SCAN_INITIAL);

	if (srp_connected_ch(target) < target->ch_count ||
	    target->qp_in_error) {
		shost_printk(KERN_INFO, target->scsi_host,
			     PFX "SCSI scan failed - removing SCSI host\n");
		srp_queue_remove_work(target);
		goto out;
	}

	pr_debug("%s: SCSI scan succeeded - detected %d LUNs\n",
		 dev_name(&target->scsi_host->shost_gendev),
		 srp_sdev_count(target->scsi_host));

	spin_lock_irq(&target->lock);
	if (target->state == SRP_TARGET_SCANNING)
		target->state = SRP_TARGET_LIVE;
	spin_unlock_irq(&target->lock);

out:
	return 0;
}

static void srp_release_dev(struct device *dev)
{
	struct srp_host *host =
		container_of(dev, struct srp_host, dev);

	complete(&host->released);
}

static struct class srp_class = {
	.name    = "infiniband_srp",
	.dev_release = srp_release_dev
};

/**
 * srp_conn_unique() - check whether the connection to a target is unique
 * @host:   SRP host.
 * @target: SRP target port.
 */
static bool srp_conn_unique(struct srp_host *host,
			    struct srp_target_port *target)
{
	struct srp_target_port *t;
	bool ret = false;

	if (target->state == SRP_TARGET_REMOVED)
		goto out;

	ret = true;

	spin_lock(&host->target_lock);
	list_for_each_entry(t, &host->target_list, list) {
		if (t != target &&
		    target->id_ext == t->id_ext &&
		    target->ioc_guid == t->ioc_guid &&
		    target->initiator_ext == t->initiator_ext) {
			ret = false;
			break;
		}
	}
	spin_unlock(&host->target_lock);

out:
	return ret;
}

/*
 * Target ports are added by writing
 *
 *     id_ext=<SRP ID ext>,ioc_guid=<SRP IOC GUID>,dgid=<dest GID>,
 *     pkey=<P_Key>,service_id=<service ID>
 * or
 *     id_ext=<SRP ID ext>,ioc_guid=<SRP IOC GUID>,
 *     [src=<IPv4 address>,]dest=<IPv4 address>:<port number>
 *
 * to the add_target sysfs attribute.
 */
enum {
	SRP_OPT_ERR		= 0,
	SRP_OPT_ID_EXT		= 1 << 0,
	SRP_OPT_IOC_GUID	= 1 << 1,
	SRP_OPT_DGID		= 1 << 2,
	SRP_OPT_PKEY		= 1 << 3,
	SRP_OPT_SERVICE_ID	= 1 << 4,
	SRP_OPT_MAX_SECT	= 1 << 5,
	SRP_OPT_MAX_CMD_PER_LUN	= 1 << 6,
	SRP_OPT_IO_CLASS	= 1 << 7,
	SRP_OPT_INITIATOR_EXT	= 1 << 8,
	SRP_OPT_CMD_SG_ENTRIES	= 1 << 9,
	SRP_OPT_ALLOW_EXT_SG	= 1 << 10,
	SRP_OPT_SG_TABLESIZE	= 1 << 11,
	SRP_OPT_COMP_VECTOR	= 1 << 12,
	SRP_OPT_TL_RETRY_COUNT	= 1 << 13,
	SRP_OPT_QUEUE_SIZE	= 1 << 14,
	SRP_OPT_IP_SRC		= 1 << 15,
	SRP_OPT_IP_DEST		= 1 << 16,
	SRP_OPT_TARGET_CAN_QUEUE= 1 << 17,
	SRP_OPT_MAX_IT_IU_SIZE  = 1 << 18,
	SRP_OPT_CH_COUNT	= 1 << 19,
};

static unsigned int srp_opt_mandatory[] = {
	SRP_OPT_ID_EXT		|
	SRP_OPT_IOC_GUID	|
	SRP_OPT_DGID		|
	SRP_OPT_PKEY		|
	SRP_OPT_SERVICE_ID,
	SRP_OPT_ID_EXT		|
	SRP_OPT_IOC_GUID	|
	SRP_OPT_IP_DEST,
};

static const match_table_t srp_opt_tokens = {
	{ SRP_OPT_ID_EXT,		"id_ext=%s" 		},
	{ SRP_OPT_IOC_GUID,		"ioc_guid=%s" 		},
	{ SRP_OPT_DGID,			"dgid=%s" 		},
	{ SRP_OPT_PKEY,			"pkey=%x" 		},
	{ SRP_OPT_SERVICE_ID,		"service_id=%s"		},
	{ SRP_OPT_MAX_SECT,		"max_sect=%d" 		},
	{ SRP_OPT_MAX_CMD_PER_LUN,	"max_cmd_per_lun=%d" 	},
	{ SRP_OPT_TARGET_CAN_QUEUE,	"target_can_queue=%d"	},
	{ SRP_OPT_IO_CLASS,		"io_class=%x"		},
	{ SRP_OPT_INITIATOR_EXT,	"initiator_ext=%s"	},
	{ SRP_OPT_CMD_SG_ENTRIES,	"cmd_sg_entries=%u"	},
	{ SRP_OPT_ALLOW_EXT_SG,		"allow_ext_sg=%u"	},
	{ SRP_OPT_SG_TABLESIZE,		"sg_tablesize=%u"	},
	{ SRP_OPT_COMP_VECTOR,		"comp_vector=%u"	},
	{ SRP_OPT_TL_RETRY_COUNT,	"tl_retry_count=%u"	},
	{ SRP_OPT_QUEUE_SIZE,		"queue_size=%d"		},
	{ SRP_OPT_IP_SRC,		"src=%s"		},
	{ SRP_OPT_IP_DEST,		"dest=%s"		},
	{ SRP_OPT_MAX_IT_IU_SIZE,	"max_it_iu_size=%d"	},
	{ SRP_OPT_CH_COUNT,		"ch_count=%u",		},
	{ SRP_OPT_ERR,			NULL 			}
};

/**
 * srp_parse_in - parse an IP address and port number combination
 * @net:	   [in]  Network namespace.
 * @sa:		   [out] Address family, IP address and port number.
 * @addr_port_str: [in]  IP address and port number.
 * @has_port:	   [out] Whether or not @addr_port_str includes a port number.
 *
 * Parse the following address formats:
 * - IPv4: <ip_address>:<port>, e.g. 1.2.3.4:5.
 * - IPv6: \[<ipv6_address>\]:<port>, e.g. [1::2:3%4]:5.
 */
static int srp_parse_in(struct net *net, struct sockaddr_storage *sa,
			const char *addr_port_str, bool *has_port)
{
	char *addr_end, *addr = kstrdup(addr_port_str, GFP_KERNEL);
	char *port_str;
	int ret;

	if (!addr)
		return -ENOMEM;
	port_str = strrchr(addr, ':');
	if (port_str && strchr(port_str, ']'))
		port_str = NULL;
	if (port_str)
		*port_str++ = '\0';
	if (has_port)
		*has_port = port_str != NULL;
	ret = inet_pton_with_scope(net, AF_INET, addr, port_str, sa);
	if (ret && addr[0]) {
		addr_end = addr + strlen(addr) - 1;
		if (addr[0] == '[' && *addr_end == ']') {
			*addr_end = '\0';
			ret = inet_pton_with_scope(net, AF_INET6, addr + 1,
						   port_str, sa);
		}
	}
	kfree(addr);
	pr_debug("%s -> %pISpfsc\n", addr_port_str, sa);
	return ret;
}

static int srp_parse_options(struct net *net, const char *buf,
			     struct srp_target_port *target)
{
	char *options, *sep_opt;
	char *p;
	substring_t args[MAX_OPT_ARGS];
	unsigned long long ull;
	bool has_port;
	int opt_mask = 0;
	int token;
	int ret = -EINVAL;
	int i;

	options = kstrdup(buf, GFP_KERNEL);
	if (!options)
		return -ENOMEM;

	sep_opt = options;
	while ((p = strsep(&sep_opt, ",\n")) != NULL) {
		if (!*p)
			continue;

		token = match_token(p, srp_opt_tokens, args);
		opt_mask |= token;

		switch (token) {
		case SRP_OPT_ID_EXT:
			p = match_strdup(args);
			if (!p) {
				ret = -ENOMEM;
				goto out;
			}
			ret = kstrtoull(p, 16, &ull);
			if (ret) {
				pr_warn("invalid id_ext parameter '%s'\n", p);
				kfree(p);
				goto out;
			}
			target->id_ext = cpu_to_be64(ull);
			kfree(p);
			break;

		case SRP_OPT_IOC_GUID:
			p = match_strdup(args);
			if (!p) {
				ret = -ENOMEM;
				goto out;
			}
			ret = kstrtoull(p, 16, &ull);
			if (ret) {
				pr_warn("invalid ioc_guid parameter '%s'\n", p);
				kfree(p);
				goto out;
			}
			target->ioc_guid = cpu_to_be64(ull);
			kfree(p);
			break;

		case SRP_OPT_DGID:
			p = match_strdup(args);
			if (!p) {
				ret = -ENOMEM;
				goto out;
			}
			if (strlen(p) != 32) {
				pr_warn("bad dest GID parameter '%s'\n", p);
				kfree(p);
				goto out;
			}

			ret = hex2bin(target->ib_cm.orig_dgid.raw, p, 16);
			kfree(p);
			if (ret < 0)
				goto out;
			break;

		case SRP_OPT_PKEY:
			if (match_hex(args, &token)) {
				pr_warn("bad P_Key parameter '%s'\n", p);
				goto out;
			}
			target->ib_cm.pkey = cpu_to_be16(token);
			break;

		case SRP_OPT_SERVICE_ID:
			p = match_strdup(args);
			if (!p) {
				ret = -ENOMEM;
				goto out;
			}
			ret = kstrtoull(p, 16, &ull);
			if (ret) {
				pr_warn("bad service_id parameter '%s'\n", p);
				kfree(p);
				goto out;
			}
			target->ib_cm.service_id = cpu_to_be64(ull);
			kfree(p);
			break;

		case SRP_OPT_IP_SRC:
			p = match_strdup(args);
			if (!p) {
				ret = -ENOMEM;
				goto out;
			}
			ret = srp_parse_in(net, &target->rdma_cm.src.ss, p,
					   NULL);
			if (ret < 0) {
				pr_warn("bad source parameter '%s'\n", p);
				kfree(p);
				goto out;
			}
			target->rdma_cm.src_specified = true;
			kfree(p);
			break;

		case SRP_OPT_IP_DEST:
			p = match_strdup(args);
			if (!p) {
				ret = -ENOMEM;
				goto out;
			}
			ret = srp_parse_in(net, &target->rdma_cm.dst.ss, p,
					   &has_port);
			if (!has_port)
				ret = -EINVAL;
			if (ret < 0) {
				pr_warn("bad dest parameter '%s'\n", p);
				kfree(p);
				goto out;
			}
			target->using_rdma_cm = true;
			kfree(p);
			break;

		case SRP_OPT_MAX_SECT:
			if (match_int(args, &token)) {
				pr_warn("bad max sect parameter '%s'\n", p);
				goto out;
			}
			target->scsi_host->max_sectors = token;
			break;

		case SRP_OPT_QUEUE_SIZE:
			if (match_int(args, &token) || token < 1) {
				pr_warn("bad queue_size parameter '%s'\n", p);
				goto out;
			}
			target->scsi_host->can_queue = token;
			target->queue_size = token + SRP_RSP_SQ_SIZE +
					     SRP_TSK_MGMT_SQ_SIZE;
			if (!(opt_mask & SRP_OPT_MAX_CMD_PER_LUN))
				target->scsi_host->cmd_per_lun = token;
			break;

		case SRP_OPT_MAX_CMD_PER_LUN:
			if (match_int(args, &token) || token < 1) {
				pr_warn("bad max cmd_per_lun parameter '%s'\n",
					p);
				goto out;
			}
			target->scsi_host->cmd_per_lun = token;
			break;

		case SRP_OPT_TARGET_CAN_QUEUE:
			if (match_int(args, &token) || token < 1) {
				pr_warn("bad max target_can_queue parameter '%s'\n",
					p);
				goto out;
			}
			target->target_can_queue = token;
			break;

		case SRP_OPT_IO_CLASS:
			if (match_hex(args, &token)) {
				pr_warn("bad IO class parameter '%s'\n", p);
				goto out;
			}
			if (token != SRP_REV10_IB_IO_CLASS &&
			    token != SRP_REV16A_IB_IO_CLASS) {
				pr_warn("unknown IO class parameter value %x specified (use %x or %x).\n",
					token, SRP_REV10_IB_IO_CLASS,
					SRP_REV16A_IB_IO_CLASS);
				goto out;
			}
			target->io_class = token;
			break;

		case SRP_OPT_INITIATOR_EXT:
			p = match_strdup(args);
			if (!p) {
				ret = -ENOMEM;
				goto out;
			}
			ret = kstrtoull(p, 16, &ull);
			if (ret) {
				pr_warn("bad initiator_ext value '%s'\n", p);
				kfree(p);
				goto out;
			}
			target->initiator_ext = cpu_to_be64(ull);
			kfree(p);
			break;

		case SRP_OPT_CMD_SG_ENTRIES:
			if (match_int(args, &token) || token < 1 || token > 255) {
				pr_warn("bad max cmd_sg_entries parameter '%s'\n",
					p);
				goto out;
			}
			target->cmd_sg_cnt = token;
			break;

		case SRP_OPT_ALLOW_EXT_SG:
			if (match_int(args, &token)) {
				pr_warn("bad allow_ext_sg parameter '%s'\n", p);
				goto out;
			}
			target->allow_ext_sg = !!token;
			break;

		case SRP_OPT_SG_TABLESIZE:
			if (match_int(args, &token) || token < 1 ||
					token > SG_MAX_SEGMENTS) {
				pr_warn("bad max sg_tablesize parameter '%s'\n",
					p);
				goto out;
			}
			target->sg_tablesize = token;
			break;

		case SRP_OPT_COMP_VECTOR:
			if (match_int(args, &token) || token < 0) {
				pr_warn("bad comp_vector parameter '%s'\n", p);
				goto out;
			}
			target->comp_vector = token;
			break;

		case SRP_OPT_TL_RETRY_COUNT:
			if (match_int(args, &token) || token < 2 || token > 7) {
				pr_warn("bad tl_retry_count parameter '%s' (must be a number between 2 and 7)\n",
					p);
				goto out;
			}
			target->tl_retry_count = token;
			break;

		case SRP_OPT_MAX_IT_IU_SIZE:
			if (match_int(args, &token) || token < 0) {
				pr_warn("bad maximum initiator to target IU size '%s'\n", p);
				goto out;
			}
			target->max_it_iu_size = token;
			break;

		case SRP_OPT_CH_COUNT:
			if (match_int(args, &token) || token < 1) {
				pr_warn("bad channel count %s\n", p);
				goto out;
			}
			target->ch_count = token;
			break;

		default:
			pr_warn("unknown parameter or missing value '%s' in target creation request\n",
				p);
			goto out;
		}
	}

	for (i = 0; i < ARRAY_SIZE(srp_opt_mandatory); i++) {
		if ((opt_mask & srp_opt_mandatory[i]) == srp_opt_mandatory[i]) {
			ret = 0;
			break;
		}
	}
	if (ret)
		pr_warn("target creation request is missing one or more parameters\n");

	if (target->scsi_host->cmd_per_lun > target->scsi_host->can_queue
	    && (opt_mask & SRP_OPT_MAX_CMD_PER_LUN))
		pr_warn("cmd_per_lun = %d > queue_size = %d\n",
			target->scsi_host->cmd_per_lun,
			target->scsi_host->can_queue);

out:
	kfree(options);
	return ret;
}

static ssize_t add_target_store(struct device *dev,
				struct device_attribute *attr, const char *buf,
				size_t count)
{
	struct srp_host *host =
		container_of(dev, struct srp_host, dev);
	struct Scsi_Host *target_host;
	struct srp_target_port *target;
	struct srp_rdma_ch *ch;
	struct srp_device *srp_dev = host->srp_dev;
	struct ib_device *ibdev = srp_dev->dev;
	int ret, i, ch_idx;
	unsigned int max_sectors_per_mr, mr_per_cmd = 0;
	bool multich = false;
	uint32_t max_iu_len;

	target_host = scsi_host_alloc(&srp_template,
				      sizeof (struct srp_target_port));
	if (!target_host)
		return -ENOMEM;

	target_host->transportt  = ib_srp_transport_template;
	target_host->max_channel = 0;
	target_host->max_id      = 1;
	target_host->max_lun     = -1LL;
	target_host->max_cmd_len = sizeof ((struct srp_cmd *) (void *) 0L)->cdb;
	target_host->max_segment_size = ib_dma_max_seg_size(ibdev);

	if (!(ibdev->attrs.device_cap_flags & IB_DEVICE_SG_GAPS_REG))
		target_host->virt_boundary_mask = ~srp_dev->mr_page_mask;

	target = host_to_target(target_host);

	target->net		= kobj_ns_grab_current(KOBJ_NS_TYPE_NET);
	target->io_class	= SRP_REV16A_IB_IO_CLASS;
	target->scsi_host	= target_host;
	target->srp_host	= host;
	target->lkey		= host->srp_dev->pd->local_dma_lkey;
	target->global_rkey	= host->srp_dev->global_rkey;
	target->cmd_sg_cnt	= cmd_sg_entries;
	target->sg_tablesize	= indirect_sg_entries ? : cmd_sg_entries;
	target->allow_ext_sg	= allow_ext_sg;
	target->tl_retry_count	= 7;
	target->queue_size	= SRP_DEFAULT_QUEUE_SIZE;

	/*
	 * Avoid that the SCSI host can be removed by srp_remove_target()
	 * before this function returns.
	 */
	scsi_host_get(target->scsi_host);

	ret = mutex_lock_interruptible(&host->add_target_mutex);
	if (ret < 0)
		goto put;

	ret = srp_parse_options(target->net, buf, target);
	if (ret)
		goto out;

	if (!srp_conn_unique(target->srp_host, target)) {
		if (target->using_rdma_cm) {
			shost_printk(KERN_INFO, target->scsi_host,
				     PFX "Already connected to target port with id_ext=%016llx;ioc_guid=%016llx;dest=%pIS\n",
				     be64_to_cpu(target->id_ext),
				     be64_to_cpu(target->ioc_guid),
				     &target->rdma_cm.dst);
		} else {
			shost_printk(KERN_INFO, target->scsi_host,
				     PFX "Already connected to target port with id_ext=%016llx;ioc_guid=%016llx;initiator_ext=%016llx\n",
				     be64_to_cpu(target->id_ext),
				     be64_to_cpu(target->ioc_guid),
				     be64_to_cpu(target->initiator_ext));
		}
		ret = -EEXIST;
		goto out;
	}

	if (!srp_dev->has_fr && !target->allow_ext_sg &&
	    target->cmd_sg_cnt < target->sg_tablesize) {
		pr_warn("No MR pool and no external indirect descriptors, limiting sg_tablesize to cmd_sg_cnt\n");
		target->sg_tablesize = target->cmd_sg_cnt;
	}

	if (srp_dev->use_fast_reg) {
		bool gaps_reg = (ibdev->attrs.device_cap_flags &
				 IB_DEVICE_SG_GAPS_REG);

		max_sectors_per_mr = srp_dev->max_pages_per_mr <<
				  (ilog2(srp_dev->mr_page_size) - 9);
		if (!gaps_reg) {
			/*
			 * FR can only map one HCA page per entry. If the start
			 * address is not aligned on a HCA page boundary two
			 * entries will be used for the head and the tail
			 * although these two entries combined contain at most
			 * one HCA page of data. Hence the "+ 1" in the
			 * calculation below.
			 *
			 * The indirect data buffer descriptor is contiguous
			 * so the memory for that buffer will only be
			 * registered if register_always is true. Hence add
			 * one to mr_per_cmd if register_always has been set.
			 */
			mr_per_cmd = register_always +
				(target->scsi_host->max_sectors + 1 +
				 max_sectors_per_mr - 1) / max_sectors_per_mr;
		} else {
			mr_per_cmd = register_always +
				(target->sg_tablesize +
				 srp_dev->max_pages_per_mr - 1) /
				srp_dev->max_pages_per_mr;
		}
		pr_debug("max_sectors = %u; max_pages_per_mr = %u; mr_page_size = %u; max_sectors_per_mr = %u; mr_per_cmd = %u\n",
			 target->scsi_host->max_sectors, srp_dev->max_pages_per_mr, srp_dev->mr_page_size,
			 max_sectors_per_mr, mr_per_cmd);
	}

	target_host->sg_tablesize = target->sg_tablesize;
	target->mr_pool_size = target->scsi_host->can_queue * mr_per_cmd;
	target->mr_per_cmd = mr_per_cmd;
	target->indirect_size = target->sg_tablesize *
				sizeof (struct srp_direct_buf);
	max_iu_len = srp_max_it_iu_len(target->cmd_sg_cnt,
				       srp_use_imm_data,
				       target->max_it_iu_size);

	INIT_WORK(&target->tl_err_work, srp_tl_err_work);
	INIT_WORK(&target->remove_work, srp_remove_work);
	spin_lock_init(&target->lock);
	ret = rdma_query_gid(ibdev, host->port, 0, &target->sgid);
	if (ret)
		goto out;

	ret = -ENOMEM;
	if (target->ch_count == 0) {
		target->ch_count =
			min(ch_count ?:
				max(4 * num_online_nodes(),
				    ibdev->num_comp_vectors),
				num_online_cpus());
	}

	target->ch = kcalloc(target->ch_count, sizeof(*target->ch),
			     GFP_KERNEL);
	if (!target->ch)
		goto out;

	for (ch_idx = 0; ch_idx < target->ch_count; ++ch_idx) {
		ch = &target->ch[ch_idx];
		ch->target = target;
		ch->comp_vector = ch_idx % ibdev->num_comp_vectors;
		spin_lock_init(&ch->lock);
		INIT_LIST_HEAD(&ch->free_tx);
		ret = srp_new_cm_id(ch);
		if (ret)
			goto err_disconnect;

		ret = srp_create_ch_ib(ch);
		if (ret)
			goto err_disconnect;

		ret = srp_connect_ch(ch, max_iu_len, multich);
		if (ret) {
			char dst[64];

			if (target->using_rdma_cm)
				snprintf(dst, sizeof(dst), "%pIS",
					&target->rdma_cm.dst);
			else
				snprintf(dst, sizeof(dst), "%pI6",
					target->ib_cm.orig_dgid.raw);
			shost_printk(KERN_ERR, target->scsi_host,
				PFX "Connection %d/%d to %s failed\n",
				ch_idx,
				target->ch_count, dst);
			if (ch_idx == 0) {
				goto free_ch;
			} else {
				srp_free_ch_ib(target, ch);
				target->ch_count = ch - target->ch;
				goto connected;
			}
		}
		multich = true;
	}

connected:
	target->scsi_host->nr_hw_queues = target->ch_count;

	ret = srp_add_target(host, target);
	if (ret)
		goto err_disconnect;

	if (target->state != SRP_TARGET_REMOVED) {
		if (target->using_rdma_cm) {
			shost_printk(KERN_DEBUG, target->scsi_host, PFX
				     "new target: id_ext %016llx ioc_guid %016llx sgid %pI6 dest %pIS\n",
				     be64_to_cpu(target->id_ext),
				     be64_to_cpu(target->ioc_guid),
				     target->sgid.raw, &target->rdma_cm.dst);
		} else {
			shost_printk(KERN_DEBUG, target->scsi_host, PFX
				     "new target: id_ext %016llx ioc_guid %016llx pkey %04x service_id %016llx sgid %pI6 dgid %pI6\n",
				     be64_to_cpu(target->id_ext),
				     be64_to_cpu(target->ioc_guid),
				     be16_to_cpu(target->ib_cm.pkey),
				     be64_to_cpu(target->ib_cm.service_id),
				     target->sgid.raw,
				     target->ib_cm.orig_dgid.raw);
		}
	}

	ret = count;

out:
	mutex_unlock(&host->add_target_mutex);

put:
	scsi_host_put(target->scsi_host);
	if (ret < 0) {
		/*
		 * If a call to srp_remove_target() has not been scheduled,
		 * drop the network namespace reference now that was obtained
		 * earlier in this function.
		 */
		if (target->state != SRP_TARGET_REMOVED)
			kobj_ns_drop(KOBJ_NS_TYPE_NET, target->net);
		scsi_host_put(target->scsi_host);
	}

	return ret;

err_disconnect:
	srp_disconnect_target(target);

free_ch:
	for (i = 0; i < target->ch_count; i++) {
		ch = &target->ch[i];
		srp_free_ch_ib(target, ch);
	}

	kfree(target->ch);
	goto out;
}

static DEVICE_ATTR_WO(add_target);

static ssize_t ibdev_show(struct device *dev, struct device_attribute *attr,
			  char *buf)
{
	struct srp_host *host = container_of(dev, struct srp_host, dev);

	return sysfs_emit(buf, "%s\n", dev_name(&host->srp_dev->dev->dev));
}

static DEVICE_ATTR_RO(ibdev);

static ssize_t port_show(struct device *dev, struct device_attribute *attr,
			 char *buf)
{
	struct srp_host *host = container_of(dev, struct srp_host, dev);

	return sysfs_emit(buf, "%d\n", host->port);
}

static DEVICE_ATTR_RO(port);

static struct srp_host *srp_add_port(struct srp_device *device, u8 port)
{
	struct srp_host *host;

	host = kzalloc(sizeof *host, GFP_KERNEL);
	if (!host)
		return NULL;

	INIT_LIST_HEAD(&host->target_list);
	spin_lock_init(&host->target_lock);
	init_completion(&host->released);
	mutex_init(&host->add_target_mutex);
	host->srp_dev = device;
	host->port = port;

	host->dev.class = &srp_class;
	host->dev.parent = device->dev->dev.parent;
	dev_set_name(&host->dev, "srp-%s-%d", dev_name(&device->dev->dev),
		     port);

	if (device_register(&host->dev))
		goto free_host;
	if (device_create_file(&host->dev, &dev_attr_add_target))
		goto err_class;
	if (device_create_file(&host->dev, &dev_attr_ibdev))
		goto err_class;
	if (device_create_file(&host->dev, &dev_attr_port))
		goto err_class;

	return host;

err_class:
	device_unregister(&host->dev);

free_host:
	kfree(host);

	return NULL;
}

static void srp_rename_dev(struct ib_device *device, void *client_data)
{
	struct srp_device *srp_dev = client_data;
	struct srp_host *host, *tmp_host;

	list_for_each_entry_safe(host, tmp_host, &srp_dev->dev_list, list) {
		char name[IB_DEVICE_NAME_MAX + 8];

		snprintf(name, sizeof(name), "srp-%s-%d",
			 dev_name(&device->dev), host->port);
		device_rename(&host->dev, name);
	}
}

static int srp_add_one(struct ib_device *device)
{
	struct srp_device *srp_dev;
	struct ib_device_attr *attr = &device->attrs;
	struct srp_host *host;
	int mr_page_shift;
	unsigned int p;
	u64 max_pages_per_mr;
	unsigned int flags = 0;

	srp_dev = kzalloc(sizeof(*srp_dev), GFP_KERNEL);
	if (!srp_dev)
		return -ENOMEM;

	/*
	 * Use the smallest page size supported by the HCA, down to a
	 * minimum of 4096 bytes. We're unlikely to build large sglists
	 * out of smaller entries.
	 */
	mr_page_shift		= max(12, ffs(attr->page_size_cap) - 1);
	srp_dev->mr_page_size	= 1 << mr_page_shift;
	srp_dev->mr_page_mask	= ~((u64) srp_dev->mr_page_size - 1);
	max_pages_per_mr	= attr->max_mr_size;
	do_div(max_pages_per_mr, srp_dev->mr_page_size);
	pr_debug("%s: %llu / %u = %llu <> %u\n", __func__,
		 attr->max_mr_size, srp_dev->mr_page_size,
		 max_pages_per_mr, SRP_MAX_PAGES_PER_MR);
	srp_dev->max_pages_per_mr = min_t(u64, SRP_MAX_PAGES_PER_MR,
					  max_pages_per_mr);

	srp_dev->has_fr = (attr->device_cap_flags &
			   IB_DEVICE_MEM_MGT_EXTENSIONS);
	if (!never_register && !srp_dev->has_fr)
		dev_warn(&device->dev, "FR is not supported\n");
	else if (!never_register &&
		 attr->max_mr_size >= 2 * srp_dev->mr_page_size)
		srp_dev->use_fast_reg = srp_dev->has_fr;

	if (never_register || !register_always || !srp_dev->has_fr)
		flags |= IB_PD_UNSAFE_GLOBAL_RKEY;

	if (srp_dev->use_fast_reg) {
		srp_dev->max_pages_per_mr =
			min_t(u32, srp_dev->max_pages_per_mr,
			      attr->max_fast_reg_page_list_len);
	}
	srp_dev->mr_max_size	= srp_dev->mr_page_size *
				   srp_dev->max_pages_per_mr;
	pr_debug("%s: mr_page_shift = %d, device->max_mr_size = %#llx, device->max_fast_reg_page_list_len = %u, max_pages_per_mr = %d, mr_max_size = %#x\n",
		 dev_name(&device->dev), mr_page_shift, attr->max_mr_size,
		 attr->max_fast_reg_page_list_len,
		 srp_dev->max_pages_per_mr, srp_dev->mr_max_size);

	INIT_LIST_HEAD(&srp_dev->dev_list);

	srp_dev->dev = device;
	srp_dev->pd  = ib_alloc_pd(device, flags);
	if (IS_ERR(srp_dev->pd)) {
		int ret = PTR_ERR(srp_dev->pd);

		kfree(srp_dev);
		return ret;
	}

	if (flags & IB_PD_UNSAFE_GLOBAL_RKEY) {
		srp_dev->global_rkey = srp_dev->pd->unsafe_global_rkey;
		WARN_ON_ONCE(srp_dev->global_rkey == 0);
	}

	rdma_for_each_port (device, p) {
		host = srp_add_port(srp_dev, p);
		if (host)
			list_add_tail(&host->list, &srp_dev->dev_list);
	}

	ib_set_client_data(device, &srp_client, srp_dev);
	return 0;
}

static void srp_remove_one(struct ib_device *device, void *client_data)
{
	struct srp_device *srp_dev;
	struct srp_host *host, *tmp_host;
	struct srp_target_port *target;

	srp_dev = client_data;

	list_for_each_entry_safe(host, tmp_host, &srp_dev->dev_list, list) {
		device_unregister(&host->dev);
		/*
		 * Wait for the sysfs entry to go away, so that no new
		 * target ports can be created.
		 */
		wait_for_completion(&host->released);

		/*
		 * Remove all target ports.
		 */
		spin_lock(&host->target_lock);
		list_for_each_entry(target, &host->target_list, list)
			srp_queue_remove_work(target);
		spin_unlock(&host->target_lock);

		/*
		 * Wait for tl_err and target port removal tasks.
		 */
		flush_workqueue(system_long_wq);
		flush_workqueue(srp_remove_wq);

		kfree(host);
	}

	ib_dealloc_pd(srp_dev->pd);

	kfree(srp_dev);
}

static struct srp_function_template ib_srp_transport_functions = {
	.has_rport_state	 = true,
	.reset_timer_if_blocked	 = true,
	.reconnect_delay	 = &srp_reconnect_delay,
	.fast_io_fail_tmo	 = &srp_fast_io_fail_tmo,
	.dev_loss_tmo		 = &srp_dev_loss_tmo,
	.reconnect		 = srp_rport_reconnect,
	.rport_delete		 = srp_rport_delete,
	.terminate_rport_io	 = srp_terminate_io,
};

static int __init srp_init_module(void)
{
	int ret;

	BUILD_BUG_ON(sizeof(struct srp_aer_req) != 36);
	BUILD_BUG_ON(sizeof(struct srp_cmd) != 48);
	BUILD_BUG_ON(sizeof(struct srp_imm_buf) != 4);
	BUILD_BUG_ON(sizeof(struct srp_indirect_buf) != 20);
	BUILD_BUG_ON(sizeof(struct srp_login_req) != 64);
	BUILD_BUG_ON(sizeof(struct srp_login_req_rdma) != 56);
	BUILD_BUG_ON(sizeof(struct srp_rsp) != 36);

	if (srp_sg_tablesize) {
		pr_warn("srp_sg_tablesize is deprecated, please use cmd_sg_entries\n");
		if (!cmd_sg_entries)
			cmd_sg_entries = srp_sg_tablesize;
	}

	if (!cmd_sg_entries)
		cmd_sg_entries = SRP_DEF_SG_TABLESIZE;

	if (cmd_sg_entries > 255) {
		pr_warn("Clamping cmd_sg_entries to 255\n");
		cmd_sg_entries = 255;
	}

	if (!indirect_sg_entries)
		indirect_sg_entries = cmd_sg_entries;
	else if (indirect_sg_entries < cmd_sg_entries) {
		pr_warn("Bumping up indirect_sg_entries to match cmd_sg_entries (%u)\n",
			cmd_sg_entries);
		indirect_sg_entries = cmd_sg_entries;
	}

	if (indirect_sg_entries > SG_MAX_SEGMENTS) {
		pr_warn("Clamping indirect_sg_entries to %u\n",
			SG_MAX_SEGMENTS);
		indirect_sg_entries = SG_MAX_SEGMENTS;
	}

	srp_remove_wq = create_workqueue("srp_remove");
	if (!srp_remove_wq) {
		ret = -ENOMEM;
		goto out;
	}

	ret = -ENOMEM;
	ib_srp_transport_template =
		srp_attach_transport(&ib_srp_transport_functions);
	if (!ib_srp_transport_template)
		goto destroy_wq;

	ret = class_register(&srp_class);
	if (ret) {
		pr_err("couldn't register class infiniband_srp\n");
		goto release_tr;
	}

	ib_sa_register_client(&srp_sa_client);

	ret = ib_register_client(&srp_client);
	if (ret) {
		pr_err("couldn't register IB client\n");
		goto unreg_sa;
	}

out:
	return ret;

unreg_sa:
	ib_sa_unregister_client(&srp_sa_client);
	class_unregister(&srp_class);

release_tr:
	srp_release_transport(ib_srp_transport_template);

destroy_wq:
	destroy_workqueue(srp_remove_wq);
	goto out;
}

static void __exit srp_cleanup_module(void)
{
	ib_unregister_client(&srp_client);
	ib_sa_unregister_client(&srp_sa_client);
	class_unregister(&srp_class);
	srp_release_transport(ib_srp_transport_template);
	destroy_workqueue(srp_remove_wq);
}

module_init(srp_init_module);
module_exit(srp_cleanup_module);<|MERGE_RESOLUTION|>--- conflicted
+++ resolved
@@ -988,37 +988,14 @@
 	struct srp_target_port *target = host_to_target(shost);
 	struct srp_device *srp_dev = target->srp_host->srp_dev;
 	struct ib_device *ibdev = srp_dev->dev;
-<<<<<<< HEAD
-	struct srp_request *req;
-=======
 	struct srp_request *req = scsi_cmd_priv(cmd);
->>>>>>> d92805b6
 	dma_addr_t dma_addr;
 	int ret = -ENOMEM;
 
-<<<<<<< HEAD
-	for (i = 0; i < target->req_ring_size; ++i) {
-		req = &ch->req_ring[i];
-		if (srp_dev->use_fast_reg) {
-			req->fr_list = kmalloc_array(target->mr_per_cmd,
-						sizeof(void *), GFP_KERNEL);
-			if (!req->fr_list)
-				goto out;
-		}
-		req->indirect_desc = kmalloc(target->indirect_size, GFP_KERNEL);
-		if (!req->indirect_desc)
-			goto out;
-
-		dma_addr = ib_dma_map_single(ibdev, req->indirect_desc,
-					     target->indirect_size,
-					     DMA_TO_DEVICE);
-		if (ib_dma_mapping_error(ibdev, dma_addr))
-=======
 	if (srp_dev->use_fast_reg) {
 		req->fr_list = kmalloc_array(target->mr_per_cmd, sizeof(void *),
 					GFP_KERNEL);
 		if (!req->fr_list)
->>>>>>> d92805b6
 			goto out;
 	}
 	req->indirect_desc = kmalloc(target->indirect_size, GFP_KERNEL);
