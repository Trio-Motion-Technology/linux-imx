--- conflicted
+++ resolved
@@ -79,10 +79,7 @@
 	const struct v4l2_ctrl_hevc_pps			*pps;
 	const struct v4l2_ctrl_hevc_slice_params	*slice_params;
 	const struct v4l2_ctrl_hevc_decode_params	*decode_params;
-<<<<<<< HEAD
-=======
 	const struct v4l2_ctrl_hevc_scaling_matrix	*scaling_matrix;
->>>>>>> df0cc57e
 };
 
 struct cedrus_vp8_run {
