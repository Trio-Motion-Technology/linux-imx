// SPDX-License-Identifier: GPL-2.0
/*
 * Copyright 2019-2020 NXP
 *
 */

#include "imx8-isi-hw.h"

static const struct soc_device_attribute imx8_soc[] = {
	{
		.soc_id   = "i.MX8QXP",
		.revision = "1.0",
	}, {
		.soc_id   = "i.MX8QXP",
		.revision = "1.1",
	}, {
		.soc_id   = "i.MX8QXP",
		.revision = "1.2",
	}, {
		.soc_id   = "i.MX8QM",
		.revision = "1.0",
	}, {
		.soc_id   = "i.MX8QM",
		.revision = "1.1",
	}, {
		.soc_id   = "i.MX8MN",
		.revision = "1.0",
	}, {
		.soc_id   = "i.MX8MP",
	},
};

static const struct of_device_id mxc_isi_of_match[];

<<<<<<< HEAD
struct mxc_isi_dev *mxc_isi_get_hostdata(struct platform_device *pdev)
{
	struct mxc_isi_dev *mxc_isi;

	if (!pdev || !pdev->dev.parent)
		return NULL;

	if (!device_trylock(pdev->dev.parent))
		return NULL;

	mxc_isi = (struct mxc_isi_dev *)dev_get_drvdata(pdev->dev.parent);
	if (!mxc_isi) {
		dev_err(&pdev->dev, "Cann't get host data\n");
		device_unlock(pdev->dev.parent);
		return NULL;
	}
	device_unlock(pdev->dev.parent);

	return mxc_isi;
}

struct device *mxc_isi_dev_get_parent(struct platform_device *pdev)
{
	struct device *dev = &pdev->dev;
	struct device_node *parent;
	struct platform_device *parent_pdev;

	if (!pdev)
		return NULL;

	/* Get parent for isi capture device */
	parent = of_get_parent(dev->of_node);
	parent_pdev = of_find_device_by_node(parent);
	if (!parent_pdev) {
		of_node_put(parent);
		return NULL;
	}
	of_node_put(parent);

	return &parent_pdev->dev;
}

=======
>>>>>>> 9be4f0ea
static irqreturn_t mxc_isi_irq_handler(int irq, void *priv)
{
	struct mxc_isi_dev *mxc_isi = priv;
	struct device *dev = &mxc_isi->pdev->dev;
	struct mxc_isi_ier_reg *ier_reg = mxc_isi->pdata->ier_reg;
	u32 status;

	spin_lock(&mxc_isi->slock);

	status = mxc_isi_get_irq_status(mxc_isi);
	mxc_isi->status = status;
	mxc_isi_clean_irq_status(mxc_isi, status);

	if (status & CHNL_STS_FRM_STRD_MASK) {
		if (mxc_isi->m2m_enabled)
			mxc_isi_m2m_frame_write_done(mxc_isi);
		else
			mxc_isi_cap_frame_write_done(mxc_isi);
	}

	if (status & (CHNL_STS_AXI_WR_ERR_Y_MASK |
		      CHNL_STS_AXI_WR_ERR_U_MASK |
		      CHNL_STS_AXI_WR_ERR_V_MASK))
		dev_dbg(dev, "%s, IRQ AXI Error stat=0x%X\n", __func__, status);

	if (status & (ier_reg->panic_y_buf_en.mask |
		      ier_reg->panic_u_buf_en.mask |
		      ier_reg->panic_v_buf_en.mask))
		dev_dbg(dev, "%s, IRQ Panic OFLW Error stat=0x%X\n", __func__, status);

	if (status & (ier_reg->oflw_y_buf_en.mask |
		      ier_reg->oflw_u_buf_en.mask |
		      ier_reg->oflw_v_buf_en.mask))
		dev_dbg(dev, "%s, IRQ OFLW Error stat=0x%X\n", __func__, status);

	if (status & (ier_reg->excs_oflw_y_buf_en.mask |
		      ier_reg->excs_oflw_u_buf_en.mask |
		      ier_reg->excs_oflw_v_buf_en.mask))
		dev_dbg(dev, "%s, IRQ EXCS OFLW Error stat=0x%X\n", __func__, status);

	spin_unlock(&mxc_isi->slock);
	return IRQ_HANDLED;
}

static int disp_mix_sft_rstn(struct reset_control *reset, bool enable)
{
	int ret;

	if (!reset)
		return 0;

	ret = enable ? reset_control_assert(reset) :
			 reset_control_deassert(reset);
	return ret;
}

static int disp_mix_clks_enable(struct reset_control *reset, bool enable)
{
	int ret;

	if (!reset)
		return 0;

	ret = enable ? reset_control_assert(reset) :
			 reset_control_deassert(reset);
	return ret;
}

static int mxc_imx8_clk_get(struct mxc_isi_dev *mxc_isi)
{
	struct device *dev = &mxc_isi->pdev->dev;

	mxc_isi->clk = devm_clk_get(dev, NULL);

	if (IS_ERR(mxc_isi->clk)) {
		dev_err(dev, "failed to get isi clk\n");
		return PTR_ERR(mxc_isi->clk);
	}

	return 0;
}

static int mxc_imx8_clk_enable(struct mxc_isi_dev *mxc_isi)
{
	struct device *dev = &mxc_isi->pdev->dev;
	int ret;

	ret = clk_prepare_enable(mxc_isi->clk);
	if (ret < 0) {
		dev_err(dev, "%s, enable clk error\n", __func__);
		return ret;
	}

	return 0;
}

static void mxc_imx8_clk_disable(struct mxc_isi_dev *mxc_isi)
{
	clk_disable_unprepare(mxc_isi->clk);
}

static struct mxc_isi_dev_ops mxc_imx8_clk_ops = {
	.clk_get     = mxc_imx8_clk_get,
	.clk_enable  = mxc_imx8_clk_enable,
	.clk_disable = mxc_imx8_clk_disable,
};

static struct mxc_isi_chan_src mxc_imx8_chan_src = {
	.src_dc0   = 0,
	.src_dc1   = 1,
	.src_mipi0 = 2,
	.src_mipi1 = 3,
	.src_hdmi  = 4,
	.src_csi   = 4,
	.src_mem   = 5,
};

/* For i.MX8QM/QXP B0 ISI IER version */
static struct mxc_isi_ier_reg mxc_imx8_isi_ier_v0 = {
	.oflw_y_buf_en = { .offset = 16, .mask = 0x10000  },
	.oflw_u_buf_en = { .offset = 19, .mask = 0x80000  },
	.oflw_v_buf_en = { .offset = 22, .mask = 0x400000 },

	.excs_oflw_y_buf_en = { .offset = 17, .mask = 0x20000  },
	.excs_oflw_u_buf_en = { .offset = 20, .mask = 0x100000 },
	.excs_oflw_v_buf_en = { .offset = 23, .mask = 0x800000 },

	.panic_y_buf_en = {.offset = 18, .mask = 0x40000   },
	.panic_u_buf_en = {.offset = 21, .mask = 0x200000  },
	.panic_v_buf_en = {.offset = 24, .mask = 0x1000000 },
};

/* Panic will assert when the buffers are 50% full */
static struct mxc_isi_set_thd mxc_imx8_isi_thd_v0 = {
	.panic_set_thd_y = { .mask = 0x03, .offset = 0, .threshold = 0x2 },
	.panic_set_thd_u = { .mask = 0x18, .offset = 3, .threshold = 0x2 },
	.panic_set_thd_v = { .mask = 0xC0, .offset = 6, .threshold = 0x2 },
};

/* For i.MX8QXP C0 and i.MX8MN ISI IER version */
static struct mxc_isi_ier_reg mxc_imx8_isi_ier_v1 = {
	.oflw_y_buf_en = { .offset = 19, .mask = 0x80000  },
	.oflw_u_buf_en = { .offset = 21, .mask = 0x200000 },
	.oflw_v_buf_en = { .offset = 23, .mask = 0x800000 },

	.panic_y_buf_en = {.offset = 20, .mask = 0x100000  },
	.panic_u_buf_en = {.offset = 22, .mask = 0x400000  },
	.panic_v_buf_en = {.offset = 24, .mask = 0x1000000 },
};

/* For i.MX8MP ISI IER version */
static struct mxc_isi_ier_reg mxc_imx8_isi_ier_v2 = {
	.oflw_y_buf_en = { .offset = 18, .mask = 0x40000  },
	.oflw_u_buf_en = { .offset = 20, .mask = 0x100000 },
	.oflw_v_buf_en = { .offset = 22, .mask = 0x400000 },

	.panic_y_buf_en = {.offset = 19, .mask = 0x80000  },
	.panic_u_buf_en = {.offset = 21, .mask = 0x200000 },
	.panic_v_buf_en = {.offset = 23, .mask = 0x800000 },
};

/* Panic will assert when the buffers are 50% full */
static struct mxc_isi_set_thd mxc_imx8_isi_thd_v1 = {
	.panic_set_thd_y = { .mask = 0x0000F, .offset = 0,  .threshold = 0x7 },
	.panic_set_thd_u = { .mask = 0x00F00, .offset = 8,  .threshold = 0x7 },
	.panic_set_thd_v = { .mask = 0xF0000, .offset = 16, .threshold = 0x7 },
};

static struct mxc_isi_plat_data mxc_imx8_data = {
	.ops      = &mxc_imx8_clk_ops,
	.chan_src = &mxc_imx8_chan_src,
	.ier_reg  = &mxc_imx8_isi_ier_v0,
	.set_thd  = &mxc_imx8_isi_thd_v0,
};

static int mxc_imx8mn_clk_get(struct mxc_isi_dev *mxc_isi)
{
	struct device *dev = &mxc_isi->pdev->dev;

	mxc_isi->clk_disp_axi = devm_clk_get(dev, "disp_axi");
	if (IS_ERR(mxc_isi->clk_disp_axi)) {
		dev_err(dev, "failed to get disp_axi clk\n");
		return PTR_ERR(mxc_isi->clk_disp_axi);
	}

	mxc_isi->clk_disp_apb = devm_clk_get(dev, "disp_apb");
	if (IS_ERR(mxc_isi->clk_disp_apb)) {
		dev_err(dev, "failed to get disp_apb clk\n");
		return PTR_ERR(mxc_isi->clk_disp_apb);
	}

	mxc_isi->clk_root_disp_axi = devm_clk_get(dev, "disp_axi_root");
	if (IS_ERR(mxc_isi->clk_root_disp_axi)) {
		dev_err(dev, "failed to get disp axi root clk\n");
		return PTR_ERR(mxc_isi->clk_root_disp_axi);
	}

	mxc_isi->clk_root_disp_apb = devm_clk_get(dev, "disp_apb_root");
	if (IS_ERR(mxc_isi->clk_root_disp_apb)) {
		dev_err(dev, "failed to get disp apb root clk\n");
		return PTR_ERR(mxc_isi->clk_root_disp_apb);
	}

	return 0;
}

static int mxc_imx8mn_clk_enable(struct mxc_isi_dev *mxc_isi)
{
	struct device *dev = &mxc_isi->pdev->dev;
	int ret;

	ret = clk_prepare_enable(mxc_isi->clk_disp_axi);
	if (ret < 0) {
		dev_err(dev, "prepare and enable axi clk error\n");
		return ret;
	}

	ret = clk_prepare_enable(mxc_isi->clk_disp_apb);
	if (ret < 0) {
		dev_err(dev, "prepare and enable abp clk error\n");
		return ret;
	}

	ret = clk_prepare_enable(mxc_isi->clk_root_disp_axi);
	if (ret < 0) {
		dev_err(dev, "prepare and enable axi root clk error\n");
		return ret;
	}

	ret = clk_prepare_enable(mxc_isi->clk_root_disp_apb);
	if (ret < 0) {
		dev_err(dev, "prepare and enable apb root clk error\n");
		return ret;
	}

	return 0;
}

static void mxc_imx8mn_clk_disable(struct mxc_isi_dev *mxc_isi)
{
	clk_disable_unprepare(mxc_isi->clk_root_disp_axi);
	clk_disable_unprepare(mxc_isi->clk_root_disp_apb);
	clk_disable_unprepare(mxc_isi->clk_disp_axi);
	clk_disable_unprepare(mxc_isi->clk_disp_apb);
}

static struct mxc_isi_chan_src mxc_imx8mn_chan_src = {
	.src_mipi0 = 0,
	.src_mipi1 = 1,
	/* For i.MX8MP */
	.src_mem = 2,
};

static struct mxc_isi_dev_ops mxc_imx8mn_clk_ops = {
	.clk_get     = mxc_imx8mn_clk_get,
	.clk_enable  = mxc_imx8mn_clk_enable,
	.clk_disable = mxc_imx8mn_clk_disable,
};

static struct mxc_isi_plat_data mxc_imx8mn_data = {
	.ops      = &mxc_imx8mn_clk_ops,
	.chan_src = &mxc_imx8mn_chan_src,
	.ier_reg  = &mxc_imx8_isi_ier_v1,
	.set_thd  = &mxc_imx8_isi_thd_v1,
};

static int mxc_isi_parse_dt(struct mxc_isi_dev *mxc_isi)
{
	struct device *dev = &mxc_isi->pdev->dev;
	struct device_node *node = dev->of_node;
	int ret = 0;

	mxc_isi->id = of_alias_get_id(node, "isi");
	mxc_isi->chain_buf = of_property_read_bool(node, "fsl,chain_buf");

	ret = of_property_read_u32_array(node, "interface", mxc_isi->interface, 3);
	if (ret < 0)
		return ret;

	dev_dbg(dev, "%s, isi_%d,interface(%d, %d, %d)\n", __func__,
		mxc_isi->id,
		mxc_isi->interface[0],
		mxc_isi->interface[1],
		mxc_isi->interface[2]);
	return 0;
}

static int mxc_isi_clk_get(struct mxc_isi_dev *mxc_isi)
{
	const struct mxc_isi_dev_ops *ops = mxc_isi->pdata->ops;

	if (!ops && !ops->clk_get)
		return -EINVAL;

	return ops->clk_get(mxc_isi);
}

static int mxc_isi_clk_enable(struct mxc_isi_dev *mxc_isi)
{
	const struct mxc_isi_dev_ops *ops = mxc_isi->pdata->ops;

	if (!ops && !ops->clk_enable)
		return -EINVAL;

	return ops->clk_enable(mxc_isi);
}

static void mxc_isi_clk_disable(struct mxc_isi_dev *mxc_isi)
{
	const struct mxc_isi_dev_ops *ops = mxc_isi->pdata->ops;

	if (!ops && !ops->clk_disable)
		return;

	ops->clk_disable(mxc_isi);
}

static int mxc_isi_of_parse_resets(struct mxc_isi_dev *mxc_isi)
{
	int ret;
	struct device *dev = &mxc_isi->pdev->dev;
	struct device_node *np = dev->of_node;
	struct device_node *parent, *child;
	struct of_phandle_args args;
	struct reset_control *rstc;
	const char *compat;
	uint32_t len, rstc_num = 0;

	ret = of_parse_phandle_with_args(np, "resets", "#reset-cells",
					 0, &args);
	if (ret)
		return ret;

	parent = args.np;
	for_each_child_of_node(parent, child) {
		compat = of_get_property(child, "compatible", NULL);
		if (!compat)
			continue;

		rstc = of_reset_control_array_get(child, false, false, true);
		if (IS_ERR(rstc))
			continue;

		len = strlen(compat);
		if (!of_compat_cmp("isi,soft-resetn", compat, len)) {
			mxc_isi->soft_resetn = rstc;
			rstc_num++;
		} else if (!of_compat_cmp("isi,clk-enable", compat, len)) {
			mxc_isi->clk_enable = rstc;
			rstc_num++;
		} else {
			dev_warn(dev, "invalid isi reset node: %s\n", compat);
		}
	}

	if (!rstc_num) {
		dev_err(dev, "no invalid reset control exists\n");
		return -EINVAL;
	}

	of_node_put(parent);
	return 0;
}

static int mxc_isi_soc_match(struct mxc_isi_dev *mxc_isi,
			     const struct soc_device_attribute *data)
{
	struct mxc_isi_ier_reg *ier_reg = mxc_isi->pdata->ier_reg;
	struct mxc_isi_set_thd *set_thd = mxc_isi->pdata->set_thd;
	const struct soc_device_attribute *match;

	match = soc_device_match(data);
	if (!match)
		return -EINVAL;

	mxc_isi->buf_active_reverse = false;

	if (!strcmp(match->soc_id, "i.MX8QXP") ||
	    !strcmp(match->soc_id, "i.MX8QM")) {
		/* Chip C0 */
		if (strcmp(match->revision, "1.1") > 0) {
			memcpy(ier_reg, &mxc_imx8_isi_ier_v1, sizeof(*ier_reg));
			memcpy(set_thd, &mxc_imx8_isi_thd_v1, sizeof(*set_thd));
			mxc_isi->buf_active_reverse = true;
		}
	} else if (!strcmp(match->soc_id, "i.MX8MP")) {
		memcpy(ier_reg, &mxc_imx8_isi_ier_v2, sizeof(*ier_reg));
		mxc_isi->buf_active_reverse = true;
	}

	return 0;
}

static int mxc_isi_probe(struct platform_device *pdev)
{
	struct device *dev = &pdev->dev;
	struct mxc_isi_dev *mxc_isi;
	struct resource *res;
	const struct of_device_id *of_id;
	int ret = 0;


	mxc_isi = devm_kzalloc(dev, sizeof(*mxc_isi), GFP_KERNEL);
	if (!mxc_isi)
		return -ENOMEM;

	mxc_isi->pdev = pdev;
	of_id = of_match_node(mxc_isi_of_match, dev->of_node);
	if (!of_id)
		return -EINVAL;

	mxc_isi->pdata = of_id->data;
	if (!mxc_isi->pdata) {
		dev_err(dev, "Can't get platform device data\n");
		return -EINVAL;
	}

	ret = mxc_isi_soc_match(mxc_isi, imx8_soc);
	if (ret < 0) {
		dev_err(dev, "Can't match soc version\n");
		return ret;
	}

	ret = mxc_isi_parse_dt(mxc_isi);
	if (ret < 0)
		return ret;

	if (mxc_isi->id >= MXC_ISI_MAX_DEVS || mxc_isi->id < 0) {
		dev_err(dev, "Invalid driver data or device id (%d)\n",
			mxc_isi->id);
		return -EINVAL;
	}

	spin_lock_init(&mxc_isi->slock);
	mutex_init(&mxc_isi->lock);
	atomic_set(&mxc_isi->usage_count, 0);

	if (!of_property_read_bool(dev->of_node, "no-reset-control")) {
		ret = mxc_isi_of_parse_resets(mxc_isi);
		if (ret) {
			dev_warn(dev, "Can not parse reset control\n");
			return ret;
		}
	}

	ret = mxc_isi_clk_get(mxc_isi);
	if (ret < 0) {
		dev_err(dev, "ISI_%d get clocks fail\n", mxc_isi->id);
		return ret;
	}

	res = platform_get_resource(pdev, IORESOURCE_MEM, 0);
	mxc_isi->regs = devm_ioremap_resource(dev, res);
	if (IS_ERR(mxc_isi->regs)) {
		dev_err(dev, "Failed to get ISI register map\n");
		return PTR_ERR(mxc_isi->regs);
	}

	ret = mxc_isi_clk_enable(mxc_isi);
	if (ret < 0) {
		dev_err(dev, "ISI_%d enable clocks fail\n", mxc_isi->id);
		return ret;
	}
	disp_mix_sft_rstn(mxc_isi->soft_resetn, false);
	disp_mix_clks_enable(mxc_isi->clk_enable, true);

	mxc_isi_clean_registers(mxc_isi);

	res = platform_get_resource(pdev, IORESOURCE_IRQ, 0);
	if (!res) {
		dev_err(dev, "Failed to get IRQ resource\n");
		goto err;
	}
	ret = devm_request_irq(dev, res->start, mxc_isi_irq_handler,
			       0, dev_name(dev), mxc_isi);
	if (ret < 0) {
		dev_err(dev, "failed to install irq (%d)\n", ret);
		goto err;
	}

	mxc_isi_channel_set_chain_buf(mxc_isi);

	ret = of_platform_populate(dev->of_node, NULL, NULL, dev);
	if (ret < 0)
		dev_warn(dev, "Populate child platform device fail\n");

	mxc_isi_clk_disable(mxc_isi);

	platform_set_drvdata(pdev, mxc_isi);
	pm_runtime_enable(dev);

	dev_info(dev, "mxc_isi.%d registered successfully\n", mxc_isi->id);
	return 0;

err:
	disp_mix_clks_enable(mxc_isi->clk_enable, false);
	disp_mix_sft_rstn(mxc_isi->soft_resetn, true);
	mxc_isi_clk_disable(mxc_isi);
	return -ENXIO;
}

static int mxc_isi_remove(struct platform_device *pdev)
{
	struct device *dev = &pdev->dev;

	of_platform_depopulate(dev);
	pm_runtime_disable(dev);

	return 0;
}

static int mxc_isi_pm_suspend(struct device *dev)
{
	struct mxc_isi_dev *mxc_isi = dev_get_drvdata(dev);

	if (mxc_isi->is_streaming) {
		dev_warn(dev, "running, prevent entering suspend.\n");
		return -EAGAIN;
	}

	return pm_runtime_force_suspend(dev);
}

static int mxc_isi_pm_resume(struct device *dev)
{
	return pm_runtime_force_resume(dev);
}

static int mxc_isi_runtime_suspend(struct device *dev)
{
	struct mxc_isi_dev *mxc_isi = dev_get_drvdata(dev);

	disp_mix_clks_enable(mxc_isi->clk_enable, false);
	mxc_isi_clk_disable(mxc_isi);

	return 0;
}

static int mxc_isi_runtime_resume(struct device *dev)
{
	struct mxc_isi_dev *mxc_isi = dev_get_drvdata(dev);
	int ret;

	ret = mxc_isi_clk_enable(mxc_isi);
	if (ret) {
		dev_err(dev, "%s clk enable fail\n", __func__);
		return ret;
	}
	disp_mix_sft_rstn(mxc_isi->soft_resetn, false);
	disp_mix_clks_enable(mxc_isi->clk_enable, true);

	return 0;
}

static const struct dev_pm_ops mxc_isi_pm_ops = {
	SET_SYSTEM_SLEEP_PM_OPS(mxc_isi_pm_suspend, mxc_isi_pm_resume)
	SET_RUNTIME_PM_OPS(mxc_isi_runtime_suspend, mxc_isi_runtime_resume, NULL)
};

static const struct of_device_id mxc_isi_of_match[] = {
	{.compatible = "fsl,imx8-isi", .data = &mxc_imx8_data },
	{.compatible = "fsl,imx8mn-isi", .data = &mxc_imx8mn_data },
	{ /* sentinel */ },
};
MODULE_DEVICE_TABLE(of, mxc_isi_of_match);

static struct platform_driver mxc_isi_driver = {
	.probe		= mxc_isi_probe,
	.remove		= mxc_isi_remove,
	.driver = {
		.of_match_table = mxc_isi_of_match,
		.name		= MXC_ISI_DRIVER_NAME,
		.pm		= &mxc_isi_pm_ops,
	}
};
module_platform_driver(mxc_isi_driver);

MODULE_AUTHOR("Freescale Semiconductor, Inc.");
MODULE_DESCRIPTION("IMX8 Image Subsystem driver");
MODULE_LICENSE("GPL");
MODULE_ALIAS("ISI");
MODULE_VERSION("1.0");<|MERGE_RESOLUTION|>--- conflicted
+++ resolved
@@ -32,51 +32,6 @@
 
 static const struct of_device_id mxc_isi_of_match[];
 
-<<<<<<< HEAD
-struct mxc_isi_dev *mxc_isi_get_hostdata(struct platform_device *pdev)
-{
-	struct mxc_isi_dev *mxc_isi;
-
-	if (!pdev || !pdev->dev.parent)
-		return NULL;
-
-	if (!device_trylock(pdev->dev.parent))
-		return NULL;
-
-	mxc_isi = (struct mxc_isi_dev *)dev_get_drvdata(pdev->dev.parent);
-	if (!mxc_isi) {
-		dev_err(&pdev->dev, "Cann't get host data\n");
-		device_unlock(pdev->dev.parent);
-		return NULL;
-	}
-	device_unlock(pdev->dev.parent);
-
-	return mxc_isi;
-}
-
-struct device *mxc_isi_dev_get_parent(struct platform_device *pdev)
-{
-	struct device *dev = &pdev->dev;
-	struct device_node *parent;
-	struct platform_device *parent_pdev;
-
-	if (!pdev)
-		return NULL;
-
-	/* Get parent for isi capture device */
-	parent = of_get_parent(dev->of_node);
-	parent_pdev = of_find_device_by_node(parent);
-	if (!parent_pdev) {
-		of_node_put(parent);
-		return NULL;
-	}
-	of_node_put(parent);
-
-	return &parent_pdev->dev;
-}
-
-=======
->>>>>>> 9be4f0ea
 static irqreturn_t mxc_isi_irq_handler(int irq, void *priv)
 {
 	struct mxc_isi_dev *mxc_isi = priv;
