// SPDX-License-Identifier: GPL-2.0+
/*
 * Copyright (c) 1996, 2003 VIA Networking Technologies, Inc.
 * All rights reserved.
 *
 * File: baseband.c
 *
 * Purpose: Implement functions to access baseband
 *
 * Author: Jerry Chen
 *
 * Date: Jun. 5, 2002
 *
 * Functions:
 *	vnt_get_frame_time	- Calculate data frame transmitting time
 *	vnt_get_phy_field	- Calculate PhyLength, PhyService and Phy
 *				  Signal parameter for baseband Tx
 *	vnt_vt3184_init		- VIA VT3184 baseband chip init code
 *
 * Revision History:
 *
 *
 */

#include <linux/bits.h>
#include <linux/errno.h>
#include <linux/kernel.h>
#include "device.h"
#include "mac.h"
#include "baseband.h"
#include "rf.h"
#include "usbpipe.h"

static const u8 vnt_vt3184_agc[] = {
	0x00, 0x00, 0x02, 0x02, 0x04, 0x04, 0x06, 0x06,
	0x08, 0x08, 0x0a, 0x0a, 0x0c, 0x0c, 0x0e, 0x0e, /* 0x0f */
	0x10, 0x10, 0x12, 0x12, 0x14, 0x14, 0x16, 0x16,
	0x18, 0x18, 0x1a, 0x1a, 0x1c, 0x1c, 0x1e, 0x1e, /* 0x1f */
	0x20, 0x20, 0x22, 0x22, 0x24, 0x24, 0x26, 0x26,
	0x28, 0x28, 0x2a, 0x2a, 0x2c, 0x2c, 0x2e, 0x2e, /* 0x2f */
	0x30, 0x30, 0x32, 0x32, 0x34, 0x34, 0x36, 0x36,
	0x38, 0x38, 0x3a, 0x3a, 0x3c, 0x3c, 0x3e, 0x3e  /* 0x3f */
};

static u8 vnt_vt3184_al2230[] = {
	0x31, 0x00, 0x00, 0x00, 0x00, 0x80, 0x00, 0x00,
	0x70, 0x45, 0x2a, 0x76, 0x00, 0x00, 0x80, 0x00, /* 0x0f */
	0x00, 0x00, 0x00, 0x00, 0x00, 0x00, 0x00, 0x00,
	0x00, 0x00, 0x00, 0x8e, 0x0a, 0x00, 0x00, 0x00, /* 0x1f */
	0x00, 0x00, 0x00, 0x00, 0x00, 0x4a, 0x00, 0x00,
	0x00, 0x00, 0x00, 0x00, 0x00, 0x4a, 0x00, 0x0c, /* 0x2f */
	0x26, 0x5b, 0x00, 0x00, 0x00, 0x00, 0xaa, 0xaa,
	0xff, 0xff, 0x79, 0x00, 0x00, 0x0b, 0x48, 0x04, /* 0x3f */
	0x00, 0x08, 0x00, 0x08, 0x08, 0x14, 0x05, 0x09,
	0x00, 0x00, 0x00, 0x00, 0x09, 0x73, 0x00, 0xc5, /* 0x4f */
	0x00, 0x19, 0x00, 0x00, 0x00, 0x00, 0x00, 0x00,
	0x00, 0xd0, 0x00, 0x00, 0x00, 0x00, 0x00, 0x00, /* 0x5f */
	0xe4, 0x80, 0x00, 0x00, 0x00, 0x00, 0x98, 0x0a,
	0x00, 0x00, 0x00, 0x00, 0x00, 0x03, 0x01, 0x00, /* 0x6f */
	0x00, 0x00, 0x00, 0x00, 0x00, 0x00, 0x00, 0x00,
	0x00, 0x00, 0x00, 0x00, 0x00, 0x00, 0x00, 0x00, /* 0x7f */
	0x8c, 0x01, 0x09, 0x00, 0x00, 0x00, 0x00, 0x00,
	0x08, 0x00, 0x1f, 0xb7, 0x88, 0x47, 0xaa, 0x00, /* 0x8f */
	0x20, 0x00, 0x00, 0x00, 0x00, 0x00, 0x00, 0xeb,
	0x00, 0x00, 0x00, 0x00, 0x00, 0x00, 0x00, 0x01, /* 0x9f */
	0x00, 0x00, 0x00, 0x00, 0x00, 0x00, 0x10, 0x00,
	0x18, 0x00, 0x00, 0x00, 0x00, 0x15, 0x00, 0x18, /* 0xaf */
	0x38, 0x30, 0x00, 0x00, 0xff, 0x0f, 0xe4, 0xe2,
	0x00, 0x00, 0x00, 0x03, 0x01, 0x00, 0x00, 0x00, /* 0xbf */
	0x18, 0x20, 0x07, 0x18, 0xff, 0xff, 0x0e, 0x0a,
	0x0e, 0x00, 0x82, 0xa7, 0x3c, 0x10, 0x30, 0x05, /* 0xcf */
	0x40, 0x12, 0x00, 0x00, 0x10, 0x28, 0x80, 0x2a,
	0x00, 0x00, 0x00, 0x00, 0x00, 0x00, 0x00, 0x00, /* 0xdf */
	0x00, 0xf3, 0x00, 0x00, 0x00, 0x10, 0x00, 0x12,
	0x00, 0xf4, 0x00, 0xff, 0x79, 0x20, 0x30, 0x05, /* 0xef */
	0x00, 0x3e, 0x00, 0x00, 0x00, 0x00, 0x00, 0x00,
	0x00, 0x00, 0x00, 0x00, 0x00, 0x00, 0x00, 0x00  /* 0xff */
};

/* {{RobertYu:20060515, new BB setting for VT3226D0 */
static const u8 vnt_vt3184_vt3226d0[] = {
	0x31, 0x00, 0x00, 0x00, 0x00, 0x80, 0x00, 0x00,
	0x70, 0x45, 0x2a, 0x76, 0x00, 0x00, 0x80, 0x00, /* 0x0f */
	0x00, 0x00, 0x00, 0x00, 0x00, 0x00, 0x00, 0x00,
	0x00, 0x00, 0x00, 0x8e, 0x0a, 0x00, 0x00, 0x00, /* 0x1f */
	0x00, 0x00, 0x00, 0x00, 0x00, 0x4a, 0x00, 0x00,
	0x00, 0x00, 0x00, 0x00, 0x00, 0x4a, 0x00, 0x0c, /* 0x2f */
	0x26, 0x5b, 0x00, 0x00, 0x00, 0x00, 0xaa, 0xaa,
	0xff, 0xff, 0x79, 0x00, 0x00, 0x0b, 0x48, 0x04, /* 0x3f */
	0x00, 0x08, 0x00, 0x08, 0x08, 0x14, 0x05, 0x09,
	0x00, 0x00, 0x00, 0x00, 0x09, 0x73, 0x00, 0xc5, /* 0x4f */
	0x00, 0x19, 0x00, 0x00, 0x00, 0x00, 0x00, 0x00,
	0x00, 0xd0, 0x00, 0x00, 0x00, 0x00, 0x00, 0x00, /* 0x5f */
	0xe4, 0x80, 0x00, 0x00, 0x00, 0x00, 0x98, 0x0a,
	0x00, 0x00, 0x00, 0x00, 0x00, 0x03, 0x01, 0x00, /* 0x6f */
	0x00, 0x00, 0x00, 0x00, 0x00, 0x00, 0x00, 0x00,
	0x00, 0x00, 0x00, 0x00, 0x00, 0x00, 0x00, 0x00, /* 0x7f */
	0x8c, 0x01, 0x09, 0x00, 0x00, 0x00, 0x00, 0x00,
	0x08, 0x00, 0x1f, 0xb7, 0x88, 0x47, 0xaa, 0x00, /* 0x8f */
	0x20, 0x00, 0x00, 0x00, 0x00, 0x00, 0x00, 0xeb,
	0x00, 0x00, 0x00, 0x00, 0x00, 0x00, 0x00, 0x01, /* 0x9f */
	0x00, 0x00, 0x00, 0x00, 0x00, 0x00, 0x10, 0x00,
	0x18, 0x00, 0x00, 0x00, 0x00, 0x00, 0x00, 0x18, /* 0xaf */
	0x38, 0x30, 0x00, 0x00, 0xff, 0x0f, 0xe4, 0xe2,
	0x00, 0x00, 0x00, 0x03, 0x01, 0x00, 0x00, 0x00, /* 0xbf */
	0x18, 0x20, 0x07, 0x18, 0xff, 0xff, 0x10, 0x0a,
	0x0e, 0x00, 0x84, 0xa7, 0x3c, 0x10, 0x24, 0x05, /* 0xcf */
	0x40, 0x12, 0x00, 0x00, 0x10, 0x28, 0x80, 0x2a,
	0x00, 0x00, 0x00, 0x00, 0x00, 0x00, 0x00, 0x00, /* 0xdf */
	0x00, 0xf3, 0x00, 0x00, 0x00, 0x10, 0x00, 0x10,
	0x00, 0xf4, 0x00, 0xff, 0x79, 0x20, 0x30, 0x08, /* 0xef */
	0x00, 0x3e, 0x00, 0x00, 0x00, 0x00, 0x00, 0x00,
	0x00, 0x00, 0x00, 0x00, 0x00, 0x00, 0x00, 0x00  /* 0xff */
};

struct vnt_threshold {
	u8 bb_pre_ed_rssi;
	u8 cr_201;
	u8 cr_206;
};

static const struct vnt_threshold al2230_vnt_threshold[] = {
	{0, 0x00, 0x30},	/* Max sensitivity */
	{68, 0x00, 0x36},
	{67, 0x00, 0x43},
	{66, 0x00, 0x51},
	{65, 0x00, 0x62},
	{64, 0x00, 0x79},
	{63, 0x00, 0x93},
	{62, 0x00, 0xb9},
	{61, 0x00, 0xe3},
	{60, 0x01, 0x18},
	{59, 0x01, 0x54},
	{58, 0x01, 0xa0},
	{57, 0x02, 0x20},
	{56, 0x02, 0xa0},
	{55, 0x03, 0x00},
	{53, 0x06, 0x00},
	{51, 0x09, 0x00},
	{49, 0x0e, 0x00},
	{47, 0x15, 0x00},
	{46, 0x1a, 0x00},
	{45, 0xff, 0x00}
};

static const struct vnt_threshold vt3226_vnt_threshold[] = {
	{0, 0x00, 0x24},	/* Max sensitivity */
	{68, 0x00, 0x2d},
	{67, 0x00, 0x36},
	{66, 0x00, 0x43},
	{65, 0x00, 0x52},
	{64, 0x00, 0x68},
	{63, 0x00, 0x80},
	{62, 0x00, 0x9c},
	{61, 0x00, 0xc0},
	{60, 0x00, 0xea},
	{59, 0x01, 0x30},
	{58, 0x01, 0x70},
	{57, 0x01, 0xb0},
	{56, 0x02, 0x30},
	{55, 0x02, 0xc0},
	{53, 0x04, 0x00},
	{51, 0x07, 0x00},
	{49, 0x0a, 0x00},
	{47, 0x11, 0x00},
	{45, 0x18, 0x00},
	{43, 0x26, 0x00},
	{42, 0x36, 0x00},
	{41, 0xff, 0x00}
};

static const struct vnt_threshold vt3342_vnt_threshold[] = {
	{0, 0x00, 0x38},	/* Max sensitivity */
	{66, 0x00, 0x43},
	{65, 0x00, 0x52},
	{64, 0x00, 0x68},
	{63, 0x00, 0x80},
	{62, 0x00, 0x9c},
	{61, 0x00, 0xc0},
	{60, 0x00, 0xea},
	{59, 0x01, 0x30},
	{58, 0x01, 0x70},
	{57, 0x01, 0xb0},
	{56, 0x02, 0x30},
	{55, 0x02, 0xc0},
	{53, 0x04, 0x00},
	{51, 0x07, 0x00},
	{49, 0x0a, 0x00},
	{47, 0x11, 0x00},
	{45, 0x18, 0x00},
	{43, 0x26, 0x00},
	{42, 0x36, 0x00},
	{41, 0xff, 0x00}
};

/*
 * Description: Set Antenna mode
 *
 * Parameters:
 *  In:
 *	priv		- Device Structure
 *	antenna_mode	- Antenna Mode
 *  Out:
 *      none
 *
 * Return Value: none
 *
 */
int vnt_set_antenna_mode(struct vnt_private *priv, u8 antenna_mode)
{
	switch (antenna_mode) {
	case ANT_TXA:
	case ANT_TXB:
		break;
	case ANT_RXA:
		priv->bb_rx_conf &= 0xFC;
		break;
	case ANT_RXB:
		priv->bb_rx_conf &= 0xFE;
		priv->bb_rx_conf |= 0x02;
		break;
	}

	return vnt_control_out(priv, MESSAGE_TYPE_SET_ANTMD,
			       (u16)antenna_mode, 0, 0, NULL);
}

/*
 * Description: Set Antenna mode
 *
 * Parameters:
 *  In:
 *      pDevice          - Device Structure
 *      byAntennaMode    - Antenna Mode
 *  Out:
 *      none
 *
 * Return Value: none
 *
 */

int vnt_vt3184_init(struct vnt_private *priv)
{
	int ret;
	u16 length;
	u8 *addr = NULL;
	const u8 *c_addr;
	u8 data;

	ret = vnt_control_in(priv, MESSAGE_TYPE_READ, 0, MESSAGE_REQUEST_EEPROM,
			     EEP_MAX_CONTEXT_SIZE, priv->eeprom);
	if (ret)
		goto end;

	priv->rf_type = priv->eeprom[EEP_OFS_RFTYPE];

	dev_dbg(&priv->usb->dev, "RF Type %d\n", priv->rf_type);

	if ((priv->rf_type == RF_AL2230) ||
	    (priv->rf_type == RF_AL2230S) ||
	    (priv->rf_type == RF_AIROHA7230)) {
		priv->bb_rx_conf = vnt_vt3184_al2230[10];
		length = sizeof(vnt_vt3184_al2230);
		addr = vnt_vt3184_al2230;

		if (priv->rf_type == RF_AIROHA7230)
			addr[0xd7] = 0x06;

		priv->bb_vga[0] = 0x1c;
		priv->bb_vga[1] = 0x10;
		priv->bb_vga[2] = 0x0;
		priv->bb_vga[3] = 0x0;

	} else if ((priv->rf_type == RF_VT3226) ||
		   (priv->rf_type == RF_VT3226D0) ||
		   (priv->rf_type == RF_VT3342A0)) {
		priv->bb_rx_conf = vnt_vt3184_vt3226d0[10];
		length = sizeof(vnt_vt3184_vt3226d0);
		c_addr = vnt_vt3184_vt3226d0;

		priv->bb_vga[0] = 0x20;
		priv->bb_vga[1] = 0x10;
		priv->bb_vga[2] = 0x0;
		priv->bb_vga[3] = 0x0;

		/* Fix VT3226 DFC system timing issue */
		ret = vnt_mac_reg_bits_on(priv, MAC_REG_SOFTPWRCTL2,
					  SOFTPWRCTL_RFLEOPT);
		if (ret)
			goto end;
	} else {
		goto end;
	}

	if (addr)
		c_addr = addr;

	ret = vnt_control_out_blocks(priv, VNT_REG_BLOCK_SIZE,
<<<<<<< HEAD
				     MESSAGE_REQUEST_BBREG, length, array);
=======
				     MESSAGE_REQUEST_BBREG, length, c_addr);
>>>>>>> d1988041
	if (ret)
		goto end;

	ret = vnt_control_out(priv, MESSAGE_TYPE_WRITE, 0,
			      MESSAGE_REQUEST_BBAGC,
			      sizeof(vnt_vt3184_agc), vnt_vt3184_agc);
	if (ret)
		goto end;

	if ((priv->rf_type == RF_VT3226) ||
	    (priv->rf_type == RF_VT3342A0) ||
	    (priv->rf_type == RF_VT3226D0)) {
		data = (priv->rf_type == RF_VT3226D0) ? 0x11 : 0x23;

		ret = vnt_control_out_u8(priv, MESSAGE_REQUEST_MACREG,
					 MAC_REG_ITRTMSET, data);
		if (ret)
			goto end;

		ret = vnt_mac_reg_bits_on(priv, MAC_REG_PAPEDELAY, BIT(0));
		if (ret)
			goto end;
	}

	ret = vnt_control_out_u8(priv, MESSAGE_REQUEST_BBREG, 0x04, 0x7f);
	if (ret)
		goto end;

	ret = vnt_control_out_u8(priv, MESSAGE_REQUEST_BBREG, 0x0d, 0x01);
	if (ret)
		goto end;

	ret = vnt_rf_table_download(priv);
	if (ret)
		goto end;

	/* Fix for TX USB resets from vendors driver */
	ret = vnt_control_in(priv, MESSAGE_TYPE_READ, USB_REG4,
			     MESSAGE_REQUEST_MEM, sizeof(data), &data);
	if (ret)
		goto end;

	data |= 0x2;

	ret = vnt_control_out(priv, MESSAGE_TYPE_WRITE, USB_REG4,
			      MESSAGE_REQUEST_MEM, sizeof(data), &data);

end:
	return ret;
}

/*
 * Description: Set ShortSlotTime mode
 *
 * Parameters:
 *  In:
 *	priv	- Device Structure
 *  Out:
 *      none
 *
 * Return Value: none
 *
 */
int vnt_set_short_slot_time(struct vnt_private *priv)
{
	int ret = 0;
	u8 bb_vga = 0;

	if (priv->short_slot_time)
		priv->bb_rx_conf &= 0xdf;
	else
		priv->bb_rx_conf |= 0x20;

	ret = vnt_control_in_u8(priv, MESSAGE_REQUEST_BBREG, 0xe7, &bb_vga);
	if (ret)
		return ret;

	if (bb_vga == priv->bb_vga[0])
		priv->bb_rx_conf |= 0x20;

	return vnt_control_out_u8(priv, MESSAGE_REQUEST_BBREG, 0x0a,
				  priv->bb_rx_conf);
}

int vnt_set_vga_gain_offset(struct vnt_private *priv, u8 data)
{
	int ret;

	ret = vnt_control_out_u8(priv, MESSAGE_REQUEST_BBREG, 0xE7, data);
	if (ret)
		return ret;

	/* patch for 3253B0 Baseband with Cardbus module */
	if (priv->short_slot_time)
		priv->bb_rx_conf &= 0xdf; /* 1101 1111 */
	else
		priv->bb_rx_conf |= 0x20; /* 0010 0000 */

	return vnt_control_out_u8(priv, MESSAGE_REQUEST_BBREG, 0x0a,
				  priv->bb_rx_conf);
}

/*
 * Description: vnt_set_deep_sleep
 *
 * Parameters:
 *  In:
 *	priv	- Device Structure
 *  Out:
 *      none
 *
 * Return Value: none
 *
 */
int vnt_set_deep_sleep(struct vnt_private *priv)
{
	int ret = 0;

	/* CR12 */
	ret = vnt_control_out_u8(priv, MESSAGE_REQUEST_BBREG, 0x0c, 0x17);
	if (ret)
		return ret;

	/* CR13 */
	return vnt_control_out_u8(priv, MESSAGE_REQUEST_BBREG, 0x0d, 0xB9);
}

int vnt_exit_deep_sleep(struct vnt_private *priv)
{
	int ret = 0;

	/* CR12 */
	ret = vnt_control_out_u8(priv, MESSAGE_REQUEST_BBREG, 0x0c, 0x00);
	if (ret)
		return ret;

	/* CR13 */
	return vnt_control_out_u8(priv, MESSAGE_REQUEST_BBREG, 0x0d, 0x01);
}

int vnt_update_pre_ed_threshold(struct vnt_private *priv, int scanning)
{
	const struct vnt_threshold *threshold = NULL;
	u8 length;
	u8 cr_201, cr_206;
	u8 ed_inx;
	int ret;

	switch (priv->rf_type) {
	case RF_AL2230:
	case RF_AL2230S:
	case RF_AIROHA7230:
		threshold = al2230_vnt_threshold;
		length = ARRAY_SIZE(al2230_vnt_threshold);
		break;

	case RF_VT3226:
	case RF_VT3226D0:
		threshold = vt3226_vnt_threshold;
		length = ARRAY_SIZE(vt3226_vnt_threshold);
		break;

	case RF_VT3342A0:
		threshold = vt3342_vnt_threshold;
		length = ARRAY_SIZE(vt3342_vnt_threshold);
		break;
	}

	if (!threshold)
		return -EINVAL;

	for (ed_inx = scanning ? 0 : length - 1; ed_inx > 0; ed_inx--) {
		if (priv->bb_pre_ed_rssi <= threshold[ed_inx].bb_pre_ed_rssi)
			break;
	}

	cr_201 = threshold[ed_inx].cr_201;
	cr_206 = threshold[ed_inx].cr_206;

	if (ed_inx == priv->bb_pre_ed_index && !scanning)
		return 0;

	priv->bb_pre_ed_index = ed_inx;

	dev_dbg(&priv->usb->dev, "%s bb_pre_ed_rssi %d\n",
		__func__, priv->bb_pre_ed_rssi);

	ret = vnt_control_out_u8(priv, MESSAGE_REQUEST_BBREG, 0xc9, cr_201);
	if (ret)
		return ret;

	return vnt_control_out_u8(priv, MESSAGE_REQUEST_BBREG, 0xce, cr_206);
}
<|MERGE_RESOLUTION|>--- conflicted
+++ resolved
@@ -296,11 +296,7 @@
 		c_addr = addr;
 
 	ret = vnt_control_out_blocks(priv, VNT_REG_BLOCK_SIZE,
-<<<<<<< HEAD
-				     MESSAGE_REQUEST_BBREG, length, array);
-=======
 				     MESSAGE_REQUEST_BBREG, length, c_addr);
->>>>>>> d1988041
 	if (ret)
 		goto end;
 
