// SPDX-License-Identifier: GPL-2.0-or-later
/*
 * Virtio balloon implementation, inspired by Dor Laor and Marcelo
 * Tosatti's implementations.
 *
 *  Copyright 2008 Rusty Russell IBM Corporation
 */

#include <linux/virtio.h>
#include <linux/virtio_balloon.h>
#include <linux/swap.h>
#include <linux/workqueue.h>
#include <linux/delay.h>
#include <linux/slab.h>
#include <linux/module.h>
#include <linux/balloon_compaction.h>
#include <linux/oom.h>
#include <linux/wait.h>
#include <linux/mm.h>
#include <linux/mount.h>
#include <linux/magic.h>
#include <linux/pseudo_fs.h>
#include <linux/page_reporting.h>

/*
 * Balloon device works in 4K page units.  So each page is pointed to by
 * multiple balloon pages.  All memory counters in this driver are in balloon
 * page units.
 */
#define VIRTIO_BALLOON_PAGES_PER_PAGE (unsigned)(PAGE_SIZE >> VIRTIO_BALLOON_PFN_SHIFT)
#define VIRTIO_BALLOON_ARRAY_PFNS_MAX 256
/* Maximum number of (4k) pages to deflate on OOM notifications. */
#define VIRTIO_BALLOON_OOM_NR_PAGES 256
#define VIRTIO_BALLOON_OOM_NOTIFY_PRIORITY 80

#define VIRTIO_BALLOON_FREE_PAGE_ALLOC_FLAG (__GFP_NORETRY | __GFP_NOWARN | \
					     __GFP_NOMEMALLOC)
/* The order of free page blocks to report to host */
#define VIRTIO_BALLOON_HINT_BLOCK_ORDER (MAX_ORDER - 1)
/* The size of a free page block in bytes */
#define VIRTIO_BALLOON_HINT_BLOCK_BYTES \
	(1 << (VIRTIO_BALLOON_HINT_BLOCK_ORDER + PAGE_SHIFT))
#define VIRTIO_BALLOON_HINT_BLOCK_PAGES (1 << VIRTIO_BALLOON_HINT_BLOCK_ORDER)

#ifdef CONFIG_BALLOON_COMPACTION
static struct vfsmount *balloon_mnt;
#endif

enum virtio_balloon_vq {
	VIRTIO_BALLOON_VQ_INFLATE,
	VIRTIO_BALLOON_VQ_DEFLATE,
	VIRTIO_BALLOON_VQ_STATS,
	VIRTIO_BALLOON_VQ_FREE_PAGE,
	VIRTIO_BALLOON_VQ_REPORTING,
	VIRTIO_BALLOON_VQ_MAX
};

enum virtio_balloon_config_read {
	VIRTIO_BALLOON_CONFIG_READ_CMD_ID = 0,
};

struct virtio_balloon {
	struct virtio_device *vdev;
	struct virtqueue *inflate_vq, *deflate_vq, *stats_vq, *free_page_vq;

	/* Balloon's own wq for cpu-intensive work items */
	struct workqueue_struct *balloon_wq;
	/* The free page reporting work item submitted to the balloon wq */
	struct work_struct report_free_page_work;

	/* The balloon servicing is delegated to a freezable workqueue. */
	struct work_struct update_balloon_stats_work;
	struct work_struct update_balloon_size_work;

	/* Prevent updating balloon when it is being canceled. */
	spinlock_t stop_update_lock;
	bool stop_update;
	/* Bitmap to indicate if reading the related config fields are needed */
	unsigned long config_read_bitmap;

	/* The list of allocated free pages, waiting to be given back to mm */
	struct list_head free_page_list;
	spinlock_t free_page_list_lock;
	/* The number of free page blocks on the above list */
	unsigned long num_free_page_blocks;
	/*
	 * The cmd id received from host.
	 * Read it via virtio_balloon_cmd_id_received to get the latest value
	 * sent from host.
	 */
	u32 cmd_id_received_cache;
	/* The cmd id that is actively in use */
	__virtio32 cmd_id_active;
	/* Buffer to store the stop sign */
	__virtio32 cmd_id_stop;

	/* Waiting for host to ack the pages we released. */
	wait_queue_head_t acked;

	/* Number of balloon pages we've told the Host we're not using. */
	unsigned int num_pages;
	/*
	 * The pages we've told the Host we're not using are enqueued
	 * at vb_dev_info->pages list.
	 * Each page on this list adds VIRTIO_BALLOON_PAGES_PER_PAGE
	 * to num_pages above.
	 */
	struct balloon_dev_info vb_dev_info;

	/* Synchronize access/update to this struct virtio_balloon elements */
	struct mutex balloon_lock;

	/* The array of pfns we tell the Host about. */
	unsigned int num_pfns;
	__virtio32 pfns[VIRTIO_BALLOON_ARRAY_PFNS_MAX];

	/* Memory statistics */
	struct virtio_balloon_stat stats[VIRTIO_BALLOON_S_NR];

	/* Shrinker to return free pages - VIRTIO_BALLOON_F_FREE_PAGE_HINT */
	struct shrinker shrinker;

	/* OOM notifier to deflate on OOM - VIRTIO_BALLOON_F_DEFLATE_ON_OOM */
	struct notifier_block oom_nb;

	/* Free page reporting device */
	struct virtqueue *reporting_vq;
	struct page_reporting_dev_info pr_dev_info;
};

static const struct virtio_device_id id_table[] = {
	{ VIRTIO_ID_BALLOON, VIRTIO_DEV_ANY_ID },
	{ 0 },
};

static u32 page_to_balloon_pfn(struct page *page)
{
	unsigned long pfn = page_to_pfn(page);

	BUILD_BUG_ON(PAGE_SHIFT < VIRTIO_BALLOON_PFN_SHIFT);
	/* Convert pfn from Linux page size to balloon page size. */
	return pfn * VIRTIO_BALLOON_PAGES_PER_PAGE;
}

static void balloon_ack(struct virtqueue *vq)
{
	struct virtio_balloon *vb = vq->vdev->priv;

	wake_up(&vb->acked);
}

static void tell_host(struct virtio_balloon *vb, struct virtqueue *vq)
{
	struct scatterlist sg;
	unsigned int len;

	sg_init_one(&sg, vb->pfns, sizeof(vb->pfns[0]) * vb->num_pfns);

	/* We should always be able to add one buffer to an empty queue. */
	virtqueue_add_outbuf(vq, &sg, 1, vb, GFP_KERNEL);
	virtqueue_kick(vq);

	/* When host has read buffer, this completes via balloon_ack */
	wait_event(vb->acked, virtqueue_get_buf(vq, &len));

}

static int virtballoon_free_page_report(struct page_reporting_dev_info *pr_dev_info,
				   struct scatterlist *sg, unsigned int nents)
{
	struct virtio_balloon *vb =
		container_of(pr_dev_info, struct virtio_balloon, pr_dev_info);
	struct virtqueue *vq = vb->reporting_vq;
	unsigned int unused, err;

	/* We should always be able to add these buffers to an empty queue. */
	err = virtqueue_add_inbuf(vq, sg, nents, vb, GFP_NOWAIT | __GFP_NOWARN);

	/*
	 * In the extremely unlikely case that something has occurred and we
	 * are able to trigger an error we will simply display a warning
	 * and exit without actually processing the pages.
	 */
	if (WARN_ON_ONCE(err))
		return err;

	virtqueue_kick(vq);

	/* When host has read buffer, this completes via balloon_ack */
	wait_event(vb->acked, virtqueue_get_buf(vq, &unused));

	return 0;
}

static void set_page_pfns(struct virtio_balloon *vb,
			  __virtio32 pfns[], struct page *page)
{
	unsigned int i;

	BUILD_BUG_ON(VIRTIO_BALLOON_PAGES_PER_PAGE > VIRTIO_BALLOON_ARRAY_PFNS_MAX);

	/*
	 * Set balloon pfns pointing at this page.
	 * Note that the first pfn points at start of the page.
	 */
	for (i = 0; i < VIRTIO_BALLOON_PAGES_PER_PAGE; i++)
		pfns[i] = cpu_to_virtio32(vb->vdev,
					  page_to_balloon_pfn(page) + i);
}

static unsigned fill_balloon(struct virtio_balloon *vb, size_t num)
{
	unsigned num_allocated_pages;
	unsigned num_pfns;
	struct page *page;
	LIST_HEAD(pages);

	/* We can only do one array worth at a time. */
	num = min(num, ARRAY_SIZE(vb->pfns));

	for (num_pfns = 0; num_pfns < num;
	     num_pfns += VIRTIO_BALLOON_PAGES_PER_PAGE) {
		struct page *page = balloon_page_alloc();

		if (!page) {
			dev_info_ratelimited(&vb->vdev->dev,
					     "Out of puff! Can't get %u pages\n",
					     VIRTIO_BALLOON_PAGES_PER_PAGE);
			/* Sleep for at least 1/5 of a second before retry. */
			msleep(200);
			break;
		}

		balloon_page_push(&pages, page);
	}

	mutex_lock(&vb->balloon_lock);

	vb->num_pfns = 0;

	while ((page = balloon_page_pop(&pages))) {
		balloon_page_enqueue(&vb->vb_dev_info, page);

		set_page_pfns(vb, vb->pfns + vb->num_pfns, page);
		vb->num_pages += VIRTIO_BALLOON_PAGES_PER_PAGE;
		if (!virtio_has_feature(vb->vdev,
					VIRTIO_BALLOON_F_DEFLATE_ON_OOM))
			adjust_managed_page_count(page, -1);
		vb->num_pfns += VIRTIO_BALLOON_PAGES_PER_PAGE;
	}

	num_allocated_pages = vb->num_pfns;
	/* Did we get any? */
	if (vb->num_pfns != 0)
		tell_host(vb, vb->inflate_vq);
	mutex_unlock(&vb->balloon_lock);

	return num_allocated_pages;
}

static void release_pages_balloon(struct virtio_balloon *vb,
				 struct list_head *pages)
{
	struct page *page, *next;

	list_for_each_entry_safe(page, next, pages, lru) {
		if (!virtio_has_feature(vb->vdev,
					VIRTIO_BALLOON_F_DEFLATE_ON_OOM))
			adjust_managed_page_count(page, 1);
		list_del(&page->lru);
		put_page(page); /* balloon reference */
	}
}

static unsigned leak_balloon(struct virtio_balloon *vb, size_t num)
{
	unsigned num_freed_pages;
	struct page *page;
	struct balloon_dev_info *vb_dev_info = &vb->vb_dev_info;
	LIST_HEAD(pages);

	/* We can only do one array worth at a time. */
	num = min(num, ARRAY_SIZE(vb->pfns));

	mutex_lock(&vb->balloon_lock);
	/* We can't release more pages than taken */
	num = min(num, (size_t)vb->num_pages);
	for (vb->num_pfns = 0; vb->num_pfns < num;
	     vb->num_pfns += VIRTIO_BALLOON_PAGES_PER_PAGE) {
		page = balloon_page_dequeue(vb_dev_info);
		if (!page)
			break;
		set_page_pfns(vb, vb->pfns + vb->num_pfns, page);
		list_add(&page->lru, &pages);
		vb->num_pages -= VIRTIO_BALLOON_PAGES_PER_PAGE;
	}

	num_freed_pages = vb->num_pfns;
	/*
	 * Note that if
	 * virtio_has_feature(vdev, VIRTIO_BALLOON_F_MUST_TELL_HOST);
	 * is true, we *have* to do it in this order
	 */
	if (vb->num_pfns != 0)
		tell_host(vb, vb->deflate_vq);
	release_pages_balloon(vb, &pages);
	mutex_unlock(&vb->balloon_lock);
	return num_freed_pages;
}

static inline void update_stat(struct virtio_balloon *vb, int idx,
			       u16 tag, u64 val)
{
	BUG_ON(idx >= VIRTIO_BALLOON_S_NR);
	vb->stats[idx].tag = cpu_to_virtio16(vb->vdev, tag);
	vb->stats[idx].val = cpu_to_virtio64(vb->vdev, val);
}

#define pages_to_bytes(x) ((u64)(x) << PAGE_SHIFT)

static unsigned int update_balloon_stats(struct virtio_balloon *vb)
{
	unsigned long events[NR_VM_EVENT_ITEMS];
	struct sysinfo i;
	unsigned int idx = 0;
	long available;
	unsigned long caches;

	all_vm_events(events);
	si_meminfo(&i);

	available = si_mem_available();
	caches = global_node_page_state(NR_FILE_PAGES);

#ifdef CONFIG_VM_EVENT_COUNTERS
	update_stat(vb, idx++, VIRTIO_BALLOON_S_SWAP_IN,
				pages_to_bytes(events[PSWPIN]));
	update_stat(vb, idx++, VIRTIO_BALLOON_S_SWAP_OUT,
				pages_to_bytes(events[PSWPOUT]));
	update_stat(vb, idx++, VIRTIO_BALLOON_S_MAJFLT, events[PGMAJFAULT]);
	update_stat(vb, idx++, VIRTIO_BALLOON_S_MINFLT, events[PGFAULT]);
#ifdef CONFIG_HUGETLB_PAGE
	update_stat(vb, idx++, VIRTIO_BALLOON_S_HTLB_PGALLOC,
		    events[HTLB_BUDDY_PGALLOC]);
	update_stat(vb, idx++, VIRTIO_BALLOON_S_HTLB_PGFAIL,
		    events[HTLB_BUDDY_PGALLOC_FAIL]);
#endif
#endif
	update_stat(vb, idx++, VIRTIO_BALLOON_S_MEMFREE,
				pages_to_bytes(i.freeram));
	update_stat(vb, idx++, VIRTIO_BALLOON_S_MEMTOT,
				pages_to_bytes(i.totalram));
	update_stat(vb, idx++, VIRTIO_BALLOON_S_AVAIL,
				pages_to_bytes(available));
	update_stat(vb, idx++, VIRTIO_BALLOON_S_CACHES,
				pages_to_bytes(caches));

	return idx;
}

/*
 * While most virtqueues communicate guest-initiated requests to the hypervisor,
 * the stats queue operates in reverse.  The driver initializes the virtqueue
 * with a single buffer.  From that point forward, all conversations consist of
 * a hypervisor request (a call to this function) which directs us to refill
 * the virtqueue with a fresh stats buffer.  Since stats collection can sleep,
 * we delegate the job to a freezable workqueue that will do the actual work via
 * stats_handle_request().
 */
static void stats_request(struct virtqueue *vq)
{
	struct virtio_balloon *vb = vq->vdev->priv;

	spin_lock(&vb->stop_update_lock);
	if (!vb->stop_update)
		queue_work(system_freezable_wq, &vb->update_balloon_stats_work);
	spin_unlock(&vb->stop_update_lock);
}

static void stats_handle_request(struct virtio_balloon *vb)
{
	struct virtqueue *vq;
	struct scatterlist sg;
	unsigned int len, num_stats;

	num_stats = update_balloon_stats(vb);

	vq = vb->stats_vq;
	if (!virtqueue_get_buf(vq, &len))
		return;
	sg_init_one(&sg, vb->stats, sizeof(vb->stats[0]) * num_stats);
	virtqueue_add_outbuf(vq, &sg, 1, vb, GFP_KERNEL);
	virtqueue_kick(vq);
}

static inline s64 towards_target(struct virtio_balloon *vb)
{
	s64 target;
	u32 num_pages;

	/* Legacy balloon config space is LE, unlike all other devices. */
	virtio_cread_le(vb->vdev, struct virtio_balloon_config, num_pages,
			&num_pages);

	target = num_pages;
	return target - vb->num_pages;
}

/* Gives back @num_to_return blocks of free pages to mm. */
static unsigned long return_free_pages_to_mm(struct virtio_balloon *vb,
					     unsigned long num_to_return)
{
	struct page *page;
	unsigned long num_returned;

	spin_lock_irq(&vb->free_page_list_lock);
	for (num_returned = 0; num_returned < num_to_return; num_returned++) {
		page = balloon_page_pop(&vb->free_page_list);
		if (!page)
			break;
		free_pages((unsigned long)page_address(page),
			   VIRTIO_BALLOON_HINT_BLOCK_ORDER);
	}
	vb->num_free_page_blocks -= num_returned;
	spin_unlock_irq(&vb->free_page_list_lock);

	return num_returned;
}

static void virtio_balloon_queue_free_page_work(struct virtio_balloon *vb)
{
	if (!virtio_has_feature(vb->vdev, VIRTIO_BALLOON_F_FREE_PAGE_HINT))
		return;

	/* No need to queue the work if the bit was already set. */
	if (test_and_set_bit(VIRTIO_BALLOON_CONFIG_READ_CMD_ID,
			     &vb->config_read_bitmap))
		return;

	queue_work(vb->balloon_wq, &vb->report_free_page_work);
}

static void virtballoon_changed(struct virtio_device *vdev)
{
	struct virtio_balloon *vb = vdev->priv;
	unsigned long flags;

	spin_lock_irqsave(&vb->stop_update_lock, flags);
	if (!vb->stop_update) {
		queue_work(system_freezable_wq,
			   &vb->update_balloon_size_work);
		virtio_balloon_queue_free_page_work(vb);
	}
	spin_unlock_irqrestore(&vb->stop_update_lock, flags);
}

static void update_balloon_size(struct virtio_balloon *vb)
{
	u32 actual = vb->num_pages;

	/* Legacy balloon config space is LE, unlike all other devices. */
	virtio_cwrite_le(vb->vdev, struct virtio_balloon_config, actual,
			 &actual);
}

static void update_balloon_stats_func(struct work_struct *work)
{
	struct virtio_balloon *vb;

	vb = container_of(work, struct virtio_balloon,
			  update_balloon_stats_work);
	stats_handle_request(vb);
}

static void update_balloon_size_func(struct work_struct *work)
{
	struct virtio_balloon *vb;
	s64 diff;

	vb = container_of(work, struct virtio_balloon,
			  update_balloon_size_work);
	diff = towards_target(vb);

	if (!diff)
		return;

	if (diff > 0)
		diff -= fill_balloon(vb, diff);
	else
		diff += leak_balloon(vb, -diff);
	update_balloon_size(vb);

	if (diff)
		queue_work(system_freezable_wq, work);
}

static int init_vqs(struct virtio_balloon *vb)
{
	struct virtqueue *vqs[VIRTIO_BALLOON_VQ_MAX];
	vq_callback_t *callbacks[VIRTIO_BALLOON_VQ_MAX];
	const char *names[VIRTIO_BALLOON_VQ_MAX];
	int err;

	/*
	 * Inflateq and deflateq are used unconditionally. The names[]
	 * will be NULL if the related feature is not enabled, which will
	 * cause no allocation for the corresponding virtqueue in find_vqs.
	 */
	callbacks[VIRTIO_BALLOON_VQ_INFLATE] = balloon_ack;
	names[VIRTIO_BALLOON_VQ_INFLATE] = "inflate";
	callbacks[VIRTIO_BALLOON_VQ_DEFLATE] = balloon_ack;
	names[VIRTIO_BALLOON_VQ_DEFLATE] = "deflate";
	callbacks[VIRTIO_BALLOON_VQ_STATS] = NULL;
	names[VIRTIO_BALLOON_VQ_STATS] = NULL;
	callbacks[VIRTIO_BALLOON_VQ_FREE_PAGE] = NULL;
	names[VIRTIO_BALLOON_VQ_FREE_PAGE] = NULL;
	names[VIRTIO_BALLOON_VQ_REPORTING] = NULL;

	if (virtio_has_feature(vb->vdev, VIRTIO_BALLOON_F_STATS_VQ)) {
		names[VIRTIO_BALLOON_VQ_STATS] = "stats";
		callbacks[VIRTIO_BALLOON_VQ_STATS] = stats_request;
	}

	if (virtio_has_feature(vb->vdev, VIRTIO_BALLOON_F_FREE_PAGE_HINT)) {
		names[VIRTIO_BALLOON_VQ_FREE_PAGE] = "free_page_vq";
		callbacks[VIRTIO_BALLOON_VQ_FREE_PAGE] = NULL;
	}

	if (virtio_has_feature(vb->vdev, VIRTIO_BALLOON_F_REPORTING)) {
		names[VIRTIO_BALLOON_VQ_REPORTING] = "reporting_vq";
		callbacks[VIRTIO_BALLOON_VQ_REPORTING] = balloon_ack;
	}

	err = vb->vdev->config->find_vqs(vb->vdev, VIRTIO_BALLOON_VQ_MAX,
					 vqs, callbacks, names, NULL, NULL);
	if (err)
		return err;

	vb->inflate_vq = vqs[VIRTIO_BALLOON_VQ_INFLATE];
	vb->deflate_vq = vqs[VIRTIO_BALLOON_VQ_DEFLATE];
	if (virtio_has_feature(vb->vdev, VIRTIO_BALLOON_F_STATS_VQ)) {
		struct scatterlist sg;
		unsigned int num_stats;
		vb->stats_vq = vqs[VIRTIO_BALLOON_VQ_STATS];

		/*
		 * Prime this virtqueue with one buffer so the hypervisor can
		 * use it to signal us later (it can't be broken yet!).
		 */
		num_stats = update_balloon_stats(vb);

		sg_init_one(&sg, vb->stats, sizeof(vb->stats[0]) * num_stats);
		err = virtqueue_add_outbuf(vb->stats_vq, &sg, 1, vb,
					   GFP_KERNEL);
		if (err) {
			dev_warn(&vb->vdev->dev, "%s: add stat_vq failed\n",
				 __func__);
			return err;
		}
		virtqueue_kick(vb->stats_vq);
	}

	if (virtio_has_feature(vb->vdev, VIRTIO_BALLOON_F_FREE_PAGE_HINT))
		vb->free_page_vq = vqs[VIRTIO_BALLOON_VQ_FREE_PAGE];

	if (virtio_has_feature(vb->vdev, VIRTIO_BALLOON_F_REPORTING))
		vb->reporting_vq = vqs[VIRTIO_BALLOON_VQ_REPORTING];

	return 0;
}

static u32 virtio_balloon_cmd_id_received(struct virtio_balloon *vb)
{
	if (test_and_clear_bit(VIRTIO_BALLOON_CONFIG_READ_CMD_ID,
			       &vb->config_read_bitmap)) {
<<<<<<< HEAD
		virtio_cread(vb->vdev, struct virtio_balloon_config,
			     free_page_report_cmd_id,
			     &vb->cmd_id_received_cache);
		/* Legacy balloon config space is LE, unlike all other devices. */
		if (!virtio_has_feature(vb->vdev, VIRTIO_F_VERSION_1))
			vb->cmd_id_received_cache = le32_to_cpu((__force __le32)vb->cmd_id_received_cache);
=======
		/* Legacy balloon config space is LE, unlike all other devices. */
		virtio_cread_le(vb->vdev, struct virtio_balloon_config,
				free_page_hint_cmd_id,
				&vb->cmd_id_received_cache);
>>>>>>> d1988041
	}

	return vb->cmd_id_received_cache;
}

static int send_cmd_id_start(struct virtio_balloon *vb)
{
	struct scatterlist sg;
	struct virtqueue *vq = vb->free_page_vq;
	int err, unused;

	/* Detach all the used buffers from the vq */
	while (virtqueue_get_buf(vq, &unused))
		;

	vb->cmd_id_active = cpu_to_virtio32(vb->vdev,
					virtio_balloon_cmd_id_received(vb));
	sg_init_one(&sg, &vb->cmd_id_active, sizeof(vb->cmd_id_active));
	err = virtqueue_add_outbuf(vq, &sg, 1, &vb->cmd_id_active, GFP_KERNEL);
	if (!err)
		virtqueue_kick(vq);
	return err;
}

static int send_cmd_id_stop(struct virtio_balloon *vb)
{
	struct scatterlist sg;
	struct virtqueue *vq = vb->free_page_vq;
	int err, unused;

	/* Detach all the used buffers from the vq */
	while (virtqueue_get_buf(vq, &unused))
		;

	sg_init_one(&sg, &vb->cmd_id_stop, sizeof(vb->cmd_id_stop));
	err = virtqueue_add_outbuf(vq, &sg, 1, &vb->cmd_id_stop, GFP_KERNEL);
	if (!err)
		virtqueue_kick(vq);
	return err;
}

static int get_free_page_and_send(struct virtio_balloon *vb)
{
	struct virtqueue *vq = vb->free_page_vq;
	struct page *page;
	struct scatterlist sg;
	int err, unused;
	void *p;

	/* Detach all the used buffers from the vq */
	while (virtqueue_get_buf(vq, &unused))
		;

	page = alloc_pages(VIRTIO_BALLOON_FREE_PAGE_ALLOC_FLAG,
			   VIRTIO_BALLOON_HINT_BLOCK_ORDER);
	/*
	 * When the allocation returns NULL, it indicates that we have got all
	 * the possible free pages, so return -EINTR to stop.
	 */
	if (!page)
		return -EINTR;

	p = page_address(page);
	sg_init_one(&sg, p, VIRTIO_BALLOON_HINT_BLOCK_BYTES);
	/* There is always 1 entry reserved for the cmd id to use. */
	if (vq->num_free > 1) {
		err = virtqueue_add_inbuf(vq, &sg, 1, p, GFP_KERNEL);
		if (unlikely(err)) {
			free_pages((unsigned long)p,
				   VIRTIO_BALLOON_HINT_BLOCK_ORDER);
			return err;
		}
		virtqueue_kick(vq);
		spin_lock_irq(&vb->free_page_list_lock);
		balloon_page_push(&vb->free_page_list, page);
		vb->num_free_page_blocks++;
		spin_unlock_irq(&vb->free_page_list_lock);
	} else {
		/*
		 * The vq has no available entry to add this page block, so
		 * just free it.
		 */
		free_pages((unsigned long)p, VIRTIO_BALLOON_HINT_BLOCK_ORDER);
	}

	return 0;
}

static int send_free_pages(struct virtio_balloon *vb)
{
	int err;
	u32 cmd_id_active;

	while (1) {
		/*
		 * If a stop id or a new cmd id was just received from host,
		 * stop the reporting.
		 */
		cmd_id_active = virtio32_to_cpu(vb->vdev, vb->cmd_id_active);
		if (unlikely(cmd_id_active !=
			     virtio_balloon_cmd_id_received(vb)))
			break;

		/*
		 * The free page blocks are allocated and sent to host one by
		 * one.
		 */
		err = get_free_page_and_send(vb);
		if (err == -EINTR)
			break;
		else if (unlikely(err))
			return err;
	}

	return 0;
}

static void virtio_balloon_report_free_page(struct virtio_balloon *vb)
{
	int err;
	struct device *dev = &vb->vdev->dev;

	/* Start by sending the received cmd id to host with an outbuf. */
	err = send_cmd_id_start(vb);
	if (unlikely(err))
		dev_err(dev, "Failed to send a start id, err = %d\n", err);

	err = send_free_pages(vb);
	if (unlikely(err))
		dev_err(dev, "Failed to send a free page, err = %d\n", err);

	/* End by sending a stop id to host with an outbuf. */
	err = send_cmd_id_stop(vb);
	if (unlikely(err))
		dev_err(dev, "Failed to send a stop id, err = %d\n", err);
}

static void report_free_page_func(struct work_struct *work)
{
	struct virtio_balloon *vb = container_of(work, struct virtio_balloon,
						 report_free_page_work);
	u32 cmd_id_received;

	cmd_id_received = virtio_balloon_cmd_id_received(vb);
	if (cmd_id_received == VIRTIO_BALLOON_CMD_ID_DONE) {
		/* Pass ULONG_MAX to give back all the free pages */
		return_free_pages_to_mm(vb, ULONG_MAX);
	} else if (cmd_id_received != VIRTIO_BALLOON_CMD_ID_STOP &&
		   cmd_id_received !=
		   virtio32_to_cpu(vb->vdev, vb->cmd_id_active)) {
		virtio_balloon_report_free_page(vb);
	}
}

#ifdef CONFIG_BALLOON_COMPACTION
/*
 * virtballoon_migratepage - perform the balloon page migration on behalf of
 *			     a compation thread.     (called under page lock)
 * @vb_dev_info: the balloon device
 * @newpage: page that will replace the isolated page after migration finishes.
 * @page   : the isolated (old) page that is about to be migrated to newpage.
 * @mode   : compaction mode -- not used for balloon page migration.
 *
 * After a ballooned page gets isolated by compaction procedures, this is the
 * function that performs the page migration on behalf of a compaction thread
 * The page migration for virtio balloon is done in a simple swap fashion which
 * follows these two macro steps:
 *  1) insert newpage into vb->pages list and update the host about it;
 *  2) update the host about the old page removed from vb->pages list;
 *
 * This function preforms the balloon page migration task.
 * Called through balloon_mapping->a_ops->migratepage
 */
static int virtballoon_migratepage(struct balloon_dev_info *vb_dev_info,
		struct page *newpage, struct page *page, enum migrate_mode mode)
{
	struct virtio_balloon *vb = container_of(vb_dev_info,
			struct virtio_balloon, vb_dev_info);
	unsigned long flags;

	/*
	 * In order to avoid lock contention while migrating pages concurrently
	 * to leak_balloon() or fill_balloon() we just give up the balloon_lock
	 * this turn, as it is easier to retry the page migration later.
	 * This also prevents fill_balloon() getting stuck into a mutex
	 * recursion in the case it ends up triggering memory compaction
	 * while it is attempting to inflate the ballon.
	 */
	if (!mutex_trylock(&vb->balloon_lock))
		return -EAGAIN;

	get_page(newpage); /* balloon reference */

	/*
	  * When we migrate a page to a different zone and adjusted the
	  * managed page count when inflating, we have to fixup the count of
	  * both involved zones.
	  */
	if (!virtio_has_feature(vb->vdev, VIRTIO_BALLOON_F_DEFLATE_ON_OOM) &&
	    page_zone(page) != page_zone(newpage)) {
		adjust_managed_page_count(page, 1);
		adjust_managed_page_count(newpage, -1);
	}

	/* balloon's page migration 1st step  -- inflate "newpage" */
	spin_lock_irqsave(&vb_dev_info->pages_lock, flags);
	balloon_page_insert(vb_dev_info, newpage);
	vb_dev_info->isolated_pages--;
	__count_vm_event(BALLOON_MIGRATE);
	spin_unlock_irqrestore(&vb_dev_info->pages_lock, flags);
	vb->num_pfns = VIRTIO_BALLOON_PAGES_PER_PAGE;
	set_page_pfns(vb, vb->pfns, newpage);
	tell_host(vb, vb->inflate_vq);

	/* balloon's page migration 2nd step -- deflate "page" */
	spin_lock_irqsave(&vb_dev_info->pages_lock, flags);
	balloon_page_delete(page);
	spin_unlock_irqrestore(&vb_dev_info->pages_lock, flags);
	vb->num_pfns = VIRTIO_BALLOON_PAGES_PER_PAGE;
	set_page_pfns(vb, vb->pfns, page);
	tell_host(vb, vb->deflate_vq);

	mutex_unlock(&vb->balloon_lock);

	put_page(page); /* balloon reference */

	return MIGRATEPAGE_SUCCESS;
}

static int balloon_init_fs_context(struct fs_context *fc)
{
	return init_pseudo(fc, BALLOON_KVM_MAGIC) ? 0 : -ENOMEM;
}

static struct file_system_type balloon_fs = {
	.name           = "balloon-kvm",
	.init_fs_context = balloon_init_fs_context,
	.kill_sb        = kill_anon_super,
};

#endif /* CONFIG_BALLOON_COMPACTION */

static unsigned long shrink_free_pages(struct virtio_balloon *vb,
				       unsigned long pages_to_free)
{
	unsigned long blocks_to_free, blocks_freed;

	pages_to_free = round_up(pages_to_free,
				 VIRTIO_BALLOON_HINT_BLOCK_PAGES);
	blocks_to_free = pages_to_free / VIRTIO_BALLOON_HINT_BLOCK_PAGES;
	blocks_freed = return_free_pages_to_mm(vb, blocks_to_free);

	return blocks_freed * VIRTIO_BALLOON_HINT_BLOCK_PAGES;
}

static unsigned long virtio_balloon_shrinker_scan(struct shrinker *shrinker,
						  struct shrink_control *sc)
{
	struct virtio_balloon *vb = container_of(shrinker,
					struct virtio_balloon, shrinker);

	return shrink_free_pages(vb, sc->nr_to_scan);
}

static unsigned long virtio_balloon_shrinker_count(struct shrinker *shrinker,
						   struct shrink_control *sc)
{
	struct virtio_balloon *vb = container_of(shrinker,
					struct virtio_balloon, shrinker);

	return vb->num_free_page_blocks * VIRTIO_BALLOON_HINT_BLOCK_PAGES;
}

static int virtio_balloon_oom_notify(struct notifier_block *nb,
				     unsigned long dummy, void *parm)
{
	struct virtio_balloon *vb = container_of(nb,
						 struct virtio_balloon, oom_nb);
	unsigned long *freed = parm;

	*freed += leak_balloon(vb, VIRTIO_BALLOON_OOM_NR_PAGES) /
		  VIRTIO_BALLOON_PAGES_PER_PAGE;
	update_balloon_size(vb);

	return NOTIFY_OK;
}

static void virtio_balloon_unregister_shrinker(struct virtio_balloon *vb)
{
	unregister_shrinker(&vb->shrinker);
}

static int virtio_balloon_register_shrinker(struct virtio_balloon *vb)
{
	vb->shrinker.scan_objects = virtio_balloon_shrinker_scan;
	vb->shrinker.count_objects = virtio_balloon_shrinker_count;
	vb->shrinker.seeks = DEFAULT_SEEKS;

	return register_shrinker(&vb->shrinker);
}

static int virtballoon_probe(struct virtio_device *vdev)
{
	struct virtio_balloon *vb;
	int err;

	if (!vdev->config->get) {
		dev_err(&vdev->dev, "%s failure: config access disabled\n",
			__func__);
		return -EINVAL;
	}

	vdev->priv = vb = kzalloc(sizeof(*vb), GFP_KERNEL);
	if (!vb) {
		err = -ENOMEM;
		goto out;
	}

	INIT_WORK(&vb->update_balloon_stats_work, update_balloon_stats_func);
	INIT_WORK(&vb->update_balloon_size_work, update_balloon_size_func);
	spin_lock_init(&vb->stop_update_lock);
	mutex_init(&vb->balloon_lock);
	init_waitqueue_head(&vb->acked);
	vb->vdev = vdev;

	balloon_devinfo_init(&vb->vb_dev_info);

	err = init_vqs(vb);
	if (err)
		goto out_free_vb;

#ifdef CONFIG_BALLOON_COMPACTION
	balloon_mnt = kern_mount(&balloon_fs);
	if (IS_ERR(balloon_mnt)) {
		err = PTR_ERR(balloon_mnt);
		goto out_del_vqs;
	}

	vb->vb_dev_info.migratepage = virtballoon_migratepage;
	vb->vb_dev_info.inode = alloc_anon_inode(balloon_mnt->mnt_sb);
	if (IS_ERR(vb->vb_dev_info.inode)) {
		err = PTR_ERR(vb->vb_dev_info.inode);
		goto out_kern_unmount;
	}
	vb->vb_dev_info.inode->i_mapping->a_ops = &balloon_aops;
#endif
	if (virtio_has_feature(vdev, VIRTIO_BALLOON_F_FREE_PAGE_HINT)) {
		/*
		 * There is always one entry reserved for cmd id, so the ring
		 * size needs to be at least two to report free page hints.
		 */
		if (virtqueue_get_vring_size(vb->free_page_vq) < 2) {
			err = -ENOSPC;
			goto out_iput;
		}
		vb->balloon_wq = alloc_workqueue("balloon-wq",
					WQ_FREEZABLE | WQ_CPU_INTENSIVE, 0);
		if (!vb->balloon_wq) {
			err = -ENOMEM;
			goto out_iput;
		}
		INIT_WORK(&vb->report_free_page_work, report_free_page_func);
		vb->cmd_id_received_cache = VIRTIO_BALLOON_CMD_ID_STOP;
		vb->cmd_id_active = cpu_to_virtio32(vb->vdev,
						  VIRTIO_BALLOON_CMD_ID_STOP);
		vb->cmd_id_stop = cpu_to_virtio32(vb->vdev,
						  VIRTIO_BALLOON_CMD_ID_STOP);
		spin_lock_init(&vb->free_page_list_lock);
		INIT_LIST_HEAD(&vb->free_page_list);
		/*
		 * We're allowed to reuse any free pages, even if they are
		 * still to be processed by the host.
		 */
		err = virtio_balloon_register_shrinker(vb);
		if (err)
			goto out_del_balloon_wq;
	}

	if (virtio_has_feature(vb->vdev, VIRTIO_BALLOON_F_DEFLATE_ON_OOM)) {
		vb->oom_nb.notifier_call = virtio_balloon_oom_notify;
		vb->oom_nb.priority = VIRTIO_BALLOON_OOM_NOTIFY_PRIORITY;
		err = register_oom_notifier(&vb->oom_nb);
		if (err < 0)
			goto out_unregister_shrinker;
	}

	if (virtio_has_feature(vdev, VIRTIO_BALLOON_F_PAGE_POISON)) {
		/* Start with poison val of 0 representing general init */
		__u32 poison_val = 0;

		/*
		 * Let the hypervisor know that we are expecting a
		 * specific value to be written back in balloon pages.
		 *
		 * If the PAGE_POISON value was larger than a byte we would
		 * need to byte swap poison_val here to guarantee it is
		 * little-endian. However for now it is a single byte so we
		 * can pass it as-is.
		 */
		if (!want_init_on_free())
			memset(&poison_val, PAGE_POISON, sizeof(poison_val));

		virtio_cwrite_le(vb->vdev, struct virtio_balloon_config,
				 poison_val, &poison_val);
	}

	vb->pr_dev_info.report = virtballoon_free_page_report;
	if (virtio_has_feature(vb->vdev, VIRTIO_BALLOON_F_REPORTING)) {
		unsigned int capacity;

		capacity = virtqueue_get_vring_size(vb->reporting_vq);
		if (capacity < PAGE_REPORTING_CAPACITY) {
			err = -ENOSPC;
			goto out_unregister_oom;
		}

		err = page_reporting_register(&vb->pr_dev_info);
		if (err)
			goto out_unregister_oom;
	}

	virtio_device_ready(vdev);

	if (towards_target(vb))
		virtballoon_changed(vdev);
	return 0;

out_unregister_oom:
	if (virtio_has_feature(vb->vdev, VIRTIO_BALLOON_F_DEFLATE_ON_OOM))
		unregister_oom_notifier(&vb->oom_nb);
out_unregister_shrinker:
	if (virtio_has_feature(vb->vdev, VIRTIO_BALLOON_F_FREE_PAGE_HINT))
		virtio_balloon_unregister_shrinker(vb);
out_del_balloon_wq:
	if (virtio_has_feature(vdev, VIRTIO_BALLOON_F_FREE_PAGE_HINT))
		destroy_workqueue(vb->balloon_wq);
out_iput:
#ifdef CONFIG_BALLOON_COMPACTION
	iput(vb->vb_dev_info.inode);
out_kern_unmount:
	kern_unmount(balloon_mnt);
out_del_vqs:
#endif
	vdev->config->del_vqs(vdev);
out_free_vb:
	kfree(vb);
out:
	return err;
}

static void remove_common(struct virtio_balloon *vb)
{
	/* There might be pages left in the balloon: free them. */
	while (vb->num_pages)
		leak_balloon(vb, vb->num_pages);
	update_balloon_size(vb);

	/* There might be free pages that are being reported: release them. */
	if (virtio_has_feature(vb->vdev, VIRTIO_BALLOON_F_FREE_PAGE_HINT))
		return_free_pages_to_mm(vb, ULONG_MAX);

	/* Now we reset the device so we can clean up the queues. */
	vb->vdev->config->reset(vb->vdev);

	vb->vdev->config->del_vqs(vb->vdev);
}

static void virtballoon_remove(struct virtio_device *vdev)
{
	struct virtio_balloon *vb = vdev->priv;

	if (virtio_has_feature(vb->vdev, VIRTIO_BALLOON_F_REPORTING))
		page_reporting_unregister(&vb->pr_dev_info);
	if (virtio_has_feature(vb->vdev, VIRTIO_BALLOON_F_DEFLATE_ON_OOM))
		unregister_oom_notifier(&vb->oom_nb);
	if (virtio_has_feature(vb->vdev, VIRTIO_BALLOON_F_FREE_PAGE_HINT))
		virtio_balloon_unregister_shrinker(vb);
	spin_lock_irq(&vb->stop_update_lock);
	vb->stop_update = true;
	spin_unlock_irq(&vb->stop_update_lock);
	cancel_work_sync(&vb->update_balloon_size_work);
	cancel_work_sync(&vb->update_balloon_stats_work);

	if (virtio_has_feature(vdev, VIRTIO_BALLOON_F_FREE_PAGE_HINT)) {
		cancel_work_sync(&vb->report_free_page_work);
		destroy_workqueue(vb->balloon_wq);
	}

	remove_common(vb);
#ifdef CONFIG_BALLOON_COMPACTION
	if (vb->vb_dev_info.inode)
		iput(vb->vb_dev_info.inode);

	kern_unmount(balloon_mnt);
#endif
	kfree(vb);
}

#ifdef CONFIG_PM_SLEEP
static int virtballoon_freeze(struct virtio_device *vdev)
{
	struct virtio_balloon *vb = vdev->priv;

	/*
	 * The workqueue is already frozen by the PM core before this
	 * function is called.
	 */
	remove_common(vb);
	return 0;
}

static int virtballoon_restore(struct virtio_device *vdev)
{
	struct virtio_balloon *vb = vdev->priv;
	int ret;

	ret = init_vqs(vdev->priv);
	if (ret)
		return ret;

	virtio_device_ready(vdev);

	if (towards_target(vb))
		virtballoon_changed(vdev);
	update_balloon_size(vb);
	return 0;
}
#endif

static int virtballoon_validate(struct virtio_device *vdev)
{
	/*
	 * Inform the hypervisor that our pages are poisoned or
	 * initialized. If we cannot do that then we should disable
	 * page reporting as it could potentially change the contents
	 * of our free pages.
	 */
	if (!want_init_on_free() &&
	    (IS_ENABLED(CONFIG_PAGE_POISONING_NO_SANITY) ||
	     !page_poisoning_enabled()))
		__virtio_clear_bit(vdev, VIRTIO_BALLOON_F_PAGE_POISON);
	else if (!virtio_has_feature(vdev, VIRTIO_BALLOON_F_PAGE_POISON))
		__virtio_clear_bit(vdev, VIRTIO_BALLOON_F_REPORTING);

	__virtio_clear_bit(vdev, VIRTIO_F_ACCESS_PLATFORM);
	return 0;
}

static unsigned int features[] = {
	VIRTIO_BALLOON_F_MUST_TELL_HOST,
	VIRTIO_BALLOON_F_STATS_VQ,
	VIRTIO_BALLOON_F_DEFLATE_ON_OOM,
	VIRTIO_BALLOON_F_FREE_PAGE_HINT,
	VIRTIO_BALLOON_F_PAGE_POISON,
	VIRTIO_BALLOON_F_REPORTING,
};

static struct virtio_driver virtio_balloon_driver = {
	.feature_table = features,
	.feature_table_size = ARRAY_SIZE(features),
	.driver.name =	KBUILD_MODNAME,
	.driver.owner =	THIS_MODULE,
	.id_table =	id_table,
	.validate =	virtballoon_validate,
	.probe =	virtballoon_probe,
	.remove =	virtballoon_remove,
	.config_changed = virtballoon_changed,
#ifdef CONFIG_PM_SLEEP
	.freeze	=	virtballoon_freeze,
	.restore =	virtballoon_restore,
#endif
};

module_virtio_driver(virtio_balloon_driver);
MODULE_DEVICE_TABLE(virtio, id_table);
MODULE_DESCRIPTION("Virtio balloon driver");
MODULE_LICENSE("GPL");<|MERGE_RESOLUTION|>--- conflicted
+++ resolved
@@ -573,19 +573,10 @@
 {
 	if (test_and_clear_bit(VIRTIO_BALLOON_CONFIG_READ_CMD_ID,
 			       &vb->config_read_bitmap)) {
-<<<<<<< HEAD
-		virtio_cread(vb->vdev, struct virtio_balloon_config,
-			     free_page_report_cmd_id,
-			     &vb->cmd_id_received_cache);
-		/* Legacy balloon config space is LE, unlike all other devices. */
-		if (!virtio_has_feature(vb->vdev, VIRTIO_F_VERSION_1))
-			vb->cmd_id_received_cache = le32_to_cpu((__force __le32)vb->cmd_id_received_cache);
-=======
 		/* Legacy balloon config space is LE, unlike all other devices. */
 		virtio_cread_le(vb->vdev, struct virtio_balloon_config,
 				free_page_hint_cmd_id,
 				&vb->cmd_id_received_cache);
->>>>>>> d1988041
 	}
 
 	return vb->cmd_id_received_cache;
