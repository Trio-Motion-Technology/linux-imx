--- conflicted
+++ resolved
@@ -122,13 +122,10 @@
 
 	/* OOM notifier to deflate on OOM - VIRTIO_BALLOON_F_DEFLATE_ON_OOM */
 	struct notifier_block oom_nb;
-<<<<<<< HEAD
-=======
 
 	/* Free page reporting device */
 	struct virtqueue *reporting_vq;
 	struct page_reporting_dev_info pr_dev_info;
->>>>>>> c58091a3
 };
 
 static struct virtio_device_id id_table[] = {
@@ -853,10 +850,6 @@
 {
 	struct virtio_balloon *vb = container_of(shrinker,
 					struct virtio_balloon, shrinker);
-<<<<<<< HEAD
-
-	return vb->num_free_page_blocks * VIRTIO_BALLOON_HINT_BLOCK_PAGES;
-=======
 
 	return vb->num_free_page_blocks * VIRTIO_BALLOON_HINT_BLOCK_PAGES;
 }
@@ -873,21 +866,20 @@
 	update_balloon_size(vb);
 
 	return NOTIFY_OK;
->>>>>>> c58091a3
-}
-
-static int virtio_balloon_oom_notify(struct notifier_block *nb,
-				     unsigned long dummy, void *parm)
-{
-	struct virtio_balloon *vb = container_of(nb,
-						 struct virtio_balloon, oom_nb);
-	unsigned long *freed = parm;
-
-	*freed += leak_balloon(vb, VIRTIO_BALLOON_OOM_NR_PAGES) /
-		  VIRTIO_BALLOON_PAGES_PER_PAGE;
-	update_balloon_size(vb);
-
-	return NOTIFY_OK;
+}
+
+static void virtio_balloon_unregister_shrinker(struct virtio_balloon *vb)
+{
+	unregister_shrinker(&vb->shrinker);
+}
+
+static int virtio_balloon_register_shrinker(struct virtio_balloon *vb)
+{
+	vb->shrinker.scan_objects = virtio_balloon_shrinker_scan;
+	vb->shrinker.count_objects = virtio_balloon_shrinker_count;
+	vb->shrinker.seeks = DEFAULT_SEEKS;
+
+	return register_shrinker(&vb->shrinker);
 }
 
 static int virtballoon_probe(struct virtio_device *vdev)
@@ -958,36 +950,16 @@
 						  VIRTIO_BALLOON_CMD_ID_STOP);
 		spin_lock_init(&vb->free_page_list_lock);
 		INIT_LIST_HEAD(&vb->free_page_list);
-<<<<<<< HEAD
-		if (virtio_has_feature(vdev, VIRTIO_BALLOON_F_PAGE_POISON)) {
-			memset(&poison_val, PAGE_POISON, sizeof(poison_val));
-			virtio_cwrite(vb->vdev, struct virtio_balloon_config,
-				      poison_val, &poison_val);
-		}
-
-=======
->>>>>>> c58091a3
 		/*
 		 * We're allowed to reuse any free pages, even if they are
 		 * still to be processed by the host.
 		 */
-<<<<<<< HEAD
-		vb->shrinker.scan_objects = virtio_balloon_shrinker_scan;
-		vb->shrinker.count_objects = virtio_balloon_shrinker_count;
-		vb->shrinker.seeks = DEFAULT_SEEKS;
-		err = register_shrinker(&vb->shrinker);
-		if (err)
-			goto out_del_balloon_wq;
-	}
-	if (virtio_has_feature(vdev, VIRTIO_BALLOON_F_DEFLATE_ON_OOM)) {
-=======
 		err = virtio_balloon_register_shrinker(vb);
 		if (err)
 			goto out_del_balloon_wq;
 	}
 
 	if (virtio_has_feature(vb->vdev, VIRTIO_BALLOON_F_DEFLATE_ON_OOM)) {
->>>>>>> c58091a3
 		vb->oom_nb.notifier_call = virtio_balloon_oom_notify;
 		vb->oom_nb.priority = VIRTIO_BALLOON_OOM_NOTIFY_PRIORITY;
 		err = register_oom_notifier(&vb->oom_nb);
@@ -995,8 +967,6 @@
 			goto out_unregister_shrinker;
 	}
 
-<<<<<<< HEAD
-=======
 	if (virtio_has_feature(vdev, VIRTIO_BALLOON_F_PAGE_POISON)) {
 		/* Start with poison val of 0 representing general init */
 		__u32 poison_val = 0;
@@ -1027,25 +997,18 @@
 			goto out_unregister_oom;
 	}
 
->>>>>>> c58091a3
 	virtio_device_ready(vdev);
 
 	if (towards_target(vb))
 		virtballoon_changed(vdev);
 	return 0;
 
-<<<<<<< HEAD
-out_unregister_shrinker:
-	if (virtio_has_feature(vdev, VIRTIO_BALLOON_F_FREE_PAGE_HINT))
-		unregister_shrinker(&vb->shrinker);
-=======
 out_unregister_oom:
 	if (virtio_has_feature(vb->vdev, VIRTIO_BALLOON_F_DEFLATE_ON_OOM))
 		unregister_oom_notifier(&vb->oom_nb);
 out_unregister_shrinker:
 	if (virtio_has_feature(vb->vdev, VIRTIO_BALLOON_F_FREE_PAGE_HINT))
 		virtio_balloon_unregister_shrinker(vb);
->>>>>>> c58091a3
 out_del_balloon_wq:
 	if (virtio_has_feature(vdev, VIRTIO_BALLOON_F_FREE_PAGE_HINT))
 		destroy_workqueue(vb->balloon_wq);
@@ -1084,20 +1047,12 @@
 {
 	struct virtio_balloon *vb = vdev->priv;
 
-<<<<<<< HEAD
-	if (virtio_has_feature(vdev, VIRTIO_BALLOON_F_DEFLATE_ON_OOM))
-		unregister_oom_notifier(&vb->oom_nb);
-	if (virtio_has_feature(vdev, VIRTIO_BALLOON_F_FREE_PAGE_HINT))
-		unregister_shrinker(&vb->shrinker);
-
-=======
 	if (virtio_has_feature(vb->vdev, VIRTIO_BALLOON_F_REPORTING))
 		page_reporting_unregister(&vb->pr_dev_info);
 	if (virtio_has_feature(vb->vdev, VIRTIO_BALLOON_F_DEFLATE_ON_OOM))
 		unregister_oom_notifier(&vb->oom_nb);
 	if (virtio_has_feature(vb->vdev, VIRTIO_BALLOON_F_FREE_PAGE_HINT))
 		virtio_balloon_unregister_shrinker(vb);
->>>>>>> c58091a3
 	spin_lock_irq(&vb->stop_update_lock);
 	vb->stop_update = true;
 	spin_unlock_irq(&vb->stop_update_lock);
