--- conflicted
+++ resolved
@@ -866,19 +866,11 @@
 			i);
 
 	if (ctx->dev->hang_mask & (1 << ctx->str_index)) {
-<<<<<<< HEAD
-		vpu_dbg(LVL_ERR, "%s(): failed and some instance are blocked\n", __func__);
-		return -EINVAL;
-	} else if (ctx->firmware_stopped) {
-		vpu_dbg(LVL_ERR, "%s(): failed and firmware is stopped\n", __func__);
-		return -EINVAL;
-=======
 		vpu_dbg(LVL_ERR, "%s(): not succeed and some instance are blocked\n", __func__);
 		return -EINVAL;
 	} else if (ctx->firmware_stopped) {
 		vpu_dbg(LVL_ERR, "%s(): not succeed and firmware is stopped\n", __func__);
 		return -EINVAL;
->>>>>>> 4f7cef25
 	}
 	else
 		return ret;
