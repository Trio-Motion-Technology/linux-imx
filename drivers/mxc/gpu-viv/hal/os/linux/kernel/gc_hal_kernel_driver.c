--- conflicted
+++ resolved
@@ -45,28 +45,6 @@
 #    include <linux/notifier.h>
 
 struct task_struct *lowmem_deathpending;
-<<<<<<< HEAD
-
-static int
-task_notify_func(struct notifier_block *self, unsigned long val, void *data);
-
-static struct notifier_block task_nb = {
-	.notifier_call	= task_notify_func,
-};
-
-static int
-task_notify_func(struct notifier_block *self, unsigned long val, void *data)
-{
-	struct task_struct *task = data;
-
-	if (task == lowmem_deathpending)
-		lowmem_deathpending = NULL;
-
-	return NOTIFY_OK;
-}
-#endif
-=======
->>>>>>> c0b26d39
 
 static int
 task_notify_func(struct notifier_block *self, unsigned long val, void *data);
