/****************************************************************************
*
*    Copyright (C) 2005 - 2012 by Vivante Corp.
*    Copyright (C) 2011-2012 Freescale Semiconductor, Inc.
*
*    This program is free software; you can redistribute it and/or modify
*    it under the terms of the GNU General Public License as published by
*    the Free Software Foundation; either version 2 of the license, or
*    (at your option) any later version.
*
*    This program is distributed in the hope that it will be useful,
*    but WITHOUT ANY WARRANTY; without even the implied warranty of
*    MERCHANTABILITY or FITNESS FOR A PARTICULAR PURPOSE. See the
*    GNU General Public License for more details.
*
*    You should have received a copy of the GNU General Public License
*    along with this program; if not write to the Free Software
*    Foundation, Inc., 675 Mass Ave, Cambridge, MA 02139, USA.
*
*****************************************************************************/




#include <linux/device.h>
#include <linux/slab.h>
#include <mach/viv_gpu.h>

#include "gc_hal_kernel_linux.h"
#include "gc_hal_driver.h"

#if USE_PLATFORM_DRIVER
#   include <linux/platform_device.h>
#endif

#ifdef CONFIG_PXA_DVFM
#   include <mach/dvfm.h>
#   include <mach/pxa3xx_dvfm.h>
#endif


#ifdef CONFIG_ANDROID_RESERVED_MEMORY_ACCOUNT
#    include <linux/resmem_account.h>
#endif


/* Zone used for header/footer. */
#define _GC_OBJ_ZONE    gcvZONE_DRIVER

MODULE_DESCRIPTION("Vivante Graphics Driver");
MODULE_LICENSE("GPL");

static struct class* gpuClass;

static gckGALDEVICE galDevice;

static uint major = 199;
module_param(major, uint, 0644);

static int irqLine = -1;
module_param(irqLine, int, 0644);

static ulong registerMemBase = 0x80000000;
module_param(registerMemBase, ulong, 0644);

static ulong registerMemSize = 2 << 10;
module_param(registerMemSize, ulong, 0644);

static int irqLine2D = -1;
module_param(irqLine2D, int, 0644);

static ulong registerMemBase2D = 0x00000000;
module_param(registerMemBase2D, ulong, 0644);

static ulong registerMemSize2D = 2 << 10;
module_param(registerMemSize2D, ulong, 0644);

static int irqLineVG = -1;
module_param(irqLineVG, int, 0644);

static ulong registerMemBaseVG = 0x00000000;
module_param(registerMemBaseVG, ulong, 0644);

static ulong registerMemSizeVG = 2 << 10;
module_param(registerMemSizeVG, ulong, 0644);

static ulong contiguousSize = 4 << 20;
module_param(contiguousSize, ulong, 0644);

static ulong contiguousBase = 0;
module_param(contiguousBase, ulong, 0644);

static ulong bankSize = 0;
module_param(bankSize, ulong, 0644);

static int fastClear = -1;
module_param(fastClear, int, 0644);

static int compression = -1;
module_param(compression, int, 0644);

static int signal = 48;
module_param(signal, int, 0644);

static ulong baseAddress = 0;
module_param(baseAddress, ulong, 0644);

static ulong physSize = 0;
module_param(physSize, ulong, 0644);

static uint logFileSize=0;
module_param(logFileSize,uint, 0644);

static int showArgs = 0;
module_param(showArgs, int, 0644);

#if ENABLE_GPU_CLOCK_BY_DRIVER
    unsigned long coreClock = 156000000;
    module_param(coreClock, ulong, 0644);
#endif

static int drv_open(
    struct inode* inode,
    struct file* filp
    );

static int drv_release(
    struct inode* inode,
    struct file* filp
    );

static long drv_ioctl(
    struct file* filp,
    unsigned int ioctlCode,
    unsigned long arg
    );

static int drv_mmap(
    struct file* filp,
    struct vm_area_struct* vma
    );

static struct file_operations driver_fops =
{
    .owner      = THIS_MODULE,
    .open       = drv_open,
    .release    = drv_release,
    .unlocked_ioctl = drv_ioctl,
    .mmap       = drv_mmap,
};

#ifdef CONFIG_ANDROID_RESERVED_MEMORY_ACCOUNT
static size_t viv_gpu_resmem_query(struct task_struct *p, struct reserved_memory_account *m);
static struct reserved_memory_account viv_gpu_resmem_handler = {
    .name = "viv_gpu",
    .get_page_used_by_process = viv_gpu_resmem_query,
};

size_t viv_gpu_resmem_query(struct task_struct *p, struct reserved_memory_account *m)
{
    gcuDATABASE_INFO info;
    unsigned int processid = p->pid;
    gckKERNEL gpukernel = m->data;

    /* ignore error happens in this api. */
    if (gckKERNEL_QueryProcessDB(gpukernel, processid, false, gcvDB_VIDEO_MEMORY, &info) != gcvSTATUS_OK)
	return 0;

    /* we return pages. */
    if (info.counters.bytes > 0)
	return info.counters.bytes / PAGE_SIZE;
    return 0;
}
#endif

int drv_open(
    struct inode* inode,
    struct file* filp
    )
{
    gceSTATUS status;
    gctBOOL attached = gcvFALSE;
    gcsHAL_PRIVATE_DATA_PTR data = gcvNULL;
    gctINT i;

    gcmkHEADER_ARG("inode=0x%08X filp=0x%08X", inode, filp);

    if (filp == gcvNULL)
    {
        gcmkTRACE_ZONE(
            gcvLEVEL_ERROR, gcvZONE_DRIVER,
            "%s(%d): filp is NULL\n",
            __FUNCTION__, __LINE__
            );

        gcmkONERROR(gcvSTATUS_INVALID_ARGUMENT);
    }

    data = kmalloc(sizeof(gcsHAL_PRIVATE_DATA), GFP_KERNEL | __GFP_NOWARN);

    if (data == gcvNULL)
    {
        gcmkTRACE_ZONE(
            gcvLEVEL_ERROR, gcvZONE_DRIVER,
            "%s(%d): private_data is NULL\n",
            __FUNCTION__, __LINE__
            );

        gcmkONERROR(gcvSTATUS_OUT_OF_MEMORY);
    }

    data->device             = galDevice;
    data->mappedMemory       = gcvNULL;
    data->contiguousLogical  = gcvNULL;
    gcmkONERROR(gckOS_GetProcessID(&data->pidOpen));

    /* Attached the process. */
    for (i = 0; i < gcdMAX_GPU_COUNT; i++)
    {
        if (galDevice->kernels[i] != gcvNULL)
        {
            gcmkONERROR(gckKERNEL_AttachProcess(galDevice->kernels[i], gcvTRUE));
        }
    }
    attached = gcvTRUE;

    if (!galDevice->contiguousMapped)
    {
        gcmkONERROR(gckOS_MapMemory(
            galDevice->os,
            galDevice->contiguousPhysical,
            galDevice->contiguousSize,
            &data->contiguousLogical
            ));
    }

    filp->private_data = data;

    /* Success. */
    gcmkFOOTER_NO();
    return 0;

OnError:
    if (data != gcvNULL)
    {
        if (data->contiguousLogical != gcvNULL)
        {
            gcmkVERIFY_OK(gckOS_UnmapMemory(
                galDevice->os,
                galDevice->contiguousPhysical,
                galDevice->contiguousSize,
                data->contiguousLogical
                ));
        }

        kfree(data);
    }

    if (attached)
    {
        for (i = 0; i < gcdMAX_GPU_COUNT; i++)
        {
            if (galDevice->kernels[i] != gcvNULL)
            {
                gcmkVERIFY_OK(gckKERNEL_AttachProcess(galDevice->kernels[i], gcvFALSE));
            }
        }
    }

    gcmkFOOTER();
    return -ENOTTY;
}

int drv_release(
    struct inode* inode,
    struct file* filp
    )
{
    gceSTATUS status;
    gcsHAL_PRIVATE_DATA_PTR data;
    gckGALDEVICE device;
    gctINT i;

    gcmkHEADER_ARG("inode=0x%08X filp=0x%08X", inode, filp);

    if (filp == gcvNULL)
    {
        gcmkTRACE_ZONE(
            gcvLEVEL_ERROR, gcvZONE_DRIVER,
            "%s(%d): filp is NULL\n",
            __FUNCTION__, __LINE__
            );

        gcmkONERROR(gcvSTATUS_INVALID_ARGUMENT);
    }

    data = filp->private_data;

    if (data == gcvNULL)
    {
        gcmkTRACE_ZONE(
            gcvLEVEL_ERROR, gcvZONE_DRIVER,
            "%s(%d): private_data is NULL\n",
            __FUNCTION__, __LINE__
            );

        gcmkONERROR(gcvSTATUS_INVALID_ARGUMENT);
    }

    device = data->device;

    if (device == gcvNULL)
    {
        gcmkTRACE_ZONE(
            gcvLEVEL_ERROR, gcvZONE_DRIVER,
            "%s(%d): device is NULL\n",
            __FUNCTION__, __LINE__
            );

        gcmkONERROR(gcvSTATUS_INVALID_ARGUMENT);
    }

    if (!device->contiguousMapped)
    {
        if (data->contiguousLogical != gcvNULL)
        {
            gcmkONERROR(gckOS_UnmapMemoryEx(
                galDevice->os,
                galDevice->contiguousPhysical,
                galDevice->contiguousSize,
                data->contiguousLogical,
                data->pidOpen
                ));

            data->contiguousLogical = gcvNULL;
        }
    }

    /* A process gets detached. */
    for (i = 0; i < gcdMAX_GPU_COUNT; i++)
    {
        if (galDevice->kernels[i] != gcvNULL)
        {
            gcmkONERROR(gckKERNEL_AttachProcessEx(galDevice->kernels[i], gcvFALSE, data->pidOpen));
        }
    }

    kfree(data);
    filp->private_data = NULL;

    /* Success. */
    gcmkFOOTER_NO();
    return 0;

OnError:
    gcmkFOOTER();
    return -ENOTTY;
}

long drv_ioctl(
    struct file* filp,
    unsigned int ioctlCode,
    unsigned long arg
    )
{
    gceSTATUS status;
    gcsHAL_INTERFACE iface;
    gctUINT32 copyLen;
    DRIVER_ARGS drvArgs;
    gckGALDEVICE device;
    gcsHAL_PRIVATE_DATA_PTR data;
    gctINT32 i, count;

    gcmkHEADER_ARG(
        "filp=0x%08X ioctlCode=0x%08X arg=0x%08X",
        filp, ioctlCode, arg
        );

    if (filp == gcvNULL)
    {
        gcmkTRACE_ZONE(
            gcvLEVEL_ERROR, gcvZONE_DRIVER,
            "%s(%d): filp is NULL\n",
            __FUNCTION__, __LINE__
            );

        gcmkONERROR(gcvSTATUS_INVALID_ARGUMENT);
    }

    data = filp->private_data;

    if (data == gcvNULL)
    {
        gcmkTRACE_ZONE(
            gcvLEVEL_ERROR, gcvZONE_DRIVER,
            "%s(%d): private_data is NULL\n",
            __FUNCTION__, __LINE__
            );

        gcmkONERROR(gcvSTATUS_INVALID_ARGUMENT);
    }

    device = data->device;

    if (device == gcvNULL)
    {
        gcmkTRACE_ZONE(
            gcvLEVEL_ERROR, gcvZONE_DRIVER,
            "%s(%d): device is NULL\n",
            __FUNCTION__, __LINE__
            );

        gcmkONERROR(gcvSTATUS_INVALID_ARGUMENT);
    }

    if ((ioctlCode != IOCTL_GCHAL_INTERFACE)
    &&  (ioctlCode != IOCTL_GCHAL_KERNEL_INTERFACE)
    )
    {
        gcmkTRACE_ZONE(
            gcvLEVEL_ERROR, gcvZONE_DRIVER,
            "%s(%d): unknown command %d\n",
            __FUNCTION__, __LINE__,
            ioctlCode
            );

        gcmkONERROR(gcvSTATUS_INVALID_ARGUMENT);
    }

    /* Get the drvArgs. */
    copyLen = copy_from_user(
        &drvArgs, (void *) arg, sizeof(DRIVER_ARGS)
        );

    if (copyLen != 0)
    {
        gcmkTRACE_ZONE(
            gcvLEVEL_ERROR, gcvZONE_DRIVER,
            "%s(%d): error copying of the input arguments.\n",
            __FUNCTION__, __LINE__
            );

        gcmkONERROR(gcvSTATUS_INVALID_ARGUMENT);
    }

    /* Now bring in the gcsHAL_INTERFACE structure. */
    if ((drvArgs.InputBufferSize  != sizeof(gcsHAL_INTERFACE))
    ||  (drvArgs.OutputBufferSize != sizeof(gcsHAL_INTERFACE))
    )
    {
        gcmkTRACE_ZONE(
            gcvLEVEL_ERROR, gcvZONE_DRIVER,
            "%s(%d): input or/and output structures are invalid.\n",
            __FUNCTION__, __LINE__
            );

        gcmkONERROR(gcvSTATUS_INVALID_ARGUMENT);
    }

    copyLen = copy_from_user(
        &iface, drvArgs.InputBuffer, sizeof(gcsHAL_INTERFACE)
        );

    if (copyLen != 0)
    {
        gcmkTRACE_ZONE(
            gcvLEVEL_ERROR, gcvZONE_DRIVER,
            "%s(%d): error copying of input HAL interface.\n",
            __FUNCTION__, __LINE__
            );

        gcmkONERROR(gcvSTATUS_INVALID_ARGUMENT);
    }

    if (iface.command == gcvHAL_CHIP_INFO)
    {
        count = 0;
        for (i = 0; i < gcdMAX_GPU_COUNT; i++)
        {
            if (device->kernels[i] != gcvNULL)
            {
#if gcdENABLE_VG
                if (i == gcvCORE_VG)
                {
                    iface.u.ChipInfo.types[count] = gcvHARDWARE_VG;
                }
                else
#endif
                {
                    gcmkVERIFY_OK(gckHARDWARE_GetType(device->kernels[i]->hardware,
                                                      &iface.u.ChipInfo.types[count]));
                }
                count++;
            }
        }

        iface.u.ChipInfo.count = count;
<<<<<<< HEAD
        status = gcvSTATUS_OK;
        iface.status = status;
=======
        iface.status = status = gcvSTATUS_OK;
>>>>>>> 472ecd4d
    }
    else
    {
        if (iface.hardwareType < 0 || iface.hardwareType > 7)
        {
            gcmkTRACE_ZONE(
                gcvLEVEL_ERROR, gcvZONE_DRIVER,
                "%s(%d): unknown hardwareType %d\n",
                __FUNCTION__, __LINE__,
                iface.hardwareType
                );

            gcmkONERROR(gcvSTATUS_INVALID_ARGUMENT);
        }

#if gcdENABLE_VG
        if (device->coreMapping[iface.hardwareType] == gcvCORE_VG)
        {
            status = gckVGKERNEL_Dispatch(device->kernels[gcvCORE_VG],
                                        (ioctlCode == IOCTL_GCHAL_INTERFACE),
                                        &iface);
        }
        else
#endif
        {
            status = gckKERNEL_Dispatch(device->kernels[device->coreMapping[iface.hardwareType]],
                                        (ioctlCode == IOCTL_GCHAL_INTERFACE),
                                        &iface);
        }
    }

    /* Redo system call after pending signal is handled. */
    if (status == gcvSTATUS_INTERRUPTED)
    {
        gcmkFOOTER();
        return -ERESTARTSYS;
    }

    if (gcmIS_SUCCESS(status) && (iface.command == gcvHAL_LOCK_VIDEO_MEMORY))
    {
        /* Special case for mapped memory. */
        if ((data->mappedMemory != gcvNULL)
        &&  (iface.u.LockVideoMemory.node->VidMem.memory->object.type == gcvOBJ_VIDMEM)
        )
        {
            /* Compute offset into mapped memory. */
            gctUINT32 offset
                = (gctUINT8 *) iface.u.LockVideoMemory.memory
                - (gctUINT8 *) device->contiguousBase;

            /* Compute offset into user-mapped region. */
            iface.u.LockVideoMemory.memory =
                (gctUINT8 *) data->mappedMemory + offset;
        }
    }

    /* Copy data back to the user. */
    copyLen = copy_to_user(
        drvArgs.OutputBuffer, &iface, sizeof(gcsHAL_INTERFACE)
        );

    if (copyLen != 0)
    {
        gcmkTRACE_ZONE(
            gcvLEVEL_ERROR, gcvZONE_DRIVER,
            "%s(%d): error copying of output HAL interface.\n",
            __FUNCTION__, __LINE__
            );

        gcmkONERROR(gcvSTATUS_INVALID_ARGUMENT);
    }

    /* Success. */
    gcmkFOOTER_NO();
    return 0;

OnError:
    gcmkFOOTER();
    return -ENOTTY;
}

static int drv_mmap(
    struct file* filp,
    struct vm_area_struct* vma
    )
{
    gceSTATUS status;
    gcsHAL_PRIVATE_DATA_PTR data;
    gckGALDEVICE device;

    gcmkHEADER_ARG("filp=0x%08X vma=0x%08X", filp, vma);

    if (filp == gcvNULL)
    {
        gcmkTRACE_ZONE(
            gcvLEVEL_ERROR, gcvZONE_DRIVER,
            "%s(%d): filp is NULL\n",
            __FUNCTION__, __LINE__
            );

        gcmkONERROR(gcvSTATUS_INVALID_ARGUMENT);
    }

    data = filp->private_data;

    if (data == gcvNULL)
    {
        gcmkTRACE_ZONE(
            gcvLEVEL_ERROR, gcvZONE_DRIVER,
            "%s(%d): private_data is NULL\n",
            __FUNCTION__, __LINE__
            );

        gcmkONERROR(gcvSTATUS_INVALID_ARGUMENT);
    }

    device = data->device;

    if (device == gcvNULL)
    {
        gcmkTRACE_ZONE(
            gcvLEVEL_ERROR, gcvZONE_DRIVER,
            "%s(%d): device is NULL\n",
            __FUNCTION__, __LINE__
            );

        gcmkONERROR(gcvSTATUS_INVALID_ARGUMENT);
    }

#if !gcdPAGED_MEMORY_CACHEABLE
    vma->vm_page_prot = pgprot_writecombine(vma->vm_page_prot);
    vma->vm_flags    |= VM_IO | VM_DONTCOPY | VM_DONTEXPAND;
#endif
    vma->vm_pgoff     = 0;

    if (device->contiguousMapped)
    {
        unsigned long size = vma->vm_end - vma->vm_start;
        int ret = 0;

        if (size > device->contiguousSize)
        {
            gcmkTRACE_ZONE(
                gcvLEVEL_ERROR, gcvZONE_DRIVER,
                "%s(%d): Invalid mapping size.\n",
                __FUNCTION__, __LINE__
                );

            gcmkONERROR(gcvSTATUS_INVALID_ARGUMENT);
        }

        ret = io_remap_pfn_range(
            vma,
            vma->vm_start,
            (gctUINT32) device->contiguousPhysical >> PAGE_SHIFT,
            size,
            vma->vm_page_prot
            );

        if (ret != 0)
        {
            gcmkTRACE_ZONE(
                gcvLEVEL_ERROR, gcvZONE_DRIVER,
                "%s(%d): io_remap_pfn_range failed %d\n",
                __FUNCTION__, __LINE__,
                ret
                );

            data->mappedMemory = gcvNULL;

            gcmkONERROR(gcvSTATUS_OUT_OF_RESOURCES);
        }

        data->mappedMemory = (gctPOINTER) vma->vm_start;
    }

    /* Success. */
    gcmkFOOTER_NO();
    return 0;

OnError:
    gcmkFOOTER();
    return -ENOTTY;
}


#if !USE_PLATFORM_DRIVER
static int __init drv_init(void)
#else
static int drv_init(void)
#endif
{
    int ret;
    int result = -EINVAL;
    gceSTATUS status;
    gckGALDEVICE device = gcvNULL;
    struct class* device_class = gcvNULL;

    gcmkHEADER();

#if ENABLE_GPU_CLOCK_BY_DRIVER && (LINUX_VERSION_CODE >= KERNEL_VERSION(2,6,28))
    {
# if 0
        struct clk * clk;

        clk = clk_get(NULL, "GCCLK");

        if (IS_ERR(clk))
        {
            gcmkTRACE_ZONE(
                gcvLEVEL_ERROR, gcvZONE_DRIVER,
                "%s(%d): clk get error: %d\n",
                __FUNCTION__, __LINE__,
                PTR_ERR(clk)
                );

            result = -ENODEV;
            gcmkONERROR(gcvSTATUS_GENERIC_IO);
        }

        /*
         * APMU_GC_156M, APMU_GC_312M, APMU_GC_PLL2, APMU_GC_PLL2_DIV2 currently.
         * Use the 2X clock.
         */
        if (clk_set_rate(clk, coreClock * 2))
        {
            gcmkTRACE_ZONE(
                gcvLEVEL_ERROR, gcvZONE_DRIVER,
                "%s(%d): Failed to set core clock.\n",
                __FUNCTION__, __LINE__
                );

            result = -EAGAIN;
            gcmkONERROR(gcvSTATUS_GENERIC_IO);
        }

        clk_enable(clk);

#if defined(CONFIG_PXA_DVFM) && (LINUX_VERSION_CODE > KERNEL_VERSION(2,6,29))
        gc_pwr(1);
#   endif
# endif
    }
#endif

    if (showArgs)
    {
        printk("galcore options:\n");
        printk("  irqLine           = %d\n",      irqLine);
        printk("  registerMemBase   = 0x%08lX\n", registerMemBase);
        printk("  registerMemSize   = 0x%08lX\n", registerMemSize);

        if (irqLine2D != -1)
        {
            printk("  irqLine2D         = %d\n",      irqLine2D);
            printk("  registerMemBase2D = 0x%08lX\n", registerMemBase2D);
            printk("  registerMemSize2D = 0x%08lX\n", registerMemSize2D);
        }

        if (irqLineVG != -1)
        {
            printk("  irqLineVG         = %d\n",      irqLineVG);
            printk("  registerMemBaseVG = 0x%08lX\n", registerMemBaseVG);
            printk("  registerMemSizeVG = 0x%08lX\n", registerMemSizeVG);
        }

        printk("  contiguousSize    = %ld\n",     contiguousSize);
        printk("  contiguousBase    = 0x%08lX\n", contiguousBase);
        printk("  bankSize          = 0x%08lX\n", bankSize);
        printk("  fastClear         = %d\n",      fastClear);
        printk("  compression       = %d\n",      compression);
        printk("  signal            = %d\n",      signal);
        printk("  baseAddress       = 0x%08lX\n", baseAddress);
        printk("  physSize          = 0x%08lX\n", physSize);
	printk(" logFileSize         = %d KB \n",     logFileSize);
#if ENABLE_GPU_CLOCK_BY_DRIVER
        printk("  coreClock       = %lu\n",     coreClock);
#endif
    }

    if(logFileSize != 0)
    {
    	gckDebugFileSystemInitialize();
    }

    /* Create the GAL device. */
    gcmkONERROR(gckGALDEVICE_Construct(
        irqLine,
        registerMemBase, registerMemSize,
        irqLine2D,
        registerMemBase2D, registerMemSize2D,
        irqLineVG,
        registerMemBaseVG, registerMemSizeVG,
        contiguousBase, contiguousSize,
        bankSize, fastClear, compression, baseAddress, physSize, signal,
        logFileSize,
        &device
        ));

    /* Start the GAL device. */
    gcmkONERROR(gckGALDEVICE_Start(device));

    if ((physSize != 0)
       && (device->kernels[gcvCORE_MAJOR] != gcvNULL)
       && (device->kernels[gcvCORE_MAJOR]->hardware->mmuVersion != 0))
    {
        status = gckMMU_Enable(device->kernels[gcvCORE_MAJOR]->mmu, baseAddress, physSize);
        gcmkTRACE_ZONE(gcvLEVEL_INFO, gcvZONE_DRIVER,
            "Enable new MMU: status=%d\n", status);

        if ((device->kernels[gcvCORE_2D] != gcvNULL)
            && (device->kernels[gcvCORE_2D]->hardware->mmuVersion != 0))
        {
            status = gckMMU_Enable(device->kernels[gcvCORE_2D]->mmu, baseAddress, physSize);
            gcmkTRACE_ZONE(gcvLEVEL_INFO, gcvZONE_DRIVER,
                "Enable new MMU for 2D: status=%d\n", status);
        }

        /* Reset the base address */
        device->baseAddress = 0;
    }

#ifdef CONFIG_ANDROID_RESERVED_MEMORY_ACCOUNT
    viv_gpu_resmem_handler.data = device->kernels[gcvCORE_MAJOR];
    register_reserved_memory_account(&viv_gpu_resmem_handler);
#endif


    /* Register the character device. */
    ret = register_chrdev(major, DRV_NAME, &driver_fops);

    if (ret < 0)
    {
        gcmkTRACE_ZONE(
            gcvLEVEL_ERROR, gcvZONE_DRIVER,
            "%s(%d): Could not allocate major number for mmap.\n",
            __FUNCTION__, __LINE__
            );

        gcmkONERROR(gcvSTATUS_OUT_OF_MEMORY);
    }

    if (major == 0)
    {
        major = ret;
    }

    /* Create the device class. */
    device_class = class_create(THIS_MODULE, "graphics_class");

    if (IS_ERR(device_class))
    {
        gcmkTRACE_ZONE(
            gcvLEVEL_ERROR, gcvZONE_DRIVER,
            "%s(%d): Failed to create the class.\n",
            __FUNCTION__, __LINE__
            );

        gcmkONERROR(gcvSTATUS_OUT_OF_RESOURCES);
    }

#if LINUX_VERSION_CODE >= KERNEL_VERSION(2,6,27)
    device_create(device_class, NULL, MKDEV(major, 0), NULL, "galcore");
#else
    device_create(device_class, NULL, MKDEV(major, 0), "galcore");
#endif

    galDevice = device;
    gpuClass  = device_class;

    gcmkTRACE_ZONE(
        gcvLEVEL_INFO, gcvZONE_DRIVER,
        "%s(%d): irqLine=%d, contiguousSize=%lu, memBase=0x%lX\n",
        __FUNCTION__, __LINE__,
        irqLine, contiguousSize, registerMemBase
        );

    /* Success. */
    gcmkFOOTER_NO();
    return 0;

OnError:
    /* Roll back. */
    if (device_class != gcvNULL)
    {
        device_destroy(device_class, MKDEV(major, 0));
        class_destroy(device_class);
    }

    if (device != gcvNULL)
    {
        gcmkVERIFY_OK(gckGALDEVICE_Stop(device));
        gcmkVERIFY_OK(gckGALDEVICE_Destroy(device));
    }

    gcmkFOOTER();
    return result;
}

#if !USE_PLATFORM_DRIVER
static void __exit drv_exit(void)
#else
static void drv_exit(void)
#endif
{
    gcmkHEADER();

#ifdef CONFIG_ANDROID_RESERVED_MEMORY_ACCOUNT
    unregister_reserved_memory_account(&viv_gpu_resmem_handler);
#endif

    gcmkASSERT(gpuClass != gcvNULL);
    device_destroy(gpuClass, MKDEV(major, 0));
    class_destroy(gpuClass);

    unregister_chrdev(major, DRV_NAME);

    gcmkVERIFY_OK(gckGALDEVICE_Stop(galDevice));
    gcmkVERIFY_OK(gckGALDEVICE_Destroy(galDevice));

   if(gckDebugFileSystemIsEnabled())
   {
   	 gckDebugFileSystemTerminate();
   }

#if ENABLE_GPU_CLOCK_BY_DRIVER && LINUX_VERSION_CODE >= KERNEL_VERSION(2,6,28)
    {
# if 0
        struct clk * clk = NULL;

#if defined(CONFIG_PXA_DVFM) && (LINUX_VERSION_CODE > KERNEL_VERSION(2,6,29))
        gc_pwr(0);
#endif
        clk = clk_get(NULL, "GCCLK");
        clk_disable(clk);
# endif
    }
#endif

    gcmkFOOTER_NO();
}

#if !USE_PLATFORM_DRIVER
    module_init(drv_init);
    module_exit(drv_exit);
#else

#ifdef CONFIG_DOVE_GPU
#   define DEVICE_NAME "dove_gpu"
#else
#   define DEVICE_NAME "galcore"
#endif

static int __devinit gpu_probe(struct platform_device *pdev)
{
    int ret = -ENODEV;
    struct resource* res;
    struct viv_gpu_platform_data *pdata;

    gcmkHEADER();

    res = platform_get_resource_byname(pdev, IORESOURCE_MEM, "phys_baseaddr");
    if (res)
        baseAddress = res->start;

    res = platform_get_resource_byname(pdev, IORESOURCE_IRQ, "irq_3d");
    if (res)
        irqLine = res->start;

    res = platform_get_resource_byname(pdev, IORESOURCE_MEM, "iobase_3d");
    if (res)
    {
        registerMemBase = res->start;
        registerMemSize = res->end - res->start + 1;
    }

    res = platform_get_resource_byname(pdev, IORESOURCE_IRQ, "irq_2d");
    if (res)
        irqLine2D = res->start;

    res = platform_get_resource_byname(pdev, IORESOURCE_MEM, "iobase_2d");
    if (res)
    {
        registerMemBase2D = res->start;
        registerMemSize2D = res->end - res->start + 1;
    }

    res = platform_get_resource_byname(pdev, IORESOURCE_IRQ, "irq_vg");
    if (res)
        irqLineVG = res->start;

    res = platform_get_resource_byname(pdev, IORESOURCE_MEM, "iobase_vg");
    if (res)
    {
        registerMemBaseVG = res->start;
        registerMemSizeVG = res->end - res->start + 1;
    }

    pdata = pdev->dev.platform_data;
    if (pdata) {
        contiguousBase = pdata->reserved_mem_base;
        contiguousSize = pdata->reserved_mem_size;
     }

    ret = drv_init();

    if (!ret)
    {
        platform_set_drvdata(pdev, galDevice);

        gcmkFOOTER_NO();
        return ret;
    }

    gcmkFOOTER_ARG(KERN_INFO "Failed to register gpu driver: %d\n", ret);
    return ret;
}

static int __devinit gpu_remove(struct platform_device *pdev)
{
    gcmkHEADER();
    drv_exit();
    gcmkFOOTER_NO();
    return 0;
}

static int __devinit gpu_suspend(struct platform_device *dev, pm_message_t state)
{
    gceSTATUS status;
    gckGALDEVICE device;
    gctINT i;

    device = platform_get_drvdata(dev);

    for (i = 0; i < gcdMAX_GPU_COUNT; i++)
    {
        if (device->kernels[i] != gcvNULL)
        {
            /* Store states. */
#if gcdENABLE_VG
            if (i == gcvCORE_VG)
            {
                status = gckVGHARDWARE_QueryPowerManagementState(device->kernels[i]->vg->hardware, &device->statesStored[i]);
            }
            else
#endif
            {
                status = gckHARDWARE_QueryPowerManagementState(device->kernels[i]->hardware, &device->statesStored[i]);
            }

            if (gcmIS_ERROR(status))
            {
                return -1;
            }

#if gcdENABLE_VG
            if (i == gcvCORE_VG)
            {
                status = gckVGHARDWARE_SetPowerManagementState(device->kernels[i]->vg->hardware, gcvPOWER_OFF);
            }
            else
#endif
            {
                status = gckHARDWARE_SetPowerManagementState(device->kernels[i]->hardware, gcvPOWER_OFF);
            }
            if (gcmIS_ERROR(status))
            {
                return -1;
            }

        }
    }

    return 0;
}

static int __devinit gpu_resume(struct platform_device *dev)
{
    gceSTATUS status;
    gckGALDEVICE device;
    gctINT i;
    gceCHIPPOWERSTATE   statesStored;

    device = platform_get_drvdata(dev);

    for (i = 0; i < gcdMAX_GPU_COUNT; i++)
    {
        if (device->kernels[i] != gcvNULL)
        {
#if gcdENABLE_VG
            if (i == gcvCORE_VG)
            {
                status = gckVGHARDWARE_SetPowerManagementState(device->kernels[i]->vg->hardware, gcvPOWER_ON);
            }
            else
#endif
            {
                status = gckHARDWARE_SetPowerManagementState(device->kernels[i]->hardware, gcvPOWER_ON);
            }

            if (gcmIS_ERROR(status))
            {
                return -1;
            }

            /* Convert global state to crossponding internal state. */
            switch(device->statesStored[i])
            {
            case gcvPOWER_OFF:
                statesStored = gcvPOWER_OFF_BROADCAST;
                break;
            case gcvPOWER_IDLE:
                statesStored = gcvPOWER_IDLE_BROADCAST;
                break;
            case gcvPOWER_SUSPEND:
                statesStored = gcvPOWER_SUSPEND_BROADCAST;
                break;
            case gcvPOWER_ON:
                statesStored = gcvPOWER_ON_AUTO;
                break;
            default:
                statesStored = device->statesStored[i];
                break;
        }

            /* Restore states. */
#if gcdENABLE_VG
            if (i == gcvCORE_VG)
            {
                status = gckVGHARDWARE_SetPowerManagementState(device->kernels[i]->vg->hardware, statesStored);
    }
            else
#endif
            {
                status = gckHARDWARE_SetPowerManagementState(device->kernels[i]->hardware, statesStored);
            }

            if (gcmIS_ERROR(status))
            {
                return -1;
            }
        }
    }

    return 0;
}

static struct platform_driver gpu_driver = {
    .probe      = gpu_probe,
    .remove     = gpu_remove,

    .suspend    = gpu_suspend,
    .resume     = gpu_resume,

    .driver     = {
        .name   = DEVICE_NAME,
    }
};

#if 0 /*CONFIG_DOVE_GPU*/
static struct resource gpu_resources[] = {
    {
        .name   = "gpu_irq",
        .flags  = IORESOURCE_IRQ,
    },
    {
        .name   = "gpu_base",
        .flags  = IORESOURCE_MEM,
    },
    {
        .name   = "gpu_mem",
        .flags  = IORESOURCE_MEM,
    },
};

static struct platform_device * gpu_device;
#endif

static int __init gpu_init(void)
{
    int ret = 0;

#if 0 /*ndef CONFIG_DOVE_GPU*/
    gpu_resources[0].start = gpu_resources[0].end = irqLine;

    gpu_resources[1].start = registerMemBase;
    gpu_resources[1].end   = registerMemBase + registerMemSize - 1;

    gpu_resources[2].start = contiguousBase;
    gpu_resources[2].end   = contiguousBase + contiguousSize - 1;

    /* Allocate device */
    gpu_device = platform_device_alloc(DEVICE_NAME, -1);
    if (!gpu_device)
    {
        printk(KERN_ERR "galcore: platform_device_alloc failed.\n");
        ret = -ENOMEM;
        goto out;
    }

    /* Insert resource */
    ret = platform_device_add_resources(gpu_device, gpu_resources, 3);
    if (ret)
    {
        printk(KERN_ERR "galcore: platform_device_add_resources failed.\n");
        goto put_dev;
    }

    /* Add device */
    ret = platform_device_add(gpu_device);
    if (ret)
    {
        printk(KERN_ERR "galcore: platform_device_add failed.\n");
        goto put_dev;
    }
#endif

    ret = platform_driver_register(&gpu_driver);
    if (!ret)
    {
        goto out;
    }

#if 0 /*ndef CONFIG_DOVE_GPU*/
    platform_device_del(gpu_device);
put_dev:
    platform_device_put(gpu_device);
#endif

out:
    return ret;
}

static void __exit gpu_exit(void)
{
    platform_driver_unregister(&gpu_driver);
#if 0 /*ndef CONFIG_DOVE_GPU*/
    platform_device_unregister(gpu_device);
#endif
}

module_init(gpu_init);
module_exit(gpu_exit);

#endif<|MERGE_RESOLUTION|>--- conflicted
+++ resolved
@@ -495,12 +495,7 @@
         }
 
         iface.u.ChipInfo.count = count;
-<<<<<<< HEAD
-        status = gcvSTATUS_OK;
-        iface.status = status;
-=======
         iface.status = status = gcvSTATUS_OK;
->>>>>>> 472ecd4d
     }
     else
     {
