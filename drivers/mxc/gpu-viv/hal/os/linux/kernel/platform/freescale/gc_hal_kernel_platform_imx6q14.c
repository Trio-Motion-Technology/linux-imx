/****************************************************************************
*
*    The MIT License (MIT)
*
*    Copyright (c) 2014 - 2016 Vivante Corporation
*
*    Permission is hereby granted, free of charge, to any person obtaining a
*    copy of this software and associated documentation files (the "Software"),
*    to deal in the Software without restriction, including without limitation
*    the rights to use, copy, modify, merge, publish, distribute, sublicense,
*    and/or sell copies of the Software, and to permit persons to whom the
*    Software is furnished to do so, subject to the following conditions:
*
*    The above copyright notice and this permission notice shall be included in
*    all copies or substantial portions of the Software.
*
*    THE SOFTWARE IS PROVIDED "AS IS", WITHOUT WARRANTY OF ANY KIND, EXPRESS OR
*    IMPLIED, INCLUDING BUT NOT LIMITED TO THE WARRANTIES OF MERCHANTABILITY,
*    FITNESS FOR A PARTICULAR PURPOSE AND NONINFRINGEMENT. IN NO EVENT SHALL THE
*    AUTHORS OR COPYRIGHT HOLDERS BE LIABLE FOR ANY CLAIM, DAMAGES OR OTHER
*    LIABILITY, WHETHER IN AN ACTION OF CONTRACT, TORT OR OTHERWISE, ARISING
*    FROM, OUT OF OR IN CONNECTION WITH THE SOFTWARE OR THE USE OR OTHER
*    DEALINGS IN THE SOFTWARE.
*
*****************************************************************************
*
*    The GPL License (GPL)
*
*    Copyright (C) 2014 - 2016 Vivante Corporation
*
*    This program is free software; you can redistribute it and/or
*    modify it under the terms of the GNU General Public License
*    as published by the Free Software Foundation; either version 2
*    of the License, or (at your option) any later version.
*
*    This program is distributed in the hope that it will be useful,
*    but WITHOUT ANY WARRANTY; without even the implied warranty of
*    MERCHANTABILITY or FITNESS FOR A PARTICULAR PURPOSE.  See the
*    GNU General Public License for more details.
*
*    You should have received a copy of the GNU General Public License
*    along with this program; if not, write to the Free Software Foundation,
*    Inc., 51 Franklin Street, Fifth Floor, Boston, MA 02110-1301, USA.
*
*****************************************************************************
*
*    Note: This software is released under dual MIT and GPL licenses. A
*    recipient may use this file under the terms of either the MIT license or
*    GPL License. If you wish to use only one license not the other, you can
*    indicate your decision by deleting one of the above license notices in your
*    version of this file.
*
*****************************************************************************/


#include "gc_hal_kernel_linux.h"
#include "gc_hal_kernel_platform.h"
#include "gc_hal_kernel_device.h"
#include "gc_hal_driver.h"
#include <linux/slab.h>
#if LINUX_VERSION_CODE >= KERNEL_VERSION(3,10,0)
#include <linux/of_platform.h>
#include <linux/of_gpio.h>
#include <linux/of_address.h>
#endif

#if USE_PLATFORM_DRIVER
#   include <linux/platform_device.h>
#endif

#if LINUX_VERSION_CODE < KERNEL_VERSION(3,5,0)
#include <mach/viv_gpu.h>
#else
#include <linux/pm_runtime.h>
#if LINUX_VERSION_CODE < KERNEL_VERSION(3, 10, 0)
#include <mach/busfreq.h>
#elif LINUX_VERSION_CODE < KERNEL_VERSION(3, 14, 29)
#include <linux/busfreq-imx6.h>
#include <linux/reset.h>
#else
#if !IMX8_SCU_CONTROL
#include <linux/busfreq-imx.h>
#endif
#include <linux/reset.h>
#endif
#endif

#include <linux/clk.h>

#if IMX8_SCU_CONTROL
#include <soc/imx8/sc/sci.h>
static sc_ipc_t gpu_ipcHandle;
#endif

#if LINUX_VERSION_CODE < KERNEL_VERSION(3,10,0)
#include <mach/hardware.h>
#endif
#include <linux/pm_runtime.h>

#include <linux/regulator/consumer.h>

#ifdef CONFIG_DEVICE_THERMAL
#if LINUX_VERSION_CODE >= KERNEL_VERSION(3,10,0)
#include <linux/device_cooling.h>
#define REG_THERMAL_NOTIFIER(a) register_devfreq_cooling_notifier(a);
#define UNREG_THERMAL_NOTIFIER(a) unregister_devfreq_cooling_notifier(a);
#else
extern int register_thermal_notifier(struct notifier_block *nb);
extern int unregister_thermal_notifier(struct notifier_block *nb);
#define REG_THERMAL_NOTIFIER(a) register_thermal_notifier(a);
#define UNREG_THERMAL_NOTIFIER(a) unregister_thermal_notifier(a);
#endif
#endif

#ifndef gcdFSL_CONTIGUOUS_SIZE
#define gcdFSL_CONTIGUOUS_SIZE (4 << 20)
#endif

static int initgpu3DMinClock = 1;
module_param(initgpu3DMinClock, int, 0644);

struct platform_device *pdevice;

#ifdef CONFIG_GPU_LOW_MEMORY_KILLER
#    include <linux/kernel.h>
#    include <linux/mm.h>
#    include <linux/oom.h>
#    include <linux/sched.h>
#    include <linux/profile.h>

struct task_struct *lowmem_deathpending;

static int
task_notify_func(struct notifier_block *self, unsigned long val, void *data);

static struct notifier_block task_nb = {
    .notifier_call  = task_notify_func,
};

static int
task_notify_func(struct notifier_block *self, unsigned long val, void *data)
{
    struct task_struct *task = data;

    if (task == lowmem_deathpending)
        lowmem_deathpending = NULL;

<<<<<<< HEAD
	return NOTIFY_DONE;
=======
    return NOTIFY_OK;
>>>>>>> 6172c4e9
}

extern struct task_struct *lowmem_deathpending;
static unsigned long lowmem_deathpending_timeout;

static int force_contiguous_lowmem_shrink(IN gckKERNEL Kernel)
{
    struct task_struct *p;
    struct task_struct *selected = NULL;
    int tasksize;
        int ret = -1;
    int min_adj = 0;
    int selected_tasksize = 0;
    int selected_oom_adj;
    /*
     * If we already have a death outstanding, then
     * bail out right away; indicating to vmscan
     * that we have nothing further to offer on
     * this pass.
     *
     */
    if (lowmem_deathpending &&
        time_before_eq(jiffies, lowmem_deathpending_timeout))
        return 0;
    selected_oom_adj = min_adj;

       rcu_read_lock();
    for_each_process(p) {
        struct mm_struct *mm;
        struct signal_struct *sig;
                gcuDATABASE_INFO info;
        int oom_adj;

        task_lock(p);
        mm = p->mm;
        sig = p->signal;
        if (!mm || !sig) {
            task_unlock(p);
            continue;
        }
        oom_adj = sig->oom_score_adj;
        if (oom_adj < min_adj) {
            task_unlock(p);
            continue;
        }

        tasksize = 0;
        task_unlock(p);
               rcu_read_unlock();

        if (gckKERNEL_QueryProcessDB(Kernel, p->pid, gcvFALSE, gcvDB_VIDEO_MEMORY, &info) == gcvSTATUS_OK){
            tasksize += info.counters.bytes / PAGE_SIZE;
        }
        if (gckKERNEL_QueryProcessDB(Kernel, p->pid, gcvFALSE, gcvDB_CONTIGUOUS, &info) == gcvSTATUS_OK){
            tasksize += info.counters.bytes / PAGE_SIZE;
        }

               rcu_read_lock();

        if (tasksize <= 0)
            continue;

        gckOS_Print("<gpu> pid %d (%s), adj %d, size %d \n", p->pid, p->comm, oom_adj, tasksize);

        if (selected) {
            if (oom_adj < selected_oom_adj)
                continue;
            if (oom_adj == selected_oom_adj &&
                tasksize <= selected_tasksize)
                continue;
        }
        selected = p;
        selected_tasksize = tasksize;
        selected_oom_adj = oom_adj;
    }
    if (selected && selected_oom_adj > 0) {
        gckOS_Print("<gpu> send sigkill to %d (%s), adj %d, size %d\n",
                 selected->pid, selected->comm,
                 selected_oom_adj, selected_tasksize);
        lowmem_deathpending = selected;
        lowmem_deathpending_timeout = jiffies + HZ;
        force_sig(SIGKILL, selected);
        ret = 0;
    }
       rcu_read_unlock();
    return ret;
}

extern gckKERNEL
_GetValidKernel(
  gckGALDEVICE Device
  );

gceSTATUS
_ShrinkMemory(
    IN gckPLATFORM Platform
    )
{
    struct platform_device *pdev;
    gckGALDEVICE galDevice;
    gckKERNEL kernel;
    gceSTATUS status = gcvSTATUS_OK;

    pdev = Platform->device;

    galDevice = platform_get_drvdata(pdev);

    kernel = _GetValidKernel(galDevice);

    if (kernel != gcvNULL)
    {
        if (force_contiguous_lowmem_shrink(kernel) != 0)
            status = gcvSTATUS_OUT_OF_MEMORY;
    }
    else
    {
        gcmkPRINT("%s(%d) can't find kernel! ", __FUNCTION__, __LINE__);
    }

    return status;
}
#endif

#if gcdENABLE_FSCALE_VAL_ADJUST && defined(CONFIG_DEVICE_THERMAL)
static int thermal_hot_pm_notify(struct notifier_block *nb, unsigned long event,
       void *dummy)
{
    static gctUINT orgFscale, minFscale, maxFscale;
    static gctBOOL bAlreadyTooHot = gcvFALSE;
    gckHARDWARE hardware;
    gckGALDEVICE galDevice;

    galDevice = platform_get_drvdata(pdevice);
    if (!galDevice)
    {
        /* GPU is not ready, so it is meaningless to change GPU freq. */
        return NOTIFY_OK;
    }

    if (!galDevice->kernels[gcvCORE_MAJOR])
    {
        return NOTIFY_OK;
    }

    hardware = galDevice->kernels[gcvCORE_MAJOR]->hardware;

    if (!hardware)
    {
        return NOTIFY_OK;
    }

    if (event && !bAlreadyTooHot) {
        gckHARDWARE_GetFscaleValue(hardware,&orgFscale,&minFscale, &maxFscale);
        gckHARDWARE_SetFscaleValue(hardware, minFscale);
        bAlreadyTooHot = gcvTRUE;
        gckOS_Print("System is too hot. GPU3D will work at %d/64 clock.\n", minFscale);
    } else if (!event && bAlreadyTooHot) {
        gckHARDWARE_SetFscaleValue(hardware, orgFscale);
        gckOS_Print("Hot alarm is canceled. GPU3D clock will return to %d/64\n", orgFscale);
        bAlreadyTooHot = gcvFALSE;
    }
    return NOTIFY_OK;
}

static struct notifier_block thermal_hot_pm_notifier = {
    .notifier_call = thermal_hot_pm_notify,
    };

static ssize_t show_gpu3DMinClock(struct device_driver *dev, char *buf)
{
    gctUINT currentf,minf,maxf;
    gckGALDEVICE galDevice;

    galDevice = platform_get_drvdata(pdevice);
    if(galDevice->kernels[gcvCORE_MAJOR])
    {
         gckHARDWARE_GetFscaleValue(galDevice->kernels[gcvCORE_MAJOR]->hardware,
            &currentf, &minf, &maxf);
    }
    snprintf(buf, PAGE_SIZE, "%d\n", minf);
    return strlen(buf);
}

static ssize_t update_gpu3DMinClock(struct device_driver *dev, const char *buf, size_t count)
{

    gctINT fields;
    gctUINT MinFscaleValue;
    gckGALDEVICE galDevice;

    galDevice = platform_get_drvdata(pdevice);
    if(galDevice->kernels[gcvCORE_MAJOR])
    {
         fields = sscanf(buf, "%d", &MinFscaleValue);
         if (fields < 1)
             return -EINVAL;

         gckHARDWARE_SetMinFscaleValue(galDevice->kernels[gcvCORE_MAJOR]->hardware,MinFscaleValue);
    }

    return count;
}

static DRIVER_ATTR(gpu3DMinClock, S_IRUGO | S_IWUSR, show_gpu3DMinClock, update_gpu3DMinClock);
#endif




#if LINUX_VERSION_CODE >= KERNEL_VERSION(3,5,0)
static const struct of_device_id mxs_gpu_dt_ids[] = {
    { .compatible = "fsl,imx6q-gpu", },
    { .compatible = "fsl,imx8x-gpu", },
    {/* sentinel */}
};
MODULE_DEVICE_TABLE(of, mxs_gpu_dt_ids);
#endif


#if LINUX_VERSION_CODE >= KERNEL_VERSION(3,10,0)
struct contiguous_mem_pool {
    struct dma_attrs attrs;
    dma_addr_t phys;
    void *virt;
    size_t size;
};
#endif

struct imx_priv {
    /* Clock management.*/
    struct clk         *clk_3d_core;
    struct clk         *clk_3d_shader;
    struct clk         *clk_3d_axi;
    struct clk         *clk_2d_core;
    struct clk         *clk_2d_axi;
    struct clk         *clk_vg_axi;

    struct clk         *clk_core_3d[2];
    struct clk         *clk_shader_3d[2];

#if IMX8_SCU_CONTROL
    sc_rsrc_t          sc_gpu_pid[2];
#endif

#if LINUX_VERSION_CODE < KERNEL_VERSION(3,14,0)
#if LINUX_VERSION_CODE < KERNEL_VERSION(3,5,0) || LINUX_VERSION_CODE >= KERNEL_VERSION(3,10,0)
    /*Power management.*/
    struct regulator      *gpu_regulator;
#endif
#endif
       /*Run time pm*/
       struct device           *pmdev;
#if LINUX_VERSION_CODE >= KERNEL_VERSION(3,10,0)
    struct contiguous_mem_pool *pool;
    struct reset_control *rstc[gcdMAX_GPU_COUNT];
#endif
};

static struct imx_priv imxPriv;

gceSTATUS
gckPLATFORM_AdjustParam(
    IN gckPLATFORM Platform,
    OUT gcsMODULE_PARAMETERS *Args
    )
{
     struct resource* res;
     struct platform_device* pdev = Platform->device;
#if LINUX_VERSION_CODE >= KERNEL_VERSION(3,10,0)
#elif LINUX_VERSION_CODE >= KERNEL_VERSION(3,5,0)
       struct device_node *dn =pdev->dev.of_node;
       const u32 *prop;
#else
       struct viv_gpu_platform_data *pdata;
#endif
    int i, j = 0;
    const char *irq_3d_res[2] = {"irq_3d_0", "irq_3d_1"};
    const char *iobase_3d_res[2] = {"iobase_3d_0", "iobase_3d_1"};

    res = platform_get_resource_byname(pdev, IORESOURCE_MEM, "phys_baseaddr");
    if (res)
        Args->baseAddress = res->start;

    res = platform_get_resource_byname(pdev, IORESOURCE_IRQ, "irq_3d");
    if (res)
        Args->irqLine = res->start;

    res = platform_get_resource_byname(pdev, IORESOURCE_MEM, "iobase_3d");
    if (res)
    {
        Args->registerMemBase = res->start;
        Args->registerMemSize = res->end - res->start + 1;
    }

    res = platform_get_resource_byname(pdev, IORESOURCE_IRQ, "irq_2d");
    if (res)
        Args->irqLine2D = res->start;

    res = platform_get_resource_byname(pdev, IORESOURCE_MEM, "iobase_2d");
    if (res)
    {
        Args->registerMemBase2D = res->start;
        Args->registerMemSize2D = res->end - res->start + 1;
    }

    res = platform_get_resource_byname(pdev, IORESOURCE_IRQ, "irq_vg");
    if (res)
        Args->irqLineVG = res->start;

    res = platform_get_resource_byname(pdev, IORESOURCE_MEM, "iobase_vg");
    if (res)
    {
        Args->registerMemBaseVG = res->start;
        Args->registerMemSizeVG = res->end - res->start + 1;
    }

    for (i = 0; i < sizeof(irq_3d_res)/sizeof(irq_3d_res[0]); i++)
    {
        res = platform_get_resource_byname(pdev, IORESOURCE_IRQ, irq_3d_res[i]);
        if (res)
            Args->irqs[gcvCORE_MAJOR + j] = res->start;
        else
            continue;

        res = platform_get_resource_byname(pdev, IORESOURCE_MEM, iobase_3d_res[i]);
        if (res)
        {
            Args->registerBases[gcvCORE_MAJOR + j] = res->start;
            Args->registerSizes[gcvCORE_MAJOR + j] = res->end - res->start + 1;
            j++;
        }
    }

#if LINUX_VERSION_CODE >= KERNEL_VERSION(4,1,0)
    res = platform_get_resource_byname(pdev, IORESOURCE_MEM, "contiguous_mem");
    if (res)
    {
        if( Args->contiguousBase == 0 )
           Args->contiguousBase = res->start;
        if( Args->contiguousSize == ~0U )
           Args->contiguousSize = res->end - res->start + 1;
    }
#elif LINUX_VERSION_CODE >= KERNEL_VERSION(3,10,0)
       Args->contiguousBase = 0;
#elif LINUX_VERSION_CODE >= KERNEL_VERSION(3,5,0)
       prop = of_get_property(dn, "contiguousbase", NULL);
       if(prop)
               Args->contiguousBase = *prop;
       of_property_read_u32(dn,"contiguoussize", (u32 *)&contiguousSize);
#else
    pdata = pdev->dev.platform_data;
    if (pdata) {
        Args->contiguousBase = pdata->reserved_mem_base;
       Args->contiguousSize = pdata->reserved_mem_size;
     }
#endif
    if (Args->contiguousSize == ~0U)
    {
       gckOS_Print("Warning: No contiguous memory is reserverd for gpu.!\n ");
       gckOS_Print("Warning: Will use default value(%d) for the reserved memory!\n ",gcdFSL_CONTIGUOUS_SIZE);
       Args->contiguousSize = gcdFSL_CONTIGUOUS_SIZE;
    }

    Args->gpu3DMinClock = initgpu3DMinClock;

    if(Args->physSize == 0)
        Args->physSize = 0x80000000;


    return gcvSTATUS_OK;
}

gceSTATUS
_AllocPriv(
    IN gckPLATFORM Platform
    )
{
    Platform->priv = &imxPriv;

#ifdef CONFIG_GPU_LOW_MEMORY_KILLER
#if LINUX_VERSION_CODE < KERNEL_VERSION(4,1,0)
<<<<<<< HEAD
    task_free_register(&task_nb);
=======
     task_free_register(&task_nb);
>>>>>>> 6172c4e9
#else
    task_handoff_register(&task_nb);
#endif
#endif

    return gcvSTATUS_OK;
}

gceSTATUS
_FreePriv(
    IN gckPLATFORM Platform
    )
{
#ifdef CONFIG_GPU_LOW_MEMORY_KILLER
#if LINUX_VERSION_CODE < KERNEL_VERSION(4,1,0)
<<<<<<< HEAD
    task_free_unregister(&task_nb);
=======
     task_free_unregister(&task_nb);
>>>>>>> 6172c4e9
#else
    task_handoff_unregister(&task_nb);
#endif
#endif

    return gcvSTATUS_OK;
}

gceSTATUS
_SetClock(
    IN gckPLATFORM Platform,
    IN gceCORE GPU,
    IN gctBOOL Enable
    );

#if LINUX_VERSION_CODE >= KERNEL_VERSION(3,10,0)
static void imx6sx_optimize_qosc_for_GPU(IN gckPLATFORM Platform)
{
    struct device_node *np;
    void __iomem *src_base;

    np = of_find_compatible_node(NULL, NULL, "fsl,imx6sx-qosc");
    if (!np)
        return;

    src_base = of_iomap(np, 0);
    WARN_ON(!src_base);
        _SetClock(Platform, gcvCORE_MAJOR, gcvTRUE);
    writel_relaxed(0, src_base); /* Disable clkgate & soft_rst */
    writel_relaxed(0, src_base+0x60); /* Enable all masters */
    writel_relaxed(0, src_base+0x1400); /* Disable clkgate & soft_rst for gpu */
    writel_relaxed(0x0f000222, src_base+0x1400+0xd0); /* Set Write QoS 2 for gpu */
    writel_relaxed(0x0f000822, src_base+0x1400+0xe0); /* Set Read QoS 8 for gpu */
        _SetClock(Platform, gcvCORE_MAJOR, gcvFALSE);
    return;
}
#endif

gceSTATUS
_GetPower(
    IN gckPLATFORM Platform
    )
{
    struct device* pdev = &Platform->device->dev;
    struct imx_priv *priv = Platform->priv;
#ifdef CONFIG_RESET_CONTROLLER
#if LINUX_VERSION_CODE >= KERNEL_VERSION(3,10,0)
    struct reset_control *rstc;
#endif
#endif

#ifdef CONFIG_PM
    /*Init runtime pm for gpu*/
    pm_runtime_enable(pdev);
    priv->pmdev = pdev;
#endif

#ifdef CONFIG_RESET_CONTROLLER
#if LINUX_VERSION_CODE >= KERNEL_VERSION(3,10,0)
    rstc = devm_reset_control_get(pdev, "gpu3d");
    priv->rstc[gcvCORE_MAJOR] = IS_ERR(rstc) ? NULL : rstc;
    rstc = devm_reset_control_get(pdev, "gpu2d");
    priv->rstc[gcvCORE_2D] = IS_ERR(rstc) ? NULL : rstc;
    rstc = devm_reset_control_get(pdev, "gpuvg");
    priv->rstc[gcvCORE_VG] = IS_ERR(rstc) ? NULL : rstc;
#endif
#endif

#if LINUX_VERSION_CODE < KERNEL_VERSION(3,14,0)
#if LINUX_VERSION_CODE < KERNEL_VERSION(3,5,0)
    /*get gpu regulator*/
    priv->gpu_regulator = regulator_get(pdev, "cpu_vddgpu");
#elif LINUX_VERSION_CODE >= KERNEL_VERSION(3,10,0)
    priv->gpu_regulator = devm_regulator_get(pdev, "pu");
#endif
#if LINUX_VERSION_CODE < KERNEL_VERSION(3,5,0) || LINUX_VERSION_CODE >= KERNEL_VERSION(3,10,0)
    if (IS_ERR(priv->gpu_regulator)) {
       gcmkTRACE_ZONE(gcvLEVEL_ERROR, gcvZONE_DRIVER,
               "%s(%d): Failed to get gpu regulator \n",
               __FUNCTION__, __LINE__);
       return gcvSTATUS_NOT_FOUND;
    }
#endif
#endif

    /*Initialize the clock structure*/
    priv->clk_3d_core = clk_get(pdev, "gpu3d_clk");
    if (!IS_ERR(priv->clk_3d_core)) {
#if LINUX_VERSION_CODE < KERNEL_VERSION(3,5,0)
        if (cpu_is_mx6q()) {
               priv->clk_3d_shader = clk_get(pdev, "gpu3d_shader_clk");
               if (IS_ERR(priv->clk_3d_shader)) {
                   clk_put(priv->clk_3d_core);
                   priv->clk_3d_core = NULL;
                   priv->clk_3d_shader = NULL;
                   gckOS_Print("galcore: clk_get gpu3d_shader_clk failed, disable 3d!\n");
               }
             }
#else
               priv->clk_3d_axi = clk_get(pdev, "gpu3d_axi_clk");
               priv->clk_3d_shader = clk_get(pdev, "gpu3d_shader_clk");
               if (IS_ERR(priv->clk_3d_shader)) {
                   clk_put(priv->clk_3d_core);
                   priv->clk_3d_core = NULL;
                   priv->clk_3d_shader = NULL;
                   gckOS_Print("galcore: clk_get gpu3d_shader_clk failed, disable 3d!\n");
               }
#endif
    } else {
        priv->clk_3d_core = NULL;
        gckOS_Print("galcore: clk_get gpu3d_clk failed, disable 3d!\n");
    }

    priv->clk_2d_core = clk_get(pdev, "gpu2d_clk");
    if (IS_ERR(priv->clk_2d_core)) {
        priv->clk_2d_core = NULL;
        gckOS_Print("galcore: clk_get 2d core clock failed, disable 2d/vg!\n");
    } else {
        priv->clk_2d_axi = clk_get(pdev, "gpu2d_axi_clk");
        if (IS_ERR(priv->clk_2d_axi)) {
            priv->clk_2d_axi = NULL;
            gckOS_Print("galcore: clk_get 2d axi clock failed, disable 2d\n");
        }

        priv->clk_vg_axi = clk_get(pdev, "openvg_axi_clk");
        if (IS_ERR(priv->clk_vg_axi)) {
               priv->clk_vg_axi = NULL;
               gckOS_Print("galcore: clk_get vg clock failed, disable vg!\n");
        }
    }


#if gcdENABLE_FSCALE_VAL_ADJUST && defined(CONFIG_DEVICE_THERMAL)
    pdevice = Platform->device;
    REG_THERMAL_NOTIFIER(&thermal_hot_pm_notifier);
    {
        int ret = 0;
        ret = driver_create_file(pdevice->dev.driver, &driver_attr_gpu3DMinClock);
        if(ret)
            dev_err(&pdevice->dev, "create gpu3DMinClock attr failed (%d)\n", ret);
    }
#endif

#if LINUX_VERSION_CODE >= KERNEL_VERSION(3,10,0)
    imx6sx_optimize_qosc_for_GPU(Platform);
#endif
    return gcvSTATUS_OK;
}

gceSTATUS
_PutPower(
    IN gckPLATFORM Platform
    )
{
    struct imx_priv *priv = Platform->priv;

    /*Disable clock*/
#if LINUX_VERSION_CODE >= KERNEL_VERSION(3,5,0)
    if (priv->clk_3d_axi) {
       clk_put(priv->clk_3d_axi);
       priv->clk_3d_axi = NULL;
    }
#endif
    if (priv->clk_3d_core) {
       clk_put(priv->clk_3d_core);
       priv->clk_3d_core = NULL;
    }
    if (priv->clk_3d_shader) {
       clk_put(priv->clk_3d_shader);
       priv->clk_3d_shader = NULL;
    }
    if (priv->clk_2d_core) {
       clk_put(priv->clk_2d_core);
       priv->clk_2d_core = NULL;
    }
    if (priv->clk_2d_axi) {
       clk_put(priv->clk_2d_axi);
       priv->clk_2d_axi = NULL;
    }
    if (priv->clk_vg_axi) {
       clk_put(priv->clk_vg_axi);
       priv->clk_vg_axi = NULL;
    }

#ifdef CONFIG_PM
    if(priv->pmdev)
        pm_runtime_disable(priv->pmdev);
#endif

#if LINUX_VERSION_CODE < KERNEL_VERSION(3,5,0)
    if (priv->gpu_regulator) {
       regulator_put(priv->gpu_regulator);
       priv->gpu_regulator = NULL;
    }
#endif

#if gcdENABLE_FSCALE_VAL_ADJUST && defined(CONFIG_DEVICE_THERMAL)
    UNREG_THERMAL_NOTIFIER(&thermal_hot_pm_notifier);

    driver_remove_file(pdevice->dev.driver, &driver_attr_gpu3DMinClock);
#endif

    return gcvSTATUS_OK;
}

gceSTATUS
_SetPower(
    IN gckPLATFORM Platform,
    IN gceCORE GPU,
    IN gctBOOL Enable
    )
{
#ifdef CONFIG_PM
    struct imx_priv* priv = Platform->priv;
#endif

#if LINUX_VERSION_CODE < KERNEL_VERSION(3,14,0)
#if LINUX_VERSION_CODE < KERNEL_VERSION(3,5,0) || LINUX_VERSION_CODE >= KERNEL_VERSION(3,10,0)
    int ret;
#endif
#endif

    if (Enable)
    {
#if LINUX_VERSION_CODE < KERNEL_VERSION(3,14,0)
#if LINUX_VERSION_CODE < KERNEL_VERSION(3,5,0) || LINUX_VERSION_CODE >= KERNEL_VERSION(3,10,0)
        if(!IS_ERR(priv->gpu_regulator)) {
            ret = regulator_enable(priv->gpu_regulator);
            if (ret != 0)
                gckOS_Print("%s(%d): fail to enable pu regulator %d!\n",
                    __FUNCTION__, __LINE__, ret);
        }
#else
        imx_gpc_power_up_pu(true);
#endif
#endif

#ifdef CONFIG_PM
        pm_runtime_get_sync(priv->pmdev);
#endif
    }
    else
    {
#ifdef CONFIG_PM
        pm_runtime_put_sync(priv->pmdev);
#endif

#if LINUX_VERSION_CODE < KERNEL_VERSION(3,14,0)
#if LINUX_VERSION_CODE < KERNEL_VERSION(3,5,0) || LINUX_VERSION_CODE >= KERNEL_VERSION(3,10,0)
        if(!IS_ERR(priv->gpu_regulator))
            regulator_disable(priv->gpu_regulator);
#else
        imx_gpc_power_up_pu(false);
#endif
#endif

    }

    return gcvSTATUS_OK;
}

gceSTATUS
_SetClock(
    IN gckPLATFORM Platform,
    IN gceCORE GPU,
    IN gctBOOL Enable
    )
{
    struct imx_priv* priv = Platform->priv;
    struct clk *clk_3dcore = priv->clk_3d_core;
    struct clk *clk_3dshader = priv->clk_3d_shader;
#if LINUX_VERSION_CODE >= KERNEL_VERSION(3,5,0)
    struct clk *clk_3d_axi = priv->clk_3d_axi;
#endif
    struct clk *clk_2dcore = priv->clk_2d_core;
    struct clk *clk_2d_axi = priv->clk_2d_axi;
    struct clk *clk_vg_axi = priv->clk_vg_axi;


#if LINUX_VERSION_CODE < KERNEL_VERSION(3,5,0)
    if (Enable) {
        switch (GPU) {
        case gcvCORE_MAJOR:
            clk_enable(clk_3dcore);
            if (cpu_is_mx6q())
                clk_enable(clk_3dshader);
            break;
        case gcvCORE_2D:
            clk_enable(clk_2dcore);
            clk_enable(clk_2d_axi);
            break;
        case gcvCORE_VG:
            clk_enable(clk_2dcore);
            clk_enable(clk_vg_axi);
            break;
        default:
            break;
        }
    } else {
        switch (GPU) {
        case gcvCORE_MAJOR:
            if (cpu_is_mx6q())
                clk_disable(clk_3dshader);
            clk_disable(clk_3dcore);
            break;
       case gcvCORE_2D:
            clk_disable(clk_2dcore);
            clk_disable(clk_2d_axi);
            break;
        case gcvCORE_VG:
            clk_disable(clk_2dcore);
            clk_disable(clk_vg_axi);
            break;
        default:
            break;
        }
    }
#else
    if (Enable) {
        switch (GPU) {
        case gcvCORE_MAJOR:
            clk_prepare(clk_3dcore);
            clk_enable(clk_3dcore);
            clk_prepare(clk_3dshader);
            clk_enable(clk_3dshader);
            clk_prepare(clk_3d_axi);
            clk_enable(clk_3d_axi);
            break;
        case gcvCORE_2D:
            clk_prepare(clk_2dcore);
            clk_enable(clk_2dcore);
            clk_prepare(clk_2d_axi);
            clk_enable(clk_2d_axi);
            break;
        case gcvCORE_VG:
            clk_prepare(clk_2dcore);
            clk_enable(clk_2dcore);
            clk_prepare(clk_vg_axi);
            clk_enable(clk_vg_axi);
            break;
        default:
            break;
        }
    } else {
        switch (GPU) {
        case gcvCORE_MAJOR:
            clk_disable(clk_3dshader);
            clk_unprepare(clk_3dshader);
            clk_disable(clk_3dcore);
            clk_unprepare(clk_3dcore);
            clk_disable(clk_3d_axi);
            clk_unprepare(clk_3d_axi);
            break;
       case gcvCORE_2D:
            clk_disable(clk_2dcore);
            clk_unprepare(clk_2dcore);
            clk_disable(clk_2d_axi);
            clk_unprepare(clk_2d_axi);
            break;
        case gcvCORE_VG:
            clk_disable(clk_2dcore);
            clk_unprepare(clk_2dcore);
            clk_disable(clk_vg_axi);
            clk_unprepare(clk_vg_axi);
            break;
        default:
            break;
        }
    }
#endif

    return gcvSTATUS_OK;
}

#if LINUX_VERSION_CODE >= KERNEL_VERSION(3,5,0)
#ifdef CONFIG_PM
<<<<<<< HEAD
=======
#ifndef CONFIG_ARM64
>>>>>>> 6172c4e9
static int gpu_runtime_suspend(struct device *dev)
{
    release_bus_freq(BUS_FREQ_HIGH);
    return 0;
}

static int gpu_runtime_resume(struct device *dev)
{
    request_bus_freq(BUS_FREQ_HIGH);
    return 0;
}

static struct dev_pm_ops gpu_pm_ops;
#endif
#endif
#endif

gceSTATUS
_AdjustDriver(
    IN gckPLATFORM Platform
    )
{
#if LINUX_VERSION_CODE >= KERNEL_VERSION(3,5,0)
    struct platform_driver * driver = Platform->driver;
#endif

#if LINUX_VERSION_CODE >= KERNEL_VERSION(3,5,0)
    driver->driver.of_match_table = mxs_gpu_dt_ids;
#endif

#ifdef CONFIG_PM
    /* Override PM callbacks to add runtime PM callbacks. */
#if LINUX_VERSION_CODE >= KERNEL_VERSION(3,5,0)
#ifdef CONFIG_PM
#ifndef CONFIG_ARM64
    /* Fill local structure with original value. */
    memcpy(&gpu_pm_ops, driver->driver.pm, sizeof(struct dev_pm_ops));

    /* Add runtime PM callback. */
<<<<<<< HEAD
#ifdef CONFIG_PM
=======
>>>>>>> 6172c4e9
    gpu_pm_ops.runtime_suspend = gpu_runtime_suspend;
    gpu_pm_ops.runtime_resume = gpu_runtime_resume;
    gpu_pm_ops.runtime_idle = NULL;

    /* Replace callbacks. */
    driver->driver.pm = &gpu_pm_ops;
#endif
#endif
#endif
#endif

    return gcvSTATUS_OK;
}

gceSTATUS
_Reset(
    IN gckPLATFORM Platform,
    gceCORE GPU
    )
{
#if LINUX_VERSION_CODE < KERNEL_VERSION(3,5,0)
#define SRC_SCR_OFFSET 0
#define BP_SRC_SCR_GPU3D_RST 1
#define BP_SRC_SCR_GPU2D_RST 4
    void __iomem *src_base = IO_ADDRESS(SRC_BASE_ADDR);
    gctUINT32 bit_offset,val;

    if(GPU == gcvCORE_MAJOR) {
        bit_offset = BP_SRC_SCR_GPU3D_RST;
    } else if((GPU == gcvCORE_VG)
            ||(GPU == gcvCORE_2D)) {
        bit_offset = BP_SRC_SCR_GPU2D_RST;
    } else {
        return gcvSTATUS_INVALID_CONFIG;
    }
    val = __raw_readl(src_base + SRC_SCR_OFFSET);
    val &= ~(1 << (bit_offset));
    val |= (1 << (bit_offset));
    __raw_writel(val, src_base + SRC_SCR_OFFSET);

    while ((__raw_readl(src_base + SRC_SCR_OFFSET) &
                (1 << (bit_offset))) != 0) {
    }

    return gcvSTATUS_NOT_SUPPORTED;
#elif LINUX_VERSION_CODE >= KERNEL_VERSION(3,10,0)
    struct imx_priv* priv = Platform->priv;
    struct reset_control *rstc = priv->rstc[GPU];
    if (rstc)
        reset_control_reset(rstc);
#else
    imx_src_reset_gpu((int)GPU);
#endif
    return gcvSTATUS_OK;
}

gcmkPLATFROM_Name

gcsPLATFORM_OPERATIONS platformOperations = {
    .adjustParam  = gckPLATFORM_AdjustParam,
    .allocPriv    = _AllocPriv,
    .freePriv     = _FreePriv,
    .getPower     = _GetPower,
    .putPower     = _PutPower,
    .setPower     = _SetPower,
    .setClock     = _SetClock,
    .adjustDriver = _AdjustDriver,
    .reset        = _Reset,
#ifdef CONFIG_GPU_LOW_MEMORY_KILLER
    .shrinkMemory = _ShrinkMemory,
#endif
    .name          = _Name,
};

/* the following code is implemented for imx8x gpu specifically */
gceSTATUS
_GetPower_imx8x(
    IN gckPLATFORM Platform
    )
{
    struct device* pdev = &Platform->device->dev;
    struct imx_priv *priv = Platform->priv;
    const char* clk_core_3d[2] = {"clk_core_3d_0", "clk_core_3d_1"};
    const char* clk_shader_3d[2] = {"clk_shader_3d_0", "clk_shader_3d_1"};
    const char *irq_3d_res[2] = {"irq_3d_0", "irq_3d_1"};
    struct resource* res = NULL;
    int i, j = 0;
#if IMX8_SCU_CONTROL
    const sc_rsrc_t sc_gpu_pid[2] = {SC_R_GPU_0_PID0, SC_R_GPU_1_PID0};
    sc_err_t sciErr;
    uint32_t mu_id;

    sciErr = sc_ipc_getMuID(&mu_id);
    if (sciErr != SC_ERR_NONE) {
        gckOS_Print("galcore; cannot obtain mu id\n");
        return gcvSTATUS_FALSE;
    }

    sciErr = sc_ipc_open(&gpu_ipcHandle, mu_id);
    if (sciErr != SC_ERR_NONE) {
        gckOS_Print("galcore: cannot open MU channel to SCU\n");
        return gcvSTATUS_FALSE;
    };
#endif

    for (i = 0; i < sizeof(clk_core_3d) / sizeof(clk_core_3d[0]); i++)
    {
        /*Initialize the clock structure*/
        priv->clk_core_3d[j] = clk_get(pdev, clk_core_3d[i]);
        res = platform_get_resource_byname(Platform->device, IORESOURCE_IRQ, irq_3d_res[i]);
        if (res && !IS_ERR(priv->clk_core_3d[j])) {
            priv->clk_shader_3d[j] = clk_get(pdev, clk_shader_3d[i]);
            if (IS_ERR(priv->clk_shader_3d[j])) {
                clk_put(priv->clk_core_3d[j]);
                priv->clk_core_3d[j] = NULL;
                priv->clk_shader_3d[j] = NULL;
                gckOS_Print("galcore: clk_get clk_shader_3d_%d failed, disable 3d_%d!\n", i, i);
            } else {
#if IMX8_SCU_CONTROL
                sciErr = sc_pm_set_resource_power_mode(gpu_ipcHandle, sc_gpu_pid[i], SC_PM_PW_MODE_ON);
                if (sciErr != SC_ERR_NONE) {
                    gckOS_Print("galcore; cannot power up 3d_%d\n", i);
                    return gcvSTATUS_FALSE;
                }
                priv->sc_gpu_pid[j] = sc_gpu_pid[i];
#endif
                clk_prepare(priv->clk_core_3d[j]);
                clk_set_rate(priv->clk_core_3d[j], 800000000);
                clk_unprepare(priv->clk_core_3d[j]);

                clk_prepare(priv->clk_shader_3d[j]);
                clk_set_rate(priv->clk_shader_3d[j], 800000000);
                clk_unprepare(priv->clk_shader_3d[j]);

                j++;
            }
        } else {
            priv->clk_core_3d[j] = NULL;
            priv->clk_shader_3d[j] = NULL;
            gckOS_Print("galcore: clk_get clk_core_3d_%d failed, disable 3d_%d!\n", i, i);
        }
    }

    if (priv->clk_core_3d[0] == NULL && priv->clk_core_3d[1] == NULL)
    {
        return gcvSTATUS_OUT_OF_RESOURCES;
    }

#if IMX8_SCU_CONTROL
    sciErr = sc_misc_set_control(gpu_ipcHandle, SC_R_GPU_0_PID0, SC_C_ID, 0);
    if (sciErr != SC_ERR_NONE)
        gckOS_Print("galcore: failed to set gpu id for 3d_0\n");

    sciErr = sc_misc_set_control(gpu_ipcHandle, SC_R_GPU_1_PID0, SC_C_ID, 1);
    if (sciErr != SC_ERR_NONE)
        gckOS_Print("galcore: failed to set gpu id for 3d_1\n");

    /* check dual core mode */
    if (priv->clk_core_3d[0] != NULL && priv->clk_core_3d[1] != NULL)
    {
        sciErr = sc_misc_set_control(gpu_ipcHandle, SC_R_GPU_0_PID0, SC_C_SINGLE_MODE, 0);
        if (sciErr != SC_ERR_NONE)
            gckOS_Print("galcore: failed to set gpu dual more for 3d_0\n");

        sciErr = sc_misc_set_control(gpu_ipcHandle, SC_R_GPU_1_PID0, SC_C_SINGLE_MODE, 0);
        if (sciErr != SC_ERR_NONE)
            gckOS_Print("galcore: failed to set gpu dual more for 3d_1\n");
    }
    /* check single core mode */
    else if (priv->clk_core_3d[0] != NULL || priv->clk_core_3d[1] != NULL)
    {
        sciErr = sc_misc_set_control(gpu_ipcHandle, SC_R_GPU_0_PID0, SC_C_SINGLE_MODE, 1);
        if (sciErr != SC_ERR_NONE)
            gckOS_Print("galcore: failed to set gpu single more for 3d_0\n");

        sciErr = sc_misc_set_control(gpu_ipcHandle, SC_R_GPU_1_PID0, SC_C_SINGLE_MODE, 1);
        if (sciErr != SC_ERR_NONE)
            gckOS_Print("galcore: failed to set gpu single more for 3d_1\n");
    }
    else ; /* caution, do NOT call SCU control without gpu core enabled !!! */

    for (i = 0; i < sizeof(clk_core_3d) / sizeof(clk_core_3d[0]); i++)
    {
        if(priv->clk_core_3d[i] != NULL)
        {
            sciErr = sc_pm_set_resource_power_mode(gpu_ipcHandle, priv->sc_gpu_pid[i], SC_PM_PW_MODE_OFF);
            if (sciErr != SC_ERR_NONE) {
                gckOS_Print("galcore; cannot power down 3d_%d\n", i);
                return gcvSTATUS_FALSE;
            }
        }
    }
#endif

#if gcdENABLE_FSCALE_VAL_ADJUST && defined(CONFIG_DEVICE_THERMAL)
    pdevice = Platform->device;
    REG_THERMAL_NOTIFIER(&thermal_hot_pm_notifier);
    {
        int ret = 0;
        ret = driver_create_file(pdevice->dev.driver, &driver_attr_gpu3DMinClock);
        if(ret)
            dev_err(&pdevice->dev, "create gpu3DMinClock attr failed (%d)\n", ret);
    }
#endif

    return gcvSTATUS_OK;
}

gceSTATUS
_PutPower_imx8x(
    IN gckPLATFORM Platform
    )
{
    struct imx_priv *priv = Platform->priv;
    int i = 0;

    /*Disable clock*/
    for (i = 0; i < sizeof(priv->clk_core_3d)/sizeof(priv->clk_core_3d[0]); i++)
    {
        if (priv->clk_core_3d[i]) {
            clk_put(priv->clk_core_3d[i]);
            priv->clk_core_3d[i] = NULL;
        }

        if (priv->clk_shader_3d[i]) {
            clk_put(priv->clk_shader_3d[i]);
            priv->clk_shader_3d[i] = NULL;
        }
    }

#if gcdENABLE_FSCALE_VAL_ADJUST && defined(CONFIG_DEVICE_THERMAL)
    UNREG_THERMAL_NOTIFIER(&thermal_hot_pm_notifier);

    driver_remove_file(pdevice->dev.driver, &driver_attr_gpu3DMinClock);
#endif

#if IMX8_SCU_CONTROL
     sc_ipc_close(gpu_ipcHandle);
#endif

    return gcvSTATUS_OK;
}

gceSTATUS
_SetPower_imx8x(
    IN gckPLATFORM Platform,
    IN gceCORE GPU,
    IN gctBOOL Enable
    )
{
#if IMX8_SCU_CONTROL
    struct imx_priv* priv = Platform->priv;
    sc_err_t sciErr = 0;

    if (Enable) {
        switch (GPU) {
        case gcvCORE_MAJOR:
            sciErr = sc_pm_set_resource_power_mode(gpu_ipcHandle, priv->sc_gpu_pid[0], SC_PM_PW_MODE_ON);
            break;
        case gcvCORE_3D1:
            sciErr = sc_pm_set_resource_power_mode(gpu_ipcHandle, priv->sc_gpu_pid[1], SC_PM_PW_MODE_ON);
            break;
        default:
            break;
        }
    } else {
        switch (GPU) {
        case gcvCORE_MAJOR:
            sciErr = sc_pm_set_resource_power_mode(gpu_ipcHandle, priv->sc_gpu_pid[0], SC_PM_PW_MODE_OFF);
            break;
        case gcvCORE_3D1:
            sciErr = sc_pm_set_resource_power_mode(gpu_ipcHandle, priv->sc_gpu_pid[1], SC_PM_PW_MODE_OFF);
            break;
        default:
            break;
        }
    }

    if (sciErr != SC_ERR_NONE) {
        gckOS_Print("galcore: failed power operation on gpu %d\n", GPU);
        return gcvSTATUS_FALSE;
    }

#endif

    return gcvSTATUS_OK;
}

gceSTATUS
_SetClock_imx8x(
    IN gckPLATFORM Platform,
    IN gceCORE GPU,
    IN gctBOOL Enable
    )
{
    struct imx_priv* priv = Platform->priv;
    struct clk *clk_core_3d_0 = priv->clk_core_3d[0];
    struct clk *clk_shader_3d_0 = priv->clk_shader_3d[0];
    struct clk *clk_core_3d_1 = priv->clk_core_3d[1];
    struct clk *clk_shader_3d_1 = priv->clk_shader_3d[1];

    if (Enable) {
        switch (GPU) {
        case gcvCORE_MAJOR:
            if (clk_core_3d_0 && clk_shader_3d_0) {
                clk_prepare(clk_core_3d_0);
                clk_enable(clk_core_3d_0);
                clk_prepare(clk_shader_3d_0);
                clk_enable(clk_shader_3d_0);
            }
            break;
        case gcvCORE_3D1:
            if (clk_core_3d_1 && clk_shader_3d_1) {
                clk_prepare(clk_core_3d_1);
                clk_enable(clk_core_3d_1);
                clk_prepare(clk_shader_3d_1);
                clk_enable(clk_shader_3d_1);
            }
            break;
        default:
            break;
        }
    } else {
        switch (GPU) {
        case gcvCORE_MAJOR:
            if (clk_core_3d_0 && clk_shader_3d_0) {
                clk_disable(clk_core_3d_0);
                clk_unprepare(clk_core_3d_0);
                clk_disable(clk_shader_3d_0);
                clk_unprepare(clk_shader_3d_0);
            }
            break;
        case gcvCORE_3D1:
            if (clk_core_3d_1 && clk_shader_3d_1) {
                clk_disable(clk_core_3d_1);
                clk_unprepare(clk_core_3d_1);
                clk_disable(clk_shader_3d_1);
                clk_unprepare(clk_shader_3d_1);
            }
            break;
        default:
            break;
        }
    }

    return gcvSTATUS_OK;
}

gceSTATUS
_Reset_imx8x(
    IN gckPLATFORM Platform,
    gceCORE GPU
    )
{
    return gcvSTATUS_OK;
}

gcsPLATFORM_OPERATIONS platformOperations_imx8x = {
    .adjustParam  = gckPLATFORM_AdjustParam,
    .allocPriv    = _AllocPriv,
    .freePriv     = _FreePriv,
    .getPower     = _GetPower_imx8x,
    .putPower     = _PutPower_imx8x,
    .setPower     = _SetPower_imx8x,
    .setClock     = _SetClock_imx8x,
    .adjustDriver = _AdjustDriver,
    .reset        = _Reset_imx8x,
#ifdef CONFIG_GPU_LOW_MEMORY_KILLER
    .shrinkMemory = _ShrinkMemory,
#endif
    .name          = _Name,
};

void
gckPLATFORM_QueryOperations(
    IN gcsPLATFORM_OPERATIONS ** Operations
    )
{

#if LINUX_VERSION_CODE >= KERNEL_VERSION(3,10,0)
     struct device_node *np;

     np = of_find_compatible_node(NULL, NULL, "fsl,imx8x-gpu");
     if (np)
     {
         *Operations = &platformOperations_imx8x;
     }
     else
#endif
     {
         *Operations = &platformOperations;
     }
}
<|MERGE_RESOLUTION|>--- conflicted
+++ resolved
@@ -145,11 +145,7 @@
     if (task == lowmem_deathpending)
         lowmem_deathpending = NULL;
 
-<<<<<<< HEAD
 	return NOTIFY_DONE;
-=======
-    return NOTIFY_OK;
->>>>>>> 6172c4e9
 }
 
 extern struct task_struct *lowmem_deathpending;
@@ -531,11 +527,7 @@
 
 #ifdef CONFIG_GPU_LOW_MEMORY_KILLER
 #if LINUX_VERSION_CODE < KERNEL_VERSION(4,1,0)
-<<<<<<< HEAD
     task_free_register(&task_nb);
-=======
-     task_free_register(&task_nb);
->>>>>>> 6172c4e9
 #else
     task_handoff_register(&task_nb);
 #endif
@@ -551,11 +543,7 @@
 {
 #ifdef CONFIG_GPU_LOW_MEMORY_KILLER
 #if LINUX_VERSION_CODE < KERNEL_VERSION(4,1,0)
-<<<<<<< HEAD
     task_free_unregister(&task_nb);
-=======
-     task_free_unregister(&task_nb);
->>>>>>> 6172c4e9
 #else
     task_handoff_unregister(&task_nb);
 #endif
@@ -932,10 +920,7 @@
 
 #if LINUX_VERSION_CODE >= KERNEL_VERSION(3,5,0)
 #ifdef CONFIG_PM
-<<<<<<< HEAD
-=======
 #ifndef CONFIG_ARM64
->>>>>>> 6172c4e9
 static int gpu_runtime_suspend(struct device *dev)
 {
     release_bus_freq(BUS_FREQ_HIGH);
@@ -975,10 +960,6 @@
     memcpy(&gpu_pm_ops, driver->driver.pm, sizeof(struct dev_pm_ops));
 
     /* Add runtime PM callback. */
-<<<<<<< HEAD
-#ifdef CONFIG_PM
-=======
->>>>>>> 6172c4e9
     gpu_pm_ops.runtime_suspend = gpu_runtime_suspend;
     gpu_pm_ops.runtime_resume = gpu_runtime_resume;
     gpu_pm_ops.runtime_idle = NULL;
