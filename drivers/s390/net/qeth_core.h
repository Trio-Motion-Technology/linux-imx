--- conflicted
+++ resolved
@@ -404,15 +404,6 @@
 	QETH_QDIO_BUF_EMPTY,
 	/* Filled by driver; owned by hardware in order to be sent. */
 	QETH_QDIO_BUF_PRIMED,
-<<<<<<< HEAD
-	/* Discovered by the TX completion code: */
-	QETH_QDIO_BUF_PENDING,
-	/* Finished by the TX completion code: */
-	QETH_QDIO_BUF_NEED_QAOB,
-	/* Received QAOB notification on CQ: */
-	QETH_QDIO_BUF_QAOB_OK,
-	QETH_QDIO_BUF_QAOB_ERROR,
-=======
 };
 
 enum qeth_qaob_state {
@@ -424,7 +415,6 @@
 struct qeth_qaob_priv1 {
 	unsigned int state;
 	u8 queue_no;
->>>>>>> 3b17187f
 };
 
 struct qeth_qdio_out_buffer {
@@ -436,13 +426,8 @@
 	struct sk_buff_head skb_list;
 	DECLARE_BITMAP(from_kmem_cache, QDIO_MAX_ELEMENTS_PER_BUFFER);
 
-<<<<<<< HEAD
-	struct qeth_qdio_out_q *q;
-	struct list_head list_entry;
-=======
 	struct list_head list_entry;
 	struct qaob *aob;
->>>>>>> 3b17187f
 };
 
 struct qeth_card;
@@ -506,10 +491,6 @@
 struct qeth_qdio_out_q {
 	struct qdio_buffer *qdio_bufs[QDIO_MAX_BUFFERS_PER_Q];
 	struct qeth_qdio_out_buffer *bufs[QDIO_MAX_BUFFERS_PER_Q];
-<<<<<<< HEAD
-	struct qdio_outbuf_state *bufstates; /* convenience pointer */
-=======
->>>>>>> 3b17187f
 	struct list_head pending_bufs;
 	struct qeth_out_q_stats stats;
 	spinlock_t lock;
