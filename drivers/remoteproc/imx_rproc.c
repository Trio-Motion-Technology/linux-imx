--- conflicted
+++ resolved
@@ -479,15 +479,12 @@
 	int ret = 0;
 	__u32 mmsg;
 
-<<<<<<< HEAD
 	if (rproc->state == RPROC_CRASHED) {
 		if (dcfg->method == IMX_SCU_API)
 			rproc->autonomous = true;
 		else
 			rproc->autonomous = false;
 	}
-=======
->>>>>>> ad5b79bb
 
 	if (rproc->state == RPROC_CRASHED && priv->ipc_only) {
 		imx_rproc_free_channels(rproc);
