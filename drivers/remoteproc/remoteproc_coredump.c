--- conflicted
+++ resolved
@@ -328,10 +328,7 @@
 	 */
 	wait_for_completion(&dump_state.dump_done);
 }
-<<<<<<< HEAD
-=======
 EXPORT_SYMBOL(rproc_coredump);
->>>>>>> f4d6e832
 
 /**
  * rproc_coredump_using_sections() - perform coredump using section headers
