// SPDX-License-Identifier: GPL-2.0-only
/*
 * IOMMU API for MTK architected m4u v1 implementations
 *
 * Copyright (c) 2015-2016 MediaTek Inc.
 * Author: Honghui Zhang <honghui.zhang@mediatek.com>
 *
 * Based on driver/iommu/mtk_iommu.c
 */
#include <linux/memblock.h>
#include <linux/bug.h>
#include <linux/clk.h>
#include <linux/component.h>
#include <linux/device.h>
#include <linux/dma-mapping.h>
#include <linux/err.h>
#include <linux/interrupt.h>
#include <linux/io.h>
#include <linux/iommu.h>
#include <linux/iopoll.h>
#include <linux/list.h>
#include <linux/module.h>
#include <linux/of_address.h>
#include <linux/of_irq.h>
#include <linux/of_platform.h>
#include <linux/platform_device.h>
#include <linux/slab.h>
#include <linux/spinlock.h>
#include <asm/barrier.h>
#include <asm/dma-iommu.h>
#include <linux/init.h>
#include <dt-bindings/memory/mt2701-larb-port.h>
#include <soc/mediatek/smi.h>
#include "mtk_iommu.h"

#define REG_MMU_PT_BASE_ADDR			0x000

#define F_ALL_INVLD				0x2
#define F_MMU_INV_RANGE				0x1
#define F_INVLD_EN0				BIT(0)
#define F_INVLD_EN1				BIT(1)

#define F_MMU_FAULT_VA_MSK			0xfffff000
#define MTK_PROTECT_PA_ALIGN			128

#define REG_MMU_CTRL_REG			0x210
#define F_MMU_CTRL_COHERENT_EN			BIT(8)
#define REG_MMU_IVRP_PADDR			0x214
#define REG_MMU_INT_CONTROL			0x220
#define F_INT_TRANSLATION_FAULT			BIT(0)
#define F_INT_MAIN_MULTI_HIT_FAULT		BIT(1)
#define F_INT_INVALID_PA_FAULT			BIT(2)
#define F_INT_ENTRY_REPLACEMENT_FAULT		BIT(3)
#define F_INT_TABLE_WALK_FAULT			BIT(4)
#define F_INT_TLB_MISS_FAULT			BIT(5)
#define F_INT_PFH_DMA_FIFO_OVERFLOW		BIT(6)
#define F_INT_MISS_DMA_FIFO_OVERFLOW		BIT(7)

#define F_MMU_TF_PROTECT_SEL(prot)		(((prot) & 0x3) << 5)
#define F_INT_CLR_BIT				BIT(12)

#define REG_MMU_FAULT_ST			0x224
#define REG_MMU_FAULT_VA			0x228
#define REG_MMU_INVLD_PA			0x22C
#define REG_MMU_INT_ID				0x388
#define REG_MMU_INVALIDATE			0x5c0
#define REG_MMU_INVLD_START_A			0x5c4
#define REG_MMU_INVLD_END_A			0x5c8

#define REG_MMU_INV_SEL				0x5d8
#define REG_MMU_STANDARD_AXI_MODE		0x5e8

#define REG_MMU_DCM				0x5f0
#define F_MMU_DCM_ON				BIT(1)
#define REG_MMU_CPE_DONE			0x60c
#define F_DESC_VALID				0x2
#define F_DESC_NONSEC				BIT(3)
#define MT2701_M4U_TF_LARB(TF)			(6 - (((TF) >> 13) & 0x7))
#define MT2701_M4U_TF_PORT(TF)			(((TF) >> 8) & 0xF)
/* MTK generation one iommu HW only support 4K size mapping */
#define MT2701_IOMMU_PAGE_SHIFT			12
#define MT2701_IOMMU_PAGE_SIZE			(1UL << MT2701_IOMMU_PAGE_SHIFT)
#define MT2701_LARB_NR_MAX			3

/*
 * MTK m4u support 4GB iova address space, and only support 4K page
 * mapping. So the pagetable size should be exactly as 4M.
 */
#define M2701_IOMMU_PGT_SIZE			SZ_4M

struct mtk_iommu_domain {
	spinlock_t			pgtlock; /* lock for page table */
	struct iommu_domain		domain;
	u32				*pgt_va;
	dma_addr_t			pgt_pa;
	struct mtk_iommu_data		*data;
};

static struct mtk_iommu_domain *to_mtk_domain(struct iommu_domain *dom)
{
	return container_of(dom, struct mtk_iommu_domain, domain);
}

static const int mt2701_m4u_in_larb[] = {
	LARB0_PORT_OFFSET, LARB1_PORT_OFFSET,
	LARB2_PORT_OFFSET, LARB3_PORT_OFFSET
};

static inline int mt2701_m4u_to_larb(int id)
{
	int i;

	for (i = ARRAY_SIZE(mt2701_m4u_in_larb) - 1; i >= 0; i--)
		if ((id) >= mt2701_m4u_in_larb[i])
			return i;

	return 0;
}

static inline int mt2701_m4u_to_port(int id)
{
	int larb = mt2701_m4u_to_larb(id);

	return id - mt2701_m4u_in_larb[larb];
}

static void mtk_iommu_tlb_flush_all(struct mtk_iommu_data *data)
{
	writel_relaxed(F_INVLD_EN1 | F_INVLD_EN0,
			data->base + REG_MMU_INV_SEL);
	writel_relaxed(F_ALL_INVLD, data->base + REG_MMU_INVALIDATE);
	wmb(); /* Make sure the tlb flush all done */
}

static void mtk_iommu_tlb_flush_range(struct mtk_iommu_data *data,
				unsigned long iova, size_t size)
{
	int ret;
	u32 tmp;

	writel_relaxed(F_INVLD_EN1 | F_INVLD_EN0,
		data->base + REG_MMU_INV_SEL);
	writel_relaxed(iova & F_MMU_FAULT_VA_MSK,
		data->base + REG_MMU_INVLD_START_A);
	writel_relaxed((iova + size - 1) & F_MMU_FAULT_VA_MSK,
		data->base + REG_MMU_INVLD_END_A);
	writel_relaxed(F_MMU_INV_RANGE, data->base + REG_MMU_INVALIDATE);

	ret = readl_poll_timeout_atomic(data->base + REG_MMU_CPE_DONE,
				tmp, tmp != 0, 10, 100000);
	if (ret) {
		dev_warn(data->dev,
			 "Partial TLB flush timed out, falling back to full flush\n");
		mtk_iommu_tlb_flush_all(data);
	}
	/* Clear the CPE status */
	writel_relaxed(0, data->base + REG_MMU_CPE_DONE);
}

static irqreturn_t mtk_iommu_isr(int irq, void *dev_id)
{
	struct mtk_iommu_data *data = dev_id;
	struct mtk_iommu_domain *dom = data->m4u_dom;
	u32 int_state, regval, fault_iova, fault_pa;
	unsigned int fault_larb, fault_port;

	/* Read error information from registers */
	int_state = readl_relaxed(data->base + REG_MMU_FAULT_ST);
	fault_iova = readl_relaxed(data->base + REG_MMU_FAULT_VA);

	fault_iova &= F_MMU_FAULT_VA_MSK;
	fault_pa = readl_relaxed(data->base + REG_MMU_INVLD_PA);
	regval = readl_relaxed(data->base + REG_MMU_INT_ID);
	fault_larb = MT2701_M4U_TF_LARB(regval);
	fault_port = MT2701_M4U_TF_PORT(regval);

	/*
	 * MTK v1 iommu HW could not determine whether the fault is read or
	 * write fault, report as read fault.
	 */
	if (report_iommu_fault(&dom->domain, data->dev, fault_iova,
			IOMMU_FAULT_READ))
		dev_err_ratelimited(data->dev,
			"fault type=0x%x iova=0x%x pa=0x%x larb=%d port=%d\n",
			int_state, fault_iova, fault_pa,
			fault_larb, fault_port);

	/* Interrupt clear */
	regval = readl_relaxed(data->base + REG_MMU_INT_CONTROL);
	regval |= F_INT_CLR_BIT;
	writel_relaxed(regval, data->base + REG_MMU_INT_CONTROL);

	mtk_iommu_tlb_flush_all(data);

	return IRQ_HANDLED;
}

static void mtk_iommu_config(struct mtk_iommu_data *data,
			     struct device *dev, bool enable)
{
	struct mtk_smi_larb_iommu    *larb_mmu;
	unsigned int                 larbid, portid;
	struct iommu_fwspec *fwspec = dev_iommu_fwspec_get(dev);
	int i;

	for (i = 0; i < fwspec->num_ids; ++i) {
		larbid = mt2701_m4u_to_larb(fwspec->ids[i]);
		portid = mt2701_m4u_to_port(fwspec->ids[i]);
		larb_mmu = &data->larb_imu[larbid];

		dev_dbg(dev, "%s iommu port: %d\n",
			enable ? "enable" : "disable", portid);

		if (enable)
			larb_mmu->mmu |= MTK_SMI_MMU_EN(portid);
		else
			larb_mmu->mmu &= ~MTK_SMI_MMU_EN(portid);
	}
}

static int mtk_iommu_domain_finalise(struct mtk_iommu_data *data)
{
	struct mtk_iommu_domain *dom = data->m4u_dom;

	spin_lock_init(&dom->pgtlock);

	dom->pgt_va = dma_alloc_coherent(data->dev, M2701_IOMMU_PGT_SIZE,
					 &dom->pgt_pa, GFP_KERNEL);
	if (!dom->pgt_va)
		return -ENOMEM;

	writel(dom->pgt_pa, data->base + REG_MMU_PT_BASE_ADDR);

	dom->data = data;

	return 0;
}

static struct iommu_domain *mtk_iommu_domain_alloc(unsigned type)
{
	struct mtk_iommu_domain *dom;

	if (type != IOMMU_DOMAIN_UNMANAGED)
		return NULL;

	dom = kzalloc(sizeof(*dom), GFP_KERNEL);
	if (!dom)
		return NULL;

	return &dom->domain;
}

static void mtk_iommu_domain_free(struct iommu_domain *domain)
{
	struct mtk_iommu_domain *dom = to_mtk_domain(domain);
	struct mtk_iommu_data *data = dom->data;

	dma_free_coherent(data->dev, M2701_IOMMU_PGT_SIZE,
			dom->pgt_va, dom->pgt_pa);
	kfree(to_mtk_domain(domain));
}

static int mtk_iommu_attach_device(struct iommu_domain *domain,
				   struct device *dev)
{
	struct mtk_iommu_data *data = dev_iommu_priv_get(dev);
	struct mtk_iommu_domain *dom = to_mtk_domain(domain);
	struct dma_iommu_mapping *mtk_mapping;
	int ret;

	/* Only allow the domain created internally. */
	mtk_mapping = data->mapping;
	if (mtk_mapping->domain != domain)
		return 0;

	if (!data->m4u_dom) {
		data->m4u_dom = dom;
		ret = mtk_iommu_domain_finalise(data);
		if (ret) {
			data->m4u_dom = NULL;
			return ret;
		}
	}

	mtk_iommu_config(data, dev, true);
	return 0;
}

static void mtk_iommu_detach_device(struct iommu_domain *domain,
				    struct device *dev)
{
	struct mtk_iommu_data *data = dev_iommu_priv_get(dev);

	mtk_iommu_config(data, dev, false);
}

static int mtk_iommu_map(struct iommu_domain *domain, unsigned long iova,
			 phys_addr_t paddr, size_t size, int prot, gfp_t gfp)
{
	struct mtk_iommu_domain *dom = to_mtk_domain(domain);
	unsigned int page_num = size >> MT2701_IOMMU_PAGE_SHIFT;
	unsigned long flags;
	unsigned int i;
	u32 *pgt_base_iova = dom->pgt_va + (iova  >> MT2701_IOMMU_PAGE_SHIFT);
	u32 pabase = (u32)paddr;
	int map_size = 0;

	spin_lock_irqsave(&dom->pgtlock, flags);
	for (i = 0; i < page_num; i++) {
		if (pgt_base_iova[i]) {
			memset(pgt_base_iova, 0, i * sizeof(u32));
			break;
		}
		pgt_base_iova[i] = pabase | F_DESC_VALID | F_DESC_NONSEC;
		pabase += MT2701_IOMMU_PAGE_SIZE;
		map_size += MT2701_IOMMU_PAGE_SIZE;
	}

	spin_unlock_irqrestore(&dom->pgtlock, flags);

	mtk_iommu_tlb_flush_range(dom->data, iova, size);

	return map_size == size ? 0 : -EEXIST;
}

static size_t mtk_iommu_unmap(struct iommu_domain *domain,
			      unsigned long iova, size_t size,
			      struct iommu_iotlb_gather *gather)
{
	struct mtk_iommu_domain *dom = to_mtk_domain(domain);
	unsigned long flags;
	u32 *pgt_base_iova = dom->pgt_va + (iova  >> MT2701_IOMMU_PAGE_SHIFT);
	unsigned int page_num = size >> MT2701_IOMMU_PAGE_SHIFT;

	spin_lock_irqsave(&dom->pgtlock, flags);
	memset(pgt_base_iova, 0, page_num * sizeof(u32));
	spin_unlock_irqrestore(&dom->pgtlock, flags);

	mtk_iommu_tlb_flush_range(dom->data, iova, size);

	return size;
}

static phys_addr_t mtk_iommu_iova_to_phys(struct iommu_domain *domain,
					  dma_addr_t iova)
{
	struct mtk_iommu_domain *dom = to_mtk_domain(domain);
	unsigned long flags;
	phys_addr_t pa;

	spin_lock_irqsave(&dom->pgtlock, flags);
	pa = *(dom->pgt_va + (iova >> MT2701_IOMMU_PAGE_SHIFT));
	pa = pa & (~(MT2701_IOMMU_PAGE_SIZE - 1));
	spin_unlock_irqrestore(&dom->pgtlock, flags);

	return pa;
}

static const struct iommu_ops mtk_iommu_ops;

/*
 * MTK generation one iommu HW only support one iommu domain, and all the client
 * sharing the same iova address space.
 */
static int mtk_iommu_create_mapping(struct device *dev,
				    struct of_phandle_args *args)
{
	struct iommu_fwspec *fwspec = dev_iommu_fwspec_get(dev);
	struct mtk_iommu_data *data;
	struct platform_device *m4updev;
	struct dma_iommu_mapping *mtk_mapping;
	int ret;

	if (args->args_count != 1) {
		dev_err(dev, "invalid #iommu-cells(%d) property for IOMMU\n",
			args->args_count);
		return -EINVAL;
	}

	if (!fwspec) {
		ret = iommu_fwspec_init(dev, &args->np->fwnode, &mtk_iommu_ops);
		if (ret)
			return ret;
		fwspec = dev_iommu_fwspec_get(dev);
	} else if (dev_iommu_fwspec_get(dev)->ops != &mtk_iommu_ops) {
		return -EINVAL;
	}

	if (!dev_iommu_priv_get(dev)) {
		/* Get the m4u device */
		m4updev = of_find_device_by_node(args->np);
		if (WARN_ON(!m4updev))
			return -EINVAL;

		dev_iommu_priv_set(dev, platform_get_drvdata(m4updev));
	}

	ret = iommu_fwspec_add_ids(dev, args->args, 1);
	if (ret)
		return ret;

	data = dev_iommu_priv_get(dev);
	mtk_mapping = data->mapping;
	if (!mtk_mapping) {
		/* MTK iommu support 4GB iova address space. */
		mtk_mapping = arm_iommu_create_mapping(&platform_bus_type,
						0, 1ULL << 32);
		if (IS_ERR(mtk_mapping))
			return PTR_ERR(mtk_mapping);

		data->mapping = mtk_mapping;
	}

	return 0;
}

static int mtk_iommu_def_domain_type(struct device *dev)
{
	return IOMMU_DOMAIN_UNMANAGED;
}

static struct iommu_device *mtk_iommu_probe_device(struct device *dev)
{
	struct iommu_fwspec *fwspec = dev_iommu_fwspec_get(dev);
	struct of_phandle_args iommu_spec;
	struct mtk_iommu_data *data;
	int err, idx = 0, larbid, larbidx;
	struct device_link *link;
	struct device *larbdev;

	/*
	 * In the deferred case, free the existed fwspec.
	 * Always initialize the fwspec internally.
	 */
	if (fwspec) {
		iommu_fwspec_free(dev);
		fwspec = dev_iommu_fwspec_get(dev);
	}

	while (!of_parse_phandle_with_args(dev->of_node, "iommus",
					   "#iommu-cells",
					   idx, &iommu_spec)) {

		err = mtk_iommu_create_mapping(dev, &iommu_spec);
		of_node_put(iommu_spec.np);
		if (err)
			return ERR_PTR(err);

		/* dev->iommu_fwspec might have changed */
		fwspec = dev_iommu_fwspec_get(dev);
		idx++;
	}

	if (!fwspec || fwspec->ops != &mtk_iommu_ops)
		return ERR_PTR(-ENODEV); /* Not a iommu client device */

	data = dev_iommu_priv_get(dev);

	/* Link the consumer device with the smi-larb device(supplier) */
	larbid = mt2701_m4u_to_larb(fwspec->ids[0]);
<<<<<<< HEAD
=======
	if (larbid >= MT2701_LARB_NR_MAX)
		return ERR_PTR(-EINVAL);

>>>>>>> 77ce497c
	for (idx = 1; idx < fwspec->num_ids; idx++) {
		larbidx = mt2701_m4u_to_larb(fwspec->ids[idx]);
		if (larbid != larbidx) {
			dev_err(dev, "Can only use one larb. Fail@larb%d-%d.\n",
				larbid, larbidx);
			return ERR_PTR(-EINVAL);
		}
	}

	larbdev = data->larb_imu[larbid].dev;
<<<<<<< HEAD
=======
	if (!larbdev)
		return ERR_PTR(-EINVAL);

>>>>>>> 77ce497c
	link = device_link_add(dev, larbdev,
			       DL_FLAG_PM_RUNTIME | DL_FLAG_STATELESS);
	if (!link)
		dev_err(dev, "Unable to link %s\n", dev_name(larbdev));

	return &data->iommu;
}

static void mtk_iommu_probe_finalize(struct device *dev)
{
	struct dma_iommu_mapping *mtk_mapping;
	struct mtk_iommu_data *data;
	int err;

	data        = dev_iommu_priv_get(dev);
	mtk_mapping = data->mapping;

	err = arm_iommu_attach_device(dev, mtk_mapping);
	if (err)
		dev_err(dev, "Can't create IOMMU mapping - DMA-OPS will not work\n");
}

static void mtk_iommu_release_device(struct device *dev)
{
	struct iommu_fwspec *fwspec = dev_iommu_fwspec_get(dev);
	struct mtk_iommu_data *data;
	struct device *larbdev;
	unsigned int larbid;

	if (!fwspec || fwspec->ops != &mtk_iommu_ops)
		return;

	data = dev_iommu_priv_get(dev);
	larbid = mt2701_m4u_to_larb(fwspec->ids[0]);
	larbdev = data->larb_imu[larbid].dev;
	device_link_remove(dev, larbdev);

	iommu_fwspec_free(dev);
}

static int mtk_iommu_hw_init(const struct mtk_iommu_data *data)
{
	u32 regval;
	int ret;

	ret = clk_prepare_enable(data->bclk);
	if (ret) {
		dev_err(data->dev, "Failed to enable iommu bclk(%d)\n", ret);
		return ret;
	}

	regval = F_MMU_CTRL_COHERENT_EN | F_MMU_TF_PROTECT_SEL(2);
	writel_relaxed(regval, data->base + REG_MMU_CTRL_REG);

	regval = F_INT_TRANSLATION_FAULT |
		F_INT_MAIN_MULTI_HIT_FAULT |
		F_INT_INVALID_PA_FAULT |
		F_INT_ENTRY_REPLACEMENT_FAULT |
		F_INT_TABLE_WALK_FAULT |
		F_INT_TLB_MISS_FAULT |
		F_INT_PFH_DMA_FIFO_OVERFLOW |
		F_INT_MISS_DMA_FIFO_OVERFLOW;
	writel_relaxed(regval, data->base + REG_MMU_INT_CONTROL);

	/* protect memory,hw will write here while translation fault */
	writel_relaxed(data->protect_base,
			data->base + REG_MMU_IVRP_PADDR);

	writel_relaxed(F_MMU_DCM_ON, data->base + REG_MMU_DCM);

	if (devm_request_irq(data->dev, data->irq, mtk_iommu_isr, 0,
			     dev_name(data->dev), (void *)data)) {
		writel_relaxed(0, data->base + REG_MMU_PT_BASE_ADDR);
		clk_disable_unprepare(data->bclk);
		dev_err(data->dev, "Failed @ IRQ-%d Request\n", data->irq);
		return -ENODEV;
	}

	return 0;
}

static const struct iommu_ops mtk_iommu_ops = {
	.domain_alloc	= mtk_iommu_domain_alloc,
	.domain_free	= mtk_iommu_domain_free,
	.attach_dev	= mtk_iommu_attach_device,
	.detach_dev	= mtk_iommu_detach_device,
	.map		= mtk_iommu_map,
	.unmap		= mtk_iommu_unmap,
	.iova_to_phys	= mtk_iommu_iova_to_phys,
	.probe_device	= mtk_iommu_probe_device,
	.probe_finalize = mtk_iommu_probe_finalize,
	.release_device	= mtk_iommu_release_device,
	.def_domain_type = mtk_iommu_def_domain_type,
	.device_group	= generic_device_group,
	.pgsize_bitmap	= ~0UL << MT2701_IOMMU_PAGE_SHIFT,
	.owner          = THIS_MODULE,
};

static const struct of_device_id mtk_iommu_of_ids[] = {
	{ .compatible = "mediatek,mt2701-m4u", },
	{}
};

static const struct component_master_ops mtk_iommu_com_ops = {
	.bind		= mtk_iommu_bind,
	.unbind		= mtk_iommu_unbind,
};

static int mtk_iommu_probe(struct platform_device *pdev)
{
	struct mtk_iommu_data		*data;
	struct device			*dev = &pdev->dev;
	struct resource			*res;
	struct component_match		*match = NULL;
	void				*protect;
	int				larb_nr, ret, i;

	data = devm_kzalloc(dev, sizeof(*data), GFP_KERNEL);
	if (!data)
		return -ENOMEM;

	data->dev = dev;

	/* Protect memory. HW will access here while translation fault.*/
	protect = devm_kzalloc(dev, MTK_PROTECT_PA_ALIGN * 2,
			GFP_KERNEL | GFP_DMA);
	if (!protect)
		return -ENOMEM;
	data->protect_base = ALIGN(virt_to_phys(protect), MTK_PROTECT_PA_ALIGN);

	res = platform_get_resource(pdev, IORESOURCE_MEM, 0);
	data->base = devm_ioremap_resource(dev, res);
	if (IS_ERR(data->base))
		return PTR_ERR(data->base);

	data->irq = platform_get_irq(pdev, 0);
	if (data->irq < 0)
		return data->irq;

	data->bclk = devm_clk_get(dev, "bclk");
	if (IS_ERR(data->bclk))
		return PTR_ERR(data->bclk);

	larb_nr = of_count_phandle_with_args(dev->of_node,
					     "mediatek,larbs", NULL);
	if (larb_nr < 0)
		return larb_nr;

	for (i = 0; i < larb_nr; i++) {
		struct device_node *larbnode;
		struct platform_device *plarbdev;

		larbnode = of_parse_phandle(dev->of_node, "mediatek,larbs", i);
		if (!larbnode)
			return -EINVAL;

		if (!of_device_is_available(larbnode)) {
			of_node_put(larbnode);
			continue;
		}

		plarbdev = of_find_device_by_node(larbnode);
		if (!plarbdev) {
			of_node_put(larbnode);
			return -ENODEV;
		}
		data->larb_imu[i].dev = &plarbdev->dev;

		component_match_add_release(dev, &match, release_of,
					    compare_of, larbnode);
	}

	platform_set_drvdata(pdev, data);

	ret = mtk_iommu_hw_init(data);
	if (ret)
		return ret;

	ret = iommu_device_sysfs_add(&data->iommu, &pdev->dev, NULL,
				     dev_name(&pdev->dev));
	if (ret)
		return ret;

	ret = iommu_device_register(&data->iommu, &mtk_iommu_ops, dev);
	if (ret)
		goto out_sysfs_remove;

	if (!iommu_present(&platform_bus_type)) {
		ret = bus_set_iommu(&platform_bus_type,  &mtk_iommu_ops);
		if (ret)
			goto out_dev_unreg;
	}

	ret = component_master_add_with_match(dev, &mtk_iommu_com_ops, match);
	if (ret)
		goto out_bus_set_null;
	return ret;

out_bus_set_null:
	bus_set_iommu(&platform_bus_type, NULL);
out_dev_unreg:
	iommu_device_unregister(&data->iommu);
out_sysfs_remove:
	iommu_device_sysfs_remove(&data->iommu);
	return ret;
}

static int mtk_iommu_remove(struct platform_device *pdev)
{
	struct mtk_iommu_data *data = platform_get_drvdata(pdev);

	iommu_device_sysfs_remove(&data->iommu);
	iommu_device_unregister(&data->iommu);

	if (iommu_present(&platform_bus_type))
		bus_set_iommu(&platform_bus_type, NULL);

	clk_disable_unprepare(data->bclk);
	devm_free_irq(&pdev->dev, data->irq, data);
	component_master_del(&pdev->dev, &mtk_iommu_com_ops);
	return 0;
}

static int __maybe_unused mtk_iommu_suspend(struct device *dev)
{
	struct mtk_iommu_data *data = dev_get_drvdata(dev);
	struct mtk_iommu_suspend_reg *reg = &data->reg;
	void __iomem *base = data->base;

	reg->standard_axi_mode = readl_relaxed(base +
					       REG_MMU_STANDARD_AXI_MODE);
	reg->dcm_dis = readl_relaxed(base + REG_MMU_DCM);
	reg->ctrl_reg = readl_relaxed(base + REG_MMU_CTRL_REG);
	reg->int_control0 = readl_relaxed(base + REG_MMU_INT_CONTROL);
	return 0;
}

static int __maybe_unused mtk_iommu_resume(struct device *dev)
{
	struct mtk_iommu_data *data = dev_get_drvdata(dev);
	struct mtk_iommu_suspend_reg *reg = &data->reg;
	void __iomem *base = data->base;

	writel_relaxed(data->m4u_dom->pgt_pa, base + REG_MMU_PT_BASE_ADDR);
	writel_relaxed(reg->standard_axi_mode,
		       base + REG_MMU_STANDARD_AXI_MODE);
	writel_relaxed(reg->dcm_dis, base + REG_MMU_DCM);
	writel_relaxed(reg->ctrl_reg, base + REG_MMU_CTRL_REG);
	writel_relaxed(reg->int_control0, base + REG_MMU_INT_CONTROL);
	writel_relaxed(data->protect_base, base + REG_MMU_IVRP_PADDR);
	return 0;
}

static const struct dev_pm_ops mtk_iommu_pm_ops = {
	SET_SYSTEM_SLEEP_PM_OPS(mtk_iommu_suspend, mtk_iommu_resume)
};

static struct platform_driver mtk_iommu_driver = {
	.probe	= mtk_iommu_probe,
	.remove	= mtk_iommu_remove,
	.driver	= {
		.name = "mtk-iommu-v1",
		.of_match_table = mtk_iommu_of_ids,
		.pm = &mtk_iommu_pm_ops,
	}
};
module_platform_driver(mtk_iommu_driver);

MODULE_DESCRIPTION("IOMMU API for MediaTek M4U v1 implementations");
MODULE_LICENSE("GPL v2");<|MERGE_RESOLUTION|>--- conflicted
+++ resolved
@@ -458,12 +458,9 @@
 
 	/* Link the consumer device with the smi-larb device(supplier) */
 	larbid = mt2701_m4u_to_larb(fwspec->ids[0]);
-<<<<<<< HEAD
-=======
 	if (larbid >= MT2701_LARB_NR_MAX)
 		return ERR_PTR(-EINVAL);
 
->>>>>>> 77ce497c
 	for (idx = 1; idx < fwspec->num_ids; idx++) {
 		larbidx = mt2701_m4u_to_larb(fwspec->ids[idx]);
 		if (larbid != larbidx) {
@@ -474,12 +471,9 @@
 	}
 
 	larbdev = data->larb_imu[larbid].dev;
-<<<<<<< HEAD
-=======
 	if (!larbdev)
 		return ERR_PTR(-EINVAL);
 
->>>>>>> 77ce497c
 	link = device_link_add(dev, larbdev,
 			       DL_FLAG_PM_RUNTIME | DL_FLAG_STATELESS);
 	if (!link)
