// SPDX-License-Identifier: GPL-2.0
/*
 * This file is part of STM32 ADC driver
 *
 * Copyright (C) 2016, STMicroelectronics - All Rights Reserved
 * Author: Fabrice Gasnier <fabrice.gasnier@st.com>.
 */

#include <linux/clk.h>
#include <linux/delay.h>
#include <linux/dma-mapping.h>
#include <linux/dmaengine.h>
#include <linux/iio/iio.h>
#include <linux/iio/buffer.h>
#include <linux/iio/timer/stm32-lptim-trigger.h>
#include <linux/iio/timer/stm32-timer-trigger.h>
#include <linux/iio/trigger.h>
#include <linux/iio/trigger_consumer.h>
#include <linux/iio/triggered_buffer.h>
#include <linux/interrupt.h>
#include <linux/io.h>
#include <linux/iopoll.h>
#include <linux/module.h>
#include <linux/platform_device.h>
#include <linux/pm_runtime.h>
#include <linux/of.h>
#include <linux/of_device.h>

#include "stm32-adc-core.h"

/* Number of linear calibration shadow registers / LINCALRDYW control bits */
#define STM32H7_LINCALFACT_NUM		6

/* BOOST bit must be set on STM32H7 when ADC clock is above 20MHz */
#define STM32H7_BOOST_CLKRATE		20000000UL

#define STM32_ADC_CH_MAX		20	/* max number of channels */
#define STM32_ADC_CH_SZ			10	/* max channel name size */
#define STM32_ADC_MAX_SQ		16	/* SQ1..SQ16 */
#define STM32_ADC_MAX_SMP		7	/* SMPx range is [0..7] */
#define STM32_ADC_TIMEOUT_US		100000
#define STM32_ADC_TIMEOUT	(msecs_to_jiffies(STM32_ADC_TIMEOUT_US / 1000))
#define STM32_ADC_HW_STOP_DELAY_MS	100

#define STM32_DMA_BUFFER_SIZE		PAGE_SIZE

/* External trigger enable */
enum stm32_adc_exten {
	STM32_EXTEN_SWTRIG,
	STM32_EXTEN_HWTRIG_RISING_EDGE,
	STM32_EXTEN_HWTRIG_FALLING_EDGE,
	STM32_EXTEN_HWTRIG_BOTH_EDGES,
};

/* extsel - trigger mux selection value */
enum stm32_adc_extsel {
	STM32_EXT0,
	STM32_EXT1,
	STM32_EXT2,
	STM32_EXT3,
	STM32_EXT4,
	STM32_EXT5,
	STM32_EXT6,
	STM32_EXT7,
	STM32_EXT8,
	STM32_EXT9,
	STM32_EXT10,
	STM32_EXT11,
	STM32_EXT12,
	STM32_EXT13,
	STM32_EXT14,
	STM32_EXT15,
	STM32_EXT16,
	STM32_EXT17,
	STM32_EXT18,
	STM32_EXT19,
	STM32_EXT20,
};

/**
 * struct stm32_adc_trig_info - ADC trigger info
 * @name:		name of the trigger, corresponding to its source
 * @extsel:		trigger selection
 */
struct stm32_adc_trig_info {
	const char *name;
	enum stm32_adc_extsel extsel;
};

/**
 * struct stm32_adc_calib - optional adc calibration data
 * @calfact_s: Calibration offset for single ended channels
 * @calfact_d: Calibration offset in differential
 * @lincalfact: Linearity calibration factor
 * @calibrated: Indicates calibration status
 */
struct stm32_adc_calib {
	u32			calfact_s;
	u32			calfact_d;
	u32			lincalfact[STM32H7_LINCALFACT_NUM];
	bool			calibrated;
};

/**
 * struct stm32_adc_regs - stm32 ADC misc registers & bitfield desc
 * @reg:		register offset
 * @mask:		bitfield mask
 * @shift:		left shift
 */
struct stm32_adc_regs {
	int reg;
	int mask;
	int shift;
};

/**
 * struct stm32_adc_regspec - stm32 registers definition
 * @dr:			data register offset
 * @ier_eoc:		interrupt enable register & eocie bitfield
 * @ier_ovr:		interrupt enable register & overrun bitfield
 * @isr_eoc:		interrupt status register & eoc bitfield
 * @isr_ovr:		interrupt status register & overrun bitfield
 * @sqr:		reference to sequence registers array
 * @exten:		trigger control register & bitfield
 * @extsel:		trigger selection register & bitfield
 * @res:		resolution selection register & bitfield
 * @smpr:		smpr1 & smpr2 registers offset array
 * @smp_bits:		smpr1 & smpr2 index and bitfields
 */
struct stm32_adc_regspec {
	const u32 dr;
	const struct stm32_adc_regs ier_eoc;
	const struct stm32_adc_regs ier_ovr;
	const struct stm32_adc_regs isr_eoc;
	const struct stm32_adc_regs isr_ovr;
	const struct stm32_adc_regs *sqr;
	const struct stm32_adc_regs exten;
	const struct stm32_adc_regs extsel;
	const struct stm32_adc_regs res;
	const u32 smpr[2];
	const struct stm32_adc_regs *smp_bits;
};

struct stm32_adc;

/**
 * struct stm32_adc_cfg - stm32 compatible configuration data
 * @regs:		registers descriptions
 * @adc_info:		per instance input channels definitions
 * @trigs:		external trigger sources
 * @clk_required:	clock is required
 * @has_vregready:	vregready status flag presence
 * @prepare:		optional prepare routine (power-up, enable)
 * @start_conv:		routine to start conversions
 * @stop_conv:		routine to stop conversions
 * @unprepare:		optional unprepare routine (disable, power-down)
 * @irq_clear:		routine to clear irqs
 * @smp_cycles:		programmable sampling time (ADC clock cycles)
 */
struct stm32_adc_cfg {
	const struct stm32_adc_regspec	*regs;
	const struct stm32_adc_info	*adc_info;
	struct stm32_adc_trig_info	*trigs;
	bool clk_required;
	bool has_vregready;
	int (*prepare)(struct iio_dev *);
	void (*start_conv)(struct iio_dev *, bool dma);
	void (*stop_conv)(struct iio_dev *);
	void (*unprepare)(struct iio_dev *);
	void (*irq_clear)(struct iio_dev *indio_dev, u32 msk);
	const unsigned int *smp_cycles;
};

/**
 * struct stm32_adc - private data of each ADC IIO instance
 * @common:		reference to ADC block common data
 * @offset:		ADC instance register offset in ADC block
 * @cfg:		compatible configuration data
 * @completion:		end of single conversion completion
 * @buffer:		data buffer
 * @clk:		clock for this adc instance
 * @irq:		interrupt for this adc instance
 * @lock:		spinlock
 * @bufi:		data buffer index
 * @num_conv:		expected number of scan conversions
 * @res:		data resolution (e.g. RES bitfield value)
 * @trigger_polarity:	external trigger polarity (e.g. exten)
 * @dma_chan:		dma channel
 * @rx_buf:		dma rx buffer cpu address
 * @rx_dma_buf:		dma rx buffer bus address
 * @rx_buf_sz:		dma rx buffer size
 * @difsel:		bitmask to set single-ended/differential channel
 * @pcsel:		bitmask to preselect channels on some devices
 * @smpr_val:		sampling time settings (e.g. smpr1 / smpr2)
 * @cal:		optional calibration data on some devices
 * @chan_name:		channel name array
 */
struct stm32_adc {
	struct stm32_adc_common	*common;
	u32			offset;
	const struct stm32_adc_cfg	*cfg;
	struct completion	completion;
	u16			buffer[STM32_ADC_MAX_SQ];
	struct clk		*clk;
	int			irq;
	spinlock_t		lock;		/* interrupt lock */
	unsigned int		bufi;
	unsigned int		num_conv;
	u32			res;
	u32			trigger_polarity;
	struct dma_chan		*dma_chan;
	u8			*rx_buf;
	dma_addr_t		rx_dma_buf;
	unsigned int		rx_buf_sz;
	u32			difsel;
	u32			pcsel;
	u32			smpr_val[2];
	struct stm32_adc_calib	cal;
	char			chan_name[STM32_ADC_CH_MAX][STM32_ADC_CH_SZ];
};

struct stm32_adc_diff_channel {
	u32 vinp;
	u32 vinn;
};

/**
 * struct stm32_adc_info - stm32 ADC, per instance config data
 * @max_channels:	Number of channels
 * @resolutions:	available resolutions
 * @num_res:		number of available resolutions
 */
struct stm32_adc_info {
	int max_channels;
	const unsigned int *resolutions;
	const unsigned int num_res;
};

static const unsigned int stm32f4_adc_resolutions[] = {
	/* sorted values so the index matches RES[1:0] in STM32F4_ADC_CR1 */
	12, 10, 8, 6,
};

/* stm32f4 can have up to 16 channels */
static const struct stm32_adc_info stm32f4_adc_info = {
	.max_channels = 16,
	.resolutions = stm32f4_adc_resolutions,
	.num_res = ARRAY_SIZE(stm32f4_adc_resolutions),
};

static const unsigned int stm32h7_adc_resolutions[] = {
	/* sorted values so the index matches RES[2:0] in STM32H7_ADC_CFGR */
	16, 14, 12, 10, 8,
};

/* stm32h7 can have up to 20 channels */
static const struct stm32_adc_info stm32h7_adc_info = {
	.max_channels = STM32_ADC_CH_MAX,
	.resolutions = stm32h7_adc_resolutions,
	.num_res = ARRAY_SIZE(stm32h7_adc_resolutions),
};

/*
 * stm32f4_sq - describe regular sequence registers
 * - L: sequence len (register & bit field)
 * - SQ1..SQ16: sequence entries (register & bit field)
 */
static const struct stm32_adc_regs stm32f4_sq[STM32_ADC_MAX_SQ + 1] = {
	/* L: len bit field description to be kept as first element */
	{ STM32F4_ADC_SQR1, GENMASK(23, 20), 20 },
	/* SQ1..SQ16 registers & bit fields (reg, mask, shift) */
	{ STM32F4_ADC_SQR3, GENMASK(4, 0), 0 },
	{ STM32F4_ADC_SQR3, GENMASK(9, 5), 5 },
	{ STM32F4_ADC_SQR3, GENMASK(14, 10), 10 },
	{ STM32F4_ADC_SQR3, GENMASK(19, 15), 15 },
	{ STM32F4_ADC_SQR3, GENMASK(24, 20), 20 },
	{ STM32F4_ADC_SQR3, GENMASK(29, 25), 25 },
	{ STM32F4_ADC_SQR2, GENMASK(4, 0), 0 },
	{ STM32F4_ADC_SQR2, GENMASK(9, 5), 5 },
	{ STM32F4_ADC_SQR2, GENMASK(14, 10), 10 },
	{ STM32F4_ADC_SQR2, GENMASK(19, 15), 15 },
	{ STM32F4_ADC_SQR2, GENMASK(24, 20), 20 },
	{ STM32F4_ADC_SQR2, GENMASK(29, 25), 25 },
	{ STM32F4_ADC_SQR1, GENMASK(4, 0), 0 },
	{ STM32F4_ADC_SQR1, GENMASK(9, 5), 5 },
	{ STM32F4_ADC_SQR1, GENMASK(14, 10), 10 },
	{ STM32F4_ADC_SQR1, GENMASK(19, 15), 15 },
};

/* STM32F4 external trigger sources for all instances */
static struct stm32_adc_trig_info stm32f4_adc_trigs[] = {
	{ TIM1_CH1, STM32_EXT0 },
	{ TIM1_CH2, STM32_EXT1 },
	{ TIM1_CH3, STM32_EXT2 },
	{ TIM2_CH2, STM32_EXT3 },
	{ TIM2_CH3, STM32_EXT4 },
	{ TIM2_CH4, STM32_EXT5 },
	{ TIM2_TRGO, STM32_EXT6 },
	{ TIM3_CH1, STM32_EXT7 },
	{ TIM3_TRGO, STM32_EXT8 },
	{ TIM4_CH4, STM32_EXT9 },
	{ TIM5_CH1, STM32_EXT10 },
	{ TIM5_CH2, STM32_EXT11 },
	{ TIM5_CH3, STM32_EXT12 },
	{ TIM8_CH1, STM32_EXT13 },
	{ TIM8_TRGO, STM32_EXT14 },
	{}, /* sentinel */
};

/*
 * stm32f4_smp_bits[] - describe sampling time register index & bit fields
 * Sorted so it can be indexed by channel number.
 */
static const struct stm32_adc_regs stm32f4_smp_bits[] = {
	/* STM32F4_ADC_SMPR2: smpr[] index, mask, shift for SMP0 to SMP9 */
	{ 1, GENMASK(2, 0), 0 },
	{ 1, GENMASK(5, 3), 3 },
	{ 1, GENMASK(8, 6), 6 },
	{ 1, GENMASK(11, 9), 9 },
	{ 1, GENMASK(14, 12), 12 },
	{ 1, GENMASK(17, 15), 15 },
	{ 1, GENMASK(20, 18), 18 },
	{ 1, GENMASK(23, 21), 21 },
	{ 1, GENMASK(26, 24), 24 },
	{ 1, GENMASK(29, 27), 27 },
	/* STM32F4_ADC_SMPR1, smpr[] index, mask, shift for SMP10 to SMP18 */
	{ 0, GENMASK(2, 0), 0 },
	{ 0, GENMASK(5, 3), 3 },
	{ 0, GENMASK(8, 6), 6 },
	{ 0, GENMASK(11, 9), 9 },
	{ 0, GENMASK(14, 12), 12 },
	{ 0, GENMASK(17, 15), 15 },
	{ 0, GENMASK(20, 18), 18 },
	{ 0, GENMASK(23, 21), 21 },
	{ 0, GENMASK(26, 24), 24 },
};

/* STM32F4 programmable sampling time (ADC clock cycles) */
static const unsigned int stm32f4_adc_smp_cycles[STM32_ADC_MAX_SMP + 1] = {
	3, 15, 28, 56, 84, 112, 144, 480,
};

static const struct stm32_adc_regspec stm32f4_adc_regspec = {
	.dr = STM32F4_ADC_DR,
	.ier_eoc = { STM32F4_ADC_CR1, STM32F4_EOCIE },
	.ier_ovr = { STM32F4_ADC_CR1, STM32F4_OVRIE },
	.isr_eoc = { STM32F4_ADC_SR, STM32F4_EOC },
	.isr_ovr = { STM32F4_ADC_SR, STM32F4_OVR },
	.sqr = stm32f4_sq,
	.exten = { STM32F4_ADC_CR2, STM32F4_EXTEN_MASK, STM32F4_EXTEN_SHIFT },
	.extsel = { STM32F4_ADC_CR2, STM32F4_EXTSEL_MASK,
		    STM32F4_EXTSEL_SHIFT },
	.res = { STM32F4_ADC_CR1, STM32F4_RES_MASK, STM32F4_RES_SHIFT },
	.smpr = { STM32F4_ADC_SMPR1, STM32F4_ADC_SMPR2 },
	.smp_bits = stm32f4_smp_bits,
};

static const struct stm32_adc_regs stm32h7_sq[STM32_ADC_MAX_SQ + 1] = {
	/* L: len bit field description to be kept as first element */
	{ STM32H7_ADC_SQR1, GENMASK(3, 0), 0 },
	/* SQ1..SQ16 registers & bit fields (reg, mask, shift) */
	{ STM32H7_ADC_SQR1, GENMASK(10, 6), 6 },
	{ STM32H7_ADC_SQR1, GENMASK(16, 12), 12 },
	{ STM32H7_ADC_SQR1, GENMASK(22, 18), 18 },
	{ STM32H7_ADC_SQR1, GENMASK(28, 24), 24 },
	{ STM32H7_ADC_SQR2, GENMASK(4, 0), 0 },
	{ STM32H7_ADC_SQR2, GENMASK(10, 6), 6 },
	{ STM32H7_ADC_SQR2, GENMASK(16, 12), 12 },
	{ STM32H7_ADC_SQR2, GENMASK(22, 18), 18 },
	{ STM32H7_ADC_SQR2, GENMASK(28, 24), 24 },
	{ STM32H7_ADC_SQR3, GENMASK(4, 0), 0 },
	{ STM32H7_ADC_SQR3, GENMASK(10, 6), 6 },
	{ STM32H7_ADC_SQR3, GENMASK(16, 12), 12 },
	{ STM32H7_ADC_SQR3, GENMASK(22, 18), 18 },
	{ STM32H7_ADC_SQR3, GENMASK(28, 24), 24 },
	{ STM32H7_ADC_SQR4, GENMASK(4, 0), 0 },
	{ STM32H7_ADC_SQR4, GENMASK(10, 6), 6 },
};

/* STM32H7 external trigger sources for all instances */
static struct stm32_adc_trig_info stm32h7_adc_trigs[] = {
	{ TIM1_CH1, STM32_EXT0 },
	{ TIM1_CH2, STM32_EXT1 },
	{ TIM1_CH3, STM32_EXT2 },
	{ TIM2_CH2, STM32_EXT3 },
	{ TIM3_TRGO, STM32_EXT4 },
	{ TIM4_CH4, STM32_EXT5 },
	{ TIM8_TRGO, STM32_EXT7 },
	{ TIM8_TRGO2, STM32_EXT8 },
	{ TIM1_TRGO, STM32_EXT9 },
	{ TIM1_TRGO2, STM32_EXT10 },
	{ TIM2_TRGO, STM32_EXT11 },
	{ TIM4_TRGO, STM32_EXT12 },
	{ TIM6_TRGO, STM32_EXT13 },
	{ TIM15_TRGO, STM32_EXT14 },
	{ TIM3_CH4, STM32_EXT15 },
	{ LPTIM1_OUT, STM32_EXT18 },
	{ LPTIM2_OUT, STM32_EXT19 },
	{ LPTIM3_OUT, STM32_EXT20 },
	{},
};

/*
 * stm32h7_smp_bits - describe sampling time register index & bit fields
 * Sorted so it can be indexed by channel number.
 */
static const struct stm32_adc_regs stm32h7_smp_bits[] = {
	/* STM32H7_ADC_SMPR1, smpr[] index, mask, shift for SMP0 to SMP9 */
	{ 0, GENMASK(2, 0), 0 },
	{ 0, GENMASK(5, 3), 3 },
	{ 0, GENMASK(8, 6), 6 },
	{ 0, GENMASK(11, 9), 9 },
	{ 0, GENMASK(14, 12), 12 },
	{ 0, GENMASK(17, 15), 15 },
	{ 0, GENMASK(20, 18), 18 },
	{ 0, GENMASK(23, 21), 21 },
	{ 0, GENMASK(26, 24), 24 },
	{ 0, GENMASK(29, 27), 27 },
	/* STM32H7_ADC_SMPR2, smpr[] index, mask, shift for SMP10 to SMP19 */
	{ 1, GENMASK(2, 0), 0 },
	{ 1, GENMASK(5, 3), 3 },
	{ 1, GENMASK(8, 6), 6 },
	{ 1, GENMASK(11, 9), 9 },
	{ 1, GENMASK(14, 12), 12 },
	{ 1, GENMASK(17, 15), 15 },
	{ 1, GENMASK(20, 18), 18 },
	{ 1, GENMASK(23, 21), 21 },
	{ 1, GENMASK(26, 24), 24 },
	{ 1, GENMASK(29, 27), 27 },
};

/* STM32H7 programmable sampling time (ADC clock cycles, rounded down) */
static const unsigned int stm32h7_adc_smp_cycles[STM32_ADC_MAX_SMP + 1] = {
	1, 2, 8, 16, 32, 64, 387, 810,
};

static const struct stm32_adc_regspec stm32h7_adc_regspec = {
	.dr = STM32H7_ADC_DR,
	.ier_eoc = { STM32H7_ADC_IER, STM32H7_EOCIE },
	.ier_ovr = { STM32H7_ADC_IER, STM32H7_OVRIE },
	.isr_eoc = { STM32H7_ADC_ISR, STM32H7_EOC },
	.isr_ovr = { STM32H7_ADC_ISR, STM32H7_OVR },
	.sqr = stm32h7_sq,
	.exten = { STM32H7_ADC_CFGR, STM32H7_EXTEN_MASK, STM32H7_EXTEN_SHIFT },
	.extsel = { STM32H7_ADC_CFGR, STM32H7_EXTSEL_MASK,
		    STM32H7_EXTSEL_SHIFT },
	.res = { STM32H7_ADC_CFGR, STM32H7_RES_MASK, STM32H7_RES_SHIFT },
	.smpr = { STM32H7_ADC_SMPR1, STM32H7_ADC_SMPR2 },
	.smp_bits = stm32h7_smp_bits,
};

/**
 * STM32 ADC registers access routines
 * @adc: stm32 adc instance
 * @reg: reg offset in adc instance
 *
 * Note: All instances share same base, with 0x0, 0x100 or 0x200 offset resp.
 * for adc1, adc2 and adc3.
 */
static u32 stm32_adc_readl(struct stm32_adc *adc, u32 reg)
{
	return readl_relaxed(adc->common->base + adc->offset + reg);
}

#define stm32_adc_readl_addr(addr)	stm32_adc_readl(adc, addr)

#define stm32_adc_readl_poll_timeout(reg, val, cond, sleep_us, timeout_us) \
	readx_poll_timeout(stm32_adc_readl_addr, reg, val, \
			   cond, sleep_us, timeout_us)

static u16 stm32_adc_readw(struct stm32_adc *adc, u32 reg)
{
	return readw_relaxed(adc->common->base + adc->offset + reg);
}

static void stm32_adc_writel(struct stm32_adc *adc, u32 reg, u32 val)
{
	writel_relaxed(val, adc->common->base + adc->offset + reg);
}

static void stm32_adc_set_bits(struct stm32_adc *adc, u32 reg, u32 bits)
{
	unsigned long flags;

	spin_lock_irqsave(&adc->lock, flags);
	stm32_adc_writel(adc, reg, stm32_adc_readl(adc, reg) | bits);
	spin_unlock_irqrestore(&adc->lock, flags);
}

static void stm32_adc_clr_bits(struct stm32_adc *adc, u32 reg, u32 bits)
{
	unsigned long flags;

	spin_lock_irqsave(&adc->lock, flags);
	stm32_adc_writel(adc, reg, stm32_adc_readl(adc, reg) & ~bits);
	spin_unlock_irqrestore(&adc->lock, flags);
}

/**
 * stm32_adc_conv_irq_enable() - Enable end of conversion interrupt
 * @adc: stm32 adc instance
 */
static void stm32_adc_conv_irq_enable(struct stm32_adc *adc)
{
	stm32_adc_set_bits(adc, adc->cfg->regs->ier_eoc.reg,
			   adc->cfg->regs->ier_eoc.mask);
};

/**
 * stm32_adc_conv_irq_disable() - Disable end of conversion interrupt
 * @adc: stm32 adc instance
 */
static void stm32_adc_conv_irq_disable(struct stm32_adc *adc)
{
	stm32_adc_clr_bits(adc, adc->cfg->regs->ier_eoc.reg,
			   adc->cfg->regs->ier_eoc.mask);
}

static void stm32_adc_ovr_irq_enable(struct stm32_adc *adc)
{
	stm32_adc_set_bits(adc, adc->cfg->regs->ier_ovr.reg,
			   adc->cfg->regs->ier_ovr.mask);
}

static void stm32_adc_ovr_irq_disable(struct stm32_adc *adc)
{
	stm32_adc_clr_bits(adc, adc->cfg->regs->ier_ovr.reg,
			   adc->cfg->regs->ier_ovr.mask);
}

static void stm32_adc_set_res(struct stm32_adc *adc)
{
	const struct stm32_adc_regs *res = &adc->cfg->regs->res;
	u32 val;

	val = stm32_adc_readl(adc, res->reg);
	val = (val & ~res->mask) | (adc->res << res->shift);
	stm32_adc_writel(adc, res->reg, val);
}

static int stm32_adc_hw_stop(struct device *dev)
{
	struct iio_dev *indio_dev = dev_get_drvdata(dev);
	struct stm32_adc *adc = iio_priv(indio_dev);

	if (adc->cfg->unprepare)
		adc->cfg->unprepare(indio_dev);

	if (adc->clk)
		clk_disable_unprepare(adc->clk);

	return 0;
}

static int stm32_adc_hw_start(struct device *dev)
{
	struct iio_dev *indio_dev = dev_get_drvdata(dev);
	struct stm32_adc *adc = iio_priv(indio_dev);
	int ret;

	if (adc->clk) {
		ret = clk_prepare_enable(adc->clk);
		if (ret)
			return ret;
	}

	stm32_adc_set_res(adc);

	if (adc->cfg->prepare) {
		ret = adc->cfg->prepare(indio_dev);
		if (ret)
			goto err_clk_dis;
	}

	return 0;

err_clk_dis:
	if (adc->clk)
		clk_disable_unprepare(adc->clk);

	return ret;
}

/**
 * stm32f4_adc_start_conv() - Start conversions for regular channels.
 * @indio_dev: IIO device instance
 * @dma: use dma to transfer conversion result
 *
 * Start conversions for regular channels.
 * Also take care of normal or DMA mode. Circular DMA may be used for regular
 * conversions, in IIO buffer modes. Otherwise, use ADC interrupt with direct
 * DR read instead (e.g. read_raw, or triggered buffer mode without DMA).
 */
static void stm32f4_adc_start_conv(struct iio_dev *indio_dev, bool dma)
{
	struct stm32_adc *adc = iio_priv(indio_dev);

	stm32_adc_set_bits(adc, STM32F4_ADC_CR1, STM32F4_SCAN);

	if (dma)
		stm32_adc_set_bits(adc, STM32F4_ADC_CR2,
				   STM32F4_DMA | STM32F4_DDS);

	stm32_adc_set_bits(adc, STM32F4_ADC_CR2, STM32F4_EOCS | STM32F4_ADON);

	/* Wait for Power-up time (tSTAB from datasheet) */
	usleep_range(2, 3);

	/* Software start ? (e.g. trigger detection disabled ?) */
	if (!(stm32_adc_readl(adc, STM32F4_ADC_CR2) & STM32F4_EXTEN_MASK))
		stm32_adc_set_bits(adc, STM32F4_ADC_CR2, STM32F4_SWSTART);
}

static void stm32f4_adc_stop_conv(struct iio_dev *indio_dev)
{
	struct stm32_adc *adc = iio_priv(indio_dev);

	stm32_adc_clr_bits(adc, STM32F4_ADC_CR2, STM32F4_EXTEN_MASK);
	stm32_adc_clr_bits(adc, STM32F4_ADC_SR, STM32F4_STRT);

	stm32_adc_clr_bits(adc, STM32F4_ADC_CR1, STM32F4_SCAN);
	stm32_adc_clr_bits(adc, STM32F4_ADC_CR2,
			   STM32F4_ADON | STM32F4_DMA | STM32F4_DDS);
}

static void stm32f4_adc_irq_clear(struct iio_dev *indio_dev, u32 msk)
{
	struct stm32_adc *adc = iio_priv(indio_dev);

	stm32_adc_clr_bits(adc, adc->cfg->regs->isr_eoc.reg, msk);
}

static void stm32h7_adc_start_conv(struct iio_dev *indio_dev, bool dma)
{
	struct stm32_adc *adc = iio_priv(indio_dev);
	enum stm32h7_adc_dmngt dmngt;
	unsigned long flags;
	u32 val;

	if (dma)
		dmngt = STM32H7_DMNGT_DMA_CIRC;
	else
		dmngt = STM32H7_DMNGT_DR_ONLY;

	spin_lock_irqsave(&adc->lock, flags);
	val = stm32_adc_readl(adc, STM32H7_ADC_CFGR);
	val = (val & ~STM32H7_DMNGT_MASK) | (dmngt << STM32H7_DMNGT_SHIFT);
	stm32_adc_writel(adc, STM32H7_ADC_CFGR, val);
	spin_unlock_irqrestore(&adc->lock, flags);

	stm32_adc_set_bits(adc, STM32H7_ADC_CR, STM32H7_ADSTART);
}

static void stm32h7_adc_stop_conv(struct iio_dev *indio_dev)
{
	struct stm32_adc *adc = iio_priv(indio_dev);
	int ret;
	u32 val;

	stm32_adc_set_bits(adc, STM32H7_ADC_CR, STM32H7_ADSTP);

	ret = stm32_adc_readl_poll_timeout(STM32H7_ADC_CR, val,
					   !(val & (STM32H7_ADSTART)),
					   100, STM32_ADC_TIMEOUT_US);
	if (ret)
		dev_warn(&indio_dev->dev, "stop failed\n");

	stm32_adc_clr_bits(adc, STM32H7_ADC_CFGR, STM32H7_DMNGT_MASK);
}

static void stm32h7_adc_irq_clear(struct iio_dev *indio_dev, u32 msk)
{
	struct stm32_adc *adc = iio_priv(indio_dev);
	/* On STM32H7 IRQs are cleared by writing 1 into ISR register */
	stm32_adc_set_bits(adc, adc->cfg->regs->isr_eoc.reg, msk);
}

static int stm32h7_adc_exit_pwr_down(struct iio_dev *indio_dev)
{
	struct stm32_adc *adc = iio_priv(indio_dev);
	int ret;
	u32 val;

	/* Exit deep power down, then enable ADC voltage regulator */
	stm32_adc_clr_bits(adc, STM32H7_ADC_CR, STM32H7_DEEPPWD);
	stm32_adc_set_bits(adc, STM32H7_ADC_CR, STM32H7_ADVREGEN);

	if (adc->common->rate > STM32H7_BOOST_CLKRATE)
		stm32_adc_set_bits(adc, STM32H7_ADC_CR, STM32H7_BOOST);

	/* Wait for startup time */
	if (!adc->cfg->has_vregready) {
		usleep_range(10, 20);
		return 0;
	}

	ret = stm32_adc_readl_poll_timeout(STM32H7_ADC_ISR, val,
					   val & STM32MP1_VREGREADY, 100,
					   STM32_ADC_TIMEOUT_US);
	if (ret) {
		stm32_adc_set_bits(adc, STM32H7_ADC_CR, STM32H7_DEEPPWD);
		dev_err(&indio_dev->dev, "Failed to exit power down\n");
	}

	return ret;
}

static void stm32h7_adc_enter_pwr_down(struct stm32_adc *adc)
{
	stm32_adc_clr_bits(adc, STM32H7_ADC_CR, STM32H7_BOOST);

	/* Setting DEEPPWD disables ADC vreg and clears ADVREGEN */
	stm32_adc_set_bits(adc, STM32H7_ADC_CR, STM32H7_DEEPPWD);
}

static int stm32h7_adc_enable(struct iio_dev *indio_dev)
{
	struct stm32_adc *adc = iio_priv(indio_dev);
	int ret;
	u32 val;

	stm32_adc_set_bits(adc, STM32H7_ADC_CR, STM32H7_ADEN);

	/* Poll for ADRDY to be set (after adc startup time) */
	ret = stm32_adc_readl_poll_timeout(STM32H7_ADC_ISR, val,
					   val & STM32H7_ADRDY,
					   100, STM32_ADC_TIMEOUT_US);
	if (ret) {
		stm32_adc_set_bits(adc, STM32H7_ADC_CR, STM32H7_ADDIS);
		dev_err(&indio_dev->dev, "Failed to enable ADC\n");
	} else {
		/* Clear ADRDY by writing one */
		stm32_adc_set_bits(adc, STM32H7_ADC_ISR, STM32H7_ADRDY);
	}

	return ret;
}

static void stm32h7_adc_disable(struct iio_dev *indio_dev)
{
	struct stm32_adc *adc = iio_priv(indio_dev);
	int ret;
	u32 val;

	/* Disable ADC and wait until it's effectively disabled */
	stm32_adc_set_bits(adc, STM32H7_ADC_CR, STM32H7_ADDIS);
	ret = stm32_adc_readl_poll_timeout(STM32H7_ADC_CR, val,
					   !(val & STM32H7_ADEN), 100,
					   STM32_ADC_TIMEOUT_US);
	if (ret)
		dev_warn(&indio_dev->dev, "Failed to disable\n");
}

/**
 * stm32h7_adc_read_selfcalib() - read calibration shadow regs, save result
 * @indio_dev: IIO device instance
 * Note: Must be called once ADC is enabled, so LINCALRDYW[1..6] are writable
 */
static int stm32h7_adc_read_selfcalib(struct iio_dev *indio_dev)
{
	struct stm32_adc *adc = iio_priv(indio_dev);
	int i, ret;
	u32 lincalrdyw_mask, val;

	/* Read linearity calibration */
	lincalrdyw_mask = STM32H7_LINCALRDYW6;
	for (i = STM32H7_LINCALFACT_NUM - 1; i >= 0; i--) {
		/* Clear STM32H7_LINCALRDYW[6..1]: transfer calib to CALFACT2 */
		stm32_adc_clr_bits(adc, STM32H7_ADC_CR, lincalrdyw_mask);

		/* Poll: wait calib data to be ready in CALFACT2 register */
		ret = stm32_adc_readl_poll_timeout(STM32H7_ADC_CR, val,
						   !(val & lincalrdyw_mask),
						   100, STM32_ADC_TIMEOUT_US);
		if (ret) {
			dev_err(&indio_dev->dev, "Failed to read calfact\n");
			return ret;
		}

		val = stm32_adc_readl(adc, STM32H7_ADC_CALFACT2);
		adc->cal.lincalfact[i] = (val & STM32H7_LINCALFACT_MASK);
		adc->cal.lincalfact[i] >>= STM32H7_LINCALFACT_SHIFT;

		lincalrdyw_mask >>= 1;
	}

	/* Read offset calibration */
	val = stm32_adc_readl(adc, STM32H7_ADC_CALFACT);
	adc->cal.calfact_s = (val & STM32H7_CALFACT_S_MASK);
	adc->cal.calfact_s >>= STM32H7_CALFACT_S_SHIFT;
	adc->cal.calfact_d = (val & STM32H7_CALFACT_D_MASK);
	adc->cal.calfact_d >>= STM32H7_CALFACT_D_SHIFT;
	adc->cal.calibrated = true;

	return 0;
}

/**
 * stm32h7_adc_restore_selfcalib() - Restore saved self-calibration result
 * @indio_dev: IIO device instance
 * Note: ADC must be enabled, with no on-going conversions.
 */
static int stm32h7_adc_restore_selfcalib(struct iio_dev *indio_dev)
{
	struct stm32_adc *adc = iio_priv(indio_dev);
	int i, ret;
	u32 lincalrdyw_mask, val;

	val = (adc->cal.calfact_s << STM32H7_CALFACT_S_SHIFT) |
		(adc->cal.calfact_d << STM32H7_CALFACT_D_SHIFT);
	stm32_adc_writel(adc, STM32H7_ADC_CALFACT, val);

	lincalrdyw_mask = STM32H7_LINCALRDYW6;
	for (i = STM32H7_LINCALFACT_NUM - 1; i >= 0; i--) {
		/*
		 * Write saved calibration data to shadow registers:
		 * Write CALFACT2, and set LINCALRDYW[6..1] bit to trigger
		 * data write. Then poll to wait for complete transfer.
		 */
		val = adc->cal.lincalfact[i] << STM32H7_LINCALFACT_SHIFT;
		stm32_adc_writel(adc, STM32H7_ADC_CALFACT2, val);
		stm32_adc_set_bits(adc, STM32H7_ADC_CR, lincalrdyw_mask);
		ret = stm32_adc_readl_poll_timeout(STM32H7_ADC_CR, val,
						   val & lincalrdyw_mask,
						   100, STM32_ADC_TIMEOUT_US);
		if (ret) {
			dev_err(&indio_dev->dev, "Failed to write calfact\n");
			return ret;
		}

		/*
		 * Read back calibration data, has two effects:
		 * - It ensures bits LINCALRDYW[6..1] are kept cleared
		 *   for next time calibration needs to be restored.
		 * - BTW, bit clear triggers a read, then check data has been
		 *   correctly written.
		 */
		stm32_adc_clr_bits(adc, STM32H7_ADC_CR, lincalrdyw_mask);
		ret = stm32_adc_readl_poll_timeout(STM32H7_ADC_CR, val,
						   !(val & lincalrdyw_mask),
						   100, STM32_ADC_TIMEOUT_US);
		if (ret) {
			dev_err(&indio_dev->dev, "Failed to read calfact\n");
			return ret;
		}
		val = stm32_adc_readl(adc, STM32H7_ADC_CALFACT2);
		if (val != adc->cal.lincalfact[i] << STM32H7_LINCALFACT_SHIFT) {
			dev_err(&indio_dev->dev, "calfact not consistent\n");
			return -EIO;
		}

		lincalrdyw_mask >>= 1;
	}

	return 0;
}

/**
 * Fixed timeout value for ADC calibration.
 * worst cases:
 * - low clock frequency
 * - maximum prescalers
 * Calibration requires:
 * - 131,072 ADC clock cycle for the linear calibration
 * - 20 ADC clock cycle for the offset calibration
 *
 * Set to 100ms for now
 */
#define STM32H7_ADC_CALIB_TIMEOUT_US		100000

/**
 * stm32h7_adc_selfcalib() - Procedure to calibrate ADC
 * @indio_dev: IIO device instance
 * Note: Must be called once ADC is out of power down.
 */
static int stm32h7_adc_selfcalib(struct iio_dev *indio_dev)
{
	struct stm32_adc *adc = iio_priv(indio_dev);
	int ret;
	u32 val;

	if (adc->cal.calibrated)
		return true;

	/*
	 * Select calibration mode:
	 * - Offset calibration for single ended inputs
	 * - No linearity calibration (do it later, before reading it)
	 */
	stm32_adc_clr_bits(adc, STM32H7_ADC_CR, STM32H7_ADCALDIF);
	stm32_adc_clr_bits(adc, STM32H7_ADC_CR, STM32H7_ADCALLIN);

	/* Start calibration, then wait for completion */
	stm32_adc_set_bits(adc, STM32H7_ADC_CR, STM32H7_ADCAL);
	ret = stm32_adc_readl_poll_timeout(STM32H7_ADC_CR, val,
					   !(val & STM32H7_ADCAL), 100,
					   STM32H7_ADC_CALIB_TIMEOUT_US);
	if (ret) {
		dev_err(&indio_dev->dev, "calibration failed\n");
		goto out;
	}

	/*
	 * Select calibration mode, then start calibration:
	 * - Offset calibration for differential input
	 * - Linearity calibration (needs to be done only once for single/diff)
	 *   will run simultaneously with offset calibration.
	 */
	stm32_adc_set_bits(adc, STM32H7_ADC_CR,
			   STM32H7_ADCALDIF | STM32H7_ADCALLIN);
	stm32_adc_set_bits(adc, STM32H7_ADC_CR, STM32H7_ADCAL);
	ret = stm32_adc_readl_poll_timeout(STM32H7_ADC_CR, val,
					   !(val & STM32H7_ADCAL), 100,
					   STM32H7_ADC_CALIB_TIMEOUT_US);
	if (ret) {
		dev_err(&indio_dev->dev, "calibration failed\n");
		goto out;
	}

out:
	stm32_adc_clr_bits(adc, STM32H7_ADC_CR,
			   STM32H7_ADCALDIF | STM32H7_ADCALLIN);

	return ret;
}

/**
 * stm32h7_adc_prepare() - Leave power down mode to enable ADC.
 * @indio_dev: IIO device instance
 * Leave power down mode.
 * Configure channels as single ended or differential before enabling ADC.
 * Enable ADC.
 * Restore calibration data.
 * Pre-select channels that may be used in PCSEL (required by input MUX / IO):
 * - Only one input is selected for single ended (e.g. 'vinp')
 * - Two inputs are selected for differential channels (e.g. 'vinp' & 'vinn')
 */
static int stm32h7_adc_prepare(struct iio_dev *indio_dev)
{
	struct stm32_adc *adc = iio_priv(indio_dev);
	int calib, ret;

	ret = stm32h7_adc_exit_pwr_down(indio_dev);
	if (ret)
		return ret;

	ret = stm32h7_adc_selfcalib(indio_dev);
	if (ret < 0)
		goto pwr_dwn;
	calib = ret;

	stm32_adc_writel(adc, STM32H7_ADC_DIFSEL, adc->difsel);

	ret = stm32h7_adc_enable(indio_dev);
	if (ret)
		goto pwr_dwn;

	/* Either restore or read calibration result for future reference */
	if (calib)
		ret = stm32h7_adc_restore_selfcalib(indio_dev);
	else
		ret = stm32h7_adc_read_selfcalib(indio_dev);
	if (ret)
		goto disable;

	stm32_adc_writel(adc, STM32H7_ADC_PCSEL, adc->pcsel);

	return 0;

disable:
	stm32h7_adc_disable(indio_dev);
pwr_dwn:
	stm32h7_adc_enter_pwr_down(adc);

	return ret;
}

static void stm32h7_adc_unprepare(struct iio_dev *indio_dev)
{
	struct stm32_adc *adc = iio_priv(indio_dev);

	stm32h7_adc_disable(indio_dev);
	stm32h7_adc_enter_pwr_down(adc);
}

/**
 * stm32_adc_conf_scan_seq() - Build regular channels scan sequence
 * @indio_dev: IIO device
 * @scan_mask: channels to be converted
 *
 * Conversion sequence :
 * Apply sampling time settings for all channels.
 * Configure ADC scan sequence based on selected channels in scan_mask.
 * Add channels to SQR registers, from scan_mask LSB to MSB, then
 * program sequence len.
 */
static int stm32_adc_conf_scan_seq(struct iio_dev *indio_dev,
				   const unsigned long *scan_mask)
{
	struct stm32_adc *adc = iio_priv(indio_dev);
	const struct stm32_adc_regs *sqr = adc->cfg->regs->sqr;
	const struct iio_chan_spec *chan;
	u32 val, bit;
	int i = 0;

	/* Apply sampling time settings */
	stm32_adc_writel(adc, adc->cfg->regs->smpr[0], adc->smpr_val[0]);
	stm32_adc_writel(adc, adc->cfg->regs->smpr[1], adc->smpr_val[1]);

	for_each_set_bit(bit, scan_mask, indio_dev->masklength) {
		chan = indio_dev->channels + bit;
		/*
		 * Assign one channel per SQ entry in regular
		 * sequence, starting with SQ1.
		 */
		i++;
		if (i > STM32_ADC_MAX_SQ)
			return -EINVAL;

		dev_dbg(&indio_dev->dev, "%s chan %d to SQ%d\n",
			__func__, chan->channel, i);

		val = stm32_adc_readl(adc, sqr[i].reg);
		val &= ~sqr[i].mask;
		val |= chan->channel << sqr[i].shift;
		stm32_adc_writel(adc, sqr[i].reg, val);
	}

	if (!i)
		return -EINVAL;

	/* Sequence len */
	val = stm32_adc_readl(adc, sqr[0].reg);
	val &= ~sqr[0].mask;
	val |= ((i - 1) << sqr[0].shift);
	stm32_adc_writel(adc, sqr[0].reg, val);

	return 0;
}

/**
 * stm32_adc_get_trig_extsel() - Get external trigger selection
 * @indio_dev: IIO device structure
 * @trig: trigger
 *
 * Returns trigger extsel value, if trig matches, -EINVAL otherwise.
 */
static int stm32_adc_get_trig_extsel(struct iio_dev *indio_dev,
				     struct iio_trigger *trig)
{
	struct stm32_adc *adc = iio_priv(indio_dev);
	int i;

	/* lookup triggers registered by stm32 timer trigger driver */
	for (i = 0; adc->cfg->trigs[i].name; i++) {
		/**
		 * Checking both stm32 timer trigger type and trig name
		 * should be safe against arbitrary trigger names.
		 */
		if ((is_stm32_timer_trigger(trig) ||
		     is_stm32_lptim_trigger(trig)) &&
		    !strcmp(adc->cfg->trigs[i].name, trig->name)) {
			return adc->cfg->trigs[i].extsel;
		}
	}

	return -EINVAL;
}

/**
 * stm32_adc_set_trig() - Set a regular trigger
 * @indio_dev: IIO device
 * @trig: IIO trigger
 *
 * Set trigger source/polarity (e.g. SW, or HW with polarity) :
 * - if HW trigger disabled (e.g. trig == NULL, conversion launched by sw)
 * - if HW trigger enabled, set source & polarity
 */
static int stm32_adc_set_trig(struct iio_dev *indio_dev,
			      struct iio_trigger *trig)
{
	struct stm32_adc *adc = iio_priv(indio_dev);
	u32 val, extsel = 0, exten = STM32_EXTEN_SWTRIG;
	unsigned long flags;
	int ret;

	if (trig) {
		ret = stm32_adc_get_trig_extsel(indio_dev, trig);
		if (ret < 0)
			return ret;

		/* set trigger source and polarity (default to rising edge) */
		extsel = ret;
		exten = adc->trigger_polarity + STM32_EXTEN_HWTRIG_RISING_EDGE;
	}

	spin_lock_irqsave(&adc->lock, flags);
	val = stm32_adc_readl(adc, adc->cfg->regs->exten.reg);
	val &= ~(adc->cfg->regs->exten.mask | adc->cfg->regs->extsel.mask);
	val |= exten << adc->cfg->regs->exten.shift;
	val |= extsel << adc->cfg->regs->extsel.shift;
	stm32_adc_writel(adc,  adc->cfg->regs->exten.reg, val);
	spin_unlock_irqrestore(&adc->lock, flags);

	return 0;
}

static int stm32_adc_set_trig_pol(struct iio_dev *indio_dev,
				  const struct iio_chan_spec *chan,
				  unsigned int type)
{
	struct stm32_adc *adc = iio_priv(indio_dev);

	adc->trigger_polarity = type;

	return 0;
}

static int stm32_adc_get_trig_pol(struct iio_dev *indio_dev,
				  const struct iio_chan_spec *chan)
{
	struct stm32_adc *adc = iio_priv(indio_dev);

	return adc->trigger_polarity;
}

static const char * const stm32_trig_pol_items[] = {
	"rising-edge", "falling-edge", "both-edges",
};

static const struct iio_enum stm32_adc_trig_pol = {
	.items = stm32_trig_pol_items,
	.num_items = ARRAY_SIZE(stm32_trig_pol_items),
	.get = stm32_adc_get_trig_pol,
	.set = stm32_adc_set_trig_pol,
};

/**
 * stm32_adc_single_conv() - Performs a single conversion
 * @indio_dev: IIO device
 * @chan: IIO channel
 * @res: conversion result
 *
 * The function performs a single conversion on a given channel:
 * - Apply sampling time settings
 * - Program sequencer with one channel (e.g. in SQ1 with len = 1)
 * - Use SW trigger
 * - Start conversion, then wait for interrupt completion.
 */
static int stm32_adc_single_conv(struct iio_dev *indio_dev,
				 const struct iio_chan_spec *chan,
				 int *res)
{
	struct stm32_adc *adc = iio_priv(indio_dev);
	struct device *dev = indio_dev->dev.parent;
	const struct stm32_adc_regspec *regs = adc->cfg->regs;
	long timeout;
	u32 val;
	int ret;

	reinit_completion(&adc->completion);

	adc->bufi = 0;

	ret = pm_runtime_get_sync(dev);
	if (ret < 0) {
		pm_runtime_put_noidle(dev);
		return ret;
	}

	/* Apply sampling time settings */
	stm32_adc_writel(adc, regs->smpr[0], adc->smpr_val[0]);
	stm32_adc_writel(adc, regs->smpr[1], adc->smpr_val[1]);

	/* Program chan number in regular sequence (SQ1) */
	val = stm32_adc_readl(adc, regs->sqr[1].reg);
	val &= ~regs->sqr[1].mask;
	val |= chan->channel << regs->sqr[1].shift;
	stm32_adc_writel(adc, regs->sqr[1].reg, val);

	/* Set regular sequence len (0 for 1 conversion) */
	stm32_adc_clr_bits(adc, regs->sqr[0].reg, regs->sqr[0].mask);

	/* Trigger detection disabled (conversion can be launched in SW) */
	stm32_adc_clr_bits(adc, regs->exten.reg, regs->exten.mask);

	stm32_adc_conv_irq_enable(adc);

	adc->cfg->start_conv(indio_dev, false);

	timeout = wait_for_completion_interruptible_timeout(
					&adc->completion, STM32_ADC_TIMEOUT);
	if (timeout == 0) {
		ret = -ETIMEDOUT;
	} else if (timeout < 0) {
		ret = timeout;
	} else {
		*res = adc->buffer[0];
		ret = IIO_VAL_INT;
	}

	adc->cfg->stop_conv(indio_dev);

	stm32_adc_conv_irq_disable(adc);

	pm_runtime_mark_last_busy(dev);
	pm_runtime_put_autosuspend(dev);

	return ret;
}

static int stm32_adc_read_raw(struct iio_dev *indio_dev,
			      struct iio_chan_spec const *chan,
			      int *val, int *val2, long mask)
{
	struct stm32_adc *adc = iio_priv(indio_dev);
	int ret;

	switch (mask) {
	case IIO_CHAN_INFO_RAW:
		ret = iio_device_claim_direct_mode(indio_dev);
		if (ret)
			return ret;
		if (chan->type == IIO_VOLTAGE)
			ret = stm32_adc_single_conv(indio_dev, chan, val);
		else
			ret = -EINVAL;
		iio_device_release_direct_mode(indio_dev);
		return ret;

	case IIO_CHAN_INFO_SCALE:
		if (chan->differential) {
			*val = adc->common->vref_mv * 2;
			*val2 = chan->scan_type.realbits;
		} else {
			*val = adc->common->vref_mv;
			*val2 = chan->scan_type.realbits;
		}
		return IIO_VAL_FRACTIONAL_LOG2;

	case IIO_CHAN_INFO_OFFSET:
		if (chan->differential)
			/* ADC_full_scale / 2 */
			*val = -((1 << chan->scan_type.realbits) / 2);
		else
			*val = 0;
		return IIO_VAL_INT;

	default:
		return -EINVAL;
	}
}

static void stm32_adc_irq_clear(struct iio_dev *indio_dev, u32 msk)
{
	struct stm32_adc *adc = iio_priv(indio_dev);

	adc->cfg->irq_clear(indio_dev, msk);
}

static irqreturn_t stm32_adc_threaded_isr(int irq, void *data)
{
	struct iio_dev *indio_dev = data;
	struct stm32_adc *adc = iio_priv(indio_dev);
	const struct stm32_adc_regspec *regs = adc->cfg->regs;
	u32 status = stm32_adc_readl(adc, regs->isr_eoc.reg);
	u32 mask = stm32_adc_readl(adc, regs->ier_eoc.reg);

	/* Check ovr status right now, as ovr mask should be already disabled */
	if (status & regs->isr_ovr.mask) {
		/*
		 * Clear ovr bit to avoid subsequent calls to IRQ handler.
		 * This requires to stop ADC first. OVR bit state in ISR,
		 * is propaged to CSR register by hardware.
		 */
		adc->cfg->stop_conv(indio_dev);
		stm32_adc_irq_clear(indio_dev, regs->isr_ovr.mask);
		dev_err(&indio_dev->dev, "Overrun, stopping: restart needed\n");
		return IRQ_HANDLED;
	}

	if (!(status & mask))
		dev_err_ratelimited(&indio_dev->dev,
				    "Unexpected IRQ: IER=0x%08x, ISR=0x%08x\n",
				    mask, status);

	return IRQ_NONE;
}

static irqreturn_t stm32_adc_isr(int irq, void *data)
{
	struct iio_dev *indio_dev = data;
	struct stm32_adc *adc = iio_priv(indio_dev);
	const struct stm32_adc_regspec *regs = adc->cfg->regs;
	u32 status = stm32_adc_readl(adc, regs->isr_eoc.reg);
	u32 mask = stm32_adc_readl(adc, regs->ier_eoc.reg);

	if (!(status & mask))
		return IRQ_WAKE_THREAD;

	if (status & regs->isr_ovr.mask) {
		/*
		 * Overrun occurred on regular conversions: data for wrong
		 * channel may be read. Unconditionally disable interrupts
		 * to stop processing data and print error message.
		 * Restarting the capture can be done by disabling, then
		 * re-enabling it (e.g. write 0, then 1 to buffer/enable).
		 */
		stm32_adc_ovr_irq_disable(adc);
		stm32_adc_conv_irq_disable(adc);
		return IRQ_WAKE_THREAD;
	}

	if (status & regs->isr_eoc.mask) {
		/* Reading DR also clears EOC status flag */
		adc->buffer[adc->bufi] = stm32_adc_readw(adc, regs->dr);
		if (iio_buffer_enabled(indio_dev)) {
			adc->bufi++;
			if (adc->bufi >= adc->num_conv) {
				stm32_adc_conv_irq_disable(adc);
				iio_trigger_poll(indio_dev->trig);
			}
		} else {
			complete(&adc->completion);
		}
		return IRQ_HANDLED;
	}

	return IRQ_NONE;
}

/**
 * stm32_adc_validate_trigger() - validate trigger for stm32 adc
 * @indio_dev: IIO device
 * @trig: new trigger
 *
 * Returns: 0 if trig matches one of the triggers registered by stm32 adc
 * driver, -EINVAL otherwise.
 */
static int stm32_adc_validate_trigger(struct iio_dev *indio_dev,
				      struct iio_trigger *trig)
{
	return stm32_adc_get_trig_extsel(indio_dev, trig) < 0 ? -EINVAL : 0;
}

static int stm32_adc_set_watermark(struct iio_dev *indio_dev, unsigned int val)
{
	struct stm32_adc *adc = iio_priv(indio_dev);
	unsigned int watermark = STM32_DMA_BUFFER_SIZE / 2;
	unsigned int rx_buf_sz = STM32_DMA_BUFFER_SIZE;

	/*
	 * dma cyclic transfers are used, buffer is split into two periods.
	 * There should be :
	 * - always one buffer (period) dma is working on
	 * - one buffer (period) driver can push with iio_trigger_poll().
	 */
	watermark = min(watermark, val * (unsigned)(sizeof(u16)));
	adc->rx_buf_sz = min(rx_buf_sz, watermark * 2 * adc->num_conv);

	return 0;
}

static int stm32_adc_update_scan_mode(struct iio_dev *indio_dev,
				      const unsigned long *scan_mask)
{
	struct stm32_adc *adc = iio_priv(indio_dev);
	struct device *dev = indio_dev->dev.parent;
	int ret;

	ret = pm_runtime_get_sync(dev);
	if (ret < 0) {
		pm_runtime_put_noidle(dev);
		return ret;
	}

	adc->num_conv = bitmap_weight(scan_mask, indio_dev->masklength);

	ret = stm32_adc_conf_scan_seq(indio_dev, scan_mask);
	pm_runtime_mark_last_busy(dev);
	pm_runtime_put_autosuspend(dev);

	return ret;
}

static int stm32_adc_of_xlate(struct iio_dev *indio_dev,
			      const struct of_phandle_args *iiospec)
{
	int i;

	for (i = 0; i < indio_dev->num_channels; i++)
		if (indio_dev->channels[i].channel == iiospec->args[0])
			return i;

	return -EINVAL;
}

/**
 * stm32_adc_debugfs_reg_access - read or write register value
 * @indio_dev: IIO device structure
 * @reg: register offset
 * @writeval: value to write
 * @readval: value to read
 *
 * To read a value from an ADC register:
 *   echo [ADC reg offset] > direct_reg_access
 *   cat direct_reg_access
 *
 * To write a value in a ADC register:
 *   echo [ADC_reg_offset] [value] > direct_reg_access
 */
static int stm32_adc_debugfs_reg_access(struct iio_dev *indio_dev,
					unsigned reg, unsigned writeval,
					unsigned *readval)
{
	struct stm32_adc *adc = iio_priv(indio_dev);
	struct device *dev = indio_dev->dev.parent;
	int ret;

	ret = pm_runtime_get_sync(dev);
	if (ret < 0) {
		pm_runtime_put_noidle(dev);
		return ret;
	}

	if (!readval)
		stm32_adc_writel(adc, reg, writeval);
	else
		*readval = stm32_adc_readl(adc, reg);

	pm_runtime_mark_last_busy(dev);
	pm_runtime_put_autosuspend(dev);

	return 0;
}

static const struct iio_info stm32_adc_iio_info = {
	.read_raw = stm32_adc_read_raw,
	.validate_trigger = stm32_adc_validate_trigger,
	.hwfifo_set_watermark = stm32_adc_set_watermark,
	.update_scan_mode = stm32_adc_update_scan_mode,
	.debugfs_reg_access = stm32_adc_debugfs_reg_access,
	.of_xlate = stm32_adc_of_xlate,
};

static unsigned int stm32_adc_dma_residue(struct stm32_adc *adc)
{
	struct dma_tx_state state;
	enum dma_status status;

	status = dmaengine_tx_status(adc->dma_chan,
				     adc->dma_chan->cookie,
				     &state);
	if (status == DMA_IN_PROGRESS) {
		/* Residue is size in bytes from end of buffer */
		unsigned int i = adc->rx_buf_sz - state.residue;
		unsigned int size;

		/* Return available bytes */
		if (i >= adc->bufi)
			size = i - adc->bufi;
		else
			size = adc->rx_buf_sz + i - adc->bufi;

		return size;
	}

	return 0;
}

static void stm32_adc_dma_buffer_done(void *data)
{
	struct iio_dev *indio_dev = data;
	struct stm32_adc *adc = iio_priv(indio_dev);
	int residue = stm32_adc_dma_residue(adc);

	/*
	 * In DMA mode the trigger services of IIO are not used
	 * (e.g. no call to iio_trigger_poll).
	 * Calling irq handler associated to the hardware trigger is not
	 * relevant as the conversions have already been done. Data
	 * transfers are performed directly in DMA callback instead.
	 * This implementation avoids to call trigger irq handler that
	 * may sleep, in an atomic context (DMA irq handler context).
	 */
	dev_dbg(&indio_dev->dev, "%s bufi=%d\n", __func__, adc->bufi);

	while (residue >= indio_dev->scan_bytes) {
		u16 *buffer = (u16 *)&adc->rx_buf[adc->bufi];

		iio_push_to_buffers(indio_dev, buffer);

		residue -= indio_dev->scan_bytes;
		adc->bufi += indio_dev->scan_bytes;
		if (adc->bufi >= adc->rx_buf_sz)
			adc->bufi = 0;
	}
}

static int stm32_adc_dma_start(struct iio_dev *indio_dev)
{
	struct stm32_adc *adc = iio_priv(indio_dev);
	struct dma_async_tx_descriptor *desc;
	dma_cookie_t cookie;
	int ret;

	if (!adc->dma_chan)
		return 0;

	dev_dbg(&indio_dev->dev, "%s size=%d watermark=%d\n", __func__,
		adc->rx_buf_sz, adc->rx_buf_sz / 2);

	/* Prepare a DMA cyclic transaction */
	desc = dmaengine_prep_dma_cyclic(adc->dma_chan,
					 adc->rx_dma_buf,
					 adc->rx_buf_sz, adc->rx_buf_sz / 2,
					 DMA_DEV_TO_MEM,
					 DMA_PREP_INTERRUPT);
	if (!desc)
		return -EBUSY;

	desc->callback = stm32_adc_dma_buffer_done;
	desc->callback_param = indio_dev;

	cookie = dmaengine_submit(desc);
	ret = dma_submit_error(cookie);
	if (ret) {
		dmaengine_terminate_sync(adc->dma_chan);
		return ret;
	}

	/* Issue pending DMA requests */
	dma_async_issue_pending(adc->dma_chan);

	return 0;
}

static int stm32_adc_buffer_postenable(struct iio_dev *indio_dev)
{
	struct stm32_adc *adc = iio_priv(indio_dev);
	struct device *dev = indio_dev->dev.parent;
	int ret;

	ret = pm_runtime_get_sync(dev);
	if (ret < 0) {
		pm_runtime_put_noidle(dev);
		return ret;
	}

	ret = stm32_adc_set_trig(indio_dev, indio_dev->trig);
	if (ret) {
		dev_err(&indio_dev->dev, "Can't set trigger\n");
		goto err_pm_put;
	}

	ret = stm32_adc_dma_start(indio_dev);
	if (ret) {
		dev_err(&indio_dev->dev, "Can't start dma\n");
		goto err_clr_trig;
	}

	/* Reset adc buffer index */
	adc->bufi = 0;

	stm32_adc_ovr_irq_enable(adc);

	if (!adc->dma_chan)
		stm32_adc_conv_irq_enable(adc);

	adc->cfg->start_conv(indio_dev, !!adc->dma_chan);

	return 0;

err_clr_trig:
	stm32_adc_set_trig(indio_dev, NULL);
err_pm_put:
	pm_runtime_mark_last_busy(dev);
	pm_runtime_put_autosuspend(dev);

	return ret;
}

static int stm32_adc_buffer_predisable(struct iio_dev *indio_dev)
{
	struct stm32_adc *adc = iio_priv(indio_dev);
	struct device *dev = indio_dev->dev.parent;

	adc->cfg->stop_conv(indio_dev);
	if (!adc->dma_chan)
		stm32_adc_conv_irq_disable(adc);

	stm32_adc_ovr_irq_disable(adc);

	if (adc->dma_chan)
		dmaengine_terminate_sync(adc->dma_chan);

	if (stm32_adc_set_trig(indio_dev, NULL))
		dev_err(&indio_dev->dev, "Can't clear trigger\n");

	pm_runtime_mark_last_busy(dev);
	pm_runtime_put_autosuspend(dev);

	return 0;
}

static const struct iio_buffer_setup_ops stm32_adc_buffer_setup_ops = {
	.postenable = &stm32_adc_buffer_postenable,
	.predisable = &stm32_adc_buffer_predisable,
};

static irqreturn_t stm32_adc_trigger_handler(int irq, void *p)
{
	struct iio_poll_func *pf = p;
	struct iio_dev *indio_dev = pf->indio_dev;
	struct stm32_adc *adc = iio_priv(indio_dev);

	dev_dbg(&indio_dev->dev, "%s bufi=%d\n", __func__, adc->bufi);

	if (!adc->dma_chan) {
		/* reset buffer index */
		adc->bufi = 0;
		iio_push_to_buffers_with_timestamp(indio_dev, adc->buffer,
						   pf->timestamp);
	} else {
		int residue = stm32_adc_dma_residue(adc);

		while (residue >= indio_dev->scan_bytes) {
			u16 *buffer = (u16 *)&adc->rx_buf[adc->bufi];

			iio_push_to_buffers_with_timestamp(indio_dev, buffer,
							   pf->timestamp);
			residue -= indio_dev->scan_bytes;
			adc->bufi += indio_dev->scan_bytes;
			if (adc->bufi >= adc->rx_buf_sz)
				adc->bufi = 0;
		}
	}

	iio_trigger_notify_done(indio_dev->trig);

	/* re-enable eoc irq */
	if (!adc->dma_chan)
		stm32_adc_conv_irq_enable(adc);

	return IRQ_HANDLED;
}

static const struct iio_chan_spec_ext_info stm32_adc_ext_info[] = {
	IIO_ENUM("trigger_polarity", IIO_SHARED_BY_ALL, &stm32_adc_trig_pol),
	{
		.name = "trigger_polarity_available",
		.shared = IIO_SHARED_BY_ALL,
		.read = iio_enum_available_read,
		.private = (uintptr_t)&stm32_adc_trig_pol,
	},
	{},
};

static int stm32_adc_of_get_resolution(struct iio_dev *indio_dev)
{
	struct device_node *node = indio_dev->dev.of_node;
	struct stm32_adc *adc = iio_priv(indio_dev);
	unsigned int i;
	u32 res;

	if (of_property_read_u32(node, "assigned-resolution-bits", &res))
		res = adc->cfg->adc_info->resolutions[0];

	for (i = 0; i < adc->cfg->adc_info->num_res; i++)
		if (res == adc->cfg->adc_info->resolutions[i])
			break;
	if (i >= adc->cfg->adc_info->num_res) {
		dev_err(&indio_dev->dev, "Bad resolution: %u bits\n", res);
		return -EINVAL;
	}

	dev_dbg(&indio_dev->dev, "Using %u bits resolution\n", res);
	adc->res = i;

	return 0;
}

static void stm32_adc_smpr_init(struct stm32_adc *adc, int channel, u32 smp_ns)
{
	const struct stm32_adc_regs *smpr = &adc->cfg->regs->smp_bits[channel];
	u32 period_ns, shift = smpr->shift, mask = smpr->mask;
	unsigned int smp, r = smpr->reg;

	/* Determine sampling time (ADC clock cycles) */
	period_ns = NSEC_PER_SEC / adc->common->rate;
	for (smp = 0; smp <= STM32_ADC_MAX_SMP; smp++)
		if ((period_ns * adc->cfg->smp_cycles[smp]) >= smp_ns)
			break;
	if (smp > STM32_ADC_MAX_SMP)
		smp = STM32_ADC_MAX_SMP;

	/* pre-build sampling time registers (e.g. smpr1, smpr2) */
	adc->smpr_val[r] = (adc->smpr_val[r] & ~mask) | (smp << shift);
}

static void stm32_adc_chan_init_one(struct iio_dev *indio_dev,
				    struct iio_chan_spec *chan, u32 vinp,
				    u32 vinn, int scan_index, bool differential)
{
	struct stm32_adc *adc = iio_priv(indio_dev);
	char *name = adc->chan_name[vinp];

	chan->type = IIO_VOLTAGE;
	chan->channel = vinp;
	if (differential) {
		chan->differential = 1;
		chan->channel2 = vinn;
		snprintf(name, STM32_ADC_CH_SZ, "in%d-in%d", vinp, vinn);
	} else {
		snprintf(name, STM32_ADC_CH_SZ, "in%d", vinp);
	}
	chan->datasheet_name = name;
	chan->scan_index = scan_index;
	chan->indexed = 1;
	chan->info_mask_separate = BIT(IIO_CHAN_INFO_RAW);
	chan->info_mask_shared_by_type = BIT(IIO_CHAN_INFO_SCALE) |
					 BIT(IIO_CHAN_INFO_OFFSET);
	chan->scan_type.sign = 'u';
	chan->scan_type.realbits = adc->cfg->adc_info->resolutions[adc->res];
	chan->scan_type.storagebits = 16;
	chan->ext_info = stm32_adc_ext_info;

	/* pre-build selected channels mask */
	adc->pcsel |= BIT(chan->channel);
	if (differential) {
		/* pre-build diff channels mask */
		adc->difsel |= BIT(chan->channel);
		/* Also add negative input to pre-selected channels */
		adc->pcsel |= BIT(chan->channel2);
	}
}

static int stm32_adc_chan_of_init(struct iio_dev *indio_dev)
{
	struct device_node *node = indio_dev->dev.of_node;
	struct stm32_adc *adc = iio_priv(indio_dev);
	const struct stm32_adc_info *adc_info = adc->cfg->adc_info;
	struct stm32_adc_diff_channel diff[STM32_ADC_CH_MAX];
	struct property *prop;
	const __be32 *cur;
	struct iio_chan_spec *channels;
	int scan_index = 0, num_channels = 0, num_diff = 0, ret, i;
	u32 val, smp = 0;

	ret = of_property_count_u32_elems(node, "st,adc-channels");
	if (ret > adc_info->max_channels) {
		dev_err(&indio_dev->dev, "Bad st,adc-channels?\n");
		return -EINVAL;
	} else if (ret > 0) {
		num_channels += ret;
	}

	ret = of_property_count_elems_of_size(node, "st,adc-diff-channels",
					      sizeof(*diff));
	if (ret > adc_info->max_channels) {
		dev_err(&indio_dev->dev, "Bad st,adc-diff-channels?\n");
		return -EINVAL;
	} else if (ret > 0) {
		int size = ret * sizeof(*diff) / sizeof(u32);

		num_diff = ret;
		num_channels += ret;
		ret = of_property_read_u32_array(node, "st,adc-diff-channels",
						 (u32 *)diff, size);
		if (ret)
			return ret;
	}

	if (!num_channels) {
		dev_err(&indio_dev->dev, "No channels configured\n");
		return -ENODATA;
	}

	/* Optional sample time is provided either for each, or all channels */
	ret = of_property_count_u32_elems(node, "st,min-sample-time-nsecs");
	if (ret > 1 && ret != num_channels) {
		dev_err(&indio_dev->dev, "Invalid st,min-sample-time-nsecs\n");
		return -EINVAL;
	}

	channels = devm_kcalloc(&indio_dev->dev, num_channels,
				sizeof(struct iio_chan_spec), GFP_KERNEL);
	if (!channels)
		return -ENOMEM;

	of_property_for_each_u32(node, "st,adc-channels", prop, cur, val) {
		if (val >= adc_info->max_channels) {
			dev_err(&indio_dev->dev, "Invalid channel %d\n", val);
			return -EINVAL;
		}

		/* Channel can't be configured both as single-ended & diff */
		for (i = 0; i < num_diff; i++) {
			if (val == diff[i].vinp) {
				dev_err(&indio_dev->dev,
					"channel %d miss-configured\n",	val);
				return -EINVAL;
			}
		}
		stm32_adc_chan_init_one(indio_dev, &channels[scan_index], val,
					0, scan_index, false);
		scan_index++;
	}

	for (i = 0; i < num_diff; i++) {
		if (diff[i].vinp >= adc_info->max_channels ||
		    diff[i].vinn >= adc_info->max_channels) {
			dev_err(&indio_dev->dev, "Invalid channel in%d-in%d\n",
				diff[i].vinp, diff[i].vinn);
			return -EINVAL;
		}
		stm32_adc_chan_init_one(indio_dev, &channels[scan_index],
					diff[i].vinp, diff[i].vinn, scan_index,
					true);
		scan_index++;
	}

	for (i = 0; i < scan_index; i++) {
		/*
		 * Using of_property_read_u32_index(), smp value will only be
		 * modified if valid u32 value can be decoded. This allows to
		 * get either no value, 1 shared value for all indexes, or one
		 * value per channel.
		 */
		of_property_read_u32_index(node, "st,min-sample-time-nsecs",
					   i, &smp);
		/* Prepare sampling time settings */
		stm32_adc_smpr_init(adc, channels[i].channel, smp);
	}

	indio_dev->num_channels = scan_index;
	indio_dev->channels = channels;

	return 0;
}

static int stm32_adc_dma_request(struct device *dev, struct iio_dev *indio_dev)
{
	struct stm32_adc *adc = iio_priv(indio_dev);
	struct dma_slave_config config;
	int ret;

	adc->dma_chan = dma_request_chan(dev, "rx");
	if (IS_ERR(adc->dma_chan)) {
		ret = PTR_ERR(adc->dma_chan);
<<<<<<< HEAD
		if (ret != -ENODEV) {
			if (ret != -EPROBE_DEFER)
				dev_err(dev,
					"DMA channel request failed with %d\n",
					ret);
			return ret;
		}
=======
		if (ret != -ENODEV)
			return dev_err_probe(dev, ret,
					     "DMA channel request failed with\n");
>>>>>>> d1988041

		/* DMA is optional: fall back to IRQ mode */
		adc->dma_chan = NULL;
		return 0;
	}

	adc->rx_buf = dma_alloc_coherent(adc->dma_chan->device->dev,
					 STM32_DMA_BUFFER_SIZE,
					 &adc->rx_dma_buf, GFP_KERNEL);
	if (!adc->rx_buf) {
		ret = -ENOMEM;
		goto err_release;
	}

	/* Configure DMA channel to read data register */
	memset(&config, 0, sizeof(config));
	config.src_addr = (dma_addr_t)adc->common->phys_base;
	config.src_addr += adc->offset + adc->cfg->regs->dr;
	config.src_addr_width = DMA_SLAVE_BUSWIDTH_2_BYTES;

	ret = dmaengine_slave_config(adc->dma_chan, &config);
	if (ret)
		goto err_free;

	return 0;

err_free:
	dma_free_coherent(adc->dma_chan->device->dev, STM32_DMA_BUFFER_SIZE,
			  adc->rx_buf, adc->rx_dma_buf);
err_release:
	dma_release_channel(adc->dma_chan);

	return ret;
}

static int stm32_adc_probe(struct platform_device *pdev)
{
	struct iio_dev *indio_dev;
	struct device *dev = &pdev->dev;
	irqreturn_t (*handler)(int irq, void *p) = NULL;
	struct stm32_adc *adc;
	int ret;

	if (!pdev->dev.of_node)
		return -ENODEV;

	indio_dev = devm_iio_device_alloc(&pdev->dev, sizeof(*adc));
	if (!indio_dev)
		return -ENOMEM;

	adc = iio_priv(indio_dev);
	adc->common = dev_get_drvdata(pdev->dev.parent);
	spin_lock_init(&adc->lock);
	init_completion(&adc->completion);
	adc->cfg = (const struct stm32_adc_cfg *)
		of_match_device(dev->driver->of_match_table, dev)->data;

	indio_dev->name = dev_name(&pdev->dev);
	indio_dev->dev.of_node = pdev->dev.of_node;
	indio_dev->info = &stm32_adc_iio_info;
	indio_dev->modes = INDIO_DIRECT_MODE | INDIO_HARDWARE_TRIGGERED;

	platform_set_drvdata(pdev, indio_dev);

	ret = of_property_read_u32(pdev->dev.of_node, "reg", &adc->offset);
	if (ret != 0) {
		dev_err(&pdev->dev, "missing reg property\n");
		return -EINVAL;
	}

	adc->irq = platform_get_irq(pdev, 0);
	if (adc->irq < 0)
		return adc->irq;

	ret = devm_request_threaded_irq(&pdev->dev, adc->irq, stm32_adc_isr,
					stm32_adc_threaded_isr,
					0, pdev->name, indio_dev);
	if (ret) {
		dev_err(&pdev->dev, "failed to request IRQ\n");
		return ret;
	}

	adc->clk = devm_clk_get(&pdev->dev, NULL);
	if (IS_ERR(adc->clk)) {
		ret = PTR_ERR(adc->clk);
		if (ret == -ENOENT && !adc->cfg->clk_required) {
			adc->clk = NULL;
		} else {
			dev_err(&pdev->dev, "Can't get clock\n");
			return ret;
		}
	}

	ret = stm32_adc_of_get_resolution(indio_dev);
	if (ret < 0)
		return ret;

	ret = stm32_adc_chan_of_init(indio_dev);
	if (ret < 0)
		return ret;

	ret = stm32_adc_dma_request(dev, indio_dev);
	if (ret < 0)
		return ret;

	if (!adc->dma_chan)
		handler = &stm32_adc_trigger_handler;

	ret = iio_triggered_buffer_setup(indio_dev,
					 &iio_pollfunc_store_time, handler,
					 &stm32_adc_buffer_setup_ops);
	if (ret) {
		dev_err(&pdev->dev, "buffer setup failed\n");
		goto err_dma_disable;
	}

	/* Get stm32-adc-core PM online */
	pm_runtime_get_noresume(dev);
	pm_runtime_set_active(dev);
	pm_runtime_set_autosuspend_delay(dev, STM32_ADC_HW_STOP_DELAY_MS);
	pm_runtime_use_autosuspend(dev);
	pm_runtime_enable(dev);

	ret = stm32_adc_hw_start(dev);
	if (ret)
		goto err_buffer_cleanup;

	ret = iio_device_register(indio_dev);
	if (ret) {
		dev_err(&pdev->dev, "iio dev register failed\n");
		goto err_hw_stop;
	}

	pm_runtime_mark_last_busy(dev);
	pm_runtime_put_autosuspend(dev);

	return 0;

err_hw_stop:
	stm32_adc_hw_stop(dev);

err_buffer_cleanup:
	pm_runtime_disable(dev);
	pm_runtime_set_suspended(dev);
	pm_runtime_put_noidle(dev);
	iio_triggered_buffer_cleanup(indio_dev);

err_dma_disable:
	if (adc->dma_chan) {
		dma_free_coherent(adc->dma_chan->device->dev,
				  STM32_DMA_BUFFER_SIZE,
				  adc->rx_buf, adc->rx_dma_buf);
		dma_release_channel(adc->dma_chan);
	}

	return ret;
}

static int stm32_adc_remove(struct platform_device *pdev)
{
	struct iio_dev *indio_dev = platform_get_drvdata(pdev);
	struct stm32_adc *adc = iio_priv(indio_dev);

	pm_runtime_get_sync(&pdev->dev);
	iio_device_unregister(indio_dev);
	stm32_adc_hw_stop(&pdev->dev);
	pm_runtime_disable(&pdev->dev);
	pm_runtime_set_suspended(&pdev->dev);
	pm_runtime_put_noidle(&pdev->dev);
	iio_triggered_buffer_cleanup(indio_dev);
	if (adc->dma_chan) {
		dma_free_coherent(adc->dma_chan->device->dev,
				  STM32_DMA_BUFFER_SIZE,
				  adc->rx_buf, adc->rx_dma_buf);
		dma_release_channel(adc->dma_chan);
	}

	return 0;
}

#if defined(CONFIG_PM_SLEEP)
static int stm32_adc_suspend(struct device *dev)
{
	struct iio_dev *indio_dev = dev_get_drvdata(dev);

	if (iio_buffer_enabled(indio_dev))
		stm32_adc_buffer_predisable(indio_dev);

	return pm_runtime_force_suspend(dev);
}

static int stm32_adc_resume(struct device *dev)
{
	struct iio_dev *indio_dev = dev_get_drvdata(dev);
	int ret;

	ret = pm_runtime_force_resume(dev);
	if (ret < 0)
		return ret;

	if (!iio_buffer_enabled(indio_dev))
		return 0;

	ret = stm32_adc_update_scan_mode(indio_dev,
					 indio_dev->active_scan_mask);
	if (ret < 0)
		return ret;

	return stm32_adc_buffer_postenable(indio_dev);
}
#endif

#if defined(CONFIG_PM)
static int stm32_adc_runtime_suspend(struct device *dev)
{
	return stm32_adc_hw_stop(dev);
}

static int stm32_adc_runtime_resume(struct device *dev)
{
	return stm32_adc_hw_start(dev);
}
#endif

static const struct dev_pm_ops stm32_adc_pm_ops = {
	SET_SYSTEM_SLEEP_PM_OPS(stm32_adc_suspend, stm32_adc_resume)
	SET_RUNTIME_PM_OPS(stm32_adc_runtime_suspend, stm32_adc_runtime_resume,
			   NULL)
};

static const struct stm32_adc_cfg stm32f4_adc_cfg = {
	.regs = &stm32f4_adc_regspec,
	.adc_info = &stm32f4_adc_info,
	.trigs = stm32f4_adc_trigs,
	.clk_required = true,
	.start_conv = stm32f4_adc_start_conv,
	.stop_conv = stm32f4_adc_stop_conv,
	.smp_cycles = stm32f4_adc_smp_cycles,
	.irq_clear = stm32f4_adc_irq_clear,
};

static const struct stm32_adc_cfg stm32h7_adc_cfg = {
	.regs = &stm32h7_adc_regspec,
	.adc_info = &stm32h7_adc_info,
	.trigs = stm32h7_adc_trigs,
	.start_conv = stm32h7_adc_start_conv,
	.stop_conv = stm32h7_adc_stop_conv,
	.prepare = stm32h7_adc_prepare,
	.unprepare = stm32h7_adc_unprepare,
	.smp_cycles = stm32h7_adc_smp_cycles,
	.irq_clear = stm32h7_adc_irq_clear,
};

static const struct stm32_adc_cfg stm32mp1_adc_cfg = {
	.regs = &stm32h7_adc_regspec,
	.adc_info = &stm32h7_adc_info,
	.trigs = stm32h7_adc_trigs,
	.has_vregready = true,
	.start_conv = stm32h7_adc_start_conv,
	.stop_conv = stm32h7_adc_stop_conv,
	.prepare = stm32h7_adc_prepare,
	.unprepare = stm32h7_adc_unprepare,
	.smp_cycles = stm32h7_adc_smp_cycles,
	.irq_clear = stm32h7_adc_irq_clear,
};

static const struct of_device_id stm32_adc_of_match[] = {
	{ .compatible = "st,stm32f4-adc", .data = (void *)&stm32f4_adc_cfg },
	{ .compatible = "st,stm32h7-adc", .data = (void *)&stm32h7_adc_cfg },
	{ .compatible = "st,stm32mp1-adc", .data = (void *)&stm32mp1_adc_cfg },
	{},
};
MODULE_DEVICE_TABLE(of, stm32_adc_of_match);

static struct platform_driver stm32_adc_driver = {
	.probe = stm32_adc_probe,
	.remove = stm32_adc_remove,
	.driver = {
		.name = "stm32-adc",
		.of_match_table = stm32_adc_of_match,
		.pm = &stm32_adc_pm_ops,
	},
};
module_platform_driver(stm32_adc_driver);

MODULE_AUTHOR("Fabrice Gasnier <fabrice.gasnier@st.com>");
MODULE_DESCRIPTION("STMicroelectronics STM32 ADC IIO driver");
MODULE_LICENSE("GPL v2");
MODULE_ALIAS("platform:stm32-adc");<|MERGE_RESOLUTION|>--- conflicted
+++ resolved
@@ -1848,19 +1848,9 @@
 	adc->dma_chan = dma_request_chan(dev, "rx");
 	if (IS_ERR(adc->dma_chan)) {
 		ret = PTR_ERR(adc->dma_chan);
-<<<<<<< HEAD
-		if (ret != -ENODEV) {
-			if (ret != -EPROBE_DEFER)
-				dev_err(dev,
-					"DMA channel request failed with %d\n",
-					ret);
-			return ret;
-		}
-=======
 		if (ret != -ENODEV)
 			return dev_err_probe(dev, ret,
 					     "DMA channel request failed with\n");
->>>>>>> d1988041
 
 		/* DMA is optional: fall back to IRQ mode */
 		adc->dma_chan = NULL;
