/* SPDX-License-Identifier: GPL-2.0 */
#ifndef _BMC150_ACCEL_H_
#define _BMC150_ACCEL_H_

#include <linux/atomic.h>
#include <linux/iio/iio.h>
#include <linux/mutex.h>
#include <linux/regulator/consumer.h>
#include <linux/workqueue.h>

struct regmap;
struct i2c_client;
struct bmc150_accel_chip_info;
struct bmc150_accel_interrupt_info;

struct bmc150_accel_interrupt {
	const struct bmc150_accel_interrupt_info *info;
	atomic_t users;
};

struct bmc150_accel_trigger {
	struct bmc150_accel_data *data;
	struct iio_trigger *indio_trig;
	int (*setup)(struct bmc150_accel_trigger *t, bool state);
	int intr;
	bool enabled;
};

enum bmc150_accel_interrupt_id {
	BMC150_ACCEL_INT_DATA_READY,
	BMC150_ACCEL_INT_ANY_MOTION,
	BMC150_ACCEL_INT_WATERMARK,
	BMC150_ACCEL_INTERRUPTS,
};

enum bmc150_accel_trigger_id {
	BMC150_ACCEL_TRIGGER_DATA_READY,
	BMC150_ACCEL_TRIGGER_ANY_MOTION,
	BMC150_ACCEL_TRIGGERS,
};

struct bmc150_accel_data {
	struct regmap *regmap;
	struct regulator_bulk_data regulators[2];
	struct bmc150_accel_interrupt interrupts[BMC150_ACCEL_INTERRUPTS];
	struct bmc150_accel_trigger triggers[BMC150_ACCEL_TRIGGERS];
	struct mutex mutex;
	u8 fifo_mode, watermark;
	s16 buffer[8];
	/*
	 * Ensure there is sufficient space and correct alignment for
	 * the timestamp if enabled
	 */
	struct {
		__le16 channels[3];
		s64 ts __aligned(8);
	} scan;
	u8 bw_bits;
	u32 slope_dur;
	u32 slope_thres;
	u32 range;
	int ev_enable_state;
	int64_t timestamp, old_timestamp; /* Only used in hw fifo mode. */
	const struct bmc150_accel_chip_info *chip_info;
	struct i2c_client *second_device;
	void (*resume_callback)(struct device *dev);
	struct delayed_work resume_work;
	struct iio_mount_matrix orientation;
};

int bmc150_accel_core_probe(struct device *dev, struct regmap *regmap, int irq,
			    const char *name, bool block_supported);
int bmc150_accel_core_remove(struct device *dev);
<<<<<<< HEAD
struct i2c_client *bmc150_get_second_device(struct i2c_client *second_device);
void bmc150_set_second_device(struct i2c_client *client, struct i2c_client *second_dev);
=======
>>>>>>> d92805b6
extern const struct dev_pm_ops bmc150_accel_pm_ops;
extern const struct regmap_config bmc150_regmap_conf;

#endif  /* _BMC150_ACCEL_H_ */<|MERGE_RESOLUTION|>--- conflicted
+++ resolved
@@ -71,11 +71,6 @@
 int bmc150_accel_core_probe(struct device *dev, struct regmap *regmap, int irq,
 			    const char *name, bool block_supported);
 int bmc150_accel_core_remove(struct device *dev);
-<<<<<<< HEAD
-struct i2c_client *bmc150_get_second_device(struct i2c_client *second_device);
-void bmc150_set_second_device(struct i2c_client *client, struct i2c_client *second_dev);
-=======
->>>>>>> d92805b6
 extern const struct dev_pm_ops bmc150_accel_pm_ops;
 extern const struct regmap_config bmc150_regmap_conf;
 
