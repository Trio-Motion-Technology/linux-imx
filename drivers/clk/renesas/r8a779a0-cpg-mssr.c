--- conflicted
+++ resolved
@@ -84,12 +84,9 @@
 	DEF_BASE(_name, _id, CLK_TYPE_R8A779A0_PLL2X_3X, CLK_MAIN, \
 		 .offset = _offset)
 
-<<<<<<< HEAD
-=======
 #define DEF_SD(_name, _id, _parent, _offset)   \
 	DEF_BASE(_name, _id, CLK_TYPE_R8A779A0_SD, _parent, .offset = _offset)
 
->>>>>>> 3b17187f
 #define DEF_MDSEL(_name, _id, _md, _parent0, _div0, _parent1, _div1) \
 	DEF_BASE(_name, _id, CLK_TYPE_R8A779A0_MDSEL,	\
 		 (_parent0) << 16 | (_parent1),		\
@@ -145,13 +142,10 @@
 	DEF_FIXED("icud2",	R8A779A0_CLK_ICUD2,	CLK_PLL5_DIV4,	4, 1),
 	DEF_FIXED("vcbus",	R8A779A0_CLK_VCBUS,	CLK_PLL5_DIV4,	1, 1),
 	DEF_FIXED("cbfusa",	R8A779A0_CLK_CBFUSA,	CLK_EXTAL,	2, 1),
-<<<<<<< HEAD
-=======
 	DEF_FIXED("cp",		R8A779A0_CLK_CP,	CLK_EXTAL,	2, 1),
 	DEF_FIXED("cl16mck",	R8A779A0_CLK_CL16MCK,	CLK_PLL1_DIV2,	64, 1),
 
 	DEF_SD("sd0",		R8A779A0_CLK_SD0,	CLK_SDSRC,	0x870),
->>>>>>> 3b17187f
 
 	DEF_DIV6P1("mso",	R8A779A0_CLK_MSO,	CLK_PLL5_DIV4,	0x87c),
 	DEF_DIV6P1("canfd",	R8A779A0_CLK_CANFD,	CLK_PLL5_DIV4,	0x878),
