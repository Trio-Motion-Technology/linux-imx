// SPDX-License-Identifier: GPL-2.0+
/*
 * Copyright 2018-2021 NXP
 *	Dong Aisheng <aisheng.dong@nxp.com>
 */

#include <linux/clk-provider.h>
#include <linux/err.h>
#include <linux/io.h>
#include <linux/module.h>
#include <linux/of.h>
#include <linux/of_device.h>
#include <linux/platform_device.h>
#include <linux/slab.h>

#include "clk-scu.h"

#include <dt-bindings/firmware/imx/rsrc.h>

static const char *dc0_sels[] = {
	"clk_dummy",
	"clk_dummy",
	"dc0_pll0_clk",
	"dc0_pll1_clk",
	"dc0_bypass0_clk",
};

static const char * const dc1_sels[] = {
	"clk_dummy",
	"clk_dummy",
	"dc1_pll0_clk",
	"dc1_pll1_clk",
	"dc1_bypass0_clk",
};

static const char * const enet0_rgmii_txc_sels[] = {
	"enet0_ref_div",
	"clk_dummy",
};

static const char * const enet1_rgmii_txc_sels[] = {
	"enet1_ref_div",
	"clk_dummy",
};

static const char * const hdmi_sels[] = {
	"clk_dummy",
	"hdmi_dig_pll_clk",
	"clk_dummy",
	"clk_dummy",
	"hdmi_av_pll_clk",
};

static const char * const hdmi_rx_sels[] = {
	"clk_dummy",
	"hdmi_rx_dig_pll_clk",
	"clk_dummy",
	"clk_dummy",
	"hdmi_rx_bypass_clk",
};

static const char * const lcd_pxl_sels[] = {
	"clk_dummy",
	"clk_dummy",
	"clk_dummy",
	"clk_dummy",
	"lcd_pxl_bypass_div_clk",
};

static const char *const lvds0_sels[] = {
	"clk_dummy",
	"clk_dummy",
	"clk_dummy",
	"clk_dummy",
	"lvds0_bypass_clk",
};

static const char * const lvds1_sels[] = {
	"clk_dummy",
	"clk_dummy",
	"clk_dummy",
	"clk_dummy",
	"lvds1_bypass_clk",
};

static const char * const mipi_sels[] = {
	"clk_dummy",
	"clk_dummy",
	"mipi_pll_div2_clk",
	"clk_dummy",
	"clk_dummy",
};

static const char * const lcd_sels[] = {
	"clk_dummy",
	"clk_dummy",
	"clk_dummy",
	"clk_dummy",
	"elcdif_pll",
};

static const char * const pi_pll0_sels[] = {
	"clk_dummy",
	"pi_dpll_clk",
	"clk_dummy",
	"clk_dummy",
	"clk_dummy",
};

static inline bool clk_on_imx8dxl(struct device_node *node)
{
	return of_device_is_compatible(node, "fsl,imx8dxl-clk") != 0;
}

static const struct of_device_id imx8qxp_match[] = {
	{ .compatible = "fsl,scu-clk", },
	{ .compatible = "fsl,imx8qxp-clk", &imx_clk_scu_rsrc_imx8qxp, },
	{ .compatible = "fsl,imx8qm-clk", &imx_clk_scu_rsrc_imx8qm, },
	{ .compatible = "fsl,imx8dxl-clk", &imx_clk_scu_rsrc_imx8dxl, },
#ifdef CONFIG_VEHICLE_POST_INIT
	{ .compatible = "fsl,imx8qxp-clk-post", &imx_clk_post_scu_rsrc_imx8qxp, },
	{ .compatible = "fsl,imx8qm-clk-post", &imx_clk_post_scu_rsrc_imx8qm, },
#endif
	{ /* sentinel */ }
};

static int imx8qxp_clk_probe(struct platform_device *pdev)
{
#ifdef CONFIG_VEHICLE_POST_INIT
	const struct of_device_id *of_id =
			of_match_device(imx8qxp_match, &pdev->dev);
#endif
	struct device_node *ccm_node = pdev->dev.of_node;
	const struct imx_clk_scu_rsrc_table *rsrc_table;
	int ret;

	rsrc_table = of_device_get_match_data(&pdev->dev);
#ifdef CONFIG_VEHICLE_POST_INIT
	if (strstr(of_id->compatible, "post"))
		ret = imx_clk_post_scu_init(ccm_node, rsrc_table);
	else
#endif
		ret = imx_clk_scu_init(ccm_node, rsrc_table);

	if (ret)
		return ret;

	/* ARM core */
	imx_clk_scu("a35_clk", IMX_SC_R_A35, IMX_SC_PM_CLK_CPU);
	imx_clk_scu("a53_clk", IMX_SC_R_A53, IMX_SC_PM_CLK_CPU);
	imx_clk_scu("a72_clk", IMX_SC_R_A72, IMX_SC_PM_CLK_CPU);

	/* LSIO SS */
	imx_clk_scu("pwm0_clk", IMX_SC_R_PWM_0, IMX_SC_PM_CLK_PER);
	imx_clk_scu("pwm1_clk", IMX_SC_R_PWM_1, IMX_SC_PM_CLK_PER);
	imx_clk_scu("pwm2_clk", IMX_SC_R_PWM_2, IMX_SC_PM_CLK_PER);
	imx_clk_scu("pwm3_clk", IMX_SC_R_PWM_3, IMX_SC_PM_CLK_PER);
	imx_clk_scu("pwm4_clk", IMX_SC_R_PWM_4, IMX_SC_PM_CLK_PER);
	imx_clk_scu("pwm5_clk", IMX_SC_R_PWM_5, IMX_SC_PM_CLK_PER);
	imx_clk_scu("pwm6_clk", IMX_SC_R_PWM_6, IMX_SC_PM_CLK_PER);
	imx_clk_scu("pwm7_clk", IMX_SC_R_PWM_7, IMX_SC_PM_CLK_PER);
	imx_clk_scu("gpt1_clk", IMX_SC_R_GPT_1, IMX_SC_PM_CLK_PER);
	imx_clk_scu("gpt2_clk", IMX_SC_R_GPT_2, IMX_SC_PM_CLK_PER);
	imx_clk_scu("gpt3_clk", IMX_SC_R_GPT_3, IMX_SC_PM_CLK_PER);
	imx_clk_scu("gpt4_clk", IMX_SC_R_GPT_4, IMX_SC_PM_CLK_PER);
	imx_clk_scu("fspi0_clk", IMX_SC_R_FSPI_0, IMX_SC_PM_CLK_PER);
	imx_clk_scu("fspi1_clk", IMX_SC_R_FSPI_1, IMX_SC_PM_CLK_PER);

	/* DMA SS */
	imx_clk_scu("uart0_clk", IMX_SC_R_UART_0, IMX_SC_PM_CLK_PER);
	imx_clk_scu("uart1_clk", IMX_SC_R_UART_1, IMX_SC_PM_CLK_PER);
	imx_clk_scu("uart2_clk", IMX_SC_R_UART_2, IMX_SC_PM_CLK_PER);
	imx_clk_scu("uart3_clk", IMX_SC_R_UART_3, IMX_SC_PM_CLK_PER);
	imx_clk_scu("uart4_clk", IMX_SC_R_UART_4, IMX_SC_PM_CLK_PER);
	imx_clk_scu("sim0_clk",  IMX_SC_R_EMVSIM_0, IMX_SC_PM_CLK_PER);
	imx_clk_scu("spi0_clk",  IMX_SC_R_SPI_0, IMX_SC_PM_CLK_PER);
	imx_clk_scu("spi1_clk",  IMX_SC_R_SPI_1, IMX_SC_PM_CLK_PER);
	imx_clk_scu("spi2_clk",  IMX_SC_R_SPI_2, IMX_SC_PM_CLK_PER);
	imx_clk_scu("spi3_clk",  IMX_SC_R_SPI_3, IMX_SC_PM_CLK_PER);
	imx_clk_scu("can0_clk",  IMX_SC_R_CAN_0, IMX_SC_PM_CLK_PER);
	imx_clk_scu("can1_clk",  IMX_SC_R_CAN_1, IMX_SC_PM_CLK_PER);
	imx_clk_scu("can2_clk",  IMX_SC_R_CAN_2, IMX_SC_PM_CLK_PER);
	imx_clk_scu("i2c0_clk",  IMX_SC_R_I2C_0, IMX_SC_PM_CLK_PER);
	imx_clk_scu("i2c1_clk",  IMX_SC_R_I2C_1, IMX_SC_PM_CLK_PER);
	imx_clk_scu("i2c2_clk",  IMX_SC_R_I2C_2, IMX_SC_PM_CLK_PER);
	imx_clk_scu("i2c3_clk",  IMX_SC_R_I2C_3, IMX_SC_PM_CLK_PER);
	imx_clk_scu("i2c4_clk",  IMX_SC_R_I2C_4, IMX_SC_PM_CLK_PER);
	imx_clk_scu("ftm0_clk",  IMX_SC_R_FTM_0, IMX_SC_PM_CLK_PER);
	imx_clk_scu("ftm1_clk",  IMX_SC_R_FTM_1, IMX_SC_PM_CLK_PER);
	imx_clk_scu("adc0_clk",  IMX_SC_R_ADC_0, IMX_SC_PM_CLK_PER);
	imx_clk_scu("adc1_clk",  IMX_SC_R_ADC_1, IMX_SC_PM_CLK_PER);
	imx_clk_scu("pwm_clk",   IMX_SC_R_LCD_0_PWM_0, IMX_SC_PM_CLK_PER);
	imx_clk_scu("elcdif_pll", IMX_SC_R_ELCDIF_PLL, IMX_SC_PM_CLK_PLL);
	imx_clk_scu2("lcd_clk", lcd_sels, ARRAY_SIZE(lcd_sels), IMX_SC_R_LCD_0, IMX_SC_PM_CLK_PER);
	imx_clk_scu("lcd_pxl_bypass_div_clk", IMX_SC_R_LCD_0, IMX_SC_PM_CLK_BYPASS);
	imx_clk_scu2("lcd_pxl_clk", lcd_pxl_sels, ARRAY_SIZE(lcd_pxl_sels), IMX_SC_R_LCD_0, IMX_SC_PM_CLK_MISC0);

	/* Audio SS */
	imx_clk_scu("audio_pll0_clk", IMX_SC_R_AUDIO_PLL_0, IMX_SC_PM_CLK_PLL);
	imx_clk_scu("audio_pll1_clk", IMX_SC_R_AUDIO_PLL_1, IMX_SC_PM_CLK_PLL);
	imx_clk_scu("audio_pll_div_clk0_clk", IMX_SC_R_AUDIO_PLL_0, IMX_SC_PM_CLK_MISC0);
	imx_clk_scu("audio_pll_div_clk1_clk", IMX_SC_R_AUDIO_PLL_1, IMX_SC_PM_CLK_MISC0);
	imx_clk_scu("audio_rec_clk0_clk", IMX_SC_R_AUDIO_PLL_0, IMX_SC_PM_CLK_MISC1);
	imx_clk_scu("audio_rec_clk1_clk", IMX_SC_R_AUDIO_PLL_1, IMX_SC_PM_CLK_MISC1);

	/* Connectivity */
	imx_clk_scu("sdhc0_clk", IMX_SC_R_SDHC_0, IMX_SC_PM_CLK_PER);
	imx_clk_scu("sdhc1_clk", IMX_SC_R_SDHC_1, IMX_SC_PM_CLK_PER);
	imx_clk_scu("sdhc2_clk", IMX_SC_R_SDHC_2, IMX_SC_PM_CLK_PER);
	imx_clk_scu("enet0_root_clk", IMX_SC_R_ENET_0, IMX_SC_PM_CLK_PER);
	imx_clk_divider_gpr_scu("enet0_ref_div", "enet0_root_clk", IMX_SC_R_ENET_0, IMX_SC_C_CLKDIV);
	imx_clk_mux_gpr_scu("enet0_rgmii_txc_sel", enet0_rgmii_txc_sels, ARRAY_SIZE(enet0_rgmii_txc_sels), IMX_SC_R_ENET_0, IMX_SC_C_TXCLK);
	imx_clk_scu("enet0_bypass_clk", IMX_SC_R_ENET_0, IMX_SC_PM_CLK_BYPASS);
	imx_clk_gate_gpr_scu("enet0_ref_50_clk", "clk_dummy", IMX_SC_R_ENET_0, IMX_SC_C_DISABLE_50, true);
	if (!clk_on_imx8dxl(ccm_node)) {
		imx_clk_scu("enet0_rgmii_rx_clk", IMX_SC_R_ENET_0, IMX_SC_PM_CLK_MISC0);
		imx_clk_scu("enet1_rgmii_rx_clk", IMX_SC_R_ENET_1, IMX_SC_PM_CLK_MISC0);
	}
	imx_clk_scu("enet1_root_clk", IMX_SC_R_ENET_1, IMX_SC_PM_CLK_PER);
	imx_clk_divider_gpr_scu("enet1_ref_div", "enet1_root_clk", IMX_SC_R_ENET_1, IMX_SC_C_CLKDIV);
	imx_clk_mux_gpr_scu("enet1_rgmii_txc_sel", enet1_rgmii_txc_sels, ARRAY_SIZE(enet1_rgmii_txc_sels), IMX_SC_R_ENET_1, IMX_SC_C_TXCLK);
	imx_clk_scu("enet1_bypass_clk", IMX_SC_R_ENET_1, IMX_SC_PM_CLK_BYPASS);
	imx_clk_gate_gpr_scu("enet1_ref_50_clk", "clk_dummy", IMX_SC_R_ENET_1, IMX_SC_C_DISABLE_50, true);
	imx_clk_scu("gpmi_io_clk", IMX_SC_R_NAND, IMX_SC_PM_CLK_MST_BUS);
	imx_clk_scu("gpmi_bch_clk", IMX_SC_R_NAND, IMX_SC_PM_CLK_PER);
	imx_clk_scu("usb3_aclk_div", IMX_SC_R_USB_2, IMX_SC_PM_CLK_PER);
	imx_clk_scu("usb3_bus_div", IMX_SC_R_USB_2, IMX_SC_PM_CLK_MST_BUS);
	imx_clk_scu("usb3_lpm_div", IMX_SC_R_USB_2, IMX_SC_PM_CLK_MISC);

	/* Display controller SS */
	imx_clk_scu("dc0_pll0_clk", IMX_SC_R_DC_0_PLL_0, IMX_SC_PM_CLK_PLL);
	imx_clk_scu("dc0_pll1_clk", IMX_SC_R_DC_0_PLL_1, IMX_SC_PM_CLK_PLL);
	imx_clk_scu("dc0_bypass0_clk", IMX_SC_R_DC_0_VIDEO0, IMX_SC_PM_CLK_BYPASS);
	imx_clk_scu2("dc0_disp0_clk", dc0_sels, ARRAY_SIZE(dc0_sels), IMX_SC_R_DC_0, IMX_SC_PM_CLK_MISC0);
	imx_clk_scu2("dc0_disp1_clk", dc0_sels, ARRAY_SIZE(dc0_sels), IMX_SC_R_DC_0, IMX_SC_PM_CLK_MISC1);
	imx_clk_scu("dc0_bypass1_clk", IMX_SC_R_DC_0_VIDEO1, IMX_SC_PM_CLK_BYPASS);

	imx_clk_scu("dc1_pll0_clk", IMX_SC_R_DC_1_PLL_0, IMX_SC_PM_CLK_PLL);
	imx_clk_scu("dc1_pll1_clk", IMX_SC_R_DC_1_PLL_1, IMX_SC_PM_CLK_PLL);
	imx_clk_scu("dc1_bypass0_clk", IMX_SC_R_DC_1_VIDEO0, IMX_SC_PM_CLK_BYPASS);
	imx_clk_scu2("dc1_disp0_clk", dc1_sels, ARRAY_SIZE(dc1_sels), IMX_SC_R_DC_1, IMX_SC_PM_CLK_MISC0);
	imx_clk_scu2("dc1_disp1_clk", dc1_sels, ARRAY_SIZE(dc1_sels), IMX_SC_R_DC_1, IMX_SC_PM_CLK_MISC1);
	imx_clk_scu("dc1_bypass1_clk", IMX_SC_R_DC_1_VIDEO1, IMX_SC_PM_CLK_BYPASS);

	/* MIPI-LVDS SS */
	imx_clk_scu("mipi0_bypass_clk", IMX_SC_R_MIPI_0, IMX_SC_PM_CLK_BYPASS);
	imx_clk_scu("mipi0_pixel_clk", IMX_SC_R_MIPI_0, IMX_SC_PM_CLK_PER);
	imx_clk_scu("lvds0_bypass_clk", IMX_SC_R_LVDS_0, IMX_SC_PM_CLK_BYPASS);
	imx_clk_scu2("lvds0_pixel_clk", lvds0_sels, ARRAY_SIZE(lvds0_sels), IMX_SC_R_LVDS_0, IMX_SC_PM_CLK_MISC2);
	imx_clk_scu2("lvds0_phy_clk", lvds0_sels, ARRAY_SIZE(lvds0_sels), IMX_SC_R_LVDS_0, IMX_SC_PM_CLK_MISC3);
	imx_clk_scu2("mipi0_dsi_tx_esc_clk", mipi_sels, ARRAY_SIZE(mipi_sels), IMX_SC_R_MIPI_0, IMX_SC_PM_CLK_MST_BUS);
	imx_clk_scu2("mipi0_dsi_rx_esc_clk", mipi_sels, ARRAY_SIZE(mipi_sels), IMX_SC_R_MIPI_0, IMX_SC_PM_CLK_SLV_BUS);
	imx_clk_scu2("mipi0_dsi_phy_clk", mipi_sels, ARRAY_SIZE(mipi_sels), IMX_SC_R_MIPI_0, IMX_SC_PM_CLK_PHY);
	imx_clk_scu("mipi0_i2c0_clk", IMX_SC_R_MIPI_0_I2C_0, IMX_SC_PM_CLK_MISC2);
	imx_clk_scu("mipi0_i2c1_clk", IMX_SC_R_MIPI_0_I2C_1, IMX_SC_PM_CLK_MISC2);
	imx_clk_scu("mipi0_pwm0_clk", IMX_SC_R_MIPI_0_PWM_0, IMX_SC_PM_CLK_PER);

	imx_clk_scu("mipi1_bypass_clk", IMX_SC_R_MIPI_1, IMX_SC_PM_CLK_BYPASS);
	imx_clk_scu("mipi1_pixel_clk", IMX_SC_R_MIPI_1, IMX_SC_PM_CLK_PER);
	imx_clk_scu("lvds1_bypass_clk", IMX_SC_R_LVDS_1, IMX_SC_PM_CLK_BYPASS);
	imx_clk_scu2("lvds1_pixel_clk", lvds1_sels, ARRAY_SIZE(lvds1_sels), IMX_SC_R_LVDS_1, IMX_SC_PM_CLK_MISC2);
	imx_clk_scu2("lvds1_phy_clk", lvds1_sels, ARRAY_SIZE(lvds1_sels), IMX_SC_R_LVDS_1, IMX_SC_PM_CLK_MISC3);
	imx_clk_scu2("mipi1_dsi_tx_esc_clk", mipi_sels, ARRAY_SIZE(mipi_sels), IMX_SC_R_MIPI_1, IMX_SC_PM_CLK_MST_BUS);
	imx_clk_scu2("mipi1_dsi_rx_esc_clk", mipi_sels, ARRAY_SIZE(mipi_sels), IMX_SC_R_MIPI_1, IMX_SC_PM_CLK_SLV_BUS);
	imx_clk_scu2("mipi1_dsi_phy_clk", mipi_sels, ARRAY_SIZE(mipi_sels), IMX_SC_R_MIPI_1, IMX_SC_PM_CLK_PHY);
	imx_clk_scu("mipi1_i2c0_clk", IMX_SC_R_MIPI_1_I2C_0, IMX_SC_PM_CLK_MISC2);
	imx_clk_scu("mipi1_i2c1_clk", IMX_SC_R_MIPI_1_I2C_1, IMX_SC_PM_CLK_MISC2);
	imx_clk_scu("mipi1_pwm0_clk", IMX_SC_R_MIPI_1_PWM_0, IMX_SC_PM_CLK_PER);

	imx_clk_scu("lvds0_i2c0_clk", IMX_SC_R_LVDS_0_I2C_0, IMX_SC_PM_CLK_PER);
	imx_clk_scu("lvds0_i2c1_clk", IMX_SC_R_LVDS_0_I2C_1, IMX_SC_PM_CLK_PER);
	imx_clk_scu("lvds0_pwm0_clk", IMX_SC_R_LVDS_0_PWM_0, IMX_SC_PM_CLK_PER);

	imx_clk_scu("lvds1_i2c0_clk", IMX_SC_R_LVDS_1_I2C_0, IMX_SC_PM_CLK_PER);
	imx_clk_scu("lvds1_i2c1_clk", IMX_SC_R_LVDS_1_I2C_1, IMX_SC_PM_CLK_PER);
	imx_clk_scu("lvds1_pwm0_clk", IMX_SC_R_LVDS_1_PWM_0, IMX_SC_PM_CLK_PER);

	/* MIPI CSI SS */
	imx_clk_scu("mipi_csi0_core_clk", IMX_SC_R_CSI_0, IMX_SC_PM_CLK_PER);
	imx_clk_scu("mipi_csi0_esc_clk",  IMX_SC_R_CSI_0, IMX_SC_PM_CLK_MISC);
	imx_clk_scu("mipi_csi0_i2c0_clk", IMX_SC_R_CSI_0_I2C_0, IMX_SC_PM_CLK_PER);
	imx_clk_scu("mipi_csi0_pwm0_clk", IMX_SC_R_CSI_0_PWM_0, IMX_SC_PM_CLK_PER);
	imx_clk_scu("mipi_csi1_core_clk", IMX_SC_R_CSI_1, IMX_SC_PM_CLK_PER);
	imx_clk_scu("mipi_csi1_esc_clk",  IMX_SC_R_CSI_1, IMX_SC_PM_CLK_MISC);
	imx_clk_scu("mipi_csi1_i2c0_clk", IMX_SC_R_CSI_1_I2C_0, IMX_SC_PM_CLK_PER);
	imx_clk_scu("mipi_csi1_pwm0_clk", IMX_SC_R_CSI_1_PWM_0, IMX_SC_PM_CLK_PER);

	/* Parallel Interface SS */
	imx_clk_scu("pi_dpll_clk", IMX_SC_R_PI_0_PLL, IMX_SC_PM_CLK_PLL);
	imx_clk_scu2("pi_per_div_clk", pi_pll0_sels, ARRAY_SIZE(pi_pll0_sels), IMX_SC_R_PI_0, IMX_SC_PM_CLK_PER);
	imx_clk_scu("pi_mclk_div_clk", IMX_SC_R_PI_0, IMX_SC_PM_CLK_MISC0);
	imx_clk_scu("pi_i2c0_div_clk", IMX_SC_R_PI_0_I2C_0, IMX_SC_PM_CLK_PER);

	/* GPU SS */
	imx_clk_scu("gpu_core0_clk",	 IMX_SC_R_GPU_0_PID0, IMX_SC_PM_CLK_PER);
	imx_clk_scu("gpu_shader0_clk", IMX_SC_R_GPU_0_PID0, IMX_SC_PM_CLK_MISC);

	imx_clk_scu("gpu_core1_clk",	 IMX_SC_R_GPU_1_PID0, IMX_SC_PM_CLK_PER);
	imx_clk_scu("gpu_shader1_clk", IMX_SC_R_GPU_1_PID0, IMX_SC_PM_CLK_MISC);

	 /* CM40 SS */
	imx_clk_scu("cm40_i2c_div", IMX_SC_R_M4_0_I2C, IMX_SC_PM_CLK_PER);
	imx_clk_scu("cm40_lpuart_div", IMX_SC_R_M4_0_UART, IMX_SC_PM_CLK_PER);

	 /* CM41 SS */
	imx_clk_scu("cm41_i2c_div", IMX_SC_R_M4_1_I2C, IMX_SC_PM_CLK_PER);

	/* HDMI TX SS */
	imx_clk_scu("hdmi_dig_pll_clk",  IMX_SC_R_HDMI_PLL_0, IMX_SC_PM_CLK_PLL);
	imx_clk_scu("hdmi_av_pll_clk", IMX_SC_R_HDMI_PLL_1, IMX_SC_PM_CLK_PLL);
	imx_clk_scu2("hdmi_pixel_mux_clk", hdmi_sels, ARRAY_SIZE(hdmi_sels), IMX_SC_R_HDMI, IMX_SC_PM_CLK_MISC0);
	imx_clk_scu2("hdmi_pixel_link_clk", hdmi_sels, ARRAY_SIZE(hdmi_sels), IMX_SC_R_HDMI, IMX_SC_PM_CLK_MISC1);
	imx_clk_scu("hdmi_ipg_clk", IMX_SC_R_HDMI, IMX_SC_PM_CLK_MISC4);
	imx_clk_scu("hdmi_i2c0_clk", IMX_SC_R_HDMI_I2C_0, IMX_SC_PM_CLK_MISC2);
	imx_clk_scu("hdmi_hdp_core_clk", IMX_SC_R_HDMI, IMX_SC_PM_CLK_MISC2);
	imx_clk_scu2("hdmi_pxl_clk", hdmi_sels, ARRAY_SIZE(hdmi_sels), IMX_SC_R_HDMI, IMX_SC_PM_CLK_MISC3);
	imx_clk_scu("hdmi_i2s_bypass_clk", IMX_SC_R_HDMI_I2S, IMX_SC_PM_CLK_BYPASS);
	imx_clk_scu("hdmi_i2s_clk", IMX_SC_R_HDMI_I2S, IMX_SC_PM_CLK_MISC0);

	/* HDMI RX SS */
	imx_clk_scu("hdmi_rx_i2s_bypass_clk", IMX_SC_R_HDMI_RX_BYPASS, IMX_SC_PM_CLK_MISC0);
	imx_clk_scu("hdmi_rx_spdif_bypass_clk", IMX_SC_R_HDMI_RX_BYPASS, IMX_SC_PM_CLK_MISC1);
	imx_clk_scu("hdmi_rx_bypass_clk", IMX_SC_R_HDMI_RX_BYPASS, IMX_SC_PM_CLK_MISC2);
	imx_clk_scu("hdmi_rx_i2c0_clk", IMX_SC_R_HDMI_RX_I2C_0, IMX_SC_PM_CLK_MISC2);
	imx_clk_scu("hdmi_rx_pwm_clk", IMX_SC_R_HDMI_RX_PWM_0, IMX_SC_PM_CLK_MISC2);
	imx_clk_scu("hdmi_rx_spdif_clk", IMX_SC_R_HDMI_RX, IMX_SC_PM_CLK_MISC0);
	imx_clk_scu2("hdmi_rx_hd_ref_clk", hdmi_rx_sels, ARRAY_SIZE(hdmi_rx_sels), IMX_SC_R_HDMI_RX, IMX_SC_PM_CLK_MISC1);
	imx_clk_scu2("hdmi_rx_hd_core_clk", hdmi_rx_sels, ARRAY_SIZE(hdmi_rx_sels), IMX_SC_R_HDMI_RX, IMX_SC_PM_CLK_MISC2);
	imx_clk_scu2("hdmi_rx_pxl_clk", hdmi_rx_sels, ARRAY_SIZE(hdmi_rx_sels), IMX_SC_R_HDMI_RX, IMX_SC_PM_CLK_MISC3);
	imx_clk_scu("hdmi_rx_i2s_clk", IMX_SC_R_HDMI_RX, IMX_SC_PM_CLK_MISC4);

#ifdef CONFIG_VEHICLE_POST_INIT
	if (strstr(of_id->compatible, "post"))
		return 0;
	else
#endif
		return of_clk_add_hw_provider(ccm_node, imx_scu_of_clk_src_get, imx_scu_clks);
}

<<<<<<< HEAD
=======
static const struct of_device_id imx8qxp_match[] = {
	{ .compatible = "fsl,scu-clk", },
	{ .compatible = "fsl,imx8dxl-clk", &imx_clk_scu_rsrc_imx8dxl, },
	{ .compatible = "fsl,imx8qxp-clk", &imx_clk_scu_rsrc_imx8qxp, },
	{ .compatible = "fsl,imx8qm-clk", &imx_clk_scu_rsrc_imx8qm, },
	{ /* sentinel */ }
};

>>>>>>> 39916f43
static struct platform_driver imx8qxp_clk_driver = {
	.driver = {
		.name = "imx8qxp-clk",
		.of_match_table = imx8qxp_match,
		.suppress_bind_attrs = true,
	},
	.probe = imx8qxp_clk_probe,
};

module_platform_driver(imx8qxp_clk_driver);

MODULE_AUTHOR("Aisheng Dong <aisheng.dong@nxp.com>");
MODULE_DESCRIPTION("NXP i.MX8QXP clock driver");
MODULE_LICENSE("GPL v2");<|MERGE_RESOLUTION|>--- conflicted
+++ resolved
@@ -337,17 +337,6 @@
 		return of_clk_add_hw_provider(ccm_node, imx_scu_of_clk_src_get, imx_scu_clks);
 }
 
-<<<<<<< HEAD
-=======
-static const struct of_device_id imx8qxp_match[] = {
-	{ .compatible = "fsl,scu-clk", },
-	{ .compatible = "fsl,imx8dxl-clk", &imx_clk_scu_rsrc_imx8dxl, },
-	{ .compatible = "fsl,imx8qxp-clk", &imx_clk_scu_rsrc_imx8qxp, },
-	{ .compatible = "fsl,imx8qm-clk", &imx_clk_scu_rsrc_imx8qm, },
-	{ /* sentinel */ }
-};
-
->>>>>>> 39916f43
 static struct platform_driver imx8qxp_clk_driver = {
 	.driver = {
 		.name = "imx8qxp-clk",
