--- conflicted
+++ resolved
@@ -288,14 +288,6 @@
 	spi_gpio->miso = devm_gpiod_get_optional(dev, "miso", GPIOD_IN);
 	if (IS_ERR(spi_gpio->miso))
 		return PTR_ERR(spi_gpio->miso);
-<<<<<<< HEAD
-	/*
-	 * No setting SPI_MASTER_NO_RX here - if there is only a MOSI
-	 * pin connected the host can still do RX by changing the
-	 * direction of the line.
-	 */
-=======
->>>>>>> f7688b48
 
 	spi_gpio->sck = devm_gpiod_get(dev, "sck", GPIOD_OUT_LOW);
 	return PTR_ERR_OR_ZERO(spi_gpio->sck);
@@ -397,10 +389,6 @@
 		return status;
 
 	master->bits_per_word_mask = SPI_BPW_RANGE_MASK(1, 32);
-<<<<<<< HEAD
-	master->mode_bits = SPI_3WIRE | SPI_CPHA | SPI_CPOL | SPI_CS_HIGH;
-	master->flags = master_flags;
-=======
 	master->mode_bits = SPI_3WIRE | SPI_3WIRE_HIZ | SPI_CPHA | SPI_CPOL |
 			    SPI_CS_HIGH;
 	if (!spi_gpio->mosi) {
@@ -413,18 +401,10 @@
 		master->flags = SPI_MASTER_NO_TX;
 	}
 
->>>>>>> f7688b48
 	master->bus_num = pdev->id;
 	master->setup = spi_gpio_setup;
 	master->cleanup = spi_gpio_cleanup;
 
-<<<<<<< HEAD
-	if ((master_flags & SPI_MASTER_NO_TX) == 0) {
-		spi_gpio->bitbang.txrx_word[SPI_MODE_0] = spi_gpio_txrx_word_mode0;
-		spi_gpio->bitbang.txrx_word[SPI_MODE_1] = spi_gpio_txrx_word_mode1;
-		spi_gpio->bitbang.txrx_word[SPI_MODE_2] = spi_gpio_txrx_word_mode2;
-		spi_gpio->bitbang.txrx_word[SPI_MODE_3] = spi_gpio_txrx_word_mode3;
-=======
 	bb = &spi_gpio->bitbang;
 	bb->master = master;
 	/*
@@ -441,18 +421,13 @@
 		bb->txrx_word[SPI_MODE_1] = spi_gpio_spec_txrx_word_mode1;
 		bb->txrx_word[SPI_MODE_2] = spi_gpio_spec_txrx_word_mode2;
 		bb->txrx_word[SPI_MODE_3] = spi_gpio_spec_txrx_word_mode3;
->>>>>>> f7688b48
 	} else {
 		bb->txrx_word[SPI_MODE_0] = spi_gpio_txrx_word_mode0;
 		bb->txrx_word[SPI_MODE_1] = spi_gpio_txrx_word_mode1;
 		bb->txrx_word[SPI_MODE_2] = spi_gpio_txrx_word_mode2;
 		bb->txrx_word[SPI_MODE_3] = spi_gpio_txrx_word_mode3;
 	}
-<<<<<<< HEAD
-	spi_gpio->bitbang.setup_transfer = spi_bitbang_setup_transfer;
-=======
 	bb->setup_transfer = spi_bitbang_setup_transfer;
->>>>>>> f7688b48
 
 	status = spi_bitbang_init(&spi_gpio->bitbang);
 	if (status)
