--- conflicted
+++ resolved
@@ -644,15 +644,10 @@
 	/* set clock speed */
 	ctrl &= ~(0xf << MX51_ECSPI_CTRL_POSTDIV_OFFSET |
 		  0xf << MX51_ECSPI_CTRL_PREDIV_OFFSET);
-<<<<<<< HEAD
 	if (!spi_imx->slave_mode) {
-		ctrl |= mx51_ecspi_clkdiv(spi_imx, t->speed_hz, &clk);
+		ctrl |= mx51_ecspi_clkdiv(spi_imx, spi_imx->spi_bus_clk, &clk);
 		spi_imx->spi_bus_clk = clk;
 	}
-=======
-	ctrl |= mx51_ecspi_clkdiv(spi_imx, spi_imx->spi_bus_clk, &clk);
-	spi_imx->spi_bus_clk = clk;
->>>>>>> 5aa003b3
 
 	/*
 	 * ERR009165: work in XHC mode instead of SMC as PIO on the chips
@@ -762,17 +757,11 @@
 	unsigned int reg = MX31_CSPICTRL_ENABLE | MX31_CSPICTRL_MASTER;
 	unsigned int clk;
 
-<<<<<<< HEAD
 	if (!spi_imx->slave_mode) {
-		reg |= spi_imx_clkdiv_2(spi_imx->spi_clk, t->speed_hz, &clk) <<
+		reg |= spi_imx_clkdiv_2(spi_imx->spi_clk, spi_imx->spi_bus_clk, &clk) <<
 			MX31_CSPICTRL_DR_SHIFT;
 		spi_imx->spi_bus_clk = clk;
 	}
-=======
-	reg |= spi_imx_clkdiv_2(spi_imx->spi_clk, spi_imx->spi_bus_clk, &clk) <<
-		MX31_CSPICTRL_DR_SHIFT;
-	spi_imx->spi_bus_clk = clk;
->>>>>>> 5aa003b3
 
 	if (is_imx35_cspi(spi_imx)) {
 		reg |= (spi_imx->bits_per_word - 1) << MX35_CSPICTRL_BL_SHIFT;
@@ -875,17 +864,11 @@
 	unsigned int max = is_imx27_cspi(spi_imx) ? 16 : 18;
 	unsigned int clk;
 
-<<<<<<< HEAD
 	if (!spi_imx->slave_mode) {
-		reg |= spi_imx_clkdiv_1(spi_imx->spi_clk, t->speed_hz, max, &clk)
+		reg |= spi_imx_clkdiv_1(spi_imx->spi_clk, spi_imx->spi_bus_clk, max, &clk)
 			<< MX21_CSPICTRL_DR_SHIFT;
 		spi_imx->spi_bus_clk = clk;
 	}
-=======
-	reg |= spi_imx_clkdiv_1(spi_imx->spi_clk, spi_imx->spi_bus_clk, max, &clk)
-		<< MX21_CSPICTRL_DR_SHIFT;
-	spi_imx->spi_bus_clk = clk;
->>>>>>> 5aa003b3
 
 	reg |= spi_imx->bits_per_word - 1;
 
@@ -957,17 +940,11 @@
 	unsigned int reg = MX1_CSPICTRL_ENABLE | MX1_CSPICTRL_MASTER;
 	unsigned int clk;
 
-<<<<<<< HEAD
 	if (!spi_imx->slave_mode) {
-		reg |= spi_imx_clkdiv_2(spi_imx->spi_clk, t->speed_hz, &clk) <<
+		reg |= spi_imx_clkdiv_2(spi_imx->spi_clk, spi_imx->spi_bus_clk, &clk) <<
 			MX1_CSPICTRL_DR_SHIFT;
 		spi_imx->spi_bus_clk = clk;
 	}
-=======
-	reg |= spi_imx_clkdiv_2(spi_imx->spi_clk, spi_imx->spi_bus_clk, &clk) <<
-		MX1_CSPICTRL_DR_SHIFT;
-	spi_imx->spi_bus_clk = clk;
->>>>>>> 5aa003b3
 
 	reg |= spi_imx->bits_per_word - 1;
 
