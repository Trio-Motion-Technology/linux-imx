// SPDX-License-Identifier: GPL-2.0
/*
 * Copyright (C) 2016-2017 Linaro Ltd., Rob Herring <robh@kernel.org>
 */
#include <linux/kernel.h>
#include <linux/serdev.h>
#include <linux/tty.h>
#include <linux/tty_driver.h>
#include <linux/poll.h>
#include <linux/platform_device.h>
#include <linux/module.h>

#define SERPORT_ACTIVE		1

static char *pdev_tty_port;
module_param(pdev_tty_port, charp, 0644);
MODULE_PARM_DESC(pdev_tty_port, "platform device tty port to claim");

struct serport {
	struct tty_port *port;
	struct tty_struct *tty;
	struct tty_driver *tty_drv;
	int tty_idx;
	unsigned long flags;
};

/*
 * Callback functions from the tty port.
 */

static int ttyport_receive_buf(struct tty_port *port, const unsigned char *cp,
				const unsigned char *fp, size_t count)
{
	struct serdev_controller *ctrl = port->client_data;
	struct serport *serport = serdev_controller_get_drvdata(ctrl);
	int ret;

	if (!test_bit(SERPORT_ACTIVE, &serport->flags))
		return 0;

	ret = serdev_controller_receive_buf(ctrl, cp, count);

	dev_WARN_ONCE(&ctrl->dev, ret < 0 || ret > count,
				"receive_buf returns %d (count = %zu)\n",
				ret, count);
	if (ret < 0)
		return 0;
	else if (ret > count)
		return count;

	return ret;
}

static void ttyport_write_wakeup(struct tty_port *port)
{
	struct serdev_controller *ctrl = port->client_data;
	struct serport *serport = serdev_controller_get_drvdata(ctrl);
	struct tty_struct *tty;

	tty = tty_port_tty_get(port);
	if (!tty)
		return;

	if (test_and_clear_bit(TTY_DO_WRITE_WAKEUP, &tty->flags) &&
	    test_bit(SERPORT_ACTIVE, &serport->flags))
		serdev_controller_write_wakeup(ctrl);

	/* Wake up any tty_wait_until_sent() */
	wake_up_interruptible(&tty->write_wait);

	tty_kref_put(tty);
}

static const struct tty_port_client_operations client_ops = {
	.receive_buf = ttyport_receive_buf,
	.write_wakeup = ttyport_write_wakeup,
};

/*
 * Callback functions from the serdev core.
 */

static int ttyport_write_buf(struct serdev_controller *ctrl, const unsigned char *data, size_t len)
{
	struct serport *serport = serdev_controller_get_drvdata(ctrl);
	struct tty_struct *tty = serport->tty;

	if (!test_bit(SERPORT_ACTIVE, &serport->flags))
		return 0;

	set_bit(TTY_DO_WRITE_WAKEUP, &tty->flags);
	return tty->ops->write(serport->tty, data, len);
}

static void ttyport_write_flush(struct serdev_controller *ctrl)
{
	struct serport *serport = serdev_controller_get_drvdata(ctrl);
	struct tty_struct *tty = serport->tty;

	tty_driver_flush_buffer(tty);
}

static int ttyport_write_room(struct serdev_controller *ctrl)
{
	struct serport *serport = serdev_controller_get_drvdata(ctrl);
	struct tty_struct *tty = serport->tty;

	return tty_write_room(tty);
}

static int ttyport_open(struct serdev_controller *ctrl)
{
	struct serport *serport = serdev_controller_get_drvdata(ctrl);
	struct tty_struct *tty;
	struct ktermios ktermios;
	int ret;

	tty = tty_init_dev(serport->tty_drv, serport->tty_idx);
	if (IS_ERR(tty))
		return PTR_ERR(tty);
	serport->tty = tty;

	if (!tty->ops->open || !tty->ops->close) {
		ret = -ENODEV;
		goto err_unlock;
	}

	ret = tty->ops->open(serport->tty, NULL);
	if (ret)
		goto err_close;

	tty_unlock(serport->tty);

	/* Bring the UART into a known 8 bits no parity hw fc state */
	ktermios = tty->termios;
	ktermios.c_iflag &= ~(IGNBRK | BRKINT | PARMRK | ISTRIP |
			      INLCR | IGNCR | ICRNL | IXON);
	ktermios.c_oflag &= ~OPOST;
	ktermios.c_lflag &= ~(ECHO | ECHONL | ICANON | ISIG | IEXTEN);
	ktermios.c_cflag &= ~(CSIZE | PARENB);
	ktermios.c_cflag |= CS8;
	ktermios.c_cflag |= CRTSCTS;
	/* Hangups are not supported so make sure to ignore carrier detect. */
	ktermios.c_cflag |= CLOCAL;
	tty_set_termios(tty, &ktermios);

	set_bit(SERPORT_ACTIVE, &serport->flags);

	return 0;

err_close:
	tty->ops->close(tty, NULL);
err_unlock:
	tty_unlock(tty);
	tty_release_struct(tty, serport->tty_idx);

	return ret;
}

static void ttyport_close(struct serdev_controller *ctrl)
{
	struct serport *serport = serdev_controller_get_drvdata(ctrl);
	struct tty_struct *tty = serport->tty;

	clear_bit(SERPORT_ACTIVE, &serport->flags);

	tty_lock(tty);
	if (tty->ops->close)
		tty->ops->close(tty, NULL);
	tty_unlock(tty);

	tty_release_struct(tty, serport->tty_idx);
}

static unsigned int ttyport_set_baudrate(struct serdev_controller *ctrl, unsigned int speed)
{
	struct serport *serport = serdev_controller_get_drvdata(ctrl);
	struct tty_struct *tty = serport->tty;
	struct ktermios ktermios = tty->termios;

	ktermios.c_cflag &= ~CBAUD;
	tty_termios_encode_baud_rate(&ktermios, speed, speed);

	/* tty_set_termios() return not checked as it is always 0 */
	tty_set_termios(tty, &ktermios);
	return ktermios.c_ospeed;
}

static void ttyport_set_flow_control(struct serdev_controller *ctrl, bool enable)
{
	struct serport *serport = serdev_controller_get_drvdata(ctrl);
	struct tty_struct *tty = serport->tty;
	struct ktermios ktermios = tty->termios;

	if (enable)
		ktermios.c_cflag |= CRTSCTS;
	else
		ktermios.c_cflag &= ~CRTSCTS;

	tty_set_termios(tty, &ktermios);
}

static int ttyport_set_parity(struct serdev_controller *ctrl,
			      enum serdev_parity parity)
{
	struct serport *serport = serdev_controller_get_drvdata(ctrl);
	struct tty_struct *tty = serport->tty;
	struct ktermios ktermios = tty->termios;

	ktermios.c_cflag &= ~(PARENB | PARODD | CMSPAR);
	if (parity != SERDEV_PARITY_NONE) {
		ktermios.c_cflag |= PARENB;
		if (parity == SERDEV_PARITY_ODD)
			ktermios.c_cflag |= PARODD;
	}

	tty_set_termios(tty, &ktermios);

	if ((tty->termios.c_cflag & (PARENB | PARODD | CMSPAR)) !=
	    (ktermios.c_cflag & (PARENB | PARODD | CMSPAR)))
		return -EINVAL;

	return 0;
}

static void ttyport_wait_until_sent(struct serdev_controller *ctrl, long timeout)
{
	struct serport *serport = serdev_controller_get_drvdata(ctrl);
	struct tty_struct *tty = serport->tty;

	tty_wait_until_sent(tty, timeout);
}

static int ttyport_get_tiocm(struct serdev_controller *ctrl)
{
	struct serport *serport = serdev_controller_get_drvdata(ctrl);
	struct tty_struct *tty = serport->tty;

	if (!tty->ops->tiocmget)
		return -ENOTSUPP;

	return tty->ops->tiocmget(tty);
}

static int ttyport_set_tiocm(struct serdev_controller *ctrl, unsigned int set, unsigned int clear)
{
	struct serport *serport = serdev_controller_get_drvdata(ctrl);
	struct tty_struct *tty = serport->tty;

	if (!tty->ops->tiocmset)
		return -ENOTSUPP;

	return tty->ops->tiocmset(tty, set, clear);
}

static const struct serdev_controller_ops ctrl_ops = {
	.write_buf = ttyport_write_buf,
	.write_flush = ttyport_write_flush,
	.write_room = ttyport_write_room,
	.open = ttyport_open,
	.close = ttyport_close,
	.set_flow_control = ttyport_set_flow_control,
	.set_parity = ttyport_set_parity,
	.set_baudrate = ttyport_set_baudrate,
	.wait_until_sent = ttyport_wait_until_sent,
	.get_tiocm = ttyport_get_tiocm,
	.set_tiocm = ttyport_set_tiocm,
};

struct device *serdev_tty_port_register(struct tty_port *port,
					struct device *parent,
					struct tty_driver *drv, int idx)
{
	struct serdev_controller *ctrl;
	struct serport *serport;
	bool platform = false;
	int ret;

	if (!port || !drv || !parent)
		return ERR_PTR(-ENODEV);

	ctrl = serdev_controller_alloc(parent, sizeof(struct serport));
	if (!ctrl)
		return ERR_PTR(-ENOMEM);
	serport = serdev_controller_get_drvdata(ctrl);

	serport->port = port;
	serport->tty_idx = idx;
	serport->tty_drv = drv;

	ctrl->ops = &ctrl_ops;

	port->client_ops = &client_ops;
	port->client_data = ctrl;

	/* There is not always a way to bind specific platform devices because
	 * they may be defined on platforms without DT or ACPI. When dealing
	 * with a platform devices, do not allow direct binding unless it is
	 * whitelisted by module parameter. If a platform device is otherwise
	 * described by DT or ACPI it will still be bound and this check will
	 * be ignored.
	 */
	if (parent->bus == &platform_bus_type) {
<<<<<<< HEAD
		char tty_port_name[7];

		sprintf(tty_port_name, "%s%d", drv->name, idx);
		if (pdev_tty_port &&
		    !strcmp(pdev_tty_port, tty_port_name)) {
			platform = true;
=======
		if (pdev_tty_port) {
			unsigned long pdev_idx;
			int tty_len = strlen(drv->name);

			if (!strncmp(pdev_tty_port, drv->name, tty_len)) {
				if (!kstrtoul(pdev_tty_port + tty_len, 10,
					     &pdev_idx) && pdev_idx == idx) {
					platform = true;
				}
			}
>>>>>>> de198b0f
		}
	}

	ret = serdev_controller_add_platform(ctrl, platform);
	if (ret)
		goto err_reset_data;

	dev_info(&ctrl->dev, "tty port %s%d registered\n", drv->name, idx);
	return &ctrl->dev;

err_reset_data:
	port->client_data = NULL;
	port->client_ops = &tty_port_default_client_ops;
	serdev_controller_put(ctrl);

	return ERR_PTR(ret);
}

int serdev_tty_port_unregister(struct tty_port *port)
{
	struct serdev_controller *ctrl = port->client_data;
	struct serport *serport = serdev_controller_get_drvdata(ctrl);

	if (!serport)
		return -ENODEV;

	serdev_controller_remove(ctrl);
	port->client_data = NULL;
	port->client_ops = &tty_port_default_client_ops;
	serdev_controller_put(ctrl);

	return 0;
}<|MERGE_RESOLUTION|>--- conflicted
+++ resolved
@@ -301,14 +301,6 @@
 	 * be ignored.
 	 */
 	if (parent->bus == &platform_bus_type) {
-<<<<<<< HEAD
-		char tty_port_name[7];
-
-		sprintf(tty_port_name, "%s%d", drv->name, idx);
-		if (pdev_tty_port &&
-		    !strcmp(pdev_tty_port, tty_port_name)) {
-			platform = true;
-=======
 		if (pdev_tty_port) {
 			unsigned long pdev_idx;
 			int tty_len = strlen(drv->name);
@@ -319,7 +311,6 @@
 					platform = true;
 				}
 			}
->>>>>>> de198b0f
 		}
 	}
 
