--- conflicted
+++ resolved
@@ -272,10 +272,7 @@
 	unsigned int		rxfifo_size;
 
 	u8			rx_watermark;
-<<<<<<< HEAD
 	bool			dma_eeop;
-=======
->>>>>>> bfa91751
 	bool			lpuart_dma_tx_use;
 	bool			lpuart_dma_rx_use;
 	struct dma_chan		*dma_tx_chan;
@@ -316,11 +313,7 @@
 static const struct lpuart_soc_data ls1021a_data = {
 	.devtype = LS1021A_LPUART,
 	.iotype = UPIO_MEM32BE,
-<<<<<<< HEAD
 	.rx_watermark = 0,
-=======
-	.rx_watermark = 1,
->>>>>>> bfa91751
 };
 
 static const struct lpuart_soc_data ls1028a_data = {
@@ -333,7 +326,6 @@
 	.devtype = IMX7ULP_LPUART,
 	.iotype = UPIO_MEM32,
 	.reg_off = IMX_REG_OFF,
-<<<<<<< HEAD
 	.rx_watermark = 0,
 };
 
@@ -342,20 +334,13 @@
 	.iotype = UPIO_MEM32,
 	.reg_off = IMX_REG_OFF,
 	.rx_watermark = 3,
-=======
-	.rx_watermark = 1,
->>>>>>> bfa91751
 };
 
 static struct lpuart_soc_data imx8qxp_data = {
 	.devtype = IMX8QXP_LPUART,
 	.iotype = UPIO_MEM32,
 	.reg_off = IMX_REG_OFF,
-<<<<<<< HEAD
 	.rx_watermark = 7, /* A lower watermark is ideal for low baud rates. */
-=======
-	.rx_watermark = 1,
->>>>>>> bfa91751
 };
 static struct lpuart_soc_data imxrt1050_data = {
 	.devtype = IMXRT1050_LPUART,
@@ -1377,7 +1362,6 @@
 	 */
 	sport->rx_dma_rng_buf_len = (DMA_RX_TIMEOUT * baud /  bits / 1000) * 2;
 	sport->rx_dma_rng_buf_len = (1 << fls(sport->rx_dma_rng_buf_len));
-<<<<<<< HEAD
 	sport->rx_dma_rng_buf_len = max_t(int,
 			sport->rxfifo_size * 2,
 			sport->rx_dma_rng_buf_len);
@@ -1386,8 +1370,6 @@
 	 * Keep this condition check in case rxfifo_size is unavailable
 	 * for some SoCs.
 	 */
-=======
->>>>>>> bfa91751
 	if (sport->rx_dma_rng_buf_len < 16)
 		sport->rx_dma_rng_buf_len = 16;
 
@@ -1716,11 +1698,8 @@
 	lpuart32_write(&sport->port, val, UARTFIFO);
 
 	/* set the watermark */
-<<<<<<< HEAD
 	if (uart_console(&sport->port))
 		sport->rx_watermark = 1;
-=======
->>>>>>> bfa91751
 	val = (sport->rx_watermark << UARTWATER_RXWATER_OFF) |
 	      (0x0 << UARTWATER_TXWATER_OFF);
 	lpuart32_write(&sport->port, val, UARTWATER);
@@ -2922,11 +2901,8 @@
 	sport->port.type = PORT_LPUART;
 	sport->devtype = sdata->devtype;
 	sport->rx_watermark = sdata->rx_watermark;
-<<<<<<< HEAD
 	sport->dma_eeop = false;
 
-=======
->>>>>>> bfa91751
 	ret = platform_get_irq(pdev, 0);
 	if (ret < 0)
 		return ret;
