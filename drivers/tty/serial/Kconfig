# SPDX-License-Identifier: GPL-2.0
#
# Serial device configuration
#

menu "Serial drivers"
	depends on HAS_IOMEM

config SERIAL_EARLYCON
	bool
	depends on SERIAL_CORE
	help
	  Support for early consoles with the earlycon parameter. This enables
	  the console before standard serial driver is probed. The console is
	  enabled when early_param is processed.

source "drivers/tty/serial/8250/Kconfig"

comment "Non-8250 serial port support"

config SERIAL_AMBA_PL010
	tristate "ARM AMBA PL010 serial port support"
	depends on ARM_AMBA || COMPILE_TEST
	select SERIAL_CORE
	help
	  This selects the ARM(R) AMBA(R) PrimeCell PL010 UART.  If you have
	  an Integrator/AP or Integrator/PP2 platform, or if you have a
	  Cirrus Logic EP93xx CPU, say Y or M here.

	  If unsure, say N.

config SERIAL_AMBA_PL010_CONSOLE
	bool "Support for console on AMBA serial port"
	depends on SERIAL_AMBA_PL010=y
	select SERIAL_CORE_CONSOLE
	help
	  Say Y here if you wish to use an AMBA PrimeCell UART as the system
	  console (the system console is the device which receives all kernel
	  messages and warnings and which allows logins in single user mode).

	  Even if you say Y here, the currently visible framebuffer console
	  (/dev/tty0) will still be used as the system console by default, but
	  you can alter that using a kernel command line option such as
	  "console=ttyAM0". (Try "man bootparam" or see the documentation of
	  your boot loader (lilo or loadlin) about how to pass options to the
	  kernel at boot time.)

config SERIAL_AMBA_PL011
	tristate "ARM AMBA PL011 serial port support"
	depends on ARM_AMBA
	select SERIAL_CORE
	help
	  This selects the ARM(R) AMBA(R) PrimeCell PL011 UART.  If you have
	  an Integrator/PP2, Integrator/CP or Versatile platform, say Y or M
	  here.

	  If unsure, say N.

config SERIAL_AMBA_PL011_CONSOLE
	bool "Support for console on AMBA serial port"
	depends on SERIAL_AMBA_PL011=y
	select SERIAL_CORE_CONSOLE
	select SERIAL_EARLYCON
	help
	  Say Y here if you wish to use an AMBA PrimeCell UART as the system
	  console (the system console is the device which receives all kernel
	  messages and warnings and which allows logins in single user mode).

	  Even if you say Y here, the currently visible framebuffer console
	  (/dev/tty0) will still be used as the system console by default, but
	  you can alter that using a kernel command line option such as
	  "console=ttyAMA0". (Try "man bootparam" or see the documentation of
	  your boot loader (lilo or loadlin) about how to pass options to the
	  kernel at boot time.)

config SERIAL_EARLYCON_ARM_SEMIHOST
	bool "Early console using ARM semihosting"
	depends on ARM64 || ARM
	select SERIAL_CORE
	select SERIAL_CORE_CONSOLE
	select SERIAL_EARLYCON
	help
	  Support for early debug console using ARM semihosting. This enables
	  the console before standard serial driver is probed. This is enabled
	  with "earlycon=smh" on the kernel command line. The console is
	  enabled when early_param is processed.

config SERIAL_EARLYCON_RISCV_SBI
	bool "Early console using RISC-V SBI"
	depends on RISCV_SBI_V01
	select SERIAL_CORE
	select SERIAL_CORE_CONSOLE
	select SERIAL_EARLYCON
	help
	  Support for early debug console using RISC-V SBI. This enables
	  the console before standard serial driver is probed. This is enabled
	  with "earlycon=sbi" on the kernel command line. The console is
	  enabled when early_param is processed.

config SERIAL_SB1250_DUART
	tristate "BCM1xxx on-chip DUART serial support"
	depends on SIBYTE_SB1xxx_SOC=y
	select SERIAL_CORE
	default y
	help
	  Support for the asynchronous serial interface (DUART) included in
	  the BCM1250 and derived System-On-a-Chip (SOC) devices.  Note that
	  the letter D in DUART stands for "dual", which is how the device
	  is implemented.  Depending on the SOC configuration there may be
	  one or more DUARTs available of which all are handled.

	  If unsure, say Y.  To compile this driver as a module, choose M here:
	  the module will be called sb1250-duart.

config SERIAL_SB1250_DUART_CONSOLE
	bool "Support for console on a BCM1xxx DUART serial port"
	depends on SERIAL_SB1250_DUART=y
	select SERIAL_CORE_CONSOLE
	default y
	help
	  If you say Y here, it will be possible to use a serial port as the
	  system console (the system console is the device which receives all
	  kernel messages and warnings and which allows logins in single user
	  mode).

	  If unsure, say Y.

config SERIAL_ATMEL
	bool "AT91 on-chip serial port support"
	depends on ARCH_AT91 || COMPILE_TEST
	select SERIAL_CORE
	select SERIAL_MCTRL_GPIO if GPIOLIB
	select MFD_AT91_USART
	help
	  This enables the driver for the on-chip UARTs of the Atmel
	  AT91 processors.

config SERIAL_ATMEL_CONSOLE
	bool "Support for console on AT91 serial port"
	depends on SERIAL_ATMEL=y
	select SERIAL_CORE_CONSOLE
	help
	  Say Y here if you wish to use an on-chip UART on a Atmel
	  AT91 processor as the system console (the system
	  console is the device which receives all kernel messages and
	  warnings and which allows logins in single user mode).

config SERIAL_ATMEL_PDC
	bool "Support DMA transfers on AT91 serial port"
	depends on SERIAL_ATMEL
	default y
	help
	  Say Y here if you wish to use the PDC to do DMA transfers to
	  and from the Atmel AT91 serial port. In order to
	  actually use DMA transfers, make sure that the use_dma_tx
	  and use_dma_rx members in the atmel_uart_data struct is set
	  appropriately for each port.

	  Note that break and error handling currently doesn't work
	  properly when DMA is enabled. Make sure that ports where
	  this matters don't use DMA.

config SERIAL_ATMEL_TTYAT
	bool "Install as device ttyATn instead of ttySn"
	depends on SERIAL_ATMEL=y
	help
	  Say Y here if you wish to have the internal AT91 UARTs
	  appear as /dev/ttyATn (major 204, minor starting at 154)
	  instead of the normal /dev/ttySn (major 4, minor starting at
	  64). This is necessary if you also want other UARTs, such as
	  external 8250/16C550 compatible UARTs.
	  The ttySn nodes are legally reserved for the 8250 serial driver
	  but are often misused by other serial drivers.

	  To use this, you should create suitable ttyATn device nodes in
	  /dev/, and pass "console=ttyATn" to the kernel.

	  Say Y if you have an external 8250/16C550 UART.  If unsure, say N.

config SERIAL_KGDB_NMI
	bool "Serial console over KGDB NMI debugger port"
	depends on KGDB_SERIAL_CONSOLE
	help
	  This special driver allows you to temporary use NMI debugger port
	  as a normal console (assuming that the port is attached to KGDB).

	  Unlike KDB's disable_nmi command, with this driver you are always
	  able to go back to the debugger using KGDB escape sequence ($3#33).
	  This is because this console driver processes the input in NMI
	  context, and thus is able to intercept the magic sequence.

	  Note that since the console interprets input and uses polling
	  communication methods, for things like PPP you still must fully
	  detach debugger port from the KGDB NMI (i.e. disable_nmi), and
	  use raw console.

	  If unsure, say N.

config SERIAL_MESON
	tristate "Meson serial port support"
	depends on ARCH_MESON || COMPILE_TEST
	select SERIAL_CORE
	help
	  This enables the driver for the on-chip UARTs of the Amlogic
	  MesonX processors.

config SERIAL_MESON_CONSOLE
	bool "Support for console on meson"
	depends on SERIAL_MESON
	select SERIAL_CORE_CONSOLE
	select SERIAL_EARLYCON
	help
	  Say Y here if you wish to use a Amlogic MesonX UART as the
	  system console (the system console is the device which
	  receives all kernel messages and warnings and which allows
	  logins in single user mode) as /dev/ttyAMLx.

config SERIAL_CLPS711X
	tristate "CLPS711X serial port support"
	depends on ARCH_CLPS711X || COMPILE_TEST
	select SERIAL_CORE
	select SERIAL_MCTRL_GPIO if GPIOLIB
	help
	  This enables the driver for the on-chip UARTs of the Cirrus
	  Logic EP711x/EP721x/EP731x processors.

config SERIAL_CLPS711X_CONSOLE
	bool "Support for console on CLPS711X serial port"
	depends on SERIAL_CLPS711X=y
	select SERIAL_CORE_CONSOLE
	help
	  Even if you say Y here, the currently visible virtual console
	  (/dev/tty0) will still be used as the system console by default, but
	  you can alter that using a kernel command line option such as
	  "console=ttyCL1".

config SERIAL_SAMSUNG
	tristate "Samsung SoC serial support"
<<<<<<< HEAD
=======
	depends on PLAT_SAMSUNG || ARCH_S5PV210 || ARCH_EXYNOS || ARCH_APPLE || COMPILE_TEST
>>>>>>> e7c6e405
	select SERIAL_CORE
	help
	  Support for the on-chip UARTs on the Samsung S3C24XX series CPUs,
	  providing /dev/ttySAC0, 1 and 2 (note, some machines may not
	  provide all of these ports, depending on how the serial port
	  pins are configured.

config SERIAL_SAMSUNG_UARTS_4
	bool
	depends on SERIAL_SAMSUNG
	default y if !(CPU_S3C2410 || CPU_S3C2412 || CPU_S3C2440 || CPU_S3C2442)
	help
	  Internal node for the common case of 4 Samsung compatible UARTs

config SERIAL_SAMSUNG_UARTS
	int
	depends on SERIAL_SAMSUNG
	default 4 if SERIAL_SAMSUNG_UARTS_4 || CPU_S3C2416
	default 3
	help
	  Select the number of available UART ports for the Samsung S3C
	  serial driver

config SERIAL_SAMSUNG_CONSOLE
	bool "Support for console on Samsung SoC serial port"
	depends on SERIAL_SAMSUNG=y
	select SERIAL_CORE_CONSOLE
	select SERIAL_EARLYCON
	help
	  Allow selection of the S3C24XX on-board serial ports for use as
	  an virtual console.

	  Even if you say Y here, the currently visible virtual console
	  (/dev/tty0) will still be used as the system console by default, but
	  you can alter that using a kernel command line option such as
	  "console=ttySACx". (Try "man bootparam" or see the documentation of
	  your boot loader about how to pass options to the kernel at
	  boot time.)

config SERIAL_TEGRA
	tristate "NVIDIA Tegra20/30 SoC serial controller"
	depends on (ARCH_TEGRA && TEGRA20_APB_DMA) || COMPILE_TEST
	select SERIAL_CORE
	help
	  Support for the on-chip UARTs on the NVIDIA Tegra series SOCs
	  providing /dev/ttyTHS0, 1, 2, 3 and 4 (note, some machines may not
	  provide all of these ports, depending on how the serial port
	  are enabled). This driver uses the APB DMA to achieve higher baudrate
	  and better performance.

config SERIAL_TEGRA_TCU
	tristate "NVIDIA Tegra Combined UART"
	depends on MAILBOX
	depends on (ARCH_TEGRA && TEGRA_HSP_MBOX) || COMPILE_TEST
	select SERIAL_CORE
	help
	  Support for the mailbox-based TCU (Tegra Combined UART) serial port.
	  TCU is a virtual serial port that allows multiplexing multiple data
	  streams into a single hardware serial port.

config SERIAL_TEGRA_TCU_CONSOLE
	bool "Support for console on a Tegra TCU serial port"
	depends on SERIAL_TEGRA_TCU=y
	select SERIAL_CORE_CONSOLE
	default y
	help
	  If you say Y here, it will be possible to use a the Tegra TCU as the
	  system console (the system console is the device which receives all
	  kernel messages and warnings and which allows logins in single user
	  mode).

	  If unsure, say Y.

config SERIAL_MAX3100
	tristate "MAX3100 support"
	depends on SPI
	select SERIAL_CORE
	help
	  MAX3100 chip support

config SERIAL_MAX310X
	tristate "MAX310X support"
	depends on SPI_MASTER
	select SERIAL_CORE
	select REGMAP_SPI if SPI_MASTER
	help
	  This selects support for an advanced UART from Maxim (Dallas).
	  Supported ICs are MAX3107, MAX3108, MAX3109, MAX14830.
	  Each IC contains 128 words each of receive and transmit FIFO
	  that can be controlled through I2C or high-speed SPI.

	  Say Y here if you want to support this ICs.

config SERIAL_DZ
	bool "DECstation DZ serial driver"
	depends on MACH_DECSTATION && 32BIT
	select SERIAL_CORE
	default y
	help
	  DZ11-family serial controllers for DECstations and VAXstations,
	  including the DC7085, M7814, and M7819.

config SERIAL_DZ_CONSOLE
	bool "Support console on DECstation DZ serial driver"
	depends on SERIAL_DZ=y
	select SERIAL_CORE_CONSOLE
	default y
	help
	  If you say Y here, it will be possible to use a serial port as the
	  system console (the system console is the device which receives all
	  kernel messages and warnings and which allows logins in single user
	  mode).

	  Note that the firmware uses ttyS3 as the serial console on
	  DECstations that use this driver.

	  If unsure, say Y.

config SERIAL_ZS
	tristate "DECstation Z85C30 serial support"
	depends on MACH_DECSTATION
	select SERIAL_CORE
	default y
	help
	  Support for the Zilog 85C350 serial communications controller used
	  for serial ports in newer DECstation systems.  These include the
	  DECsystem 5900 and all models of the DECstation and DECsystem 5000
	  systems except from model 200.

	  If unsure, say Y.  To compile this driver as a module, choose M here:
	  the module will be called zs.

config SERIAL_ZS_CONSOLE
	bool "Support for console on a DECstation Z85C30 serial port"
	depends on SERIAL_ZS=y
	select SERIAL_CORE_CONSOLE
	default y
	help
	  If you say Y here, it will be possible to use a serial port as the
	  system console (the system console is the device which receives all
	  kernel messages and warnings and which allows logins in single user
	  mode).

	  Note that the firmware uses ttyS1 as the serial console on the
	  Maxine and ttyS3 on the others using this driver.

	  If unsure, say Y.

config SERIAL_21285
	tristate "DC21285 serial port support"
	depends on FOOTBRIDGE
	select SERIAL_CORE
	help
	  If you have a machine based on a 21285 (Footbridge) StrongARM(R)/
	  PCI bridge you can enable its onboard serial port by enabling this
	  option.

config SERIAL_21285_CONSOLE
	bool "Console on DC21285 serial port"
	depends on SERIAL_21285=y
	select SERIAL_CORE_CONSOLE
	help
	  If you have enabled the serial port on the 21285 footbridge you can
	  make it the console by answering Y to this option.

	  Even if you say Y here, the currently visible virtual console
	  (/dev/tty0) will still be used as the system console by default, but
	  you can alter that using a kernel command line option such as
	  "console=ttyFB". (Try "man bootparam" or see the documentation of
	  your boot loader (lilo or loadlin) about how to pass options to the
	  kernel at boot time.)

config SERIAL_PXA
	bool "PXA serial port support (DEPRECATED)"
	depends on ARCH_PXA || ARCH_MMP
	select SERIAL_CORE
	select SERIAL_8250_PXA if SERIAL_8250=y
	select SERIAL_PXA_NON8250 if !SERIAL_8250=y
	help
	  If you have a machine based on an Intel XScale PXA2xx CPU you
	  can enable its onboard serial ports by enabling this option.

	  Unless you have a specific need, you should use SERIAL_8250_PXA
	  instead of this.

config SERIAL_PXA_NON8250
	bool
	depends on !SERIAL_8250

config SERIAL_PXA_CONSOLE
	bool "Console on PXA serial port (DEPRECATED)"
	depends on SERIAL_PXA
	select SERIAL_CORE_CONSOLE
	select SERIAL_8250_CONSOLE if SERIAL_8250=y
	help
	  If you have enabled the serial port on the Intel XScale PXA
	  CPU you can make it the console by answering Y to this option.

	  Even if you say Y here, the currently visible virtual console
	  (/dev/tty0) will still be used as the system console by default, but
	  you can alter that using a kernel command line option such as
	  "console=ttySA0". (Try "man bootparam" or see the documentation of
	  your boot loader (lilo or loadlin) about how to pass options to the
	  kernel at boot time.)

	  Unless you have a specific need, you should use SERIAL_8250_PXA
	  and SERIAL_8250_CONSOLE instead of this.

config SERIAL_SA1100
	bool "SA1100 serial port support"
	depends on ARCH_SA1100
	select SERIAL_CORE
	select SERIAL_MCTRL_GPIO if GPIOLIB
	help
	  If you have a machine based on a SA1100/SA1110 StrongARM(R) CPU you
	  can enable its onboard serial port by enabling this option.
	  Please read <file:Documentation/arm/sa1100/serial_uart.rst> for further
	  info.

config SERIAL_SA1100_CONSOLE
	bool "Console on SA1100 serial port"
	depends on SERIAL_SA1100
	select SERIAL_CORE_CONSOLE
	help
	  If you have enabled the serial port on the SA1100/SA1110 StrongARM
	  CPU you can make it the console by answering Y to this option.

	  Even if you say Y here, the currently visible virtual console
	  (/dev/tty0) will still be used as the system console by default, but
	  you can alter that using a kernel command line option such as
	  "console=ttySA0". (Try "man bootparam" or see the documentation of
	  your boot loader (lilo or loadlin) about how to pass options to the
	  kernel at boot time.)

config SERIAL_IMX
	tristate "IMX serial port support"
	depends on ARCH_MXC || COMPILE_TEST
	select SERIAL_CORE
	select RATIONAL
	select SERIAL_MCTRL_GPIO if GPIOLIB
	help
	  If you have a machine based on a Motorola IMX CPU you
	  can enable its onboard serial port by enabling this option.

config SERIAL_IMX_CONSOLE
	tristate "Console on IMX serial port"
	depends on SERIAL_IMX
	select SERIAL_CORE_CONSOLE
	help
	  If you have enabled the serial port on the Freescale IMX
	  CPU you can make it the console by answering Y/M to this option.

	  Even if you say Y/M here, the currently visible virtual console
	  (/dev/tty0) will still be used as the system console by default, but
	  you can alter that using a kernel command line option such as
	  "console=ttymxc0". (Try "man bootparam" or see the documentation of
	  your bootloader about how to pass options to the kernel at boot time.)

config SERIAL_IMX_EARLYCON
	bool "Earlycon on IMX serial port"
	depends on ARCH_MXC || COMPILE_TEST
	depends on OF
	select SERIAL_CORE
	select SERIAL_EARLYCON
	select SERIAL_CORE_CONSOLE
	default y if SERIAL_IMX_CONSOLE
	help
	  If you have enabled the earlycon on the Freescale IMX
	  CPU you can make it the earlycon by answering Y to this option.

config SERIAL_UARTLITE
	tristate "Xilinx uartlite serial port support"
	depends on HAS_IOMEM
	select SERIAL_CORE
	help
	  Say Y here if you want to use the Xilinx uartlite serial controller.

	  To compile this driver as a module, choose M here: the
	  module will be called uartlite.

config SERIAL_UARTLITE_CONSOLE
	bool "Support for console on Xilinx uartlite serial port"
	depends on SERIAL_UARTLITE=y
	select SERIAL_CORE_CONSOLE
	select SERIAL_EARLYCON
	help
	  Say Y here if you wish to use a Xilinx uartlite as the system
	  console (the system console is the device which receives all kernel
	  messages and warnings and which allows logins in single user mode).

config SERIAL_UARTLITE_NR_UARTS
	int "Maximum number of uartlite serial ports"
	depends on SERIAL_UARTLITE
	range 1 256
	default 1
	help
	  Set this to the number of uartlites in your system, or the number
	  you think you might implement.

config SERIAL_SUNCORE
	bool
	depends on SPARC
	select SERIAL_CORE
	select SERIAL_CORE_CONSOLE
	default y

config SERIAL_SUNZILOG
	tristate "Sun Zilog8530 serial support"
	depends on SPARC
	help
	  This driver supports the Zilog8530 serial ports found on many Sparc
	  systems.  Say Y or M if you want to be able to these serial ports.

config SERIAL_SUNZILOG_CONSOLE
	bool "Console on Sun Zilog8530 serial port"
	depends on SERIAL_SUNZILOG=y
	help
	  If you would like to be able to use the Zilog8530 serial port
	  on your Sparc system as the console, you can do so by answering
	  Y to this option.

config SERIAL_SUNSU
	tristate "Sun SU serial support"
	depends on SPARC && PCI
	help
	  This driver supports the 8250 serial ports that run the keyboard and
	  mouse on (PCI) UltraSPARC systems.  Say Y or M if you want to be able
	  to these serial ports.

config SERIAL_SUNSU_CONSOLE
	bool "Console on Sun SU serial port"
	depends on SERIAL_SUNSU=y
	help
	  If you would like to be able to use the SU serial port
	  on your Sparc system as the console, you can do so by answering
	  Y to this option.

config SERIAL_MUX
	tristate "Serial MUX support"
	depends on GSC
	select SERIAL_CORE
	default y
	help
	  Saying Y here will enable the hardware MUX serial driver for
	  the Nova, K class systems and D class with a 'remote control card'.
	  The hardware MUX is not 8250/16550 compatible therefore the
	  /dev/ttyB0 device is shared between the Serial MUX and the PDC
	  software console. The following steps need to be completed to use
	  the Serial MUX:

	    1. create the device entry (mknod /dev/ttyB0 c 11 0)
	    2. Edit the /etc/inittab to start a getty listening on /dev/ttyB0
	    3. Add device ttyB0 to /etc/securetty (if you want to log on as
		 root on this console.)
	    4. Change the kernel command console parameter to: console=ttyB0

config SERIAL_MUX_CONSOLE
	bool "Support for console on serial MUX"
	depends on SERIAL_MUX=y
	select SERIAL_CORE_CONSOLE
	default y

config PDC_CONSOLE
	bool "PDC software console support"
	depends on PARISC && !SERIAL_MUX && VT
	help
	  Saying Y here will enable the software based PDC console to be 
	  used as the system console.  This is useful for machines in 
	  which the hardware based console has not been written yet.  The
	  following steps must be completed to use the PDC console:

	    1. create the device entry (mknod /dev/ttyB0 c 11 0)
	    2. Edit the /etc/inittab to start a getty listening on /dev/ttyB0
	    3. Add device ttyB0 to /etc/securetty (if you want to log on as
		 root on this console.)
	    4. Change the kernel command console parameter to: console=ttyB0

config SERIAL_SUNSAB
	tristate "Sun Siemens SAB82532 serial support"
	depends on SPARC && PCI
	help
	  This driver supports the Siemens SAB82532 DUSCC serial ports on newer
	  (PCI) UltraSPARC systems.  Say Y or M if you want to be able to these
	  serial ports.

config SERIAL_SUNSAB_CONSOLE
	bool "Console on Sun Siemens SAB82532 serial port"
	depends on SERIAL_SUNSAB=y
	help
	  If you would like to be able to use the SAB82532 serial port
	  on your Sparc system as the console, you can do so by answering
	  Y to this option.

config SERIAL_SUNHV
	bool "Sun4v Hypervisor Console support"
	depends on SPARC64
	help
	  This driver supports the console device found on SUN4V Sparc
	  systems.  Say Y if you want to be able to use this device.

config SERIAL_IP22_ZILOG
	tristate "SGI Zilog8530 serial support"
	depends on SGI_HAS_ZILOG
	select SERIAL_CORE
	help
	  This driver supports the Zilog8530 serial ports found on SGI
	  systems.  Say Y or M if you want to be able to these serial ports.

config SERIAL_IP22_ZILOG_CONSOLE
	bool "Console on SGI Zilog8530 serial port"
	depends on SERIAL_IP22_ZILOG=y
	select SERIAL_CORE_CONSOLE

config SERIAL_SH_SCI
	tristate "SuperH SCI(F) serial port support"
	depends on SUPERH || ARCH_RENESAS || H8300 || COMPILE_TEST
	select SERIAL_CORE
	select SERIAL_MCTRL_GPIO if GPIOLIB

config SERIAL_SH_SCI_NR_UARTS
	int "Maximum number of SCI(F) serial ports" if EXPERT
	range 1 64 if 64BIT
	range 1 32 if !64BIT
	depends on SERIAL_SH_SCI
	default "3" if H8300
	default "10" if SUPERH
	default "18" if ARCH_RENESAS
	default "2"

config SERIAL_SH_SCI_CONSOLE
	bool "Support for console on SuperH SCI(F)" if EXPERT
	depends on SERIAL_SH_SCI=y
	select SERIAL_CORE_CONSOLE
	default y

config SERIAL_SH_SCI_EARLYCON
	bool "Support for early console on SuperH SCI(F)" if EXPERT
	depends on SERIAL_SH_SCI=y
	select SERIAL_CORE_CONSOLE
	select SERIAL_EARLYCON
	default ARCH_RENESAS || H8300

config SERIAL_SH_SCI_DMA
	bool "DMA support" if EXPERT
	depends on SERIAL_SH_SCI && DMA_ENGINE
	default ARCH_RENESAS

config SERIAL_HS_LPC32XX
	tristate "LPC32XX high speed serial port support"
	depends on ARCH_LPC32XX || COMPILE_TEST
	depends on OF
	select SERIAL_CORE
	help
	  Support for the LPC32XX high speed serial ports (up to 900kbps).
	  Those are UARTs completely different from the Standard UARTs on the
	  LPC32XX SoC.
	  Choose M or Y here to build this driver.

config SERIAL_HS_LPC32XX_CONSOLE
	bool "Enable LPC32XX high speed UART serial console"
	depends on SERIAL_HS_LPC32XX=y
	select SERIAL_CORE_CONSOLE
	help
	  If you would like to be able to use one of the high speed serial
	  ports on the LPC32XX as the console, you can do so by answering
	  Y to this option.

config SERIAL_CORE
	tristate

config SERIAL_CORE_CONSOLE
	bool

config CONSOLE_POLL
	bool

config SERIAL_MCF
	bool "Coldfire serial support"
	depends on COLDFIRE
	select SERIAL_CORE
	help
	  This serial driver supports the Freescale Coldfire serial ports.

config SERIAL_MCF_BAUDRATE
	int "Default baudrate for Coldfire serial ports"
	depends on SERIAL_MCF
	default 19200
	help
	  This setting lets you define what the default baudrate is for the
	  ColdFire serial ports. The usual default varies from board to board,
	  and this setting is a way of catering for that.

config SERIAL_MCF_CONSOLE
	bool "Coldfire serial console support"
	depends on SERIAL_MCF
	select SERIAL_CORE_CONSOLE
	help
	  Enable a ColdFire internal serial port to be the system console.

config SERIAL_PMACZILOG
	tristate "Mac or PowerMac z85c30 ESCC support"
	depends on (M68K && MAC) || PPC_PMAC
	select SERIAL_CORE
	help
	  This driver supports the Zilog z85C30 serial ports found on
	  (Power)Mac machines.
	  Say Y or M if you want to be able to these serial ports.

config SERIAL_PMACZILOG_TTYS
	bool "Use ttySn device nodes for Zilog z85c30"
	depends on SERIAL_PMACZILOG
	help
	  The pmac_zilog driver for the z85C30 chip on many powermacs
	  historically used the device numbers for /dev/ttySn.  The
	  8250 serial port driver also uses these numbers, which means
	  the two drivers being unable to coexist; you could not use
	  both z85C30 and 8250 type ports at the same time.

	  If this option is not selected, the pmac_zilog driver will
	  use the device numbers allocated for /dev/ttyPZn.  This allows
	  the pmac_zilog and 8250 drivers to co-exist, but may cause
	  existing userspace setups to break.  Programs that need to
	  access the built-in serial ports on powermacs will need to
	  be reconfigured to use /dev/ttyPZn instead of /dev/ttySn.

	  If you enable this option, any z85c30 ports in the system will
	  be registered as ttyS0 onwards as in the past, and you will be
	  unable to use the 8250 module for PCMCIA or other 16C550-style
	  UARTs.

	  Say N unless you need the z85c30 ports on your (Power)Mac
	  to appear as /dev/ttySn.

config SERIAL_PMACZILOG_CONSOLE
	bool "Console on Mac or PowerMac z85c30 serial port"
	depends on SERIAL_PMACZILOG=y
	select SERIAL_CORE_CONSOLE
	help
	  If you would like to be able to use the z85c30 serial port
	  on your (Power)Mac as the console, you can do so by answering
	  Y to this option.

config SERIAL_CPM
	tristate "CPM SCC/SMC serial port support"
	depends on CPM2 || CPM1
	select SERIAL_CORE
	help
	  This driver supports the SCC and SMC serial ports on Motorola 
	  embedded PowerPC that contain a CPM1 (8xx) or CPM2 (8xxx)

config SERIAL_CPM_CONSOLE
	bool "Support for console on CPM SCC/SMC serial port"
	depends on SERIAL_CPM=y
	select SERIAL_CORE_CONSOLE
	help
	  Say Y here if you wish to use a SCC or SMC CPM UART as the system
	  console (the system console is the device which receives all kernel
	  messages and warnings and which allows logins in single user mode).

	  Even if you say Y here, the currently visible framebuffer console
	  (/dev/tty0) will still be used as the system console by default, but
	  you can alter that using a kernel command line option such as
	  "console=ttyCPM0". (Try "man bootparam" or see the documentation of
	  your boot loader (lilo or loadlin) about how to pass options to the
	  kernel at boot time.)

config SERIAL_PIC32
	tristate "Microchip PIC32 serial support"
	depends on MACH_PIC32
	select SERIAL_CORE
	help
	  If you have a PIC32, this driver supports the serial ports.

	  Say Y or M to use PIC32 serial ports, otherwise say N. Note that
	  to use a serial port as a console, this must be included in kernel and
	  not as a module.

config SERIAL_PIC32_CONSOLE
	bool "PIC32 serial console support"
	depends on SERIAL_PIC32
	select SERIAL_CORE_CONSOLE
	help
	  If you have a PIC32, this driver supports the putting a console on one
	  of the serial ports.

	  Say Y to use the PIC32 console, otherwise say N.

config SERIAL_MPC52xx
	tristate "Freescale MPC52xx/MPC512x family PSC serial support"
	depends on PPC_MPC52xx || PPC_MPC512x
	select SERIAL_CORE
	help
	  This driver supports MPC52xx and MPC512x PSC serial ports. If you would
	  like to use them, you must answer Y or M to this option. Note that
	  for use as console, it must be included in kernel and not as a
	  module.

config SERIAL_MPC52xx_CONSOLE
	bool "Console on a Freescale MPC52xx/MPC512x family PSC serial port"
	depends on SERIAL_MPC52xx=y
	select SERIAL_CORE_CONSOLE
	help
	  Select this options if you'd like to use one of the PSC serial port
	  of the Freescale MPC52xx family as a console.

config SERIAL_MPC52xx_CONSOLE_BAUD
	int "Freescale MPC52xx/MPC512x family PSC serial port baud"
	depends on SERIAL_MPC52xx_CONSOLE=y
	default "9600"
	help
	  Select the MPC52xx console baud rate.
	  This value is only used if the bootloader doesn't pass in the
	  console baudrate

config SERIAL_ICOM
	tristate "IBM Multiport Serial Adapter"
	depends on PCI
	depends on PPC_PSERIES || COMPILE_TEST
	select SERIAL_CORE
	select FW_LOADER
	help
	  This driver is for a family of multiport serial adapters
	  including 2 port RVX, 2 port internal modem, 4 port internal
	  modem and a split 1 port RVX and 1 port internal modem.

	  This driver can also be built as a module.  If so, the module
	  will be called icom.

config SERIAL_TXX9
	bool "TMPTX39XX/49XX SIO support"
	depends on HAS_TXX9_SERIAL
	select SERIAL_CORE
	default y

config HAS_TXX9_SERIAL
	bool

config SERIAL_TXX9_NR_UARTS
	int "Maximum number of TMPTX39XX/49XX SIO ports"
	depends on SERIAL_TXX9
	default "6"

config SERIAL_TXX9_CONSOLE
	bool "TMPTX39XX/49XX SIO Console support"
	depends on SERIAL_TXX9=y
	select SERIAL_CORE_CONSOLE

config SERIAL_TXX9_STDSERIAL
	bool "TX39XX/49XX SIO act as standard serial"
	depends on !SERIAL_8250 && SERIAL_TXX9

config SERIAL_VR41XX
	tristate "NEC VR4100 series Serial Interface Unit support"
	depends on CPU_VR41XX
	select SERIAL_CORE
	help
	  If you have a NEC VR4100 series processor and you want to use
	  Serial Interface Unit(SIU) or Debug Serial Interface Unit(DSIU)
	  (not include VR4111/VR4121 DSIU), say Y.  Otherwise, say N.

config SERIAL_VR41XX_CONSOLE
	bool "Enable NEC VR4100 series Serial Interface Unit console"
	depends on SERIAL_VR41XX=y
	select SERIAL_CORE_CONSOLE
	help
	  If you have a NEC VR4100 series processor and you want to use
	  a console on a serial port, say Y.  Otherwise, say N.

config SERIAL_JSM
	tristate "Digi International NEO and Classic PCI Support"
	depends on PCI
	select SERIAL_CORE
	help
	  This is a driver for Digi International's Neo and Classic series
	  of cards which provide multiple serial ports. You would need
	  something like this to connect more than two modems to your Linux
	  box, for instance in order to become a dial-in server. This driver
	  supports PCI boards only.

	  If you have a card like this, say Y here, otherwise say N.

	  To compile this driver as a module, choose M here: the
	  module will be called jsm.

config SERIAL_MSM
	tristate "MSM on-chip serial port support"
	depends on ARCH_QCOM || COMPILE_TEST
	select SERIAL_CORE

config SERIAL_MSM_CONSOLE
	bool "MSM serial console support"
	depends on SERIAL_MSM=y
	select SERIAL_CORE_CONSOLE
	select SERIAL_EARLYCON

config SERIAL_QCOM_GENI
	tristate "QCOM on-chip GENI based serial port support"
	depends on ARCH_QCOM || COMPILE_TEST
	depends on QCOM_GENI_SE
	select SERIAL_CORE

config SERIAL_QCOM_GENI_CONSOLE
	bool "QCOM GENI Serial Console support"
	depends on SERIAL_QCOM_GENI
	select SERIAL_CORE_CONSOLE
	select SERIAL_EARLYCON
	help
	  Serial console driver for Qualcomm Technologies Inc's GENI based
	  QUP hardware.

config SERIAL_VT8500
	bool "VIA VT8500 on-chip serial port support"
	depends on ARCH_VT8500 || COMPILE_TEST
	select SERIAL_CORE

config SERIAL_VT8500_CONSOLE
	bool "VIA VT8500 serial console support"
	depends on SERIAL_VT8500=y
	select SERIAL_CORE_CONSOLE

config SERIAL_OMAP
	tristate "OMAP serial port support"
	depends on ARCH_OMAP2PLUS || COMPILE_TEST
	select SERIAL_CORE
	help
	  If you have a machine based on an Texas Instruments OMAP CPU you
	  can enable its onboard serial ports by enabling this option.

	  By enabling this option you take advantage of dma feature available
	  with the omap-serial driver. DMA support can be enabled from platform
	  data.

config SERIAL_OMAP_CONSOLE
	bool "Console on OMAP serial port"
	depends on SERIAL_OMAP=y
	select SERIAL_CORE_CONSOLE
	help
	  Select this option if you would like to use omap serial port as
	  console.

	  Even if you say Y here, the currently visible virtual console
	  (/dev/tty0) will still be used as the system console by default, but
	  you can alter that using a kernel command line option such as
	  "console=ttyOx". (Try "man bootparam" or see the documentation of
	  your boot loader about how to pass options to the kernel at
	  boot time.)

config SERIAL_SIFIVE
	tristate "SiFive UART support"
	depends on OF
	select SERIAL_CORE
	help
	  Select this option if you are building a kernel for a device that
	  contains a SiFive UART IP block.  This type of UART is present on
	  SiFive FU540 SoCs, among others.

config SERIAL_SIFIVE_CONSOLE
	bool "Console on SiFive UART"
	depends on SERIAL_SIFIVE=y
	select SERIAL_CORE_CONSOLE
	select SERIAL_EARLYCON
	help
	  Select this option if you would like to use a SiFive UART as the
	  system console.

	  Even if you say Y here, the currently visible virtual console
	  (/dev/tty0) will still be used as the system console by default, but
	  you can alter that using a kernel command line option such as
	  "console=ttySIFx". (Try "man bootparam" or see the documentation of
	  your boot loader about how to pass options to the kernel at
	  boot time.)

config SERIAL_LANTIQ
	tristate "Lantiq serial driver"
	depends on (LANTIQ || X86) || COMPILE_TEST
	select SERIAL_CORE
	help
	  Support for UART on Lantiq and Intel SoCs.
	  To compile this driver as a module, select M here. The
	  module will be called lantiq.

config SERIAL_LANTIQ_CONSOLE
	bool "Console on Lantiq UART"
	depends on SERIAL_LANTIQ=y
	select SERIAL_CORE_CONSOLE
	select SERIAL_EARLYCON
	help
	  Select this option if you would like to use a Lantiq UART as the
	  system console.

config SERIAL_QE
	tristate "Freescale QUICC Engine serial port support"
	depends on QUICC_ENGINE
	select SERIAL_CORE
	select FW_LOADER
	help
	  This driver supports the QE serial ports on Freescale embedded
	  PowerPC that contain a QUICC Engine.

config SERIAL_SCCNXP
	tristate "SCCNXP serial port support"
	select SERIAL_CORE
	help
	  This selects support for an advanced UART from NXP (Philips).
	  Supported ICs are SCC2681, SCC2691, SCC2692, SC28L91, SC28L92,
	  SC28L202, SCC68681 and SCC68692.

config SERIAL_SCCNXP_CONSOLE
	bool "Console on SCCNXP serial port"
	depends on SERIAL_SCCNXP=y
	select SERIAL_CORE_CONSOLE
	help
	  Support for console on SCCNXP serial ports.

config SERIAL_SC16IS7XX_CORE
	tristate

config SERIAL_SC16IS7XX
	tristate "SC16IS7xx serial support"
	select SERIAL_CORE
	depends on (SPI_MASTER && !I2C) || I2C
	help
	  This selects support for SC16IS7xx serial ports.
	  Supported ICs are SC16IS740, SC16IS741, SC16IS750, SC16IS752,
	  SC16IS760 and SC16IS762. Select supported buses using options below.

config SERIAL_SC16IS7XX_I2C
	bool "SC16IS7xx for I2C interface"
	depends on SERIAL_SC16IS7XX
	depends on I2C
	select SERIAL_SC16IS7XX_CORE if SERIAL_SC16IS7XX
	select REGMAP_I2C if I2C
	default y
	help
	  Enable SC16IS7xx driver on I2C bus,
	  If required say y, and say n to i2c if not required,
	  Enabled by default to support oldconfig.
	  You must select at least one bus for the driver to be built.

config SERIAL_SC16IS7XX_SPI
	bool "SC16IS7xx for spi interface"
	depends on SERIAL_SC16IS7XX
	depends on SPI_MASTER
	select SERIAL_SC16IS7XX_CORE if SERIAL_SC16IS7XX
	select REGMAP_SPI if SPI_MASTER
	help
	  Enable SC16IS7xx driver on SPI bus,
	  If required say y, and say n to spi if not required,
	  This is additional support to existing driver.
	  You must select at least one bus for the driver to be built.

config SERIAL_TIMBERDALE
	tristate "Support for timberdale UART"
	select SERIAL_CORE
	depends on X86_32 || COMPILE_TEST
	help
	Add support for UART controller on timberdale.

config SERIAL_BCM63XX
	tristate "Broadcom BCM63xx/BCM33xx UART support"
	select SERIAL_CORE
	depends on COMMON_CLK
	help
	  This enables the driver for the onchip UART core found on
	  the following chipsets:

	    BCM33xx (cable modem)
	    BCM63xx/BCM63xxx (DSL)
	    BCM68xx (PON)
	    BCM7xxx (STB) - DOCSIS console

config SERIAL_BCM63XX_CONSOLE
	bool "Console on BCM63xx serial port"
	depends on SERIAL_BCM63XX=y
	select SERIAL_CORE_CONSOLE
	select SERIAL_EARLYCON
	help
	  If you have enabled the serial port on the BCM63xx CPU
	  you can make it the console by answering Y to this option.

config SERIAL_GRLIB_GAISLER_APBUART
	tristate "GRLIB APBUART serial support"
	depends on OF && SPARC
	select SERIAL_CORE
	help
	Add support for the GRLIB APBUART serial port.

config SERIAL_GRLIB_GAISLER_APBUART_CONSOLE
	bool "Console on GRLIB APBUART serial port"
	depends on SERIAL_GRLIB_GAISLER_APBUART=y
	select SERIAL_CORE_CONSOLE
	help
	Support for running a console on the GRLIB APBUART

config SERIAL_ALTERA_JTAGUART
	tristate "Altera JTAG UART support"
	select SERIAL_CORE
	help
	  This driver supports the Altera JTAG UART port.

config SERIAL_ALTERA_JTAGUART_CONSOLE
	bool "Altera JTAG UART console support"
	depends on SERIAL_ALTERA_JTAGUART=y
	select SERIAL_CORE_CONSOLE
	select SERIAL_EARLYCON
	help
	  Enable a Altera JTAG UART port to be the system console.

config SERIAL_ALTERA_JTAGUART_CONSOLE_BYPASS
	bool "Bypass output when no connection"
	depends on SERIAL_ALTERA_JTAGUART_CONSOLE
	select SERIAL_CORE_CONSOLE
	help
	  Bypass console output and keep going even if there is no
	  JTAG terminal connection with the host.

config SERIAL_ALTERA_UART
	tristate "Altera UART support"
	select SERIAL_CORE
	help
	  This driver supports the Altera softcore UART port.

config SERIAL_ALTERA_UART_MAXPORTS
	int "Maximum number of Altera UART ports"
	depends on SERIAL_ALTERA_UART
	default 4
	help
	  This setting lets you define the maximum number of the Altera
	  UART ports. The usual default varies from board to board, and
	  this setting is a way of catering for that.

config SERIAL_ALTERA_UART_BAUDRATE
	int "Default baudrate for Altera UART ports"
	depends on SERIAL_ALTERA_UART
	default 115200
	help
	  This setting lets you define what the default baudrate is for the
	  Altera UART ports. The usual default varies from board to board,
	  and this setting is a way of catering for that.

config SERIAL_ALTERA_UART_CONSOLE
	bool "Altera UART console support"
	depends on SERIAL_ALTERA_UART=y
	select SERIAL_CORE_CONSOLE
	select SERIAL_EARLYCON
	help
	  Enable a Altera UART port to be the system console.

config SERIAL_PCH_UART
	tristate "Intel EG20T PCH/LAPIS Semicon IOH(ML7213/ML7223/ML7831) UART"
	depends on PCI && (X86_32 || MIPS ||  COMPILE_TEST)
	select SERIAL_CORE
	help
	  This driver is for PCH(Platform controller Hub) UART of Intel EG20T
	  which is an IOH(Input/Output Hub) for x86 embedded processor.
	  Enabling PCH_DMA, this PCH UART works as DMA mode.

	  This driver also can be used for LAPIS Semiconductor IOH(Input/
	  Output Hub), ML7213, ML7223 and ML7831.
	  ML7213 IOH is for IVI(In-Vehicle Infotainment) use, ML7223 IOH is
	  for MP(Media Phone) use and ML7831 IOH is for general purpose use.
	  ML7213/ML7223/ML7831 is companion chip for Intel Atom E6xx series.
	  ML7213/ML7223/ML7831 is completely compatible for Intel EG20T PCH.

config SERIAL_PCH_UART_CONSOLE
	bool "Support for console on Intel EG20T PCH UART/OKI SEMICONDUCTOR ML7213 IOH"
	depends on SERIAL_PCH_UART=y
	select SERIAL_CORE_CONSOLE
	help
	  Say Y here if you wish to use the PCH UART as the system console
	  (the system  console is the device which receives all kernel messages and
	  warnings and which allows logins in single user mode).

config SERIAL_MXS_AUART
	tristate "MXS AUART support"
	depends on ARCH_MXS || MACH_ASM9260 || COMPILE_TEST
	select SERIAL_CORE
	select SERIAL_MCTRL_GPIO if GPIOLIB
	help
	  This driver supports the MXS and Alphascale ASM9260 Application
	  UART (AUART) port.

config SERIAL_MXS_AUART_CONSOLE
	bool "MXS AUART console support"
	depends on SERIAL_MXS_AUART=y
	select SERIAL_CORE_CONSOLE
	help
	  Enable a MXS AUART port to be the system console.

config SERIAL_XILINX_PS_UART
	tristate "Cadence (Xilinx Zynq) UART support"
	depends on OF
	select SERIAL_CORE
	help
	  This driver supports the Cadence UART. It is found e.g. in Xilinx
	  Zynq.

config SERIAL_XILINX_PS_UART_CONSOLE
	bool "Cadence UART console support"
	depends on SERIAL_XILINX_PS_UART=y
	select SERIAL_CORE_CONSOLE
	select SERIAL_EARLYCON
	help
	  Enable a Cadence UART port to be the system console.

config SERIAL_AR933X
	tristate "AR933X serial port support"
	depends on HAVE_CLK && ATH79
	select SERIAL_CORE
	select SERIAL_MCTRL_GPIO if GPIOLIB
	help
	  If you have an Atheros AR933X SOC based board and want to use the
	  built-in UART of the SoC, say Y to this option.

	  To compile this driver as a module, choose M here: the
	  module will be called ar933x_uart.

config SERIAL_AR933X_CONSOLE
	bool "Console on AR933X serial port"
	depends on SERIAL_AR933X=y
	select SERIAL_CORE_CONSOLE
	help
	  Enable a built-in UART port of the AR933X to be the system console.

config SERIAL_AR933X_NR_UARTS
	int "Maximum number of AR933X serial ports"
	depends on SERIAL_AR933X
	default "2"
	help
	  Set this to the number of serial ports you want the driver
	  to support.

config SERIAL_MPS2_UART_CONSOLE
	bool "MPS2 UART console support"
	depends on SERIAL_MPS2_UART
	select SERIAL_CORE_CONSOLE
	select SERIAL_EARLYCON

config SERIAL_MPS2_UART
	bool "MPS2 UART port"
	depends on ARCH_MPS2 || COMPILE_TEST
	select SERIAL_CORE
	help
	  This driver support the UART ports on ARM MPS2.

config SERIAL_ARC
	tristate "ARC UART driver support"
	select SERIAL_CORE
	help
	  Driver for on-chip UART for ARC(Synopsys) for the legacy
	  FPGA Boards (ML50x/ARCAngel4)

config SERIAL_ARC_CONSOLE
	bool "Console on ARC UART"
	depends on SERIAL_ARC=y
	select SERIAL_CORE_CONSOLE
	select SERIAL_EARLYCON
	help
	  Enable system Console on ARC UART

config SERIAL_ARC_NR_PORTS
	int "Number of ARC UART ports"
	depends on SERIAL_ARC
	range 1 3
	default "1"
	help
	  Set this to the number of serial ports you want the driver
	  to support.

config SERIAL_RP2
	tristate "Comtrol RocketPort EXPRESS/INFINITY support"
	depends on PCI
	select SERIAL_CORE
	help
	  This driver supports the Comtrol RocketPort EXPRESS and
	  RocketPort INFINITY families of PCI/PCIe multiport serial adapters.
	  These adapters use a "RocketPort 2" ASIC that is not compatible
	  with the original RocketPort driver (CONFIG_ROCKETPORT).

	  To compile this driver as a module, choose M here: the
	  module will be called rp2.

	  If you want to compile this driver into the kernel, say Y here.  If
	  you don't have a suitable RocketPort card installed, say N.

config SERIAL_RP2_NR_UARTS
	int "Maximum number of RocketPort EXPRESS/INFINITY ports"
	depends on SERIAL_RP2
	default "32"
	help
	  If multiple cards are present, the default limit of 32 ports may
	  need to be increased.

config SERIAL_FSL_LPUART
	tristate "Freescale lpuart serial port support"
	depends on HAS_DMA
	select SERIAL_CORE
	help
	  Support for the on-chip lpuart on some Freescale SOCs.

config SERIAL_FSL_LPUART_CONSOLE
	bool "Console on Freescale lpuart serial port"
	depends on SERIAL_FSL_LPUART=y
	select SERIAL_CORE_CONSOLE
	select SERIAL_EARLYCON
	help
	  If you have enabled the lpuart serial port on the Freescale SoCs,
	  you can make it the console by answering Y to this option.

config SERIAL_FSL_LINFLEXUART
	tristate "Freescale LINFlexD UART serial port support"
	depends on PRINTK
	select SERIAL_CORE
	help
	  Support for the on-chip LINFlexD UART on some Freescale SOCs.

config SERIAL_FSL_LINFLEXUART_CONSOLE
	bool "Console on Freescale LINFlexD UART serial port"
	depends on SERIAL_FSL_LINFLEXUART=y
	select SERIAL_CORE_CONSOLE
	select SERIAL_EARLYCON
	help
	  If you have enabled the LINFlexD UART serial port on the Freescale
	  SoCs, you can make it the console by answering Y to this option.

config SERIAL_CONEXANT_DIGICOLOR
	tristate "Conexant Digicolor CX92xxx USART serial port support"
	depends on OF
	select SERIAL_CORE
	help
	  Support for the on-chip USART on Conexant Digicolor SoCs.

config SERIAL_CONEXANT_DIGICOLOR_CONSOLE
	bool "Console on Conexant Digicolor serial port"
	depends on SERIAL_CONEXANT_DIGICOLOR=y
	select SERIAL_CORE_CONSOLE
	help
	  If you have enabled the USART serial port on Conexant Digicolor
	  SoCs, you can make it the console by answering Y to this option.

config SERIAL_ST_ASC
	tristate "ST ASC serial port support"
	select SERIAL_CORE
	depends on ARM || COMPILE_TEST
	help
	  This driver is for the on-chip Asychronous Serial Controller on
	  STMicroelectronics STi SoCs.
	  ASC is embedded in ST COMMS IP block. It supports Rx & Tx functionality.
	  It support all industry standard baud rates.

	  If unsure, say N.

config SERIAL_ST_ASC_CONSOLE
	bool "Support for console on ST ASC"
	depends on SERIAL_ST_ASC=y
	select SERIAL_CORE_CONSOLE

config SERIAL_MEN_Z135
	tristate "MEN 16z135 Support"
	select SERIAL_CORE
	depends on MCB
	help
	  Say yes here to enable support for the MEN 16z135 High Speed UART IP-Core
	  on a MCB carrier.

	  This driver can also be build as a module. If so, the module will be called
	  men_z135_uart.ko

config SERIAL_SPRD
	tristate "Support for Spreadtrum serial"
	select SERIAL_CORE
	depends on COMMON_CLK
	help
	  This enables the driver for the Spreadtrum's serial.

config SERIAL_SPRD_CONSOLE
	bool "Spreadtrum UART console support"
	depends on SERIAL_SPRD=y
	select SERIAL_CORE_CONSOLE
	select SERIAL_EARLYCON
	help
	  Support for early debug console using Spreadtrum's serial. This enables
	  the console before standard serial driver is probed. This is enabled
	  with "earlycon" on the kernel command line. The console is
	  enabled when early_param is processed.

config SERIAL_STM32
	tristate "STMicroelectronics STM32 serial port support"
	select SERIAL_CORE
	depends on ARCH_STM32 || COMPILE_TEST
	select SERIAL_MCTRL_GPIO if GPIOLIB
	help
	  This driver is for the on-chip Serial Controller on
	  STMicroelectronics STM32 MCUs.
	  USART supports Rx & Tx functionality.
	  It support all industry standard baud rates.

	  If unsure, say N.

config SERIAL_STM32_CONSOLE
	bool "Support for console on STM32"
	depends on SERIAL_STM32=y
	select SERIAL_CORE_CONSOLE

config SERIAL_MVEBU_UART
	bool "Marvell EBU serial port support"
	depends on ARCH_MVEBU || COMPILE_TEST
	select SERIAL_CORE
	help
	  This driver is for Marvell EBU SoC's UART. If you have a machine
	  based on the Armada-3700 SoC and wish to use the on-board serial
	  port,
	  say 'Y' here.
	  Otherwise, say 'N'.

config SERIAL_MVEBU_CONSOLE
	bool "Console on Marvell EBU serial port"
	depends on SERIAL_MVEBU_UART
	select SERIAL_CORE_CONSOLE
	select SERIAL_EARLYCON
	default y
	help
	  Say 'Y' here if you wish to use Armada-3700 UART as the system console.
	  (the system console is the device which receives all kernel messages
	  and warnings and which allows logins in single user mode)
	  Otherwise, say 'N'.

config SERIAL_OWL
	tristate "Actions Semi Owl serial port support"
	depends on ARCH_ACTIONS || COMPILE_TEST
	select SERIAL_CORE
	help
	  This driver is for Actions Semiconductor S500/S900 SoC's UART.
	  Say 'Y' here if you wish to use the on-board serial port.
	  Otherwise, say 'N'.

config SERIAL_OWL_CONSOLE
	bool "Console on Actions Semi Owl serial port"
	depends on SERIAL_OWL=y
	select SERIAL_CORE_CONSOLE
	select SERIAL_EARLYCON
	default y
	help
	  Say 'Y' here if you wish to use Actions Semiconductor S500/S900 UART
	  as the system console.

config SERIAL_RDA
	bool "RDA Micro serial port support"
	depends on ARCH_RDA || COMPILE_TEST
	select SERIAL_CORE
	help
	  This driver is for RDA8810PL SoC's UART.
	  Say 'Y' here if you wish to use the on-board serial port.
	  Otherwise, say 'N'.

config SERIAL_RDA_CONSOLE
	bool "Console on RDA Micro serial port"
	depends on SERIAL_RDA=y
	select SERIAL_CORE_CONSOLE
	select SERIAL_EARLYCON
	default y
	help
	  Say 'Y' here if you wish to use the RDA8810PL UART as the system
	  console. Only earlycon is implemented currently.

config SERIAL_MILBEAUT_USIO
	tristate "Milbeaut USIO/UART serial port support"
	depends on ARCH_MILBEAUT || (COMPILE_TEST && OF)
	default ARCH_MILBEAUT
	select SERIAL_CORE
	help
	  This selects the USIO/UART IP found in Socionext Milbeaut SoCs.

config SERIAL_MILBEAUT_USIO_PORTS
	int "Maximum number of CSIO/UART ports (1-8)"
	range 1 8
	depends on SERIAL_MILBEAUT_USIO
	default "4"

config SERIAL_MILBEAUT_USIO_CONSOLE
	bool "Support for console on MILBEAUT USIO/UART serial port"
	depends on SERIAL_MILBEAUT_USIO=y
	default y
	select SERIAL_CORE_CONSOLE
	select SERIAL_EARLYCON
	help
	  Say 'Y' here if you wish to use a USIO/UART of Socionext Milbeaut
	  SoCs as the system console (the system console is the device which
	  receives all kernel messages and warnings and which allows logins in
	  single user mode).

config SERIAL_LITEUART
	tristate "LiteUART serial port support"
	depends on HAS_IOMEM
	depends on OF || COMPILE_TEST
	depends on LITEX
	select SERIAL_CORE
	help
	  This driver is for the FPGA-based LiteUART serial controller from LiteX
	  SoC builder.

	  Say 'Y' or 'M' here if you wish to use the LiteUART serial controller.
	  Otherwise, say 'N'.

config SERIAL_LITEUART_MAX_PORTS
	int "Maximum number of LiteUART ports"
	depends on SERIAL_LITEUART
	default "1"
	help
	  Set this to the maximum number of serial ports you want the driver
	  to support.

config SERIAL_LITEUART_CONSOLE
	bool "LiteUART serial port console support"
	depends on SERIAL_LITEUART=y
	select SERIAL_CORE_CONSOLE
	help
	  Say 'Y' or 'M' here if you wish to use the FPGA-based LiteUART serial
	  controller from LiteX SoC builder as the system console
	  (the system console is the device which receives all kernel messages
	  and warnings and which allows logins in single user mode).
	  Otherwise, say 'N'.

endmenu

config SERIAL_MCTRL_GPIO
	tristate<|MERGE_RESOLUTION|>--- conflicted
+++ resolved
@@ -236,10 +236,6 @@
 
 config SERIAL_SAMSUNG
 	tristate "Samsung SoC serial support"
-<<<<<<< HEAD
-=======
-	depends on PLAT_SAMSUNG || ARCH_S5PV210 || ARCH_EXYNOS || ARCH_APPLE || COMPILE_TEST
->>>>>>> e7c6e405
 	select SERIAL_CORE
 	help
 	  Support for the on-chip UARTs on the Samsung S3C24XX series CPUs,
