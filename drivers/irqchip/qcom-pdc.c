--- conflicted
+++ resolved
@@ -120,12 +120,6 @@
 	enum pdc_irq_config_bits pdc_type;
 	enum pdc_irq_config_bits old_pdc_type;
 	int ret;
-<<<<<<< HEAD
-
-	if (pin_out == GPIO_NO_WAKE_IRQ)
-		return 0;
-=======
->>>>>>> 3b17187f
 
 	switch (type) {
 	case IRQ_TYPE_EDGE_RISING:
@@ -151,9 +145,8 @@
 		return -EINVAL;
 	}
 
-<<<<<<< HEAD
-	old_pdc_type = pdc_reg_read(IRQ_i_CFG, pin_out);
-	pdc_reg_write(IRQ_i_CFG, pin_out, pdc_type);
+	old_pdc_type = pdc_reg_read(IRQ_i_CFG, d->hwirq);
+	pdc_reg_write(IRQ_i_CFG, d->hwirq, pdc_type);
 
 	ret = irq_chip_set_type_parent(d, type);
 	if (ret)
@@ -171,27 +164,6 @@
 	if (old_pdc_type != pdc_type)
 		irq_chip_set_parent_state(d, IRQCHIP_STATE_PENDING, false);
 
-=======
-	old_pdc_type = pdc_reg_read(IRQ_i_CFG, d->hwirq);
-	pdc_reg_write(IRQ_i_CFG, d->hwirq, pdc_type);
-
-	ret = irq_chip_set_type_parent(d, type);
-	if (ret)
-		return ret;
-
-	/*
-	 * When we change types the PDC can give a phantom interrupt.
-	 * Clear it.  Specifically the phantom shows up when reconfiguring
-	 * polarity of interrupt without changing the state of the signal
-	 * but let's be consistent and clear it always.
-	 *
-	 * Doing this works because we have IRQCHIP_SET_TYPE_MASKED so the
-	 * interrupt will be cleared before the rest of the system sees it.
-	 */
-	if (old_pdc_type != pdc_type)
-		irq_chip_set_parent_state(d, IRQCHIP_STATE_PENDING, false);
-
->>>>>>> 3b17187f
 	return 0;
 }
 
