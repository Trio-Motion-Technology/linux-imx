--- conflicted
+++ resolved
@@ -2260,11 +2260,7 @@
 	struct drm_device *drm_dev = dev_get_drvdata(dev);
 	struct amdgpu_device *adev = drm_to_adev(drm_dev);
 
-<<<<<<< HEAD
-	if (!adev->in_s0ix)
-=======
 	if (amdgpu_acpi_should_gpu_reset(adev))
->>>>>>> 2a6c029a
 		return amdgpu_asic_reset(adev);
 
 	return 0;
