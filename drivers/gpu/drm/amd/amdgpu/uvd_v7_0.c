--- conflicted
+++ resolved
@@ -185,10 +185,6 @@
 	r = amdgpu_ring_alloc(ring, 16);
 	if (r)
 		return r;
-<<<<<<< HEAD
-	}
-=======
->>>>>>> f7688b48
 
 	rptr = amdgpu_ring_get_rptr(ring);
 
