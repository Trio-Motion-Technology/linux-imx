/*
 * Copyright 2018 Advanced Micro Devices, Inc.
 *
 * Permission is hereby granted, free of charge, to any person obtaining a
 * copy of this software and associated documentation files (the "Software"),
 * to deal in the Software without restriction, including without limitation
 * the rights to use, copy, modify, merge, publish, distribute, sublicense,
 * and/or sell copies of the Software, and to permit persons to whom the
 * Software is furnished to do so, subject to the following conditions:
 *
 * The above copyright notice and this permission notice shall be included in
 * all copies or substantial portions of the Software.
 *
 * THE SOFTWARE IS PROVIDED "AS IS", WITHOUT WARRANTY OF ANY KIND, EXPRESS OR
 * IMPLIED, INCLUDING BUT NOT LIMITED TO THE WARRANTIES OF MERCHANTABILITY,
 * FITNESS FOR A PARTICULAR PURPOSE AND NONINFRINGEMENT.  IN NO EVENT SHALL
 * THE COPYRIGHT HOLDER(S) OR AUTHOR(S) BE LIABLE FOR ANY CLAIM, DAMAGES OR
 * OTHER LIABILITY, WHETHER IN AN ACTION OF CONTRACT, TORT OR OTHERWISE,
 * ARISING FROM, OUT OF OR IN CONNECTION WITH THE SOFTWARE OR THE USE OR
 * OTHER DEALINGS IN THE SOFTWARE.
 *
 * Authors: AMD
 *
 */

#ifndef __DAL_DCCG_H__
#define __DAL_DCCG_H__

#include "dc_types.h"
#include "hw_shared.h"

enum phyd32clk_clock_source {
	PHYD32CLKA,
	PHYD32CLKB,
	PHYD32CLKC,
	PHYD32CLKD,
	PHYD32CLKE,
	PHYD32CLKF,
	PHYD32CLKG,
};

enum physymclk_clock_source {
	PHYSYMCLK_FORCE_SRC_SYMCLK,    // Select symclk as source of clock which is output to PHY through DCIO.
	PHYSYMCLK_FORCE_SRC_PHYD18CLK, // Select phyd18clk as the source of clock which is output to PHY through DCIO.
	PHYSYMCLK_FORCE_SRC_PHYD32CLK, // Select phyd32clk as the source of clock which is output to PHY through DCIO.
};

enum streamclk_source {
	REFCLK,                   // Selects REFCLK as source for hdmistreamclk.
	DTBCLK0,                  // Selects DTBCLK0 as source for hdmistreamclk.
	DPREFCLK,                 // Selects DPREFCLK as source for hdmistreamclk
};

enum dentist_dispclk_change_mode {
	DISPCLK_CHANGE_MODE_IMMEDIATE,
	DISPCLK_CHANGE_MODE_RAMPING,
};

enum pixel_rate_div {
   PIXEL_RATE_DIV_BY_1 = 0,
   PIXEL_RATE_DIV_BY_2 = 1,
   PIXEL_RATE_DIV_BY_4 = 3,
   PIXEL_RATE_DIV_NA = 0xF
};

struct dccg {
	struct dc_context *ctx;
	const struct dccg_funcs *funcs;
	int pipe_dppclk_khz[MAX_PIPES];
	int ref_dppclk;
	bool dpp_clock_gated[MAX_PIPES];
	//int dtbclk_khz[MAX_PIPES];/* TODO needs to be removed */
	//int audio_dtbclk_khz;/* TODO needs to be removed */
	//int ref_dtbclk_khz;/* TODO needs to be removed */
};

struct dtbclk_dto_params {
	const struct dc_crtc_timing *timing;
	int otg_inst;
	int pixclk_khz;
	int req_audio_dtbclk_khz;
	int num_odm_segments;
	int ref_dtbclk_khz;
	bool is_hdmi;
};

struct dccg_funcs {
	void (*update_dpp_dto)(struct dccg *dccg,
			int dpp_inst,
			int req_dppclk);
	void (*get_dccg_ref_freq)(struct dccg *dccg,
			unsigned int xtalin_freq_inKhz,
			unsigned int *dccg_ref_freq_inKhz);
	void (*set_fifo_errdet_ovr_en)(struct dccg *dccg,
			bool en);
	void (*otg_add_pixel)(struct dccg *dccg,
			uint32_t otg_inst);
	void (*otg_drop_pixel)(struct dccg *dccg,
			uint32_t otg_inst);
	void (*dccg_init)(struct dccg *dccg);

	void (*set_dpstreamclk)(
			struct dccg *dccg,
			enum streamclk_source src,
			int otg_inst,
			int dp_hpo_inst);

	void (*enable_symclk32_se)(
			struct dccg *dccg,
			int hpo_se_inst,
			enum phyd32clk_clock_source phyd32clk);

	void (*disable_symclk32_se)(
			struct dccg *dccg,
			int hpo_se_inst);

	void (*enable_symclk32_le)(
			struct dccg *dccg,
			int hpo_le_inst,
			enum phyd32clk_clock_source phyd32clk);

	void (*disable_symclk32_le)(
			struct dccg *dccg,
			int hpo_le_inst);

	void (*set_physymclk)(
			struct dccg *dccg,
			int phy_inst,
			enum physymclk_clock_source clk_src,
			bool force_enable);

	void (*set_dtbclk_dto)(
			struct dccg *dccg,
			const struct dtbclk_dto_params *params);

	void (*set_audio_dtbclk_dto)(
			struct dccg *dccg,
			const struct dtbclk_dto_params *params);

	void (*set_dispclk_change_mode)(
			struct dccg *dccg,
			enum dentist_dispclk_change_mode change_mode);

	void (*disable_dsc)(
		struct dccg *dccg,
		int inst);

	void (*enable_dsc)(
		struct dccg *dccg,
		int inst);

	void (*set_pixel_rate_div)(struct dccg *dccg,
			uint32_t otg_inst,
			enum pixel_rate_div k1,
			enum pixel_rate_div k2);
<<<<<<< HEAD

	void (*set_valid_pixel_rate)(
			struct dccg *dccg,
			int ref_dtbclk_khz,
			int otg_inst,
			int pixclk_khz);

=======

	void (*set_valid_pixel_rate)(
			struct dccg *dccg,
			int ref_dtbclk_khz,
			int otg_inst,
			int pixclk_khz);

>>>>>>> 7732c16f
	void (*dpp_root_clock_control)(
			struct dccg *dccg,
			unsigned int dpp_inst,
			bool clock_on);
};

#endif //__DAL_DCCG_H__<|MERGE_RESOLUTION|>--- conflicted
+++ resolved
@@ -153,7 +153,6 @@
 			uint32_t otg_inst,
 			enum pixel_rate_div k1,
 			enum pixel_rate_div k2);
-<<<<<<< HEAD
 
 	void (*set_valid_pixel_rate)(
 			struct dccg *dccg,
@@ -161,15 +160,6 @@
 			int otg_inst,
 			int pixclk_khz);
 
-=======
-
-	void (*set_valid_pixel_rate)(
-			struct dccg *dccg,
-			int ref_dtbclk_khz,
-			int otg_inst,
-			int pixclk_khz);
-
->>>>>>> 7732c16f
 	void (*dpp_root_clock_control)(
 			struct dccg *dccg,
 			unsigned int dpp_inst,
