--- conflicted
+++ resolved
@@ -221,13 +221,6 @@
 		return ret;
 	}
 
-<<<<<<< HEAD
-	lvds->backlight = devm_of_find_backlight(lvds->dev);
-	if (IS_ERR(lvds->backlight))
-		return PTR_ERR(lvds->backlight);
-
-=======
->>>>>>> d1988041
 	/*
 	 * TODO: Handle all power supplies specified in the DT node in a generic
 	 * way for panels that don't care about power supply ordering. LVDS
@@ -239,17 +232,11 @@
 	drm_panel_init(&lvds->panel, lvds->dev, &panel_lvds_funcs,
 		       DRM_MODE_CONNECTOR_LVDS);
 
-<<<<<<< HEAD
-	ret = drm_panel_add(&lvds->panel);
-	if (ret < 0)
-		return ret;
-=======
 	ret = drm_panel_of_backlight(&lvds->panel);
 	if (ret)
 		return ret;
 
 	drm_panel_add(&lvds->panel);
->>>>>>> d1988041
 
 	dev_set_drvdata(lvds->dev, lvds);
 	return 0;
@@ -261,11 +248,7 @@
 
 	drm_panel_remove(&lvds->panel);
 
-<<<<<<< HEAD
-	panel_lvds_disable(&lvds->panel);
-=======
 	drm_panel_disable(&lvds->panel);
->>>>>>> d1988041
 
 	return 0;
 }
