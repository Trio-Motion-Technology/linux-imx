/*
 * Copyright © 2014 Red Hat
 *
 * Permission to use, copy, modify, distribute, and sell this software and its
 * documentation for any purpose is hereby granted without fee, provided that
 * the above copyright notice appear in all copies and that both that copyright
 * notice and this permission notice appear in supporting documentation, and
 * that the name of the copyright holders not be used in advertising or
 * publicity pertaining to distribution of the software without specific,
 * written prior permission.  The copyright holders make no representations
 * about the suitability of this software for any purpose.  It is provided "as
 * is" without express or implied warranty.
 *
 * THE COPYRIGHT HOLDERS DISCLAIM ALL WARRANTIES WITH REGARD TO THIS SOFTWARE,
 * INCLUDING ALL IMPLIED WARRANTIES OF MERCHANTABILITY AND FITNESS, IN NO
 * EVENT SHALL THE COPYRIGHT HOLDERS BE LIABLE FOR ANY SPECIAL, INDIRECT OR
 * CONSEQUENTIAL DAMAGES OR ANY DAMAGES WHATSOEVER RESULTING FROM LOSS OF USE,
 * DATA OR PROFITS, WHETHER IN AN ACTION OF CONTRACT, NEGLIGENCE OR OTHER
 * TORTIOUS ACTION, ARISING OUT OF OR IN CONNECTION WITH THE USE OR PERFORMANCE
 * OF THIS SOFTWARE.
 */

#include <linux/bitfield.h>
#include <linux/delay.h>
#include <linux/errno.h>
#include <linux/i2c.h>
#include <linux/init.h>
#include <linux/kernel.h>
#include <linux/random.h>
#include <linux/sched.h>
#include <linux/seq_file.h>
#include <linux/iopoll.h>
<<<<<<< HEAD
=======

#if IS_ENABLED(CONFIG_DRM_DEBUG_DP_MST_TOPOLOGY_REFS)
#include <linux/stacktrace.h>
#include <linux/sort.h>
#include <linux/timekeeping.h>
#include <linux/math64.h>
#endif
>>>>>>> d1988041

#include <drm/drm_atomic.h>
#include <drm/drm_atomic_helper.h>
#include <drm/drm_dp_mst_helper.h>
#include <drm/drm_drv.h>
#include <drm/drm_print.h>
#include <drm/drm_probe_helper.h>

#include "drm_crtc_helper_internal.h"
#include "drm_dp_mst_topology_internal.h"

/**
 * DOC: dp mst helper
 *
 * These functions contain parts of the DisplayPort 1.2a MultiStream Transport
 * protocol. The helpers contain a topology manager and bandwidth manager.
 * The helpers encapsulate the sending and received of sideband msgs.
 */
struct drm_dp_pending_up_req {
	struct drm_dp_sideband_msg_hdr hdr;
	struct drm_dp_sideband_msg_req_body msg;
	struct list_head next;
};

static bool dump_dp_payload_table(struct drm_dp_mst_topology_mgr *mgr,
				  char *buf);

static void drm_dp_mst_topology_put_port(struct drm_dp_mst_port *port);

static int drm_dp_dpcd_write_payload(struct drm_dp_mst_topology_mgr *mgr,
				     int id,
				     struct drm_dp_payload *payload);

static int drm_dp_send_dpcd_read(struct drm_dp_mst_topology_mgr *mgr,
				 struct drm_dp_mst_port *port,
				 int offset, int size, u8 *bytes);
static int drm_dp_send_dpcd_write(struct drm_dp_mst_topology_mgr *mgr,
				  struct drm_dp_mst_port *port,
				  int offset, int size, u8 *bytes);

static int drm_dp_send_link_address(struct drm_dp_mst_topology_mgr *mgr,
				    struct drm_dp_mst_branch *mstb);

static void
drm_dp_send_clear_payload_id_table(struct drm_dp_mst_topology_mgr *mgr,
				   struct drm_dp_mst_branch *mstb);

static int drm_dp_send_enum_path_resources(struct drm_dp_mst_topology_mgr *mgr,
					   struct drm_dp_mst_branch *mstb,
					   struct drm_dp_mst_port *port);
static bool drm_dp_validate_guid(struct drm_dp_mst_topology_mgr *mgr,
				 u8 *guid);

static int drm_dp_mst_register_i2c_bus(struct drm_dp_mst_port *port);
static void drm_dp_mst_unregister_i2c_bus(struct drm_dp_mst_port *port);
static void drm_dp_mst_kick_tx(struct drm_dp_mst_topology_mgr *mgr);

#define DBG_PREFIX "[dp_mst]"

#define DP_STR(x) [DP_ ## x] = #x

static const char *drm_dp_mst_req_type_str(u8 req_type)
{
	static const char * const req_type_str[] = {
		DP_STR(GET_MSG_TRANSACTION_VERSION),
		DP_STR(LINK_ADDRESS),
		DP_STR(CONNECTION_STATUS_NOTIFY),
		DP_STR(ENUM_PATH_RESOURCES),
		DP_STR(ALLOCATE_PAYLOAD),
		DP_STR(QUERY_PAYLOAD),
		DP_STR(RESOURCE_STATUS_NOTIFY),
		DP_STR(CLEAR_PAYLOAD_ID_TABLE),
		DP_STR(REMOTE_DPCD_READ),
		DP_STR(REMOTE_DPCD_WRITE),
		DP_STR(REMOTE_I2C_READ),
		DP_STR(REMOTE_I2C_WRITE),
		DP_STR(POWER_UP_PHY),
		DP_STR(POWER_DOWN_PHY),
		DP_STR(SINK_EVENT_NOTIFY),
		DP_STR(QUERY_STREAM_ENC_STATUS),
	};

	if (req_type >= ARRAY_SIZE(req_type_str) ||
	    !req_type_str[req_type])
		return "unknown";

	return req_type_str[req_type];
}

#undef DP_STR
#define DP_STR(x) [DP_NAK_ ## x] = #x

static const char *drm_dp_mst_nak_reason_str(u8 nak_reason)
{
	static const char * const nak_reason_str[] = {
		DP_STR(WRITE_FAILURE),
		DP_STR(INVALID_READ),
		DP_STR(CRC_FAILURE),
		DP_STR(BAD_PARAM),
		DP_STR(DEFER),
		DP_STR(LINK_FAILURE),
		DP_STR(NO_RESOURCES),
		DP_STR(DPCD_FAIL),
		DP_STR(I2C_NAK),
		DP_STR(ALLOCATE_FAIL),
	};

	if (nak_reason >= ARRAY_SIZE(nak_reason_str) ||
	    !nak_reason_str[nak_reason])
		return "unknown";

	return nak_reason_str[nak_reason];
}

#undef DP_STR
#define DP_STR(x) [DRM_DP_SIDEBAND_TX_ ## x] = #x

static const char *drm_dp_mst_sideband_tx_state_str(int state)
{
	static const char * const sideband_reason_str[] = {
		DP_STR(QUEUED),
		DP_STR(START_SEND),
		DP_STR(SENT),
		DP_STR(RX),
		DP_STR(TIMEOUT),
	};

	if (state >= ARRAY_SIZE(sideband_reason_str) ||
	    !sideband_reason_str[state])
		return "unknown";

	return sideband_reason_str[state];
}

static int
drm_dp_mst_rad_to_str(const u8 rad[8], u8 lct, char *out, size_t len)
{
	int i;
	u8 unpacked_rad[16];

	for (i = 0; i < lct; i++) {
		if (i % 2)
			unpacked_rad[i] = rad[i / 2] >> 4;
		else
			unpacked_rad[i] = rad[i / 2] & BIT_MASK(4);
	}

	/* TODO: Eventually add something to printk so we can format the rad
	 * like this: 1.2.3
	 */
	return snprintf(out, len, "%*phC", lct, unpacked_rad);
}

/* sideband msg handling */
static u8 drm_dp_msg_header_crc4(const uint8_t *data, size_t num_nibbles)
{
	u8 bitmask = 0x80;
	u8 bitshift = 7;
	u8 array_index = 0;
	int number_of_bits = num_nibbles * 4;
	u8 remainder = 0;

	while (number_of_bits != 0) {
		number_of_bits--;
		remainder <<= 1;
		remainder |= (data[array_index] & bitmask) >> bitshift;
		bitmask >>= 1;
		bitshift--;
		if (bitmask == 0) {
			bitmask = 0x80;
			bitshift = 7;
			array_index++;
		}
		if ((remainder & 0x10) == 0x10)
			remainder ^= 0x13;
	}

	number_of_bits = 4;
	while (number_of_bits != 0) {
		number_of_bits--;
		remainder <<= 1;
		if ((remainder & 0x10) != 0)
			remainder ^= 0x13;
	}

	return remainder;
}

static u8 drm_dp_msg_data_crc4(const uint8_t *data, u8 number_of_bytes)
{
	u8 bitmask = 0x80;
	u8 bitshift = 7;
	u8 array_index = 0;
	int number_of_bits = number_of_bytes * 8;
	u16 remainder = 0;

	while (number_of_bits != 0) {
		number_of_bits--;
		remainder <<= 1;
		remainder |= (data[array_index] & bitmask) >> bitshift;
		bitmask >>= 1;
		bitshift--;
		if (bitmask == 0) {
			bitmask = 0x80;
			bitshift = 7;
			array_index++;
		}
		if ((remainder & 0x100) == 0x100)
			remainder ^= 0xd5;
	}

	number_of_bits = 8;
	while (number_of_bits != 0) {
		number_of_bits--;
		remainder <<= 1;
		if ((remainder & 0x100) != 0)
			remainder ^= 0xd5;
	}

	return remainder & 0xff;
}
static inline u8 drm_dp_calc_sb_hdr_size(struct drm_dp_sideband_msg_hdr *hdr)
{
	u8 size = 3;

	size += (hdr->lct / 2);
	return size;
}

static void drm_dp_encode_sideband_msg_hdr(struct drm_dp_sideband_msg_hdr *hdr,
					   u8 *buf, int *len)
{
	int idx = 0;
	int i;
	u8 crc4;

	buf[idx++] = ((hdr->lct & 0xf) << 4) | (hdr->lcr & 0xf);
	for (i = 0; i < (hdr->lct / 2); i++)
		buf[idx++] = hdr->rad[i];
	buf[idx++] = (hdr->broadcast << 7) | (hdr->path_msg << 6) |
		(hdr->msg_len & 0x3f);
	buf[idx++] = (hdr->somt << 7) | (hdr->eomt << 6) | (hdr->seqno << 4);

	crc4 = drm_dp_msg_header_crc4(buf, (idx * 2) - 1);
	buf[idx - 1] |= (crc4 & 0xf);

	*len = idx;
}

static bool drm_dp_decode_sideband_msg_hdr(struct drm_dp_sideband_msg_hdr *hdr,
					   u8 *buf, int buflen, u8 *hdrlen)
{
	u8 crc4;
	u8 len;
	int i;
	u8 idx;

	if (buf[0] == 0)
		return false;
	len = 3;
	len += ((buf[0] & 0xf0) >> 4) / 2;
	if (len > buflen)
		return false;
	crc4 = drm_dp_msg_header_crc4(buf, (len * 2) - 1);

	if ((crc4 & 0xf) != (buf[len - 1] & 0xf)) {
		DRM_DEBUG_KMS("crc4 mismatch 0x%x 0x%x\n", crc4, buf[len - 1]);
		return false;
	}

	hdr->lct = (buf[0] & 0xf0) >> 4;
	hdr->lcr = (buf[0] & 0xf);
	idx = 1;
	for (i = 0; i < (hdr->lct / 2); i++)
		hdr->rad[i] = buf[idx++];
	hdr->broadcast = (buf[idx] >> 7) & 0x1;
	hdr->path_msg = (buf[idx] >> 6) & 0x1;
	hdr->msg_len = buf[idx] & 0x3f;
	idx++;
	hdr->somt = (buf[idx] >> 7) & 0x1;
	hdr->eomt = (buf[idx] >> 6) & 0x1;
	hdr->seqno = (buf[idx] >> 4) & 0x1;
	idx++;
	*hdrlen = idx;
	return true;
}

void
drm_dp_encode_sideband_req(const struct drm_dp_sideband_msg_req_body *req,
			   struct drm_dp_sideband_msg_tx *raw)
{
	int idx = 0;
	int i;
	u8 *buf = raw->msg;

	buf[idx++] = req->req_type & 0x7f;

	switch (req->req_type) {
	case DP_ENUM_PATH_RESOURCES:
	case DP_POWER_DOWN_PHY:
	case DP_POWER_UP_PHY:
		buf[idx] = (req->u.port_num.port_number & 0xf) << 4;
		idx++;
		break;
	case DP_ALLOCATE_PAYLOAD:
		buf[idx] = (req->u.allocate_payload.port_number & 0xf) << 4 |
			(req->u.allocate_payload.number_sdp_streams & 0xf);
		idx++;
		buf[idx] = (req->u.allocate_payload.vcpi & 0x7f);
		idx++;
		buf[idx] = (req->u.allocate_payload.pbn >> 8);
		idx++;
		buf[idx] = (req->u.allocate_payload.pbn & 0xff);
		idx++;
		for (i = 0; i < req->u.allocate_payload.number_sdp_streams / 2; i++) {
			buf[idx] = ((req->u.allocate_payload.sdp_stream_sink[i * 2] & 0xf) << 4) |
				(req->u.allocate_payload.sdp_stream_sink[i * 2 + 1] & 0xf);
			idx++;
		}
		if (req->u.allocate_payload.number_sdp_streams & 1) {
			i = req->u.allocate_payload.number_sdp_streams - 1;
			buf[idx] = (req->u.allocate_payload.sdp_stream_sink[i] & 0xf) << 4;
			idx++;
		}
		break;
	case DP_QUERY_PAYLOAD:
		buf[idx] = (req->u.query_payload.port_number & 0xf) << 4;
		idx++;
		buf[idx] = (req->u.query_payload.vcpi & 0x7f);
		idx++;
		break;
	case DP_REMOTE_DPCD_READ:
		buf[idx] = (req->u.dpcd_read.port_number & 0xf) << 4;
		buf[idx] |= ((req->u.dpcd_read.dpcd_address & 0xf0000) >> 16) & 0xf;
		idx++;
		buf[idx] = (req->u.dpcd_read.dpcd_address & 0xff00) >> 8;
		idx++;
		buf[idx] = (req->u.dpcd_read.dpcd_address & 0xff);
		idx++;
		buf[idx] = (req->u.dpcd_read.num_bytes);
		idx++;
		break;

	case DP_REMOTE_DPCD_WRITE:
		buf[idx] = (req->u.dpcd_write.port_number & 0xf) << 4;
		buf[idx] |= ((req->u.dpcd_write.dpcd_address & 0xf0000) >> 16) & 0xf;
		idx++;
		buf[idx] = (req->u.dpcd_write.dpcd_address & 0xff00) >> 8;
		idx++;
		buf[idx] = (req->u.dpcd_write.dpcd_address & 0xff);
		idx++;
		buf[idx] = (req->u.dpcd_write.num_bytes);
		idx++;
		memcpy(&buf[idx], req->u.dpcd_write.bytes, req->u.dpcd_write.num_bytes);
		idx += req->u.dpcd_write.num_bytes;
		break;
	case DP_REMOTE_I2C_READ:
		buf[idx] = (req->u.i2c_read.port_number & 0xf) << 4;
		buf[idx] |= (req->u.i2c_read.num_transactions & 0x3);
		idx++;
		for (i = 0; i < (req->u.i2c_read.num_transactions & 0x3); i++) {
			buf[idx] = req->u.i2c_read.transactions[i].i2c_dev_id & 0x7f;
			idx++;
			buf[idx] = req->u.i2c_read.transactions[i].num_bytes;
			idx++;
			memcpy(&buf[idx], req->u.i2c_read.transactions[i].bytes, req->u.i2c_read.transactions[i].num_bytes);
			idx += req->u.i2c_read.transactions[i].num_bytes;

			buf[idx] = (req->u.i2c_read.transactions[i].no_stop_bit & 0x1) << 4;
			buf[idx] |= (req->u.i2c_read.transactions[i].i2c_transaction_delay & 0xf);
			idx++;
		}
		buf[idx] = (req->u.i2c_read.read_i2c_device_id) & 0x7f;
		idx++;
		buf[idx] = (req->u.i2c_read.num_bytes_read);
		idx++;
		break;

	case DP_REMOTE_I2C_WRITE:
		buf[idx] = (req->u.i2c_write.port_number & 0xf) << 4;
		idx++;
		buf[idx] = (req->u.i2c_write.write_i2c_device_id) & 0x7f;
		idx++;
		buf[idx] = (req->u.i2c_write.num_bytes);
		idx++;
		memcpy(&buf[idx], req->u.i2c_write.bytes, req->u.i2c_write.num_bytes);
		idx += req->u.i2c_write.num_bytes;
		break;
	case DP_QUERY_STREAM_ENC_STATUS: {
		const struct drm_dp_query_stream_enc_status *msg;

		msg = &req->u.enc_status;
		buf[idx] = msg->stream_id;
		idx++;
		memcpy(&buf[idx], msg->client_id, sizeof(msg->client_id));
		idx += sizeof(msg->client_id);
		buf[idx] = 0;
		buf[idx] |= FIELD_PREP(GENMASK(1, 0), msg->stream_event);
		buf[idx] |= msg->valid_stream_event ? BIT(2) : 0;
		buf[idx] |= FIELD_PREP(GENMASK(4, 3), msg->stream_behavior);
		buf[idx] |= msg->valid_stream_behavior ? BIT(5) : 0;
		idx++;
		}
		break;
	}
	raw->cur_len = idx;
}
EXPORT_SYMBOL_FOR_TESTS_ONLY(drm_dp_encode_sideband_req);

/* Decode a sideband request we've encoded, mainly used for debugging */
int
drm_dp_decode_sideband_req(const struct drm_dp_sideband_msg_tx *raw,
			   struct drm_dp_sideband_msg_req_body *req)
{
	const u8 *buf = raw->msg;
	int i, idx = 0;

	req->req_type = buf[idx++] & 0x7f;
	switch (req->req_type) {
	case DP_ENUM_PATH_RESOURCES:
	case DP_POWER_DOWN_PHY:
	case DP_POWER_UP_PHY:
		req->u.port_num.port_number = (buf[idx] >> 4) & 0xf;
		break;
	case DP_ALLOCATE_PAYLOAD:
		{
			struct drm_dp_allocate_payload *a =
				&req->u.allocate_payload;

			a->number_sdp_streams = buf[idx] & 0xf;
			a->port_number = (buf[idx] >> 4) & 0xf;

			WARN_ON(buf[++idx] & 0x80);
			a->vcpi = buf[idx] & 0x7f;

			a->pbn = buf[++idx] << 8;
			a->pbn |= buf[++idx];

			idx++;
			for (i = 0; i < a->number_sdp_streams; i++) {
				a->sdp_stream_sink[i] =
					(buf[idx + (i / 2)] >> ((i % 2) ? 0 : 4)) & 0xf;
			}
		}
		break;
	case DP_QUERY_PAYLOAD:
		req->u.query_payload.port_number = (buf[idx] >> 4) & 0xf;
		WARN_ON(buf[++idx] & 0x80);
		req->u.query_payload.vcpi = buf[idx] & 0x7f;
		break;
	case DP_REMOTE_DPCD_READ:
		{
			struct drm_dp_remote_dpcd_read *r = &req->u.dpcd_read;

			r->port_number = (buf[idx] >> 4) & 0xf;

			r->dpcd_address = (buf[idx] << 16) & 0xf0000;
			r->dpcd_address |= (buf[++idx] << 8) & 0xff00;
			r->dpcd_address |= buf[++idx] & 0xff;

			r->num_bytes = buf[++idx];
		}
		break;
	case DP_REMOTE_DPCD_WRITE:
		{
			struct drm_dp_remote_dpcd_write *w =
				&req->u.dpcd_write;

			w->port_number = (buf[idx] >> 4) & 0xf;

			w->dpcd_address = (buf[idx] << 16) & 0xf0000;
			w->dpcd_address |= (buf[++idx] << 8) & 0xff00;
			w->dpcd_address |= buf[++idx] & 0xff;

			w->num_bytes = buf[++idx];

			w->bytes = kmemdup(&buf[++idx], w->num_bytes,
					   GFP_KERNEL);
			if (!w->bytes)
				return -ENOMEM;
		}
		break;
	case DP_REMOTE_I2C_READ:
		{
			struct drm_dp_remote_i2c_read *r = &req->u.i2c_read;
			struct drm_dp_remote_i2c_read_tx *tx;
			bool failed = false;

			r->num_transactions = buf[idx] & 0x3;
			r->port_number = (buf[idx] >> 4) & 0xf;
			for (i = 0; i < r->num_transactions; i++) {
				tx = &r->transactions[i];

				tx->i2c_dev_id = buf[++idx] & 0x7f;
				tx->num_bytes = buf[++idx];
				tx->bytes = kmemdup(&buf[++idx],
						    tx->num_bytes,
						    GFP_KERNEL);
				if (!tx->bytes) {
					failed = true;
					break;
				}
				idx += tx->num_bytes;
				tx->no_stop_bit = (buf[idx] >> 5) & 0x1;
				tx->i2c_transaction_delay = buf[idx] & 0xf;
			}

			if (failed) {
				for (i = 0; i < r->num_transactions; i++) {
					tx = &r->transactions[i];
					kfree(tx->bytes);
				}
				return -ENOMEM;
			}

			r->read_i2c_device_id = buf[++idx] & 0x7f;
			r->num_bytes_read = buf[++idx];
		}
		break;
	case DP_REMOTE_I2C_WRITE:
		{
			struct drm_dp_remote_i2c_write *w = &req->u.i2c_write;

			w->port_number = (buf[idx] >> 4) & 0xf;
			w->write_i2c_device_id = buf[++idx] & 0x7f;
			w->num_bytes = buf[++idx];
			w->bytes = kmemdup(&buf[++idx], w->num_bytes,
					   GFP_KERNEL);
			if (!w->bytes)
				return -ENOMEM;
		}
		break;
	case DP_QUERY_STREAM_ENC_STATUS:
		req->u.enc_status.stream_id = buf[idx++];
		for (i = 0; i < sizeof(req->u.enc_status.client_id); i++)
			req->u.enc_status.client_id[i] = buf[idx++];

		req->u.enc_status.stream_event = FIELD_GET(GENMASK(1, 0),
							   buf[idx]);
		req->u.enc_status.valid_stream_event = FIELD_GET(BIT(2),
								 buf[idx]);
		req->u.enc_status.stream_behavior = FIELD_GET(GENMASK(4, 3),
							      buf[idx]);
		req->u.enc_status.valid_stream_behavior = FIELD_GET(BIT(5),
								    buf[idx]);
		break;
	}

	return 0;
}
EXPORT_SYMBOL_FOR_TESTS_ONLY(drm_dp_decode_sideband_req);

void
drm_dp_dump_sideband_msg_req_body(const struct drm_dp_sideband_msg_req_body *req,
				  int indent, struct drm_printer *printer)
{
	int i;

#define P(f, ...) drm_printf_indent(printer, indent, f, ##__VA_ARGS__)
	if (req->req_type == DP_LINK_ADDRESS) {
		/* No contents to print */
		P("type=%s\n", drm_dp_mst_req_type_str(req->req_type));
		return;
	}

	P("type=%s contents:\n", drm_dp_mst_req_type_str(req->req_type));
	indent++;

	switch (req->req_type) {
	case DP_ENUM_PATH_RESOURCES:
	case DP_POWER_DOWN_PHY:
	case DP_POWER_UP_PHY:
		P("port=%d\n", req->u.port_num.port_number);
		break;
	case DP_ALLOCATE_PAYLOAD:
		P("port=%d vcpi=%d pbn=%d sdp_streams=%d %*ph\n",
		  req->u.allocate_payload.port_number,
		  req->u.allocate_payload.vcpi, req->u.allocate_payload.pbn,
		  req->u.allocate_payload.number_sdp_streams,
		  req->u.allocate_payload.number_sdp_streams,
		  req->u.allocate_payload.sdp_stream_sink);
		break;
	case DP_QUERY_PAYLOAD:
		P("port=%d vcpi=%d\n",
		  req->u.query_payload.port_number,
		  req->u.query_payload.vcpi);
		break;
	case DP_REMOTE_DPCD_READ:
		P("port=%d dpcd_addr=%05x len=%d\n",
		  req->u.dpcd_read.port_number, req->u.dpcd_read.dpcd_address,
		  req->u.dpcd_read.num_bytes);
		break;
	case DP_REMOTE_DPCD_WRITE:
		P("port=%d addr=%05x len=%d: %*ph\n",
		  req->u.dpcd_write.port_number,
		  req->u.dpcd_write.dpcd_address,
		  req->u.dpcd_write.num_bytes, req->u.dpcd_write.num_bytes,
		  req->u.dpcd_write.bytes);
		break;
	case DP_REMOTE_I2C_READ:
		P("port=%d num_tx=%d id=%d size=%d:\n",
		  req->u.i2c_read.port_number,
		  req->u.i2c_read.num_transactions,
		  req->u.i2c_read.read_i2c_device_id,
		  req->u.i2c_read.num_bytes_read);

		indent++;
		for (i = 0; i < req->u.i2c_read.num_transactions; i++) {
			const struct drm_dp_remote_i2c_read_tx *rtx =
				&req->u.i2c_read.transactions[i];

			P("%d: id=%03d size=%03d no_stop_bit=%d tx_delay=%03d: %*ph\n",
			  i, rtx->i2c_dev_id, rtx->num_bytes,
			  rtx->no_stop_bit, rtx->i2c_transaction_delay,
			  rtx->num_bytes, rtx->bytes);
		}
		break;
	case DP_REMOTE_I2C_WRITE:
		P("port=%d id=%d size=%d: %*ph\n",
		  req->u.i2c_write.port_number,
		  req->u.i2c_write.write_i2c_device_id,
		  req->u.i2c_write.num_bytes, req->u.i2c_write.num_bytes,
		  req->u.i2c_write.bytes);
		break;
	case DP_QUERY_STREAM_ENC_STATUS:
		P("stream_id=%u client_id=%*ph stream_event=%x "
		  "valid_event=%d stream_behavior=%x valid_behavior=%d",
		  req->u.enc_status.stream_id,
		  (int)ARRAY_SIZE(req->u.enc_status.client_id),
		  req->u.enc_status.client_id, req->u.enc_status.stream_event,
		  req->u.enc_status.valid_stream_event,
		  req->u.enc_status.stream_behavior,
		  req->u.enc_status.valid_stream_behavior);
		break;
	default:
		P("???\n");
		break;
	}
#undef P
}
EXPORT_SYMBOL_FOR_TESTS_ONLY(drm_dp_dump_sideband_msg_req_body);

static inline void
drm_dp_mst_dump_sideband_msg_tx(struct drm_printer *p,
				const struct drm_dp_sideband_msg_tx *txmsg)
{
	struct drm_dp_sideband_msg_req_body req;
	char buf[64];
	int ret;
	int i;

	drm_dp_mst_rad_to_str(txmsg->dst->rad, txmsg->dst->lct, buf,
			      sizeof(buf));
	drm_printf(p, "txmsg cur_offset=%x cur_len=%x seqno=%x state=%s path_msg=%d dst=%s\n",
		   txmsg->cur_offset, txmsg->cur_len, txmsg->seqno,
		   drm_dp_mst_sideband_tx_state_str(txmsg->state),
		   txmsg->path_msg, buf);

	ret = drm_dp_decode_sideband_req(txmsg, &req);
	if (ret) {
		drm_printf(p, "<failed to decode sideband req: %d>\n", ret);
		return;
	}
	drm_dp_dump_sideband_msg_req_body(&req, 1, p);

	switch (req.req_type) {
	case DP_REMOTE_DPCD_WRITE:
		kfree(req.u.dpcd_write.bytes);
		break;
	case DP_REMOTE_I2C_READ:
		for (i = 0; i < req.u.i2c_read.num_transactions; i++)
			kfree(req.u.i2c_read.transactions[i].bytes);
		break;
	case DP_REMOTE_I2C_WRITE:
		kfree(req.u.i2c_write.bytes);
		break;
	}
}

static void drm_dp_crc_sideband_chunk_req(u8 *msg, u8 len)
{
	u8 crc4;

	crc4 = drm_dp_msg_data_crc4(msg, len);
	msg[len] = crc4;
}

static void drm_dp_encode_sideband_reply(struct drm_dp_sideband_msg_reply_body *rep,
					 struct drm_dp_sideband_msg_tx *raw)
{
	int idx = 0;
	u8 *buf = raw->msg;

	buf[idx++] = (rep->reply_type & 0x1) << 7 | (rep->req_type & 0x7f);

	raw->cur_len = idx;
}

static int drm_dp_sideband_msg_set_header(struct drm_dp_sideband_msg_rx *msg,
					  struct drm_dp_sideband_msg_hdr *hdr,
					  u8 hdrlen)
{
	/*
	 * ignore out-of-order messages or messages that are part of a
	 * failed transaction
	 */
	if (!hdr->somt && !msg->have_somt)
		return false;

	/* get length contained in this portion */
	msg->curchunk_idx = 0;
	msg->curchunk_len = hdr->msg_len;
	msg->curchunk_hdrlen = hdrlen;

	/* we have already gotten an somt - don't bother parsing */
	if (hdr->somt && msg->have_somt)
		return false;

	if (hdr->somt) {
		memcpy(&msg->initial_hdr, hdr,
		       sizeof(struct drm_dp_sideband_msg_hdr));
		msg->have_somt = true;
	}
	if (hdr->eomt)
		msg->have_eomt = true;

	return true;
}

/* this adds a chunk of msg to the builder to get the final msg */
static bool drm_dp_sideband_append_payload(struct drm_dp_sideband_msg_rx *msg,
					   u8 *replybuf, u8 replybuflen)
{
	u8 crc4;

	memcpy(&msg->chunk[msg->curchunk_idx], replybuf, replybuflen);
	msg->curchunk_idx += replybuflen;

	if (msg->curchunk_idx >= msg->curchunk_len) {
		/* do CRC */
		crc4 = drm_dp_msg_data_crc4(msg->chunk, msg->curchunk_len - 1);
		if (crc4 != msg->chunk[msg->curchunk_len - 1])
			print_hex_dump(KERN_DEBUG, "wrong crc",
				       DUMP_PREFIX_NONE, 16, 1,
				       msg->chunk,  msg->curchunk_len, false);
		/* copy chunk into bigger msg */
		memcpy(&msg->msg[msg->curlen], msg->chunk, msg->curchunk_len - 1);
		msg->curlen += msg->curchunk_len - 1;
	}
	return true;
}

static bool drm_dp_sideband_parse_link_address(struct drm_dp_sideband_msg_rx *raw,
					       struct drm_dp_sideband_msg_reply_body *repmsg)
{
	int idx = 1;
	int i;

	memcpy(repmsg->u.link_addr.guid, &raw->msg[idx], 16);
	idx += 16;
	repmsg->u.link_addr.nports = raw->msg[idx] & 0xf;
	idx++;
	if (idx > raw->curlen)
		goto fail_len;
	for (i = 0; i < repmsg->u.link_addr.nports; i++) {
		if (raw->msg[idx] & 0x80)
			repmsg->u.link_addr.ports[i].input_port = 1;

		repmsg->u.link_addr.ports[i].peer_device_type = (raw->msg[idx] >> 4) & 0x7;
		repmsg->u.link_addr.ports[i].port_number = (raw->msg[idx] & 0xf);

		idx++;
		if (idx > raw->curlen)
			goto fail_len;
		repmsg->u.link_addr.ports[i].mcs = (raw->msg[idx] >> 7) & 0x1;
		repmsg->u.link_addr.ports[i].ddps = (raw->msg[idx] >> 6) & 0x1;
		if (repmsg->u.link_addr.ports[i].input_port == 0)
			repmsg->u.link_addr.ports[i].legacy_device_plug_status = (raw->msg[idx] >> 5) & 0x1;
		idx++;
		if (idx > raw->curlen)
			goto fail_len;
		if (repmsg->u.link_addr.ports[i].input_port == 0) {
			repmsg->u.link_addr.ports[i].dpcd_revision = (raw->msg[idx]);
			idx++;
			if (idx > raw->curlen)
				goto fail_len;
			memcpy(repmsg->u.link_addr.ports[i].peer_guid, &raw->msg[idx], 16);
			idx += 16;
			if (idx > raw->curlen)
				goto fail_len;
			repmsg->u.link_addr.ports[i].num_sdp_streams = (raw->msg[idx] >> 4) & 0xf;
			repmsg->u.link_addr.ports[i].num_sdp_stream_sinks = (raw->msg[idx] & 0xf);
			idx++;

		}
		if (idx > raw->curlen)
			goto fail_len;
	}

	return true;
fail_len:
	DRM_DEBUG_KMS("link address reply parse length fail %d %d\n", idx, raw->curlen);
	return false;
}

static bool drm_dp_sideband_parse_remote_dpcd_read(struct drm_dp_sideband_msg_rx *raw,
						   struct drm_dp_sideband_msg_reply_body *repmsg)
{
	int idx = 1;

	repmsg->u.remote_dpcd_read_ack.port_number = raw->msg[idx] & 0xf;
	idx++;
	if (idx > raw->curlen)
		goto fail_len;
	repmsg->u.remote_dpcd_read_ack.num_bytes = raw->msg[idx];
	idx++;
	if (idx > raw->curlen)
		goto fail_len;

	memcpy(repmsg->u.remote_dpcd_read_ack.bytes, &raw->msg[idx], repmsg->u.remote_dpcd_read_ack.num_bytes);
	return true;
fail_len:
	DRM_DEBUG_KMS("link address reply parse length fail %d %d\n", idx, raw->curlen);
	return false;
}

static bool drm_dp_sideband_parse_remote_dpcd_write(struct drm_dp_sideband_msg_rx *raw,
						      struct drm_dp_sideband_msg_reply_body *repmsg)
{
	int idx = 1;

	repmsg->u.remote_dpcd_write_ack.port_number = raw->msg[idx] & 0xf;
	idx++;
	if (idx > raw->curlen)
		goto fail_len;
	return true;
fail_len:
	DRM_DEBUG_KMS("parse length fail %d %d\n", idx, raw->curlen);
	return false;
}

static bool drm_dp_sideband_parse_remote_i2c_read_ack(struct drm_dp_sideband_msg_rx *raw,
						      struct drm_dp_sideband_msg_reply_body *repmsg)
{
	int idx = 1;

	repmsg->u.remote_i2c_read_ack.port_number = (raw->msg[idx] & 0xf);
	idx++;
	if (idx > raw->curlen)
		goto fail_len;
	repmsg->u.remote_i2c_read_ack.num_bytes = raw->msg[idx];
	idx++;
	/* TODO check */
	memcpy(repmsg->u.remote_i2c_read_ack.bytes, &raw->msg[idx], repmsg->u.remote_i2c_read_ack.num_bytes);
	return true;
fail_len:
	DRM_DEBUG_KMS("remote i2c reply parse length fail %d %d\n", idx, raw->curlen);
	return false;
}

static bool drm_dp_sideband_parse_enum_path_resources_ack(struct drm_dp_sideband_msg_rx *raw,
							  struct drm_dp_sideband_msg_reply_body *repmsg)
{
	int idx = 1;

	repmsg->u.path_resources.port_number = (raw->msg[idx] >> 4) & 0xf;
	repmsg->u.path_resources.fec_capable = raw->msg[idx] & 0x1;
	idx++;
	if (idx > raw->curlen)
		goto fail_len;
	repmsg->u.path_resources.full_payload_bw_number = (raw->msg[idx] << 8) | (raw->msg[idx+1]);
	idx += 2;
	if (idx > raw->curlen)
		goto fail_len;
	repmsg->u.path_resources.avail_payload_bw_number = (raw->msg[idx] << 8) | (raw->msg[idx+1]);
	idx += 2;
	if (idx > raw->curlen)
		goto fail_len;
	return true;
fail_len:
	DRM_DEBUG_KMS("enum resource parse length fail %d %d\n", idx, raw->curlen);
	return false;
}

static bool drm_dp_sideband_parse_allocate_payload_ack(struct drm_dp_sideband_msg_rx *raw,
							  struct drm_dp_sideband_msg_reply_body *repmsg)
{
	int idx = 1;

	repmsg->u.allocate_payload.port_number = (raw->msg[idx] >> 4) & 0xf;
	idx++;
	if (idx > raw->curlen)
		goto fail_len;
	repmsg->u.allocate_payload.vcpi = raw->msg[idx];
	idx++;
	if (idx > raw->curlen)
		goto fail_len;
	repmsg->u.allocate_payload.allocated_pbn = (raw->msg[idx] << 8) | (raw->msg[idx+1]);
	idx += 2;
	if (idx > raw->curlen)
		goto fail_len;
	return true;
fail_len:
	DRM_DEBUG_KMS("allocate payload parse length fail %d %d\n", idx, raw->curlen);
	return false;
}

static bool drm_dp_sideband_parse_query_payload_ack(struct drm_dp_sideband_msg_rx *raw,
						    struct drm_dp_sideband_msg_reply_body *repmsg)
{
	int idx = 1;

	repmsg->u.query_payload.port_number = (raw->msg[idx] >> 4) & 0xf;
	idx++;
	if (idx > raw->curlen)
		goto fail_len;
	repmsg->u.query_payload.allocated_pbn = (raw->msg[idx] << 8) | (raw->msg[idx + 1]);
	idx += 2;
	if (idx > raw->curlen)
		goto fail_len;
	return true;
fail_len:
	DRM_DEBUG_KMS("query payload parse length fail %d %d\n", idx, raw->curlen);
	return false;
}

static bool drm_dp_sideband_parse_power_updown_phy_ack(struct drm_dp_sideband_msg_rx *raw,
						       struct drm_dp_sideband_msg_reply_body *repmsg)
{
	int idx = 1;

	repmsg->u.port_number.port_number = (raw->msg[idx] >> 4) & 0xf;
	idx++;
	if (idx > raw->curlen) {
		DRM_DEBUG_KMS("power up/down phy parse length fail %d %d\n",
			      idx, raw->curlen);
		return false;
	}
	return true;
}

static bool
drm_dp_sideband_parse_query_stream_enc_status(
				struct drm_dp_sideband_msg_rx *raw,
				struct drm_dp_sideband_msg_reply_body *repmsg)
{
	struct drm_dp_query_stream_enc_status_ack_reply *reply;

	reply = &repmsg->u.enc_status;

	reply->stream_id = raw->msg[3];

	reply->reply_signed = raw->msg[2] & BIT(0);

	/*
	 * NOTE: It's my impression from reading the spec that the below parsing
	 * is correct. However I noticed while testing with an HDCP 1.4 display
	 * through an HDCP 2.2 hub that only bit 3 was set. In that case, I
	 * would expect both bits to be set. So keep the parsing following the
	 * spec, but beware reality might not match the spec (at least for some
	 * configurations).
	 */
	reply->hdcp_1x_device_present = raw->msg[2] & BIT(4);
	reply->hdcp_2x_device_present = raw->msg[2] & BIT(3);

	reply->query_capable_device_present = raw->msg[2] & BIT(5);
	reply->legacy_device_present = raw->msg[2] & BIT(6);
	reply->unauthorizable_device_present = raw->msg[2] & BIT(7);

	reply->auth_completed = !!(raw->msg[1] & BIT(3));
	reply->encryption_enabled = !!(raw->msg[1] & BIT(4));
	reply->repeater_present = !!(raw->msg[1] & BIT(5));
	reply->state = (raw->msg[1] & GENMASK(7, 6)) >> 6;

	return true;
}

static bool drm_dp_sideband_parse_reply(struct drm_dp_sideband_msg_rx *raw,
					struct drm_dp_sideband_msg_reply_body *msg)
{
	memset(msg, 0, sizeof(*msg));
	msg->reply_type = (raw->msg[0] & 0x80) >> 7;
	msg->req_type = (raw->msg[0] & 0x7f);

	if (msg->reply_type == DP_SIDEBAND_REPLY_NAK) {
		memcpy(msg->u.nak.guid, &raw->msg[1], 16);
		msg->u.nak.reason = raw->msg[17];
		msg->u.nak.nak_data = raw->msg[18];
		return false;
	}

	switch (msg->req_type) {
	case DP_LINK_ADDRESS:
		return drm_dp_sideband_parse_link_address(raw, msg);
	case DP_QUERY_PAYLOAD:
		return drm_dp_sideband_parse_query_payload_ack(raw, msg);
	case DP_REMOTE_DPCD_READ:
		return drm_dp_sideband_parse_remote_dpcd_read(raw, msg);
	case DP_REMOTE_DPCD_WRITE:
		return drm_dp_sideband_parse_remote_dpcd_write(raw, msg);
	case DP_REMOTE_I2C_READ:
		return drm_dp_sideband_parse_remote_i2c_read_ack(raw, msg);
	case DP_REMOTE_I2C_WRITE:
		return true; /* since there's nothing to parse */
	case DP_ENUM_PATH_RESOURCES:
		return drm_dp_sideband_parse_enum_path_resources_ack(raw, msg);
	case DP_ALLOCATE_PAYLOAD:
		return drm_dp_sideband_parse_allocate_payload_ack(raw, msg);
	case DP_POWER_DOWN_PHY:
	case DP_POWER_UP_PHY:
		return drm_dp_sideband_parse_power_updown_phy_ack(raw, msg);
	case DP_CLEAR_PAYLOAD_ID_TABLE:
		return true; /* since there's nothing to parse */
	case DP_QUERY_STREAM_ENC_STATUS:
		return drm_dp_sideband_parse_query_stream_enc_status(raw, msg);
	default:
		DRM_ERROR("Got unknown reply 0x%02x (%s)\n", msg->req_type,
			  drm_dp_mst_req_type_str(msg->req_type));
		return false;
	}
}

static bool drm_dp_sideband_parse_connection_status_notify(struct drm_dp_sideband_msg_rx *raw,
							   struct drm_dp_sideband_msg_req_body *msg)
{
	int idx = 1;

	msg->u.conn_stat.port_number = (raw->msg[idx] & 0xf0) >> 4;
	idx++;
	if (idx > raw->curlen)
		goto fail_len;

	memcpy(msg->u.conn_stat.guid, &raw->msg[idx], 16);
	idx += 16;
	if (idx > raw->curlen)
		goto fail_len;

	msg->u.conn_stat.legacy_device_plug_status = (raw->msg[idx] >> 6) & 0x1;
	msg->u.conn_stat.displayport_device_plug_status = (raw->msg[idx] >> 5) & 0x1;
	msg->u.conn_stat.message_capability_status = (raw->msg[idx] >> 4) & 0x1;
	msg->u.conn_stat.input_port = (raw->msg[idx] >> 3) & 0x1;
	msg->u.conn_stat.peer_device_type = (raw->msg[idx] & 0x7);
	idx++;
	return true;
fail_len:
	DRM_DEBUG_KMS("connection status reply parse length fail %d %d\n", idx, raw->curlen);
	return false;
}

static bool drm_dp_sideband_parse_resource_status_notify(struct drm_dp_sideband_msg_rx *raw,
							   struct drm_dp_sideband_msg_req_body *msg)
{
	int idx = 1;

	msg->u.resource_stat.port_number = (raw->msg[idx] & 0xf0) >> 4;
	idx++;
	if (idx > raw->curlen)
		goto fail_len;

	memcpy(msg->u.resource_stat.guid, &raw->msg[idx], 16);
	idx += 16;
	if (idx > raw->curlen)
		goto fail_len;

	msg->u.resource_stat.available_pbn = (raw->msg[idx] << 8) | (raw->msg[idx + 1]);
	idx++;
	return true;
fail_len:
	DRM_DEBUG_KMS("resource status reply parse length fail %d %d\n", idx, raw->curlen);
	return false;
}

static bool drm_dp_sideband_parse_req(struct drm_dp_sideband_msg_rx *raw,
				      struct drm_dp_sideband_msg_req_body *msg)
{
	memset(msg, 0, sizeof(*msg));
	msg->req_type = (raw->msg[0] & 0x7f);

	switch (msg->req_type) {
	case DP_CONNECTION_STATUS_NOTIFY:
		return drm_dp_sideband_parse_connection_status_notify(raw, msg);
	case DP_RESOURCE_STATUS_NOTIFY:
		return drm_dp_sideband_parse_resource_status_notify(raw, msg);
	default:
		DRM_ERROR("Got unknown request 0x%02x (%s)\n", msg->req_type,
			  drm_dp_mst_req_type_str(msg->req_type));
		return false;
	}
}

static void build_dpcd_write(struct drm_dp_sideband_msg_tx *msg,
			     u8 port_num, u32 offset, u8 num_bytes, u8 *bytes)
{
	struct drm_dp_sideband_msg_req_body req;

	req.req_type = DP_REMOTE_DPCD_WRITE;
	req.u.dpcd_write.port_number = port_num;
	req.u.dpcd_write.dpcd_address = offset;
	req.u.dpcd_write.num_bytes = num_bytes;
	req.u.dpcd_write.bytes = bytes;
	drm_dp_encode_sideband_req(&req, msg);
}

static void build_link_address(struct drm_dp_sideband_msg_tx *msg)
{
	struct drm_dp_sideband_msg_req_body req;

	req.req_type = DP_LINK_ADDRESS;
	drm_dp_encode_sideband_req(&req, msg);
}

static void build_clear_payload_id_table(struct drm_dp_sideband_msg_tx *msg)
{
	struct drm_dp_sideband_msg_req_body req;

	req.req_type = DP_CLEAR_PAYLOAD_ID_TABLE;
	drm_dp_encode_sideband_req(&req, msg);
}

static int build_enum_path_resources(struct drm_dp_sideband_msg_tx *msg,
				     int port_num)
{
	struct drm_dp_sideband_msg_req_body req;

	req.req_type = DP_ENUM_PATH_RESOURCES;
	req.u.port_num.port_number = port_num;
	drm_dp_encode_sideband_req(&req, msg);
	msg->path_msg = true;
	return 0;
}

static void build_allocate_payload(struct drm_dp_sideband_msg_tx *msg,
				   int port_num,
				   u8 vcpi, uint16_t pbn,
				   u8 number_sdp_streams,
				   u8 *sdp_stream_sink)
{
	struct drm_dp_sideband_msg_req_body req;

	memset(&req, 0, sizeof(req));
	req.req_type = DP_ALLOCATE_PAYLOAD;
	req.u.allocate_payload.port_number = port_num;
	req.u.allocate_payload.vcpi = vcpi;
	req.u.allocate_payload.pbn = pbn;
	req.u.allocate_payload.number_sdp_streams = number_sdp_streams;
	memcpy(req.u.allocate_payload.sdp_stream_sink, sdp_stream_sink,
		   number_sdp_streams);
	drm_dp_encode_sideband_req(&req, msg);
	msg->path_msg = true;
}

static void build_power_updown_phy(struct drm_dp_sideband_msg_tx *msg,
				   int port_num, bool power_up)
{
	struct drm_dp_sideband_msg_req_body req;

	if (power_up)
		req.req_type = DP_POWER_UP_PHY;
	else
		req.req_type = DP_POWER_DOWN_PHY;

	req.u.port_num.port_number = port_num;
	drm_dp_encode_sideband_req(&req, msg);
	msg->path_msg = true;
}

static int
build_query_stream_enc_status(struct drm_dp_sideband_msg_tx *msg, u8 stream_id,
			      u8 *q_id)
{
	struct drm_dp_sideband_msg_req_body req;

	req.req_type = DP_QUERY_STREAM_ENC_STATUS;
	req.u.enc_status.stream_id = stream_id;
	memcpy(req.u.enc_status.client_id, q_id,
	       sizeof(req.u.enc_status.client_id));
	req.u.enc_status.stream_event = 0;
	req.u.enc_status.valid_stream_event = false;
	req.u.enc_status.stream_behavior = 0;
	req.u.enc_status.valid_stream_behavior = false;

	drm_dp_encode_sideband_req(&req, msg);
	return 0;
}

static int drm_dp_mst_assign_payload_id(struct drm_dp_mst_topology_mgr *mgr,
					struct drm_dp_vcpi *vcpi)
{
	int ret, vcpi_ret;

	mutex_lock(&mgr->payload_lock);
	ret = find_first_zero_bit(&mgr->payload_mask, mgr->max_payloads + 1);
	if (ret > mgr->max_payloads) {
		ret = -EINVAL;
		DRM_DEBUG_KMS("out of payload ids %d\n", ret);
		goto out_unlock;
	}

	vcpi_ret = find_first_zero_bit(&mgr->vcpi_mask, mgr->max_payloads + 1);
	if (vcpi_ret > mgr->max_payloads) {
		ret = -EINVAL;
		DRM_DEBUG_KMS("out of vcpi ids %d\n", ret);
		goto out_unlock;
	}

	set_bit(ret, &mgr->payload_mask);
	set_bit(vcpi_ret, &mgr->vcpi_mask);
	vcpi->vcpi = vcpi_ret + 1;
	mgr->proposed_vcpis[ret - 1] = vcpi;
out_unlock:
	mutex_unlock(&mgr->payload_lock);
	return ret;
}

static void drm_dp_mst_put_payload_id(struct drm_dp_mst_topology_mgr *mgr,
				      int vcpi)
{
	int i;

	if (vcpi == 0)
		return;

	mutex_lock(&mgr->payload_lock);
	DRM_DEBUG_KMS("putting payload %d\n", vcpi);
	clear_bit(vcpi - 1, &mgr->vcpi_mask);

	for (i = 0; i < mgr->max_payloads; i++) {
		if (mgr->proposed_vcpis[i] &&
		    mgr->proposed_vcpis[i]->vcpi == vcpi) {
			mgr->proposed_vcpis[i] = NULL;
			clear_bit(i + 1, &mgr->payload_mask);
		}
	}
	mutex_unlock(&mgr->payload_lock);
}

static bool check_txmsg_state(struct drm_dp_mst_topology_mgr *mgr,
			      struct drm_dp_sideband_msg_tx *txmsg)
{
	unsigned int state;

	/*
	 * All updates to txmsg->state are protected by mgr->qlock, and the two
	 * cases we check here are terminal states. For those the barriers
	 * provided by the wake_up/wait_event pair are enough.
	 */
	state = READ_ONCE(txmsg->state);
	return (state == DRM_DP_SIDEBAND_TX_RX ||
		state == DRM_DP_SIDEBAND_TX_TIMEOUT);
}

static int drm_dp_mst_wait_tx_reply(struct drm_dp_mst_branch *mstb,
				    struct drm_dp_sideband_msg_tx *txmsg)
{
	struct drm_dp_mst_topology_mgr *mgr = mstb->mgr;
	unsigned long wait_timeout = msecs_to_jiffies(4000);
	unsigned long wait_expires = jiffies + wait_timeout;
	int ret;

	for (;;) {
		/*
		 * If the driver provides a way for this, change to
		 * poll-waiting for the MST reply interrupt if we didn't receive
		 * it for 50 msec. This would cater for cases where the HPD
		 * pulse signal got lost somewhere, even though the sink raised
		 * the corresponding MST interrupt correctly. One example is the
		 * Club 3D CAC-1557 TypeC -> DP adapter which for some reason
		 * filters out short pulses with a duration less than ~540 usec.
		 *
		 * The poll period is 50 msec to avoid missing an interrupt
		 * after the sink has cleared it (after a 110msec timeout
		 * since it raised the interrupt).
		 */
		ret = wait_event_timeout(mgr->tx_waitq,
					 check_txmsg_state(mgr, txmsg),
					 mgr->cbs->poll_hpd_irq ?
						msecs_to_jiffies(50) :
						wait_timeout);

		if (ret || !mgr->cbs->poll_hpd_irq ||
		    time_after(jiffies, wait_expires))
			break;

		mgr->cbs->poll_hpd_irq(mgr);
	}

	mutex_lock(&mgr->qlock);
	if (ret > 0) {
		if (txmsg->state == DRM_DP_SIDEBAND_TX_TIMEOUT) {
			ret = -EIO;
			goto out;
		}
	} else {
		DRM_DEBUG_KMS("timedout msg send %p %d %d\n", txmsg, txmsg->state, txmsg->seqno);

		/* dump some state */
		ret = -EIO;

		/* remove from q */
		if (txmsg->state == DRM_DP_SIDEBAND_TX_QUEUED ||
		    txmsg->state == DRM_DP_SIDEBAND_TX_START_SEND ||
		    txmsg->state == DRM_DP_SIDEBAND_TX_SENT)
			list_del(&txmsg->next);
	}
out:
	if (unlikely(ret == -EIO) && drm_debug_enabled(DRM_UT_DP)) {
		struct drm_printer p = drm_debug_printer(DBG_PREFIX);

		drm_dp_mst_dump_sideband_msg_tx(&p, txmsg);
	}
	mutex_unlock(&mgr->qlock);

	drm_dp_mst_kick_tx(mgr);
	return ret;
}

static struct drm_dp_mst_branch *drm_dp_add_mst_branch_device(u8 lct, u8 *rad)
{
	struct drm_dp_mst_branch *mstb;

	mstb = kzalloc(sizeof(*mstb), GFP_KERNEL);
	if (!mstb)
		return NULL;

	mstb->lct = lct;
	if (lct > 1)
		memcpy(mstb->rad, rad, lct / 2);
	INIT_LIST_HEAD(&mstb->ports);
	kref_init(&mstb->topology_kref);
	kref_init(&mstb->malloc_kref);
	return mstb;
}

static void drm_dp_free_mst_branch_device(struct kref *kref)
{
	struct drm_dp_mst_branch *mstb =
		container_of(kref, struct drm_dp_mst_branch, malloc_kref);

	if (mstb->port_parent)
		drm_dp_mst_put_port_malloc(mstb->port_parent);

	kfree(mstb);
}

/**
 * DOC: Branch device and port refcounting
 *
 * Topology refcount overview
 * ~~~~~~~~~~~~~~~~~~~~~~~~~~
 *
 * The refcounting schemes for &struct drm_dp_mst_branch and &struct
 * drm_dp_mst_port are somewhat unusual. Both ports and branch devices have
 * two different kinds of refcounts: topology refcounts, and malloc refcounts.
 *
 * Topology refcounts are not exposed to drivers, and are handled internally
 * by the DP MST helpers. The helpers use them in order to prevent the
 * in-memory topology state from being changed in the middle of critical
 * operations like changing the internal state of payload allocations. This
 * means each branch and port will be considered to be connected to the rest
 * of the topology until its topology refcount reaches zero. Additionally,
 * for ports this means that their associated &struct drm_connector will stay
 * registered with userspace until the port's refcount reaches 0.
 *
 * Malloc refcount overview
 * ~~~~~~~~~~~~~~~~~~~~~~~~
 *
 * Malloc references are used to keep a &struct drm_dp_mst_port or &struct
 * drm_dp_mst_branch allocated even after all of its topology references have
 * been dropped, so that the driver or MST helpers can safely access each
 * branch's last known state before it was disconnected from the topology.
 * When the malloc refcount of a port or branch reaches 0, the memory
 * allocation containing the &struct drm_dp_mst_branch or &struct
 * drm_dp_mst_port respectively will be freed.
 *
 * For &struct drm_dp_mst_branch, malloc refcounts are not currently exposed
 * to drivers. As of writing this documentation, there are no drivers that
 * have a usecase for accessing &struct drm_dp_mst_branch outside of the MST
 * helpers. Exposing this API to drivers in a race-free manner would take more
 * tweaking of the refcounting scheme, however patches are welcome provided
 * there is a legitimate driver usecase for this.
 *
 * Refcount relationships in a topology
 * ~~~~~~~~~~~~~~~~~~~~~~~~~~~~~~~~~~~~
 *
 * Let's take a look at why the relationship between topology and malloc
 * refcounts is designed the way it is.
 *
 * .. kernel-figure:: dp-mst/topology-figure-1.dot
 *
 *    An example of topology and malloc refs in a DP MST topology with two
 *    active payloads. Topology refcount increments are indicated by solid
 *    lines, and malloc refcount increments are indicated by dashed lines.
 *    Each starts from the branch which incremented the refcount, and ends at
 *    the branch to which the refcount belongs to, i.e. the arrow points the
 *    same way as the C pointers used to reference a structure.
 *
 * As you can see in the above figure, every branch increments the topology
 * refcount of its children, and increments the malloc refcount of its
 * parent. Additionally, every payload increments the malloc refcount of its
 * assigned port by 1.
 *
 * So, what would happen if MSTB #3 from the above figure was unplugged from
 * the system, but the driver hadn't yet removed payload #2 from port #3? The
 * topology would start to look like the figure below.
 *
 * .. kernel-figure:: dp-mst/topology-figure-2.dot
 *
 *    Ports and branch devices which have been released from memory are
 *    colored grey, and references which have been removed are colored red.
 *
 * Whenever a port or branch device's topology refcount reaches zero, it will
 * decrement the topology refcounts of all its children, the malloc refcount
 * of its parent, and finally its own malloc refcount. For MSTB #4 and port
 * #4, this means they both have been disconnected from the topology and freed
 * from memory. But, because payload #2 is still holding a reference to port
 * #3, port #3 is removed from the topology but its &struct drm_dp_mst_port
 * is still accessible from memory. This also means port #3 has not yet
 * decremented the malloc refcount of MSTB #3, so its &struct
 * drm_dp_mst_branch will also stay allocated in memory until port #3's
 * malloc refcount reaches 0.
 *
 * This relationship is necessary because in order to release payload #2, we
 * need to be able to figure out the last relative of port #3 that's still
 * connected to the topology. In this case, we would travel up the topology as
 * shown below.
 *
 * .. kernel-figure:: dp-mst/topology-figure-3.dot
 *
 * And finally, remove payload #2 by communicating with port #2 through
 * sideband transactions.
 */

/**
 * drm_dp_mst_get_mstb_malloc() - Increment the malloc refcount of a branch
 * device
 * @mstb: The &struct drm_dp_mst_branch to increment the malloc refcount of
 *
 * Increments &drm_dp_mst_branch.malloc_kref. When
 * &drm_dp_mst_branch.malloc_kref reaches 0, the memory allocation for @mstb
 * will be released and @mstb may no longer be used.
 *
 * See also: drm_dp_mst_put_mstb_malloc()
 */
static void
drm_dp_mst_get_mstb_malloc(struct drm_dp_mst_branch *mstb)
{
	kref_get(&mstb->malloc_kref);
	DRM_DEBUG("mstb %p (%d)\n", mstb, kref_read(&mstb->malloc_kref));
}

/**
 * drm_dp_mst_put_mstb_malloc() - Decrement the malloc refcount of a branch
 * device
 * @mstb: The &struct drm_dp_mst_branch to decrement the malloc refcount of
 *
 * Decrements &drm_dp_mst_branch.malloc_kref. When
 * &drm_dp_mst_branch.malloc_kref reaches 0, the memory allocation for @mstb
 * will be released and @mstb may no longer be used.
 *
 * See also: drm_dp_mst_get_mstb_malloc()
 */
static void
drm_dp_mst_put_mstb_malloc(struct drm_dp_mst_branch *mstb)
{
	DRM_DEBUG("mstb %p (%d)\n", mstb, kref_read(&mstb->malloc_kref) - 1);
	kref_put(&mstb->malloc_kref, drm_dp_free_mst_branch_device);
}

static void drm_dp_free_mst_port(struct kref *kref)
{
	struct drm_dp_mst_port *port =
		container_of(kref, struct drm_dp_mst_port, malloc_kref);

	drm_dp_mst_put_mstb_malloc(port->parent);
	kfree(port);
}

/**
 * drm_dp_mst_get_port_malloc() - Increment the malloc refcount of an MST port
 * @port: The &struct drm_dp_mst_port to increment the malloc refcount of
 *
 * Increments &drm_dp_mst_port.malloc_kref. When &drm_dp_mst_port.malloc_kref
 * reaches 0, the memory allocation for @port will be released and @port may
 * no longer be used.
 *
 * Because @port could potentially be freed at any time by the DP MST helpers
 * if &drm_dp_mst_port.malloc_kref reaches 0, including during a call to this
 * function, drivers that which to make use of &struct drm_dp_mst_port should
 * ensure that they grab at least one main malloc reference to their MST ports
 * in &drm_dp_mst_topology_cbs.add_connector. This callback is called before
 * there is any chance for &drm_dp_mst_port.malloc_kref to reach 0.
 *
 * See also: drm_dp_mst_put_port_malloc()
 */
void
drm_dp_mst_get_port_malloc(struct drm_dp_mst_port *port)
{
	kref_get(&port->malloc_kref);
	DRM_DEBUG("port %p (%d)\n", port, kref_read(&port->malloc_kref));
}
EXPORT_SYMBOL(drm_dp_mst_get_port_malloc);

/**
 * drm_dp_mst_put_port_malloc() - Decrement the malloc refcount of an MST port
 * @port: The &struct drm_dp_mst_port to decrement the malloc refcount of
 *
 * Decrements &drm_dp_mst_port.malloc_kref. When &drm_dp_mst_port.malloc_kref
 * reaches 0, the memory allocation for @port will be released and @port may
 * no longer be used.
 *
 * See also: drm_dp_mst_get_port_malloc()
 */
void
drm_dp_mst_put_port_malloc(struct drm_dp_mst_port *port)
{
	DRM_DEBUG("port %p (%d)\n", port, kref_read(&port->malloc_kref) - 1);
	kref_put(&port->malloc_kref, drm_dp_free_mst_port);
}
EXPORT_SYMBOL(drm_dp_mst_put_port_malloc);

#if IS_ENABLED(CONFIG_DRM_DEBUG_DP_MST_TOPOLOGY_REFS)

#define STACK_DEPTH 8

static noinline void
__topology_ref_save(struct drm_dp_mst_topology_mgr *mgr,
		    struct drm_dp_mst_topology_ref_history *history,
		    enum drm_dp_mst_topology_ref_type type)
{
	struct drm_dp_mst_topology_ref_entry *entry = NULL;
	depot_stack_handle_t backtrace;
	ulong stack_entries[STACK_DEPTH];
	uint n;
	int i;

	n = stack_trace_save(stack_entries, ARRAY_SIZE(stack_entries), 1);
	backtrace = stack_depot_save(stack_entries, n, GFP_KERNEL);
	if (!backtrace)
		return;

	/* Try to find an existing entry for this backtrace */
	for (i = 0; i < history->len; i++) {
		if (history->entries[i].backtrace == backtrace) {
			entry = &history->entries[i];
			break;
		}
	}

	/* Otherwise add one */
	if (!entry) {
		struct drm_dp_mst_topology_ref_entry *new;
		int new_len = history->len + 1;

		new = krealloc(history->entries, sizeof(*new) * new_len,
			       GFP_KERNEL);
		if (!new)
			return;

		entry = &new[history->len];
		history->len = new_len;
		history->entries = new;

		entry->backtrace = backtrace;
		entry->type = type;
		entry->count = 0;
	}
	entry->count++;
	entry->ts_nsec = ktime_get_ns();
}

static int
topology_ref_history_cmp(const void *a, const void *b)
{
	const struct drm_dp_mst_topology_ref_entry *entry_a = a, *entry_b = b;

	if (entry_a->ts_nsec > entry_b->ts_nsec)
		return 1;
	else if (entry_a->ts_nsec < entry_b->ts_nsec)
		return -1;
	else
		return 0;
}

static inline const char *
topology_ref_type_to_str(enum drm_dp_mst_topology_ref_type type)
{
	if (type == DRM_DP_MST_TOPOLOGY_REF_GET)
		return "get";
	else
		return "put";
}

static void
__dump_topology_ref_history(struct drm_dp_mst_topology_ref_history *history,
			    void *ptr, const char *type_str)
{
	struct drm_printer p = drm_debug_printer(DBG_PREFIX);
	char *buf = kzalloc(PAGE_SIZE, GFP_KERNEL);
	int i;

	if (!buf)
		return;

	if (!history->len)
		goto out;

	/* First, sort the list so that it goes from oldest to newest
	 * reference entry
	 */
	sort(history->entries, history->len, sizeof(*history->entries),
	     topology_ref_history_cmp, NULL);

	drm_printf(&p, "%s (%p) topology count reached 0, dumping history:\n",
		   type_str, ptr);

	for (i = 0; i < history->len; i++) {
		const struct drm_dp_mst_topology_ref_entry *entry =
			&history->entries[i];
		ulong *entries;
		uint nr_entries;
		u64 ts_nsec = entry->ts_nsec;
		u32 rem_nsec = do_div(ts_nsec, 1000000000);

		nr_entries = stack_depot_fetch(entry->backtrace, &entries);
		stack_trace_snprint(buf, PAGE_SIZE, entries, nr_entries, 4);

		drm_printf(&p, "  %d %ss (last at %5llu.%06u):\n%s",
			   entry->count,
			   topology_ref_type_to_str(entry->type),
			   ts_nsec, rem_nsec / 1000, buf);
	}

	/* Now free the history, since this is the only time we expose it */
	kfree(history->entries);
out:
	kfree(buf);
}

static __always_inline void
drm_dp_mst_dump_mstb_topology_history(struct drm_dp_mst_branch *mstb)
{
	__dump_topology_ref_history(&mstb->topology_ref_history, mstb,
				    "MSTB");
}

static __always_inline void
drm_dp_mst_dump_port_topology_history(struct drm_dp_mst_port *port)
{
	__dump_topology_ref_history(&port->topology_ref_history, port,
				    "Port");
}

static __always_inline void
save_mstb_topology_ref(struct drm_dp_mst_branch *mstb,
		       enum drm_dp_mst_topology_ref_type type)
{
	__topology_ref_save(mstb->mgr, &mstb->topology_ref_history, type);
}

static __always_inline void
save_port_topology_ref(struct drm_dp_mst_port *port,
		       enum drm_dp_mst_topology_ref_type type)
{
	__topology_ref_save(port->mgr, &port->topology_ref_history, type);
}

static inline void
topology_ref_history_lock(struct drm_dp_mst_topology_mgr *mgr)
{
	mutex_lock(&mgr->topology_ref_history_lock);
}

static inline void
topology_ref_history_unlock(struct drm_dp_mst_topology_mgr *mgr)
{
	mutex_unlock(&mgr->topology_ref_history_lock);
}
#else
static inline void
topology_ref_history_lock(struct drm_dp_mst_topology_mgr *mgr) {}
static inline void
topology_ref_history_unlock(struct drm_dp_mst_topology_mgr *mgr) {}
static inline void
drm_dp_mst_dump_mstb_topology_history(struct drm_dp_mst_branch *mstb) {}
static inline void
drm_dp_mst_dump_port_topology_history(struct drm_dp_mst_port *port) {}
#define save_mstb_topology_ref(mstb, type)
#define save_port_topology_ref(port, type)
#endif

static void drm_dp_destroy_mst_branch_device(struct kref *kref)
{
	struct drm_dp_mst_branch *mstb =
		container_of(kref, struct drm_dp_mst_branch, topology_kref);
	struct drm_dp_mst_topology_mgr *mgr = mstb->mgr;

	drm_dp_mst_dump_mstb_topology_history(mstb);

	INIT_LIST_HEAD(&mstb->destroy_next);

	/*
	 * This can get called under mgr->mutex, so we need to perform the
	 * actual destruction of the mstb in another worker
	 */
	mutex_lock(&mgr->delayed_destroy_lock);
	list_add(&mstb->destroy_next, &mgr->destroy_branch_device_list);
	mutex_unlock(&mgr->delayed_destroy_lock);
	queue_work(mgr->delayed_destroy_wq, &mgr->delayed_destroy_work);
}

/**
 * drm_dp_mst_topology_try_get_mstb() - Increment the topology refcount of a
 * branch device unless it's zero
 * @mstb: &struct drm_dp_mst_branch to increment the topology refcount of
 *
 * Attempts to grab a topology reference to @mstb, if it hasn't yet been
 * removed from the topology (e.g. &drm_dp_mst_branch.topology_kref has
 * reached 0). Holding a topology reference implies that a malloc reference
 * will be held to @mstb as long as the user holds the topology reference.
 *
 * Care should be taken to ensure that the user has at least one malloc
 * reference to @mstb. If you already have a topology reference to @mstb, you
 * should use drm_dp_mst_topology_get_mstb() instead.
 *
 * See also:
 * drm_dp_mst_topology_get_mstb()
 * drm_dp_mst_topology_put_mstb()
 *
 * Returns:
 * * 1: A topology reference was grabbed successfully
 * * 0: @port is no longer in the topology, no reference was grabbed
 */
static int __must_check
drm_dp_mst_topology_try_get_mstb(struct drm_dp_mst_branch *mstb)
{
	int ret;

	topology_ref_history_lock(mstb->mgr);
	ret = kref_get_unless_zero(&mstb->topology_kref);
	if (ret) {
		DRM_DEBUG("mstb %p (%d)\n",
			  mstb, kref_read(&mstb->topology_kref));
		save_mstb_topology_ref(mstb, DRM_DP_MST_TOPOLOGY_REF_GET);
	}

	topology_ref_history_unlock(mstb->mgr);

	return ret;
}

/**
 * drm_dp_mst_topology_get_mstb() - Increment the topology refcount of a
 * branch device
 * @mstb: The &struct drm_dp_mst_branch to increment the topology refcount of
 *
 * Increments &drm_dp_mst_branch.topology_refcount without checking whether or
 * not it's already reached 0. This is only valid to use in scenarios where
 * you are already guaranteed to have at least one active topology reference
 * to @mstb. Otherwise, drm_dp_mst_topology_try_get_mstb() must be used.
 *
 * See also:
 * drm_dp_mst_topology_try_get_mstb()
 * drm_dp_mst_topology_put_mstb()
 */
static void drm_dp_mst_topology_get_mstb(struct drm_dp_mst_branch *mstb)
{
	topology_ref_history_lock(mstb->mgr);

	save_mstb_topology_ref(mstb, DRM_DP_MST_TOPOLOGY_REF_GET);
	WARN_ON(kref_read(&mstb->topology_kref) == 0);
	kref_get(&mstb->topology_kref);
	DRM_DEBUG("mstb %p (%d)\n", mstb, kref_read(&mstb->topology_kref));

	topology_ref_history_unlock(mstb->mgr);
}

/**
 * drm_dp_mst_topology_put_mstb() - release a topology reference to a branch
 * device
 * @mstb: The &struct drm_dp_mst_branch to release the topology reference from
 *
 * Releases a topology reference from @mstb by decrementing
 * &drm_dp_mst_branch.topology_kref.
 *
 * See also:
 * drm_dp_mst_topology_try_get_mstb()
 * drm_dp_mst_topology_get_mstb()
 */
static void
drm_dp_mst_topology_put_mstb(struct drm_dp_mst_branch *mstb)
{
	topology_ref_history_lock(mstb->mgr);

	DRM_DEBUG("mstb %p (%d)\n",
		  mstb, kref_read(&mstb->topology_kref) - 1);
	save_mstb_topology_ref(mstb, DRM_DP_MST_TOPOLOGY_REF_PUT);

	topology_ref_history_unlock(mstb->mgr);
	kref_put(&mstb->topology_kref, drm_dp_destroy_mst_branch_device);
}

static void drm_dp_destroy_port(struct kref *kref)
{
	struct drm_dp_mst_port *port =
		container_of(kref, struct drm_dp_mst_port, topology_kref);
	struct drm_dp_mst_topology_mgr *mgr = port->mgr;

	drm_dp_mst_dump_port_topology_history(port);

	/* There's nothing that needs locking to destroy an input port yet */
	if (port->input) {
		drm_dp_mst_put_port_malloc(port);
		return;
	}

	kfree(port->cached_edid);

	/*
	 * we can't destroy the connector here, as we might be holding the
	 * mode_config.mutex from an EDID retrieval
	 */
	mutex_lock(&mgr->delayed_destroy_lock);
	list_add(&port->next, &mgr->destroy_port_list);
	mutex_unlock(&mgr->delayed_destroy_lock);
	queue_work(mgr->delayed_destroy_wq, &mgr->delayed_destroy_work);
}

/**
 * drm_dp_mst_topology_try_get_port() - Increment the topology refcount of a
 * port unless it's zero
 * @port: &struct drm_dp_mst_port to increment the topology refcount of
 *
 * Attempts to grab a topology reference to @port, if it hasn't yet been
 * removed from the topology (e.g. &drm_dp_mst_port.topology_kref has reached
 * 0). Holding a topology reference implies that a malloc reference will be
 * held to @port as long as the user holds the topology reference.
 *
 * Care should be taken to ensure that the user has at least one malloc
 * reference to @port. If you already have a topology reference to @port, you
 * should use drm_dp_mst_topology_get_port() instead.
 *
 * See also:
 * drm_dp_mst_topology_get_port()
 * drm_dp_mst_topology_put_port()
 *
 * Returns:
 * * 1: A topology reference was grabbed successfully
 * * 0: @port is no longer in the topology, no reference was grabbed
 */
static int __must_check
drm_dp_mst_topology_try_get_port(struct drm_dp_mst_port *port)
{
	int ret;

	topology_ref_history_lock(port->mgr);
	ret = kref_get_unless_zero(&port->topology_kref);
	if (ret) {
		DRM_DEBUG("port %p (%d)\n",
			  port, kref_read(&port->topology_kref));
		save_port_topology_ref(port, DRM_DP_MST_TOPOLOGY_REF_GET);
	}

	topology_ref_history_unlock(port->mgr);
	return ret;
}

/**
 * drm_dp_mst_topology_get_port() - Increment the topology refcount of a port
 * @port: The &struct drm_dp_mst_port to increment the topology refcount of
 *
 * Increments &drm_dp_mst_port.topology_refcount without checking whether or
 * not it's already reached 0. This is only valid to use in scenarios where
 * you are already guaranteed to have at least one active topology reference
 * to @port. Otherwise, drm_dp_mst_topology_try_get_port() must be used.
 *
 * See also:
 * drm_dp_mst_topology_try_get_port()
 * drm_dp_mst_topology_put_port()
 */
static void drm_dp_mst_topology_get_port(struct drm_dp_mst_port *port)
{
	topology_ref_history_lock(port->mgr);

	WARN_ON(kref_read(&port->topology_kref) == 0);
	kref_get(&port->topology_kref);
	DRM_DEBUG("port %p (%d)\n", port, kref_read(&port->topology_kref));
	save_port_topology_ref(port, DRM_DP_MST_TOPOLOGY_REF_GET);

	topology_ref_history_unlock(port->mgr);
}

/**
 * drm_dp_mst_topology_put_port() - release a topology reference to a port
 * @port: The &struct drm_dp_mst_port to release the topology reference from
 *
 * Releases a topology reference from @port by decrementing
 * &drm_dp_mst_port.topology_kref.
 *
 * See also:
 * drm_dp_mst_topology_try_get_port()
 * drm_dp_mst_topology_get_port()
 */
static void drm_dp_mst_topology_put_port(struct drm_dp_mst_port *port)
{
	topology_ref_history_lock(port->mgr);

	DRM_DEBUG("port %p (%d)\n",
		  port, kref_read(&port->topology_kref) - 1);
	save_port_topology_ref(port, DRM_DP_MST_TOPOLOGY_REF_PUT);

	topology_ref_history_unlock(port->mgr);
	kref_put(&port->topology_kref, drm_dp_destroy_port);
}

static struct drm_dp_mst_branch *
drm_dp_mst_topology_get_mstb_validated_locked(struct drm_dp_mst_branch *mstb,
					      struct drm_dp_mst_branch *to_find)
{
	struct drm_dp_mst_port *port;
	struct drm_dp_mst_branch *rmstb;

	if (to_find == mstb)
		return mstb;

	list_for_each_entry(port, &mstb->ports, next) {
		if (port->mstb) {
			rmstb = drm_dp_mst_topology_get_mstb_validated_locked(
			    port->mstb, to_find);
			if (rmstb)
				return rmstb;
		}
	}
	return NULL;
}

static struct drm_dp_mst_branch *
drm_dp_mst_topology_get_mstb_validated(struct drm_dp_mst_topology_mgr *mgr,
				       struct drm_dp_mst_branch *mstb)
{
	struct drm_dp_mst_branch *rmstb = NULL;

	mutex_lock(&mgr->lock);
	if (mgr->mst_primary) {
		rmstb = drm_dp_mst_topology_get_mstb_validated_locked(
		    mgr->mst_primary, mstb);

		if (rmstb && !drm_dp_mst_topology_try_get_mstb(rmstb))
			rmstb = NULL;
	}
	mutex_unlock(&mgr->lock);
	return rmstb;
}

static struct drm_dp_mst_port *
drm_dp_mst_topology_get_port_validated_locked(struct drm_dp_mst_branch *mstb,
					      struct drm_dp_mst_port *to_find)
{
	struct drm_dp_mst_port *port, *mport;

	list_for_each_entry(port, &mstb->ports, next) {
		if (port == to_find)
			return port;

		if (port->mstb) {
			mport = drm_dp_mst_topology_get_port_validated_locked(
			    port->mstb, to_find);
			if (mport)
				return mport;
		}
	}
	return NULL;
}

static struct drm_dp_mst_port *
drm_dp_mst_topology_get_port_validated(struct drm_dp_mst_topology_mgr *mgr,
				       struct drm_dp_mst_port *port)
{
	struct drm_dp_mst_port *rport = NULL;

	mutex_lock(&mgr->lock);
	if (mgr->mst_primary) {
		rport = drm_dp_mst_topology_get_port_validated_locked(
		    mgr->mst_primary, port);

		if (rport && !drm_dp_mst_topology_try_get_port(rport))
			rport = NULL;
	}
	mutex_unlock(&mgr->lock);
	return rport;
}

static struct drm_dp_mst_port *drm_dp_get_port(struct drm_dp_mst_branch *mstb, u8 port_num)
{
	struct drm_dp_mst_port *port;
	int ret;

	list_for_each_entry(port, &mstb->ports, next) {
		if (port->port_num == port_num) {
			ret = drm_dp_mst_topology_try_get_port(port);
			return ret ? port : NULL;
		}
	}

	return NULL;
}

/*
 * calculate a new RAD for this MST branch device
 * if parent has an LCT of 2 then it has 1 nibble of RAD,
 * if parent has an LCT of 3 then it has 2 nibbles of RAD,
 */
static u8 drm_dp_calculate_rad(struct drm_dp_mst_port *port,
				 u8 *rad)
{
	int parent_lct = port->parent->lct;
	int shift = 4;
	int idx = (parent_lct - 1) / 2;

	if (parent_lct > 1) {
		memcpy(rad, port->parent->rad, idx + 1);
		shift = (parent_lct % 2) ? 4 : 0;
	} else
		rad[0] = 0;

	rad[idx] |= port->port_num << shift;
	return parent_lct + 1;
}

static bool drm_dp_mst_is_end_device(u8 pdt, bool mcs)
{
	switch (pdt) {
	case DP_PEER_DEVICE_DP_LEGACY_CONV:
	case DP_PEER_DEVICE_SST_SINK:
		return true;
	case DP_PEER_DEVICE_MST_BRANCHING:
		/* For sst branch device */
		if (!mcs)
			return true;

		return false;
	}
	return true;
}

static int
drm_dp_port_set_pdt(struct drm_dp_mst_port *port, u8 new_pdt,
		    bool new_mcs)
{
	struct drm_dp_mst_topology_mgr *mgr = port->mgr;
	struct drm_dp_mst_branch *mstb;
	u8 rad[8], lct;
	int ret = 0;

	if (port->pdt == new_pdt && port->mcs == new_mcs)
		return 0;

	/* Teardown the old pdt, if there is one */
	if (port->pdt != DP_PEER_DEVICE_NONE) {
		if (drm_dp_mst_is_end_device(port->pdt, port->mcs)) {
			/*
			 * If the new PDT would also have an i2c bus,
			 * don't bother with reregistering it
			 */
			if (new_pdt != DP_PEER_DEVICE_NONE &&
			    drm_dp_mst_is_end_device(new_pdt, new_mcs)) {
				port->pdt = new_pdt;
				port->mcs = new_mcs;
				return 0;
			}

			/* remove i2c over sideband */
			drm_dp_mst_unregister_i2c_bus(port);
		} else {
			mutex_lock(&mgr->lock);
			drm_dp_mst_topology_put_mstb(port->mstb);
			port->mstb = NULL;
			mutex_unlock(&mgr->lock);
		}
	}

	port->pdt = new_pdt;
	port->mcs = new_mcs;

	if (port->pdt != DP_PEER_DEVICE_NONE) {
		if (drm_dp_mst_is_end_device(port->pdt, port->mcs)) {
			/* add i2c over sideband */
			ret = drm_dp_mst_register_i2c_bus(port);
		} else {
			lct = drm_dp_calculate_rad(port, rad);
			mstb = drm_dp_add_mst_branch_device(lct, rad);
			if (!mstb) {
				ret = -ENOMEM;
				DRM_ERROR("Failed to create MSTB for port %p",
					  port);
				goto out;
			}

			mutex_lock(&mgr->lock);
			port->mstb = mstb;
			mstb->mgr = port->mgr;
			mstb->port_parent = port;

			/*
			 * Make sure this port's memory allocation stays
			 * around until its child MSTB releases it
			 */
			drm_dp_mst_get_port_malloc(port);
			mutex_unlock(&mgr->lock);

			/* And make sure we send a link address for this */
			ret = 1;
		}
	}

out:
	if (ret < 0)
		port->pdt = DP_PEER_DEVICE_NONE;
	return ret;
}

/**
 * drm_dp_mst_dpcd_read() - read a series of bytes from the DPCD via sideband
 * @aux: Fake sideband AUX CH
 * @offset: address of the (first) register to read
 * @buffer: buffer to store the register values
 * @size: number of bytes in @buffer
 *
 * Performs the same functionality for remote devices via
 * sideband messaging as drm_dp_dpcd_read() does for local
 * devices via actual AUX CH.
 *
 * Return: Number of bytes read, or negative error code on failure.
 */
ssize_t drm_dp_mst_dpcd_read(struct drm_dp_aux *aux,
			     unsigned int offset, void *buffer, size_t size)
{
	struct drm_dp_mst_port *port = container_of(aux, struct drm_dp_mst_port,
						    aux);

	return drm_dp_send_dpcd_read(port->mgr, port,
				     offset, size, buffer);
}

/**
 * drm_dp_mst_dpcd_write() - write a series of bytes to the DPCD via sideband
 * @aux: Fake sideband AUX CH
 * @offset: address of the (first) register to write
 * @buffer: buffer containing the values to write
 * @size: number of bytes in @buffer
 *
 * Performs the same functionality for remote devices via
 * sideband messaging as drm_dp_dpcd_write() does for local
 * devices via actual AUX CH.
 *
 * Return: number of bytes written on success, negative error code on failure.
 */
ssize_t drm_dp_mst_dpcd_write(struct drm_dp_aux *aux,
			      unsigned int offset, void *buffer, size_t size)
{
	struct drm_dp_mst_port *port = container_of(aux, struct drm_dp_mst_port,
						    aux);

	return drm_dp_send_dpcd_write(port->mgr, port,
				      offset, size, buffer);
}

static int drm_dp_check_mstb_guid(struct drm_dp_mst_branch *mstb, u8 *guid)
{
	int ret = 0;

	memcpy(mstb->guid, guid, 16);

	if (!drm_dp_validate_guid(mstb->mgr, mstb->guid)) {
		if (mstb->port_parent) {
			ret = drm_dp_send_dpcd_write(mstb->mgr,
						     mstb->port_parent,
						     DP_GUID, 16, mstb->guid);
		} else {
			ret = drm_dp_dpcd_write(mstb->mgr->aux,
						DP_GUID, mstb->guid, 16);
		}
	}

	if (ret < 16 && ret > 0)
		return -EPROTO;

	return ret == 16 ? 0 : ret;
}

static void build_mst_prop_path(const struct drm_dp_mst_branch *mstb,
				int pnum,
				char *proppath,
				size_t proppath_size)
{
	int i;
	char temp[8];

	snprintf(proppath, proppath_size, "mst:%d", mstb->mgr->conn_base_id);
	for (i = 0; i < (mstb->lct - 1); i++) {
		int shift = (i % 2) ? 0 : 4;
		int port_num = (mstb->rad[i / 2] >> shift) & 0xf;

		snprintf(temp, sizeof(temp), "-%d", port_num);
		strlcat(proppath, temp, proppath_size);
	}
	snprintf(temp, sizeof(temp), "-%d", pnum);
	strlcat(proppath, temp, proppath_size);
}

/**
 * drm_dp_mst_connector_late_register() - Late MST connector registration
 * @connector: The MST connector
 * @port: The MST port for this connector
 *
 * Helper to register the remote aux device for this MST port. Drivers should
 * call this from their mst connector's late_register hook to enable MST aux
 * devices.
 *
 * Return: 0 on success, negative error code on failure.
 */
int drm_dp_mst_connector_late_register(struct drm_connector *connector,
				       struct drm_dp_mst_port *port)
{
	DRM_DEBUG_KMS("registering %s remote bus for %s\n",
		      port->aux.name, connector->kdev->kobj.name);

	port->aux.dev = connector->kdev;
	return drm_dp_aux_register_devnode(&port->aux);
}
EXPORT_SYMBOL(drm_dp_mst_connector_late_register);

/**
 * drm_dp_mst_connector_early_unregister() - Early MST connector unregistration
 * @connector: The MST connector
 * @port: The MST port for this connector
 *
 * Helper to unregister the remote aux device for this MST port, registered by
 * drm_dp_mst_connector_late_register(). Drivers should call this from their mst
 * connector's early_unregister hook.
 */
void drm_dp_mst_connector_early_unregister(struct drm_connector *connector,
					   struct drm_dp_mst_port *port)
{
	DRM_DEBUG_KMS("unregistering %s remote bus for %s\n",
		      port->aux.name, connector->kdev->kobj.name);
	drm_dp_aux_unregister_devnode(&port->aux);
}
EXPORT_SYMBOL(drm_dp_mst_connector_early_unregister);

static void
drm_dp_mst_port_add_connector(struct drm_dp_mst_branch *mstb,
			      struct drm_dp_mst_port *port)
{
	struct drm_dp_mst_topology_mgr *mgr = port->mgr;
	char proppath[255];
	int ret;

	build_mst_prop_path(mstb, port->port_num, proppath, sizeof(proppath));
	port->connector = mgr->cbs->add_connector(mgr, port, proppath);
	if (!port->connector) {
		ret = -ENOMEM;
		goto error;
	}

	if (port->pdt != DP_PEER_DEVICE_NONE &&
	    drm_dp_mst_is_end_device(port->pdt, port->mcs)) {
		port->cached_edid = drm_get_edid(port->connector,
						 &port->aux.ddc);
		drm_connector_set_tile_property(port->connector);
	}

	drm_connector_register(port->connector);
	return;

error:
	DRM_ERROR("Failed to create connector for port %p: %d\n", port, ret);
}

/*
 * Drop a topology reference, and unlink the port from the in-memory topology
 * layout
 */
static void
drm_dp_mst_topology_unlink_port(struct drm_dp_mst_topology_mgr *mgr,
				struct drm_dp_mst_port *port)
{
	mutex_lock(&mgr->lock);
	port->parent->num_ports--;
	list_del(&port->next);
	mutex_unlock(&mgr->lock);
	drm_dp_mst_topology_put_port(port);
}

static struct drm_dp_mst_port *
drm_dp_mst_add_port(struct drm_device *dev,
		    struct drm_dp_mst_topology_mgr *mgr,
		    struct drm_dp_mst_branch *mstb, u8 port_number)
{
	struct drm_dp_mst_port *port = kzalloc(sizeof(*port), GFP_KERNEL);

	if (!port)
		return NULL;

	kref_init(&port->topology_kref);
	kref_init(&port->malloc_kref);
	port->parent = mstb;
	port->port_num = port_number;
	port->mgr = mgr;
	port->aux.name = "DPMST";
	port->aux.dev = dev->dev;
	port->aux.is_remote = true;

	/* initialize the MST downstream port's AUX crc work queue */
	drm_dp_remote_aux_init(&port->aux);

	/*
	 * Make sure the memory allocation for our parent branch stays
	 * around until our own memory allocation is released
	 */
	drm_dp_mst_get_mstb_malloc(mstb);

	return port;
}

static int
drm_dp_mst_handle_link_address_port(struct drm_dp_mst_branch *mstb,
				    struct drm_device *dev,
				    struct drm_dp_link_addr_reply_port *port_msg)
{
	struct drm_dp_mst_topology_mgr *mgr = mstb->mgr;
	struct drm_dp_mst_port *port;
	int old_ddps = 0, ret;
	u8 new_pdt = DP_PEER_DEVICE_NONE;
	bool new_mcs = 0;
	bool created = false, send_link_addr = false, changed = false;

	port = drm_dp_get_port(mstb, port_msg->port_number);
	if (!port) {
		port = drm_dp_mst_add_port(dev, mgr, mstb,
					   port_msg->port_number);
		if (!port)
			return -ENOMEM;
		created = true;
		changed = true;
	} else if (!port->input && port_msg->input_port && port->connector) {
		/* Since port->connector can't be changed here, we create a
		 * new port if input_port changes from 0 to 1
		 */
		drm_dp_mst_topology_unlink_port(mgr, port);
		drm_dp_mst_topology_put_port(port);
		port = drm_dp_mst_add_port(dev, mgr, mstb,
					   port_msg->port_number);
		if (!port)
			return -ENOMEM;
		changed = true;
		created = true;
	} else if (port->input && !port_msg->input_port) {
		changed = true;
	} else if (port->connector) {
		/* We're updating a port that's exposed to userspace, so do it
		 * under lock
		 */
		drm_modeset_lock(&mgr->base.lock, NULL);

		old_ddps = port->ddps;
		changed = port->ddps != port_msg->ddps ||
			(port->ddps &&
			 (port->ldps != port_msg->legacy_device_plug_status ||
			  port->dpcd_rev != port_msg->dpcd_revision ||
			  port->mcs != port_msg->mcs ||
			  port->pdt != port_msg->peer_device_type ||
			  port->num_sdp_stream_sinks !=
			  port_msg->num_sdp_stream_sinks));
	}

	port->input = port_msg->input_port;
	if (!port->input)
		new_pdt = port_msg->peer_device_type;
	new_mcs = port_msg->mcs;
	port->ddps = port_msg->ddps;
	port->ldps = port_msg->legacy_device_plug_status;
	port->dpcd_rev = port_msg->dpcd_revision;
	port->num_sdp_streams = port_msg->num_sdp_streams;
	port->num_sdp_stream_sinks = port_msg->num_sdp_stream_sinks;

	/* manage mstb port lists with mgr lock - take a reference
	   for this list */
	if (created) {
		mutex_lock(&mgr->lock);
		drm_dp_mst_topology_get_port(port);
		list_add(&port->next, &mstb->ports);
		mstb->num_ports++;
		mutex_unlock(&mgr->lock);
	}

	/*
	 * Reprobe PBN caps on both hotplug, and when re-probing the link
	 * for our parent mstb
	 */
	if (old_ddps != port->ddps || !created) {
		if (port->ddps && !port->input) {
			ret = drm_dp_send_enum_path_resources(mgr, mstb,
							      port);
			if (ret == 1)
				changed = true;
		} else {
			port->full_pbn = 0;
		}
	}

	ret = drm_dp_port_set_pdt(port, new_pdt, new_mcs);
	if (ret == 1) {
		send_link_addr = true;
	} else if (ret < 0) {
		DRM_ERROR("Failed to change PDT on port %p: %d\n",
			  port, ret);
		goto fail;
	}

	/*
	 * If this port wasn't just created, then we're reprobing because
	 * we're coming out of suspend. In this case, always resend the link
	 * address if there's an MSTB on this port
	 */
	if (!created && port->pdt == DP_PEER_DEVICE_MST_BRANCHING &&
	    port->mcs)
		send_link_addr = true;

	if (port->connector)
		drm_modeset_unlock(&mgr->base.lock);
	else if (!port->input)
		drm_dp_mst_port_add_connector(mstb, port);

	if (send_link_addr && port->mstb) {
		ret = drm_dp_send_link_address(mgr, port->mstb);
		if (ret == 1) /* MSTB below us changed */
			changed = true;
		else if (ret < 0)
			goto fail_put;
	}

	/* put reference to this port */
	drm_dp_mst_topology_put_port(port);
	return changed;

fail:
	drm_dp_mst_topology_unlink_port(mgr, port);
	if (port->connector)
		drm_modeset_unlock(&mgr->base.lock);
fail_put:
	drm_dp_mst_topology_put_port(port);
	return ret;
}

static void
drm_dp_mst_handle_conn_stat(struct drm_dp_mst_branch *mstb,
			    struct drm_dp_connection_status_notify *conn_stat)
{
	struct drm_dp_mst_topology_mgr *mgr = mstb->mgr;
	struct drm_dp_mst_port *port;
	int old_ddps, old_input, ret, i;
	u8 new_pdt;
	bool new_mcs;
	bool dowork = false, create_connector = false;

	port = drm_dp_get_port(mstb, conn_stat->port_number);
	if (!port)
		return;

	if (port->connector) {
		if (!port->input && conn_stat->input_port) {
			/*
			 * We can't remove a connector from an already exposed
			 * port, so just throw the port out and make sure we
			 * reprobe the link address of it's parent MSTB
			 */
			drm_dp_mst_topology_unlink_port(mgr, port);
			mstb->link_address_sent = false;
			dowork = true;
			goto out;
		}

		/* Locking is only needed if the port's exposed to userspace */
		drm_modeset_lock(&mgr->base.lock, NULL);
	} else if (port->input && !conn_stat->input_port) {
		create_connector = true;
		/* Reprobe link address so we get num_sdp_streams */
		mstb->link_address_sent = false;
		dowork = true;
	}

	old_ddps = port->ddps;
	old_input = port->input;
	port->input = conn_stat->input_port;
	port->ldps = conn_stat->legacy_device_plug_status;
	port->ddps = conn_stat->displayport_device_plug_status;

	if (old_ddps != port->ddps) {
		if (port->ddps && !port->input)
			drm_dp_send_enum_path_resources(mgr, mstb, port);
		else
			port->full_pbn = 0;
	}

	new_pdt = port->input ? DP_PEER_DEVICE_NONE : conn_stat->peer_device_type;
	new_mcs = conn_stat->message_capability_status;
	ret = drm_dp_port_set_pdt(port, new_pdt, new_mcs);
	if (ret == 1) {
		dowork = true;
	} else if (ret < 0) {
		DRM_ERROR("Failed to change PDT for port %p: %d\n",
			  port, ret);
		dowork = false;
	}

	if (!old_input && old_ddps != port->ddps && !port->ddps) {
		for (i = 0; i < mgr->max_payloads; i++) {
			struct drm_dp_vcpi *vcpi = mgr->proposed_vcpis[i];
			struct drm_dp_mst_port *port_validated;

			if (!vcpi)
				continue;

			port_validated =
				container_of(vcpi, struct drm_dp_mst_port, vcpi);
			port_validated =
				drm_dp_mst_topology_get_port_validated(mgr, port_validated);
			if (!port_validated) {
				mutex_lock(&mgr->payload_lock);
				vcpi->num_slots = 0;
				mutex_unlock(&mgr->payload_lock);
			} else {
				drm_dp_mst_topology_put_port(port_validated);
			}
		}
	}

	if (port->connector)
		drm_modeset_unlock(&mgr->base.lock);
	else if (create_connector)
		drm_dp_mst_port_add_connector(mstb, port);

out:
	drm_dp_mst_topology_put_port(port);
	if (dowork)
		queue_work(system_long_wq, &mstb->mgr->work);
}

static struct drm_dp_mst_branch *drm_dp_get_mst_branch_device(struct drm_dp_mst_topology_mgr *mgr,
							       u8 lct, u8 *rad)
{
	struct drm_dp_mst_branch *mstb;
	struct drm_dp_mst_port *port;
	int i, ret;
	/* find the port by iterating down */

	mutex_lock(&mgr->lock);
	mstb = mgr->mst_primary;

	if (!mstb)
		goto out;

	for (i = 0; i < lct - 1; i++) {
		int shift = (i % 2) ? 0 : 4;
		int port_num = (rad[i / 2] >> shift) & 0xf;

		list_for_each_entry(port, &mstb->ports, next) {
			if (port->port_num == port_num) {
				mstb = port->mstb;
				if (!mstb) {
					DRM_ERROR("failed to lookup MSTB with lct %d, rad %02x\n", lct, rad[0]);
					goto out;
				}

				break;
			}
		}
	}
	ret = drm_dp_mst_topology_try_get_mstb(mstb);
	if (!ret)
		mstb = NULL;
out:
	mutex_unlock(&mgr->lock);
	return mstb;
}

static struct drm_dp_mst_branch *get_mst_branch_device_by_guid_helper(
	struct drm_dp_mst_branch *mstb,
	const uint8_t *guid)
{
	struct drm_dp_mst_branch *found_mstb;
	struct drm_dp_mst_port *port;

	if (memcmp(mstb->guid, guid, 16) == 0)
		return mstb;


	list_for_each_entry(port, &mstb->ports, next) {
		if (!port->mstb)
			continue;

		found_mstb = get_mst_branch_device_by_guid_helper(port->mstb, guid);

		if (found_mstb)
			return found_mstb;
	}

	return NULL;
}

static struct drm_dp_mst_branch *
drm_dp_get_mst_branch_device_by_guid(struct drm_dp_mst_topology_mgr *mgr,
				     const uint8_t *guid)
{
	struct drm_dp_mst_branch *mstb;
	int ret;

	/* find the port by iterating down */
	mutex_lock(&mgr->lock);

	mstb = get_mst_branch_device_by_guid_helper(mgr->mst_primary, guid);
	if (mstb) {
		ret = drm_dp_mst_topology_try_get_mstb(mstb);
		if (!ret)
			mstb = NULL;
	}

	mutex_unlock(&mgr->lock);
	return mstb;
}

static int drm_dp_check_and_send_link_address(struct drm_dp_mst_topology_mgr *mgr,
					       struct drm_dp_mst_branch *mstb)
{
	struct drm_dp_mst_port *port;
	int ret;
	bool changed = false;

	if (!mstb->link_address_sent) {
		ret = drm_dp_send_link_address(mgr, mstb);
		if (ret == 1)
			changed = true;
		else if (ret < 0)
			return ret;
	}

	list_for_each_entry(port, &mstb->ports, next) {
		struct drm_dp_mst_branch *mstb_child = NULL;

		if (port->input || !port->ddps)
			continue;

		if (port->mstb)
			mstb_child = drm_dp_mst_topology_get_mstb_validated(
			    mgr, port->mstb);

		if (mstb_child) {
			ret = drm_dp_check_and_send_link_address(mgr,
								 mstb_child);
			drm_dp_mst_topology_put_mstb(mstb_child);
			if (ret == 1)
				changed = true;
			else if (ret < 0)
				return ret;
		}
	}

	return changed;
}

static void drm_dp_mst_link_probe_work(struct work_struct *work)
{
	struct drm_dp_mst_topology_mgr *mgr =
		container_of(work, struct drm_dp_mst_topology_mgr, work);
	struct drm_device *dev = mgr->dev;
	struct drm_dp_mst_branch *mstb;
	int ret;
	bool clear_payload_id_table;

	mutex_lock(&mgr->probe_lock);

	mutex_lock(&mgr->lock);
	clear_payload_id_table = !mgr->payload_id_table_cleared;
	mgr->payload_id_table_cleared = true;

	mstb = mgr->mst_primary;
	if (mstb) {
		ret = drm_dp_mst_topology_try_get_mstb(mstb);
		if (!ret)
			mstb = NULL;
	}
	mutex_unlock(&mgr->lock);
	if (!mstb) {
		mutex_unlock(&mgr->probe_lock);
		return;
	}

	/*
	 * Certain branch devices seem to incorrectly report an available_pbn
	 * of 0 on downstream sinks, even after clearing the
	 * DP_PAYLOAD_ALLOCATE_* registers in
	 * drm_dp_mst_topology_mgr_set_mst(). Namely, the CableMatters USB-C
	 * 2x DP hub. Sending a CLEAR_PAYLOAD_ID_TABLE message seems to make
	 * things work again.
	 */
	if (clear_payload_id_table) {
		DRM_DEBUG_KMS("Clearing payload ID table\n");
		drm_dp_send_clear_payload_id_table(mgr, mstb);
	}

	ret = drm_dp_check_and_send_link_address(mgr, mstb);
	drm_dp_mst_topology_put_mstb(mstb);

	mutex_unlock(&mgr->probe_lock);
	if (ret)
		drm_kms_helper_hotplug_event(dev);
}

static bool drm_dp_validate_guid(struct drm_dp_mst_topology_mgr *mgr,
				 u8 *guid)
{
	u64 salt;

	if (memchr_inv(guid, 0, 16))
		return true;

	salt = get_jiffies_64();

	memcpy(&guid[0], &salt, sizeof(u64));
	memcpy(&guid[8], &salt, sizeof(u64));

	return false;
}

static void build_dpcd_read(struct drm_dp_sideband_msg_tx *msg,
			    u8 port_num, u32 offset, u8 num_bytes)
{
	struct drm_dp_sideband_msg_req_body req;

	req.req_type = DP_REMOTE_DPCD_READ;
	req.u.dpcd_read.port_number = port_num;
	req.u.dpcd_read.dpcd_address = offset;
	req.u.dpcd_read.num_bytes = num_bytes;
	drm_dp_encode_sideband_req(&req, msg);
}

static int drm_dp_send_sideband_msg(struct drm_dp_mst_topology_mgr *mgr,
				    bool up, u8 *msg, int len)
{
	int ret;
	int regbase = up ? DP_SIDEBAND_MSG_UP_REP_BASE : DP_SIDEBAND_MSG_DOWN_REQ_BASE;
	int tosend, total, offset;
	int retries = 0;

retry:
	total = len;
	offset = 0;
	do {
		tosend = min3(mgr->max_dpcd_transaction_bytes, 16, total);

		ret = drm_dp_dpcd_write(mgr->aux, regbase + offset,
					&msg[offset],
					tosend);
		if (ret != tosend) {
			if (ret == -EIO && retries < 5) {
				retries++;
				goto retry;
			}
			DRM_DEBUG_KMS("failed to dpcd write %d %d\n", tosend, ret);

			return -EIO;
		}
		offset += tosend;
		total -= tosend;
	} while (total > 0);
	return 0;
}

static int set_hdr_from_dst_qlock(struct drm_dp_sideband_msg_hdr *hdr,
				  struct drm_dp_sideband_msg_tx *txmsg)
{
	struct drm_dp_mst_branch *mstb = txmsg->dst;
	u8 req_type;

	req_type = txmsg->msg[0] & 0x7f;
	if (req_type == DP_CONNECTION_STATUS_NOTIFY ||
		req_type == DP_RESOURCE_STATUS_NOTIFY)
		hdr->broadcast = 1;
	else
		hdr->broadcast = 0;
	hdr->path_msg = txmsg->path_msg;
	hdr->lct = mstb->lct;
	hdr->lcr = mstb->lct - 1;
	if (mstb->lct > 1)
		memcpy(hdr->rad, mstb->rad, mstb->lct / 2);

	return 0;
}
/*
 * process a single block of the next message in the sideband queue
 */
static int process_single_tx_qlock(struct drm_dp_mst_topology_mgr *mgr,
				   struct drm_dp_sideband_msg_tx *txmsg,
				   bool up)
{
	u8 chunk[48];
	struct drm_dp_sideband_msg_hdr hdr;
	int len, space, idx, tosend;
	int ret;

	if (txmsg->state == DRM_DP_SIDEBAND_TX_SENT)
		return 0;

	memset(&hdr, 0, sizeof(struct drm_dp_sideband_msg_hdr));

	if (txmsg->state == DRM_DP_SIDEBAND_TX_QUEUED)
		txmsg->state = DRM_DP_SIDEBAND_TX_START_SEND;

	/* make hdr from dst mst */
	ret = set_hdr_from_dst_qlock(&hdr, txmsg);
	if (ret < 0)
		return ret;

	/* amount left to send in this message */
	len = txmsg->cur_len - txmsg->cur_offset;

	/* 48 - sideband msg size - 1 byte for data CRC, x header bytes */
	space = 48 - 1 - drm_dp_calc_sb_hdr_size(&hdr);

	tosend = min(len, space);
	if (len == txmsg->cur_len)
		hdr.somt = 1;
	if (space >= len)
		hdr.eomt = 1;


	hdr.msg_len = tosend + 1;
	drm_dp_encode_sideband_msg_hdr(&hdr, chunk, &idx);
	memcpy(&chunk[idx], &txmsg->msg[txmsg->cur_offset], tosend);
	/* add crc at end */
	drm_dp_crc_sideband_chunk_req(&chunk[idx], tosend);
	idx += tosend + 1;

	ret = drm_dp_send_sideband_msg(mgr, up, chunk, idx);
	if (unlikely(ret) && drm_debug_enabled(DRM_UT_DP)) {
		struct drm_printer p = drm_debug_printer(DBG_PREFIX);

		drm_printf(&p, "sideband msg failed to send\n");
		drm_dp_mst_dump_sideband_msg_tx(&p, txmsg);
		return ret;
	}

	txmsg->cur_offset += tosend;
	if (txmsg->cur_offset == txmsg->cur_len) {
		txmsg->state = DRM_DP_SIDEBAND_TX_SENT;
		return 1;
	}
	return 0;
}

static void process_single_down_tx_qlock(struct drm_dp_mst_topology_mgr *mgr)
{
	struct drm_dp_sideband_msg_tx *txmsg;
	int ret;

	WARN_ON(!mutex_is_locked(&mgr->qlock));

	/* construct a chunk from the first msg in the tx_msg queue */
	if (list_empty(&mgr->tx_msg_downq))
		return;

	txmsg = list_first_entry(&mgr->tx_msg_downq,
				 struct drm_dp_sideband_msg_tx, next);
	ret = process_single_tx_qlock(mgr, txmsg, false);
	if (ret < 0) {
		DRM_DEBUG_KMS("failed to send msg in q %d\n", ret);
		list_del(&txmsg->next);
		txmsg->state = DRM_DP_SIDEBAND_TX_TIMEOUT;
		wake_up_all(&mgr->tx_waitq);
	}
}

static void drm_dp_queue_down_tx(struct drm_dp_mst_topology_mgr *mgr,
				 struct drm_dp_sideband_msg_tx *txmsg)
{
	mutex_lock(&mgr->qlock);
	list_add_tail(&txmsg->next, &mgr->tx_msg_downq);

	if (drm_debug_enabled(DRM_UT_DP)) {
		struct drm_printer p = drm_debug_printer(DBG_PREFIX);

		drm_dp_mst_dump_sideband_msg_tx(&p, txmsg);
	}

	if (list_is_singular(&mgr->tx_msg_downq))
		process_single_down_tx_qlock(mgr);
	mutex_unlock(&mgr->qlock);
}

static void
drm_dp_dump_link_address(struct drm_dp_link_address_ack_reply *reply)
{
	struct drm_dp_link_addr_reply_port *port_reply;
	int i;

	for (i = 0; i < reply->nports; i++) {
		port_reply = &reply->ports[i];
		DRM_DEBUG_KMS("port %d: input %d, pdt: %d, pn: %d, dpcd_rev: %02x, mcs: %d, ddps: %d, ldps %d, sdp %d/%d\n",
			      i,
			      port_reply->input_port,
			      port_reply->peer_device_type,
			      port_reply->port_number,
			      port_reply->dpcd_revision,
			      port_reply->mcs,
			      port_reply->ddps,
			      port_reply->legacy_device_plug_status,
			      port_reply->num_sdp_streams,
			      port_reply->num_sdp_stream_sinks);
	}
}

static int drm_dp_send_link_address(struct drm_dp_mst_topology_mgr *mgr,
				     struct drm_dp_mst_branch *mstb)
{
	struct drm_dp_sideband_msg_tx *txmsg;
	struct drm_dp_link_address_ack_reply *reply;
	struct drm_dp_mst_port *port, *tmp;
	int i, ret, port_mask = 0;
	bool changed = false;

	txmsg = kzalloc(sizeof(*txmsg), GFP_KERNEL);
	if (!txmsg)
		return -ENOMEM;

	txmsg->dst = mstb;
	build_link_address(txmsg);

	mstb->link_address_sent = true;
	drm_dp_queue_down_tx(mgr, txmsg);

	/* FIXME: Actually do some real error handling here */
	ret = drm_dp_mst_wait_tx_reply(mstb, txmsg);
	if (ret <= 0) {
		DRM_ERROR("Sending link address failed with %d\n", ret);
		goto out;
	}
	if (txmsg->reply.reply_type == DP_SIDEBAND_REPLY_NAK) {
		DRM_ERROR("link address NAK received\n");
		ret = -EIO;
		goto out;
	}

	reply = &txmsg->reply.u.link_addr;
	DRM_DEBUG_KMS("link address reply: %d\n", reply->nports);
	drm_dp_dump_link_address(reply);

	ret = drm_dp_check_mstb_guid(mstb, reply->guid);
	if (ret) {
		char buf[64];

		drm_dp_mst_rad_to_str(mstb->rad, mstb->lct, buf, sizeof(buf));
		DRM_ERROR("GUID check on %s failed: %d\n",
			  buf, ret);
		goto out;
	}

	for (i = 0; i < reply->nports; i++) {
		port_mask |= BIT(reply->ports[i].port_number);
		ret = drm_dp_mst_handle_link_address_port(mstb, mgr->dev,
							  &reply->ports[i]);
		if (ret == 1)
			changed = true;
		else if (ret < 0)
			goto out;
	}

	/* Prune any ports that are currently a part of mstb in our in-memory
	 * topology, but were not seen in this link address. Usually this
	 * means that they were removed while the topology was out of sync,
	 * e.g. during suspend/resume
	 */
	mutex_lock(&mgr->lock);
	list_for_each_entry_safe(port, tmp, &mstb->ports, next) {
		if (port_mask & BIT(port->port_num))
			continue;

		DRM_DEBUG_KMS("port %d was not in link address, removing\n",
			      port->port_num);
		list_del(&port->next);
		drm_dp_mst_topology_put_port(port);
		changed = true;
	}
	mutex_unlock(&mgr->lock);

out:
	if (ret <= 0)
		mstb->link_address_sent = false;
	kfree(txmsg);
	return ret < 0 ? ret : changed;
}

static void
drm_dp_send_clear_payload_id_table(struct drm_dp_mst_topology_mgr *mgr,
				   struct drm_dp_mst_branch *mstb)
{
	struct drm_dp_sideband_msg_tx *txmsg;
	int ret;

	txmsg = kzalloc(sizeof(*txmsg), GFP_KERNEL);
	if (!txmsg)
		return;

	txmsg->dst = mstb;
	build_clear_payload_id_table(txmsg);

	drm_dp_queue_down_tx(mgr, txmsg);

	ret = drm_dp_mst_wait_tx_reply(mstb, txmsg);
	if (ret > 0 && txmsg->reply.reply_type == DP_SIDEBAND_REPLY_NAK)
		DRM_DEBUG_KMS("clear payload table id nak received\n");

	kfree(txmsg);
}

static int
drm_dp_send_enum_path_resources(struct drm_dp_mst_topology_mgr *mgr,
				struct drm_dp_mst_branch *mstb,
				struct drm_dp_mst_port *port)
{
	struct drm_dp_enum_path_resources_ack_reply *path_res;
	struct drm_dp_sideband_msg_tx *txmsg;
	int ret;

	txmsg = kzalloc(sizeof(*txmsg), GFP_KERNEL);
	if (!txmsg)
		return -ENOMEM;

	txmsg->dst = mstb;
	build_enum_path_resources(txmsg, port->port_num);

	drm_dp_queue_down_tx(mgr, txmsg);

	ret = drm_dp_mst_wait_tx_reply(mstb, txmsg);
	if (ret > 0) {
		ret = 0;
		path_res = &txmsg->reply.u.path_resources;

		if (txmsg->reply.reply_type == DP_SIDEBAND_REPLY_NAK) {
			DRM_DEBUG_KMS("enum path resources nak received\n");
		} else {
			if (port->port_num != path_res->port_number)
				DRM_ERROR("got incorrect port in response\n");

			DRM_DEBUG_KMS("enum path resources %d: %d %d\n",
				      path_res->port_number,
				      path_res->full_payload_bw_number,
				      path_res->avail_payload_bw_number);

			/*
			 * If something changed, make sure we send a
			 * hotplug
			 */
			if (port->full_pbn != path_res->full_payload_bw_number ||
			    port->fec_capable != path_res->fec_capable)
				ret = 1;

			port->full_pbn = path_res->full_payload_bw_number;
			port->fec_capable = path_res->fec_capable;
		}
	}

	kfree(txmsg);
	return ret;
}

static struct drm_dp_mst_port *drm_dp_get_last_connected_port_to_mstb(struct drm_dp_mst_branch *mstb)
{
	if (!mstb->port_parent)
		return NULL;

	if (mstb->port_parent->mstb != mstb)
		return mstb->port_parent;

	return drm_dp_get_last_connected_port_to_mstb(mstb->port_parent->parent);
}

/*
 * Searches upwards in the topology starting from mstb to try to find the
 * closest available parent of mstb that's still connected to the rest of the
 * topology. This can be used in order to perform operations like releasing
 * payloads, where the branch device which owned the payload may no longer be
 * around and thus would require that the payload on the last living relative
 * be freed instead.
 */
static struct drm_dp_mst_branch *
drm_dp_get_last_connected_port_and_mstb(struct drm_dp_mst_topology_mgr *mgr,
					struct drm_dp_mst_branch *mstb,
					int *port_num)
{
	struct drm_dp_mst_branch *rmstb = NULL;
	struct drm_dp_mst_port *found_port;

	mutex_lock(&mgr->lock);
	if (!mgr->mst_primary)
		goto out;

	do {
		found_port = drm_dp_get_last_connected_port_to_mstb(mstb);
		if (!found_port)
			break;

		if (drm_dp_mst_topology_try_get_mstb(found_port->parent)) {
			rmstb = found_port->parent;
			*port_num = found_port->port_num;
		} else {
			/* Search again, starting from this parent */
			mstb = found_port->parent;
		}
	} while (!rmstb);
out:
	mutex_unlock(&mgr->lock);
	return rmstb;
}

static int drm_dp_payload_send_msg(struct drm_dp_mst_topology_mgr *mgr,
				   struct drm_dp_mst_port *port,
				   int id,
				   int pbn)
{
	struct drm_dp_sideband_msg_tx *txmsg;
	struct drm_dp_mst_branch *mstb;
	int ret, port_num;
	u8 sinks[DRM_DP_MAX_SDP_STREAMS];
	int i;

	port_num = port->port_num;
	mstb = drm_dp_mst_topology_get_mstb_validated(mgr, port->parent);
	if (!mstb) {
		mstb = drm_dp_get_last_connected_port_and_mstb(mgr,
							       port->parent,
							       &port_num);

		if (!mstb)
			return -EINVAL;
	}

	txmsg = kzalloc(sizeof(*txmsg), GFP_KERNEL);
	if (!txmsg) {
		ret = -ENOMEM;
		goto fail_put;
	}

	for (i = 0; i < port->num_sdp_streams; i++)
		sinks[i] = i;

	txmsg->dst = mstb;
	build_allocate_payload(txmsg, port_num,
			       id,
			       pbn, port->num_sdp_streams, sinks);

	drm_dp_queue_down_tx(mgr, txmsg);

	/*
	 * FIXME: there is a small chance that between getting the last
	 * connected mstb and sending the payload message, the last connected
	 * mstb could also be removed from the topology. In the future, this
	 * needs to be fixed by restarting the
	 * drm_dp_get_last_connected_port_and_mstb() search in the event of a
	 * timeout if the topology is still connected to the system.
	 */
	ret = drm_dp_mst_wait_tx_reply(mstb, txmsg);
	if (ret > 0) {
		if (txmsg->reply.reply_type == DP_SIDEBAND_REPLY_NAK)
			ret = -EINVAL;
		else
			ret = 0;
	}
	kfree(txmsg);
fail_put:
	drm_dp_mst_topology_put_mstb(mstb);
	return ret;
}

int drm_dp_send_power_updown_phy(struct drm_dp_mst_topology_mgr *mgr,
				 struct drm_dp_mst_port *port, bool power_up)
{
	struct drm_dp_sideband_msg_tx *txmsg;
	int ret;

	port = drm_dp_mst_topology_get_port_validated(mgr, port);
	if (!port)
		return -EINVAL;

	txmsg = kzalloc(sizeof(*txmsg), GFP_KERNEL);
	if (!txmsg) {
		drm_dp_mst_topology_put_port(port);
		return -ENOMEM;
	}

	txmsg->dst = port->parent;
	build_power_updown_phy(txmsg, port->port_num, power_up);
	drm_dp_queue_down_tx(mgr, txmsg);

	ret = drm_dp_mst_wait_tx_reply(port->parent, txmsg);
	if (ret > 0) {
		if (txmsg->reply.reply_type == DP_SIDEBAND_REPLY_NAK)
			ret = -EINVAL;
		else
			ret = 0;
	}
	kfree(txmsg);
	drm_dp_mst_topology_put_port(port);

	return ret;
}
EXPORT_SYMBOL(drm_dp_send_power_updown_phy);

int drm_dp_send_query_stream_enc_status(struct drm_dp_mst_topology_mgr *mgr,
		struct drm_dp_mst_port *port,
		struct drm_dp_query_stream_enc_status_ack_reply *status)
{
	struct drm_dp_sideband_msg_tx *txmsg;
	u8 nonce[7];
	int len, ret;

	txmsg = kzalloc(sizeof(*txmsg), GFP_KERNEL);
	if (!txmsg)
		return -ENOMEM;

	port = drm_dp_mst_topology_get_port_validated(mgr, port);
	if (!port) {
		ret = -EINVAL;
		goto out_get_port;
	}

	get_random_bytes(nonce, sizeof(nonce));

	/*
	 * "Source device targets the QUERY_STREAM_ENCRYPTION_STATUS message
	 *  transaction at the MST Branch device directly connected to the
	 *  Source"
	 */
	txmsg->dst = mgr->mst_primary;

	len = build_query_stream_enc_status(txmsg, port->vcpi.vcpi, nonce);

	drm_dp_queue_down_tx(mgr, txmsg);

	ret = drm_dp_mst_wait_tx_reply(mgr->mst_primary, txmsg);
	if (ret < 0) {
		goto out;
	} else if (txmsg->reply.reply_type == DP_SIDEBAND_REPLY_NAK) {
		drm_dbg_kms(mgr->dev, "query encryption status nak received\n");
		ret = -ENXIO;
		goto out;
	}

	ret = 0;
	memcpy(status, &txmsg->reply.u.enc_status, sizeof(*status));

out:
	drm_dp_mst_topology_put_port(port);
out_get_port:
	kfree(txmsg);
	return ret;
}
EXPORT_SYMBOL(drm_dp_send_query_stream_enc_status);

static int drm_dp_create_payload_step1(struct drm_dp_mst_topology_mgr *mgr,
				       int id,
				       struct drm_dp_payload *payload)
{
	int ret;

	ret = drm_dp_dpcd_write_payload(mgr, id, payload);
	if (ret < 0) {
		payload->payload_state = 0;
		return ret;
	}
	payload->payload_state = DP_PAYLOAD_LOCAL;
	return 0;
}

static int drm_dp_create_payload_step2(struct drm_dp_mst_topology_mgr *mgr,
				       struct drm_dp_mst_port *port,
				       int id,
				       struct drm_dp_payload *payload)
{
	int ret;

	ret = drm_dp_payload_send_msg(mgr, port, id, port->vcpi.pbn);
	if (ret < 0)
		return ret;
	payload->payload_state = DP_PAYLOAD_REMOTE;
	return ret;
}

static int drm_dp_destroy_payload_step1(struct drm_dp_mst_topology_mgr *mgr,
					struct drm_dp_mst_port *port,
					int id,
					struct drm_dp_payload *payload)
{
	DRM_DEBUG_KMS("\n");
	/* it's okay for these to fail */
	if (port) {
		drm_dp_payload_send_msg(mgr, port, id, 0);
	}

	drm_dp_dpcd_write_payload(mgr, id, payload);
	payload->payload_state = DP_PAYLOAD_DELETE_LOCAL;
	return 0;
}

static int drm_dp_destroy_payload_step2(struct drm_dp_mst_topology_mgr *mgr,
					int id,
					struct drm_dp_payload *payload)
{
	payload->payload_state = 0;
	return 0;
}

/**
 * drm_dp_update_payload_part1() - Execute payload update part 1
 * @mgr: manager to use.
 *
 * This iterates over all proposed virtual channels, and tries to
 * allocate space in the link for them. For 0->slots transitions,
 * this step just writes the VCPI to the MST device. For slots->0
 * transitions, this writes the updated VCPIs and removes the
 * remote VC payloads.
 *
 * after calling this the driver should generate ACT and payload
 * packets.
 */
int drm_dp_update_payload_part1(struct drm_dp_mst_topology_mgr *mgr)
{
	struct drm_dp_payload req_payload;
	struct drm_dp_mst_port *port;
	int i, j;
	int cur_slots = 1;

	mutex_lock(&mgr->payload_lock);
	for (i = 0; i < mgr->max_payloads; i++) {
		struct drm_dp_vcpi *vcpi = mgr->proposed_vcpis[i];
		struct drm_dp_payload *payload = &mgr->payloads[i];
		bool put_port = false;

		/* solve the current payloads - compare to the hw ones
		   - update the hw view */
		req_payload.start_slot = cur_slots;
		if (vcpi) {
			port = container_of(vcpi, struct drm_dp_mst_port,
					    vcpi);

			/* Validated ports don't matter if we're releasing
			 * VCPI
			 */
			if (vcpi->num_slots) {
				port = drm_dp_mst_topology_get_port_validated(
				    mgr, port);
				if (!port) {
					mutex_unlock(&mgr->payload_lock);
					return -EINVAL;
				}
				put_port = true;
			}

			req_payload.num_slots = vcpi->num_slots;
			req_payload.vcpi = vcpi->vcpi;
		} else {
			port = NULL;
			req_payload.num_slots = 0;
		}

		payload->start_slot = req_payload.start_slot;
		/* work out what is required to happen with this payload */
		if (payload->num_slots != req_payload.num_slots) {

			/* need to push an update for this payload */
			if (req_payload.num_slots) {
				drm_dp_create_payload_step1(mgr, vcpi->vcpi,
							    &req_payload);
				payload->num_slots = req_payload.num_slots;
				payload->vcpi = req_payload.vcpi;

			} else if (payload->num_slots) {
				payload->num_slots = 0;
				drm_dp_destroy_payload_step1(mgr, port,
							     payload->vcpi,
							     payload);
				req_payload.payload_state =
					payload->payload_state;
				payload->start_slot = 0;
			}
			payload->payload_state = req_payload.payload_state;
		}
		cur_slots += req_payload.num_slots;

		if (put_port)
			drm_dp_mst_topology_put_port(port);
	}

	for (i = 0; i < mgr->max_payloads; /* do nothing */) {
		if (mgr->payloads[i].payload_state != DP_PAYLOAD_DELETE_LOCAL) {
			i++;
			continue;
		}

		DRM_DEBUG_KMS("removing payload %d\n", i);
		for (j = i; j < mgr->max_payloads - 1; j++) {
			mgr->payloads[j] = mgr->payloads[j + 1];
			mgr->proposed_vcpis[j] = mgr->proposed_vcpis[j + 1];

			if (mgr->proposed_vcpis[j] &&
			    mgr->proposed_vcpis[j]->num_slots) {
				set_bit(j + 1, &mgr->payload_mask);
			} else {
				clear_bit(j + 1, &mgr->payload_mask);
			}
		}

		memset(&mgr->payloads[mgr->max_payloads - 1], 0,
		       sizeof(struct drm_dp_payload));
		mgr->proposed_vcpis[mgr->max_payloads - 1] = NULL;
		clear_bit(mgr->max_payloads, &mgr->payload_mask);
	}
	mutex_unlock(&mgr->payload_lock);

	return 0;
}
EXPORT_SYMBOL(drm_dp_update_payload_part1);

/**
 * drm_dp_update_payload_part2() - Execute payload update part 2
 * @mgr: manager to use.
 *
 * This iterates over all proposed virtual channels, and tries to
 * allocate space in the link for them. For 0->slots transitions,
 * this step writes the remote VC payload commands. For slots->0
 * this just resets some internal state.
 */
int drm_dp_update_payload_part2(struct drm_dp_mst_topology_mgr *mgr)
{
	struct drm_dp_mst_port *port;
	int i;
	int ret = 0;

	mutex_lock(&mgr->payload_lock);
	for (i = 0; i < mgr->max_payloads; i++) {

		if (!mgr->proposed_vcpis[i])
			continue;

		port = container_of(mgr->proposed_vcpis[i], struct drm_dp_mst_port, vcpi);

		DRM_DEBUG_KMS("payload %d %d\n", i, mgr->payloads[i].payload_state);
		if (mgr->payloads[i].payload_state == DP_PAYLOAD_LOCAL) {
			ret = drm_dp_create_payload_step2(mgr, port, mgr->proposed_vcpis[i]->vcpi, &mgr->payloads[i]);
		} else if (mgr->payloads[i].payload_state == DP_PAYLOAD_DELETE_LOCAL) {
			ret = drm_dp_destroy_payload_step2(mgr, mgr->proposed_vcpis[i]->vcpi, &mgr->payloads[i]);
		}
		if (ret) {
			mutex_unlock(&mgr->payload_lock);
			return ret;
		}
	}
	mutex_unlock(&mgr->payload_lock);
	return 0;
}
EXPORT_SYMBOL(drm_dp_update_payload_part2);

static int drm_dp_send_dpcd_read(struct drm_dp_mst_topology_mgr *mgr,
				 struct drm_dp_mst_port *port,
				 int offset, int size, u8 *bytes)
{
	int ret = 0;
	struct drm_dp_sideband_msg_tx *txmsg;
	struct drm_dp_mst_branch *mstb;

	mstb = drm_dp_mst_topology_get_mstb_validated(mgr, port->parent);
	if (!mstb)
		return -EINVAL;

	txmsg = kzalloc(sizeof(*txmsg), GFP_KERNEL);
	if (!txmsg) {
		ret = -ENOMEM;
		goto fail_put;
	}

	build_dpcd_read(txmsg, port->port_num, offset, size);
	txmsg->dst = port->parent;

	drm_dp_queue_down_tx(mgr, txmsg);

	ret = drm_dp_mst_wait_tx_reply(mstb, txmsg);
	if (ret < 0)
		goto fail_free;

	/* DPCD read should never be NACKed */
	if (txmsg->reply.reply_type == 1) {
		DRM_ERROR("mstb %p port %d: DPCD read on addr 0x%x for %d bytes NAKed\n",
			  mstb, port->port_num, offset, size);
		ret = -EIO;
		goto fail_free;
	}

	if (txmsg->reply.u.remote_dpcd_read_ack.num_bytes != size) {
		ret = -EPROTO;
		goto fail_free;
	}

	ret = min_t(size_t, txmsg->reply.u.remote_dpcd_read_ack.num_bytes,
		    size);
	memcpy(bytes, txmsg->reply.u.remote_dpcd_read_ack.bytes, ret);

fail_free:
	kfree(txmsg);
fail_put:
	drm_dp_mst_topology_put_mstb(mstb);

	return ret;
}

static int drm_dp_send_dpcd_write(struct drm_dp_mst_topology_mgr *mgr,
				  struct drm_dp_mst_port *port,
				  int offset, int size, u8 *bytes)
{
	int ret;
	struct drm_dp_sideband_msg_tx *txmsg;
	struct drm_dp_mst_branch *mstb;

	mstb = drm_dp_mst_topology_get_mstb_validated(mgr, port->parent);
	if (!mstb)
		return -EINVAL;

	txmsg = kzalloc(sizeof(*txmsg), GFP_KERNEL);
	if (!txmsg) {
		ret = -ENOMEM;
		goto fail_put;
	}

	build_dpcd_write(txmsg, port->port_num, offset, size, bytes);
	txmsg->dst = mstb;

	drm_dp_queue_down_tx(mgr, txmsg);

	ret = drm_dp_mst_wait_tx_reply(mstb, txmsg);
	if (ret > 0) {
		if (txmsg->reply.reply_type == DP_SIDEBAND_REPLY_NAK)
			ret = -EIO;
		else
			ret = size;
	}

	kfree(txmsg);
fail_put:
	drm_dp_mst_topology_put_mstb(mstb);
	return ret;
}

static int drm_dp_encode_up_ack_reply(struct drm_dp_sideband_msg_tx *msg, u8 req_type)
{
	struct drm_dp_sideband_msg_reply_body reply;

	reply.reply_type = DP_SIDEBAND_REPLY_ACK;
	reply.req_type = req_type;
	drm_dp_encode_sideband_reply(&reply, msg);
	return 0;
}

static int drm_dp_send_up_ack_reply(struct drm_dp_mst_topology_mgr *mgr,
				    struct drm_dp_mst_branch *mstb,
				    int req_type, bool broadcast)
{
	struct drm_dp_sideband_msg_tx *txmsg;

	txmsg = kzalloc(sizeof(*txmsg), GFP_KERNEL);
	if (!txmsg)
		return -ENOMEM;

	txmsg->dst = mstb;
	drm_dp_encode_up_ack_reply(txmsg, req_type);

	mutex_lock(&mgr->qlock);
	/* construct a chunk from the first msg in the tx_msg queue */
	process_single_tx_qlock(mgr, txmsg, true);
	mutex_unlock(&mgr->qlock);

	kfree(txmsg);
	return 0;
}

static int drm_dp_get_vc_payload_bw(u8 dp_link_bw, u8  dp_link_count)
{
	if (dp_link_bw == 0 || dp_link_count == 0)
		DRM_DEBUG_KMS("invalid link bandwidth in DPCD: %x (link count: %d)\n",
			      dp_link_bw, dp_link_count);

	return dp_link_bw * dp_link_count / 2;
}

/**
 * drm_dp_read_mst_cap() - check whether or not a sink supports MST
 * @aux: The DP AUX channel to use
 * @dpcd: A cached copy of the DPCD capabilities for this sink
 *
 * Returns: %True if the sink supports MST, %false otherwise
 */
bool drm_dp_read_mst_cap(struct drm_dp_aux *aux,
			 const u8 dpcd[DP_RECEIVER_CAP_SIZE])
{
	u8 mstm_cap;

	if (dpcd[DP_DPCD_REV] < DP_DPCD_REV_12)
		return false;

	if (drm_dp_dpcd_readb(aux, DP_MSTM_CAP, &mstm_cap) != 1)
		return false;

	return mstm_cap & DP_MST_CAP;
}
EXPORT_SYMBOL(drm_dp_read_mst_cap);

/**
 * drm_dp_mst_topology_mgr_set_mst() - Set the MST state for a topology manager
 * @mgr: manager to set state for
 * @mst_state: true to enable MST on this connector - false to disable.
 *
 * This is called by the driver when it detects an MST capable device plugged
 * into a DP MST capable port, or when a DP MST capable device is unplugged.
 */
int drm_dp_mst_topology_mgr_set_mst(struct drm_dp_mst_topology_mgr *mgr, bool mst_state)
{
	int ret = 0;
	struct drm_dp_mst_branch *mstb = NULL;

	mutex_lock(&mgr->payload_lock);
	mutex_lock(&mgr->lock);
	if (mst_state == mgr->mst_state)
		goto out_unlock;

	mgr->mst_state = mst_state;
	/* set the device into MST mode */
	if (mst_state) {
		struct drm_dp_payload reset_pay;

		WARN_ON(mgr->mst_primary);

		/* get dpcd info */
		ret = drm_dp_dpcd_read(mgr->aux, DP_DPCD_REV, mgr->dpcd, DP_RECEIVER_CAP_SIZE);
		if (ret != DP_RECEIVER_CAP_SIZE) {
			DRM_DEBUG_KMS("failed to read DPCD\n");
			goto out_unlock;
		}

		mgr->pbn_div = drm_dp_get_vc_payload_bw(mgr->dpcd[1],
							mgr->dpcd[2] & DP_MAX_LANE_COUNT_MASK);
		if (mgr->pbn_div == 0) {
			ret = -EINVAL;
			goto out_unlock;
		}

		/* add initial branch device at LCT 1 */
		mstb = drm_dp_add_mst_branch_device(1, NULL);
		if (mstb == NULL) {
			ret = -ENOMEM;
			goto out_unlock;
		}
		mstb->mgr = mgr;

		/* give this the main reference */
		mgr->mst_primary = mstb;
		drm_dp_mst_topology_get_mstb(mgr->mst_primary);

		ret = drm_dp_dpcd_writeb(mgr->aux, DP_MSTM_CTRL,
					 DP_MST_EN |
					 DP_UP_REQ_EN |
					 DP_UPSTREAM_IS_SRC);
		if (ret < 0)
			goto out_unlock;

		reset_pay.start_slot = 0;
		reset_pay.num_slots = 0x3f;
		drm_dp_dpcd_write_payload(mgr, 0, &reset_pay);

		queue_work(system_long_wq, &mgr->work);

		ret = 0;
	} else {
		/* disable MST on the device */
		mstb = mgr->mst_primary;
		mgr->mst_primary = NULL;
		/* this can fail if the device is gone */
		drm_dp_dpcd_writeb(mgr->aux, DP_MSTM_CTRL, 0);
		ret = 0;
		memset(mgr->payloads, 0,
		       mgr->max_payloads * sizeof(mgr->payloads[0]));
		memset(mgr->proposed_vcpis, 0,
		       mgr->max_payloads * sizeof(mgr->proposed_vcpis[0]));
		mgr->payload_mask = 0;
		set_bit(0, &mgr->payload_mask);
		mgr->vcpi_mask = 0;
		mgr->payload_id_table_cleared = false;
	}

out_unlock:
	mutex_unlock(&mgr->lock);
	mutex_unlock(&mgr->payload_lock);
	if (mstb)
		drm_dp_mst_topology_put_mstb(mstb);
	return ret;

}
EXPORT_SYMBOL(drm_dp_mst_topology_mgr_set_mst);

static void
drm_dp_mst_topology_mgr_invalidate_mstb(struct drm_dp_mst_branch *mstb)
{
	struct drm_dp_mst_port *port;

	/* The link address will need to be re-sent on resume */
	mstb->link_address_sent = false;

	list_for_each_entry(port, &mstb->ports, next)
		if (port->mstb)
			drm_dp_mst_topology_mgr_invalidate_mstb(port->mstb);
}

/**
 * drm_dp_mst_topology_mgr_suspend() - suspend the MST manager
 * @mgr: manager to suspend
 *
 * This function tells the MST device that we can't handle UP messages
 * anymore. This should stop it from sending any since we are suspended.
 */
void drm_dp_mst_topology_mgr_suspend(struct drm_dp_mst_topology_mgr *mgr)
{
	mutex_lock(&mgr->lock);
	drm_dp_dpcd_writeb(mgr->aux, DP_MSTM_CTRL,
			   DP_MST_EN | DP_UPSTREAM_IS_SRC);
	mutex_unlock(&mgr->lock);
	flush_work(&mgr->up_req_work);
	flush_work(&mgr->work);
	flush_work(&mgr->delayed_destroy_work);

	mutex_lock(&mgr->lock);
	if (mgr->mst_state && mgr->mst_primary)
		drm_dp_mst_topology_mgr_invalidate_mstb(mgr->mst_primary);
	mutex_unlock(&mgr->lock);
}
EXPORT_SYMBOL(drm_dp_mst_topology_mgr_suspend);

/**
 * drm_dp_mst_topology_mgr_resume() - resume the MST manager
 * @mgr: manager to resume
 * @sync: whether or not to perform topology reprobing synchronously
 *
 * This will fetch DPCD and see if the device is still there,
 * if it is, it will rewrite the MSTM control bits, and return.
 *
 * If the device fails this returns -1, and the driver should do
 * a full MST reprobe, in case we were undocked.
 *
 * During system resume (where it is assumed that the driver will be calling
 * drm_atomic_helper_resume()) this function should be called beforehand with
 * @sync set to true. In contexts like runtime resume where the driver is not
 * expected to be calling drm_atomic_helper_resume(), this function should be
 * called with @sync set to false in order to avoid deadlocking.
 *
 * Returns: -1 if the MST topology was removed while we were suspended, 0
 * otherwise.
 */
int drm_dp_mst_topology_mgr_resume(struct drm_dp_mst_topology_mgr *mgr,
				   bool sync)
{
	int ret;
	u8 guid[16];

	mutex_lock(&mgr->lock);
	if (!mgr->mst_primary)
		goto out_fail;

	ret = drm_dp_dpcd_read(mgr->aux, DP_DPCD_REV, mgr->dpcd,
			       DP_RECEIVER_CAP_SIZE);
	if (ret != DP_RECEIVER_CAP_SIZE) {
		DRM_DEBUG_KMS("dpcd read failed - undocked during suspend?\n");
		goto out_fail;
	}

	ret = drm_dp_dpcd_writeb(mgr->aux, DP_MSTM_CTRL,
				 DP_MST_EN |
				 DP_UP_REQ_EN |
				 DP_UPSTREAM_IS_SRC);
	if (ret < 0) {
		DRM_DEBUG_KMS("mst write failed - undocked during suspend?\n");
		goto out_fail;
	}

	/* Some hubs forget their guids after they resume */
	ret = drm_dp_dpcd_read(mgr->aux, DP_GUID, guid, 16);
	if (ret != 16) {
		DRM_DEBUG_KMS("dpcd read failed - undocked during suspend?\n");
		goto out_fail;
	}

	ret = drm_dp_check_mstb_guid(mgr->mst_primary, guid);
	if (ret) {
		DRM_DEBUG_KMS("check mstb failed - undocked during suspend?\n");
		goto out_fail;
	}

	/*
	 * For the final step of resuming the topology, we need to bring the
	 * state of our in-memory topology back into sync with reality. So,
	 * restart the probing process as if we're probing a new hub
	 */
	queue_work(system_long_wq, &mgr->work);
	mutex_unlock(&mgr->lock);

	if (sync) {
		DRM_DEBUG_KMS("Waiting for link probe work to finish re-syncing topology...\n");
		flush_work(&mgr->work);
	}

	return 0;

out_fail:
	mutex_unlock(&mgr->lock);
	return -1;
}
EXPORT_SYMBOL(drm_dp_mst_topology_mgr_resume);

static bool
drm_dp_get_one_sb_msg(struct drm_dp_mst_topology_mgr *mgr, bool up,
		      struct drm_dp_mst_branch **mstb)
{
	int len;
	u8 replyblock[32];
	int replylen, curreply;
	int ret;
	u8 hdrlen;
	struct drm_dp_sideband_msg_hdr hdr;
	struct drm_dp_sideband_msg_rx *msg =
		up ? &mgr->up_req_recv : &mgr->down_rep_recv;
	int basereg = up ? DP_SIDEBAND_MSG_UP_REQ_BASE :
			   DP_SIDEBAND_MSG_DOWN_REP_BASE;

	if (!up)
		*mstb = NULL;

	len = min(mgr->max_dpcd_transaction_bytes, 16);
	ret = drm_dp_dpcd_read(mgr->aux, basereg, replyblock, len);
	if (ret != len) {
		DRM_DEBUG_KMS("failed to read DPCD down rep %d %d\n", len, ret);
		return false;
	}

	ret = drm_dp_decode_sideband_msg_hdr(&hdr, replyblock, len, &hdrlen);
	if (ret == false) {
		print_hex_dump(KERN_DEBUG, "failed hdr", DUMP_PREFIX_NONE, 16,
			       1, replyblock, len, false);
		DRM_DEBUG_KMS("ERROR: failed header\n");
		return false;
	}

	if (!up) {
		/* Caller is responsible for giving back this reference */
		*mstb = drm_dp_get_mst_branch_device(mgr, hdr.lct, hdr.rad);
		if (!*mstb) {
			DRM_DEBUG_KMS("Got MST reply from unknown device %d\n",
				      hdr.lct);
			return false;
		}
	}

	if (!drm_dp_sideband_msg_set_header(msg, &hdr, hdrlen)) {
		DRM_DEBUG_KMS("sideband msg set header failed %d\n",
			      replyblock[0]);
		return false;
	}

	replylen = min(msg->curchunk_len, (u8)(len - hdrlen));
	ret = drm_dp_sideband_append_payload(msg, replyblock + hdrlen, replylen);
	if (!ret) {
		DRM_DEBUG_KMS("sideband msg build failed %d\n", replyblock[0]);
		return false;
	}

	replylen = msg->curchunk_len + msg->curchunk_hdrlen - len;
	curreply = len;
	while (replylen > 0) {
		len = min3(replylen, mgr->max_dpcd_transaction_bytes, 16);
		ret = drm_dp_dpcd_read(mgr->aux, basereg + curreply,
				    replyblock, len);
		if (ret != len) {
			DRM_DEBUG_KMS("failed to read a chunk (len %d, ret %d)\n",
				      len, ret);
			return false;
		}

		ret = drm_dp_sideband_append_payload(msg, replyblock, len);
		if (!ret) {
			DRM_DEBUG_KMS("failed to build sideband msg\n");
			return false;
		}

		curreply += len;
		replylen -= len;
	}
	return true;
}

static int drm_dp_mst_handle_down_rep(struct drm_dp_mst_topology_mgr *mgr)
{
	struct drm_dp_sideband_msg_tx *txmsg;
	struct drm_dp_mst_branch *mstb = NULL;
	struct drm_dp_sideband_msg_rx *msg = &mgr->down_rep_recv;

	if (!drm_dp_get_one_sb_msg(mgr, false, &mstb))
		goto out;

	/* Multi-packet message transmission, don't clear the reply */
	if (!msg->have_eomt)
		goto out;

	/* find the message */
	mutex_lock(&mgr->qlock);
	txmsg = list_first_entry_or_null(&mgr->tx_msg_downq,
					 struct drm_dp_sideband_msg_tx, next);
	mutex_unlock(&mgr->qlock);

	/* Were we actually expecting a response, and from this mstb? */
	if (!txmsg || txmsg->dst != mstb) {
		struct drm_dp_sideband_msg_hdr *hdr;

		hdr = &msg->initial_hdr;
		DRM_DEBUG_KMS("Got MST reply with no msg %p %d %d %02x %02x\n",
			      mstb, hdr->seqno, hdr->lct, hdr->rad[0],
			      msg->msg[0]);
		goto out_clear_reply;
	}

	drm_dp_sideband_parse_reply(msg, &txmsg->reply);

	if (txmsg->reply.reply_type == DP_SIDEBAND_REPLY_NAK) {
		DRM_DEBUG_KMS("Got NAK reply: req 0x%02x (%s), reason 0x%02x (%s), nak data 0x%02x\n",
			      txmsg->reply.req_type,
			      drm_dp_mst_req_type_str(txmsg->reply.req_type),
			      txmsg->reply.u.nak.reason,
			      drm_dp_mst_nak_reason_str(txmsg->reply.u.nak.reason),
			      txmsg->reply.u.nak.nak_data);
	}

	memset(msg, 0, sizeof(struct drm_dp_sideband_msg_rx));
	drm_dp_mst_topology_put_mstb(mstb);

	mutex_lock(&mgr->qlock);
	txmsg->state = DRM_DP_SIDEBAND_TX_RX;
	list_del(&txmsg->next);
	mutex_unlock(&mgr->qlock);

	wake_up_all(&mgr->tx_waitq);

	return 0;

out_clear_reply:
	memset(msg, 0, sizeof(struct drm_dp_sideband_msg_rx));
out:
	if (mstb)
		drm_dp_mst_topology_put_mstb(mstb);

	return 0;
}

static inline bool
drm_dp_mst_process_up_req(struct drm_dp_mst_topology_mgr *mgr,
			  struct drm_dp_pending_up_req *up_req)
{
	struct drm_dp_mst_branch *mstb = NULL;
	struct drm_dp_sideband_msg_req_body *msg = &up_req->msg;
	struct drm_dp_sideband_msg_hdr *hdr = &up_req->hdr;
	bool hotplug = false;

	if (hdr->broadcast) {
		const u8 *guid = NULL;

		if (msg->req_type == DP_CONNECTION_STATUS_NOTIFY)
			guid = msg->u.conn_stat.guid;
		else if (msg->req_type == DP_RESOURCE_STATUS_NOTIFY)
			guid = msg->u.resource_stat.guid;

		if (guid)
			mstb = drm_dp_get_mst_branch_device_by_guid(mgr, guid);
	} else {
		mstb = drm_dp_get_mst_branch_device(mgr, hdr->lct, hdr->rad);
	}

	if (!mstb) {
		DRM_DEBUG_KMS("Got MST reply from unknown device %d\n",
			      hdr->lct);
		return false;
	}

	/* TODO: Add missing handler for DP_RESOURCE_STATUS_NOTIFY events */
	if (msg->req_type == DP_CONNECTION_STATUS_NOTIFY) {
		drm_dp_mst_handle_conn_stat(mstb, &msg->u.conn_stat);
		hotplug = true;
	}

	drm_dp_mst_topology_put_mstb(mstb);
	return hotplug;
}

static void drm_dp_mst_up_req_work(struct work_struct *work)
{
	struct drm_dp_mst_topology_mgr *mgr =
		container_of(work, struct drm_dp_mst_topology_mgr,
			     up_req_work);
	struct drm_dp_pending_up_req *up_req;
	bool send_hotplug = false;

	mutex_lock(&mgr->probe_lock);
	while (true) {
		mutex_lock(&mgr->up_req_lock);
		up_req = list_first_entry_or_null(&mgr->up_req_list,
						  struct drm_dp_pending_up_req,
						  next);
		if (up_req)
			list_del(&up_req->next);
		mutex_unlock(&mgr->up_req_lock);

		if (!up_req)
			break;

		send_hotplug |= drm_dp_mst_process_up_req(mgr, up_req);
		kfree(up_req);
	}
	mutex_unlock(&mgr->probe_lock);

	if (send_hotplug)
		drm_kms_helper_hotplug_event(mgr->dev);
}

static int drm_dp_mst_handle_up_req(struct drm_dp_mst_topology_mgr *mgr)
{
	struct drm_dp_pending_up_req *up_req;

	if (!drm_dp_get_one_sb_msg(mgr, true, NULL))
		goto out;

	if (!mgr->up_req_recv.have_eomt)
		return 0;

	up_req = kzalloc(sizeof(*up_req), GFP_KERNEL);
	if (!up_req) {
		DRM_ERROR("Not enough memory to process MST up req\n");
		return -ENOMEM;
	}
	INIT_LIST_HEAD(&up_req->next);

	drm_dp_sideband_parse_req(&mgr->up_req_recv, &up_req->msg);

	if (up_req->msg.req_type != DP_CONNECTION_STATUS_NOTIFY &&
	    up_req->msg.req_type != DP_RESOURCE_STATUS_NOTIFY) {
		DRM_DEBUG_KMS("Received unknown up req type, ignoring: %x\n",
			      up_req->msg.req_type);
		kfree(up_req);
		goto out;
	}

	drm_dp_send_up_ack_reply(mgr, mgr->mst_primary, up_req->msg.req_type,
				 false);

	if (up_req->msg.req_type == DP_CONNECTION_STATUS_NOTIFY) {
		const struct drm_dp_connection_status_notify *conn_stat =
			&up_req->msg.u.conn_stat;

		DRM_DEBUG_KMS("Got CSN: pn: %d ldps:%d ddps: %d mcs: %d ip: %d pdt: %d\n",
			      conn_stat->port_number,
			      conn_stat->legacy_device_plug_status,
			      conn_stat->displayport_device_plug_status,
			      conn_stat->message_capability_status,
			      conn_stat->input_port,
			      conn_stat->peer_device_type);
	} else if (up_req->msg.req_type == DP_RESOURCE_STATUS_NOTIFY) {
		const struct drm_dp_resource_status_notify *res_stat =
			&up_req->msg.u.resource_stat;

		DRM_DEBUG_KMS("Got RSN: pn: %d avail_pbn %d\n",
			      res_stat->port_number,
			      res_stat->available_pbn);
	}

	up_req->hdr = mgr->up_req_recv.initial_hdr;
	mutex_lock(&mgr->up_req_lock);
	list_add_tail(&up_req->next, &mgr->up_req_list);
	mutex_unlock(&mgr->up_req_lock);
	queue_work(system_long_wq, &mgr->up_req_work);

out:
	memset(&mgr->up_req_recv, 0, sizeof(struct drm_dp_sideband_msg_rx));
	return 0;
}

/**
 * drm_dp_mst_hpd_irq() - MST hotplug IRQ notify
 * @mgr: manager to notify irq for.
 * @esi: 4 bytes from SINK_COUNT_ESI
 * @handled: whether the hpd interrupt was consumed or not
 *
 * This should be called from the driver when it detects a short IRQ,
 * along with the value of the DEVICE_SERVICE_IRQ_VECTOR_ESI0. The
 * topology manager will process the sideband messages received as a result
 * of this.
 */
int drm_dp_mst_hpd_irq(struct drm_dp_mst_topology_mgr *mgr, u8 *esi, bool *handled)
{
	int ret = 0;
	int sc;
	*handled = false;
	sc = esi[0] & 0x3f;

	if (sc != mgr->sink_count) {
		mgr->sink_count = sc;
		*handled = true;
	}

	if (esi[1] & DP_DOWN_REP_MSG_RDY) {
		ret = drm_dp_mst_handle_down_rep(mgr);
		*handled = true;
	}

	if (esi[1] & DP_UP_REQ_MSG_RDY) {
		ret |= drm_dp_mst_handle_up_req(mgr);
		*handled = true;
	}

	drm_dp_mst_kick_tx(mgr);
	return ret;
}
EXPORT_SYMBOL(drm_dp_mst_hpd_irq);

/**
 * drm_dp_mst_detect_port() - get connection status for an MST port
 * @connector: DRM connector for this port
 * @ctx: The acquisition context to use for grabbing locks
 * @mgr: manager for this port
 * @port: pointer to a port
 *
 * This returns the current connection state for a port.
 */
int
drm_dp_mst_detect_port(struct drm_connector *connector,
		       struct drm_modeset_acquire_ctx *ctx,
		       struct drm_dp_mst_topology_mgr *mgr,
		       struct drm_dp_mst_port *port)
{
	int ret;

	/* we need to search for the port in the mgr in case it's gone */
	port = drm_dp_mst_topology_get_port_validated(mgr, port);
	if (!port)
		return connector_status_disconnected;

	ret = drm_modeset_lock(&mgr->base.lock, ctx);
	if (ret)
		goto out;

	ret = connector_status_disconnected;

	if (!port->ddps)
		goto out;

	switch (port->pdt) {
	case DP_PEER_DEVICE_NONE:
	case DP_PEER_DEVICE_MST_BRANCHING:
		if (!port->mcs)
			ret = connector_status_connected;
		break;

	case DP_PEER_DEVICE_SST_SINK:
		ret = connector_status_connected;
		/* for logical ports - cache the EDID */
		if (port->port_num >= 8 && !port->cached_edid) {
			port->cached_edid = drm_get_edid(connector, &port->aux.ddc);
		}
		break;
	case DP_PEER_DEVICE_DP_LEGACY_CONV:
		if (port->ldps)
			ret = connector_status_connected;
		break;
	}
out:
	drm_dp_mst_topology_put_port(port);
	return ret;
}
EXPORT_SYMBOL(drm_dp_mst_detect_port);

/**
 * drm_dp_mst_get_edid() - get EDID for an MST port
 * @connector: toplevel connector to get EDID for
 * @mgr: manager for this port
 * @port: unverified pointer to a port.
 *
 * This returns an EDID for the port connected to a connector,
 * It validates the pointer still exists so the caller doesn't require a
 * reference.
 */
struct edid *drm_dp_mst_get_edid(struct drm_connector *connector, struct drm_dp_mst_topology_mgr *mgr, struct drm_dp_mst_port *port)
{
	struct edid *edid = NULL;

	/* we need to search for the port in the mgr in case it's gone */
	port = drm_dp_mst_topology_get_port_validated(mgr, port);
	if (!port)
		return NULL;

	if (port->cached_edid)
		edid = drm_edid_duplicate(port->cached_edid);
	else {
		edid = drm_get_edid(connector, &port->aux.ddc);
	}
	port->has_audio = drm_detect_monitor_audio(edid);
	drm_dp_mst_topology_put_port(port);
	return edid;
}
EXPORT_SYMBOL(drm_dp_mst_get_edid);

/**
 * drm_dp_find_vcpi_slots() - Find VCPI slots for this PBN value
 * @mgr: manager to use
 * @pbn: payload bandwidth to convert into slots.
 *
 * Calculate the number of VCPI slots that will be required for the given PBN
 * value. This function is deprecated, and should not be used in atomic
 * drivers.
 *
 * RETURNS:
 * The total slots required for this port, or error.
 */
int drm_dp_find_vcpi_slots(struct drm_dp_mst_topology_mgr *mgr,
			   int pbn)
{
	int num_slots;

	num_slots = DIV_ROUND_UP(pbn, mgr->pbn_div);

	/* max. time slots - one slot for MTP header */
	if (num_slots > 63)
		return -ENOSPC;
	return num_slots;
}
EXPORT_SYMBOL(drm_dp_find_vcpi_slots);

static int drm_dp_init_vcpi(struct drm_dp_mst_topology_mgr *mgr,
			    struct drm_dp_vcpi *vcpi, int pbn, int slots)
{
	int ret;

	/* max. time slots - one slot for MTP header */
	if (slots > 63)
		return -ENOSPC;

	vcpi->pbn = pbn;
	vcpi->aligned_pbn = slots * mgr->pbn_div;
	vcpi->num_slots = slots;

	ret = drm_dp_mst_assign_payload_id(mgr, vcpi);
	if (ret < 0)
		return ret;
	return 0;
}

/**
 * drm_dp_atomic_find_vcpi_slots() - Find and add VCPI slots to the state
 * @state: global atomic state
 * @mgr: MST topology manager for the port
 * @port: port to find vcpi slots for
 * @pbn: bandwidth required for the mode in PBN
 * @pbn_div: divider for DSC mode that takes FEC into account
 *
 * Allocates VCPI slots to @port, replacing any previous VCPI allocations it
 * may have had. Any atomic drivers which support MST must call this function
 * in their &drm_encoder_helper_funcs.atomic_check() callback to change the
 * current VCPI allocation for the new state, but only when
 * &drm_crtc_state.mode_changed or &drm_crtc_state.connectors_changed is set
 * to ensure compatibility with userspace applications that still use the
 * legacy modesetting UAPI.
 *
 * Allocations set by this function are not checked against the bandwidth
 * restraints of @mgr until the driver calls drm_dp_mst_atomic_check().
 *
 * Additionally, it is OK to call this function multiple times on the same
 * @port as needed. It is not OK however, to call this function and
 * drm_dp_atomic_release_vcpi_slots() in the same atomic check phase.
 *
 * See also:
 * drm_dp_atomic_release_vcpi_slots()
 * drm_dp_mst_atomic_check()
 *
 * Returns:
 * Total slots in the atomic state assigned for this port, or a negative error
 * code if the port no longer exists
 */
int drm_dp_atomic_find_vcpi_slots(struct drm_atomic_state *state,
				  struct drm_dp_mst_topology_mgr *mgr,
				  struct drm_dp_mst_port *port, int pbn,
				  int pbn_div)
{
	struct drm_dp_mst_topology_state *topology_state;
	struct drm_dp_vcpi_allocation *pos, *vcpi = NULL;
	int prev_slots, prev_bw, req_slots;

	topology_state = drm_atomic_get_mst_topology_state(state, mgr);
	if (IS_ERR(topology_state))
		return PTR_ERR(topology_state);

	/* Find the current allocation for this port, if any */
	list_for_each_entry(pos, &topology_state->vcpis, next) {
		if (pos->port == port) {
			vcpi = pos;
			prev_slots = vcpi->vcpi;
			prev_bw = vcpi->pbn;

			/*
			 * This should never happen, unless the driver tries
			 * releasing and allocating the same VCPI allocation,
			 * which is an error
			 */
			if (WARN_ON(!prev_slots)) {
				DRM_ERROR("cannot allocate and release VCPI on [MST PORT:%p] in the same state\n",
					  port);
				return -EINVAL;
			}

			break;
		}
	}
	if (!vcpi) {
		prev_slots = 0;
		prev_bw = 0;
	}

	if (pbn_div <= 0)
		pbn_div = mgr->pbn_div;

	req_slots = DIV_ROUND_UP(pbn, pbn_div);

	DRM_DEBUG_ATOMIC("[CONNECTOR:%d:%s] [MST PORT:%p] VCPI %d -> %d\n",
			 port->connector->base.id, port->connector->name,
			 port, prev_slots, req_slots);
	DRM_DEBUG_ATOMIC("[CONNECTOR:%d:%s] [MST PORT:%p] PBN %d -> %d\n",
			 port->connector->base.id, port->connector->name,
			 port, prev_bw, pbn);

	/* Add the new allocation to the state */
	if (!vcpi) {
		vcpi = kzalloc(sizeof(*vcpi), GFP_KERNEL);
		if (!vcpi)
			return -ENOMEM;

		drm_dp_mst_get_port_malloc(port);
		vcpi->port = port;
		list_add(&vcpi->next, &topology_state->vcpis);
	}
	vcpi->vcpi = req_slots;
	vcpi->pbn = pbn;

	return req_slots;
}
EXPORT_SYMBOL(drm_dp_atomic_find_vcpi_slots);

/**
 * drm_dp_atomic_release_vcpi_slots() - Release allocated vcpi slots
 * @state: global atomic state
 * @mgr: MST topology manager for the port
 * @port: The port to release the VCPI slots from
 *
 * Releases any VCPI slots that have been allocated to a port in the atomic
 * state. Any atomic drivers which support MST must call this function in
 * their &drm_connector_helper_funcs.atomic_check() callback when the
 * connector will no longer have VCPI allocated (e.g. because its CRTC was
 * removed) when it had VCPI allocated in the previous atomic state.
 *
 * It is OK to call this even if @port has been removed from the system.
 * Additionally, it is OK to call this function multiple times on the same
 * @port as needed. It is not OK however, to call this function and
 * drm_dp_atomic_find_vcpi_slots() on the same @port in a single atomic check
 * phase.
 *
 * See also:
 * drm_dp_atomic_find_vcpi_slots()
 * drm_dp_mst_atomic_check()
 *
 * Returns:
 * 0 if all slots for this port were added back to
 * &drm_dp_mst_topology_state.avail_slots or negative error code
 */
int drm_dp_atomic_release_vcpi_slots(struct drm_atomic_state *state,
				     struct drm_dp_mst_topology_mgr *mgr,
				     struct drm_dp_mst_port *port)
{
	struct drm_dp_mst_topology_state *topology_state;
	struct drm_dp_vcpi_allocation *pos;
	bool found = false;

	topology_state = drm_atomic_get_mst_topology_state(state, mgr);
	if (IS_ERR(topology_state))
		return PTR_ERR(topology_state);

	list_for_each_entry(pos, &topology_state->vcpis, next) {
		if (pos->port == port) {
			found = true;
			break;
		}
	}
	if (WARN_ON(!found)) {
		DRM_ERROR("no VCPI for [MST PORT:%p] found in mst state %p\n",
			  port, &topology_state->base);
		return -EINVAL;
	}

	DRM_DEBUG_ATOMIC("[MST PORT:%p] VCPI %d -> 0\n", port, pos->vcpi);
	if (pos->vcpi) {
		drm_dp_mst_put_port_malloc(port);
		pos->vcpi = 0;
		pos->pbn = 0;
	}

	return 0;
}
EXPORT_SYMBOL(drm_dp_atomic_release_vcpi_slots);

/**
 * drm_dp_mst_allocate_vcpi() - Allocate a virtual channel
 * @mgr: manager for this port
 * @port: port to allocate a virtual channel for.
 * @pbn: payload bandwidth number to request
 * @slots: returned number of slots for this PBN.
 */
bool drm_dp_mst_allocate_vcpi(struct drm_dp_mst_topology_mgr *mgr,
			      struct drm_dp_mst_port *port, int pbn, int slots)
{
	int ret;

	if (slots < 0)
		return false;

	port = drm_dp_mst_topology_get_port_validated(mgr, port);
	if (!port)
		return false;

	if (port->vcpi.vcpi > 0) {
		DRM_DEBUG_KMS("payload: vcpi %d already allocated for pbn %d - requested pbn %d\n",
			      port->vcpi.vcpi, port->vcpi.pbn, pbn);
		if (pbn == port->vcpi.pbn) {
			drm_dp_mst_topology_put_port(port);
			return true;
		}
	}

	ret = drm_dp_init_vcpi(mgr, &port->vcpi, pbn, slots);
	if (ret) {
		DRM_DEBUG_KMS("failed to init vcpi slots=%d max=63 ret=%d\n",
			      DIV_ROUND_UP(pbn, mgr->pbn_div), ret);
		drm_dp_mst_topology_put_port(port);
		goto out;
	}
	DRM_DEBUG_KMS("initing vcpi for pbn=%d slots=%d\n",
		      pbn, port->vcpi.num_slots);

	/* Keep port allocated until its payload has been removed */
	drm_dp_mst_get_port_malloc(port);
	drm_dp_mst_topology_put_port(port);
	return true;
out:
	return false;
}
EXPORT_SYMBOL(drm_dp_mst_allocate_vcpi);

int drm_dp_mst_get_vcpi_slots(struct drm_dp_mst_topology_mgr *mgr, struct drm_dp_mst_port *port)
{
	int slots = 0;

	port = drm_dp_mst_topology_get_port_validated(mgr, port);
	if (!port)
		return slots;

	slots = port->vcpi.num_slots;
	drm_dp_mst_topology_put_port(port);
	return slots;
}
EXPORT_SYMBOL(drm_dp_mst_get_vcpi_slots);

/**
 * drm_dp_mst_reset_vcpi_slots() - Reset number of slots to 0 for VCPI
 * @mgr: manager for this port
 * @port: unverified pointer to a port.
 *
 * This just resets the number of slots for the ports VCPI for later programming.
 */
void drm_dp_mst_reset_vcpi_slots(struct drm_dp_mst_topology_mgr *mgr, struct drm_dp_mst_port *port)
{
	/*
	 * A port with VCPI will remain allocated until its VCPI is
	 * released, no verified ref needed
	 */

	port->vcpi.num_slots = 0;
}
EXPORT_SYMBOL(drm_dp_mst_reset_vcpi_slots);

/**
 * drm_dp_mst_deallocate_vcpi() - deallocate a VCPI
 * @mgr: manager for this port
 * @port: port to deallocate vcpi for
 *
 * This can be called unconditionally, regardless of whether
 * drm_dp_mst_allocate_vcpi() succeeded or not.
 */
void drm_dp_mst_deallocate_vcpi(struct drm_dp_mst_topology_mgr *mgr,
				struct drm_dp_mst_port *port)
{
	if (!port->vcpi.vcpi)
		return;

	drm_dp_mst_put_payload_id(mgr, port->vcpi.vcpi);
	port->vcpi.num_slots = 0;
	port->vcpi.pbn = 0;
	port->vcpi.aligned_pbn = 0;
	port->vcpi.vcpi = 0;
	drm_dp_mst_put_port_malloc(port);
}
EXPORT_SYMBOL(drm_dp_mst_deallocate_vcpi);

static int drm_dp_dpcd_write_payload(struct drm_dp_mst_topology_mgr *mgr,
				     int id, struct drm_dp_payload *payload)
{
	u8 payload_alloc[3], status;
	int ret;
	int retries = 0;

	drm_dp_dpcd_writeb(mgr->aux, DP_PAYLOAD_TABLE_UPDATE_STATUS,
			   DP_PAYLOAD_TABLE_UPDATED);

	payload_alloc[0] = id;
	payload_alloc[1] = payload->start_slot;
	payload_alloc[2] = payload->num_slots;

	ret = drm_dp_dpcd_write(mgr->aux, DP_PAYLOAD_ALLOCATE_SET, payload_alloc, 3);
	if (ret != 3) {
		DRM_DEBUG_KMS("failed to write payload allocation %d\n", ret);
		goto fail;
	}

retry:
	ret = drm_dp_dpcd_readb(mgr->aux, DP_PAYLOAD_TABLE_UPDATE_STATUS, &status);
	if (ret < 0) {
		DRM_DEBUG_KMS("failed to read payload table status %d\n", ret);
		goto fail;
	}

	if (!(status & DP_PAYLOAD_TABLE_UPDATED)) {
		retries++;
		if (retries < 20) {
			usleep_range(10000, 20000);
			goto retry;
		}
		DRM_DEBUG_KMS("status not set after read payload table status %d\n", status);
		ret = -EINVAL;
		goto fail;
	}
	ret = 0;
fail:
	return ret;
}

static int do_get_act_status(struct drm_dp_aux *aux)
{
	int ret;
	u8 status;

	ret = drm_dp_dpcd_readb(aux, DP_PAYLOAD_TABLE_UPDATE_STATUS, &status);
	if (ret < 0)
		return ret;

	return status;
}

/**
 * drm_dp_check_act_status() - Polls for ACT handled status.
 * @mgr: manager to use
 *
 * Tries waiting for the MST hub to finish updating it's payload table by
 * polling for the ACT handled bit for up to 3 seconds (yes-some hubs really
 * take that long).
 *
 * Returns:
 * 0 if the ACT was handled in time, negative error code on failure.
 */
int drm_dp_check_act_status(struct drm_dp_mst_topology_mgr *mgr)
{
	/*
	 * There doesn't seem to be any recommended retry count or timeout in
	 * the MST specification. Since some hubs have been observed to take
	 * over 1 second to update their payload allocations under certain
	 * conditions, we use a rather large timeout value.
	 */
	const int timeout_ms = 3000;
	int ret, status;

	ret = readx_poll_timeout(do_get_act_status, mgr->aux, status,
				 status & DP_PAYLOAD_ACT_HANDLED || status < 0,
				 200, timeout_ms * USEC_PER_MSEC);
	if (ret < 0 && status >= 0) {
<<<<<<< HEAD
		DRM_DEBUG_KMS("Failed to get ACT after %dms, last status: %02x\n",
			      timeout_ms, status);
		return -EINVAL;
	} else if (status < 0) {
=======
		DRM_ERROR("Failed to get ACT after %dms, last status: %02x\n",
			  timeout_ms, status);
		return -EINVAL;
	} else if (status < 0) {
		/*
		 * Failure here isn't unexpected - the hub may have
		 * just been unplugged
		 */
>>>>>>> d1988041
		DRM_DEBUG_KMS("Failed to read payload table status: %d\n",
			      status);
		return status;
	}

	return 0;
}
EXPORT_SYMBOL(drm_dp_check_act_status);

/**
 * drm_dp_calc_pbn_mode() - Calculate the PBN for a mode.
 * @clock: dot clock for the mode
 * @bpp: bpp for the mode.
 * @dsc: DSC mode. If true, bpp has units of 1/16 of a bit per pixel
 *
 * This uses the formula in the spec to calculate the PBN value for a mode.
 */
int drm_dp_calc_pbn_mode(int clock, int bpp, bool dsc)
{
	/*
	 * margin 5300ppm + 300ppm ~ 0.6% as per spec, factor is 1.006
	 * The unit of 54/64Mbytes/sec is an arbitrary unit chosen based on
	 * common multiplier to render an integer PBN for all link rate/lane
	 * counts combinations
	 * calculate
	 * peak_kbps *= (1006/1000)
	 * peak_kbps *= (64/54)
	 * peak_kbps *= 8    convert to bytes
	 *
	 * If the bpp is in units of 1/16, further divide by 16. Put this
	 * factor in the numerator rather than the denominator to avoid
	 * integer overflow
	 */

	if (dsc)
		return DIV_ROUND_UP_ULL(mul_u32_u32(clock * (bpp / 16), 64 * 1006),
					8 * 54 * 1000 * 1000);

	return DIV_ROUND_UP_ULL(mul_u32_u32(clock * bpp, 64 * 1006),
				8 * 54 * 1000 * 1000);
}
EXPORT_SYMBOL(drm_dp_calc_pbn_mode);

/* we want to kick the TX after we've ack the up/down IRQs. */
static void drm_dp_mst_kick_tx(struct drm_dp_mst_topology_mgr *mgr)
{
	queue_work(system_long_wq, &mgr->tx_work);
}

static void drm_dp_mst_dump_mstb(struct seq_file *m,
				 struct drm_dp_mst_branch *mstb)
{
	struct drm_dp_mst_port *port;
	int tabs = mstb->lct;
	char prefix[10];
	int i;

	for (i = 0; i < tabs; i++)
		prefix[i] = '\t';
	prefix[i] = '\0';

	seq_printf(m, "%smst: %p, %d\n", prefix, mstb, mstb->num_ports);
	list_for_each_entry(port, &mstb->ports, next) {
		seq_printf(m, "%sport: %d: input: %d: pdt: %d, ddps: %d ldps: %d, sdp: %d/%d, %p, conn: %p\n", prefix, port->port_num, port->input, port->pdt, port->ddps, port->ldps, port->num_sdp_streams, port->num_sdp_stream_sinks, port, port->connector);
		if (port->mstb)
			drm_dp_mst_dump_mstb(m, port->mstb);
	}
}

#define DP_PAYLOAD_TABLE_SIZE		64

static bool dump_dp_payload_table(struct drm_dp_mst_topology_mgr *mgr,
				  char *buf)
{
	int i;

	for (i = 0; i < DP_PAYLOAD_TABLE_SIZE; i += 16) {
		if (drm_dp_dpcd_read(mgr->aux,
				     DP_PAYLOAD_TABLE_UPDATE_STATUS + i,
				     &buf[i], 16) != 16)
			return false;
	}
	return true;
}

static void fetch_monitor_name(struct drm_dp_mst_topology_mgr *mgr,
			       struct drm_dp_mst_port *port, char *name,
			       int namelen)
{
	struct edid *mst_edid;

	mst_edid = drm_dp_mst_get_edid(port->connector, mgr, port);
	drm_edid_get_monitor_name(mst_edid, name, namelen);
}

/**
 * drm_dp_mst_dump_topology(): dump topology to seq file.
 * @m: seq_file to dump output to
 * @mgr: manager to dump current topology for.
 *
 * helper to dump MST topology to a seq file for debugfs.
 */
void drm_dp_mst_dump_topology(struct seq_file *m,
			      struct drm_dp_mst_topology_mgr *mgr)
{
	int i;
	struct drm_dp_mst_port *port;

	mutex_lock(&mgr->lock);
	if (mgr->mst_primary)
		drm_dp_mst_dump_mstb(m, mgr->mst_primary);

	/* dump VCPIs */
	mutex_unlock(&mgr->lock);

	mutex_lock(&mgr->payload_lock);
	seq_printf(m, "vcpi: %lx %lx %d\n", mgr->payload_mask, mgr->vcpi_mask,
		mgr->max_payloads);

	for (i = 0; i < mgr->max_payloads; i++) {
		if (mgr->proposed_vcpis[i]) {
			char name[14];

			port = container_of(mgr->proposed_vcpis[i], struct drm_dp_mst_port, vcpi);
			fetch_monitor_name(mgr, port, name, sizeof(name));
			seq_printf(m, "vcpi %d: %d %d %d sink name: %s\n", i,
				   port->port_num, port->vcpi.vcpi,
				   port->vcpi.num_slots,
				   (*name != 0) ? name :  "Unknown");
		} else
			seq_printf(m, "vcpi %d:unused\n", i);
	}
	for (i = 0; i < mgr->max_payloads; i++) {
		seq_printf(m, "payload %d: %d, %d, %d\n",
			   i,
			   mgr->payloads[i].payload_state,
			   mgr->payloads[i].start_slot,
			   mgr->payloads[i].num_slots);


	}
	mutex_unlock(&mgr->payload_lock);

	mutex_lock(&mgr->lock);
	if (mgr->mst_primary) {
		u8 buf[DP_PAYLOAD_TABLE_SIZE];
		int ret;

		ret = drm_dp_dpcd_read(mgr->aux, DP_DPCD_REV, buf, DP_RECEIVER_CAP_SIZE);
		if (ret) {
			seq_printf(m, "dpcd read failed\n");
			goto out;
		}
		seq_printf(m, "dpcd: %*ph\n", DP_RECEIVER_CAP_SIZE, buf);

		ret = drm_dp_dpcd_read(mgr->aux, DP_FAUX_CAP, buf, 2);
		if (ret) {
			seq_printf(m, "faux/mst read failed\n");
			goto out;
		}
		seq_printf(m, "faux/mst: %*ph\n", 2, buf);

		ret = drm_dp_dpcd_read(mgr->aux, DP_MSTM_CTRL, buf, 1);
		if (ret) {
			seq_printf(m, "mst ctrl read failed\n");
			goto out;
		}
		seq_printf(m, "mst ctrl: %*ph\n", 1, buf);

		/* dump the standard OUI branch header */
		ret = drm_dp_dpcd_read(mgr->aux, DP_BRANCH_OUI, buf, DP_BRANCH_OUI_HEADER_SIZE);
		if (ret) {
			seq_printf(m, "branch oui read failed\n");
			goto out;
		}
		seq_printf(m, "branch oui: %*phN devid: ", 3, buf);

		for (i = 0x3; i < 0x8 && buf[i]; i++)
			seq_printf(m, "%c", buf[i]);
		seq_printf(m, " revision: hw: %x.%x sw: %x.%x\n",
			   buf[0x9] >> 4, buf[0x9] & 0xf, buf[0xa], buf[0xb]);
		if (dump_dp_payload_table(mgr, buf))
			seq_printf(m, "payload table: %*ph\n", DP_PAYLOAD_TABLE_SIZE, buf);
	}

out:
	mutex_unlock(&mgr->lock);

}
EXPORT_SYMBOL(drm_dp_mst_dump_topology);

static void drm_dp_tx_work(struct work_struct *work)
{
	struct drm_dp_mst_topology_mgr *mgr = container_of(work, struct drm_dp_mst_topology_mgr, tx_work);

	mutex_lock(&mgr->qlock);
	if (!list_empty(&mgr->tx_msg_downq))
		process_single_down_tx_qlock(mgr);
	mutex_unlock(&mgr->qlock);
}

static inline void
drm_dp_delayed_destroy_port(struct drm_dp_mst_port *port)
{
	drm_dp_port_set_pdt(port, DP_PEER_DEVICE_NONE, port->mcs);

	if (port->connector) {
		drm_connector_unregister(port->connector);
		drm_connector_put(port->connector);
	}

	drm_dp_mst_put_port_malloc(port);
}

static inline void
drm_dp_delayed_destroy_mstb(struct drm_dp_mst_branch *mstb)
{
	struct drm_dp_mst_topology_mgr *mgr = mstb->mgr;
	struct drm_dp_mst_port *port, *port_tmp;
	struct drm_dp_sideband_msg_tx *txmsg, *txmsg_tmp;
	bool wake_tx = false;

	mutex_lock(&mgr->lock);
	list_for_each_entry_safe(port, port_tmp, &mstb->ports, next) {
		list_del(&port->next);
		drm_dp_mst_topology_put_port(port);
	}
	mutex_unlock(&mgr->lock);

	/* drop any tx slot msg */
	mutex_lock(&mstb->mgr->qlock);
	list_for_each_entry_safe(txmsg, txmsg_tmp, &mgr->tx_msg_downq, next) {
		if (txmsg->dst != mstb)
			continue;

		txmsg->state = DRM_DP_SIDEBAND_TX_TIMEOUT;
		list_del(&txmsg->next);
		wake_tx = true;
	}
	mutex_unlock(&mstb->mgr->qlock);

	if (wake_tx)
		wake_up_all(&mstb->mgr->tx_waitq);

	drm_dp_mst_put_mstb_malloc(mstb);
}

static void drm_dp_delayed_destroy_work(struct work_struct *work)
{
	struct drm_dp_mst_topology_mgr *mgr =
		container_of(work, struct drm_dp_mst_topology_mgr,
			     delayed_destroy_work);
	bool send_hotplug = false, go_again;

	/*
	 * Not a regular list traverse as we have to drop the destroy
	 * connector lock before destroying the mstb/port, to avoid AB->BA
	 * ordering between this lock and the config mutex.
	 */
	do {
		go_again = false;

		for (;;) {
			struct drm_dp_mst_branch *mstb;

			mutex_lock(&mgr->delayed_destroy_lock);
			mstb = list_first_entry_or_null(&mgr->destroy_branch_device_list,
							struct drm_dp_mst_branch,
							destroy_next);
			if (mstb)
				list_del(&mstb->destroy_next);
			mutex_unlock(&mgr->delayed_destroy_lock);

			if (!mstb)
				break;

			drm_dp_delayed_destroy_mstb(mstb);
			go_again = true;
		}

		for (;;) {
			struct drm_dp_mst_port *port;

			mutex_lock(&mgr->delayed_destroy_lock);
			port = list_first_entry_or_null(&mgr->destroy_port_list,
							struct drm_dp_mst_port,
							next);
			if (port)
				list_del(&port->next);
			mutex_unlock(&mgr->delayed_destroy_lock);

			if (!port)
				break;

			drm_dp_delayed_destroy_port(port);
			send_hotplug = true;
			go_again = true;
		}
	} while (go_again);

	if (send_hotplug)
		drm_kms_helper_hotplug_event(mgr->dev);
}

static struct drm_private_state *
drm_dp_mst_duplicate_state(struct drm_private_obj *obj)
{
	struct drm_dp_mst_topology_state *state, *old_state =
		to_dp_mst_topology_state(obj->state);
	struct drm_dp_vcpi_allocation *pos, *vcpi;

	state = kmemdup(old_state, sizeof(*state), GFP_KERNEL);
	if (!state)
		return NULL;

	__drm_atomic_helper_private_obj_duplicate_state(obj, &state->base);

	INIT_LIST_HEAD(&state->vcpis);

	list_for_each_entry(pos, &old_state->vcpis, next) {
		/* Prune leftover freed VCPI allocations */
		if (!pos->vcpi)
			continue;

		vcpi = kmemdup(pos, sizeof(*vcpi), GFP_KERNEL);
		if (!vcpi)
			goto fail;

		drm_dp_mst_get_port_malloc(vcpi->port);
		list_add(&vcpi->next, &state->vcpis);
	}

	return &state->base;

fail:
	list_for_each_entry_safe(pos, vcpi, &state->vcpis, next) {
		drm_dp_mst_put_port_malloc(pos->port);
		kfree(pos);
	}
	kfree(state);

	return NULL;
}

static void drm_dp_mst_destroy_state(struct drm_private_obj *obj,
				     struct drm_private_state *state)
{
	struct drm_dp_mst_topology_state *mst_state =
		to_dp_mst_topology_state(state);
	struct drm_dp_vcpi_allocation *pos, *tmp;

	list_for_each_entry_safe(pos, tmp, &mst_state->vcpis, next) {
		/* We only keep references to ports with non-zero VCPIs */
		if (pos->vcpi)
			drm_dp_mst_put_port_malloc(pos->port);
		kfree(pos);
	}

	kfree(mst_state);
}

static bool drm_dp_mst_port_downstream_of_branch(struct drm_dp_mst_port *port,
						 struct drm_dp_mst_branch *branch)
{
	while (port->parent) {
		if (port->parent == branch)
			return true;

		if (port->parent->port_parent)
			port = port->parent->port_parent;
		else
			break;
	}
	return false;
}

static int
drm_dp_mst_atomic_check_port_bw_limit(struct drm_dp_mst_port *port,
				      struct drm_dp_mst_topology_state *state);

static int
drm_dp_mst_atomic_check_mstb_bw_limit(struct drm_dp_mst_branch *mstb,
				      struct drm_dp_mst_topology_state *state)
{
	struct drm_dp_vcpi_allocation *vcpi;
	struct drm_dp_mst_port *port;
	int pbn_used = 0, ret;
	bool found = false;

	/* Check that we have at least one port in our state that's downstream
	 * of this branch, otherwise we can skip this branch
	 */
	list_for_each_entry(vcpi, &state->vcpis, next) {
		if (!vcpi->pbn ||
		    !drm_dp_mst_port_downstream_of_branch(vcpi->port, mstb))
			continue;

		found = true;
		break;
	}
	if (!found)
		return 0;

	if (mstb->port_parent)
		DRM_DEBUG_ATOMIC("[MSTB:%p] [MST PORT:%p] Checking bandwidth limits on [MSTB:%p]\n",
				 mstb->port_parent->parent, mstb->port_parent,
				 mstb);
	else
		DRM_DEBUG_ATOMIC("[MSTB:%p] Checking bandwidth limits\n",
				 mstb);

	list_for_each_entry(port, &mstb->ports, next) {
		ret = drm_dp_mst_atomic_check_port_bw_limit(port, state);
		if (ret < 0)
			return ret;

		pbn_used += ret;
	}

	return pbn_used;
}

static int
drm_dp_mst_atomic_check_port_bw_limit(struct drm_dp_mst_port *port,
				      struct drm_dp_mst_topology_state *state)
{
	struct drm_dp_vcpi_allocation *vcpi;
	int pbn_used = 0;

	if (port->pdt == DP_PEER_DEVICE_NONE)
		return 0;

	if (drm_dp_mst_is_end_device(port->pdt, port->mcs)) {
		bool found = false;

		list_for_each_entry(vcpi, &state->vcpis, next) {
			if (vcpi->port != port)
				continue;
			if (!vcpi->pbn)
				return 0;

			found = true;
			break;
		}
		if (!found)
			return 0;

		/* This should never happen, as it means we tried to
		 * set a mode before querying the full_pbn
		 */
		if (WARN_ON(!port->full_pbn))
			return -EINVAL;

		pbn_used = vcpi->pbn;
	} else {
		pbn_used = drm_dp_mst_atomic_check_mstb_bw_limit(port->mstb,
								 state);
		if (pbn_used <= 0)
			return pbn_used;
	}

	if (pbn_used > port->full_pbn) {
		DRM_DEBUG_ATOMIC("[MSTB:%p] [MST PORT:%p] required PBN of %d exceeds port limit of %d\n",
				 port->parent, port, pbn_used,
				 port->full_pbn);
		return -ENOSPC;
	}

	DRM_DEBUG_ATOMIC("[MSTB:%p] [MST PORT:%p] uses %d out of %d PBN\n",
			 port->parent, port, pbn_used, port->full_pbn);

	return pbn_used;
}

static inline int
drm_dp_mst_atomic_check_vcpi_alloc_limit(struct drm_dp_mst_topology_mgr *mgr,
					 struct drm_dp_mst_topology_state *mst_state)
{
	struct drm_dp_vcpi_allocation *vcpi;
	int avail_slots = 63, payload_count = 0;

	list_for_each_entry(vcpi, &mst_state->vcpis, next) {
		/* Releasing VCPI is always OK-even if the port is gone */
		if (!vcpi->vcpi) {
			DRM_DEBUG_ATOMIC("[MST PORT:%p] releases all VCPI slots\n",
					 vcpi->port);
			continue;
		}

		DRM_DEBUG_ATOMIC("[MST PORT:%p] requires %d vcpi slots\n",
				 vcpi->port, vcpi->vcpi);

		avail_slots -= vcpi->vcpi;
		if (avail_slots < 0) {
			DRM_DEBUG_ATOMIC("[MST PORT:%p] not enough VCPI slots in mst state %p (avail=%d)\n",
					 vcpi->port, mst_state,
					 avail_slots + vcpi->vcpi);
			return -ENOSPC;
		}

		if (++payload_count > mgr->max_payloads) {
			DRM_DEBUG_ATOMIC("[MST MGR:%p] state %p has too many payloads (max=%d)\n",
					 mgr, mst_state, mgr->max_payloads);
			return -EINVAL;
		}
	}
	DRM_DEBUG_ATOMIC("[MST MGR:%p] mst state %p VCPI avail=%d used=%d\n",
			 mgr, mst_state, avail_slots,
			 63 - avail_slots);

	return 0;
}

/**
 * drm_dp_mst_add_affected_dsc_crtcs
 * @state: Pointer to the new struct drm_dp_mst_topology_state
 * @mgr: MST topology manager
 *
 * Whenever there is a change in mst topology
 * DSC configuration would have to be recalculated
 * therefore we need to trigger modeset on all affected
 * CRTCs in that topology
 *
 * See also:
 * drm_dp_mst_atomic_enable_dsc()
 */
int drm_dp_mst_add_affected_dsc_crtcs(struct drm_atomic_state *state, struct drm_dp_mst_topology_mgr *mgr)
{
	struct drm_dp_mst_topology_state *mst_state;
	struct drm_dp_vcpi_allocation *pos;
	struct drm_connector *connector;
	struct drm_connector_state *conn_state;
	struct drm_crtc *crtc;
	struct drm_crtc_state *crtc_state;

	mst_state = drm_atomic_get_mst_topology_state(state, mgr);

	if (IS_ERR(mst_state))
		return -EINVAL;

	list_for_each_entry(pos, &mst_state->vcpis, next) {

		connector = pos->port->connector;

		if (!connector)
			return -EINVAL;

		conn_state = drm_atomic_get_connector_state(state, connector);

		if (IS_ERR(conn_state))
			return PTR_ERR(conn_state);

		crtc = conn_state->crtc;

		if (!crtc)
			continue;

		if (!drm_dp_mst_dsc_aux_for_port(pos->port))
			continue;

		crtc_state = drm_atomic_get_crtc_state(mst_state->base.state, crtc);

		if (IS_ERR(crtc_state))
			return PTR_ERR(crtc_state);

		DRM_DEBUG_ATOMIC("[MST MGR:%p] Setting mode_changed flag on CRTC %p\n",
				 mgr, crtc);

		crtc_state->mode_changed = true;
	}
	return 0;
}
EXPORT_SYMBOL(drm_dp_mst_add_affected_dsc_crtcs);

/**
 * drm_dp_mst_atomic_enable_dsc - Set DSC Enable Flag to On/Off
 * @state: Pointer to the new drm_atomic_state
 * @port: Pointer to the affected MST Port
 * @pbn: Newly recalculated bw required for link with DSC enabled
 * @pbn_div: Divider to calculate correct number of pbn per slot
 * @enable: Boolean flag to enable or disable DSC on the port
 *
 * This function enables DSC on the given Port
 * by recalculating its vcpi from pbn provided
 * and sets dsc_enable flag to keep track of which
 * ports have DSC enabled
 *
 */
int drm_dp_mst_atomic_enable_dsc(struct drm_atomic_state *state,
				 struct drm_dp_mst_port *port,
				 int pbn, int pbn_div,
				 bool enable)
{
	struct drm_dp_mst_topology_state *mst_state;
	struct drm_dp_vcpi_allocation *pos;
	bool found = false;
	int vcpi = 0;

	mst_state = drm_atomic_get_mst_topology_state(state, port->mgr);

	if (IS_ERR(mst_state))
		return PTR_ERR(mst_state);

	list_for_each_entry(pos, &mst_state->vcpis, next) {
		if (pos->port == port) {
			found = true;
			break;
		}
	}

	if (!found) {
		DRM_DEBUG_ATOMIC("[MST PORT:%p] Couldn't find VCPI allocation in mst state %p\n",
				 port, mst_state);
		return -EINVAL;
	}

	if (pos->dsc_enabled == enable) {
		DRM_DEBUG_ATOMIC("[MST PORT:%p] DSC flag is already set to %d, returning %d VCPI slots\n",
				 port, enable, pos->vcpi);
		vcpi = pos->vcpi;
	}

	if (enable) {
		vcpi = drm_dp_atomic_find_vcpi_slots(state, port->mgr, port, pbn, pbn_div);
		DRM_DEBUG_ATOMIC("[MST PORT:%p] Enabling DSC flag, reallocating %d VCPI slots on the port\n",
				 port, vcpi);
		if (vcpi < 0)
			return -EINVAL;
	}

	pos->dsc_enabled = enable;

	return vcpi;
}
EXPORT_SYMBOL(drm_dp_mst_atomic_enable_dsc);
/**
 * drm_dp_mst_atomic_check - Check that the new state of an MST topology in an
 * atomic update is valid
 * @state: Pointer to the new &struct drm_dp_mst_topology_state
 *
 * Checks the given topology state for an atomic update to ensure that it's
 * valid. This includes checking whether there's enough bandwidth to support
 * the new VCPI allocations in the atomic update.
 *
 * Any atomic drivers supporting DP MST must make sure to call this after
 * checking the rest of their state in their
 * &drm_mode_config_funcs.atomic_check() callback.
 *
 * See also:
 * drm_dp_atomic_find_vcpi_slots()
 * drm_dp_atomic_release_vcpi_slots()
 *
 * Returns:
 *
 * 0 if the new state is valid, negative error code otherwise.
 */
int drm_dp_mst_atomic_check(struct drm_atomic_state *state)
{
	struct drm_dp_mst_topology_mgr *mgr;
	struct drm_dp_mst_topology_state *mst_state;
	int i, ret = 0;

	for_each_new_mst_mgr_in_state(state, mgr, mst_state, i) {
		if (!mgr->mst_state)
			continue;

		ret = drm_dp_mst_atomic_check_vcpi_alloc_limit(mgr, mst_state);
		if (ret)
			break;

		mutex_lock(&mgr->lock);
		ret = drm_dp_mst_atomic_check_mstb_bw_limit(mgr->mst_primary,
							    mst_state);
		mutex_unlock(&mgr->lock);
		if (ret < 0)
			break;
		else
			ret = 0;
	}

	return ret;
}
EXPORT_SYMBOL(drm_dp_mst_atomic_check);

const struct drm_private_state_funcs drm_dp_mst_topology_state_funcs = {
	.atomic_duplicate_state = drm_dp_mst_duplicate_state,
	.atomic_destroy_state = drm_dp_mst_destroy_state,
};
EXPORT_SYMBOL(drm_dp_mst_topology_state_funcs);

/**
 * drm_atomic_get_mst_topology_state: get MST topology state
 *
 * @state: global atomic state
 * @mgr: MST topology manager, also the private object in this case
 *
 * This function wraps drm_atomic_get_priv_obj_state() passing in the MST atomic
 * state vtable so that the private object state returned is that of a MST
 * topology object. Also, drm_atomic_get_private_obj_state() expects the caller
 * to care of the locking, so warn if don't hold the connection_mutex.
 *
 * RETURNS:
 *
 * The MST topology state or error pointer.
 */
struct drm_dp_mst_topology_state *drm_atomic_get_mst_topology_state(struct drm_atomic_state *state,
								    struct drm_dp_mst_topology_mgr *mgr)
{
	return to_dp_mst_topology_state(drm_atomic_get_private_obj_state(state, &mgr->base));
}
EXPORT_SYMBOL(drm_atomic_get_mst_topology_state);

/**
 * drm_dp_mst_topology_mgr_init - initialise a topology manager
 * @mgr: manager struct to initialise
 * @dev: device providing this structure - for i2c addition.
 * @aux: DP helper aux channel to talk to this device
 * @max_dpcd_transaction_bytes: hw specific DPCD transaction limit
 * @max_payloads: maximum number of payloads this GPU can source
 * @conn_base_id: the connector object ID the MST device is connected to.
 *
 * Return 0 for success, or negative error code on failure
 */
int drm_dp_mst_topology_mgr_init(struct drm_dp_mst_topology_mgr *mgr,
				 struct drm_device *dev, struct drm_dp_aux *aux,
				 int max_dpcd_transaction_bytes,
				 int max_payloads, int conn_base_id)
{
	struct drm_dp_mst_topology_state *mst_state;

	mutex_init(&mgr->lock);
	mutex_init(&mgr->qlock);
	mutex_init(&mgr->payload_lock);
	mutex_init(&mgr->delayed_destroy_lock);
	mutex_init(&mgr->up_req_lock);
	mutex_init(&mgr->probe_lock);
#if IS_ENABLED(CONFIG_DRM_DEBUG_DP_MST_TOPOLOGY_REFS)
	mutex_init(&mgr->topology_ref_history_lock);
#endif
	INIT_LIST_HEAD(&mgr->tx_msg_downq);
	INIT_LIST_HEAD(&mgr->destroy_port_list);
	INIT_LIST_HEAD(&mgr->destroy_branch_device_list);
	INIT_LIST_HEAD(&mgr->up_req_list);

	/*
	 * delayed_destroy_work will be queued on a dedicated WQ, so that any
	 * requeuing will be also flushed when deiniting the topology manager.
	 */
	mgr->delayed_destroy_wq = alloc_ordered_workqueue("drm_dp_mst_wq", 0);
	if (mgr->delayed_destroy_wq == NULL)
		return -ENOMEM;

	INIT_WORK(&mgr->work, drm_dp_mst_link_probe_work);
	INIT_WORK(&mgr->tx_work, drm_dp_tx_work);
	INIT_WORK(&mgr->delayed_destroy_work, drm_dp_delayed_destroy_work);
	INIT_WORK(&mgr->up_req_work, drm_dp_mst_up_req_work);
	init_waitqueue_head(&mgr->tx_waitq);
	mgr->dev = dev;
	mgr->aux = aux;
	mgr->max_dpcd_transaction_bytes = max_dpcd_transaction_bytes;
	mgr->max_payloads = max_payloads;
	mgr->conn_base_id = conn_base_id;
	if (max_payloads + 1 > sizeof(mgr->payload_mask) * 8 ||
	    max_payloads + 1 > sizeof(mgr->vcpi_mask) * 8)
		return -EINVAL;
	mgr->payloads = kcalloc(max_payloads, sizeof(struct drm_dp_payload), GFP_KERNEL);
	if (!mgr->payloads)
		return -ENOMEM;
	mgr->proposed_vcpis = kcalloc(max_payloads, sizeof(struct drm_dp_vcpi *), GFP_KERNEL);
	if (!mgr->proposed_vcpis)
		return -ENOMEM;
	set_bit(0, &mgr->payload_mask);

	mst_state = kzalloc(sizeof(*mst_state), GFP_KERNEL);
	if (mst_state == NULL)
		return -ENOMEM;

	mst_state->mgr = mgr;
	INIT_LIST_HEAD(&mst_state->vcpis);

	drm_atomic_private_obj_init(dev, &mgr->base,
				    &mst_state->base,
				    &drm_dp_mst_topology_state_funcs);

	return 0;
}
EXPORT_SYMBOL(drm_dp_mst_topology_mgr_init);

/**
 * drm_dp_mst_topology_mgr_destroy() - destroy topology manager.
 * @mgr: manager to destroy
 */
void drm_dp_mst_topology_mgr_destroy(struct drm_dp_mst_topology_mgr *mgr)
{
	drm_dp_mst_topology_mgr_set_mst(mgr, false);
	flush_work(&mgr->work);
	/* The following will also drain any requeued work on the WQ. */
	if (mgr->delayed_destroy_wq) {
		destroy_workqueue(mgr->delayed_destroy_wq);
		mgr->delayed_destroy_wq = NULL;
	}
	mutex_lock(&mgr->payload_lock);
	kfree(mgr->payloads);
	mgr->payloads = NULL;
	kfree(mgr->proposed_vcpis);
	mgr->proposed_vcpis = NULL;
	mutex_unlock(&mgr->payload_lock);
	mgr->dev = NULL;
	mgr->aux = NULL;
	drm_atomic_private_obj_fini(&mgr->base);
	mgr->funcs = NULL;

	mutex_destroy(&mgr->delayed_destroy_lock);
	mutex_destroy(&mgr->payload_lock);
	mutex_destroy(&mgr->qlock);
	mutex_destroy(&mgr->lock);
	mutex_destroy(&mgr->up_req_lock);
	mutex_destroy(&mgr->probe_lock);
#if IS_ENABLED(CONFIG_DRM_DEBUG_DP_MST_TOPOLOGY_REFS)
	mutex_destroy(&mgr->topology_ref_history_lock);
#endif
}
EXPORT_SYMBOL(drm_dp_mst_topology_mgr_destroy);

static bool remote_i2c_read_ok(const struct i2c_msg msgs[], int num)
{
	int i;

	if (num - 1 > DP_REMOTE_I2C_READ_MAX_TRANSACTIONS)
		return false;

	for (i = 0; i < num - 1; i++) {
		if (msgs[i].flags & I2C_M_RD ||
		    msgs[i].len > 0xff)
			return false;
	}

	return msgs[num - 1].flags & I2C_M_RD &&
		msgs[num - 1].len <= 0xff;
}

static bool remote_i2c_write_ok(const struct i2c_msg msgs[], int num)
{
	int i;

	for (i = 0; i < num - 1; i++) {
		if (msgs[i].flags & I2C_M_RD || !(msgs[i].flags & I2C_M_STOP) ||
		    msgs[i].len > 0xff)
			return false;
	}

	return !(msgs[num - 1].flags & I2C_M_RD) && msgs[num - 1].len <= 0xff;
}

static int drm_dp_mst_i2c_read(struct drm_dp_mst_branch *mstb,
			       struct drm_dp_mst_port *port,
			       struct i2c_msg *msgs, int num)
{
	struct drm_dp_mst_topology_mgr *mgr = port->mgr;
	unsigned int i;
	struct drm_dp_sideband_msg_req_body msg;
	struct drm_dp_sideband_msg_tx *txmsg = NULL;
	int ret;

	memset(&msg, 0, sizeof(msg));
	msg.req_type = DP_REMOTE_I2C_READ;
	msg.u.i2c_read.num_transactions = num - 1;
	msg.u.i2c_read.port_number = port->port_num;
	for (i = 0; i < num - 1; i++) {
		msg.u.i2c_read.transactions[i].i2c_dev_id = msgs[i].addr;
		msg.u.i2c_read.transactions[i].num_bytes = msgs[i].len;
		msg.u.i2c_read.transactions[i].bytes = msgs[i].buf;
		msg.u.i2c_read.transactions[i].no_stop_bit = !(msgs[i].flags & I2C_M_STOP);
	}
	msg.u.i2c_read.read_i2c_device_id = msgs[num - 1].addr;
	msg.u.i2c_read.num_bytes_read = msgs[num - 1].len;

	txmsg = kzalloc(sizeof(*txmsg), GFP_KERNEL);
	if (!txmsg) {
		ret = -ENOMEM;
		goto out;
	}

	txmsg->dst = mstb;
	drm_dp_encode_sideband_req(&msg, txmsg);

	drm_dp_queue_down_tx(mgr, txmsg);

	ret = drm_dp_mst_wait_tx_reply(mstb, txmsg);
	if (ret > 0) {

		if (txmsg->reply.reply_type == DP_SIDEBAND_REPLY_NAK) {
			ret = -EREMOTEIO;
			goto out;
		}
		if (txmsg->reply.u.remote_i2c_read_ack.num_bytes != msgs[num - 1].len) {
			ret = -EIO;
			goto out;
		}
		memcpy(msgs[num - 1].buf, txmsg->reply.u.remote_i2c_read_ack.bytes, msgs[num - 1].len);
		ret = num;
	}
out:
	kfree(txmsg);
	return ret;
}

static int drm_dp_mst_i2c_write(struct drm_dp_mst_branch *mstb,
				struct drm_dp_mst_port *port,
				struct i2c_msg *msgs, int num)
{
	struct drm_dp_mst_topology_mgr *mgr = port->mgr;
	unsigned int i;
	struct drm_dp_sideband_msg_req_body msg;
	struct drm_dp_sideband_msg_tx *txmsg = NULL;
	int ret;

	txmsg = kzalloc(sizeof(*txmsg), GFP_KERNEL);
	if (!txmsg) {
		ret = -ENOMEM;
		goto out;
	}
	for (i = 0; i < num; i++) {
		memset(&msg, 0, sizeof(msg));
		msg.req_type = DP_REMOTE_I2C_WRITE;
		msg.u.i2c_write.port_number = port->port_num;
		msg.u.i2c_write.write_i2c_device_id = msgs[i].addr;
		msg.u.i2c_write.num_bytes = msgs[i].len;
		msg.u.i2c_write.bytes = msgs[i].buf;

		memset(txmsg, 0, sizeof(*txmsg));
		txmsg->dst = mstb;

		drm_dp_encode_sideband_req(&msg, txmsg);
		drm_dp_queue_down_tx(mgr, txmsg);

		ret = drm_dp_mst_wait_tx_reply(mstb, txmsg);
		if (ret > 0) {
			if (txmsg->reply.reply_type == DP_SIDEBAND_REPLY_NAK) {
				ret = -EREMOTEIO;
				goto out;
			}
		} else {
			goto out;
		}
	}
	ret = num;
out:
	kfree(txmsg);
	return ret;
}

/* I2C device */
static int drm_dp_mst_i2c_xfer(struct i2c_adapter *adapter,
			       struct i2c_msg *msgs, int num)
{
	struct drm_dp_aux *aux = adapter->algo_data;
	struct drm_dp_mst_port *port =
		container_of(aux, struct drm_dp_mst_port, aux);
	struct drm_dp_mst_branch *mstb;
	struct drm_dp_mst_topology_mgr *mgr = port->mgr;
	int ret;

	mstb = drm_dp_mst_topology_get_mstb_validated(mgr, port->parent);
	if (!mstb)
		return -EREMOTEIO;

	if (remote_i2c_read_ok(msgs, num)) {
		ret = drm_dp_mst_i2c_read(mstb, port, msgs, num);
	} else if (remote_i2c_write_ok(msgs, num)) {
		ret = drm_dp_mst_i2c_write(mstb, port, msgs, num);
	} else {
		DRM_DEBUG_KMS("Unsupported I2C transaction for MST device\n");
		ret = -EIO;
	}

	drm_dp_mst_topology_put_mstb(mstb);
	return ret;
}

static u32 drm_dp_mst_i2c_functionality(struct i2c_adapter *adapter)
{
	return I2C_FUNC_I2C | I2C_FUNC_SMBUS_EMUL |
	       I2C_FUNC_SMBUS_READ_BLOCK_DATA |
	       I2C_FUNC_SMBUS_BLOCK_PROC_CALL |
	       I2C_FUNC_10BIT_ADDR;
}

static const struct i2c_algorithm drm_dp_mst_i2c_algo = {
	.functionality = drm_dp_mst_i2c_functionality,
	.master_xfer = drm_dp_mst_i2c_xfer,
};

/**
 * drm_dp_mst_register_i2c_bus() - register an I2C adapter for I2C-over-AUX
 * @port: The port to add the I2C bus on
 *
 * Returns 0 on success or a negative error code on failure.
 */
static int drm_dp_mst_register_i2c_bus(struct drm_dp_mst_port *port)
{
	struct drm_dp_aux *aux = &port->aux;
	struct device *parent_dev = port->mgr->dev->dev;

	aux->ddc.algo = &drm_dp_mst_i2c_algo;
	aux->ddc.algo_data = aux;
	aux->ddc.retries = 3;

	aux->ddc.class = I2C_CLASS_DDC;
	aux->ddc.owner = THIS_MODULE;
	/* FIXME: set the kdev of the port's connector as parent */
	aux->ddc.dev.parent = parent_dev;
	aux->ddc.dev.of_node = parent_dev->of_node;

	strlcpy(aux->ddc.name, aux->name ? aux->name : dev_name(parent_dev),
		sizeof(aux->ddc.name));

	return i2c_add_adapter(&aux->ddc);
}

/**
 * drm_dp_mst_unregister_i2c_bus() - unregister an I2C-over-AUX adapter
 * @port: The port to remove the I2C bus from
 */
static void drm_dp_mst_unregister_i2c_bus(struct drm_dp_mst_port *port)
{
	i2c_del_adapter(&port->aux.ddc);
}

/**
 * drm_dp_mst_is_virtual_dpcd() - Is the given port a virtual DP Peer Device
 * @port: The port to check
 *
 * A single physical MST hub object can be represented in the topology
 * by multiple branches, with virtual ports between those branches.
 *
 * As of DP1.4, An MST hub with internal (virtual) ports must expose
 * certain DPCD registers over those ports. See sections 2.6.1.1.1
 * and 2.6.1.1.2 of Display Port specification v1.4 for details.
 *
 * May acquire mgr->lock
 *
 * Returns:
 * true if the port is a virtual DP peer device, false otherwise
 */
static bool drm_dp_mst_is_virtual_dpcd(struct drm_dp_mst_port *port)
{
	struct drm_dp_mst_port *downstream_port;

	if (!port || port->dpcd_rev < DP_DPCD_REV_14)
		return false;

	/* Virtual DP Sink (Internal Display Panel) */
	if (port->port_num >= 8)
		return true;

	/* DP-to-HDMI Protocol Converter */
	if (port->pdt == DP_PEER_DEVICE_DP_LEGACY_CONV &&
	    !port->mcs &&
	    port->ldps)
		return true;

	/* DP-to-DP */
	mutex_lock(&port->mgr->lock);
	if (port->pdt == DP_PEER_DEVICE_MST_BRANCHING &&
	    port->mstb &&
	    port->mstb->num_ports == 2) {
		list_for_each_entry(downstream_port, &port->mstb->ports, next) {
			if (downstream_port->pdt == DP_PEER_DEVICE_SST_SINK &&
			    !downstream_port->input) {
				mutex_unlock(&port->mgr->lock);
				return true;
			}
		}
	}
	mutex_unlock(&port->mgr->lock);

	return false;
}

/**
 * drm_dp_mst_dsc_aux_for_port() - Find the correct aux for DSC
 * @port: The port to check. A leaf of the MST tree with an attached display.
 *
 * Depending on the situation, DSC may be enabled via the endpoint aux,
 * the immediately upstream aux, or the connector's physical aux.
 *
 * This is both the correct aux to read DSC_CAPABILITY and the
 * correct aux to write DSC_ENABLED.
 *
 * This operation can be expensive (up to four aux reads), so
 * the caller should cache the return.
 *
 * Returns:
 * NULL if DSC cannot be enabled on this port, otherwise the aux device
 */
struct drm_dp_aux *drm_dp_mst_dsc_aux_for_port(struct drm_dp_mst_port *port)
{
	struct drm_dp_mst_port *immediate_upstream_port;
	struct drm_dp_mst_port *fec_port;
	struct drm_dp_desc desc = {};
	u8 endpoint_fec;
	u8 endpoint_dsc;

	if (!port)
		return NULL;

	if (port->parent->port_parent)
		immediate_upstream_port = port->parent->port_parent;
	else
		immediate_upstream_port = NULL;

	fec_port = immediate_upstream_port;
	while (fec_port) {
		/*
		 * Each physical link (i.e. not a virtual port) between the
		 * output and the primary device must support FEC
		 */
		if (!drm_dp_mst_is_virtual_dpcd(fec_port) &&
		    !fec_port->fec_capable)
			return NULL;

		fec_port = fec_port->parent->port_parent;
	}

	/* DP-to-DP peer device */
	if (drm_dp_mst_is_virtual_dpcd(immediate_upstream_port)) {
		u8 upstream_dsc;

		if (drm_dp_dpcd_read(&port->aux,
				     DP_DSC_SUPPORT, &endpoint_dsc, 1) != 1)
			return NULL;
		if (drm_dp_dpcd_read(&port->aux,
				     DP_FEC_CAPABILITY, &endpoint_fec, 1) != 1)
			return NULL;
		if (drm_dp_dpcd_read(&immediate_upstream_port->aux,
				     DP_DSC_SUPPORT, &upstream_dsc, 1) != 1)
			return NULL;

		/* Enpoint decompression with DP-to-DP peer device */
		if ((endpoint_dsc & DP_DSC_DECOMPRESSION_IS_SUPPORTED) &&
		    (endpoint_fec & DP_FEC_CAPABLE) &&
		    (upstream_dsc & 0x2) /* DSC passthrough */)
			return &port->aux;

		/* Virtual DPCD decompression with DP-to-DP peer device */
		return &immediate_upstream_port->aux;
	}

	/* Virtual DPCD decompression with DP-to-HDMI or Virtual DP Sink */
	if (drm_dp_mst_is_virtual_dpcd(port))
		return &port->aux;

	/*
	 * Synaptics quirk
	 * Applies to ports for which:
	 * - Physical aux has Synaptics OUI
	 * - DPv1.4 or higher
	 * - Port is on primary branch device
	 * - Not a VGA adapter (DP_DWN_STRM_PORT_TYPE_ANALOG)
	 */
	if (drm_dp_read_desc(port->mgr->aux, &desc, true))
		return NULL;

	if (drm_dp_has_quirk(&desc, 0,
			     DP_DPCD_QUIRK_DSC_WITHOUT_VIRTUAL_DPCD) &&
	    port->mgr->dpcd[DP_DPCD_REV] >= DP_DPCD_REV_14 &&
	    port->parent == port->mgr->mst_primary) {
		u8 downstreamport;

		if (drm_dp_dpcd_read(&port->aux, DP_DOWNSTREAMPORT_PRESENT,
				     &downstreamport, 1) < 0)
			return NULL;

		if ((downstreamport & DP_DWN_STRM_PORT_PRESENT) &&
		   ((downstreamport & DP_DWN_STRM_PORT_TYPE_MASK)
		     != DP_DWN_STRM_PORT_TYPE_ANALOG))
			return port->mgr->aux;
	}

	/*
	 * The check below verifies if the MST sink
	 * connected to the GPU is capable of DSC -
	 * therefore the endpoint needs to be
	 * both DSC and FEC capable.
	 */
	if (drm_dp_dpcd_read(&port->aux,
	   DP_DSC_SUPPORT, &endpoint_dsc, 1) != 1)
		return NULL;
	if (drm_dp_dpcd_read(&port->aux,
	   DP_FEC_CAPABILITY, &endpoint_fec, 1) != 1)
		return NULL;
	if ((endpoint_dsc & DP_DSC_DECOMPRESSION_IS_SUPPORTED) &&
	   (endpoint_fec & DP_FEC_CAPABLE))
		return &port->aux;

	return NULL;
}
EXPORT_SYMBOL(drm_dp_mst_dsc_aux_for_port);<|MERGE_RESOLUTION|>--- conflicted
+++ resolved
@@ -30,8 +30,6 @@
 #include <linux/sched.h>
 #include <linux/seq_file.h>
 #include <linux/iopoll.h>
-<<<<<<< HEAD
-=======
 
 #if IS_ENABLED(CONFIG_DRM_DEBUG_DP_MST_TOPOLOGY_REFS)
 #include <linux/stacktrace.h>
@@ -39,7 +37,6 @@
 #include <linux/timekeeping.h>
 #include <linux/math64.h>
 #endif
->>>>>>> d1988041
 
 #include <drm/drm_atomic.h>
 #include <drm/drm_atomic_helper.h>
@@ -4655,12 +4652,6 @@
 				 status & DP_PAYLOAD_ACT_HANDLED || status < 0,
 				 200, timeout_ms * USEC_PER_MSEC);
 	if (ret < 0 && status >= 0) {
-<<<<<<< HEAD
-		DRM_DEBUG_KMS("Failed to get ACT after %dms, last status: %02x\n",
-			      timeout_ms, status);
-		return -EINVAL;
-	} else if (status < 0) {
-=======
 		DRM_ERROR("Failed to get ACT after %dms, last status: %02x\n",
 			  timeout_ms, status);
 		return -EINVAL;
@@ -4669,7 +4660,6 @@
 		 * Failure here isn't unexpected - the hub may have
 		 * just been unplugged
 		 */
->>>>>>> d1988041
 		DRM_DEBUG_KMS("Failed to read payload table status: %d\n",
 			      status);
 		return status;
