--- conflicted
+++ resolved
@@ -145,11 +145,7 @@
 	 * Set the clock divider: the hsm_clock rate and this divider
 	 * setting will give a 40 kHz CEC clock.
 	 */
-<<<<<<< HEAD
-	clk_cnt = clk_get_rate(vc4_hdmi->hsm_clock) / CEC_CLOCK_FREQ;
-=======
 	clk_cnt = clk_get_rate(vc4_hdmi->cec_clock) / CEC_CLOCK_FREQ;
->>>>>>> 4bcf3b75
 	value |= clk_cnt << VC4_HDMI_CEC_DIV_CLK_CNT_SHIFT;
 	HDMI_WRITE(HDMI_CEC_CNTRL_1, value);
 }
@@ -948,8 +944,6 @@
 		pixel_rate = mode->clock * 1000;
 	}
 
-<<<<<<< HEAD
-=======
 	if (conn_state->max_bpc == 12) {
 		pixel_rate = pixel_rate * 150;
 		do_div(pixel_rate, 100);
@@ -958,7 +952,6 @@
 		do_div(pixel_rate, 100);
 	}
 
->>>>>>> 4bcf3b75
 	if (mode->flags & DRM_MODE_FLAG_DBLCLK)
 		pixel_rate = pixel_rate * 2;
 
@@ -1695,11 +1688,6 @@
 	cec_fill_conn_info_from_drm(&conn_info, &vc4_hdmi->connector);
 	cec_s_conn_info(vc4_hdmi->cec_adap, &conn_info);
 
-<<<<<<< HEAD
-	HDMI_WRITE(HDMI_CEC_CPU_MASK_SET, 0xffffffff);
-
-=======
->>>>>>> 4bcf3b75
 	value = HDMI_READ(HDMI_CEC_CNTRL_1);
 	/* Set the logical address to Unregistered */
 	value |= VC4_HDMI_CEC_ADDR_MASK;
@@ -1707,14 +1695,6 @@
 
 	vc4_hdmi_cec_update_clk_div(vc4_hdmi);
 
-<<<<<<< HEAD
-	ret = devm_request_threaded_irq(&pdev->dev, platform_get_irq(pdev, 0),
-					vc4_cec_irq_handler,
-					vc4_cec_irq_handler_thread, 0,
-					"vc4 hdmi cec", vc4_hdmi);
-	if (ret)
-		goto err_delete_cec_adap;
-=======
 	if (vc4_hdmi->variant->external_irq_controller) {
 		ret = devm_request_threaded_irq(&pdev->dev,
 						platform_get_irq_byname(pdev, "cec-rx"),
@@ -1741,7 +1721,6 @@
 		if (ret)
 			goto err_delete_cec_adap;
 	}
->>>>>>> 4bcf3b75
 
 	ret = cec_register_adapter(vc4_hdmi->cec_adap, &pdev->dev);
 	if (ret < 0)
