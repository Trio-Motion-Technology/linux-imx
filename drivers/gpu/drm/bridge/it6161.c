/* SPDX-License-Identifier: GPL-2.0+ */
/*
 * Copyright (C) 2021 NXP
 */
#include <drm/drm_atomic_helper.h>
#include <drm/drm_bridge.h>
#include <drm/drm_mipi_dsi.h>
#include <drm/drm_print.h>
#include <drm/drm_probe_helper.h>
#include <linux/err.h>
#include <linux/extcon-provider.h>
#include <linux/i2c.h>
#include <linux/interrupt.h>
#include <sound/hdmi-codec.h>

#include "it6161.h"

#define AUX_WAIT_TIMEOUT_MS 100
#define DEFAULT_DRV_HOLD 0

#define RGB_24b         0x3E
#define RGB_18b         0x1E

#define InvMCLK		TRUE
#define PDREFCLK	FALSE
#define SkipStg		4
#define MShift		8
#define PPSFFRdStg	0x04
#define RegAutoSync	TRUE

#define LMDbgSel		0   /* 0~7 */
#define InvPCLK			FALSE
#define PDREFCNT		0   /* when PDREFCLK=TRUE, 0:div2, 1:div4, 2:div8, 3:divg16 */
#define EnIOIDDQ		FALSE
#define EnStb2Rst		FALSE
#define EnExtStdby		FALSE
#define EnStandby		FALSE
#define MPLaneSwap		FALSE
#define MPPNSwap		FALSE   /* TRUE: MTK , FALSE: Solomon */

/* PPI */
#define EnContCK		TRUE
#define HSSetNum		1
#define EnDeSkew		TRUE
#define PPIDbgSel		12
#define RegIgnrNull		1
#define RegIgnrBlk		1
#define RegEnDummyECC	0
#define EOTPSel			0

/* PPS option */
#define EnMBPM			FALSE   /* enable MIPI Bypass Mode */
#if (EnMBPM == TRUE)
	#define PREC_Update	TRUE   /* enable P-timing update */
	#define MREC_Update	TRUE   /* enable M-timing update */
	#define EnTBPM		TRUE   /* enable HDMITX Bypass Mode */
#else
	#define PREC_Update	FALSE
	#define MREC_Update	FALSE
	#define EnTBPM		FALSE
#endif

#define REGSELDEF		FALSE
#define EnHReSync		FALSE
#define EnVReSync		FALSE
#define EnFReSync		FALSE
#define EnVREnh			FALSE
#define EnVREnhSel		1   /* 0:Div2, 1:Div4, 2:Div8, 3:Div16, 4:Div32 */
#define EnMAvg			TRUE

#define PShift			3
#define EnFFAutoRst		TRUE
#define RegEnSyncErr	FALSE
#define EnTxCRC			TRUE
#define TxCRCnum		0x20

#define ENABLE_MIPI_RX_EXTERNAL_CLOCK FALSE

#define NRTXRCLK		TRUE   /* true:set TRCLK by self */
#define RCLKFreqSel		TRUE   /* false: 10MHz(div1); true: 20 MHz(OSSDIV2) */
#define ForceTxCLKStb	TRUE

#define HDMI_TX_PCLK_DIV2			FALSE

#define HDMI_TX_MODE				HDMI_TX_ENABLE_DE_ONLY

#ifdef CONFIG_EXTCON
static const unsigned int it6161_hdmi_extcon_cables[] = {
	EXTCON_DISP_HDMI,
	EXTCON_NONE,
};
struct extcon_dev *it6161_hdmi_edev;
#endif

enum hdmi_tx_mode {
	HDMI_TX_NONE,
	HDMI_TX_BY_PASS,
	HDMI_TX_ENABLE_DE_ONLY,
	HDMI_TX_ENABLE_PATTERN_GENERATOR,
};

enum it6161_active_level {
	LOW,
	HIGH,
};

const struct RegSetEntry HDMITX_Init_Table[] = {
	{0x0F, 0x40, 0x00},
	/*PLL Reset */
	{0x62, 0x08, 0x00},	/* XP_RESETB */
	{0x64, 0x04, 0x00},	/* IP_RESETB */
	{0x0F, 0x01, 0x00},	/* bank 0 ;3 */
	{0x8D, 0xFF, CEC_I2C_SLAVE_ADDR},	/* EnCEC */
	{0xA9, 0x80, (EnTBPM << 7)},
	{0xBF, 0x80, (NRTXRCLK << 7)},

	/* Initial Value */
	{0xF8, 0xFF, 0xC3},
	{0xF8, 0xFF, 0xA5},
	{0xF4, 0x0C, 0x00},
	{0xF3, 0x02, 0x00},
	{0xF8, 0xFF, 0xFF},
	{0x5A, 0x0C, 0x0C},
	{0xD1, 0x0A, ((ForceTxCLKStb) << 3) + 0x02},
	{0x5D, 0x04, ((RCLKFreqSel) << 2)},
	{0x65, 0x03, 0x00},
	{0x71, 0xF9, 0x18},
	{0xCF, 0xFF, 0x00},
	{0xd1, 0x02, 0x00},
	{0x59, 0xD0, 0x40},
	{0xE1, 0x20, 0x00},
	{0xF5, 0x40, 0x00},
	{0x05, 0xC0, 0x40},	/* Setup INT Pin: Active Low & Open-Drain */
	{0x0C, 0xFF, 0xFF},
	{0x0D, 0xFF, 0xFF},
	{0x0E, 0x03, 0x03},	/* Clear all Interrupt */
	{0x0C, 0xFF, 0x00},
	{0x0D, 0xFF, 0x00},
	{0x0E, 0x02, 0x00},
	{0x20, 0x01, 0x00}
};

const struct RegSetEntry HDMITX_DefaultVideo_Table[] = {
	/* Config default output format */
	{0x72, 0xff, 0x00},
	{0x70, 0xff, 0x00},
/* GenCSC\RGB2YUV_ITU709_16_235 */
	{0x72, 0xFF, 0x02},
	{0x73, 0xFF, 0x00},
	{0x74, 0xFF, 0x80},
	{0x75, 0xFF, 0x00},
	{0x76, 0xFF, 0xB8},
	{0x77, 0xFF, 0x05},
	{0x78, 0xFF, 0xB4},
	{0x79, 0xFF, 0x01},
	{0x7A, 0xFF, 0x93},
	{0x7B, 0xFF, 0x00},
	{0x7C, 0xFF, 0x49},
	{0x7D, 0xFF, 0x3C},
	{0x7E, 0xFF, 0x18},
	{0x7F, 0xFF, 0x04},
	{0x80, 0xFF, 0x9F},
	{0x81, 0xFF, 0x3F},
	{0x82, 0xFF, 0xD9},
	{0x83, 0xFF, 0x3C},
	{0x84, 0xFF, 0x10},
	{0x85, 0xFF, 0x3F},
	{0x86, 0xFF, 0x18},
	{0x87, 0xFF, 0x04},
	{0x88, 0xF0, 0x00},
};

/* Config default HDMI Mode */
const struct RegSetEntry HDMITX_SetHDMI_Table[] = {
	{0xC0, 0x01, 0x01},
	{0xC1, 0x03, 0x03},
	{0xC6, 0x03, 0x03}
};

/* Config default avi infoframe */
const struct RegSetEntry HDMITX_DefaultAVIInfo_Table[] = {
	{0x0F, 0x01, 0x01},
	{0x58, 0xFF, 0x10},
	{0x59, 0xFF, 0x08},
	{0x5A, 0xFF, 0x00},
	{0x5B, 0xFF, 0x00},
	{0x5C, 0xFF, 0x00},
	{0x5D, 0xFF, 0x57},
	{0x5E, 0xFF, 0x00},
	{0x5F, 0xFF, 0x00},
	{0x60, 0xFF, 0x00},
	{0x61, 0xFF, 0x00},
	{0x62, 0xFF, 0x00},
	{0x63, 0xFF, 0x00},
	{0x64, 0xFF, 0x00},
	{0x65, 0xFF, 0x00},
	{0x0F, 0x01, 0x00},
	{0xCD, 0x03, 0x03}
};

/* Config default audio infoframe */
const struct RegSetEntry HDMITX_DeaultAudioInfo_Table[] = {
	{0x0F, 0x01, 0x01},
	{0x68, 0xFF, 0x00},
	{0x69, 0xFF, 0x00},
	{0x6A, 0xFF, 0x00},
	{0x6B, 0xFF, 0x00},
	{0x6C, 0xFF, 0x00},
	{0x6D, 0xFF, 0x71},
	{0x0F, 0x01, 0x00},
	{0xCE, 0x03, 0x03}
};

const struct RegSetEntry HDMITX_Aud_CHStatus_LPCM_20bit_48Khz[] = {
	{0x0F, 0x01, 0x01},
	{0x33, 0xFF, 0x00},
	{0x34, 0xFF, 0x18},
	{0x35, 0xFF, 0x00},
	{0x91, 0xFF, 0x00},
	{0x92, 0xFF, 0x00},
	{0x93, 0xFF, 0x01},
	{0x94, 0xFF, 0x00},
	{0x98, 0xFF, 0x02},
	{0x99, 0xFF, 0xDA},
	{0x0F, 0x01, 0x00}
};

const struct RegSetEntry HDMITX_AUD_SPDIF_2ch_24bit[] = {
	{0x0F, 0x11, 0x00},
	{0x04, 0x14, 0x04},
	{0xE0, 0xFF, 0xD1},
	{0xE1, 0xFF, 0x01},
	{0xE2, 0xFF, 0xE4},
	{0xE3, 0xFF, 0x10},
	{0xE4, 0xFF, 0x00},
	{0xE5, 0xFF, 0x00},
	{0x04, 0x14, 0x00}
};

const struct RegSetEntry HDMITX_PwrOn_Table[] = {
	/* PwrOn RCLK , IACLK ,TXCLK */
	{0x0F, 0x70, 0x00},
	/* PLL PwrOn */
	/* PwrOn DRV */
	{0x61, 0x20, 0x00},
	/* PwrOn XPLL */
	{0x62, 0x44, 0x00},
	/* PwrOn IPLL */
	{0x64, 0x40, 0x00},
	/* PLL Reset OFF */
	/* DRV_RST */
	{0x61, 0x10, 0x00},
	/* XP_RESETB */
	{0x62, 0x08, 0x08},
	/* IP_RESETB */
	{0x64, 0x04, 0x04}
};

struct it6161 {
	struct drm_bridge bridge;
	struct drm_connector connector;
	struct i2c_client *i2c_mipi_rx;
	struct i2c_client *i2c_hdmi_tx;
	struct device_node *host_node;
	struct mipi_dsi_device *dsi;
	struct mutex mode_lock;

	struct regmap *regmap_mipi_rx;
	struct regmap *regmap_hdmi_tx;

	u32 it6161_addr_hdmi_tx;

	struct gpio_desc *enable_gpio;

	u32 hdmi_tx_pclk;
	u32 mipi_rx_rclk;

	/* video mode output to hdmi tx */
	struct drm_display_mode display_mode;
	struct hdmi_avi_infoframe source_avi_infoframe;

	u8 mipi_rx_lane_count;
	bool enable_drv_hold;
	u8 hdmi_tx_output_color_space;
	u8 hdmi_tx_input_color_space;
	u8 hdmi_tx_mode;
	u8 support_audio;
	bool hdmi_mode;
	u8 bAudioChannelEnable;
	u8 bridge_enable;
};

struct it6161 *it6161;

static const struct regmap_range it6161_mipi_rx_bridge_volatile_ranges[] = {
	{.range_min = 0, .range_max = 0xFF},
};

static const struct regmap_access_table it6161_mipi_rx_bridge_volatile_table = {
	.yes_ranges = it6161_mipi_rx_bridge_volatile_ranges,
	.n_yes_ranges = ARRAY_SIZE(it6161_mipi_rx_bridge_volatile_ranges),
};

static const struct regmap_config it6161_mipi_rx_bridge_regmap_config = {
	.reg_bits = 8,
	.val_bits = 8,
	.volatile_table = &it6161_mipi_rx_bridge_volatile_table,
	.cache_type = REGCACHE_NONE,
};

static const struct regmap_range it6161_hdmi_tx_bridge_volatile_ranges[] = {
	{.range_min = 0, .range_max = 0xFF},
};

static const struct regmap_access_table it6161_hdmi_tx_bridge_volatile_table = {
	.yes_ranges = it6161_hdmi_tx_bridge_volatile_ranges,
	.n_yes_ranges = ARRAY_SIZE(it6161_hdmi_tx_bridge_volatile_ranges),
};

static const struct regmap_config it6161_hdmi_tx_bridge_regmap_config = {
	.reg_bits = 8,
	.val_bits = 8,
	.volatile_table = &it6161_hdmi_tx_bridge_volatile_table,
	.cache_type = REGCACHE_NONE,
};

static int it6161_mipi_rx_read(struct it6161 *it6161, u32 reg_addr)
{
	struct device *dev = &it6161->i2c_mipi_rx->dev;
	u32 value;
	int err;

	err = regmap_read(it6161->regmap_mipi_rx, reg_addr, &value);
	if (err < 0) {
		DRM_DEV_ERROR(dev, "mipi rx read failed reg[0x%x] err: %d", reg_addr, err);
		return err;
	}

	return value;
}

static int it6161_mipi_rx_write(struct it6161 *it6161, u32 addr, u32 val)
{
	struct device *dev = &it6161->i2c_mipi_rx->dev;
	int err;

	err = regmap_write(it6161->regmap_mipi_rx, addr, val);
	if (err < 0) {
		DRM_DEV_ERROR(dev, "mipi rx write failed reg[0x%x] = 0x%x err = %d",
			      addr, val, err);
		return err;
	}

	return 0;
}

static int it6161_mipi_rx_set_bits(struct it6161 *it6161, u32 reg,
				   u32 mask, u32 value)
{
	struct device *dev = &it6161->i2c_mipi_rx->dev;
	int err;

	err = regmap_update_bits(it6161->regmap_mipi_rx, reg, mask, value);
	if (err < 0) {
		DRM_DEV_ERROR(dev, "mipi rx set reg[0x%x] = 0x%x mask = 0x%x failed err %d",
			      reg, value, mask, err);
		return err;
	}

	return 0;
}

static int it6161_hdmi_tx_read(struct it6161 *it6161, u32 reg_addr)
{
	struct device *dev = &it6161->i2c_mipi_rx->dev;
	u32 value;
	int err;

	err = regmap_read(it6161->regmap_hdmi_tx, reg_addr, &value);
	if (err < 0) {
		DRM_DEV_ERROR(dev, "hdmi tx read failed reg[0x%x] err: %d",
			      reg_addr, err);
		return err;
	}

	return value;
}

static int it6161_hdmi_tx_write(struct it6161 *it6161, u32 addr, u32 val)
{
	struct device *dev = &it6161->i2c_mipi_rx->dev;
	int err;

	err = regmap_write(it6161->regmap_hdmi_tx, addr, val);

	if (err < 0) {
		DRM_DEV_ERROR(dev, "hdmi tx write failed reg[0x%x] = 0x%x err = %d",
			      addr, val, err);
		return err;
	}

	return 0;
}

static int it6161_hdmi_tx_set_bits(struct it6161 *it6161, u32 reg,
				   u32 mask, u32 value)
{
	int err;
	struct device *dev = &it6161->i2c_mipi_rx->dev;

	err = regmap_update_bits(it6161->regmap_hdmi_tx, reg, mask, value);
	if (err < 0) {
		DRM_DEV_ERROR(dev, "hdmi tx set reg[0x%x] = 0x%x mask = 0x%x failed err %d",
			      reg, value, mask, err);
		return err;
	}

	return 0;
}

static inline int it6161_hdmi_tx_change_bank(struct it6161 *it6161, int x)
{
	return it6161_hdmi_tx_set_bits(it6161, 0x0F, 0x03, x & 0x03);
}

static inline struct it6161 *connector_to_it6161(struct drm_connector *c)
{
	return container_of(c, struct it6161, connector);
}

static inline struct it6161 *bridge_to_it6161(struct drm_bridge *bridge)
{
	return container_of(bridge, struct it6161, bridge);
}

static void mipi_rx_logic_reset(struct it6161 *it6161)
{
	it6161_mipi_rx_set_bits(it6161, 0x05, 0x08, 0x08);
}

static void mipi_rx_logic_reset_release(struct it6161 *it6161)
{
	it6161_mipi_rx_set_bits(it6161, 0x05, 0x08, 0x00);
}

static void it6161_mipi_rx_int_mask_disable(struct it6161 *it6161)
{
	it6161_mipi_rx_set_bits(it6161, 0x0F, 0x03, 0x00);
	it6161_mipi_rx_write(it6161, 0x09, 0x00);
	it6161_mipi_rx_write(it6161, 0x0A, 0x00);
	it6161_mipi_rx_write(it6161, 0x0B, 0x00);
}

static void it6161_mipi_rx_int_mask_enable(struct it6161 *it6161)
{
	it6161_hdmi_tx_set_bits(it6161, 0x0F, 0x03, 0x00);
	it6161_mipi_rx_write(it6161, 0x09, 0x11);
	it6161_mipi_rx_write(it6161, 0x0A, 0xc0);
	it6161_mipi_rx_write(it6161, 0x0B, 0x40);
}

static void it6161_hdmi_tx_int_mask_disable(struct it6161 *it6161)
{
	it6161_mipi_rx_set_bits(it6161, 0x0F, 0x03, 0x00);
	it6161_hdmi_tx_write(it6161, REG_TX_INT_MASK1, 0xFF);
	it6161_hdmi_tx_write(it6161, REG_TX_INT_MASK3, 0xFF);
}

static void it6161_hdmi_tx_int_mask_enable(struct it6161 *it6161)
{
	it6161_hdmi_tx_set_bits(it6161, 0x0F, 0x03, 0x00);
	it6161_hdmi_tx_write(it6161, REG_TX_INT_MASK1,
				~(B_TX_AUDIO_OVFLW_MASK | B_TX_DDC_FIFO_ERR_MASK |
				B_TX_DDC_BUS_HANG_MASK | B_TX_HPD_MASK));
	it6161_hdmi_tx_write(it6161, REG_TX_INT_MASK3, ~B_TX_VIDSTABLE_MASK);
}

static void it6161_hdmi_tx_write_table(struct it6161 *it6161,
				const struct RegSetEntry table[], int size)
{
	int i;

	for (i = 0; i < size; i++) {
		if (table[i].mask == 0 && table[i].value == 0)
			msleep(table[i].offset);
		else if (table[i].mask == 0xFF)
			it6161_hdmi_tx_write(it6161, table[i].offset, table[i].value);
		else
			it6161_hdmi_tx_set_bits(it6161, table[i].offset, table[i].mask, table[i].value);
	}
}

static inline void it6161_set_interrupts_active_level(enum it6161_active_level level)
{
	it6161_mipi_rx_set_bits(it6161, 0x0D, 0x02, level == HIGH ? 0x02 : 0x00);
	it6161_hdmi_tx_set_bits(it6161, 0x05, 0xC0,	level == HIGH ? 0x80 : 0x40);
}

static void hdmi_tx_init(struct it6161 *it6161)
{
	struct device *dev = &it6161->i2c_hdmi_tx->dev;

	DRM_DEV_DEBUG_DRIVER(dev, "it6161 init\n");

	it6161_hdmi_tx_write_table(it6161, HDMITX_Init_Table,
				   ARRAY_SIZE(HDMITX_Init_Table));
	it6161_hdmi_tx_write_table(it6161, HDMITX_PwrOn_Table,
				   ARRAY_SIZE(HDMITX_PwrOn_Table));
	it6161_hdmi_tx_write_table(it6161, HDMITX_DefaultVideo_Table,
				   ARRAY_SIZE(HDMITX_DefaultVideo_Table));
	it6161_hdmi_tx_write_table(it6161, HDMITX_SetHDMI_Table,
				   ARRAY_SIZE(HDMITX_SetHDMI_Table));
	it6161_hdmi_tx_write_table(it6161, HDMITX_DefaultAVIInfo_Table,
				   ARRAY_SIZE(HDMITX_DefaultAVIInfo_Table));
	it6161_hdmi_tx_write_table(it6161, HDMITX_DeaultAudioInfo_Table,
				   ARRAY_SIZE(HDMITX_DeaultAudioInfo_Table));
	it6161_hdmi_tx_write_table(it6161, HDMITX_Aud_CHStatus_LPCM_20bit_48Khz,
				   ARRAY_SIZE(HDMITX_Aud_CHStatus_LPCM_20bit_48Khz));
	it6161_hdmi_tx_write_table(it6161, HDMITX_AUD_SPDIF_2ch_24bit,
				   ARRAY_SIZE(HDMITX_AUD_SPDIF_2ch_24bit));
}

static bool mipi_rx_get_m_video_stable(struct it6161 *it6161)
{
	return it6161_mipi_rx_read(it6161, 0x0D) & 0x10;
}

static bool mipi_rx_get_p_video_stable(struct it6161 *it6161)
{
	return it6161_mipi_rx_read(it6161, 0x0D) & 0x20;
}

static void mipi_rx_afe_configuration(struct it6161 *it6161, u8 data_id)
{
	struct device *dev = &it6161->i2c_hdmi_tx->dev;
	u8 MPLaneNum = (it6161->mipi_rx_lane_count - 1);

	DRM_DEV_DEBUG_DRIVER(dev, "afe configuration data_id: 0x%02x", data_id);

	if (data_id == RGB_18b) {
		if (MPLaneNum == 3)
			/* MPPCLKSel = 1; 4-lane : MCLK = 1/1 PCLK */
			it6161_mipi_rx_set_bits(it6161, 0x80, 0x1F, 0x02);
		else if (MPLaneNum == 1)
			/* MPPCLKSel = 6; 2-lane : MCLK = 1/1 PCLK */
			it6161_mipi_rx_set_bits(it6161, 0x80, 0x1F, 0x05);
		else if (MPLaneNum == 0)
			/* MPPCLKSel = 8; 1-lane : MCLK = 3/4 PCLK */
			it6161_mipi_rx_set_bits(it6161, 0x80, 0x1F, 0x08);
	} else {
		if (MPLaneNum == 3)
			/* MPPCLKSel = 1; 4-lane : MCLK = 3/4 PCLK */
			it6161_mipi_rx_set_bits(it6161, 0x80, 0x1F, 0x02);
		else if (MPLaneNum == 1)
			/* MPPCLKSel = 3; 2-lane : MCLK = 3/4 PCLK */
			it6161_mipi_rx_set_bits(it6161, 0x80, 0x1F, 0x05);
		else if (MPLaneNum == 0)
			/* MPPCLKSel = 5; 1-lane : MCLK = 3/4 PCLK */
			it6161_mipi_rx_set_bits(it6161, 0x80, 0x1F, 0x0b);
	}
}

static void mipi_rx_configuration(struct it6161 *it6161)
{
	struct device *dev = &it6161->i2c_hdmi_tx->dev;
	u8 mipi_lane_config = (it6161->mipi_rx_lane_count - 1);

	DRM_DEV_DEBUG_DRIVER(dev, "MIPI_LANE=%d\n", it6161->mipi_rx_lane_count);

	it6161_mipi_rx_set_bits(it6161, 0x10, 0x0F, 0x0F);
	msleep(1);
	it6161_mipi_rx_set_bits(it6161, 0x10, 0x0F, 0x00);

	mipi_rx_logic_reset(it6161);
	msleep(1);
	mipi_rx_logic_reset_release(it6161);

	it6161_mipi_rx_int_mask_disable(it6161);

	/* setup INT pin: active low */
	it6161_mipi_rx_set_bits(it6161, 0x0d, 0x02, 0x00);

	it6161_mipi_rx_set_bits(it6161, 0x0C, 0x0F,
				(MPLaneSwap << 3) + (MPPNSwap << 2) + mipi_lane_config);

	it6161_mipi_rx_set_bits(it6161, 0x11, 0x3F,
				(EnIOIDDQ << 5) + (EnStb2Rst << 4) + (EnExtStdby << 3) +
				(EnStandby << 2) + (InvPCLK << 1) + InvMCLK);

	it6161_mipi_rx_set_bits(it6161, 0x12, 0x03, (PDREFCNT << 1) + PDREFCLK);

	it6161_mipi_rx_set_bits(it6161, 0x18, 0xf7,
				(RegEnSyncErr << 7) + (SkipStg << 4) + HSSetNum);
	it6161_mipi_rx_set_bits(it6161, 0x19, 0xf3,
				(PPIDbgSel << 4) + (EnContCK << 1) + EnDeSkew);
	it6161_mipi_rx_set_bits(it6161, 0x20, 0xf7,
				(EOTPSel << 4) + (RegEnDummyECC << 2) +	(RegIgnrBlk << 1) + RegIgnrNull);
	it6161_mipi_rx_set_bits(it6161, 0x21, 0x07, LMDbgSel);

	it6161_mipi_rx_set_bits(it6161, 0x44, 0x3a,
			(MREC_Update << 5) + (PREC_Update << 4) + (REGSELDEF << 3) + (RegAutoSync << 1));
	it6161_mipi_rx_set_bits(it6161, 0x4B, 0x1f,
				(EnFReSync << 4) + (EnVREnh << 3) + EnVREnhSel);
	it6161_mipi_rx_write(it6161, 0x4C, PPSFFRdStg);
	it6161_mipi_rx_set_bits(it6161, 0x4D, 0x01, (PPSFFRdStg >> 8) & 0x01);
	it6161_mipi_rx_set_bits(it6161, 0x4E, 0x0C,
				(EnVReSync << 3) + (EnHReSync << 2));
	it6161_mipi_rx_set_bits(it6161, 0x4F, 0x03, EnFFAutoRst);

	it6161_mipi_rx_set_bits(it6161, 0x70, 0x01, EnMAvg);
	it6161_mipi_rx_write(it6161, 0x72, MShift);
	it6161_mipi_rx_write(it6161, 0x73, PShift);
	it6161_mipi_rx_set_bits(it6161, 0x80, 0x20, ENABLE_MIPI_RX_EXTERNAL_CLOCK << 5);

	it6161_mipi_rx_write(it6161, 0x21, 0x00);
	it6161_mipi_rx_set_bits(it6161, 0x84, 0x70, 0x00);

	it6161_mipi_rx_set_bits(it6161, 0xA0, 0x01, EnMBPM);

	/* enable auto detect format */
	it6161_mipi_rx_set_bits(it6161, 0x21, 0x08, 0x08);

	it6161_mipi_rx_set_bits(it6161, 0x70, 0x01, EnMAvg);
	/* Video Clock Domain Reset */
	it6161_mipi_rx_set_bits(it6161, 0x05, 0x02, 0x02);

	if (EnMBPM) {
		/* HRS offset  */
		it6161_mipi_rx_write(it6161, 0xA1, 0x00);
		/* VRS offset  */
		it6161_mipi_rx_write(it6161, 0xA2, 0x00);
		it6161_mipi_rx_write(it6161, 0xA3, 0x08);
		it6161_mipi_rx_write(it6161, 0xA5, 0x04);
	}

	if (REGSELDEF == false) {
		it6161_mipi_rx_set_bits(it6161, 0x31, 0x80, 0x00);
		it6161_mipi_rx_set_bits(it6161, 0x33, 0x80, 0x00);
		it6161_mipi_rx_set_bits(it6161, 0x35, 0x80, 0x00);
		it6161_mipi_rx_set_bits(it6161, 0x37, 0x80, 0x00);
		it6161_mipi_rx_set_bits(it6161, 0x39, 0x80, 0x00);
		it6161_mipi_rx_set_bits(it6161, 0x3A, 0x80, 0x00);
		it6161_mipi_rx_set_bits(it6161, 0x3C, 0x80, 0x00);
		it6161_mipi_rx_set_bits(it6161, 0x3E, 0x80, 0x00);
		it6161_mipi_rx_set_bits(it6161, 0x41, 0x80, 0x00);
		it6161_mipi_rx_set_bits(it6161, 0x43, 0x80, 0x00);
	}
}

static void mipi_rx_init(struct it6161 *it6161)
{
	mipi_rx_configuration(it6161);
	/* Enable MPRX clock domain */
	it6161_mipi_rx_set_bits(it6161, 0x05, 0x03, 0x00);
}

static void hdmi_tx_video_reset(struct it6161 *it6161)
{
	struct device *dev = &it6161->i2c_hdmi_tx->dev;

	DRM_DEV_DEBUG_DRIVER(dev, "reg04: 0x%02x reg05: 0x%02x reg6: 0x%02x reg07: 0x%02x reg08: 0x%02x reg0e: 0x%02x",
		 it6161_hdmi_tx_read(it6161, 0x04),
	     it6161_hdmi_tx_read(it6161, 0x05),
		 it6161_hdmi_tx_read(it6161, 0x06),
	     it6161_hdmi_tx_read(it6161, 0x07),
		 it6161_hdmi_tx_read(it6161, 0x08),
	     it6161_hdmi_tx_read(it6161, 0x0e));

	it6161_hdmi_tx_set_bits(it6161, REG_TX_SW_RST, B_HDMITX_VID_RST, B_HDMITX_VID_RST);
	it6161_hdmi_tx_set_bits(it6161, REG_TX_SW_RST, B_HDMITX_VID_RST, 0x00);
	msleep(10);
}

/* DDC master will set to be host */
static void it6161_hdmi_tx_clear_ddc_fifo(struct it6161 *it6161)
{
	it6161_hdmi_tx_change_bank(it6161, 0);
	it6161_hdmi_tx_write(it6161, REG_TX_DDC_MASTER_CTRL,
			     B_TX_MASTERDDC | B_TX_MASTERHOST);
	it6161_hdmi_tx_write(it6161, REG_TX_DDC_CMD, CMD_FIFO_CLR);
	it6161_hdmi_tx_set_bits(it6161, REG_TX_DDC_MASTER_CTRL, B_TX_MASTERHOST, 0x00);
}

static void hdmi_tx_generate_blank_timing(struct it6161 *it6161)
{
	struct drm_display_mode *display_mode = &it6161->display_mode;
	bool force_hdmi_tx_clock_stable = true;
	bool force_hdmi_tx_video_stable = true;
	bool hdmi_tx_by_pass_mode = false;
	bool de_generation = false;
	bool enable_de_only = true;
	u8 polarity;
	u16 hsync_start, hsync_end, vsync_start, vsync_end, htotal, hde_start, vtotal;
	u16 vsync_start_2nd = 0, vsync_end_2nd = 0, vsync_rising_at_h_2nd;

	polarity =
	    ((display_mode->flags & DRM_MODE_FLAG_PHSYNC) == DRM_MODE_FLAG_PHSYNC) ? 0x02 : 0x00;
	polarity |=
	    ((display_mode->flags & DRM_MODE_FLAG_PVSYNC) == DRM_MODE_FLAG_PVSYNC) ? 0x04 : 0x00;

	hsync_start = display_mode->hsync_start - display_mode->hdisplay - 1;
	hsync_end = hsync_start + display_mode->hsync_end - display_mode->hsync_start;
	vsync_rising_at_h_2nd = hsync_start + display_mode->htotal / 2;
	hde_start = display_mode->htotal - display_mode->hsync_start;

	it6161_hdmi_tx_set_bits(it6161, 0xD1, 0x0C,
				force_hdmi_tx_clock_stable << 3 | force_hdmi_tx_video_stable << 2);
	it6161_hdmi_tx_set_bits(it6161, 0xA9, 0x80, hdmi_tx_by_pass_mode << 7);
	it6161_hdmi_tx_set_bits(it6161, 0x90, 0x01, de_generation);
	it6161_hdmi_tx_write(it6161, 0x91, vsync_rising_at_h_2nd >> 4);
	it6161_hdmi_tx_set_bits(it6161, 0x90, 0xF0, (vsync_rising_at_h_2nd & 0x00F) << 4);
	it6161_hdmi_tx_set_bits(it6161, 0x90, 0x06, polarity);
	it6161_hdmi_tx_write(it6161, 0x95, (u8) hsync_start);
	it6161_hdmi_tx_write(it6161, 0x96, (u8) hsync_end);
	it6161_hdmi_tx_write(it6161, 0x97, (hsync_end & 0x0F00) >> 4 | hsync_start >> 8);

	vsync_start = display_mode->vsync_start - display_mode->vdisplay;
	vsync_end = display_mode->vsync_end - display_mode->vdisplay;

	if ((display_mode->flags & DRM_MODE_FLAG_INTERLACE) != DRM_MODE_FLAG_INTERLACE) {
		vsync_start_2nd = 0x0FFF;
		vsync_end_2nd = 0x3F;
		vtotal = display_mode->vtotal - 1;
		it6161_hdmi_tx_set_bits(it6161, 0xA5, 0x10, 0x00);
	} else {
		vtotal = display_mode->vtotal * 2;
		it6161_hdmi_tx_set_bits(it6161, 0xA5, 0x10, 0x10);
	}
	it6161_hdmi_tx_write(it6161, 0xA0, (u8) vsync_start);
	it6161_hdmi_tx_write(it6161, 0xA1, (vsync_end & 0x0F) << 4 | vsync_start >> 8);
	it6161_hdmi_tx_write(it6161, 0xA2, (u8) vsync_start_2nd);
	it6161_hdmi_tx_write(it6161, 0xA6, (vsync_end_2nd & 0xF0) | vsync_end >> 4);
	it6161_hdmi_tx_write(it6161, 0xA3, (vsync_end_2nd & 0x0F) << 4 | vsync_start_2nd >> 8);
	it6161_hdmi_tx_write(it6161, 0xA4, vsync_rising_at_h_2nd);

	it6161_hdmi_tx_set_bits(it6161, 0xB1, 0x51,
				(hsync_end & 0x1000) >> 6 | (hsync_start & 0x1000) >> 8 | hde_start >> 12);
	it6161_hdmi_tx_set_bits(it6161, 0xA5, 0x2F,
				enable_de_only << 5 | vsync_rising_at_h_2nd >> 8);
	it6161_hdmi_tx_set_bits(it6161, 0xB2, 0x05,
				(vsync_rising_at_h_2nd & 0x1000) >> 10 | (vsync_rising_at_h_2nd & 0x1000) >> 12);

	htotal = display_mode->htotal - 1;
	it6161_hdmi_tx_set_bits(it6161, 0x90, 0xF0, (htotal & 0x0F) << 4);
	it6161_hdmi_tx_write(it6161, 0x91, (htotal & 0x0FF0) >> 4);
	it6161_hdmi_tx_set_bits(it6161, 0xB2, 0x01, (htotal & 0x1000) >> 12);
	it6161_hdmi_tx_write(it6161, 0x98, vtotal & 0x0FF);
	it6161_hdmi_tx_write(it6161, 0x99, (vtotal & 0xF00) >> 8);
}

/* force abort DDC and reset DDC bus */
static void it6161_hdmi_tx_abort_ddc(struct it6161 *it6161)
{
	struct device *dev = &it6161->i2c_hdmi_tx->dev;
	u8 sw_reset, ddc_master, retry = 2;
	u8 uc, timeout, i;

	DRM_DEV_DEBUG_DRIVER(dev, "ddc abort\n");
	/* save the sw reset, ddc master and cp desire setting */
	sw_reset = it6161_hdmi_tx_read(it6161, REG_TX_SW_RST);
	ddc_master = it6161_hdmi_tx_read(it6161, REG_TX_DDC_MASTER_CTRL);

	it6161_hdmi_tx_write(it6161, REG_TX_SW_RST, sw_reset | B_TX_HDCP_RST_HDMITX);
	it6161_hdmi_tx_write(it6161, REG_TX_DDC_MASTER_CTRL, B_TX_MASTERDDC | B_TX_MASTERHOST);

	/* do abort DDC */
	for (i = 0; i < retry; i++) {
		it6161_hdmi_tx_write(it6161, REG_TX_DDC_CMD, CMD_DDC_ABORT);
		it6161_hdmi_tx_write(it6161, REG_TX_DDC_CMD, CMD_GEN_SCLCLK);

		for (timeout = 0; timeout < 200; timeout++) {
			uc = it6161_hdmi_tx_read(it6161, REG_TX_DDC_STATUS);
			if (uc & B_TX_DDC_DONE)
				break;

			if (uc & (B_TX_DDC_NOACK | B_TX_DDC_WAITBUS | B_TX_DDC_ARBILOSE)) {
				DRM_DEV_ERROR(dev, "it6161_hdmi_tx_abort_ddc Fail by reg16=%02X\n", (int)uc);
				break;
			}
			/* delay 1 ms to stable */
			msleep(1);
		}
	}
}

static bool hdmi_tx_get_video_state(struct it6161 *it6161)
{
	return B_TXVIDSTABLE & it6161_hdmi_tx_read(it6161, REG_TX_SYS_STATUS);
}

static inline bool hdmi_tx_get_sink_hpd(struct it6161 *it6161)
{
	return it6161_hdmi_tx_read(it6161, REG_TX_SYS_STATUS) & B_TX_HPDETECT;
}

static bool it6161_ddc_op_finished(struct it6161 *it6161)
{
	int reg16 = it6161_hdmi_tx_read(it6161, REG_TX_DDC_STATUS);

	if (reg16 < 0)
		return false;

	return (reg16 & B_TX_DDC_DONE) == B_TX_DDC_DONE;
}

static int it6161_ddc_wait(struct it6161 *it6161)
{
	struct device *dev = &it6161->i2c_mipi_rx->dev;
	int status;
	unsigned long timeout;

	timeout = jiffies + msecs_to_jiffies(AUX_WAIT_TIMEOUT_MS) + 1;

	while (!it6161_ddc_op_finished(it6161)) {
		if (time_after(jiffies, timeout)) {
			DRM_DEV_ERROR(dev, "Timed out waiting AUX to finish");
			return -ETIMEDOUT;
		}
		usleep_range(1000, 2000);
	}

	status = it6161_hdmi_tx_read(it6161, REG_TX_DDC_STATUS);
	if (status < 0) {
		DRM_DEV_ERROR(dev, "Failed to read DDC channel: 0x%02x", status);
		return status;
	}

	if (status & B_TX_DDC_DONE)
		return 0;
	else {
		DRM_DEV_ERROR(dev, "DDC error: 0x%02x", status);
		return -EIO;
	}
}

static void hdmi_tx_ddc_operation(struct it6161 *it6161, u8 addr, u8 offset, u8 size,
			   u8 segment, u8 cmd)
{
	size = min_t(u8, size, DDC_FIFO_MAXREQ);
	it6161_hdmi_tx_change_bank(it6161, 0);
	it6161_hdmi_tx_write(it6161, REG_TX_DDC_MASTER_CTRL, B_TX_MASTERDDC | B_TX_MASTERHOST);
	it6161_hdmi_tx_write(it6161, REG_TX_DDC_HEADER, addr);
	it6161_hdmi_tx_write(it6161, REG_TX_DDC_REQOFF, offset);
	it6161_hdmi_tx_write(it6161, REG_TX_DDC_REQCOUNT, size);
	it6161_hdmi_tx_write(it6161, REG_TX_DDC_EDIDSEG, segment);
	it6161_hdmi_tx_write(it6161, REG_TX_DDC_CMD, cmd);
}

static int it6161_ddc_get_edid_operation(struct it6161 *it6161, u8 *buffer,
					 u8 segment, u8 offset, u8 size)
{
	struct device *dev = &it6161->i2c_hdmi_tx->dev;
	int status, i;

	if (!buffer)
		return -ENOMEM;

	if (it6161_hdmi_tx_read(it6161, REG_TX_INT_STAT1) & B_TX_INT_DDC_BUS_HANG) {
		DRM_DEV_ERROR(dev, "Called it6161_hdmi_tx_abort_ddc()");
		it6161_hdmi_tx_abort_ddc(it6161);
	}

	it6161_hdmi_tx_clear_ddc_fifo(it6161);
	status = it6161_ddc_wait(it6161);
	if (status < 0)
		goto error;

	hdmi_tx_ddc_operation(it6161, DDC_EDID_ADDRESS, offset, size, segment, CMD_EDID_READ);
	status = it6161_ddc_wait(it6161);
	if (status < 0)
		goto error;

	for (i = 0; i < size; i++) {
		status = it6161_hdmi_tx_read(it6161, REG_TX_DDC_READFIFO);
		if (status < 0)
			goto error;

		buffer[i] = status;
	}

	return i;

error:
	return status;
}

static int it6161_get_edid_block(void *data, u8 *buf, u32 block_num, size_t len)
{
	struct it6161 *it6161 = data;
	u8 offset, step = 8;
	int ret;

	step = min_t(u8, step, DDC_FIFO_MAXREQ);

	for (offset = 0; offset < len; offset += step) {
		ret = it6161_ddc_get_edid_operation(it6161, buf + offset,
						  block_num / 2, (block_num % 2) * EDID_LENGTH + offset, step);
		if (ret < 0)
			return ret;
	}
	return 0;
}

static void hdmi_tx_set_capability_from_edid_parse(struct it6161 *it6161, struct edid *edid)
{
	struct device *dev = &it6161->i2c_hdmi_tx->dev;
	struct drm_display_info *info = &it6161->connector.display_info;

	it6161->hdmi_mode = drm_detect_hdmi_monitor(edid);
	it6161->support_audio = drm_detect_monitor_audio(edid);

	it6161->hdmi_tx_output_color_space = OUTPUT_COLOR_MODE;
	it6161->hdmi_tx_input_color_space = INPUT_COLOR_MODE;
	if (it6161->hdmi_tx_output_color_space == F_MODE_YUV444) {
		if ((info->color_formats & DRM_COLOR_FORMAT_YCRCB444) != DRM_COLOR_FORMAT_YCRCB444) {
			it6161->hdmi_tx_output_color_space &= ~F_MODE_CLRMOD_MASK;
			it6161->hdmi_tx_output_color_space |= F_MODE_RGB444;
		}
	}

	if (it6161->hdmi_tx_output_color_space == F_MODE_YUV422) {
		if ((info->color_formats & DRM_COLOR_FORMAT_YCRCB422) != DRM_COLOR_FORMAT_YCRCB422) {
			it6161->hdmi_tx_output_color_space &= ~F_MODE_CLRMOD_MASK;
			it6161->hdmi_tx_output_color_space |= F_MODE_RGB444;
		}
	}
	DRM_DEV_DEBUG_DRIVER(dev, "%s mode, monitor %ssupport audio, outputcolormode:%d color_formats:0x%08x color_depth:%d",
	     it6161->hdmi_mode ? "HDMI" : "DVI",
	     it6161->support_audio ? "" : "not ",
	     it6161->hdmi_tx_output_color_space,
		 info->color_formats,
	     info->bpc);

	if ((info->color_formats & DRM_COLOR_FORMAT_RGB444) == DRM_COLOR_FORMAT_RGB444)
		DRM_DEV_INFO(dev, "support RGB444 output");
	if ((info->color_formats & DRM_COLOR_FORMAT_YCRCB444) == DRM_COLOR_FORMAT_YCRCB444)
		DRM_DEV_INFO(dev, "support YUV444 output");
	if ((info->color_formats & DRM_COLOR_FORMAT_YCRCB422) == DRM_COLOR_FORMAT_YCRCB422)
		DRM_DEV_INFO(dev, "support YUV422 output");
}

static void it6161_variable_config(struct it6161 *it6161)
{
	it6161->hdmi_tx_mode = HDMI_TX_MODE;
	it6161->mipi_rx_lane_count = MIPI_RX_LANE_COUNT;
}

static struct edid *it6161_get_edid(struct it6161 *it6161)
{
	struct device *dev = &it6161->i2c_hdmi_tx->dev;
	struct edid *edid;

	edid = drm_do_get_edid(&it6161->connector, it6161_get_edid_block, it6161);
	if (!edid) {
		DRM_DEV_ERROR(dev, "Failed to read EDID\n");
		return 0;
	}

	hdmi_tx_set_capability_from_edid_parse(it6161, edid);

	return edid;
}

static int it6161_get_modes(struct drm_connector *connector)
{
	struct it6161 *it6161 = connector_to_it6161(connector);
	int err, num_modes = 0;
	struct edid *edid;
	struct device *dev = &it6161->i2c_mipi_rx->dev;

	mutex_lock(&it6161->mode_lock);

	edid = it6161_get_edid(it6161);
	if (!edid) {
		DRM_DEV_ERROR(dev, "Failed to read EDID\n");
		return 0;
	}

	err = drm_connector_update_edid_property(connector, edid);
	if (err) {
		DRM_DEV_ERROR(dev, "Failed to update EDID property: %d", err);
		goto unlock;
	}

	num_modes = drm_add_edid_modes(connector, edid);

	kfree(edid);
unlock:
	DRM_DEV_DEBUG_DRIVER(dev, "edid mode number:%d", num_modes);
	mutex_unlock(&it6161->mode_lock);

	return num_modes;
}

static const struct drm_connector_helper_funcs it6161_connector_helper_funcs = {
	.get_modes = it6161_get_modes,
};

static enum drm_connector_status it6161_detect(struct drm_connector *connector, bool force)
{
	struct it6161 *it6161 = connector_to_it6161(connector);
	struct device *dev = &it6161->i2c_hdmi_tx->dev;
	enum drm_connector_status status = connector_status_disconnected;
	bool hpd;

	hpd = hdmi_tx_get_sink_hpd(it6161);
	if (hpd) {
		it6161_variable_config(it6161);
		status = connector_status_connected;
#ifdef CONFIG_EXTCON
		extcon_set_state_sync(it6161_hdmi_edev, EXTCON_DISP_HDMI, 1);
#endif
	} else {
#ifdef CONFIG_EXTCON
		extcon_set_state_sync(it6161_hdmi_edev, EXTCON_DISP_HDMI, 0);
#endif
	}
	DRM_DEV_INFO(dev, "hpd:%s\n", hpd ? "high" : "low");

	it6161_set_interrupts_active_level(HIGH);
	it6161_mipi_rx_int_mask_enable(it6161);
	it6161_hdmi_tx_int_mask_enable(it6161);

	return status;
}

static const struct drm_connector_funcs it6161_connector_funcs = {
	.fill_modes = drm_helper_probe_single_connector_modes,
	.detect = it6161_detect,
	.destroy = drm_connector_cleanup,
	.reset = drm_atomic_helper_connector_reset,
	.atomic_duplicate_state = drm_atomic_helper_connector_duplicate_state,
	.atomic_destroy_state = drm_atomic_helper_connector_destroy_state,
};

static int it6161_attach_dsi(struct it6161 *it6161)
{
	struct mipi_dsi_host *host;
	struct mipi_dsi_device *dsi;
	int ret = 0;
	const struct mipi_dsi_device_info info = {.type = "it6161", };
	struct device *dev = &it6161->i2c_hdmi_tx->dev;

	DRM_DEV_DEBUG_DRIVER(dev, "attach\n");
	host = of_find_mipi_dsi_host_by_node(it6161->host_node);
	if (!host) {
		DRM_DEV_ERROR(dev, "it6161 failed to find dsi host\n");
		return -EPROBE_DEFER;
	}

	dsi = mipi_dsi_device_register_full(host, &info);
	if (IS_ERR(dsi)) {
		DRM_DEV_ERROR(dev, "it6161 failed to create dsi device\n");
		ret = PTR_ERR(dsi);
		goto err_dsi_device;
	}

	it6161->dsi = dsi;

	dsi->lanes = MIPI_RX_LANE_COUNT;
	dsi->format = MIPI_DSI_FMT_RGB888;
	dsi->mode_flags = MIPI_DSI_MODE_VIDEO | MIPI_DSI_MODE_VIDEO_SYNC_PULSE |
	    MIPI_DSI_MODE_NO_EOT_PACKET | MIPI_DSI_MODE_VIDEO_HSE;

	ret = mipi_dsi_attach(dsi);
	if (ret < 0) {
		DRM_DEV_ERROR(dev, "it6161 failed to attach dsi to host\n");
		goto err_dsi_attach;
	}

	return 0;

err_dsi_attach:
	mipi_dsi_device_unregister(dsi);
err_dsi_device:
	return ret;
}

static int it6161_connector_init(struct drm_bridge *bridge, struct it6161 *it6161)
{
	struct device *dev;
	int ret;

	dev = &it6161->i2c_mipi_rx->dev;

	if (!bridge->encoder) {
		DRM_DEV_ERROR(dev, "Parent encoder object not found");
		return -ENODEV;
	}

	it6161->connector.polled = DRM_CONNECTOR_POLL_HPD;

	ret = drm_connector_init(bridge->dev, &it6161->connector,
				 &it6161_connector_funcs, DRM_MODE_CONNECTOR_HDMIA);
	if (ret < 0) {
		DRM_DEV_ERROR(dev, "Failed to initialize connector: %d", ret);
		return ret;
	}

	drm_connector_helper_add(&it6161->connector, &it6161_connector_helper_funcs);
	drm_connector_attach_encoder(&it6161->connector, bridge->encoder);

	return 0;
}

static int it6161_bridge_attach(struct drm_bridge *bridge,
				enum drm_bridge_attach_flags flags)
{
	struct it6161 *it6161 = bridge_to_it6161(bridge);
	int ret;

	if (!(flags & DRM_BRIDGE_ATTACH_NO_CONNECTOR)) {
		ret = it6161_connector_init(bridge, it6161);
		if (ret < 0)
			return ret;
	}

	ret = it6161_attach_dsi(it6161);

	return ret;
}

static void it6161_detach_dsi(struct it6161 *it6161)
{
	mipi_dsi_detach(it6161->dsi);
	mipi_dsi_device_unregister(it6161->dsi);
}

static void it6161_bridge_detach(struct drm_bridge *bridge)
{
	struct it6161 *it6161 = bridge_to_it6161(bridge);

	drm_connector_unregister(&it6161->connector);
	drm_connector_cleanup(&it6161->connector);
	it6161_detach_dsi(it6161);
}

static enum drm_mode_status
it6161_bridge_mode_valid(struct drm_bridge *bridge,
			 const struct drm_display_info *info,
			 const struct drm_display_mode *mode)
{
	if (mode->clock > 108000)
		return MODE_CLOCK_HIGH;

	/* TODO, Only 480p60 work with imx8ulp now */
	if (mode->vdisplay > 480)
		return MODE_BAD_VVALUE;

	return MODE_OK;
}

static void it6161_bridge_mode_set(struct drm_bridge *bridge,
				   const struct drm_display_mode *mode,
				   const struct drm_display_mode *adjusted_mode)
{
	struct it6161 *it6161 = bridge_to_it6161(bridge);
	struct device *dev = &it6161->i2c_hdmi_tx->dev;
	u8 polarity;

	DRM_DEV_DEBUG_DRIVER(dev, "    mode " DRM_MODE_FMT "\n", DRM_MODE_ARG(mode));
	DRM_DEV_DEBUG_DRIVER(dev, "adj mode " DRM_MODE_FMT "\n", DRM_MODE_ARG(adjusted_mode));

	memcpy(&it6161->display_mode, mode, sizeof(struct drm_display_mode));

	polarity = ((adjusted_mode->flags & DRM_MODE_FLAG_PHSYNC) == DRM_MODE_FLAG_PHSYNC) ? 0x01 : 0x00;
	polarity |= ((adjusted_mode->flags & DRM_MODE_FLAG_PVSYNC) == DRM_MODE_FLAG_PVSYNC) ? 0x02 : 0x00;

	it6161_mipi_rx_set_bits(it6161, 0x4E, 0x03, polarity);
}

static void it6161_bridge_enable(struct drm_bridge *bridge)
{
	struct it6161 *it6161 = bridge_to_it6161(bridge);
	struct device *dev = &it6161->i2c_hdmi_tx->dev;

	DRM_DEV_DEBUG_DRIVER(dev, "start");

	if (it6161->bridge_enable)
		return;

	mipi_rx_init(it6161);
	hdmi_tx_init(it6161);
	it6161_set_interrupts_active_level(HIGH);
	it6161_mipi_rx_int_mask_enable(it6161);
	it6161_hdmi_tx_int_mask_enable(it6161);

	it6161->bridge_enable = true;

}

static void it6161_bridge_disable(struct drm_bridge *bridge)
{
	struct it6161 *it6161 = bridge_to_it6161(bridge);
	struct device *dev = &it6161->i2c_hdmi_tx->dev;

	DRM_DEV_DEBUG_DRIVER(dev, "start");

	/* only keep HPD for cabe detect */
	it6161_mipi_rx_int_mask_disable(it6161);
	it6161_hdmi_tx_int_mask_disable(it6161);
	it6161_hdmi_tx_set_bits(it6161, 0x0F, 0x03, 0x00);
	it6161_hdmi_tx_write(it6161, REG_TX_INT_MASK1, ~B_TX_HPD_MASK);

	it6161->bridge_enable = false;
}

static enum drm_connector_status it6161_bridge_detect(struct drm_bridge *bridge)
{
	struct it6161 *it6161 = bridge_to_it6161(bridge);
	enum drm_connector_status status = connector_status_disconnected;
	bool hpd = hdmi_tx_get_sink_hpd(it6161);
	struct device *dev = &it6161->i2c_hdmi_tx->dev;

	DRM_DEV_DEBUG_DRIVER(dev, "hpd:%s", hpd ? "high" : "low");

	if (hpd) {
		it6161_variable_config(it6161);
		status = connector_status_connected;
#ifdef CONFIG_EXTCON
		extcon_set_state_sync(it6161_hdmi_edev, EXTCON_DISP_HDMI, 1);
#endif
	} else {
#ifdef CONFIG_EXTCON
		extcon_set_state_sync(it6161_hdmi_edev, EXTCON_DISP_HDMI, 0);
#endif
	}

	it6161_set_interrupts_active_level(HIGH);
	it6161_mipi_rx_int_mask_enable(it6161);
	it6161_hdmi_tx_int_mask_enable(it6161);

	return status;
}

static struct edid *it6161_bridge_get_edid(struct drm_bridge *bridge,
					   struct drm_connector *connector)
{
	struct it6161 *it6161 = bridge_to_it6161(bridge);

	return it6161_get_edid(it6161);
}

static const struct drm_bridge_funcs it6161_bridge_funcs = {
	.attach = it6161_bridge_attach,
	.detach = it6161_bridge_detach,
	.mode_valid = it6161_bridge_mode_valid,
	.mode_set = it6161_bridge_mode_set,
	.enable = it6161_bridge_enable,
	.disable = it6161_bridge_disable,
	.detect = it6161_bridge_detect,
	.get_edid = it6161_bridge_get_edid,
};

static bool it6161_check_device_ready(struct it6161 *it6161)
{
	struct device *dev = &it6161->i2c_hdmi_tx->dev;
	u8 Vendor_ID[2], Device_ID[2];

	Vendor_ID[0] = it6161_mipi_rx_read(it6161, 0x00);
	Vendor_ID[1] = it6161_mipi_rx_read(it6161, 0x01);
	Device_ID[0] = it6161_mipi_rx_read(it6161, 0x02);
	Device_ID[1] = it6161_mipi_rx_read(it6161, 0x03);
	if (Vendor_ID[0] == 0x54 && Vendor_ID[1] == 0x49 &&
			Device_ID[0] == 0x61 && Device_ID[1] == 0x61) {
		DRM_DEV_INFO(dev, "Find it6161 revision: 0x%2x",
				(u32) it6161_mipi_rx_read(it6161, 0x04));
		return true;
	}
	DRM_DEV_INFO(dev, "find it6161 Fail");
	return false;
}

static void it6161_hdmi_tx_set_av_mute(struct it6161 *it6161, u8 bEnable)
{
	it6161_hdmi_tx_change_bank(it6161, 0);
	it6161_hdmi_tx_set_bits(it6161, REG_TX_GCP,
			B_TX_SETAVMUTE,	bEnable ? B_TX_SETAVMUTE : 0);
	it6161_hdmi_tx_write(it6161, REG_TX_PKT_GENERAL_CTRL,
			B_TX_ENABLE_PKT | B_TX_REPEAT_PKT);
}

static void hdmi_tx_setup_pclk_div2(struct it6161 *it6161)
{
	struct device *dev = &it6161->i2c_hdmi_tx->dev;

	if (HDMI_TX_PCLK_DIV2) {
		DRM_DEV_DEBUG_DRIVER(dev, "PCLK Divided by 2 mode");
		it6161_hdmi_tx_set_bits(it6161, REG_TX_INPUT_MODE,
					B_TX_PCLKDIV2, B_TX_PCLKDIV2);
	}
}

/*************************************************************************
 * Function: hdmi_tx_setup_csc
 * Parameter: input_mode -
 *      D[1:0] - Color Mode
 *      D[4] - Colorimetry 0: ITU_BT601 1: ITU_BT709
 *      D[5] - Quantization 0: 0_255 1: 16_235
 *      D[6] - Up/Dn Filter 'Required'
 *         0: no up/down filter
 *         1: enable up/down filter when csc need.
 *      D[7] - Dither Filter 'Required'
 *         0: no dither enabled.
 *         1: enable dither and dither free go "when required".
 * output_mode -
 *      D[1:0] - Color mode.
 * Return: N/A
 * Remark: reg72~reg8D will be programmed depended the input with table
 * **********************************************************************/
static void hdmi_tx_setup_csc(struct it6161 *it6161)
{
	struct device *dev = &it6161->i2c_hdmi_tx->dev;
	u8 ucData, csc = 0, i;
	u8 filter = 0;	/* filter is for Video CTRL DN_FREE_GO,EN_DITHER,and ENUDFILT */
	u8 input_mode = it6161->hdmi_tx_input_color_space;
	u8 output_mode = it6161->hdmi_tx_output_color_space;
	u8 *ptable = NULL;

	/* (1) YUV422 in,RGB/YUV444 output (Output is 8-bit,input is 12-bit)
	 * (2) YUV444/422  in,RGB output (CSC enable,and output is not YUV422)
	 * (3) RGB in,YUV444 output   (CSC enable,and output is not YUV422)
	 *
	 * YUV444/RGB24 <-> YUV422 need set up/down filter.
	 */
	DRM_DEV_DEBUG_DRIVER(dev, "hdmi_tx_setup_csc(u8 input_mode = %x,u8 output_mode = %x)\n",
		 (int)input_mode, (int)output_mode);

	switch (input_mode & F_MODE_CLRMOD_MASK) {
	/* YUV444 INPUT */
	case F_MODE_YUV444:
		switch (output_mode & F_MODE_CLRMOD_MASK) {
		case F_MODE_YUV444:
			csc = B_HDMITX_CSC_BYPASS;
			break;
		case F_MODE_YUV422:
			/* YUV444 to YUV422 need up/down filter for processing. */
			if (input_mode & F_VIDMODE_EN_UDFILT)
				filter |= B_TX_EN_UDFILTER;
			csc = B_HDMITX_CSC_BYPASS;
			break;
		case F_MODE_RGB444:
			csc = B_HDMITX_CSC_YUV2RGB;
			/* YUV444 to RGB24 need dither */
			if (input_mode & F_VIDMODE_EN_DITHER)
				filter |= B_TX_EN_DITHER | B_TX_DNFREE_GO;
			break;
		}
		break;

	/* YUV422 INPUT */
	case F_MODE_YUV422:
		switch (output_mode & F_MODE_CLRMOD_MASK) {
		case F_MODE_YUV444:
			csc = B_HDMITX_CSC_BYPASS;
			if (input_mode & F_VIDMODE_EN_UDFILT)
				filter |= B_TX_EN_UDFILTER;
			else if (input_mode & F_VIDMODE_EN_DITHER)
				filter |= B_TX_EN_DITHER | B_TX_DNFREE_GO;
			break;
		case F_MODE_YUV422:
			csc = B_HDMITX_CSC_BYPASS;
			break;
		case F_MODE_RGB444:
			csc = B_HDMITX_CSC_YUV2RGB;
			if (input_mode & F_VIDMODE_EN_UDFILT)
				filter |= B_TX_EN_UDFILTER;
			else if (input_mode & F_VIDMODE_EN_DITHER)
				filter |= B_TX_EN_DITHER | B_TX_DNFREE_GO;
			break;
		}
		break;

	/* RGB444 INPUT */
	case F_MODE_RGB444:
		switch (output_mode & F_MODE_CLRMOD_MASK) {
		case F_MODE_YUV444:
			csc = B_HDMITX_CSC_RGB2YUV;
			if (input_mode & F_VIDMODE_EN_DITHER)
				filter |= B_TX_EN_DITHER | B_TX_DNFREE_GO;
			break;
		case F_MODE_YUV422:
			if (input_mode & F_VIDMODE_EN_UDFILT)
				filter |= B_TX_EN_UDFILTER;
			else if (input_mode & F_VIDMODE_EN_DITHER)
				filter |= B_TX_EN_DITHER | B_TX_DNFREE_GO;
			csc = B_HDMITX_CSC_RGB2YUV;
			break;
		case F_MODE_RGB444:
			csc = B_HDMITX_CSC_BYPASS;
			break;
		}
		break;
	}

	/* set the CSC metrix registers by colorimetry and quantization */
	if (csc == B_HDMITX_CSC_RGB2YUV) {
		switch (input_mode & (F_VIDMODE_ITU709 | F_VIDMODE_16_235)) {
		case F_VIDMODE_ITU709 | F_VIDMODE_16_235:
			ptable = bCSCMtx_RGB2YUV_ITU709_16_235;
			break;
		case F_VIDMODE_ITU709 | F_VIDMODE_0_255:
			ptable = bCSCMtx_RGB2YUV_ITU709_0_255;
			break;
		case F_VIDMODE_ITU601 | F_VIDMODE_16_235:
			ptable = bCSCMtx_RGB2YUV_ITU601_16_235;
			break;
		case F_VIDMODE_ITU601 | F_VIDMODE_0_255:
		default:
			ptable = bCSCMtx_RGB2YUV_ITU601_0_255;
			break;
		}
	}

	if (csc == B_HDMITX_CSC_YUV2RGB) {
		switch (input_mode & (F_VIDMODE_ITU709 | F_VIDMODE_16_235)) {
		case F_VIDMODE_ITU709 | F_VIDMODE_16_235:
			ptable = bCSCMtx_YUV2RGB_ITU709_16_235;
			break;
		case F_VIDMODE_ITU709 | F_VIDMODE_0_255:
			ptable = bCSCMtx_YUV2RGB_ITU709_0_255;
			break;
		case F_VIDMODE_ITU601 | F_VIDMODE_16_235:
			ptable = bCSCMtx_YUV2RGB_ITU601_16_235;
			break;
		case F_VIDMODE_ITU601 | F_VIDMODE_0_255:
		default:
			ptable = bCSCMtx_YUV2RGB_ITU601_0_255;
			break;
		}
	}

	if (csc == B_HDMITX_CSC_BYPASS)
		it6161_hdmi_tx_set_bits(it6161, 0xF, 0x10, 0x10);
	else {
		if (ptable != NULL)
			for (i = 0; i < SIZEOF_CSCMTX; i++)
				it6161_hdmi_tx_write(it6161, REG_TX_CSC_YOFF + i, ptable[i]);
		it6161_hdmi_tx_set_bits(it6161, 0xF, 0x10, 0x00);
	}

	ucData = it6161_hdmi_tx_read(it6161,
				REG_TX_CSC_CTRL) & ~(M_TX_CSC_SEL |
						     B_TX_DNFREE_GO |
						     B_TX_EN_DITHER |
						     B_TX_EN_UDFILTER);
	ucData |= filter | csc;

	it6161_hdmi_tx_write(it6161, REG_TX_CSC_CTRL, ucData);
}

static void hdmi_tx_setup_afe(struct it6161 *it6161, u8 level)
{
	struct device *dev = &it6161->i2c_hdmi_tx->dev;

	it6161_hdmi_tx_write(it6161, REG_TX_AFE_DRV_CTRL, B_TX_AFE_DRV_RST);
	switch (level) {
	case PCLK_HIGH:
		it6161_hdmi_tx_set_bits(it6161, 0x62, 0x90, 0x80);
		it6161_hdmi_tx_set_bits(it6161, 0x64, 0x89, 0x80);
		it6161_hdmi_tx_set_bits(it6161, 0x68, 0x10, 0x00);
		it6161_hdmi_tx_set_bits(it6161, 0x66, 0x80, 0x80);
		break;
	default:
		it6161_hdmi_tx_set_bits(it6161, 0x62, 0x90, 0x10);
		it6161_hdmi_tx_set_bits(it6161, 0x64, 0x89, 0x09);
		it6161_hdmi_tx_set_bits(it6161, 0x68, 0x10, 0x10);
		break;
	}
	DRM_DEV_DEBUG_DRIVER(dev, "setup afe: %s", level ? "high" : "low");
}

static void hdmi_tx_fire_afe(struct it6161 *it6161)
{
	it6161_hdmi_tx_change_bank(it6161, 0x00);
	it6161_hdmi_tx_write(it6161, REG_TX_AFE_DRV_CTRL, 0x00);
}

static void hdmi_tx_disable_video_output(struct it6161 *it6161)
{
	it6161_hdmi_tx_set_bits(it6161, REG_TX_SW_RST, B_HDMITX_VID_RST, B_HDMITX_VID_RST);
	it6161_hdmi_tx_write(it6161, REG_TX_AFE_DRV_CTRL, B_TX_AFE_DRV_RST | B_TX_AFE_DRV_PWD);
	it6161_hdmi_tx_set_bits(it6161, 0x62, 0x90, 0x00);
	it6161_hdmi_tx_set_bits(it6161, 0x64, 0x89, 0x00);
}

static void hdmi_tx_enable_video_output(struct it6161 *it6161, u8 level)
{
	it6161_hdmi_tx_write(it6161, REG_TX_SW_RST,
			     B_HDMITX_AUD_RST | B_TX_AREF_RST | B_TX_HDCP_RST_HDMITX);
	it6161_hdmi_tx_change_bank(it6161, 1);
	it6161_hdmi_tx_write(it6161, REG_TX_AVIINFO_DB1, 0x00);
	it6161_hdmi_tx_change_bank(it6161, 0);

	if (it6161->hdmi_mode)
		it6161_hdmi_tx_set_av_mute(it6161, true);

	hdmi_tx_setup_pclk_div2(it6161);
	hdmi_tx_setup_csc(it6161);
	it6161_hdmi_tx_write(it6161, REG_TX_HDMI_MODE,
			     it6161->hdmi_mode ? B_TX_HDMI_MODE : B_TX_DVI_MODE);
	hdmi_tx_setup_afe(it6161, level);
	hdmi_tx_fire_afe(it6161);
}

static void setHDMITX_ChStat(struct it6161 *it6161, u8 ucIEC60958ChStat[])
{
	u8 uc;

	it6161_hdmi_tx_change_bank(it6161, 1);
	uc = (ucIEC60958ChStat[0] << 1) & 0x7C;
	it6161_hdmi_tx_write(it6161, REG_TX_AUDCHST_MODE, uc);
	it6161_hdmi_tx_write(it6161, REG_TX_AUDCHST_CAT, ucIEC60958ChStat[1]);
	it6161_hdmi_tx_write(it6161, REG_TX_AUDCHST_SRCNUM, ucIEC60958ChStat[2] & 0xF);
	it6161_hdmi_tx_write(it6161, REG_TX_AUD0CHST_CHTNUM, (ucIEC60958ChStat[2] >> 4) & 0xF);
	it6161_hdmi_tx_write(it6161, REG_TX_AUDCHST_CA_FS, ucIEC60958ChStat[3]);
	it6161_hdmi_tx_write(it6161, REG_TX_AUDCHST_OFS_WL, ucIEC60958ChStat[4]);
	it6161_hdmi_tx_change_bank(it6161, 0);
}

static void setHDMITX_LPCMAudio(u8 AudioSrcNum, u8 AudSWL, u8 bAudInterface)
{
	u8 AudioEnable = 0, AudioFormat = 0, bTDMSetting;

	switch (AudSWL) {
	case 16:
		AudioEnable |= M_TX_AUD_16BIT;
		break;
	case 18:
		AudioEnable |= M_TX_AUD_18BIT;
		break;
	case 20:
		AudioEnable |= M_TX_AUD_20BIT;
		break;
	case 24:
	default:
		AudioEnable |= M_TX_AUD_24BIT;
		break;
	}
	if (bAudInterface == SPDIF) {
		AudioFormat &= ~0x40;
		AudioEnable |= B_TX_AUD_SPDIF | B_TX_AUD_EN_I2S0;
	} else {
		AudioFormat |= 0x40;
		switch (AudioSrcNum) {
		case 4:
			AudioEnable |=
			    B_TX_AUD_EN_I2S3 | B_TX_AUD_EN_I2S2 |
			    B_TX_AUD_EN_I2S1 | B_TX_AUD_EN_I2S0;
			break;

		case 3:
			AudioEnable |=
			    B_TX_AUD_EN_I2S2 | B_TX_AUD_EN_I2S1 | B_TX_AUD_EN_I2S0;
			break;

		case 2:
			AudioEnable |= B_TX_AUD_EN_I2S1 | B_TX_AUD_EN_I2S0;
			break;

		case 1:
		default:
			AudioFormat &= ~0x40;
			AudioEnable |= B_TX_AUD_EN_I2S0;
			break;

		}
	}
	AudioFormat |= 0x01;
	it6161->bAudioChannelEnable = AudioEnable;

	it6161_hdmi_tx_change_bank(it6161, 0);
	it6161_hdmi_tx_write(it6161, REG_TX_AUDIO_CTRL0, AudioEnable & 0xF0);

	it6161_hdmi_tx_write(it6161, REG_TX_AUDIO_CTRL1, AudioFormat);
	it6161_hdmi_tx_write(it6161, REG_TX_AUDIO_FIFOMAP, 0xE4);

	if (bAudInterface == SPDIF)
		it6161_hdmi_tx_write(it6161, REG_TX_AUDIO_CTRL3, B_TX_CHSTSEL);
	else
		it6161_hdmi_tx_write(it6161, REG_TX_AUDIO_CTRL3, 0);

	it6161_hdmi_tx_write(it6161, REG_TX_AUD_SRCVALID_FLAT, 0x00);
	it6161_hdmi_tx_write(it6161, REG_TX_AUD_HDAUDIO, 0x00);

	if (bAudInterface == SPDIF) {
		u8 i;

		it6161_hdmi_tx_set_bits(it6161, 0x5c, (1 << 6), (1 << 6));
		for (i = 0; i < 100; i++)
			if (it6161_hdmi_tx_read(it6161, REG_TX_CLK_STATUS2) & B_TX_OSF_LOCK)
				break;	/* stable clock. */
	} else {
		bTDMSetting = it6161_hdmi_tx_read(it6161, REG_TX_AUD_HDAUDIO);
		if (bAudInterface == TDM) {
			bTDMSetting |= B_TX_TDM;
			bTDMSetting &= 0x9F;
			bTDMSetting |= (AudioSrcNum - 1) << 5;
		} else
			bTDMSetting &= ~B_TX_TDM;

		/* 1 channel NLPCM, no TDM mode. */
		it6161_hdmi_tx_write(it6161, REG_TX_AUD_HDAUDIO, bTDMSetting);
	}
}

static void setHDMITX_NLPCMAudio(u8 bAudInterface)
{
	u8 AudioEnable, AudioFormat;
	u8 i;

	/* NLPCM must use standard I2S mode. */
	AudioFormat = 0x01;
	if (bAudInterface == SPDIF)
		AudioEnable = M_TX_AUD_24BIT | B_TX_AUD_SPDIF;
	else
		AudioEnable = M_TX_AUD_24BIT;

	it6161_hdmi_tx_change_bank(it6161, 0);
	it6161_hdmi_tx_write(it6161, REG_TX_AUDIO_CTRL0, AudioEnable);
	it6161_hdmi_tx_write(it6161, REG_TX_AUDIO_CTRL1, 0x01);
	it6161_hdmi_tx_write(it6161, REG_TX_AUDIO_FIFOMAP, 0xE4);
	it6161_hdmi_tx_write(it6161, REG_TX_AUDIO_CTRL3, B_TX_CHSTSEL);
	it6161_hdmi_tx_write(it6161, REG_TX_AUD_SRCVALID_FLAT, 0x00);
	it6161_hdmi_tx_write(it6161, REG_TX_AUD_HDAUDIO, 0x00);

	if (bAudInterface == SPDIF) {
		for (i = 0; i < 100; i++)
			if (it6161_hdmi_tx_read(it6161, REG_TX_CLK_STATUS2) & B_TX_OSF_LOCK)
				break;
	} else {
		i = it6161_hdmi_tx_read(it6161, REG_TX_AUD_HDAUDIO);
		i &= ~B_TX_TDM;
		/* 2 channel NLPCM, no TDM mode. */
		it6161_hdmi_tx_write(it6161, REG_TX_AUD_HDAUDIO, i);
	}
	it6161_hdmi_tx_write(it6161, REG_TX_AUDIO_CTRL0,
			     AudioEnable | B_TX_AUD_EN_I2S0);
}

static void setHDMITX_HBRAudio(u8 bAudInterface)
{
	it6161_hdmi_tx_change_bank(it6161, 0);

	it6161_hdmi_tx_write(it6161, REG_TX_AUDIO_CTRL1, 0x47);
	it6161_hdmi_tx_write(it6161, REG_TX_AUDIO_FIFOMAP, 0xE4);

	if (bAudInterface == SPDIF) {
		it6161_hdmi_tx_write(it6161, REG_TX_AUDIO_CTRL0,
				     M_TX_AUD_24BIT | B_TX_AUD_SPDIF);
		it6161_hdmi_tx_write(it6161, REG_TX_AUDIO_CTRL3, B_TX_CHSTSEL);
	} else {
		it6161_hdmi_tx_write(it6161, REG_TX_AUDIO_CTRL0, M_TX_AUD_24BIT);
		it6161_hdmi_tx_write(it6161, REG_TX_AUDIO_CTRL3, 0);
	}
	it6161_hdmi_tx_write(it6161, REG_TX_AUD_SRCVALID_FLAT, 0x08);
	it6161_hdmi_tx_write(it6161, REG_TX_AUD_HDAUDIO, B_TX_HBR);

	if (bAudInterface == SPDIF) {
		u8 i;

		for (i = 0; i < 100; i++)
			if (it6161_hdmi_tx_read(it6161, REG_TX_CLK_STATUS2) & B_TX_OSF_LOCK)
				break;
		it6161_hdmi_tx_write(it6161, REG_TX_AUDIO_CTRL0,
				     M_TX_AUD_24BIT | B_TX_AUD_SPDIF | B_TX_AUD_EN_SPDIF);
	} else {
		it6161_hdmi_tx_write(it6161, REG_TX_AUDIO_CTRL0,
				     M_TX_AUD_24BIT | B_TX_AUD_EN_I2S3 |
				     B_TX_AUD_EN_I2S2 | B_TX_AUD_EN_I2S1 |
				     B_TX_AUD_EN_I2S0);
	}
	it6161_hdmi_tx_set_bits(it6161, 0x5c, 1 << 6, 0x00);
	it6161->bAudioChannelEnable = it6161_hdmi_tx_read(it6161, REG_TX_AUDIO_CTRL0);
}

static void setHDMITX_DSDAudio(void)
{
	it6161_hdmi_tx_write(it6161, REG_TX_AUDIO_CTRL1, 0x41);
	it6161_hdmi_tx_write(it6161, REG_TX_AUDIO_FIFOMAP, 0xE4);
	it6161_hdmi_tx_write(it6161, REG_TX_AUDIO_CTRL0, M_TX_AUD_24BIT);
	it6161_hdmi_tx_write(it6161, REG_TX_AUDIO_CTRL3, 0);
	it6161_hdmi_tx_write(it6161, REG_TX_AUD_SRCVALID_FLAT, 0x00);
	it6161_hdmi_tx_write(it6161, REG_TX_AUD_HDAUDIO, B_TX_DSD);

	it6161_hdmi_tx_write(it6161, REG_TX_AUDIO_CTRL0,
			     M_TX_AUD_24BIT | B_TX_AUD_EN_I2S3 |
			     B_TX_AUD_EN_I2S2 | B_TX_AUD_EN_I2S1 |
			     B_TX_AUD_EN_I2S0);
}

static void HDMITX_DisableAudioOutput(struct it6161 *it6161)
{
	it6161_hdmi_tx_set_bits(it6161, REG_TX_SW_RST,
				(B_HDMITX_AUD_RST | B_TX_AREF_RST),
				(B_HDMITX_AUD_RST | B_TX_AREF_RST));
	it6161_hdmi_tx_set_bits(it6161, 0x0F, 0x10, 0x10);
}

static void setHDMITX_NCTS(u8 Fs)
{
	u32 n, LastCTS = 0;
	bool HBR_mode;

	if (B_TX_HBR & it6161_hdmi_tx_read(it6161, REG_TX_AUD_HDAUDIO))
		HBR_mode = true;
	else
		HBR_mode = false;

	switch (Fs) {
	case AUDFS_32KHz:
		n = 4096;
		break;
	case AUDFS_44p1KHz:
		n = 6272;
		break;
	case AUDFS_48KHz:
		n = 6144;
		break;
	case AUDFS_88p2KHz:
		n = 12544;
		break;
	case AUDFS_96KHz:
		n = 12288;
		break;
	case AUDFS_176p4KHz:
		n = 25088;
		break;
	case AUDFS_192KHz:
		n = 24576;
		break;
	case AUDFS_768KHz:
		n = 24576;
		break;
	default:
		n = 6144;
	}

	it6161_hdmi_tx_change_bank(it6161, 1);
	it6161_hdmi_tx_write(it6161, REGPktAudN0, (u8) ((n) & 0xFF));
	it6161_hdmi_tx_write(it6161, REGPktAudN1, (u8) ((n >> 8) & 0xFF));
	it6161_hdmi_tx_write(it6161, REGPktAudN2, (u8) ((n >> 16) & 0xF));

	it6161_hdmi_tx_write(it6161, REGPktAudCTS0, (u8) ((LastCTS) & 0xFF));
	it6161_hdmi_tx_write(it6161, REGPktAudCTS1, (u8) ((LastCTS >> 8) & 0xFF));
	it6161_hdmi_tx_write(it6161, REGPktAudCTS2, (u8) ((LastCTS >> 16) & 0xF));
	it6161_hdmi_tx_change_bank(it6161, 0);

	it6161_hdmi_tx_write(it6161, 0xF8, 0xC3);
	it6161_hdmi_tx_write(it6161, 0xF8, 0xA5);
	/* D[1] = 0, HW auto count CTS */
	it6161_hdmi_tx_set_bits(it6161, REG_TX_PKT_SINGLE_CTRL, B_TX_SW_CTS, 0x00);
	it6161_hdmi_tx_write(it6161, 0xF8, 0xFF);

	if (false == HBR_mode) {
		/* LPCM */
		u8 uData;

		it6161_hdmi_tx_change_bank(it6161, 1);
		Fs = AUDFS_768KHz;
		it6161_hdmi_tx_write(it6161, REG_TX_AUDCHST_CA_FS, 0x00 | Fs);
		/* OFS is the one's complement of FS */
		Fs = ~Fs;
		uData = (0x0f & it6161_hdmi_tx_read(it6161, REG_TX_AUDCHST_OFS_WL));
		it6161_hdmi_tx_write(it6161, REG_TX_AUDCHST_OFS_WL, (Fs << 4) | uData);
		it6161_hdmi_tx_change_bank(it6161, 0);
	}
}

static void HDMITX_EnableAudioOutput(struct it6161 *it6161, u8 AudioType,
			      u8 bAudInterface, u32 SampleFreq, u8 ChNum, u8 *pIEC60958ChStat)
{
	struct device *dev = &it6161->i2c_hdmi_tx->dev;
	static u8 ucIEC60958ChStat[5];
	u8 Fs;

	it6161->bAudioChannelEnable = 0;
	it6161_hdmi_tx_set_bits(it6161, REG_TX_SW_RST,
				(B_HDMITX_AUD_RST | B_TX_AREF_RST),
				(B_HDMITX_AUD_RST | B_TX_AREF_RST));
	it6161_hdmi_tx_write(it6161, REG_TX_CLK_CTRL0,
			     B_TX_AUTO_OVER_SAMPLING_CLOCK | B_TX_EXT_256FS | 0x01);

	/* power on the ACLK */
	it6161_hdmi_tx_set_bits(it6161, 0x0F, 0x10, 0x00);

	if (bAudInterface == SPDIF) {
		if (AudioType == T_AUDIO_HBR)
			it6161_hdmi_tx_write(it6161, REG_TX_CLK_CTRL0, 0x81);

		it6161_hdmi_tx_set_bits(it6161, REG_TX_AUDIO_CTRL0,
					B_TX_AUD_SPDIF, B_TX_AUD_SPDIF);
	} else
		it6161_hdmi_tx_set_bits(it6161, REG_TX_AUDIO_CTRL0, B_TX_AUD_SPDIF, 0x00);

	if (AudioType != T_AUDIO_DSD) {
		/* one bit audio have no channel status. */
		switch (SampleFreq) {
		case 44100L:
			Fs = AUDFS_44p1KHz;
			break;
		case 88200L:
			Fs = AUDFS_88p2KHz;
			break;
		case 176400L:
			Fs = AUDFS_176p4KHz;
			break;
		case 32000L:
			Fs = AUDFS_32KHz;
			break;
		case 48000L:
			Fs = AUDFS_48KHz;
			break;
		case 96000L:
			Fs = AUDFS_96KHz;
			break;
		case 192000L:
			Fs = AUDFS_192KHz;
			break;
		case 768000L:
			Fs = AUDFS_768KHz;
			break;
		default:
			SampleFreq = 48000L;
			Fs = AUDFS_48KHz;
			break;
		}

		setHDMITX_NCTS(Fs);
		if (pIEC60958ChStat == NULL) {
			ucIEC60958ChStat[0] = 0;
			ucIEC60958ChStat[1] = 0;
			ucIEC60958ChStat[2] = (ChNum + 1) / 2;

			if (ucIEC60958ChStat[2] < 1)
				ucIEC60958ChStat[2] = 1;
			else if (ucIEC60958ChStat[2] > 4)
				ucIEC60958ChStat[2] = 4;

			ucIEC60958ChStat[3] = Fs;
			ucIEC60958ChStat[4] = (((~Fs) << 4) & 0xF0) | CHTSTS_SWCODE;
			pIEC60958ChStat = ucIEC60958ChStat;
		}
	}
	it6161_hdmi_tx_set_bits(it6161, REG_TX_SW_RST,
				(B_HDMITX_AUD_RST | B_TX_AREF_RST), B_TX_AREF_RST);

	switch (AudioType) {
	case T_AUDIO_HBR:
		DRM_DEV_DEBUG_DRIVER(dev, "T_AUDIO_HBR\n");
		pIEC60958ChStat[0] |= 1 << 1;
		pIEC60958ChStat[2] = 0;
		pIEC60958ChStat[3] &= 0xF0;
		pIEC60958ChStat[3] |= AUDFS_768KHz;
		pIEC60958ChStat[4] |= (((~AUDFS_768KHz) << 4) & 0xF0) | 0xB;
		setHDMITX_ChStat(it6161, pIEC60958ChStat);
		setHDMITX_HBRAudio(bAudInterface);
		break;
	case T_AUDIO_DSD:
		DRM_DEV_DEBUG_DRIVER(dev, "T_AUDIO_DSD\n");
		setHDMITX_DSDAudio();
		break;
	case T_AUDIO_NLPCM:
		DRM_DEV_DEBUG_DRIVER(dev, "T_AUDIO_NLPCM\n");
		pIEC60958ChStat[0] |= 1 << 1;
		setHDMITX_ChStat(it6161, pIEC60958ChStat);
		setHDMITX_NLPCMAudio(bAudInterface);
		break;
	case T_AUDIO_LPCM:
		DRM_DEV_DEBUG_DRIVER(dev, "T_AUDIO_LPCM\n");
		pIEC60958ChStat[0] &= ~(1 << 1);

		setHDMITX_ChStat(it6161, pIEC60958ChStat);
		setHDMITX_LPCMAudio((ChNum + 1) / 2, SUPPORT_AUDI_AudSWL, bAudInterface);
		break;
	}
	it6161_hdmi_tx_set_bits(it6161, REG_TX_INT_MASK1, B_TX_AUDIO_OVFLW_MASK, 0x00);
	it6161_hdmi_tx_write(it6161, REG_TX_AUDIO_CTRL0, it6161->bAudioChannelEnable);

	it6161_hdmi_tx_set_bits(it6161, REG_TX_SW_RST, (B_HDMITX_AUD_RST | B_TX_AREF_RST), 0);
}

static void hdmi_audio_info_frame_set(struct it6161 *it6161, u8 channels)
{
	struct hdmi_audio_infoframe frame;
	u8 buf[16];
	int ret;

	hdmi_audio_infoframe_init(&frame);

	frame.channels = channels;
	frame.coding_type = HDMI_AUDIO_CODING_TYPE_STREAM;

	ret = hdmi_audio_infoframe_pack(&frame, buf, sizeof(buf));
	if (ret < 0) {
		DRM_ERROR("failed to pack audio infoframe: %d\n", ret);
		return;
	}

	/* set audio Data byte */
	it6161_hdmi_tx_change_bank(it6161, 1);
	it6161_hdmi_tx_write(it6161, REG_TX_PKT_AUDINFO_SUM, buf[3]);
	it6161_hdmi_tx_write(it6161, REG_TX_PKT_AUDINFO_CC, buf[4]);
	it6161_hdmi_tx_write(it6161, REG_TX_PKT_AUDINFO_SF, buf[5]);
	it6161_hdmi_tx_write(it6161, REG_TX_PKT_AUDINFO_CA, buf[7]);
	it6161_hdmi_tx_write(it6161, REG_TX_PKT_AUDINFO_DM_LSV, buf[8]);

	/* Enable Audio info frame */
	it6161_hdmi_tx_change_bank(it6161, 0);
	it6161_hdmi_tx_write(it6161, REG_TX_AUD_INFOFRM_CTRL, B_TX_ENABLE_PKT | B_TX_REPEAT_PKT);
}

static void hdmi_tx_audio_process(struct it6161 *it6161)
{
	if (it6161->support_audio) {
		hdmi_audio_info_frame_set(it6161, (u8) OUTPUT_CHANNEL);

		HDMITX_EnableAudioOutput(it6161,
						CNOFIG_INPUT_AUDIO_TYPE,
						CONFIG_INPUT_AUDIO_INTERFACE,
						INPUT_SAMPLE_FREQ,
						OUTPUT_CHANNEL,
						NULL);
	}
}

static inline void hdmi_tx_disable_avi_infoframe(struct it6161 *it6161)
{
	it6161_hdmi_tx_change_bank(it6161, 0);
	it6161_hdmi_tx_write(it6161, REG_TX_AVI_INFOFRM_CTRL, 0x00);
}

static inline void hdmi_tx_enable_avi_infoframe(struct it6161 *it6161)
{
	it6161_hdmi_tx_change_bank(it6161, 0);
	it6161_hdmi_tx_write(it6161, REG_TX_AVI_INFOFRM_CTRL,
			     B_TX_ENABLE_PKT | B_TX_REPEAT_PKT);
}

static int hdmi_tx_avi_infoframe_set(struct it6161 *it6161)
{
	struct device *dev = &it6161->i2c_hdmi_tx->dev;
	struct hdmi_avi_infoframe *frame = &it6161->source_avi_infoframe;
	struct drm_display_mode *display_mode = &it6161->display_mode;
	u8 buf[32], i, *ptr;
	int ret;

	DRM_DEV_DEBUG_DRIVER(dev, "avinfo set\n");
	hdmi_tx_disable_avi_infoframe(it6161);

	ret = drm_hdmi_avi_infoframe_from_display_mode(
					frame, &it6161->connector, display_mode);
	if (ret) {
		DRM_DEV_ERROR(dev, "Failed to setup AVI infoframe: %d", ret);
		return ret;
	}

	if ((it6161->hdmi_tx_output_color_space & F_MODE_CLRMOD_MASK) == F_MODE_RGB444)
		frame->colorspace = HDMI_COLORSPACE_RGB;

	if ((it6161->hdmi_tx_output_color_space & F_MODE_CLRMOD_MASK) == F_MODE_YUV444)
		frame->colorspace = HDMI_COLORSPACE_YUV444;

	if ((it6161->hdmi_tx_output_color_space & F_MODE_CLRMOD_MASK) == F_MODE_YUV422)
		frame->colorspace = HDMI_COLORSPACE_YUV422;

	ret = hdmi_avi_infoframe_pack(&it6161->source_avi_infoframe, buf, sizeof(buf));
	if (ret < 0) {
		DRM_DEV_ERROR(dev, "Failed to pack AVI infoframe: %d", ret);
		return ret;
	}

	/* fill PB */
	it6161_hdmi_tx_change_bank(it6161, 1);
	ptr = buf + HDMI_INFOFRAME_HEADER_SIZE;
	for (i = 0; i < it6161->source_avi_infoframe.length; i++)
		it6161_hdmi_tx_write(it6161, REG_TX_AVIINFO_DB1 + i, ptr[i]);

	it6161_hdmi_tx_write(it6161, REG_TX_AVIINFO_SUM, buf[3]);

	/* Enable */
	hdmi_tx_enable_avi_infoframe(it6161);
	return 0;
}

static void hdmi_tx_set_output_process(struct it6161 *it6161)
{
	struct device *dev = &it6161->i2c_hdmi_tx->dev;
	u8 level;
	u32 TMDSClock;

	DRM_DEV_DEBUG_DRIVER(dev, "hdmi tx set\n");

	TMDSClock = it6161->hdmi_tx_pclk * 1000 *
	    (it6161->source_avi_infoframe.pixel_repeat + 1);

	HDMITX_DisableAudioOutput(it6161);
	hdmi_tx_disable_avi_infoframe(it6161);

	if (TMDSClock > 80000000L)
		level = PCLK_HIGH;
	else if (TMDSClock > 20000000L)
		level = PCLK_MEDIUM;
	else
		level = PCLK_LOW;

	hdmi_tx_enable_video_output(it6161, level);

	if (it6161->hdmi_mode) {
		hdmi_tx_avi_infoframe_set(it6161);
		hdmi_tx_audio_process(it6161);
	}

	it6161_hdmi_tx_set_av_mute(it6161, false);
}

static void mipi_rx_calc_rclk(struct it6161 *it6161)
{
	struct device *dev = &it6161->i2c_mipi_rx->dev;
	u32 sum = 0, i, retry = 5;
	int t10usint;

	for (i = 0; i < retry; i++) {
		/* Enable RCLK 100ms count */
		it6161_mipi_rx_set_bits(it6161, 0x94, 0x80, 0x80);
		msleep(100);
		/* Disable RCLK 100ms count */
		it6161_mipi_rx_set_bits(it6161, 0x94, 0x80, 0x00);

		it6161->mipi_rx_rclk = it6161_mipi_rx_read(it6161, 0x97);
		it6161->mipi_rx_rclk <<= 8;
		it6161->mipi_rx_rclk += it6161_mipi_rx_read(it6161, 0x96);
		it6161->mipi_rx_rclk <<= 8;
		it6161->mipi_rx_rclk += it6161_mipi_rx_read(it6161, 0x95);
		sum += it6161->mipi_rx_rclk;
	}

	sum /= retry;
	it6161->mipi_rx_rclk = sum / 108;
	t10usint = it6161->mipi_rx_rclk;
	DRM_DEV_DEBUG_DRIVER(dev, "mipi_rx_rclk = %d,%03d,%03d\n",
				(sum * 10) / 1000000, ((sum * 10) % 1000000) / 1000, ((sum * 10) % 100));
	it6161_mipi_rx_write(it6161, 0x91, t10usint & 0xFF);
}

static void mipi_rx_reset_p_domain(struct it6161 *it6161)
{
	/* Video Clock Domain Reset */
	it6161_mipi_rx_set_bits(it6161, 0x05, 0x04, 0x04);
	/* Release Video Clock Domain Reset */
	it6161_mipi_rx_set_bits(it6161, 0x05, 0x04, 0x00);
}

static void it6161_mipi_rx_interrupt_clear(struct it6161 *it6161, u8 reg06, u8 reg07, u8 reg08)
{
	it6161_mipi_rx_write(it6161, 0x06, reg06);
	it6161_mipi_rx_write(it6161, 0x07, reg07);
	it6161_mipi_rx_write(it6161, 0x08, reg08);
}

static void it6161_mipi_rx_interrupt_reg06_process(struct it6161 *it6161, u8 reg06)
{
	struct device *dev = &it6161->i2c_mipi_rx->dev;
	bool m_video_stable, p_video_stable;
	u8 data_id;

	if (reg06 & 0x01) {
		m_video_stable = mipi_rx_get_m_video_stable(it6161);
		DRM_DEV_DEBUG_DRIVER(dev, "PPS M video stable Change Interrupt, %sstable",
					m_video_stable ? "" : "un");

		if (m_video_stable) {
			data_id = it6161_mipi_rx_read(it6161, 0x28);
			DRM_DEV_DEBUG_DRIVER(dev, "mipi receive video format: 0x%02x", data_id);
			mipi_rx_calc_rclk(it6161);
			mipi_rx_afe_configuration(it6161, data_id);
			mipi_rx_reset_p_domain(it6161);
		}
	} else if (reg06 & 0x10) {

		p_video_stable = mipi_rx_get_p_video_stable(it6161);
		DRM_DEV_DEBUG_DRIVER(dev, "PPS P video stable Change Interrupt, %sstable", p_video_stable ? "" : "un");
		if (p_video_stable) {
			DRM_DEV_DEBUG_DRIVER(dev, "PVidStb Change to HIGH");
			mipi_rx_calc_rclk(it6161);

			it6161_mipi_rx_write(it6161, 0xC0, (EnTxCRC << 7) + TxCRCnum);
			/* setup 1 sec timer interrupt */
			it6161_mipi_rx_set_bits(it6161, 0x0b, 0x40, 0x40);

			switch (it6161->hdmi_tx_mode) {
			case HDMI_TX_BY_PASS:
				it6161_hdmi_tx_set_bits(it6161, 0xA9, 0x80, 0x80);
				break;

			case HDMI_TX_ENABLE_DE_ONLY:
				hdmi_tx_generate_blank_timing(it6161);
				break;

			default:
				DRM_DEV_ERROR(dev, "use hdmi tx normal mode");
				break;
			}

			hdmi_tx_video_reset(it6161);
		}
	} else
		DRM_DEV_DEBUG_DRIVER(dev, "MIPI Rx int reg06=0x%x\n", reg06);
}

static void it6161_mipi_rx_interrupt_reg07_process(struct it6161 *it6161, u8 reg07)
{
	struct device *dev = &it6161->i2c_mipi_rx->dev;

	if (reg07 & 0x40) {
		DRM_DEV_DEBUG_DRIVER(dev, "PPS FIFO over read Interrupt !!! tx video statle:%d",
						hdmi_tx_get_video_state(it6161));
		it6161_mipi_rx_set_bits(it6161, 0x07, 0x40, 0x40);
	} else if (reg07 & 0x80) {
		DRM_DEV_DEBUG_DRIVER(dev, "PPS FIFO over write Interrupt !!!\n");
		it6161_mipi_rx_set_bits(it6161, 0x07, 0x80, 0x80);
	} else
		DRM_DEV_DEBUG_DRIVER(dev, "MIPI Rx int reg07=0x%x\n", reg07);
}

static void it6161_mipi_rx_interrupt_reg08_process(struct it6161 *it6161, u8 reg08)
{
	struct device *dev = &it6161->i2c_mipi_rx->dev;
	int crc;

	if (reg08 & 0x40) {
		it6161_mipi_rx_set_bits(it6161, 0x0b, 0x40, 0x00);

		if ((it6161_mipi_rx_read(it6161, 0xC1) & 0x03) == 0x03)
			DRM_DEV_DEBUG_DRIVER(dev, "CRC Fail !!!\n");

		if ((it6161_mipi_rx_read(it6161, 0xC1) & 0x05) == 0x05) {
			DRM_DEV_DEBUG_DRIVER(dev, "CRC Pass !!!\n");
			crc = it6161_mipi_rx_read(it6161, 0xC2) +
			    (it6161_mipi_rx_read(it6161, 0xC3) << 8);
			DRM_DEV_DEBUG_DRIVER(dev, "CRCR = 0x%x !!!\n", crc);
			crc = it6161_mipi_rx_read(it6161, 0xC4) +
			    (it6161_mipi_rx_read(it6161, 0xC5) << 8);
			DRM_DEV_DEBUG_DRIVER(dev, "CRCG = 0x%x !!!\n", crc);
			crc = it6161_mipi_rx_read(it6161, 0xC6) +
			    (it6161_mipi_rx_read(it6161, 0xC7) << 8);
			DRM_DEV_DEBUG_DRIVER(dev, "CRCB = 0x%x !!!\n", crc);
		}
	} else
		DRM_DEV_DEBUG_DRIVER(dev, "MIPI Rx int reg08=0x%x\n", reg08);
}

static void it6161_hdmi_tx_interrupt_clear(struct it6161 *it6161, u8 reg06, u8 reg08)
{
	struct device *dev = &it6161->i2c_hdmi_tx->dev;
	u8 int_clear;

	if (reg06 & B_TX_INT_AUD_OVERFLOW) {
		DRM_DEV_ERROR(dev, "B_TX_INT_AUD_OVERFLOW");
		it6161_hdmi_tx_set_bits(it6161, REG_TX_SW_RST,
					(B_HDMITX_AUD_RST | B_TX_AREF_RST),
					(B_HDMITX_AUD_RST | B_TX_AREF_RST));
		it6161_hdmi_tx_set_bits(it6161, REG_TX_SW_RST, B_HDMITX_AUD_RST | B_TX_AREF_RST, 0x00);
	} else if (reg06 & B_TX_INT_DDCFIFO_ERR) {
		DRM_DEV_ERROR(dev, "DDC FIFO Error");
		it6161_hdmi_tx_clear_ddc_fifo(it6161);
	} else if (reg06 & B_TX_INT_DDC_BUS_HANG) {
		DRM_DEV_ERROR(dev, "DDC BUS HANG");
		it6161_hdmi_tx_abort_ddc(it6161);
	}

	/* clear interrupt */
	it6161_hdmi_tx_write(it6161, REG_TX_INT_CLR0, 0xFF);
	it6161_hdmi_tx_write(it6161, REG_TX_INT_CLR1, 0xFF);
	/* write B_TX_INTACTDONE '1' to trigger clear interrupt */
	int_clear = (it6161_hdmi_tx_read(it6161, REG_TX_SYS_STATUS)) | B_TX_CLR_AUD_CTS | B_TX_INTACTDONE;
	it6161_hdmi_tx_write(it6161, REG_TX_SYS_STATUS, int_clear);
}

static void it6161_hdmi_tx_interrupt_reg06_process(struct it6161 *it6161, u8 reg06)
{
	struct device *dev = &it6161->i2c_hdmi_tx->dev;

	if (reg06 & B_TX_INT_HPD_PLUG) {
<<<<<<< HEAD
		if (it6161->bridge.dev)
			drm_helper_hpd_irq_event(it6161->bridge.dev);

=======
		/*
		 * sometimes the interrupt is triggered before init bridge.dev.
		 * So avoid null pointer
		 */
		if (it6161->bridge.dev)
			drm_helper_hpd_irq_event(it6161->bridge.dev);
>>>>>>> 9e552b42
		if (hdmi_tx_get_sink_hpd(it6161)) {
			DRM_DEV_INFO(dev, "HDMI Cable Plug In\n");
			hdmi_tx_video_reset(it6161);
		} else {
			DRM_DEV_INFO(dev, "HDMI Cable Plug Out");
			hdmi_tx_disable_video_output(it6161);
		}
	}
}

static void it6161_hdmi_tx_interrupt_reg08_process(struct it6161 *it6161, u8 reg08)
{
	if (reg08 & B_TX_INT_VIDSTABLE) {
		it6161_hdmi_tx_write(it6161, REG_TX_INT_STAT3, reg08);
		if (hdmi_tx_get_video_state(it6161)) {
			hdmi_tx_set_output_process(it6161);
			it6161_hdmi_tx_set_av_mute(it6161, FALSE);
		}
	}
}

static irqreturn_t it6161_intp_threaded_handler(int unused, void *data)
{
	struct it6161 *it6161 = data;
	struct device *dev = &it6161->i2c_hdmi_tx->dev;
	u8 mipi_rx_reg06, mipi_rx_reg07, mipi_rx_reg08, mipi_rx_reg0d;
	u8 hdmi_tx_reg06, hdmi_tx_reg08;

	mipi_rx_reg06 = it6161_mipi_rx_read(it6161, 0x06);
	mipi_rx_reg07 = it6161_mipi_rx_read(it6161, 0x07);
	mipi_rx_reg08 = it6161_mipi_rx_read(it6161, 0x08);
	mipi_rx_reg0d = it6161_mipi_rx_read(it6161, 0x0D);

	hdmi_tx_reg06 = it6161_hdmi_tx_read(it6161, 0x06);
	hdmi_tx_reg08 = it6161_hdmi_tx_read(it6161, 0x08);

	if ((mipi_rx_reg06 != 0) || (mipi_rx_reg07 != 0) || (mipi_rx_reg08 != 0)) {
		DRM_DEV_DEBUG_DRIVER(dev, "[MIPI rx ++] reg06: 0x%02x reg07: 0x%02x reg08: 0x%02x reg0d: 0x%02x",
		     mipi_rx_reg06, mipi_rx_reg07, mipi_rx_reg08, mipi_rx_reg0d);
		it6161_mipi_rx_interrupt_clear(it6161, mipi_rx_reg06, mipi_rx_reg07, mipi_rx_reg08);
	}

	if ((hdmi_tx_reg06 != 0) || (hdmi_tx_reg08 != 0)) {
		DRM_DEV_DEBUG_DRIVER(dev, "[HDMI tx ++] reg06: 0x%02x reg08: 0x%02x",
		     hdmi_tx_reg06, hdmi_tx_reg08);
		it6161_hdmi_tx_interrupt_clear(it6161, hdmi_tx_reg06, hdmi_tx_reg08);
	}

	it6161_mipi_rx_interrupt_reg08_process(it6161, mipi_rx_reg08);
	it6161_mipi_rx_interrupt_reg06_process(it6161, mipi_rx_reg06);
	it6161_mipi_rx_interrupt_reg07_process(it6161, mipi_rx_reg07);
	it6161_hdmi_tx_interrupt_reg06_process(it6161, hdmi_tx_reg06);
	it6161_hdmi_tx_interrupt_reg08_process(it6161, hdmi_tx_reg08);

	return IRQ_HANDLED;
}

static ssize_t hdmi_output_color_space_store(struct device *dev,
					     struct device_attribute *attr,
					     const char *buf, size_t count)
{
	struct it6161 *it6161 = dev_get_drvdata(dev);

	DRM_DEV_DEBUG_DRIVER(dev, "config color space: %s", buf);
	it6161->hdmi_tx_output_color_space &= ~F_MODE_CLRMOD_MASK;

	if (strncmp(buf, "ycbcr444", strlen(buf) - 1) == 0
	    || strncmp(buf, "yuv444", strlen(buf) - 1) == 0) {
		it6161->hdmi_tx_output_color_space |= F_MODE_YUV444;
		goto end;
	}

	if (strncmp(buf, "ycbcr422", strlen(buf) - 1) == 0
	    || strncmp(buf, "yuv422", strlen(buf) - 1) == 0) {
		it6161->hdmi_tx_output_color_space |= F_MODE_YUV422;
		goto end;
	}

	if (strncmp(buf, "rgb444", strlen(buf) - 1) == 0) {
		it6161->hdmi_tx_output_color_space |= F_MODE_RGB444;
		goto end;
	}

	DRM_DEV_DEBUG_DRIVER(dev,
				"not support this color space, only support ycbcr444/yuv444, ycbcr422/yuv422, rgb444");
	return count;

end:
	DRM_DEV_INFO(dev, "nconfig color space: %s value:0x%02x", buf,
		 it6161->hdmi_tx_output_color_space);
	return count;
}

static ssize_t hdmi_output_color_space_show(struct device *dev,
					    struct device_attribute *attr,
					    char *buf)
{
	struct it6161 *it6161 = dev_get_drvdata(dev);
	char *str = buf, *end = buf + PAGE_SIZE;

	str += scnprintf(str, end - str,
			"it6161->hdmi_tx_output_color_space:%d\n", it6161->hdmi_tx_output_color_space);

	return str - buf;
}

static DEVICE_ATTR_RW(hdmi_output_color_space);

static const struct attribute *it6161_attrs[] = {
	&dev_attr_hdmi_output_color_space.attr,
	NULL,
};

static int it6161_parse_dt(struct it6161 *it6161, struct device_node *np)
{
	struct device *dev = &it6161->i2c_mipi_rx->dev;

	it6161->host_node = of_graph_get_remote_node(np, 0, 0);
	if (!it6161->host_node) {
		DRM_DEV_ERROR(dev, "no host node");
		return -ENODEV;
	}
	of_node_put(it6161->host_node);

	return 0;
}

static int it6161_i2c_probe(struct i2c_client *i2c_mipi_rx,
			    const struct i2c_device_id *id)
{
	struct device *dev = &i2c_mipi_rx->dev;
	int err, intp_irq;

	it6161 = devm_kzalloc(dev, sizeof(*it6161), GFP_KERNEL);
	if (!it6161)
		return -ENOMEM;

	it6161->i2c_mipi_rx = i2c_mipi_rx;
	mutex_init(&it6161->mode_lock);

	it6161->bridge.of_node = i2c_mipi_rx->dev.of_node;

	it6161_parse_dt(it6161, dev->of_node);
	it6161->regmap_mipi_rx = devm_regmap_init_i2c(i2c_mipi_rx, &it6161_mipi_rx_bridge_regmap_config);
	if (IS_ERR(it6161->regmap_mipi_rx)) {
		DRM_DEV_ERROR(dev, "regmap_mipi_rx i2c init failed");
		return PTR_ERR(it6161->regmap_mipi_rx);
	}

	if (device_property_read_u32(dev, "it6161-addr-hdmi-tx", &it6161->it6161_addr_hdmi_tx) < 0)
		it6161->it6161_addr_hdmi_tx = 0x4C;
	it6161->i2c_hdmi_tx = i2c_new_dummy_device(i2c_mipi_rx->adapter, it6161->it6161_addr_hdmi_tx);
	it6161->regmap_hdmi_tx = devm_regmap_init_i2c(it6161->i2c_hdmi_tx, &it6161_hdmi_tx_bridge_regmap_config);
	if (IS_ERR(it6161->regmap_hdmi_tx)) {
		DRM_DEV_ERROR(dev, "regmap_hdmi_tx i2c init failed");
		return PTR_ERR(it6161->regmap_hdmi_tx);
	}

	if (!it6161_check_device_ready(it6161))
		return -ENODEV;

	/* The enable GPIO is optional. */
	it6161->enable_gpio = devm_gpiod_get_optional(dev, "enable", GPIOD_OUT_LOW);
	if (IS_ERR(it6161->enable_gpio))
		DRM_DEV_INFO(dev, "No enable GPIO");
	else
		gpiod_set_value_cansleep(it6161->enable_gpio, 1);

	it6161->enable_drv_hold = DEFAULT_DRV_HOLD;
	it6161_set_interrupts_active_level(HIGH);

	intp_irq = i2c_mipi_rx->irq;

	if (!intp_irq) {
		DRM_DEV_ERROR(dev, "it6112 failed to get INTP IRQ");
		return -ENODEV;
	}

	err = devm_request_threaded_irq(&i2c_mipi_rx->dev, intp_irq, NULL,
					it6161_intp_threaded_handler,
					IRQF_TRIGGER_HIGH | IRQF_ONESHOT, "it6161-intp", it6161);
	if (err) {
		DRM_DEV_ERROR(dev, "it6112 failed to request INTP threaded IRQ: %d", err);
		return err;
	}

#ifdef CONFIG_EXTCON
	it6161_hdmi_edev = devm_extcon_dev_allocate(dev, it6161_hdmi_extcon_cables);
	if (IS_ERR(it6161_hdmi_edev)) {
		dev_err(dev, "failed to allocate extcon device\n");
		goto out;
	}
	if (devm_extcon_dev_register(dev,it6161_hdmi_edev) < 0) {
		dev_err(dev, "failed to register extcon device\n");
		goto out;
	}
out:
#endif

	i2c_set_clientdata(i2c_mipi_rx, it6161);
	it6161->bridge.funcs = &it6161_bridge_funcs;
	it6161->bridge.of_node = i2c_mipi_rx->dev.of_node;
	it6161->bridge.ops = DRM_BRIDGE_OP_DETECT | DRM_BRIDGE_OP_EDID |
	    DRM_BRIDGE_OP_HPD | DRM_BRIDGE_OP_MODES;
	it6161->bridge.type = DRM_MODE_CONNECTOR_HDMIA;

	drm_bridge_add(&it6161->bridge);

	err = sysfs_create_files(&i2c_mipi_rx->dev.kobj, it6161_attrs);
	if (err)
		return err;

	return 0;
}

static int it6161_remove(struct i2c_client *i2c_mipi_rx)
{
	struct it6161 *it6161 = i2c_get_clientdata(i2c_mipi_rx);

	drm_connector_unregister(&it6161->connector);
	drm_connector_cleanup(&it6161->connector);
	drm_bridge_remove(&it6161->bridge);
	return 0;
}

static const struct i2c_device_id it6161_id[] = {
	{"it6161", 0},
	{}
};

MODULE_DEVICE_TABLE(i2c, it6161_id);

static const struct of_device_id it6161_of_match[] = {
	{.compatible = "ite,it6161"},
	{}
};

static struct i2c_driver it6161_i2c_driver = {
	.driver = {
		.name = "it6161_mipirx_hdmitx",
		.of_match_table = it6161_of_match,
	},
	.id_table = it6161_id,
	.probe = it6161_i2c_probe,
	.remove = it6161_remove,
};

module_i2c_driver(it6161_i2c_driver);

MODULE_AUTHOR("allen chen <allen.chen@ite.com.tw>");
MODULE_DESCRIPTION("it6161 HDMI Transmitter driver");
MODULE_LICENSE("GPL v2");<|MERGE_RESOLUTION|>--- conflicted
+++ resolved
@@ -2182,18 +2182,12 @@
 	struct device *dev = &it6161->i2c_hdmi_tx->dev;
 
 	if (reg06 & B_TX_INT_HPD_PLUG) {
-<<<<<<< HEAD
-		if (it6161->bridge.dev)
-			drm_helper_hpd_irq_event(it6161->bridge.dev);
-
-=======
 		/*
 		 * sometimes the interrupt is triggered before init bridge.dev.
 		 * So avoid null pointer
 		 */
 		if (it6161->bridge.dev)
 			drm_helper_hpd_irq_event(it6161->bridge.dev);
->>>>>>> 9e552b42
 		if (hdmi_tx_get_sink_hpd(it6161)) {
 			DRM_DEV_INFO(dev, "HDMI Cable Plug In\n");
 			hdmi_tx_video_reset(it6161);
