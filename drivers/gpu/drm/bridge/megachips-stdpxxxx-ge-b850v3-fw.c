// SPDX-License-Identifier: GPL-2.0-only
/*
 * Driver for MegaChips STDP4028 with GE B850v3 firmware (LVDS-DP)
 * Driver for MegaChips STDP2690 with GE B850v3 firmware (DP-DP++)

 * Copyright (c) 2017, Collabora Ltd.
 * Copyright (c) 2017, General Electric Company


 * This driver creates a drm_bridge and a drm_connector for the LVDS to DP++
 * display bridge of the GE B850v3. There are two physical bridges on the video
 * signal pipeline: a STDP4028(LVDS to DP) and a STDP2690(DP to DP++). The
 * physical bridges are automatically configured by the input video signal, and
 * the driver has no access to the video processing pipeline. The driver is
 * only needed to read EDID from the STDP2690 and to handle HPD events from the
 * STDP4028. The driver communicates with both bridges over i2c. The video
 * signal pipeline is as follows:
 *
 *   Host -> LVDS|--(STDP4028)--|DP -> DP|--(STDP2690)--|DP++ -> Video output
 */

#include <linux/i2c.h>
#include <linux/module.h>
#include <linux/of.h>

#include <drm/drm_atomic.h>
#include <drm/drm_atomic_helper.h>
#include <drm/drm_bridge.h>
#include <drm/drm_edid.h>
#include <drm/drm_print.h>
#include <drm/drm_probe_helper.h>

#define EDID_EXT_BLOCK_CNT 0x7E

#define STDP4028_IRQ_OUT_CONF_REG 0x02
#define STDP4028_DPTX_IRQ_EN_REG 0x3C
#define STDP4028_DPTX_IRQ_STS_REG 0x3D
#define STDP4028_DPTX_STS_REG 0x3E

#define STDP4028_DPTX_DP_IRQ_EN 0x1000

#define STDP4028_DPTX_HOTPLUG_IRQ_EN 0x0400
#define STDP4028_DPTX_LINK_CH_IRQ_EN 0x2000
#define STDP4028_DPTX_IRQ_CONFIG \
		(STDP4028_DPTX_LINK_CH_IRQ_EN | STDP4028_DPTX_HOTPLUG_IRQ_EN)

#define STDP4028_DPTX_HOTPLUG_STS 0x0200
#define STDP4028_DPTX_LINK_STS 0x1000
#define STDP4028_CON_STATE_CONNECTED \
		(STDP4028_DPTX_HOTPLUG_STS | STDP4028_DPTX_LINK_STS)

#define STDP4028_DPTX_HOTPLUG_CH_STS 0x0400
#define STDP4028_DPTX_LINK_CH_STS 0x2000
#define STDP4028_DPTX_IRQ_CLEAR \
		(STDP4028_DPTX_LINK_CH_STS | STDP4028_DPTX_HOTPLUG_CH_STS)

static DEFINE_MUTEX(ge_b850v3_lvds_dev_mutex);

struct ge_b850v3_lvds {
	struct drm_connector connector;
	struct drm_bridge bridge;
	struct i2c_client *stdp4028_i2c;
	struct i2c_client *stdp2690_i2c;
};

static struct ge_b850v3_lvds *ge_b850v3_lvds_ptr;

static u8 *stdp2690_get_edid(struct i2c_client *client)
{
	struct i2c_adapter *adapter = client->adapter;
	unsigned char start = 0x00;
	unsigned int total_size;
	u8 *block = kmalloc(EDID_LENGTH, GFP_KERNEL);

	struct i2c_msg msgs[] = {
		{
			.addr	= client->addr,
			.flags	= 0,
			.len	= 1,
			.buf	= &start,
		}, {
			.addr	= client->addr,
			.flags	= I2C_M_RD,
			.len	= EDID_LENGTH,
			.buf	= block,
		}
	};

	if (!block)
		return NULL;

	if (i2c_transfer(adapter, msgs, 2) != 2) {
		DRM_ERROR("Unable to read EDID.\n");
		goto err;
	}

	if (!drm_edid_block_valid(block, 0, false, NULL)) {
		DRM_ERROR("Invalid EDID data\n");
		goto err;
	}

	total_size = (block[EDID_EXT_BLOCK_CNT] + 1) * EDID_LENGTH;
	if (total_size > EDID_LENGTH) {
		kfree(block);
		block = kmalloc(total_size, GFP_KERNEL);
		if (!block)
			return NULL;

		/* Yes, read the entire buffer, and do not skip the first
		 * EDID_LENGTH bytes.
		 */
		start = 0x00;
		msgs[1].len = total_size;
		msgs[1].buf = block;

		if (i2c_transfer(adapter, msgs, 2) != 2) {
			DRM_ERROR("Unable to read EDID extension blocks.\n");
			goto err;
		}
		if (!drm_edid_block_valid(block, 1, false, NULL)) {
			DRM_ERROR("Invalid EDID data\n");
			goto err;
		}
	}

	return block;

err:
	kfree(block);
	return NULL;
}

static struct edid *ge_b850v3_lvds_get_edid(struct drm_bridge *bridge,
					    struct drm_connector *connector)
{
	struct i2c_client *client;

	client = ge_b850v3_lvds_ptr->stdp2690_i2c;

	return (struct edid *)stdp2690_get_edid(client);
}

static int ge_b850v3_lvds_get_modes(struct drm_connector *connector)
{
	struct edid *edid;
	int num_modes;

	edid = ge_b850v3_lvds_get_edid(&ge_b850v3_lvds_ptr->bridge, connector);

	drm_connector_update_edid_property(connector, edid);
	num_modes = drm_add_edid_modes(connector, edid);
	kfree(edid);

	return num_modes;
}

static enum drm_mode_status ge_b850v3_lvds_mode_valid(
		struct drm_connector *connector, struct drm_display_mode *mode)
{
	return MODE_OK;
}

static const struct
drm_connector_helper_funcs ge_b850v3_lvds_connector_helper_funcs = {
	.get_modes = ge_b850v3_lvds_get_modes,
	.mode_valid = ge_b850v3_lvds_mode_valid,
};

static enum drm_connector_status ge_b850v3_lvds_bridge_detect(struct drm_bridge *bridge)
{
	struct i2c_client *stdp4028_i2c =
			ge_b850v3_lvds_ptr->stdp4028_i2c;
	s32 link_state;

	link_state = i2c_smbus_read_word_data(stdp4028_i2c,
					      STDP4028_DPTX_STS_REG);

	if (link_state == STDP4028_CON_STATE_CONNECTED)
		return connector_status_connected;

	if (link_state == 0)
		return connector_status_disconnected;

	return connector_status_unknown;
}

static enum drm_connector_status ge_b850v3_lvds_detect(struct drm_connector *connector,
						       bool force)
{
	return ge_b850v3_lvds_bridge_detect(&ge_b850v3_lvds_ptr->bridge);
}

static const struct drm_connector_funcs ge_b850v3_lvds_connector_funcs = {
	.fill_modes = drm_helper_probe_single_connector_modes,
	.detect = ge_b850v3_lvds_detect,
	.destroy = drm_connector_cleanup,
	.reset = drm_atomic_helper_connector_reset,
	.atomic_duplicate_state = drm_atomic_helper_connector_duplicate_state,
	.atomic_destroy_state = drm_atomic_helper_connector_destroy_state,
};

static int ge_b850v3_lvds_create_connector(struct drm_bridge *bridge)
{
	struct drm_connector *connector = &ge_b850v3_lvds_ptr->connector;
	int ret;

	if (!bridge->encoder) {
		DRM_ERROR("Parent encoder object not found");
		return -ENODEV;
	}

	connector->polled = DRM_CONNECTOR_POLL_HPD;

	drm_connector_helper_add(connector,
				 &ge_b850v3_lvds_connector_helper_funcs);

	ret = drm_connector_init(bridge->dev, connector,
				 &ge_b850v3_lvds_connector_funcs,
				 DRM_MODE_CONNECTOR_DisplayPort);
	if (ret) {
		DRM_ERROR("Failed to initialize connector with drm\n");
		return ret;
	}

	return drm_connector_attach_encoder(connector, bridge->encoder);
}

static irqreturn_t ge_b850v3_lvds_irq_handler(int irq, void *dev_id)
{
	struct i2c_client *stdp4028_i2c
			= ge_b850v3_lvds_ptr->stdp4028_i2c;

	i2c_smbus_write_word_data(stdp4028_i2c,
				  STDP4028_DPTX_IRQ_STS_REG,
				  STDP4028_DPTX_IRQ_CLEAR);

	if (ge_b850v3_lvds_ptr->bridge.dev)
		drm_kms_helper_hotplug_event(ge_b850v3_lvds_ptr->bridge.dev);

	return IRQ_HANDLED;
}

static int ge_b850v3_lvds_attach(struct drm_bridge *bridge,
				 enum drm_bridge_attach_flags flags)
{
	struct i2c_client *stdp4028_i2c
			= ge_b850v3_lvds_ptr->stdp4028_i2c;

	/* Configures the bridge to re-enable interrupts after each ack. */
	i2c_smbus_write_word_data(stdp4028_i2c,
				  STDP4028_IRQ_OUT_CONF_REG,
				  STDP4028_DPTX_DP_IRQ_EN);

	/* Enable interrupts */
	i2c_smbus_write_word_data(stdp4028_i2c,
				  STDP4028_DPTX_IRQ_EN_REG,
				  STDP4028_DPTX_IRQ_CONFIG);

	if (flags & DRM_BRIDGE_ATTACH_NO_CONNECTOR)
		return 0;

	return ge_b850v3_lvds_create_connector(bridge);
}

static const struct drm_bridge_funcs ge_b850v3_lvds_funcs = {
	.attach = ge_b850v3_lvds_attach,
	.detect = ge_b850v3_lvds_bridge_detect,
	.get_edid = ge_b850v3_lvds_get_edid,
};

static int ge_b850v3_lvds_init(struct device *dev)
{
	mutex_lock(&ge_b850v3_lvds_dev_mutex);

	if (ge_b850v3_lvds_ptr)
		goto success;

	ge_b850v3_lvds_ptr = devm_kzalloc(dev,
					  sizeof(*ge_b850v3_lvds_ptr),
					  GFP_KERNEL);

	if (!ge_b850v3_lvds_ptr) {
		mutex_unlock(&ge_b850v3_lvds_dev_mutex);
		return -ENOMEM;
	}

success:
	mutex_unlock(&ge_b850v3_lvds_dev_mutex);
	return 0;
}

static void ge_b850v3_lvds_remove(void)
{
	mutex_lock(&ge_b850v3_lvds_dev_mutex);
	/*
	 * This check is to avoid both the drivers
	 * removing the bridge in their remove() function
	 */
	if (!ge_b850v3_lvds_ptr)
		goto out;

	drm_bridge_remove(&ge_b850v3_lvds_ptr->bridge);

	ge_b850v3_lvds_ptr = NULL;
out:
	mutex_unlock(&ge_b850v3_lvds_dev_mutex);
}

static int stdp4028_ge_b850v3_fw_probe(struct i2c_client *stdp4028_i2c,
				       const struct i2c_device_id *id)
{
	struct device *dev = &stdp4028_i2c->dev;
	int ret;
<<<<<<< HEAD

	ret = ge_b850v3_lvds_init(dev);

=======

	ret = ge_b850v3_lvds_init(dev);

>>>>>>> d1988041
	if (ret)
		return ret;

	ge_b850v3_lvds_ptr->stdp4028_i2c = stdp4028_i2c;
	i2c_set_clientdata(stdp4028_i2c, ge_b850v3_lvds_ptr);

	/* drm bridge initialization */
	ge_b850v3_lvds_ptr->bridge.funcs = &ge_b850v3_lvds_funcs;
	ge_b850v3_lvds_ptr->bridge.ops = DRM_BRIDGE_OP_DETECT |
					 DRM_BRIDGE_OP_EDID;
	ge_b850v3_lvds_ptr->bridge.type = DRM_MODE_CONNECTOR_DisplayPort;
	ge_b850v3_lvds_ptr->bridge.of_node = dev->of_node;
	drm_bridge_add(&ge_b850v3_lvds_ptr->bridge);

	/* Clear pending interrupts since power up. */
	i2c_smbus_write_word_data(stdp4028_i2c,
				  STDP4028_DPTX_IRQ_STS_REG,
				  STDP4028_DPTX_IRQ_CLEAR);

	if (!stdp4028_i2c->irq)
		return 0;

	return devm_request_threaded_irq(&stdp4028_i2c->dev,
			stdp4028_i2c->irq, NULL,
			ge_b850v3_lvds_irq_handler,
			IRQF_TRIGGER_HIGH | IRQF_ONESHOT,
			"ge-b850v3-lvds-dp", ge_b850v3_lvds_ptr);
}

static int stdp4028_ge_b850v3_fw_remove(struct i2c_client *stdp4028_i2c)
{
	ge_b850v3_lvds_remove();

	return 0;
}

static const struct i2c_device_id stdp4028_ge_b850v3_fw_i2c_table[] = {
	{"stdp4028_ge_fw", 0},
	{},
};
MODULE_DEVICE_TABLE(i2c, stdp4028_ge_b850v3_fw_i2c_table);

static const struct of_device_id stdp4028_ge_b850v3_fw_match[] = {
	{ .compatible = "megachips,stdp4028-ge-b850v3-fw" },
	{},
};
MODULE_DEVICE_TABLE(of, stdp4028_ge_b850v3_fw_match);

static struct i2c_driver stdp4028_ge_b850v3_fw_driver = {
	.id_table	= stdp4028_ge_b850v3_fw_i2c_table,
	.probe		= stdp4028_ge_b850v3_fw_probe,
	.remove		= stdp4028_ge_b850v3_fw_remove,
	.driver		= {
		.name		= "stdp4028-ge-b850v3-fw",
		.of_match_table = stdp4028_ge_b850v3_fw_match,
	},
};

static int stdp2690_ge_b850v3_fw_probe(struct i2c_client *stdp2690_i2c,
				       const struct i2c_device_id *id)
{
	struct device *dev = &stdp2690_i2c->dev;
	int ret;
<<<<<<< HEAD

	ret = ge_b850v3_lvds_init(dev);

=======

	ret = ge_b850v3_lvds_init(dev);

>>>>>>> d1988041
	if (ret)
		return ret;

	ge_b850v3_lvds_ptr->stdp2690_i2c = stdp2690_i2c;
	i2c_set_clientdata(stdp2690_i2c, ge_b850v3_lvds_ptr);

	return 0;
}

static int stdp2690_ge_b850v3_fw_remove(struct i2c_client *stdp2690_i2c)
{
	ge_b850v3_lvds_remove();

	return 0;
}

static const struct i2c_device_id stdp2690_ge_b850v3_fw_i2c_table[] = {
	{"stdp2690_ge_fw", 0},
	{},
};
MODULE_DEVICE_TABLE(i2c, stdp2690_ge_b850v3_fw_i2c_table);

static const struct of_device_id stdp2690_ge_b850v3_fw_match[] = {
	{ .compatible = "megachips,stdp2690-ge-b850v3-fw" },
	{},
};
MODULE_DEVICE_TABLE(of, stdp2690_ge_b850v3_fw_match);

static struct i2c_driver stdp2690_ge_b850v3_fw_driver = {
	.id_table	= stdp2690_ge_b850v3_fw_i2c_table,
	.probe		= stdp2690_ge_b850v3_fw_probe,
	.remove		= stdp2690_ge_b850v3_fw_remove,
	.driver		= {
		.name		= "stdp2690-ge-b850v3-fw",
		.of_match_table = stdp2690_ge_b850v3_fw_match,
	},
};

static int __init stdpxxxx_ge_b850v3_init(void)
{
	int ret;

	ret = i2c_add_driver(&stdp4028_ge_b850v3_fw_driver);
	if (ret)
		return ret;

	return i2c_add_driver(&stdp2690_ge_b850v3_fw_driver);
}
module_init(stdpxxxx_ge_b850v3_init);

static void __exit stdpxxxx_ge_b850v3_exit(void)
{
	i2c_del_driver(&stdp2690_ge_b850v3_fw_driver);
	i2c_del_driver(&stdp4028_ge_b850v3_fw_driver);
}
module_exit(stdpxxxx_ge_b850v3_exit);

MODULE_AUTHOR("Peter Senna Tschudin <peter.senna@collabora.com>");
MODULE_AUTHOR("Martyn Welch <martyn.welch@collabora.co.uk>");
MODULE_DESCRIPTION("GE LVDS to DP++ display bridge)");
MODULE_LICENSE("GPL v2");<|MERGE_RESOLUTION|>--- conflicted
+++ resolved
@@ -311,15 +311,9 @@
 {
 	struct device *dev = &stdp4028_i2c->dev;
 	int ret;
-<<<<<<< HEAD
 
 	ret = ge_b850v3_lvds_init(dev);
 
-=======
-
-	ret = ge_b850v3_lvds_init(dev);
-
->>>>>>> d1988041
 	if (ret)
 		return ret;
 
@@ -383,15 +377,9 @@
 {
 	struct device *dev = &stdp2690_i2c->dev;
 	int ret;
-<<<<<<< HEAD
 
 	ret = ge_b850v3_lvds_init(dev);
 
-=======
-
-	ret = ge_b850v3_lvds_init(dev);
-
->>>>>>> d1988041
 	if (ret)
 		return ret;
 
