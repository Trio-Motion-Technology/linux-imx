// SPDX-License-Identifier: GPL-2.0-only
/*
 * Copyright (C) 2013-2016 Red Hat
 * Author: Rob Clark <robdclark@gmail.com>
 */

#include <linux/dma-fence.h>

#include "msm_drv.h"
#include "msm_fence.h"


struct msm_fence_context *
msm_fence_context_alloc(struct drm_device *dev, volatile uint32_t *fenceptr,
		const char *name)
{
	struct msm_fence_context *fctx;

	fctx = kzalloc(sizeof(*fctx), GFP_KERNEL);
	if (!fctx)
		return ERR_PTR(-ENOMEM);

	fctx->dev = dev;
	strncpy(fctx->name, name, sizeof(fctx->name));
	fctx->context = dma_fence_context_alloc(1);
	fctx->fenceptr = fenceptr;
	spin_lock_init(&fctx->spinlock);

	return fctx;
}

void msm_fence_context_free(struct msm_fence_context *fctx)
{
	kfree(fctx);
}

static inline bool fence_completed(struct msm_fence_context *fctx, uint32_t fence)
{
<<<<<<< HEAD
	return (int32_t)(fctx->completed_fence - fence) >= 0;
}

/* legacy path for WAIT_FENCE ioctl: */
int msm_wait_fence(struct msm_fence_context *fctx, uint32_t fence,
		ktime_t *timeout, bool interruptible)
{
	int ret;

	if (fence > fctx->last_fence) {
		DRM_ERROR_RATELIMITED("%s: waiting on invalid fence: %u (of %u)\n",
				fctx->name, fence, fctx->last_fence);
		return -EINVAL;
	}

	if (!timeout) {
		/* no-wait: */
		ret = fence_completed(fctx, fence) ? 0 : -EBUSY;
	} else {
		unsigned long remaining_jiffies = timeout_to_jiffies(timeout);

		if (interruptible)
			ret = wait_event_interruptible_timeout(fctx->event,
				fence_completed(fctx, fence),
				remaining_jiffies);
		else
			ret = wait_event_timeout(fctx->event,
				fence_completed(fctx, fence),
				remaining_jiffies);

		if (ret == 0) {
			DBG("timeout waiting for fence: %u (completed: %u)",
					fence, fctx->completed_fence);
			ret = -ETIMEDOUT;
		} else if (ret != -ERESTARTSYS) {
			ret = 0;
		}
	}

	return ret;
=======
	/*
	 * Note: Check completed_fence first, as fenceptr is in a write-combine
	 * mapping, so it will be more expensive to read.
	 */
	return (int32_t)(fctx->completed_fence - fence) >= 0 ||
		(int32_t)(*fctx->fenceptr - fence) >= 0;
>>>>>>> 3b17187f
}

/* called from workqueue */
void msm_update_fence(struct msm_fence_context *fctx, uint32_t fence)
{
	spin_lock(&fctx->spinlock);
	fctx->completed_fence = max(fence, fctx->completed_fence);
	spin_unlock(&fctx->spinlock);
}

struct msm_fence {
	struct dma_fence base;
	struct msm_fence_context *fctx;
};

static inline struct msm_fence *to_msm_fence(struct dma_fence *fence)
{
	return container_of(fence, struct msm_fence, base);
}

static const char *msm_fence_get_driver_name(struct dma_fence *fence)
{
	return "msm";
}

static const char *msm_fence_get_timeline_name(struct dma_fence *fence)
{
	struct msm_fence *f = to_msm_fence(fence);
	return f->fctx->name;
}

static bool msm_fence_signaled(struct dma_fence *fence)
{
	struct msm_fence *f = to_msm_fence(fence);
	return fence_completed(f->fctx, f->base.seqno);
}

static const struct dma_fence_ops msm_fence_ops = {
	.get_driver_name = msm_fence_get_driver_name,
	.get_timeline_name = msm_fence_get_timeline_name,
	.signaled = msm_fence_signaled,
};

struct dma_fence *
msm_fence_alloc(struct msm_fence_context *fctx)
{
	struct msm_fence *f;

	f = kzalloc(sizeof(*f), GFP_KERNEL);
	if (!f)
		return ERR_PTR(-ENOMEM);

	f->fctx = fctx;

	dma_fence_init(&f->base, &msm_fence_ops, &fctx->spinlock,
		       fctx->context, ++fctx->last_fence);

	return &f->base;
}<|MERGE_RESOLUTION|>--- conflicted
+++ resolved
@@ -36,55 +36,12 @@
 
 static inline bool fence_completed(struct msm_fence_context *fctx, uint32_t fence)
 {
-<<<<<<< HEAD
-	return (int32_t)(fctx->completed_fence - fence) >= 0;
-}
-
-/* legacy path for WAIT_FENCE ioctl: */
-int msm_wait_fence(struct msm_fence_context *fctx, uint32_t fence,
-		ktime_t *timeout, bool interruptible)
-{
-	int ret;
-
-	if (fence > fctx->last_fence) {
-		DRM_ERROR_RATELIMITED("%s: waiting on invalid fence: %u (of %u)\n",
-				fctx->name, fence, fctx->last_fence);
-		return -EINVAL;
-	}
-
-	if (!timeout) {
-		/* no-wait: */
-		ret = fence_completed(fctx, fence) ? 0 : -EBUSY;
-	} else {
-		unsigned long remaining_jiffies = timeout_to_jiffies(timeout);
-
-		if (interruptible)
-			ret = wait_event_interruptible_timeout(fctx->event,
-				fence_completed(fctx, fence),
-				remaining_jiffies);
-		else
-			ret = wait_event_timeout(fctx->event,
-				fence_completed(fctx, fence),
-				remaining_jiffies);
-
-		if (ret == 0) {
-			DBG("timeout waiting for fence: %u (completed: %u)",
-					fence, fctx->completed_fence);
-			ret = -ETIMEDOUT;
-		} else if (ret != -ERESTARTSYS) {
-			ret = 0;
-		}
-	}
-
-	return ret;
-=======
 	/*
 	 * Note: Check completed_fence first, as fenceptr is in a write-combine
 	 * mapping, so it will be more expensive to read.
 	 */
 	return (int32_t)(fctx->completed_fence - fence) >= 0 ||
 		(int32_t)(*fctx->fenceptr - fence) >= 0;
->>>>>>> 3b17187f
 }
 
 /* called from workqueue */
