--- conflicted
+++ resolved
@@ -38,8 +38,6 @@
 				    VIRTGPU_BLOB_FLAG_USE_SHAREABLE | \
 				    VIRTGPU_BLOB_FLAG_USE_CROSS_DEVICE)
 
-<<<<<<< HEAD
-=======
 static int virtio_gpu_fence_event_create(struct drm_device *dev,
 					 struct drm_file *file,
 					 struct virtio_gpu_fence *fence,
@@ -70,7 +68,6 @@
 	return ret;
 }
 
->>>>>>> 56d33754
 /* Must be called with &virtio_gpu_fpriv.struct_mutex held. */
 static void virtio_gpu_create_context_locked(struct virtio_gpu_device *vgdev,
 					     struct virtio_gpu_fpriv *vfpriv)
