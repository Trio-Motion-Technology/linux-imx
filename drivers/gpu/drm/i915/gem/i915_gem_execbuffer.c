--- conflicted
+++ resolved
@@ -1025,8 +1025,6 @@
 
 static void reloc_cache_put_pool(struct i915_execbuffer *eb, struct reloc_cache *cache)
 {
-<<<<<<< HEAD
-=======
 	if (!cache->pool)
 		return;
 
@@ -1043,7 +1041,6 @@
 
 static void reloc_gpu_flush(struct i915_execbuffer *eb, struct reloc_cache *cache)
 {
->>>>>>> d1988041
 	struct drm_i915_gem_object *obj = cache->rq->batch->obj;
 
 	GEM_BUG_ON(cache->rq_size >= obj->base.size / sizeof(u32));
