--- conflicted
+++ resolved
@@ -86,10 +86,7 @@
 int dcss_dpr_init(struct dcss_soc *dcss, unsigned long dpr_base);
 void dcss_dpr_exit(struct dcss_soc *dcss);
 void dcss_dpr_write_sysctrl(struct dcss_soc *dcss);
-<<<<<<< HEAD
-=======
 void dcss_dpr_irq_enable(struct dcss_soc *dcss, bool en);
->>>>>>> 5c7e971e
 
 /* DTG */
 int dcss_dtg_init(struct dcss_soc *dcss, unsigned long dtg_base);
