/*
 * This is the Fusion MPT base driver providing common API layer interface
 * for access to MPT (Message Passing Technology) firmware.
 *
 * This code is based on drivers/scsi/mpt3sas/mpt3sas_base.c
 * Copyright (C) 2012-2014  LSI Corporation
 * Copyright (C) 2013-2014 Avago Technologies
 *  (mailto: MPT-FusionLinux.pdl@avagotech.com)
 *
 * This program is free software; you can redistribute it and/or
 * modify it under the terms of the GNU General Public License
 * as published by the Free Software Foundation; either version 2
 * of the License, or (at your option) any later version.
 *
 * This program is distributed in the hope that it will be useful,
 * but WITHOUT ANY WARRANTY; without even the implied warranty of
 * MERCHANTABILITY or FITNESS FOR A PARTICULAR PURPOSE.  See the
 * GNU General Public License for more details.
 *
 * NO WARRANTY
 * THE PROGRAM IS PROVIDED ON AN "AS IS" BASIS, WITHOUT WARRANTIES OR
 * CONDITIONS OF ANY KIND, EITHER EXPRESS OR IMPLIED INCLUDING, WITHOUT
 * LIMITATION, ANY WARRANTIES OR CONDITIONS OF TITLE, NON-INFRINGEMENT,
 * MERCHANTABILITY OR FITNESS FOR A PARTICULAR PURPOSE. Each Recipient is
 * solely responsible for determining the appropriateness of using and
 * distributing the Program and assumes all risks associated with its
 * exercise of rights under this Agreement, including but not limited to
 * the risks and costs of program errors, damage to or loss of data,
 * programs or equipment, and unavailability or interruption of operations.

 * DISCLAIMER OF LIABILITY
 * NEITHER RECIPIENT NOR ANY CONTRIBUTORS SHALL HAVE ANY LIABILITY FOR ANY
 * DIRECT, INDIRECT, INCIDENTAL, SPECIAL, EXEMPLARY, OR CONSEQUENTIAL
 * DAMAGES (INCLUDING WITHOUT LIMITATION LOST PROFITS), HOWEVER CAUSED AND
 * ON ANY THEORY OF LIABILITY, WHETHER IN CONTRACT, STRICT LIABILITY, OR
 * TORT (INCLUDING NEGLIGENCE OR OTHERWISE) ARISING IN ANY WAY OUT OF THE
 * USE OR DISTRIBUTION OF THE PROGRAM OR THE EXERCISE OF ANY RIGHTS GRANTED
 * HEREUNDER, EVEN IF ADVISED OF THE POSSIBILITY OF SUCH DAMAGES

 * You should have received a copy of the GNU General Public License
 * along with this program; if not, write to the Free Software
 * Foundation, Inc., 51 Franklin Street, Fifth Floor, Boston, MA  02110-1301,
 * USA.
 */

#include <linux/kernel.h>
#include <linux/module.h>
#include <linux/errno.h>
#include <linux/init.h>
#include <linux/slab.h>
#include <linux/types.h>
#include <linux/pci.h>
#include <linux/kdev_t.h>
#include <linux/blkdev.h>
#include <linux/delay.h>
#include <linux/interrupt.h>
#include <linux/dma-mapping.h>
#include <linux/io.h>
#include <linux/time.h>
#include <linux/ktime.h>
#include <linux/kthread.h>
#include <asm/page.h>        /* To get host page size per arch */
#include <linux/aer.h>


#include "mpt3sas_base.h"

static MPT_CALLBACK	mpt_callbacks[MPT_MAX_CALLBACKS];


#define FAULT_POLLING_INTERVAL 1000 /* in milliseconds */

 /* maximum controller queue depth */
#define MAX_HBA_QUEUE_DEPTH	30000
#define MAX_CHAIN_DEPTH		100000
static int max_queue_depth = -1;
module_param(max_queue_depth, int, 0444);
MODULE_PARM_DESC(max_queue_depth, " max controller queue depth ");

static int max_sgl_entries = -1;
module_param(max_sgl_entries, int, 0444);
MODULE_PARM_DESC(max_sgl_entries, " max sg entries ");

static int msix_disable = -1;
module_param(msix_disable, int, 0444);
MODULE_PARM_DESC(msix_disable, " disable msix routed interrupts (default=0)");

static int smp_affinity_enable = 1;
module_param(smp_affinity_enable, int, 0444);
MODULE_PARM_DESC(smp_affinity_enable, "SMP affinity feature enable/disable Default: enable(1)");

static int max_msix_vectors = -1;
module_param(max_msix_vectors, int, 0444);
MODULE_PARM_DESC(max_msix_vectors,
	" max msix vectors");

static int irqpoll_weight = -1;
module_param(irqpoll_weight, int, 0444);
MODULE_PARM_DESC(irqpoll_weight,
	"irq poll weight (default= one fourth of HBA queue depth)");

static int mpt3sas_fwfault_debug;
MODULE_PARM_DESC(mpt3sas_fwfault_debug,
	" enable detection of firmware fault and halt firmware - (default=0)");

static int perf_mode = -1;
module_param(perf_mode, int, 0444);
MODULE_PARM_DESC(perf_mode,
	"Performance mode (only for Aero/Sea Generation), options:\n\t\t"
	"0 - balanced: high iops mode is enabled &\n\t\t"
	"interrupt coalescing is enabled only on high iops queues,\n\t\t"
	"1 - iops: high iops mode is disabled &\n\t\t"
	"interrupt coalescing is enabled on all queues,\n\t\t"
	"2 - latency: high iops mode is disabled &\n\t\t"
	"interrupt coalescing is enabled on all queues with timeout value 0xA,\n"
	"\t\tdefault - default perf_mode is 'balanced'"
	);

enum mpt3sas_perf_mode {
	MPT_PERF_MODE_DEFAULT	= -1,
	MPT_PERF_MODE_BALANCED	= 0,
	MPT_PERF_MODE_IOPS	= 1,
	MPT_PERF_MODE_LATENCY	= 2,
};

static int
_base_get_ioc_facts(struct MPT3SAS_ADAPTER *ioc);

/**
 * mpt3sas_base_check_cmd_timeout - Function
 *		to check timeout and command termination due
 *		to Host reset.
 *
 * @ioc:	per adapter object.
 * @status:	Status of issued command.
 * @mpi_request:mf request pointer.
 * @sz:		size of buffer.
 *
 * @Returns - 1/0 Reset to be done or Not
 */
u8
mpt3sas_base_check_cmd_timeout(struct MPT3SAS_ADAPTER *ioc,
		u8 status, void *mpi_request, int sz)
{
	u8 issue_reset = 0;

	if (!(status & MPT3_CMD_RESET))
		issue_reset = 1;

	ioc_err(ioc, "Command %s\n",
		issue_reset == 0 ? "terminated due to Host Reset" : "Timeout");
	_debug_dump_mf(mpi_request, sz);

	return issue_reset;
}

/**
 * _scsih_set_fwfault_debug - global setting of ioc->fwfault_debug.
 * @val: ?
 * @kp: ?
 *
 * Return: ?
 */
static int
_scsih_set_fwfault_debug(const char *val, const struct kernel_param *kp)
{
	int ret = param_set_int(val, kp);
	struct MPT3SAS_ADAPTER *ioc;

	if (ret)
		return ret;

	/* global ioc spinlock to protect controller list on list operations */
	pr_info("setting fwfault_debug(%d)\n", mpt3sas_fwfault_debug);
	spin_lock(&gioc_lock);
	list_for_each_entry(ioc, &mpt3sas_ioc_list, list)
		ioc->fwfault_debug = mpt3sas_fwfault_debug;
	spin_unlock(&gioc_lock);
	return 0;
}
module_param_call(mpt3sas_fwfault_debug, _scsih_set_fwfault_debug,
	param_get_int, &mpt3sas_fwfault_debug, 0644);

/**
 * _base_readl_aero - retry readl for max three times.
 * @addr - MPT Fusion system interface register address
 *
 * Retry the readl() for max three times if it gets zero value
 * while reading the system interface register.
 */
static inline u32
_base_readl_aero(const volatile void __iomem *addr)
{
	u32 i = 0, ret_val;

	do {
		ret_val = readl(addr);
		i++;
	} while (ret_val == 0 && i < 3);

	return ret_val;
}

static inline u32
_base_readl(const volatile void __iomem *addr)
{
	return readl(addr);
}

/**
 * _base_clone_reply_to_sys_mem - copies reply to reply free iomem
 *				  in BAR0 space.
 *
 * @ioc: per adapter object
 * @reply: reply message frame(lower 32bit addr)
 * @index: System request message index.
 */
static void
_base_clone_reply_to_sys_mem(struct MPT3SAS_ADAPTER *ioc, u32 reply,
		u32 index)
{
	/*
	 * 256 is offset within sys register.
	 * 256 offset MPI frame starts. Max MPI frame supported is 32.
	 * 32 * 128 = 4K. From here, Clone of reply free for mcpu starts
	 */
	u16 cmd_credit = ioc->facts.RequestCredit + 1;
	void __iomem *reply_free_iomem = (void __iomem *)ioc->chip +
			MPI_FRAME_START_OFFSET +
			(cmd_credit * ioc->request_sz) + (index * sizeof(u32));

	writel(reply, reply_free_iomem);
}

/**
 * _base_clone_mpi_to_sys_mem - Writes/copies MPI frames
 *				to system/BAR0 region.
 *
 * @dst_iomem: Pointer to the destination location in BAR0 space.
 * @src: Pointer to the Source data.
 * @size: Size of data to be copied.
 */
static void
_base_clone_mpi_to_sys_mem(void *dst_iomem, void *src, u32 size)
{
	int i;
	u32 *src_virt_mem = (u32 *)src;

	for (i = 0; i < size/4; i++)
		writel((u32)src_virt_mem[i],
				(void __iomem *)dst_iomem + (i * 4));
}

/**
 * _base_clone_to_sys_mem - Writes/copies data to system/BAR0 region
 *
 * @dst_iomem: Pointer to the destination location in BAR0 space.
 * @src: Pointer to the Source data.
 * @size: Size of data to be copied.
 */
static void
_base_clone_to_sys_mem(void __iomem *dst_iomem, void *src, u32 size)
{
	int i;
	u32 *src_virt_mem = (u32 *)(src);

	for (i = 0; i < size/4; i++)
		writel((u32)src_virt_mem[i],
			(void __iomem *)dst_iomem + (i * 4));
}

/**
 * _base_get_chain - Calculates and Returns virtual chain address
 *			 for the provided smid in BAR0 space.
 *
 * @ioc: per adapter object
 * @smid: system request message index
 * @sge_chain_count: Scatter gather chain count.
 *
 * Return: the chain address.
 */
static inline void __iomem*
_base_get_chain(struct MPT3SAS_ADAPTER *ioc, u16 smid,
		u8 sge_chain_count)
{
	void __iomem *base_chain, *chain_virt;
	u16 cmd_credit = ioc->facts.RequestCredit + 1;

	base_chain  = (void __iomem *)ioc->chip + MPI_FRAME_START_OFFSET +
		(cmd_credit * ioc->request_sz) +
		REPLY_FREE_POOL_SIZE;
	chain_virt = base_chain + (smid * ioc->facts.MaxChainDepth *
			ioc->request_sz) + (sge_chain_count * ioc->request_sz);
	return chain_virt;
}

/**
 * _base_get_chain_phys - Calculates and Returns physical address
 *			in BAR0 for scatter gather chains, for
 *			the provided smid.
 *
 * @ioc: per adapter object
 * @smid: system request message index
 * @sge_chain_count: Scatter gather chain count.
 *
 * Return: Physical chain address.
 */
static inline phys_addr_t
_base_get_chain_phys(struct MPT3SAS_ADAPTER *ioc, u16 smid,
		u8 sge_chain_count)
{
	phys_addr_t base_chain_phys, chain_phys;
	u16 cmd_credit = ioc->facts.RequestCredit + 1;

	base_chain_phys  = ioc->chip_phys + MPI_FRAME_START_OFFSET +
		(cmd_credit * ioc->request_sz) +
		REPLY_FREE_POOL_SIZE;
	chain_phys = base_chain_phys + (smid * ioc->facts.MaxChainDepth *
			ioc->request_sz) + (sge_chain_count * ioc->request_sz);
	return chain_phys;
}

/**
 * _base_get_buffer_bar0 - Calculates and Returns BAR0 mapped Host
 *			buffer address for the provided smid.
 *			(Each smid can have 64K starts from 17024)
 *
 * @ioc: per adapter object
 * @smid: system request message index
 *
 * Return: Pointer to buffer location in BAR0.
 */

static void __iomem *
_base_get_buffer_bar0(struct MPT3SAS_ADAPTER *ioc, u16 smid)
{
	u16 cmd_credit = ioc->facts.RequestCredit + 1;
	// Added extra 1 to reach end of chain.
	void __iomem *chain_end = _base_get_chain(ioc,
			cmd_credit + 1,
			ioc->facts.MaxChainDepth);
	return chain_end + (smid * 64 * 1024);
}

/**
 * _base_get_buffer_phys_bar0 - Calculates and Returns BAR0 mapped
 *		Host buffer Physical address for the provided smid.
 *		(Each smid can have 64K starts from 17024)
 *
 * @ioc: per adapter object
 * @smid: system request message index
 *
 * Return: Pointer to buffer location in BAR0.
 */
static phys_addr_t
_base_get_buffer_phys_bar0(struct MPT3SAS_ADAPTER *ioc, u16 smid)
{
	u16 cmd_credit = ioc->facts.RequestCredit + 1;
	phys_addr_t chain_end_phys = _base_get_chain_phys(ioc,
			cmd_credit + 1,
			ioc->facts.MaxChainDepth);
	return chain_end_phys + (smid * 64 * 1024);
}

/**
 * _base_get_chain_buffer_dma_to_chain_buffer - Iterates chain
 *			lookup list and Provides chain_buffer
 *			address for the matching dma address.
 *			(Each smid can have 64K starts from 17024)
 *
 * @ioc: per adapter object
 * @chain_buffer_dma: Chain buffer dma address.
 *
 * Return: Pointer to chain buffer. Or Null on Failure.
 */
static void *
_base_get_chain_buffer_dma_to_chain_buffer(struct MPT3SAS_ADAPTER *ioc,
		dma_addr_t chain_buffer_dma)
{
	u16 index, j;
	struct chain_tracker *ct;

	for (index = 0; index < ioc->scsiio_depth; index++) {
		for (j = 0; j < ioc->chains_needed_per_io; j++) {
			ct = &ioc->chain_lookup[index].chains_per_smid[j];
			if (ct && ct->chain_buffer_dma == chain_buffer_dma)
				return ct->chain_buffer;
		}
	}
	ioc_info(ioc, "Provided chain_buffer_dma address is not in the lookup list\n");
	return NULL;
}

/**
 * _clone_sg_entries -	MPI EP's scsiio and config requests
 *			are handled here. Base function for
 *			double buffering, before submitting
 *			the requests.
 *
 * @ioc: per adapter object.
 * @mpi_request: mf request pointer.
 * @smid: system request message index.
 */
static void _clone_sg_entries(struct MPT3SAS_ADAPTER *ioc,
		void *mpi_request, u16 smid)
{
	Mpi2SGESimple32_t *sgel, *sgel_next;
	u32  sgl_flags, sge_chain_count = 0;
	bool is_write = 0;
	u16 i = 0;
	void __iomem *buffer_iomem;
	phys_addr_t buffer_iomem_phys;
	void __iomem *buff_ptr;
	phys_addr_t buff_ptr_phys;
	void __iomem *dst_chain_addr[MCPU_MAX_CHAINS_PER_IO];
	void *src_chain_addr[MCPU_MAX_CHAINS_PER_IO];
	phys_addr_t dst_addr_phys;
	MPI2RequestHeader_t *request_hdr;
	struct scsi_cmnd *scmd;
	struct scatterlist *sg_scmd = NULL;
	int is_scsiio_req = 0;

	request_hdr = (MPI2RequestHeader_t *) mpi_request;

	if (request_hdr->Function == MPI2_FUNCTION_SCSI_IO_REQUEST) {
		Mpi25SCSIIORequest_t *scsiio_request =
			(Mpi25SCSIIORequest_t *)mpi_request;
		sgel = (Mpi2SGESimple32_t *) &scsiio_request->SGL;
		is_scsiio_req = 1;
	} else if (request_hdr->Function == MPI2_FUNCTION_CONFIG) {
		Mpi2ConfigRequest_t  *config_req =
			(Mpi2ConfigRequest_t *)mpi_request;
		sgel = (Mpi2SGESimple32_t *) &config_req->PageBufferSGE;
	} else
		return;

	/* From smid we can get scsi_cmd, once we have sg_scmd,
	 * we just need to get sg_virt and sg_next to get virual
	 * address associated with sgel->Address.
	 */

	if (is_scsiio_req) {
		/* Get scsi_cmd using smid */
		scmd = mpt3sas_scsih_scsi_lookup_get(ioc, smid);
		if (scmd == NULL) {
			ioc_err(ioc, "scmd is NULL\n");
			return;
		}

		/* Get sg_scmd from scmd provided */
		sg_scmd = scsi_sglist(scmd);
	}

	/*
	 * 0 - 255	System register
	 * 256 - 4352	MPI Frame. (This is based on maxCredit 32)
	 * 4352 - 4864	Reply_free pool (512 byte is reserved
	 *		considering maxCredit 32. Reply need extra
	 *		room, for mCPU case kept four times of
	 *		maxCredit).
	 * 4864 - 17152	SGE chain element. (32cmd * 3 chain of
	 *		128 byte size = 12288)
	 * 17152 - x	Host buffer mapped with smid.
	 *		(Each smid can have 64K Max IO.)
	 * BAR0+Last 1K MSIX Addr and Data
	 * Total size in use 2113664 bytes of 4MB BAR0
	 */

	buffer_iomem = _base_get_buffer_bar0(ioc, smid);
	buffer_iomem_phys = _base_get_buffer_phys_bar0(ioc, smid);

	buff_ptr = buffer_iomem;
	buff_ptr_phys = buffer_iomem_phys;
	WARN_ON(buff_ptr_phys > U32_MAX);

	if (le32_to_cpu(sgel->FlagsLength) &
			(MPI2_SGE_FLAGS_HOST_TO_IOC << MPI2_SGE_FLAGS_SHIFT))
		is_write = 1;

	for (i = 0; i < MPT_MIN_PHYS_SEGMENTS + ioc->facts.MaxChainDepth; i++) {

		sgl_flags =
		    (le32_to_cpu(sgel->FlagsLength) >> MPI2_SGE_FLAGS_SHIFT);

		switch (sgl_flags & MPI2_SGE_FLAGS_ELEMENT_MASK) {
		case MPI2_SGE_FLAGS_CHAIN_ELEMENT:
			/*
			 * Helper function which on passing
			 * chain_buffer_dma returns chain_buffer. Get
			 * the virtual address for sgel->Address
			 */
			sgel_next =
				_base_get_chain_buffer_dma_to_chain_buffer(ioc,
						le32_to_cpu(sgel->Address));
			if (sgel_next == NULL)
				return;
			/*
			 * This is coping 128 byte chain
			 * frame (not a host buffer)
			 */
			dst_chain_addr[sge_chain_count] =
				_base_get_chain(ioc,
					smid, sge_chain_count);
			src_chain_addr[sge_chain_count] =
						(void *) sgel_next;
			dst_addr_phys = _base_get_chain_phys(ioc,
						smid, sge_chain_count);
			WARN_ON(dst_addr_phys > U32_MAX);
			sgel->Address =
				cpu_to_le32(lower_32_bits(dst_addr_phys));
			sgel = sgel_next;
			sge_chain_count++;
			break;
		case MPI2_SGE_FLAGS_SIMPLE_ELEMENT:
			if (is_write) {
				if (is_scsiio_req) {
					_base_clone_to_sys_mem(buff_ptr,
					    sg_virt(sg_scmd),
					    (le32_to_cpu(sgel->FlagsLength) &
					    0x00ffffff));
					/*
					 * FIXME: this relies on a a zero
					 * PCI mem_offset.
					 */
					sgel->Address =
					    cpu_to_le32((u32)buff_ptr_phys);
				} else {
					_base_clone_to_sys_mem(buff_ptr,
					    ioc->config_vaddr,
					    (le32_to_cpu(sgel->FlagsLength) &
					    0x00ffffff));
					sgel->Address =
					    cpu_to_le32((u32)buff_ptr_phys);
				}
			}
			buff_ptr += (le32_to_cpu(sgel->FlagsLength) &
			    0x00ffffff);
			buff_ptr_phys += (le32_to_cpu(sgel->FlagsLength) &
			    0x00ffffff);
			if ((le32_to_cpu(sgel->FlagsLength) &
			    (MPI2_SGE_FLAGS_END_OF_BUFFER
					<< MPI2_SGE_FLAGS_SHIFT)))
				goto eob_clone_chain;
			else {
				/*
				 * Every single element in MPT will have
				 * associated sg_next. Better to sanity that
				 * sg_next is not NULL, but it will be a bug
				 * if it is null.
				 */
				if (is_scsiio_req) {
					sg_scmd = sg_next(sg_scmd);
					if (sg_scmd)
						sgel++;
					else
						goto eob_clone_chain;
				}
			}
			break;
		}
	}

eob_clone_chain:
	for (i = 0; i < sge_chain_count; i++) {
		if (is_scsiio_req)
			_base_clone_to_sys_mem(dst_chain_addr[i],
				src_chain_addr[i], ioc->request_sz);
	}
}

/**
 *  mpt3sas_remove_dead_ioc_func - kthread context to remove dead ioc
 * @arg: input argument, used to derive ioc
 *
 * Return:
 * 0 if controller is removed from pci subsystem.
 * -1 for other case.
 */
static int mpt3sas_remove_dead_ioc_func(void *arg)
{
	struct MPT3SAS_ADAPTER *ioc = (struct MPT3SAS_ADAPTER *)arg;
	struct pci_dev *pdev;

	if (!ioc)
		return -1;

	pdev = ioc->pdev;
	if (!pdev)
		return -1;
	pci_stop_and_remove_bus_device_locked(pdev);
	return 0;
}

/**
 * _base_fault_reset_work - workq handling ioc fault conditions
 * @work: input argument, used to derive ioc
 *
 * Context: sleep.
 */
static void
_base_fault_reset_work(struct work_struct *work)
{
	struct MPT3SAS_ADAPTER *ioc =
	    container_of(work, struct MPT3SAS_ADAPTER, fault_reset_work.work);
	unsigned long	 flags;
	u32 doorbell;
	int rc;
	struct task_struct *p;


	spin_lock_irqsave(&ioc->ioc_reset_in_progress_lock, flags);
	if (ioc->shost_recovery || ioc->pci_error_recovery)
		goto rearm_timer;
	spin_unlock_irqrestore(&ioc->ioc_reset_in_progress_lock, flags);

	doorbell = mpt3sas_base_get_iocstate(ioc, 0);
	if ((doorbell & MPI2_IOC_STATE_MASK) == MPI2_IOC_STATE_MASK) {
		ioc_err(ioc, "SAS host is non-operational !!!!\n");

		/* It may be possible that EEH recovery can resolve some of
		 * pci bus failure issues rather removing the dead ioc function
		 * by considering controller is in a non-operational state. So
		 * here priority is given to the EEH recovery. If it doesn't
		 * not resolve this issue, mpt3sas driver will consider this
		 * controller to non-operational state and remove the dead ioc
		 * function.
		 */
		if (ioc->non_operational_loop++ < 5) {
			spin_lock_irqsave(&ioc->ioc_reset_in_progress_lock,
							 flags);
			goto rearm_timer;
		}

		/*
		 * Call _scsih_flush_pending_cmds callback so that we flush all
		 * pending commands back to OS. This call is required to aovid
		 * deadlock at block layer. Dead IOC will fail to do diag reset,
		 * and this call is safe since dead ioc will never return any
		 * command back from HW.
		 */
		ioc->schedule_dead_ioc_flush_running_cmds(ioc);
		/*
		 * Set remove_host flag early since kernel thread will
		 * take some time to execute.
		 */
		ioc->remove_host = 1;
		/*Remove the Dead Host */
		p = kthread_run(mpt3sas_remove_dead_ioc_func, ioc,
		    "%s_dead_ioc_%d", ioc->driver_name, ioc->id);
		if (IS_ERR(p))
			ioc_err(ioc, "%s: Running mpt3sas_dead_ioc thread failed !!!!\n",
				__func__);
		else
			ioc_err(ioc, "%s: Running mpt3sas_dead_ioc thread success !!!!\n",
				__func__);
		return; /* don't rearm timer */
	}

	ioc->non_operational_loop = 0;

	if ((doorbell & MPI2_IOC_STATE_MASK) != MPI2_IOC_STATE_OPERATIONAL) {
		rc = mpt3sas_base_hard_reset_handler(ioc, FORCE_BIG_HAMMER);
		ioc_warn(ioc, "%s: hard reset: %s\n",
			 __func__, rc == 0 ? "success" : "failed");
		doorbell = mpt3sas_base_get_iocstate(ioc, 0);
		if ((doorbell & MPI2_IOC_STATE_MASK) == MPI2_IOC_STATE_FAULT)
			mpt3sas_base_fault_info(ioc, doorbell &
			    MPI2_DOORBELL_DATA_MASK);
		if (rc && (doorbell & MPI2_IOC_STATE_MASK) !=
		    MPI2_IOC_STATE_OPERATIONAL)
			return; /* don't rearm timer */
	}

	spin_lock_irqsave(&ioc->ioc_reset_in_progress_lock, flags);
 rearm_timer:
	if (ioc->fault_reset_work_q)
		queue_delayed_work(ioc->fault_reset_work_q,
		    &ioc->fault_reset_work,
		    msecs_to_jiffies(FAULT_POLLING_INTERVAL));
	spin_unlock_irqrestore(&ioc->ioc_reset_in_progress_lock, flags);
}

/**
 * mpt3sas_base_start_watchdog - start the fault_reset_work_q
 * @ioc: per adapter object
 *
 * Context: sleep.
 */
void
mpt3sas_base_start_watchdog(struct MPT3SAS_ADAPTER *ioc)
{
	unsigned long	 flags;

	if (ioc->fault_reset_work_q)
		return;

	/* initialize fault polling */

	INIT_DELAYED_WORK(&ioc->fault_reset_work, _base_fault_reset_work);
	snprintf(ioc->fault_reset_work_q_name,
	    sizeof(ioc->fault_reset_work_q_name), "poll_%s%d_status",
	    ioc->driver_name, ioc->id);
	ioc->fault_reset_work_q =
		create_singlethread_workqueue(ioc->fault_reset_work_q_name);
	if (!ioc->fault_reset_work_q) {
		ioc_err(ioc, "%s: failed (line=%d)\n", __func__, __LINE__);
		return;
	}
	spin_lock_irqsave(&ioc->ioc_reset_in_progress_lock, flags);
	if (ioc->fault_reset_work_q)
		queue_delayed_work(ioc->fault_reset_work_q,
		    &ioc->fault_reset_work,
		    msecs_to_jiffies(FAULT_POLLING_INTERVAL));
	spin_unlock_irqrestore(&ioc->ioc_reset_in_progress_lock, flags);
}

/**
 * mpt3sas_base_stop_watchdog - stop the fault_reset_work_q
 * @ioc: per adapter object
 *
 * Context: sleep.
 */
void
mpt3sas_base_stop_watchdog(struct MPT3SAS_ADAPTER *ioc)
{
	unsigned long flags;
	struct workqueue_struct *wq;

	spin_lock_irqsave(&ioc->ioc_reset_in_progress_lock, flags);
	wq = ioc->fault_reset_work_q;
	ioc->fault_reset_work_q = NULL;
	spin_unlock_irqrestore(&ioc->ioc_reset_in_progress_lock, flags);
	if (wq) {
		if (!cancel_delayed_work_sync(&ioc->fault_reset_work))
			flush_workqueue(wq);
		destroy_workqueue(wq);
	}
}

/**
 * mpt3sas_base_fault_info - verbose translation of firmware FAULT code
 * @ioc: per adapter object
 * @fault_code: fault code
 */
void
mpt3sas_base_fault_info(struct MPT3SAS_ADAPTER *ioc , u16 fault_code)
{
	ioc_err(ioc, "fault_state(0x%04x)!\n", fault_code);
}

/**
 * mpt3sas_halt_firmware - halt's mpt controller firmware
 * @ioc: per adapter object
 *
 * For debugging timeout related issues.  Writing 0xCOFFEE00
 * to the doorbell register will halt controller firmware. With
 * the purpose to stop both driver and firmware, the enduser can
 * obtain a ring buffer from controller UART.
 */
void
mpt3sas_halt_firmware(struct MPT3SAS_ADAPTER *ioc)
{
	u32 doorbell;

	if (!ioc->fwfault_debug)
		return;

	dump_stack();

	doorbell = ioc->base_readl(&ioc->chip->Doorbell);
	if ((doorbell & MPI2_IOC_STATE_MASK) == MPI2_IOC_STATE_FAULT)
		mpt3sas_base_fault_info(ioc , doorbell);
	else {
		writel(0xC0FFEE00, &ioc->chip->Doorbell);
		ioc_err(ioc, "Firmware is halted due to command timeout\n");
	}

	if (ioc->fwfault_debug == 2)
		for (;;)
			;
	else
		panic("panic in %s\n", __func__);
}

/**
 * _base_sas_ioc_info - verbose translation of the ioc status
 * @ioc: per adapter object
 * @mpi_reply: reply mf payload returned from firmware
 * @request_hdr: request mf
 */
static void
_base_sas_ioc_info(struct MPT3SAS_ADAPTER *ioc, MPI2DefaultReply_t *mpi_reply,
	MPI2RequestHeader_t *request_hdr)
{
	u16 ioc_status = le16_to_cpu(mpi_reply->IOCStatus) &
	    MPI2_IOCSTATUS_MASK;
	char *desc = NULL;
	u16 frame_sz;
	char *func_str = NULL;

	/* SCSI_IO, RAID_PASS are handled from _scsih_scsi_ioc_info */
	if (request_hdr->Function == MPI2_FUNCTION_SCSI_IO_REQUEST ||
	    request_hdr->Function == MPI2_FUNCTION_RAID_SCSI_IO_PASSTHROUGH ||
	    request_hdr->Function == MPI2_FUNCTION_EVENT_NOTIFICATION)
		return;

	if (ioc_status == MPI2_IOCSTATUS_CONFIG_INVALID_PAGE)
		return;

	switch (ioc_status) {

/****************************************************************************
*  Common IOCStatus values for all replies
****************************************************************************/

	case MPI2_IOCSTATUS_INVALID_FUNCTION:
		desc = "invalid function";
		break;
	case MPI2_IOCSTATUS_BUSY:
		desc = "busy";
		break;
	case MPI2_IOCSTATUS_INVALID_SGL:
		desc = "invalid sgl";
		break;
	case MPI2_IOCSTATUS_INTERNAL_ERROR:
		desc = "internal error";
		break;
	case MPI2_IOCSTATUS_INVALID_VPID:
		desc = "invalid vpid";
		break;
	case MPI2_IOCSTATUS_INSUFFICIENT_RESOURCES:
		desc = "insufficient resources";
		break;
	case MPI2_IOCSTATUS_INSUFFICIENT_POWER:
		desc = "insufficient power";
		break;
	case MPI2_IOCSTATUS_INVALID_FIELD:
		desc = "invalid field";
		break;
	case MPI2_IOCSTATUS_INVALID_STATE:
		desc = "invalid state";
		break;
	case MPI2_IOCSTATUS_OP_STATE_NOT_SUPPORTED:
		desc = "op state not supported";
		break;

/****************************************************************************
*  Config IOCStatus values
****************************************************************************/

	case MPI2_IOCSTATUS_CONFIG_INVALID_ACTION:
		desc = "config invalid action";
		break;
	case MPI2_IOCSTATUS_CONFIG_INVALID_TYPE:
		desc = "config invalid type";
		break;
	case MPI2_IOCSTATUS_CONFIG_INVALID_PAGE:
		desc = "config invalid page";
		break;
	case MPI2_IOCSTATUS_CONFIG_INVALID_DATA:
		desc = "config invalid data";
		break;
	case MPI2_IOCSTATUS_CONFIG_NO_DEFAULTS:
		desc = "config no defaults";
		break;
	case MPI2_IOCSTATUS_CONFIG_CANT_COMMIT:
		desc = "config cant commit";
		break;

/****************************************************************************
*  SCSI IO Reply
****************************************************************************/

	case MPI2_IOCSTATUS_SCSI_RECOVERED_ERROR:
	case MPI2_IOCSTATUS_SCSI_INVALID_DEVHANDLE:
	case MPI2_IOCSTATUS_SCSI_DEVICE_NOT_THERE:
	case MPI2_IOCSTATUS_SCSI_DATA_OVERRUN:
	case MPI2_IOCSTATUS_SCSI_DATA_UNDERRUN:
	case MPI2_IOCSTATUS_SCSI_IO_DATA_ERROR:
	case MPI2_IOCSTATUS_SCSI_PROTOCOL_ERROR:
	case MPI2_IOCSTATUS_SCSI_TASK_TERMINATED:
	case MPI2_IOCSTATUS_SCSI_RESIDUAL_MISMATCH:
	case MPI2_IOCSTATUS_SCSI_TASK_MGMT_FAILED:
	case MPI2_IOCSTATUS_SCSI_IOC_TERMINATED:
	case MPI2_IOCSTATUS_SCSI_EXT_TERMINATED:
		break;

/****************************************************************************
*  For use by SCSI Initiator and SCSI Target end-to-end data protection
****************************************************************************/

	case MPI2_IOCSTATUS_EEDP_GUARD_ERROR:
		desc = "eedp guard error";
		break;
	case MPI2_IOCSTATUS_EEDP_REF_TAG_ERROR:
		desc = "eedp ref tag error";
		break;
	case MPI2_IOCSTATUS_EEDP_APP_TAG_ERROR:
		desc = "eedp app tag error";
		break;

/****************************************************************************
*  SCSI Target values
****************************************************************************/

	case MPI2_IOCSTATUS_TARGET_INVALID_IO_INDEX:
		desc = "target invalid io index";
		break;
	case MPI2_IOCSTATUS_TARGET_ABORTED:
		desc = "target aborted";
		break;
	case MPI2_IOCSTATUS_TARGET_NO_CONN_RETRYABLE:
		desc = "target no conn retryable";
		break;
	case MPI2_IOCSTATUS_TARGET_NO_CONNECTION:
		desc = "target no connection";
		break;
	case MPI2_IOCSTATUS_TARGET_XFER_COUNT_MISMATCH:
		desc = "target xfer count mismatch";
		break;
	case MPI2_IOCSTATUS_TARGET_DATA_OFFSET_ERROR:
		desc = "target data offset error";
		break;
	case MPI2_IOCSTATUS_TARGET_TOO_MUCH_WRITE_DATA:
		desc = "target too much write data";
		break;
	case MPI2_IOCSTATUS_TARGET_IU_TOO_SHORT:
		desc = "target iu too short";
		break;
	case MPI2_IOCSTATUS_TARGET_ACK_NAK_TIMEOUT:
		desc = "target ack nak timeout";
		break;
	case MPI2_IOCSTATUS_TARGET_NAK_RECEIVED:
		desc = "target nak received";
		break;

/****************************************************************************
*  Serial Attached SCSI values
****************************************************************************/

	case MPI2_IOCSTATUS_SAS_SMP_REQUEST_FAILED:
		desc = "smp request failed";
		break;
	case MPI2_IOCSTATUS_SAS_SMP_DATA_OVERRUN:
		desc = "smp data overrun";
		break;

/****************************************************************************
*  Diagnostic Buffer Post / Diagnostic Release values
****************************************************************************/

	case MPI2_IOCSTATUS_DIAGNOSTIC_RELEASED:
		desc = "diagnostic released";
		break;
	default:
		break;
	}

	if (!desc)
		return;

	switch (request_hdr->Function) {
	case MPI2_FUNCTION_CONFIG:
		frame_sz = sizeof(Mpi2ConfigRequest_t) + ioc->sge_size;
		func_str = "config_page";
		break;
	case MPI2_FUNCTION_SCSI_TASK_MGMT:
		frame_sz = sizeof(Mpi2SCSITaskManagementRequest_t);
		func_str = "task_mgmt";
		break;
	case MPI2_FUNCTION_SAS_IO_UNIT_CONTROL:
		frame_sz = sizeof(Mpi2SasIoUnitControlRequest_t);
		func_str = "sas_iounit_ctl";
		break;
	case MPI2_FUNCTION_SCSI_ENCLOSURE_PROCESSOR:
		frame_sz = sizeof(Mpi2SepRequest_t);
		func_str = "enclosure";
		break;
	case MPI2_FUNCTION_IOC_INIT:
		frame_sz = sizeof(Mpi2IOCInitRequest_t);
		func_str = "ioc_init";
		break;
	case MPI2_FUNCTION_PORT_ENABLE:
		frame_sz = sizeof(Mpi2PortEnableRequest_t);
		func_str = "port_enable";
		break;
	case MPI2_FUNCTION_SMP_PASSTHROUGH:
		frame_sz = sizeof(Mpi2SmpPassthroughRequest_t) + ioc->sge_size;
		func_str = "smp_passthru";
		break;
	case MPI2_FUNCTION_NVME_ENCAPSULATED:
		frame_sz = sizeof(Mpi26NVMeEncapsulatedRequest_t) +
		    ioc->sge_size;
		func_str = "nvme_encapsulated";
		break;
	default:
		frame_sz = 32;
		func_str = "unknown";
		break;
	}

	ioc_warn(ioc, "ioc_status: %s(0x%04x), request(0x%p),(%s)\n",
		 desc, ioc_status, request_hdr, func_str);

	_debug_dump_mf(request_hdr, frame_sz/4);
}

/**
 * _base_display_event_data - verbose translation of firmware asyn events
 * @ioc: per adapter object
 * @mpi_reply: reply mf payload returned from firmware
 */
static void
_base_display_event_data(struct MPT3SAS_ADAPTER *ioc,
	Mpi2EventNotificationReply_t *mpi_reply)
{
	char *desc = NULL;
	u16 event;

	if (!(ioc->logging_level & MPT_DEBUG_EVENTS))
		return;

	event = le16_to_cpu(mpi_reply->Event);

	switch (event) {
	case MPI2_EVENT_LOG_DATA:
		desc = "Log Data";
		break;
	case MPI2_EVENT_STATE_CHANGE:
		desc = "Status Change";
		break;
	case MPI2_EVENT_HARD_RESET_RECEIVED:
		desc = "Hard Reset Received";
		break;
	case MPI2_EVENT_EVENT_CHANGE:
		desc = "Event Change";
		break;
	case MPI2_EVENT_SAS_DEVICE_STATUS_CHANGE:
		desc = "Device Status Change";
		break;
	case MPI2_EVENT_IR_OPERATION_STATUS:
		if (!ioc->hide_ir_msg)
			desc = "IR Operation Status";
		break;
	case MPI2_EVENT_SAS_DISCOVERY:
	{
		Mpi2EventDataSasDiscovery_t *event_data =
		    (Mpi2EventDataSasDiscovery_t *)mpi_reply->EventData;
		ioc_info(ioc, "Discovery: (%s)",
			 event_data->ReasonCode == MPI2_EVENT_SAS_DISC_RC_STARTED ?
			 "start" : "stop");
		if (event_data->DiscoveryStatus)
			pr_cont(" discovery_status(0x%08x)",
			    le32_to_cpu(event_data->DiscoveryStatus));
		pr_cont("\n");
		return;
	}
	case MPI2_EVENT_SAS_BROADCAST_PRIMITIVE:
		desc = "SAS Broadcast Primitive";
		break;
	case MPI2_EVENT_SAS_INIT_DEVICE_STATUS_CHANGE:
		desc = "SAS Init Device Status Change";
		break;
	case MPI2_EVENT_SAS_INIT_TABLE_OVERFLOW:
		desc = "SAS Init Table Overflow";
		break;
	case MPI2_EVENT_SAS_TOPOLOGY_CHANGE_LIST:
		desc = "SAS Topology Change List";
		break;
	case MPI2_EVENT_SAS_ENCL_DEVICE_STATUS_CHANGE:
		desc = "SAS Enclosure Device Status Change";
		break;
	case MPI2_EVENT_IR_VOLUME:
		if (!ioc->hide_ir_msg)
			desc = "IR Volume";
		break;
	case MPI2_EVENT_IR_PHYSICAL_DISK:
		if (!ioc->hide_ir_msg)
			desc = "IR Physical Disk";
		break;
	case MPI2_EVENT_IR_CONFIGURATION_CHANGE_LIST:
		if (!ioc->hide_ir_msg)
			desc = "IR Configuration Change List";
		break;
	case MPI2_EVENT_LOG_ENTRY_ADDED:
		if (!ioc->hide_ir_msg)
			desc = "Log Entry Added";
		break;
	case MPI2_EVENT_TEMP_THRESHOLD:
		desc = "Temperature Threshold";
		break;
	case MPI2_EVENT_ACTIVE_CABLE_EXCEPTION:
		desc = "Cable Event";
		break;
	case MPI2_EVENT_SAS_DEVICE_DISCOVERY_ERROR:
		desc = "SAS Device Discovery Error";
		break;
	case MPI2_EVENT_PCIE_DEVICE_STATUS_CHANGE:
		desc = "PCIE Device Status Change";
		break;
	case MPI2_EVENT_PCIE_ENUMERATION:
	{
		Mpi26EventDataPCIeEnumeration_t *event_data =
			(Mpi26EventDataPCIeEnumeration_t *)mpi_reply->EventData;
		ioc_info(ioc, "PCIE Enumeration: (%s)",
			 event_data->ReasonCode == MPI26_EVENT_PCIE_ENUM_RC_STARTED ?
			 "start" : "stop");
		if (event_data->EnumerationStatus)
			pr_cont("enumeration_status(0x%08x)",
				le32_to_cpu(event_data->EnumerationStatus));
		pr_cont("\n");
		return;
	}
	case MPI2_EVENT_PCIE_TOPOLOGY_CHANGE_LIST:
		desc = "PCIE Topology Change List";
		break;
	}

	if (!desc)
		return;

	ioc_info(ioc, "%s\n", desc);
}

/**
 * _base_sas_log_info - verbose translation of firmware log info
 * @ioc: per adapter object
 * @log_info: log info
 */
static void
_base_sas_log_info(struct MPT3SAS_ADAPTER *ioc , u32 log_info)
{
	union loginfo_type {
		u32	loginfo;
		struct {
			u32	subcode:16;
			u32	code:8;
			u32	originator:4;
			u32	bus_type:4;
		} dw;
	};
	union loginfo_type sas_loginfo;
	char *originator_str = NULL;

	sas_loginfo.loginfo = log_info;
	if (sas_loginfo.dw.bus_type != 3 /*SAS*/)
		return;

	/* each nexus loss loginfo */
	if (log_info == 0x31170000)
		return;

	/* eat the loginfos associated with task aborts */
	if (ioc->ignore_loginfos && (log_info == 0x30050000 || log_info ==
	    0x31140000 || log_info == 0x31130000))
		return;

	switch (sas_loginfo.dw.originator) {
	case 0:
		originator_str = "IOP";
		break;
	case 1:
		originator_str = "PL";
		break;
	case 2:
		if (!ioc->hide_ir_msg)
			originator_str = "IR";
		else
			originator_str = "WarpDrive";
		break;
	}

	ioc_warn(ioc, "log_info(0x%08x): originator(%s), code(0x%02x), sub_code(0x%04x)\n",
		 log_info,
		 originator_str, sas_loginfo.dw.code, sas_loginfo.dw.subcode);
}

/**
 * _base_display_reply_info -
 * @ioc: per adapter object
 * @smid: system request message index
 * @msix_index: MSIX table index supplied by the OS
 * @reply: reply message frame(lower 32bit addr)
 */
static void
_base_display_reply_info(struct MPT3SAS_ADAPTER *ioc, u16 smid, u8 msix_index,
	u32 reply)
{
	MPI2DefaultReply_t *mpi_reply;
	u16 ioc_status;
	u32 loginfo = 0;

	mpi_reply = mpt3sas_base_get_reply_virt_addr(ioc, reply);
	if (unlikely(!mpi_reply)) {
		ioc_err(ioc, "mpi_reply not valid at %s:%d/%s()!\n",
			__FILE__, __LINE__, __func__);
		return;
	}
	ioc_status = le16_to_cpu(mpi_reply->IOCStatus);

	if ((ioc_status & MPI2_IOCSTATUS_MASK) &&
	    (ioc->logging_level & MPT_DEBUG_REPLY)) {
		_base_sas_ioc_info(ioc , mpi_reply,
		   mpt3sas_base_get_msg_frame(ioc, smid));
	}

	if (ioc_status & MPI2_IOCSTATUS_FLAG_LOG_INFO_AVAILABLE) {
		loginfo = le32_to_cpu(mpi_reply->IOCLogInfo);
		_base_sas_log_info(ioc, loginfo);
	}

	if (ioc_status || loginfo) {
		ioc_status &= MPI2_IOCSTATUS_MASK;
		mpt3sas_trigger_mpi(ioc, ioc_status, loginfo);
	}
}

/**
 * mpt3sas_base_done - base internal command completion routine
 * @ioc: per adapter object
 * @smid: system request message index
 * @msix_index: MSIX table index supplied by the OS
 * @reply: reply message frame(lower 32bit addr)
 *
 * Return:
 * 1 meaning mf should be freed from _base_interrupt
 * 0 means the mf is freed from this function.
 */
u8
mpt3sas_base_done(struct MPT3SAS_ADAPTER *ioc, u16 smid, u8 msix_index,
	u32 reply)
{
	MPI2DefaultReply_t *mpi_reply;

	mpi_reply = mpt3sas_base_get_reply_virt_addr(ioc, reply);
	if (mpi_reply && mpi_reply->Function == MPI2_FUNCTION_EVENT_ACK)
		return mpt3sas_check_for_pending_internal_cmds(ioc, smid);

	if (ioc->base_cmds.status == MPT3_CMD_NOT_USED)
		return 1;

	ioc->base_cmds.status |= MPT3_CMD_COMPLETE;
	if (mpi_reply) {
		ioc->base_cmds.status |= MPT3_CMD_REPLY_VALID;
		memcpy(ioc->base_cmds.reply, mpi_reply, mpi_reply->MsgLength*4);
	}
	ioc->base_cmds.status &= ~MPT3_CMD_PENDING;

	complete(&ioc->base_cmds.done);
	return 1;
}

/**
 * _base_async_event - main callback handler for firmware asyn events
 * @ioc: per adapter object
 * @msix_index: MSIX table index supplied by the OS
 * @reply: reply message frame(lower 32bit addr)
 *
 * Return:
 * 1 meaning mf should be freed from _base_interrupt
 * 0 means the mf is freed from this function.
 */
static u8
_base_async_event(struct MPT3SAS_ADAPTER *ioc, u8 msix_index, u32 reply)
{
	Mpi2EventNotificationReply_t *mpi_reply;
	Mpi2EventAckRequest_t *ack_request;
	u16 smid;
	struct _event_ack_list *delayed_event_ack;

	mpi_reply = mpt3sas_base_get_reply_virt_addr(ioc, reply);
	if (!mpi_reply)
		return 1;
	if (mpi_reply->Function != MPI2_FUNCTION_EVENT_NOTIFICATION)
		return 1;

	_base_display_event_data(ioc, mpi_reply);

	if (!(mpi_reply->AckRequired & MPI2_EVENT_NOTIFICATION_ACK_REQUIRED))
		goto out;
	smid = mpt3sas_base_get_smid(ioc, ioc->base_cb_idx);
	if (!smid) {
		delayed_event_ack = kzalloc(sizeof(*delayed_event_ack),
					GFP_ATOMIC);
		if (!delayed_event_ack)
			goto out;
		INIT_LIST_HEAD(&delayed_event_ack->list);
		delayed_event_ack->Event = mpi_reply->Event;
		delayed_event_ack->EventContext = mpi_reply->EventContext;
		list_add_tail(&delayed_event_ack->list,
				&ioc->delayed_event_ack_list);
		dewtprintk(ioc,
			   ioc_info(ioc, "DELAYED: EVENT ACK: event (0x%04x)\n",
				    le16_to_cpu(mpi_reply->Event)));
		goto out;
	}

	ack_request = mpt3sas_base_get_msg_frame(ioc, smid);
	memset(ack_request, 0, sizeof(Mpi2EventAckRequest_t));
	ack_request->Function = MPI2_FUNCTION_EVENT_ACK;
	ack_request->Event = mpi_reply->Event;
	ack_request->EventContext = mpi_reply->EventContext;
	ack_request->VF_ID = 0;  /* TODO */
	ack_request->VP_ID = 0;
	ioc->put_smid_default(ioc, smid);

 out:

	/* scsih callback handler */
	mpt3sas_scsih_event_callback(ioc, msix_index, reply);

	/* ctl callback handler */
	mpt3sas_ctl_event_callback(ioc, msix_index, reply);

	return 1;
}

static struct scsiio_tracker *
_get_st_from_smid(struct MPT3SAS_ADAPTER *ioc, u16 smid)
{
	struct scsi_cmnd *cmd;

	if (WARN_ON(!smid) ||
	    WARN_ON(smid >= ioc->hi_priority_smid))
		return NULL;

	cmd = mpt3sas_scsih_scsi_lookup_get(ioc, smid);
	if (cmd)
		return scsi_cmd_priv(cmd);

	return NULL;
}

/**
 * _base_get_cb_idx - obtain the callback index
 * @ioc: per adapter object
 * @smid: system request message index
 *
 * Return: callback index.
 */
static u8
_base_get_cb_idx(struct MPT3SAS_ADAPTER *ioc, u16 smid)
{
	int i;
	u16 ctl_smid = ioc->scsiio_depth - INTERNAL_SCSIIO_CMDS_COUNT + 1;
	u8 cb_idx = 0xFF;

	if (smid < ioc->hi_priority_smid) {
		struct scsiio_tracker *st;

		if (smid < ctl_smid) {
			st = _get_st_from_smid(ioc, smid);
			if (st)
				cb_idx = st->cb_idx;
		} else if (smid == ctl_smid)
			cb_idx = ioc->ctl_cb_idx;
	} else if (smid < ioc->internal_smid) {
		i = smid - ioc->hi_priority_smid;
		cb_idx = ioc->hpr_lookup[i].cb_idx;
	} else if (smid <= ioc->hba_queue_depth) {
		i = smid - ioc->internal_smid;
		cb_idx = ioc->internal_lookup[i].cb_idx;
	}
	return cb_idx;
}

/**
 * _base_mask_interrupts - disable interrupts
 * @ioc: per adapter object
 *
 * Disabling ResetIRQ, Reply and Doorbell Interrupts
 */
static void
_base_mask_interrupts(struct MPT3SAS_ADAPTER *ioc)
{
	u32 him_register;

	ioc->mask_interrupts = 1;
	him_register = ioc->base_readl(&ioc->chip->HostInterruptMask);
	him_register |= MPI2_HIM_DIM + MPI2_HIM_RIM + MPI2_HIM_RESET_IRQ_MASK;
	writel(him_register, &ioc->chip->HostInterruptMask);
	ioc->base_readl(&ioc->chip->HostInterruptMask);
}

/**
 * _base_unmask_interrupts - enable interrupts
 * @ioc: per adapter object
 *
 * Enabling only Reply Interrupts
 */
static void
_base_unmask_interrupts(struct MPT3SAS_ADAPTER *ioc)
{
	u32 him_register;

	him_register = ioc->base_readl(&ioc->chip->HostInterruptMask);
	him_register &= ~MPI2_HIM_RIM;
	writel(him_register, &ioc->chip->HostInterruptMask);
	ioc->mask_interrupts = 0;
}

union reply_descriptor {
	u64 word;
	struct {
		u32 low;
		u32 high;
	} u;
};

static u32 base_mod64(u64 dividend, u32 divisor)
{
	u32 remainder;

	if (!divisor)
		pr_err("mpt3sas: DIVISOR is zero, in div fn\n");
	remainder = do_div(dividend, divisor);
	return remainder;
}

/**
 * _base_process_reply_queue - Process reply descriptors from reply
 *		descriptor post queue.
 * @reply_q: per IRQ's reply queue object.
 *
 * Return: number of reply descriptors processed from reply
 *		descriptor queue.
 */
static int
_base_process_reply_queue(struct adapter_reply_queue *reply_q)
{
	union reply_descriptor rd;
	u64 completed_cmds;
	u8 request_descript_type;
	u16 smid;
	u8 cb_idx;
	u32 reply;
	u8 msix_index = reply_q->msix_index;
	struct MPT3SAS_ADAPTER *ioc = reply_q->ioc;
	Mpi2ReplyDescriptorsUnion_t *rpf;
	u8 rc;

	completed_cmds = 0;
	if (!atomic_add_unless(&reply_q->busy, 1, 1))
		return completed_cmds;

	rpf = &reply_q->reply_post_free[reply_q->reply_post_host_index];
	request_descript_type = rpf->Default.ReplyFlags
	     & MPI2_RPY_DESCRIPT_FLAGS_TYPE_MASK;
	if (request_descript_type == MPI2_RPY_DESCRIPT_FLAGS_UNUSED) {
		atomic_dec(&reply_q->busy);
		return completed_cmds;
	}

	cb_idx = 0xFF;
	do {
		rd.word = le64_to_cpu(rpf->Words);
		if (rd.u.low == UINT_MAX || rd.u.high == UINT_MAX)
			goto out;
		reply = 0;
		smid = le16_to_cpu(rpf->Default.DescriptorTypeDependent1);
		if (request_descript_type ==
		    MPI25_RPY_DESCRIPT_FLAGS_FAST_PATH_SCSI_IO_SUCCESS ||
		    request_descript_type ==
		    MPI2_RPY_DESCRIPT_FLAGS_SCSI_IO_SUCCESS ||
		    request_descript_type ==
		    MPI26_RPY_DESCRIPT_FLAGS_PCIE_ENCAPSULATED_SUCCESS) {
			cb_idx = _base_get_cb_idx(ioc, smid);
			if ((likely(cb_idx < MPT_MAX_CALLBACKS)) &&
			    (likely(mpt_callbacks[cb_idx] != NULL))) {
				rc = mpt_callbacks[cb_idx](ioc, smid,
				    msix_index, 0);
				if (rc)
					mpt3sas_base_free_smid(ioc, smid);
			}
		} else if (request_descript_type ==
		    MPI2_RPY_DESCRIPT_FLAGS_ADDRESS_REPLY) {
			reply = le32_to_cpu(
			    rpf->AddressReply.ReplyFrameAddress);
			if (reply > ioc->reply_dma_max_address ||
			    reply < ioc->reply_dma_min_address)
				reply = 0;
			if (smid) {
				cb_idx = _base_get_cb_idx(ioc, smid);
				if ((likely(cb_idx < MPT_MAX_CALLBACKS)) &&
				    (likely(mpt_callbacks[cb_idx] != NULL))) {
					rc = mpt_callbacks[cb_idx](ioc, smid,
					    msix_index, reply);
					if (reply)
						_base_display_reply_info(ioc,
						    smid, msix_index, reply);
					if (rc)
						mpt3sas_base_free_smid(ioc,
						    smid);
				}
			} else {
				_base_async_event(ioc, msix_index, reply);
			}

			/* reply free queue handling */
			if (reply) {
				ioc->reply_free_host_index =
				    (ioc->reply_free_host_index ==
				    (ioc->reply_free_queue_depth - 1)) ?
				    0 : ioc->reply_free_host_index + 1;
				ioc->reply_free[ioc->reply_free_host_index] =
				    cpu_to_le32(reply);
				if (ioc->is_mcpu_endpoint)
					_base_clone_reply_to_sys_mem(ioc,
						reply,
						ioc->reply_free_host_index);
				writel(ioc->reply_free_host_index,
				    &ioc->chip->ReplyFreeHostIndex);
			}
		}

		rpf->Words = cpu_to_le64(ULLONG_MAX);
		reply_q->reply_post_host_index =
		    (reply_q->reply_post_host_index ==
		    (ioc->reply_post_queue_depth - 1)) ? 0 :
		    reply_q->reply_post_host_index + 1;
		request_descript_type =
		    reply_q->reply_post_free[reply_q->reply_post_host_index].
		    Default.ReplyFlags & MPI2_RPY_DESCRIPT_FLAGS_TYPE_MASK;
		completed_cmds++;
		/* Update the reply post host index after continuously
		 * processing the threshold number of Reply Descriptors.
		 * So that FW can find enough entries to post the Reply
		 * Descriptors in the reply descriptor post queue.
		 */
		if (!base_mod64(completed_cmds, ioc->thresh_hold)) {
			if (ioc->combined_reply_queue) {
				writel(reply_q->reply_post_host_index |
						((msix_index  & 7) <<
						 MPI2_RPHI_MSIX_INDEX_SHIFT),
				    ioc->replyPostRegisterIndex[msix_index/8]);
			} else {
				writel(reply_q->reply_post_host_index |
						(msix_index <<
						 MPI2_RPHI_MSIX_INDEX_SHIFT),
						&ioc->chip->ReplyPostHostIndex);
			}
			if (!reply_q->irq_poll_scheduled) {
				reply_q->irq_poll_scheduled = true;
				irq_poll_sched(&reply_q->irqpoll);
			}
			atomic_dec(&reply_q->busy);
			return completed_cmds;
		}
		if (request_descript_type == MPI2_RPY_DESCRIPT_FLAGS_UNUSED)
			goto out;
		if (!reply_q->reply_post_host_index)
			rpf = reply_q->reply_post_free;
		else
			rpf++;
	} while (1);

 out:

	if (!completed_cmds) {
		atomic_dec(&reply_q->busy);
		return completed_cmds;
	}

	if (ioc->is_warpdrive) {
		writel(reply_q->reply_post_host_index,
		ioc->reply_post_host_index[msix_index]);
		atomic_dec(&reply_q->busy);
		return completed_cmds;
	}

	/* Update Reply Post Host Index.
	 * For those HBA's which support combined reply queue feature
	 * 1. Get the correct Supplemental Reply Post Host Index Register.
	 *    i.e. (msix_index / 8)th entry from Supplemental Reply Post Host
	 *    Index Register address bank i.e replyPostRegisterIndex[],
	 * 2. Then update this register with new reply host index value
	 *    in ReplyPostIndex field and the MSIxIndex field with
	 *    msix_index value reduced to a value between 0 and 7,
	 *    using a modulo 8 operation. Since each Supplemental Reply Post
	 *    Host Index Register supports 8 MSI-X vectors.
	 *
	 * For other HBA's just update the Reply Post Host Index register with
	 * new reply host index value in ReplyPostIndex Field and msix_index
	 * value in MSIxIndex field.
	 */
	if (ioc->combined_reply_queue)
		writel(reply_q->reply_post_host_index | ((msix_index  & 7) <<
			MPI2_RPHI_MSIX_INDEX_SHIFT),
			ioc->replyPostRegisterIndex[msix_index/8]);
	else
		writel(reply_q->reply_post_host_index | (msix_index <<
			MPI2_RPHI_MSIX_INDEX_SHIFT),
			&ioc->chip->ReplyPostHostIndex);
	atomic_dec(&reply_q->busy);
	return completed_cmds;
}

/**
 * _base_interrupt - MPT adapter (IOC) specific interrupt handler.
 * @irq: irq number (not used)
 * @bus_id: bus identifier cookie == pointer to MPT_ADAPTER structure
 *
 * Return: IRQ_HANDLED if processed, else IRQ_NONE.
 */
static irqreturn_t
_base_interrupt(int irq, void *bus_id)
{
	struct adapter_reply_queue *reply_q = bus_id;
	struct MPT3SAS_ADAPTER *ioc = reply_q->ioc;

	if (ioc->mask_interrupts)
		return IRQ_NONE;
	if (reply_q->irq_poll_scheduled)
		return IRQ_HANDLED;
	return ((_base_process_reply_queue(reply_q) > 0) ?
			IRQ_HANDLED : IRQ_NONE);
}

/**
 * _base_irqpoll - IRQ poll callback handler
 * @irqpoll - irq_poll object
 * @budget - irq poll weight
 *
 * returns number of reply descriptors processed
 */
static int
_base_irqpoll(struct irq_poll *irqpoll, int budget)
{
	struct adapter_reply_queue *reply_q;
	int num_entries = 0;

	reply_q = container_of(irqpoll, struct adapter_reply_queue,
			irqpoll);
	if (reply_q->irq_line_enable) {
		disable_irq(reply_q->os_irq);
		reply_q->irq_line_enable = false;
	}
	num_entries = _base_process_reply_queue(reply_q);
	if (num_entries < budget) {
		irq_poll_complete(irqpoll);
		reply_q->irq_poll_scheduled = false;
		reply_q->irq_line_enable = true;
		enable_irq(reply_q->os_irq);
	}

	return num_entries;
}

/**
 * _base_init_irqpolls - initliaze IRQ polls
 * @ioc: per adapter object
 *
 * returns nothing
 */
static void
_base_init_irqpolls(struct MPT3SAS_ADAPTER *ioc)
{
	struct adapter_reply_queue *reply_q, *next;

	if (list_empty(&ioc->reply_queue_list))
		return;

	list_for_each_entry_safe(reply_q, next, &ioc->reply_queue_list, list) {
		irq_poll_init(&reply_q->irqpoll,
			ioc->hba_queue_depth/4, _base_irqpoll);
		reply_q->irq_poll_scheduled = false;
		reply_q->irq_line_enable = true;
		reply_q->os_irq = pci_irq_vector(ioc->pdev,
		    reply_q->msix_index);
	}
}

/**
 * _base_is_controller_msix_enabled - is controller support muli-reply queues
 * @ioc: per adapter object
 *
 * Return: Whether or not MSI/X is enabled.
 */
static inline int
_base_is_controller_msix_enabled(struct MPT3SAS_ADAPTER *ioc)
{
	return (ioc->facts.IOCCapabilities &
	    MPI2_IOCFACTS_CAPABILITY_MSI_X_INDEX) && ioc->msix_enable;
}

/**
 * mpt3sas_base_sync_reply_irqs - flush pending MSIX interrupts
 * @ioc: per adapter object
 * Context: non ISR conext
 *
 * Called when a Task Management request has completed.
 */
void
mpt3sas_base_sync_reply_irqs(struct MPT3SAS_ADAPTER *ioc)
{
	struct adapter_reply_queue *reply_q;

	/* If MSIX capability is turned off
	 * then multi-queues are not enabled
	 */
	if (!_base_is_controller_msix_enabled(ioc))
		return;

	list_for_each_entry(reply_q, &ioc->reply_queue_list, list) {
		if (ioc->shost_recovery || ioc->remove_host ||
				ioc->pci_error_recovery)
			return;
		/* TMs are on msix_index == 0 */
		if (reply_q->msix_index == 0)
			continue;
		if (reply_q->irq_poll_scheduled) {
			/* Calling irq_poll_disable will wait for any pending
			 * callbacks to have completed.
			 */
			irq_poll_disable(&reply_q->irqpoll);
			irq_poll_enable(&reply_q->irqpoll);
			reply_q->irq_poll_scheduled = false;
			reply_q->irq_line_enable = true;
			enable_irq(reply_q->os_irq);
			continue;
		}
		synchronize_irq(pci_irq_vector(ioc->pdev, reply_q->msix_index));
	}
}

/**
 * mpt3sas_base_release_callback_handler - clear interrupt callback handler
 * @cb_idx: callback index
 */
void
mpt3sas_base_release_callback_handler(u8 cb_idx)
{
	mpt_callbacks[cb_idx] = NULL;
}

/**
 * mpt3sas_base_register_callback_handler - obtain index for the interrupt callback handler
 * @cb_func: callback function
 *
 * Return: Index of @cb_func.
 */
u8
mpt3sas_base_register_callback_handler(MPT_CALLBACK cb_func)
{
	u8 cb_idx;

	for (cb_idx = MPT_MAX_CALLBACKS-1; cb_idx; cb_idx--)
		if (mpt_callbacks[cb_idx] == NULL)
			break;

	mpt_callbacks[cb_idx] = cb_func;
	return cb_idx;
}

/**
 * mpt3sas_base_initialize_callback_handler - initialize the interrupt callback handler
 */
void
mpt3sas_base_initialize_callback_handler(void)
{
	u8 cb_idx;

	for (cb_idx = 0; cb_idx < MPT_MAX_CALLBACKS; cb_idx++)
		mpt3sas_base_release_callback_handler(cb_idx);
}


/**
 * _base_build_zero_len_sge - build zero length sg entry
 * @ioc: per adapter object
 * @paddr: virtual address for SGE
 *
 * Create a zero length scatter gather entry to insure the IOCs hardware has
 * something to use if the target device goes brain dead and tries
 * to send data even when none is asked for.
 */
static void
_base_build_zero_len_sge(struct MPT3SAS_ADAPTER *ioc, void *paddr)
{
	u32 flags_length = (u32)((MPI2_SGE_FLAGS_LAST_ELEMENT |
	    MPI2_SGE_FLAGS_END_OF_BUFFER | MPI2_SGE_FLAGS_END_OF_LIST |
	    MPI2_SGE_FLAGS_SIMPLE_ELEMENT) <<
	    MPI2_SGE_FLAGS_SHIFT);
	ioc->base_add_sg_single(paddr, flags_length, -1);
}

/**
 * _base_add_sg_single_32 - Place a simple 32 bit SGE at address pAddr.
 * @paddr: virtual address for SGE
 * @flags_length: SGE flags and data transfer length
 * @dma_addr: Physical address
 */
static void
_base_add_sg_single_32(void *paddr, u32 flags_length, dma_addr_t dma_addr)
{
	Mpi2SGESimple32_t *sgel = paddr;

	flags_length |= (MPI2_SGE_FLAGS_32_BIT_ADDRESSING |
	    MPI2_SGE_FLAGS_SYSTEM_ADDRESS) << MPI2_SGE_FLAGS_SHIFT;
	sgel->FlagsLength = cpu_to_le32(flags_length);
	sgel->Address = cpu_to_le32(dma_addr);
}


/**
 * _base_add_sg_single_64 - Place a simple 64 bit SGE at address pAddr.
 * @paddr: virtual address for SGE
 * @flags_length: SGE flags and data transfer length
 * @dma_addr: Physical address
 */
static void
_base_add_sg_single_64(void *paddr, u32 flags_length, dma_addr_t dma_addr)
{
	Mpi2SGESimple64_t *sgel = paddr;

	flags_length |= (MPI2_SGE_FLAGS_64_BIT_ADDRESSING |
	    MPI2_SGE_FLAGS_SYSTEM_ADDRESS) << MPI2_SGE_FLAGS_SHIFT;
	sgel->FlagsLength = cpu_to_le32(flags_length);
	sgel->Address = cpu_to_le64(dma_addr);
}

/**
 * _base_get_chain_buffer_tracker - obtain chain tracker
 * @ioc: per adapter object
 * @scmd: SCSI commands of the IO request
 *
 * Return: chain tracker from chain_lookup table using key as
 * smid and smid's chain_offset.
 */
static struct chain_tracker *
_base_get_chain_buffer_tracker(struct MPT3SAS_ADAPTER *ioc,
			       struct scsi_cmnd *scmd)
{
	struct chain_tracker *chain_req;
	struct scsiio_tracker *st = scsi_cmd_priv(scmd);
	u16 smid = st->smid;
	u8 chain_offset =
	   atomic_read(&ioc->chain_lookup[smid - 1].chain_offset);

	if (chain_offset == ioc->chains_needed_per_io)
		return NULL;

	chain_req = &ioc->chain_lookup[smid - 1].chains_per_smid[chain_offset];
	atomic_inc(&ioc->chain_lookup[smid - 1].chain_offset);
	return chain_req;
}


/**
 * _base_build_sg - build generic sg
 * @ioc: per adapter object
 * @psge: virtual address for SGE
 * @data_out_dma: physical address for WRITES
 * @data_out_sz: data xfer size for WRITES
 * @data_in_dma: physical address for READS
 * @data_in_sz: data xfer size for READS
 */
static void
_base_build_sg(struct MPT3SAS_ADAPTER *ioc, void *psge,
	dma_addr_t data_out_dma, size_t data_out_sz, dma_addr_t data_in_dma,
	size_t data_in_sz)
{
	u32 sgl_flags;

	if (!data_out_sz && !data_in_sz) {
		_base_build_zero_len_sge(ioc, psge);
		return;
	}

	if (data_out_sz && data_in_sz) {
		/* WRITE sgel first */
		sgl_flags = (MPI2_SGE_FLAGS_SIMPLE_ELEMENT |
		    MPI2_SGE_FLAGS_END_OF_BUFFER | MPI2_SGE_FLAGS_HOST_TO_IOC);
		sgl_flags = sgl_flags << MPI2_SGE_FLAGS_SHIFT;
		ioc->base_add_sg_single(psge, sgl_flags |
		    data_out_sz, data_out_dma);

		/* incr sgel */
		psge += ioc->sge_size;

		/* READ sgel last */
		sgl_flags = (MPI2_SGE_FLAGS_SIMPLE_ELEMENT |
		    MPI2_SGE_FLAGS_LAST_ELEMENT | MPI2_SGE_FLAGS_END_OF_BUFFER |
		    MPI2_SGE_FLAGS_END_OF_LIST);
		sgl_flags = sgl_flags << MPI2_SGE_FLAGS_SHIFT;
		ioc->base_add_sg_single(psge, sgl_flags |
		    data_in_sz, data_in_dma);
	} else if (data_out_sz) /* WRITE */ {
		sgl_flags = (MPI2_SGE_FLAGS_SIMPLE_ELEMENT |
		    MPI2_SGE_FLAGS_LAST_ELEMENT | MPI2_SGE_FLAGS_END_OF_BUFFER |
		    MPI2_SGE_FLAGS_END_OF_LIST | MPI2_SGE_FLAGS_HOST_TO_IOC);
		sgl_flags = sgl_flags << MPI2_SGE_FLAGS_SHIFT;
		ioc->base_add_sg_single(psge, sgl_flags |
		    data_out_sz, data_out_dma);
	} else if (data_in_sz) /* READ */ {
		sgl_flags = (MPI2_SGE_FLAGS_SIMPLE_ELEMENT |
		    MPI2_SGE_FLAGS_LAST_ELEMENT | MPI2_SGE_FLAGS_END_OF_BUFFER |
		    MPI2_SGE_FLAGS_END_OF_LIST);
		sgl_flags = sgl_flags << MPI2_SGE_FLAGS_SHIFT;
		ioc->base_add_sg_single(psge, sgl_flags |
		    data_in_sz, data_in_dma);
	}
}

/* IEEE format sgls */

/**
 * _base_build_nvme_prp - This function is called for NVMe end devices to build
 * a native SGL (NVMe PRP). The native SGL is built starting in the first PRP
 * entry of the NVMe message (PRP1).  If the data buffer is small enough to be
 * described entirely using PRP1, then PRP2 is not used.  If needed, PRP2 is
 * used to describe a larger data buffer.  If the data buffer is too large to
 * describe using the two PRP entriess inside the NVMe message, then PRP1
 * describes the first data memory segment, and PRP2 contains a pointer to a PRP
 * list located elsewhere in memory to describe the remaining data memory
 * segments.  The PRP list will be contiguous.
 *
 * The native SGL for NVMe devices is a Physical Region Page (PRP).  A PRP
 * consists of a list of PRP entries to describe a number of noncontigous
 * physical memory segments as a single memory buffer, just as a SGL does.  Note
 * however, that this function is only used by the IOCTL call, so the memory
 * given will be guaranteed to be contiguous.  There is no need to translate
 * non-contiguous SGL into a PRP in this case.  All PRPs will describe
 * contiguous space that is one page size each.
 *
 * Each NVMe message contains two PRP entries.  The first (PRP1) either contains
 * a PRP list pointer or a PRP element, depending upon the command.  PRP2
 * contains the second PRP element if the memory being described fits within 2
 * PRP entries, or a PRP list pointer if the PRP spans more than two entries.
 *
 * A PRP list pointer contains the address of a PRP list, structured as a linear
 * array of PRP entries.  Each PRP entry in this list describes a segment of
 * physical memory.
 *
 * Each 64-bit PRP entry comprises an address and an offset field.  The address
 * always points at the beginning of a 4KB physical memory page, and the offset
 * describes where within that 4KB page the memory segment begins.  Only the
 * first element in a PRP list may contain a non-zero offest, implying that all
 * memory segments following the first begin at the start of a 4KB page.
 *
 * Each PRP element normally describes 4KB of physical memory, with exceptions
 * for the first and last elements in the list.  If the memory being described
 * by the list begins at a non-zero offset within the first 4KB page, then the
 * first PRP element will contain a non-zero offset indicating where the region
 * begins within the 4KB page.  The last memory segment may end before the end
 * of the 4KB segment, depending upon the overall size of the memory being
 * described by the PRP list.
 *
 * Since PRP entries lack any indication of size, the overall data buffer length
 * is used to determine where the end of the data memory buffer is located, and
 * how many PRP entries are required to describe it.
 *
 * @ioc: per adapter object
 * @smid: system request message index for getting asscociated SGL
 * @nvme_encap_request: the NVMe request msg frame pointer
 * @data_out_dma: physical address for WRITES
 * @data_out_sz: data xfer size for WRITES
 * @data_in_dma: physical address for READS
 * @data_in_sz: data xfer size for READS
 */
static void
_base_build_nvme_prp(struct MPT3SAS_ADAPTER *ioc, u16 smid,
	Mpi26NVMeEncapsulatedRequest_t *nvme_encap_request,
	dma_addr_t data_out_dma, size_t data_out_sz, dma_addr_t data_in_dma,
	size_t data_in_sz)
{
	int		prp_size = NVME_PRP_SIZE;
	__le64		*prp_entry, *prp1_entry, *prp2_entry;
	__le64		*prp_page;
	dma_addr_t	prp_entry_dma, prp_page_dma, dma_addr;
	u32		offset, entry_len;
	u32		page_mask_result, page_mask;
	size_t		length;
	struct mpt3sas_nvme_cmd *nvme_cmd =
		(void *)nvme_encap_request->NVMe_Command;

	/*
	 * Not all commands require a data transfer. If no data, just return
	 * without constructing any PRP.
	 */
	if (!data_in_sz && !data_out_sz)
		return;
	prp1_entry = &nvme_cmd->prp1;
	prp2_entry = &nvme_cmd->prp2;
	prp_entry = prp1_entry;
	/*
	 * For the PRP entries, use the specially allocated buffer of
	 * contiguous memory.
	 */
	prp_page = (__le64 *)mpt3sas_base_get_pcie_sgl(ioc, smid);
	prp_page_dma = mpt3sas_base_get_pcie_sgl_dma(ioc, smid);

	/*
	 * Check if we are within 1 entry of a page boundary we don't
	 * want our first entry to be a PRP List entry.
	 */
	page_mask = ioc->page_size - 1;
	page_mask_result = (uintptr_t)((u8 *)prp_page + prp_size) & page_mask;
	if (!page_mask_result) {
		/* Bump up to next page boundary. */
		prp_page = (__le64 *)((u8 *)prp_page + prp_size);
		prp_page_dma = prp_page_dma + prp_size;
	}

	/*
	 * Set PRP physical pointer, which initially points to the current PRP
	 * DMA memory page.
	 */
	prp_entry_dma = prp_page_dma;

	/* Get physical address and length of the data buffer. */
	if (data_in_sz) {
		dma_addr = data_in_dma;
		length = data_in_sz;
	} else {
		dma_addr = data_out_dma;
		length = data_out_sz;
	}

	/* Loop while the length is not zero. */
	while (length) {
		/*
		 * Check if we need to put a list pointer here if we are at
		 * page boundary - prp_size (8 bytes).
		 */
		page_mask_result = (prp_entry_dma + prp_size) & page_mask;
		if (!page_mask_result) {
			/*
			 * This is the last entry in a PRP List, so we need to
			 * put a PRP list pointer here.  What this does is:
			 *   - bump the current memory pointer to the next
			 *     address, which will be the next full page.
			 *   - set the PRP Entry to point to that page.  This
			 *     is now the PRP List pointer.
			 *   - bump the PRP Entry pointer the start of the
			 *     next page.  Since all of this PRP memory is
			 *     contiguous, no need to get a new page - it's
			 *     just the next address.
			 */
			prp_entry_dma++;
			*prp_entry = cpu_to_le64(prp_entry_dma);
			prp_entry++;
		}

		/* Need to handle if entry will be part of a page. */
		offset = dma_addr & page_mask;
		entry_len = ioc->page_size - offset;

		if (prp_entry == prp1_entry) {
			/*
			 * Must fill in the first PRP pointer (PRP1) before
			 * moving on.
			 */
			*prp1_entry = cpu_to_le64(dma_addr);

			/*
			 * Now point to the second PRP entry within the
			 * command (PRP2).
			 */
			prp_entry = prp2_entry;
		} else if (prp_entry == prp2_entry) {
			/*
			 * Should the PRP2 entry be a PRP List pointer or just
			 * a regular PRP pointer?  If there is more than one
			 * more page of data, must use a PRP List pointer.
			 */
			if (length > ioc->page_size) {
				/*
				 * PRP2 will contain a PRP List pointer because
				 * more PRP's are needed with this command. The
				 * list will start at the beginning of the
				 * contiguous buffer.
				 */
				*prp2_entry = cpu_to_le64(prp_entry_dma);

				/*
				 * The next PRP Entry will be the start of the
				 * first PRP List.
				 */
				prp_entry = prp_page;
			} else {
				/*
				 * After this, the PRP Entries are complete.
				 * This command uses 2 PRP's and no PRP list.
				 */
				*prp2_entry = cpu_to_le64(dma_addr);
			}
		} else {
			/*
			 * Put entry in list and bump the addresses.
			 *
			 * After PRP1 and PRP2 are filled in, this will fill in
			 * all remaining PRP entries in a PRP List, one per
			 * each time through the loop.
			 */
			*prp_entry = cpu_to_le64(dma_addr);
			prp_entry++;
			prp_entry_dma++;
		}

		/*
		 * Bump the phys address of the command's data buffer by the
		 * entry_len.
		 */
		dma_addr += entry_len;

		/* Decrement length accounting for last partial page. */
		if (entry_len > length)
			length = 0;
		else
			length -= entry_len;
	}
}

/**
 * base_make_prp_nvme -
 * Prepare PRPs(Physical Region Page)- SGLs specific to NVMe drives only
 *
 * @ioc:		per adapter object
 * @scmd:		SCSI command from the mid-layer
 * @mpi_request:	mpi request
 * @smid:		msg Index
 * @sge_count:		scatter gather element count.
 *
 * Return:		true: PRPs are built
 *			false: IEEE SGLs needs to be built
 */
static void
base_make_prp_nvme(struct MPT3SAS_ADAPTER *ioc,
		struct scsi_cmnd *scmd,
		Mpi25SCSIIORequest_t *mpi_request,
		u16 smid, int sge_count)
{
	int sge_len, num_prp_in_chain = 0;
	Mpi25IeeeSgeChain64_t *main_chain_element, *ptr_first_sgl;
	__le64 *curr_buff;
	dma_addr_t msg_dma, sge_addr, offset;
	u32 page_mask, page_mask_result;
	struct scatterlist *sg_scmd;
	u32 first_prp_len;
	int data_len = scsi_bufflen(scmd);
	u32 nvme_pg_size;

	nvme_pg_size = max_t(u32, ioc->page_size, NVME_PRP_PAGE_SIZE);
	/*
	 * Nvme has a very convoluted prp format.  One prp is required
	 * for each page or partial page. Driver need to split up OS sg_list
	 * entries if it is longer than one page or cross a page
	 * boundary.  Driver also have to insert a PRP list pointer entry as
	 * the last entry in each physical page of the PRP list.
	 *
	 * NOTE: The first PRP "entry" is actually placed in the first
	 * SGL entry in the main message as IEEE 64 format.  The 2nd
	 * entry in the main message is the chain element, and the rest
	 * of the PRP entries are built in the contiguous pcie buffer.
	 */
	page_mask = nvme_pg_size - 1;

	/*
	 * Native SGL is needed.
	 * Put a chain element in main message frame that points to the first
	 * chain buffer.
	 *
	 * NOTE:  The ChainOffset field must be 0 when using a chain pointer to
	 *        a native SGL.
	 */

	/* Set main message chain element pointer */
	main_chain_element = (pMpi25IeeeSgeChain64_t)&mpi_request->SGL;
	/*
	 * For NVMe the chain element needs to be the 2nd SG entry in the main
	 * message.
	 */
	main_chain_element = (Mpi25IeeeSgeChain64_t *)
		((u8 *)main_chain_element + sizeof(MPI25_IEEE_SGE_CHAIN64));

	/*
	 * For the PRP entries, use the specially allocated buffer of
	 * contiguous memory.  Normal chain buffers can't be used
	 * because each chain buffer would need to be the size of an OS
	 * page (4k).
	 */
	curr_buff = mpt3sas_base_get_pcie_sgl(ioc, smid);
	msg_dma = mpt3sas_base_get_pcie_sgl_dma(ioc, smid);

	main_chain_element->Address = cpu_to_le64(msg_dma);
	main_chain_element->NextChainOffset = 0;
	main_chain_element->Flags = MPI2_IEEE_SGE_FLAGS_CHAIN_ELEMENT |
			MPI2_IEEE_SGE_FLAGS_SYSTEM_ADDR |
			MPI26_IEEE_SGE_FLAGS_NSF_NVME_PRP;

	/* Build first prp, sge need not to be page aligned*/
	ptr_first_sgl = (pMpi25IeeeSgeChain64_t)&mpi_request->SGL;
	sg_scmd = scsi_sglist(scmd);
	sge_addr = sg_dma_address(sg_scmd);
	sge_len = sg_dma_len(sg_scmd);

	offset = sge_addr & page_mask;
	first_prp_len = nvme_pg_size - offset;

	ptr_first_sgl->Address = cpu_to_le64(sge_addr);
	ptr_first_sgl->Length = cpu_to_le32(first_prp_len);

	data_len -= first_prp_len;

	if (sge_len > first_prp_len) {
		sge_addr += first_prp_len;
		sge_len -= first_prp_len;
	} else if (data_len && (sge_len == first_prp_len)) {
		sg_scmd = sg_next(sg_scmd);
		sge_addr = sg_dma_address(sg_scmd);
		sge_len = sg_dma_len(sg_scmd);
	}

	for (;;) {
		offset = sge_addr & page_mask;

		/* Put PRP pointer due to page boundary*/
		page_mask_result = (uintptr_t)(curr_buff + 1) & page_mask;
		if (unlikely(!page_mask_result)) {
			scmd_printk(KERN_NOTICE,
				scmd, "page boundary curr_buff: 0x%p\n",
				curr_buff);
			msg_dma += 8;
			*curr_buff = cpu_to_le64(msg_dma);
			curr_buff++;
			num_prp_in_chain++;
		}

		*curr_buff = cpu_to_le64(sge_addr);
		curr_buff++;
		msg_dma += 8;
		num_prp_in_chain++;

		sge_addr += nvme_pg_size;
		sge_len -= nvme_pg_size;
		data_len -= nvme_pg_size;

		if (data_len <= 0)
			break;

		if (sge_len > 0)
			continue;

		sg_scmd = sg_next(sg_scmd);
		sge_addr = sg_dma_address(sg_scmd);
		sge_len = sg_dma_len(sg_scmd);
	}

	main_chain_element->Length =
		cpu_to_le32(num_prp_in_chain * sizeof(u64));
	return;
}

static bool
base_is_prp_possible(struct MPT3SAS_ADAPTER *ioc,
	struct _pcie_device *pcie_device, struct scsi_cmnd *scmd, int sge_count)
{
	u32 data_length = 0;
	bool build_prp = true;

	data_length = scsi_bufflen(scmd);
	if (pcie_device &&
	    (mpt3sas_scsih_is_pcie_scsi_device(pcie_device->device_info))) {
		build_prp = false;
		return build_prp;
	}

	/* If Datalenth is <= 16K and number of SGE’s entries are <= 2
	 * we built IEEE SGL
	 */
	if ((data_length <= NVME_PRP_PAGE_SIZE*4) && (sge_count <= 2))
		build_prp = false;

	return build_prp;
}

/**
 * _base_check_pcie_native_sgl - This function is called for PCIe end devices to
 * determine if the driver needs to build a native SGL.  If so, that native
 * SGL is built in the special contiguous buffers allocated especially for
 * PCIe SGL creation.  If the driver will not build a native SGL, return
 * TRUE and a normal IEEE SGL will be built.  Currently this routine
 * supports NVMe.
 * @ioc: per adapter object
 * @mpi_request: mf request pointer
 * @smid: system request message index
 * @scmd: scsi command
 * @pcie_device: points to the PCIe device's info
 *
 * Return: 0 if native SGL was built, 1 if no SGL was built
 */
static int
_base_check_pcie_native_sgl(struct MPT3SAS_ADAPTER *ioc,
	Mpi25SCSIIORequest_t *mpi_request, u16 smid, struct scsi_cmnd *scmd,
	struct _pcie_device *pcie_device)
{
	int sges_left;

	/* Get the SG list pointer and info. */
	sges_left = scsi_dma_map(scmd);
	if (sges_left < 0) {
		sdev_printk(KERN_ERR, scmd->device,
			"scsi_dma_map failed: request for %d bytes!\n",
			scsi_bufflen(scmd));
		return 1;
	}

	/* Check if we need to build a native SG list. */
	if (base_is_prp_possible(ioc, pcie_device,
				scmd, sges_left) == 0) {
		/* We built a native SG list, just return. */
		goto out;
	}

	/*
	 * Build native NVMe PRP.
	 */
	base_make_prp_nvme(ioc, scmd, mpi_request,
			smid, sges_left);

	return 0;
out:
	scsi_dma_unmap(scmd);
	return 1;
}

/**
 * _base_add_sg_single_ieee - add sg element for IEEE format
 * @paddr: virtual address for SGE
 * @flags: SGE flags
 * @chain_offset: number of 128 byte elements from start of segment
 * @length: data transfer length
 * @dma_addr: Physical address
 */
static void
_base_add_sg_single_ieee(void *paddr, u8 flags, u8 chain_offset, u32 length,
	dma_addr_t dma_addr)
{
	Mpi25IeeeSgeChain64_t *sgel = paddr;

	sgel->Flags = flags;
	sgel->NextChainOffset = chain_offset;
	sgel->Length = cpu_to_le32(length);
	sgel->Address = cpu_to_le64(dma_addr);
}

/**
 * _base_build_zero_len_sge_ieee - build zero length sg entry for IEEE format
 * @ioc: per adapter object
 * @paddr: virtual address for SGE
 *
 * Create a zero length scatter gather entry to insure the IOCs hardware has
 * something to use if the target device goes brain dead and tries
 * to send data even when none is asked for.
 */
static void
_base_build_zero_len_sge_ieee(struct MPT3SAS_ADAPTER *ioc, void *paddr)
{
	u8 sgl_flags = (MPI2_IEEE_SGE_FLAGS_SIMPLE_ELEMENT |
		MPI2_IEEE_SGE_FLAGS_SYSTEM_ADDR |
		MPI25_IEEE_SGE_FLAGS_END_OF_LIST);

	_base_add_sg_single_ieee(paddr, sgl_flags, 0, 0, -1);
}

/**
 * _base_build_sg_scmd - main sg creation routine
 *		pcie_device is unused here!
 * @ioc: per adapter object
 * @scmd: scsi command
 * @smid: system request message index
 * @unused: unused pcie_device pointer
 * Context: none.
 *
 * The main routine that builds scatter gather table from a given
 * scsi request sent via the .queuecommand main handler.
 *
 * Return: 0 success, anything else error
 */
static int
_base_build_sg_scmd(struct MPT3SAS_ADAPTER *ioc,
	struct scsi_cmnd *scmd, u16 smid, struct _pcie_device *unused)
{
	Mpi2SCSIIORequest_t *mpi_request;
	dma_addr_t chain_dma;
	struct scatterlist *sg_scmd;
	void *sg_local, *chain;
	u32 chain_offset;
	u32 chain_length;
	u32 chain_flags;
	int sges_left;
	u32 sges_in_segment;
	u32 sgl_flags;
	u32 sgl_flags_last_element;
	u32 sgl_flags_end_buffer;
	struct chain_tracker *chain_req;

	mpi_request = mpt3sas_base_get_msg_frame(ioc, smid);

	/* init scatter gather flags */
	sgl_flags = MPI2_SGE_FLAGS_SIMPLE_ELEMENT;
	if (scmd->sc_data_direction == DMA_TO_DEVICE)
		sgl_flags |= MPI2_SGE_FLAGS_HOST_TO_IOC;
	sgl_flags_last_element = (sgl_flags | MPI2_SGE_FLAGS_LAST_ELEMENT)
	    << MPI2_SGE_FLAGS_SHIFT;
	sgl_flags_end_buffer = (sgl_flags | MPI2_SGE_FLAGS_LAST_ELEMENT |
	    MPI2_SGE_FLAGS_END_OF_BUFFER | MPI2_SGE_FLAGS_END_OF_LIST)
	    << MPI2_SGE_FLAGS_SHIFT;
	sgl_flags = sgl_flags << MPI2_SGE_FLAGS_SHIFT;

	sg_scmd = scsi_sglist(scmd);
	sges_left = scsi_dma_map(scmd);
	if (sges_left < 0) {
		sdev_printk(KERN_ERR, scmd->device,
		 "scsi_dma_map failed: request for %d bytes!\n",
		 scsi_bufflen(scmd));
		return -ENOMEM;
	}

	sg_local = &mpi_request->SGL;
	sges_in_segment = ioc->max_sges_in_main_message;
	if (sges_left <= sges_in_segment)
		goto fill_in_last_segment;

	mpi_request->ChainOffset = (offsetof(Mpi2SCSIIORequest_t, SGL) +
	    (sges_in_segment * ioc->sge_size))/4;

	/* fill in main message segment when there is a chain following */
	while (sges_in_segment) {
		if (sges_in_segment == 1)
			ioc->base_add_sg_single(sg_local,
			    sgl_flags_last_element | sg_dma_len(sg_scmd),
			    sg_dma_address(sg_scmd));
		else
			ioc->base_add_sg_single(sg_local, sgl_flags |
			    sg_dma_len(sg_scmd), sg_dma_address(sg_scmd));
		sg_scmd = sg_next(sg_scmd);
		sg_local += ioc->sge_size;
		sges_left--;
		sges_in_segment--;
	}

	/* initializing the chain flags and pointers */
	chain_flags = MPI2_SGE_FLAGS_CHAIN_ELEMENT << MPI2_SGE_FLAGS_SHIFT;
	chain_req = _base_get_chain_buffer_tracker(ioc, scmd);
	if (!chain_req)
		return -1;
	chain = chain_req->chain_buffer;
	chain_dma = chain_req->chain_buffer_dma;
	do {
		sges_in_segment = (sges_left <=
		    ioc->max_sges_in_chain_message) ? sges_left :
		    ioc->max_sges_in_chain_message;
		chain_offset = (sges_left == sges_in_segment) ?
		    0 : (sges_in_segment * ioc->sge_size)/4;
		chain_length = sges_in_segment * ioc->sge_size;
		if (chain_offset) {
			chain_offset = chain_offset <<
			    MPI2_SGE_CHAIN_OFFSET_SHIFT;
			chain_length += ioc->sge_size;
		}
		ioc->base_add_sg_single(sg_local, chain_flags | chain_offset |
		    chain_length, chain_dma);
		sg_local = chain;
		if (!chain_offset)
			goto fill_in_last_segment;

		/* fill in chain segments */
		while (sges_in_segment) {
			if (sges_in_segment == 1)
				ioc->base_add_sg_single(sg_local,
				    sgl_flags_last_element |
				    sg_dma_len(sg_scmd),
				    sg_dma_address(sg_scmd));
			else
				ioc->base_add_sg_single(sg_local, sgl_flags |
				    sg_dma_len(sg_scmd),
				    sg_dma_address(sg_scmd));
			sg_scmd = sg_next(sg_scmd);
			sg_local += ioc->sge_size;
			sges_left--;
			sges_in_segment--;
		}

		chain_req = _base_get_chain_buffer_tracker(ioc, scmd);
		if (!chain_req)
			return -1;
		chain = chain_req->chain_buffer;
		chain_dma = chain_req->chain_buffer_dma;
	} while (1);


 fill_in_last_segment:

	/* fill the last segment */
	while (sges_left) {
		if (sges_left == 1)
			ioc->base_add_sg_single(sg_local, sgl_flags_end_buffer |
			    sg_dma_len(sg_scmd), sg_dma_address(sg_scmd));
		else
			ioc->base_add_sg_single(sg_local, sgl_flags |
			    sg_dma_len(sg_scmd), sg_dma_address(sg_scmd));
		sg_scmd = sg_next(sg_scmd);
		sg_local += ioc->sge_size;
		sges_left--;
	}

	return 0;
}

/**
 * _base_build_sg_scmd_ieee - main sg creation routine for IEEE format
 * @ioc: per adapter object
 * @scmd: scsi command
 * @smid: system request message index
 * @pcie_device: Pointer to pcie_device. If set, the pcie native sgl will be
 * constructed on need.
 * Context: none.
 *
 * The main routine that builds scatter gather table from a given
 * scsi request sent via the .queuecommand main handler.
 *
 * Return: 0 success, anything else error
 */
static int
_base_build_sg_scmd_ieee(struct MPT3SAS_ADAPTER *ioc,
	struct scsi_cmnd *scmd, u16 smid, struct _pcie_device *pcie_device)
{
	Mpi25SCSIIORequest_t *mpi_request;
	dma_addr_t chain_dma;
	struct scatterlist *sg_scmd;
	void *sg_local, *chain;
	u32 chain_offset;
	u32 chain_length;
	int sges_left;
	u32 sges_in_segment;
	u8 simple_sgl_flags;
	u8 simple_sgl_flags_last;
	u8 chain_sgl_flags;
	struct chain_tracker *chain_req;

	mpi_request = mpt3sas_base_get_msg_frame(ioc, smid);

	/* init scatter gather flags */
	simple_sgl_flags = MPI2_IEEE_SGE_FLAGS_SIMPLE_ELEMENT |
	    MPI2_IEEE_SGE_FLAGS_SYSTEM_ADDR;
	simple_sgl_flags_last = simple_sgl_flags |
	    MPI25_IEEE_SGE_FLAGS_END_OF_LIST;
	chain_sgl_flags = MPI2_IEEE_SGE_FLAGS_CHAIN_ELEMENT |
	    MPI2_IEEE_SGE_FLAGS_SYSTEM_ADDR;

	/* Check if we need to build a native SG list. */
	if ((pcie_device) && (_base_check_pcie_native_sgl(ioc, mpi_request,
			smid, scmd, pcie_device) == 0)) {
		/* We built a native SG list, just return. */
		return 0;
	}

	sg_scmd = scsi_sglist(scmd);
	sges_left = scsi_dma_map(scmd);
	if (sges_left < 0) {
		sdev_printk(KERN_ERR, scmd->device,
			"scsi_dma_map failed: request for %d bytes!\n",
			scsi_bufflen(scmd));
		return -ENOMEM;
	}

	sg_local = &mpi_request->SGL;
	sges_in_segment = (ioc->request_sz -
		   offsetof(Mpi25SCSIIORequest_t, SGL))/ioc->sge_size_ieee;
	if (sges_left <= sges_in_segment)
		goto fill_in_last_segment;

	mpi_request->ChainOffset = (sges_in_segment - 1 /* chain element */) +
	    (offsetof(Mpi25SCSIIORequest_t, SGL)/ioc->sge_size_ieee);

	/* fill in main message segment when there is a chain following */
	while (sges_in_segment > 1) {
		_base_add_sg_single_ieee(sg_local, simple_sgl_flags, 0,
		    sg_dma_len(sg_scmd), sg_dma_address(sg_scmd));
		sg_scmd = sg_next(sg_scmd);
		sg_local += ioc->sge_size_ieee;
		sges_left--;
		sges_in_segment--;
	}

	/* initializing the pointers */
	chain_req = _base_get_chain_buffer_tracker(ioc, scmd);
	if (!chain_req)
		return -1;
	chain = chain_req->chain_buffer;
	chain_dma = chain_req->chain_buffer_dma;
	do {
		sges_in_segment = (sges_left <=
		    ioc->max_sges_in_chain_message) ? sges_left :
		    ioc->max_sges_in_chain_message;
		chain_offset = (sges_left == sges_in_segment) ?
		    0 : sges_in_segment;
		chain_length = sges_in_segment * ioc->sge_size_ieee;
		if (chain_offset)
			chain_length += ioc->sge_size_ieee;
		_base_add_sg_single_ieee(sg_local, chain_sgl_flags,
		    chain_offset, chain_length, chain_dma);

		sg_local = chain;
		if (!chain_offset)
			goto fill_in_last_segment;

		/* fill in chain segments */
		while (sges_in_segment) {
			_base_add_sg_single_ieee(sg_local, simple_sgl_flags, 0,
			    sg_dma_len(sg_scmd), sg_dma_address(sg_scmd));
			sg_scmd = sg_next(sg_scmd);
			sg_local += ioc->sge_size_ieee;
			sges_left--;
			sges_in_segment--;
		}

		chain_req = _base_get_chain_buffer_tracker(ioc, scmd);
		if (!chain_req)
			return -1;
		chain = chain_req->chain_buffer;
		chain_dma = chain_req->chain_buffer_dma;
	} while (1);


 fill_in_last_segment:

	/* fill the last segment */
	while (sges_left > 0) {
		if (sges_left == 1)
			_base_add_sg_single_ieee(sg_local,
			    simple_sgl_flags_last, 0, sg_dma_len(sg_scmd),
			    sg_dma_address(sg_scmd));
		else
			_base_add_sg_single_ieee(sg_local, simple_sgl_flags, 0,
			    sg_dma_len(sg_scmd), sg_dma_address(sg_scmd));
		sg_scmd = sg_next(sg_scmd);
		sg_local += ioc->sge_size_ieee;
		sges_left--;
	}

	return 0;
}

/**
 * _base_build_sg_ieee - build generic sg for IEEE format
 * @ioc: per adapter object
 * @psge: virtual address for SGE
 * @data_out_dma: physical address for WRITES
 * @data_out_sz: data xfer size for WRITES
 * @data_in_dma: physical address for READS
 * @data_in_sz: data xfer size for READS
 */
static void
_base_build_sg_ieee(struct MPT3SAS_ADAPTER *ioc, void *psge,
	dma_addr_t data_out_dma, size_t data_out_sz, dma_addr_t data_in_dma,
	size_t data_in_sz)
{
	u8 sgl_flags;

	if (!data_out_sz && !data_in_sz) {
		_base_build_zero_len_sge_ieee(ioc, psge);
		return;
	}

	if (data_out_sz && data_in_sz) {
		/* WRITE sgel first */
		sgl_flags = MPI2_IEEE_SGE_FLAGS_SIMPLE_ELEMENT |
		    MPI2_IEEE_SGE_FLAGS_SYSTEM_ADDR;
		_base_add_sg_single_ieee(psge, sgl_flags, 0, data_out_sz,
		    data_out_dma);

		/* incr sgel */
		psge += ioc->sge_size_ieee;

		/* READ sgel last */
		sgl_flags |= MPI25_IEEE_SGE_FLAGS_END_OF_LIST;
		_base_add_sg_single_ieee(psge, sgl_flags, 0, data_in_sz,
		    data_in_dma);
	} else if (data_out_sz) /* WRITE */ {
		sgl_flags = MPI2_IEEE_SGE_FLAGS_SIMPLE_ELEMENT |
		    MPI25_IEEE_SGE_FLAGS_END_OF_LIST |
		    MPI2_IEEE_SGE_FLAGS_SYSTEM_ADDR;
		_base_add_sg_single_ieee(psge, sgl_flags, 0, data_out_sz,
		    data_out_dma);
	} else if (data_in_sz) /* READ */ {
		sgl_flags = MPI2_IEEE_SGE_FLAGS_SIMPLE_ELEMENT |
		    MPI25_IEEE_SGE_FLAGS_END_OF_LIST |
		    MPI2_IEEE_SGE_FLAGS_SYSTEM_ADDR;
		_base_add_sg_single_ieee(psge, sgl_flags, 0, data_in_sz,
		    data_in_dma);
	}
}

#define convert_to_kb(x) ((x) << (PAGE_SHIFT - 10))

/**
 * _base_config_dma_addressing - set dma addressing
 * @ioc: per adapter object
 * @pdev: PCI device struct
 *
 * Return: 0 for success, non-zero for failure.
 */
static int
_base_config_dma_addressing(struct MPT3SAS_ADAPTER *ioc, struct pci_dev *pdev)
{
	u64 required_mask, coherent_mask;
	struct sysinfo s;
<<<<<<< HEAD
	u64 consistent_dma_mask;
=======
>>>>>>> f7688b48
	/* Set 63 bit DMA mask for all SAS3 and SAS35 controllers */
	int dma_mask = (ioc->hba_mpi_version_belonged > MPI2_VERSION) ? 63 : 64;

	if (ioc->is_mcpu_endpoint)
		goto try_32bit;

	required_mask = dma_get_required_mask(&pdev->dev);
	if (sizeof(dma_addr_t) == 4 || required_mask == 32)
		goto try_32bit;

	if (ioc->dma_mask)
<<<<<<< HEAD
		consistent_dma_mask = DMA_BIT_MASK(dma_mask);
	else
		consistent_dma_mask = DMA_BIT_MASK(32);

	if (sizeof(dma_addr_t) > 4) {
		const uint64_t required_mask =
		    dma_get_required_mask(&pdev->dev);
		if ((required_mask > DMA_BIT_MASK(32)) &&
		    !pci_set_dma_mask(pdev, DMA_BIT_MASK(dma_mask)) &&
		    !pci_set_consistent_dma_mask(pdev, consistent_dma_mask)) {
			ioc->base_add_sg_single = &_base_add_sg_single_64;
			ioc->sge_size = sizeof(Mpi2SGESimple64_t);
			ioc->dma_mask = dma_mask;
			goto out;
		}
	}
=======
		coherent_mask = DMA_BIT_MASK(dma_mask);
	else
		coherent_mask = DMA_BIT_MASK(32);

	if (dma_set_mask(&pdev->dev, DMA_BIT_MASK(dma_mask)) ||
	    dma_set_coherent_mask(&pdev->dev, coherent_mask))
		goto try_32bit;

	ioc->base_add_sg_single = &_base_add_sg_single_64;
	ioc->sge_size = sizeof(Mpi2SGESimple64_t);
	ioc->dma_mask = dma_mask;
	goto out;
>>>>>>> f7688b48

 try_32bit:
	if (dma_set_mask_and_coherent(&pdev->dev, DMA_BIT_MASK(32)))
		return -ENODEV;

	ioc->base_add_sg_single = &_base_add_sg_single_32;
	ioc->sge_size = sizeof(Mpi2SGESimple32_t);
	ioc->dma_mask = 32;
 out:
	si_meminfo(&s);
	ioc_info(ioc, "%d BIT PCI BUS DMA ADDRESSING SUPPORTED, total mem (%ld kB)\n",
		 ioc->dma_mask, convert_to_kb(s.totalram));

	return 0;
}

static int
_base_change_consistent_dma_mask(struct MPT3SAS_ADAPTER *ioc,
				      struct pci_dev *pdev)
{
	if (pci_set_consistent_dma_mask(pdev, DMA_BIT_MASK(ioc->dma_mask))) {
		if (pci_set_consistent_dma_mask(pdev, DMA_BIT_MASK(32)))
			return -ENODEV;
	}
	return 0;
}

/**
 * _base_check_enable_msix - checks MSIX capabable.
 * @ioc: per adapter object
 *
 * Check to see if card is capable of MSIX, and set number
 * of available msix vectors
 */
static int
_base_check_enable_msix(struct MPT3SAS_ADAPTER *ioc)
{
	int base;
	u16 message_control;

	/* Check whether controller SAS2008 B0 controller,
	 * if it is SAS2008 B0 controller use IO-APIC instead of MSIX
	 */
	if (ioc->pdev->device == MPI2_MFGPAGE_DEVID_SAS2008 &&
	    ioc->pdev->revision == SAS2_PCI_DEVICE_B0_REVISION) {
		return -EINVAL;
	}

	base = pci_find_capability(ioc->pdev, PCI_CAP_ID_MSIX);
	if (!base) {
		dfailprintk(ioc, ioc_info(ioc, "msix not supported\n"));
		return -EINVAL;
	}

	/* get msix vector count */
	/* NUMA_IO not supported for older controllers */
	if (ioc->pdev->device == MPI2_MFGPAGE_DEVID_SAS2004 ||
	    ioc->pdev->device == MPI2_MFGPAGE_DEVID_SAS2008 ||
	    ioc->pdev->device == MPI2_MFGPAGE_DEVID_SAS2108_1 ||
	    ioc->pdev->device == MPI2_MFGPAGE_DEVID_SAS2108_2 ||
	    ioc->pdev->device == MPI2_MFGPAGE_DEVID_SAS2108_3 ||
	    ioc->pdev->device == MPI2_MFGPAGE_DEVID_SAS2116_1 ||
	    ioc->pdev->device == MPI2_MFGPAGE_DEVID_SAS2116_2)
		ioc->msix_vector_count = 1;
	else {
		pci_read_config_word(ioc->pdev, base + 2, &message_control);
		ioc->msix_vector_count = (message_control & 0x3FF) + 1;
	}
	dinitprintk(ioc, ioc_info(ioc, "msix is supported, vector_count(%d)\n",
				  ioc->msix_vector_count));
	return 0;
}

/**
 * _base_free_irq - free irq
 * @ioc: per adapter object
 *
 * Freeing respective reply_queue from the list.
 */
static void
_base_free_irq(struct MPT3SAS_ADAPTER *ioc)
{
	struct adapter_reply_queue *reply_q, *next;

	if (list_empty(&ioc->reply_queue_list))
		return;

	list_for_each_entry_safe(reply_q, next, &ioc->reply_queue_list, list) {
		list_del(&reply_q->list);
		if (ioc->smp_affinity_enable)
			irq_set_affinity_hint(pci_irq_vector(ioc->pdev,
			    reply_q->msix_index), NULL);
		free_irq(pci_irq_vector(ioc->pdev, reply_q->msix_index),
			 reply_q);
		kfree(reply_q);
	}
}

/**
 * _base_request_irq - request irq
 * @ioc: per adapter object
 * @index: msix index into vector table
 *
 * Inserting respective reply_queue into the list.
 */
static int
_base_request_irq(struct MPT3SAS_ADAPTER *ioc, u8 index)
{
	struct pci_dev *pdev = ioc->pdev;
	struct adapter_reply_queue *reply_q;
	int r;

	reply_q =  kzalloc(sizeof(struct adapter_reply_queue), GFP_KERNEL);
	if (!reply_q) {
		ioc_err(ioc, "unable to allocate memory %zu!\n",
			sizeof(struct adapter_reply_queue));
		return -ENOMEM;
	}
	reply_q->ioc = ioc;
	reply_q->msix_index = index;

	atomic_set(&reply_q->busy, 0);
	if (ioc->msix_enable)
		snprintf(reply_q->name, MPT_NAME_LENGTH, "%s%d-msix%d",
		    ioc->driver_name, ioc->id, index);
	else
		snprintf(reply_q->name, MPT_NAME_LENGTH, "%s%d",
		    ioc->driver_name, ioc->id);
	r = request_irq(pci_irq_vector(pdev, index), _base_interrupt,
			IRQF_SHARED, reply_q->name, reply_q);
	if (r) {
		pr_err("%s: unable to allocate interrupt %d!\n",
		       reply_q->name, pci_irq_vector(pdev, index));
		kfree(reply_q);
		return -EBUSY;
	}

	INIT_LIST_HEAD(&reply_q->list);
	list_add_tail(&reply_q->list, &ioc->reply_queue_list);
	return 0;
}

/**
 * _base_assign_reply_queues - assigning msix index for each cpu
 * @ioc: per adapter object
 *
 * The enduser would need to set the affinity via /proc/irq/#/smp_affinity
 *
 * It would nice if we could call irq_set_affinity, however it is not
 * an exported symbol
 */
static void
_base_assign_reply_queues(struct MPT3SAS_ADAPTER *ioc)
{
	unsigned int cpu, nr_cpus, nr_msix, index = 0;
	struct adapter_reply_queue *reply_q;
	int local_numa_node;

	if (!_base_is_controller_msix_enabled(ioc))
		return;

	if (ioc->msix_load_balance)
		return;

	memset(ioc->cpu_msix_table, 0, ioc->cpu_msix_table_sz);

	nr_cpus = num_online_cpus();
	nr_msix = ioc->reply_queue_count = min(ioc->reply_queue_count,
					       ioc->facts.MaxMSIxVectors);
	if (!nr_msix)
		return;

	if (ioc->smp_affinity_enable) {

		/*
		 * set irq affinity to local numa node for those irqs
		 * corresponding to high iops queues.
		 */
		if (ioc->high_iops_queues) {
			local_numa_node = dev_to_node(&ioc->pdev->dev);
			for (index = 0; index < ioc->high_iops_queues;
			    index++) {
				irq_set_affinity_hint(pci_irq_vector(ioc->pdev,
				    index), cpumask_of_node(local_numa_node));
			}
		}

		list_for_each_entry(reply_q, &ioc->reply_queue_list, list) {
			const cpumask_t *mask;

			if (reply_q->msix_index < ioc->high_iops_queues)
				continue;

			mask = pci_irq_get_affinity(ioc->pdev,
			    reply_q->msix_index);
			if (!mask) {
				ioc_warn(ioc, "no affinity for msi %x\n",
					 reply_q->msix_index);
				goto fall_back;
			}

			for_each_cpu_and(cpu, mask, cpu_online_mask) {
				if (cpu >= ioc->cpu_msix_table_sz)
					break;
				ioc->cpu_msix_table[cpu] = reply_q->msix_index;
			}
		}
		return;
	}

fall_back:
	cpu = cpumask_first(cpu_online_mask);
	nr_msix -= ioc->high_iops_queues;
	index = 0;

	list_for_each_entry(reply_q, &ioc->reply_queue_list, list) {
		unsigned int i, group = nr_cpus / nr_msix;

		if (reply_q->msix_index < ioc->high_iops_queues)
			continue;

		if (cpu >= nr_cpus)
			break;

		if (index < nr_cpus % nr_msix)
			group++;

		for (i = 0 ; i < group ; i++) {
			ioc->cpu_msix_table[cpu] = reply_q->msix_index;
			cpu = cpumask_next(cpu, cpu_online_mask);
		}
		index++;
	}
}

/**
 * _base_check_and_enable_high_iops_queues - enable high iops mode
 * @ ioc - per adapter object
 * @ hba_msix_vector_count - msix vectors supported by HBA
 *
 * Enable high iops queues only if
 *  - HBA is a SEA/AERO controller and
 *  - MSI-Xs vector supported by the HBA is 128 and
 *  - total CPU count in the system >=16 and
 *  - loaded driver with default max_msix_vectors module parameter and
 *  - system booted in non kdump mode
 *
 * returns nothing.
 */
static void
_base_check_and_enable_high_iops_queues(struct MPT3SAS_ADAPTER *ioc,
		int hba_msix_vector_count)
{
	u16 lnksta, speed;

	if (perf_mode == MPT_PERF_MODE_IOPS ||
	    perf_mode == MPT_PERF_MODE_LATENCY) {
		ioc->high_iops_queues = 0;
		return;
	}

	if (perf_mode == MPT_PERF_MODE_DEFAULT) {

		pcie_capability_read_word(ioc->pdev, PCI_EXP_LNKSTA, &lnksta);
		speed = lnksta & PCI_EXP_LNKSTA_CLS;

		if (speed < 0x4) {
			ioc->high_iops_queues = 0;
			return;
		}
	}

	if (!reset_devices && ioc->is_aero_ioc &&
	    hba_msix_vector_count == MPT3SAS_GEN35_MAX_MSIX_QUEUES &&
	    num_online_cpus() >= MPT3SAS_HIGH_IOPS_REPLY_QUEUES &&
	    max_msix_vectors == -1)
		ioc->high_iops_queues = MPT3SAS_HIGH_IOPS_REPLY_QUEUES;
	else
		ioc->high_iops_queues = 0;
}

/**
 * _base_disable_msix - disables msix
 * @ioc: per adapter object
 *
 */
static void
_base_disable_msix(struct MPT3SAS_ADAPTER *ioc)
{
	if (!ioc->msix_enable)
		return;
	pci_free_irq_vectors(ioc->pdev);
	ioc->msix_enable = 0;
}

/**
 * _base_alloc_irq_vectors - allocate msix vectors
 * @ioc: per adapter object
 *
 */
static int
_base_alloc_irq_vectors(struct MPT3SAS_ADAPTER *ioc)
{
	int i, irq_flags = PCI_IRQ_MSIX;
	struct irq_affinity desc = { .pre_vectors = ioc->high_iops_queues };
	struct irq_affinity *descp = &desc;

	if (ioc->smp_affinity_enable)
		irq_flags |= PCI_IRQ_AFFINITY;
	else
		descp = NULL;

	ioc_info(ioc, " %d %d\n", ioc->high_iops_queues,
	    ioc->msix_vector_count);

	i = pci_alloc_irq_vectors_affinity(ioc->pdev,
	    ioc->high_iops_queues,
	    ioc->msix_vector_count, irq_flags, descp);

	return i;
}

/**
 * _base_enable_msix - enables msix, failback to io_apic
 * @ioc: per adapter object
 *
 */
static int
_base_enable_msix(struct MPT3SAS_ADAPTER *ioc)
{
	int r;
	int i, local_max_msix_vectors;
	u8 try_msix = 0;

	ioc->msix_load_balance = false;

	if (msix_disable == -1 || msix_disable == 0)
		try_msix = 1;

	if (!try_msix)
		goto try_ioapic;

	if (_base_check_enable_msix(ioc) != 0)
		goto try_ioapic;

	ioc_info(ioc, "MSI-X vectors supported: %d\n", ioc->msix_vector_count);
	pr_info("\t no of cores: %d, max_msix_vectors: %d\n",
		ioc->cpu_count, max_msix_vectors);
	if (ioc->is_aero_ioc)
		_base_check_and_enable_high_iops_queues(ioc,
			ioc->msix_vector_count);
	ioc->reply_queue_count =
		min_t(int, ioc->cpu_count + ioc->high_iops_queues,
		ioc->msix_vector_count);

	if (!ioc->rdpq_array_enable && max_msix_vectors == -1)
		local_max_msix_vectors = (reset_devices) ? 1 : 8;
	else
		local_max_msix_vectors = max_msix_vectors;

	if (local_max_msix_vectors > 0)
		ioc->reply_queue_count = min_t(int, local_max_msix_vectors,
			ioc->reply_queue_count);
	else if (local_max_msix_vectors == 0)
		goto try_ioapic;

	/*
	 * Enable msix_load_balance only if combined reply queue mode is
	 * disabled on SAS3 & above generation HBA devices.
	 */
	if (!ioc->combined_reply_queue &&
	    ioc->hba_mpi_version_belonged != MPI2_VERSION) {
		ioc->msix_load_balance = true;
	}

	/*
	 * smp affinity setting is not need when msix load balance
	 * is enabled.
	 */
	if (ioc->msix_load_balance)
		ioc->smp_affinity_enable = 0;

	r = _base_alloc_irq_vectors(ioc);
	if (r < 0) {
		dfailprintk(ioc,
			    ioc_info(ioc, "pci_alloc_irq_vectors failed (r=%d) !!!\n",
				     r));
		goto try_ioapic;
	}

	ioc->msix_enable = 1;
	ioc->reply_queue_count = r;
	for (i = 0; i < ioc->reply_queue_count; i++) {
		r = _base_request_irq(ioc, i);
		if (r) {
			_base_free_irq(ioc);
			_base_disable_msix(ioc);
			goto try_ioapic;
		}
	}

	ioc_info(ioc, "High IOPs queues : %s\n",
			ioc->high_iops_queues ? "enabled" : "disabled");

	return 0;

/* failback to io_apic interrupt routing */
 try_ioapic:
	ioc->high_iops_queues = 0;
	ioc_info(ioc, "High IOPs queues : disabled\n");
	ioc->reply_queue_count = 1;
	r = pci_alloc_irq_vectors(ioc->pdev, 1, 1, PCI_IRQ_LEGACY);
	if (r < 0) {
		dfailprintk(ioc,
			    ioc_info(ioc, "pci_alloc_irq_vector(legacy) failed (r=%d) !!!\n",
				     r));
	} else
		r = _base_request_irq(ioc, 0);

	return r;
}

/**
 * mpt3sas_base_unmap_resources - free controller resources
 * @ioc: per adapter object
 */
static void
mpt3sas_base_unmap_resources(struct MPT3SAS_ADAPTER *ioc)
{
	struct pci_dev *pdev = ioc->pdev;

	dexitprintk(ioc, ioc_info(ioc, "%s\n", __func__));

	_base_free_irq(ioc);
	_base_disable_msix(ioc);

	kfree(ioc->replyPostRegisterIndex);
	ioc->replyPostRegisterIndex = NULL;


	if (ioc->chip_phys) {
		iounmap(ioc->chip);
		ioc->chip_phys = 0;
	}

	if (pci_is_enabled(pdev)) {
		pci_release_selected_regions(ioc->pdev, ioc->bars);
		pci_disable_pcie_error_reporting(pdev);
		pci_disable_device(pdev);
	}
}

static int
_base_diag_reset(struct MPT3SAS_ADAPTER *ioc);

/**
 * _base_check_for_fault_and_issue_reset - check if IOC is in fault state
 *     and if it is in fault state then issue diag reset.
 * @ioc: per adapter object
 *
 * Returns: 0 for success, non-zero for failure.
 */
static int
_base_check_for_fault_and_issue_reset(struct MPT3SAS_ADAPTER *ioc)
{
	u32 ioc_state;
	int rc = -EFAULT;

	dinitprintk(ioc, pr_info("%s\n", __func__));
	if (ioc->pci_error_recovery)
		return 0;
	ioc_state = mpt3sas_base_get_iocstate(ioc, 0);
	dhsprintk(ioc, pr_info("%s: ioc_state(0x%08x)\n", __func__, ioc_state));

	if ((ioc_state & MPI2_IOC_STATE_MASK) == MPI2_IOC_STATE_FAULT) {
		mpt3sas_base_fault_info(ioc, ioc_state &
		    MPI2_DOORBELL_DATA_MASK);
		rc = _base_diag_reset(ioc);
	}

	return rc;
}

/**
 * mpt3sas_base_map_resources - map in controller resources (io/irq/memap)
 * @ioc: per adapter object
 *
 * Return: 0 for success, non-zero for failure.
 */
int
mpt3sas_base_map_resources(struct MPT3SAS_ADAPTER *ioc)
{
	struct pci_dev *pdev = ioc->pdev;
	u32 memap_sz;
	u32 pio_sz;
	int i, r = 0, rc;
	u64 pio_chip = 0;
	phys_addr_t chip_phys = 0;
	struct adapter_reply_queue *reply_q;

	dinitprintk(ioc, ioc_info(ioc, "%s\n", __func__));

	ioc->bars = pci_select_bars(pdev, IORESOURCE_MEM);
	if (pci_enable_device_mem(pdev)) {
		ioc_warn(ioc, "pci_enable_device_mem: failed\n");
		ioc->bars = 0;
		return -ENODEV;
	}


	if (pci_request_selected_regions(pdev, ioc->bars,
	    ioc->driver_name)) {
		ioc_warn(ioc, "pci_request_selected_regions: failed\n");
		ioc->bars = 0;
		r = -ENODEV;
		goto out_fail;
	}

/* AER (Advanced Error Reporting) hooks */
	pci_enable_pcie_error_reporting(pdev);

	pci_set_master(pdev);


	if (_base_config_dma_addressing(ioc, pdev) != 0) {
		ioc_warn(ioc, "no suitable DMA mask for %s\n", pci_name(pdev));
		r = -ENODEV;
		goto out_fail;
	}

	for (i = 0, memap_sz = 0, pio_sz = 0; (i < DEVICE_COUNT_RESOURCE) &&
	     (!memap_sz || !pio_sz); i++) {
		if (pci_resource_flags(pdev, i) & IORESOURCE_IO) {
			if (pio_sz)
				continue;
			pio_chip = (u64)pci_resource_start(pdev, i);
			pio_sz = pci_resource_len(pdev, i);
		} else if (pci_resource_flags(pdev, i) & IORESOURCE_MEM) {
			if (memap_sz)
				continue;
			ioc->chip_phys = pci_resource_start(pdev, i);
			chip_phys = ioc->chip_phys;
			memap_sz = pci_resource_len(pdev, i);
			ioc->chip = ioremap(ioc->chip_phys, memap_sz);
		}
	}

	if (ioc->chip == NULL) {
		ioc_err(ioc, "unable to map adapter memory! or resource not found\n");
		r = -EINVAL;
		goto out_fail;
	}

	_base_mask_interrupts(ioc);

	r = _base_get_ioc_facts(ioc);
	if (r) {
		rc = _base_check_for_fault_and_issue_reset(ioc);
		if (rc || (_base_get_ioc_facts(ioc)))
			goto out_fail;
	}

	if (!ioc->rdpq_array_enable_assigned) {
		ioc->rdpq_array_enable = ioc->rdpq_array_capable;
		ioc->rdpq_array_enable_assigned = 1;
	}

	r = _base_enable_msix(ioc);
	if (r)
		goto out_fail;

	if (!ioc->is_driver_loading)
		_base_init_irqpolls(ioc);
	/* Use the Combined reply queue feature only for SAS3 C0 & higher
	 * revision HBAs and also only when reply queue count is greater than 8
	 */
	if (ioc->combined_reply_queue) {
		/* Determine the Supplemental Reply Post Host Index Registers
		 * Addresse. Supplemental Reply Post Host Index Registers
		 * starts at offset MPI25_SUP_REPLY_POST_HOST_INDEX_OFFSET and
		 * each register is at offset bytes of
		 * MPT3_SUP_REPLY_POST_HOST_INDEX_REG_OFFSET from previous one.
		 */
		ioc->replyPostRegisterIndex = kcalloc(
		     ioc->combined_reply_index_count,
		     sizeof(resource_size_t *), GFP_KERNEL);
		if (!ioc->replyPostRegisterIndex) {
			dfailprintk(ioc,
				    ioc_warn(ioc, "allocation for reply Post Register Index failed!!!\n"));
			r = -ENOMEM;
			goto out_fail;
		}

		for (i = 0; i < ioc->combined_reply_index_count; i++) {
			ioc->replyPostRegisterIndex[i] = (resource_size_t *)
			     ((u8 __force *)&ioc->chip->Doorbell +
			     MPI25_SUP_REPLY_POST_HOST_INDEX_OFFSET +
			     (i * MPT3_SUP_REPLY_POST_HOST_INDEX_REG_OFFSET));
		}
	}

	if (ioc->is_warpdrive) {
		ioc->reply_post_host_index[0] = (resource_size_t __iomem *)
		    &ioc->chip->ReplyPostHostIndex;

		for (i = 1; i < ioc->cpu_msix_table_sz; i++)
			ioc->reply_post_host_index[i] =
			(resource_size_t __iomem *)
			((u8 __iomem *)&ioc->chip->Doorbell + (0x4000 + ((i - 1)
			* 4)));
	}

	list_for_each_entry(reply_q, &ioc->reply_queue_list, list)
		pr_info("%s: %s enabled: IRQ %d\n",
			reply_q->name,
			ioc->msix_enable ? "PCI-MSI-X" : "IO-APIC",
			pci_irq_vector(ioc->pdev, reply_q->msix_index));

	ioc_info(ioc, "iomem(%pap), mapped(0x%p), size(%d)\n",
		 &chip_phys, ioc->chip, memap_sz);
	ioc_info(ioc, "ioport(0x%016llx), size(%d)\n",
		 (unsigned long long)pio_chip, pio_sz);

	/* Save PCI configuration state for recovery from PCI AER/EEH errors */
	pci_save_state(pdev);
	return 0;

 out_fail:
	mpt3sas_base_unmap_resources(ioc);
	return r;
}

/**
 * mpt3sas_base_get_msg_frame - obtain request mf pointer
 * @ioc: per adapter object
 * @smid: system request message index(smid zero is invalid)
 *
 * Return: virt pointer to message frame.
 */
void *
mpt3sas_base_get_msg_frame(struct MPT3SAS_ADAPTER *ioc, u16 smid)
{
	return (void *)(ioc->request + (smid * ioc->request_sz));
}

/**
 * mpt3sas_base_get_sense_buffer - obtain a sense buffer virt addr
 * @ioc: per adapter object
 * @smid: system request message index
 *
 * Return: virt pointer to sense buffer.
 */
void *
mpt3sas_base_get_sense_buffer(struct MPT3SAS_ADAPTER *ioc, u16 smid)
{
	return (void *)(ioc->sense + ((smid - 1) * SCSI_SENSE_BUFFERSIZE));
}

/**
 * mpt3sas_base_get_sense_buffer_dma - obtain a sense buffer dma addr
 * @ioc: per adapter object
 * @smid: system request message index
 *
 * Return: phys pointer to the low 32bit address of the sense buffer.
 */
__le32
mpt3sas_base_get_sense_buffer_dma(struct MPT3SAS_ADAPTER *ioc, u16 smid)
{
	return cpu_to_le32(ioc->sense_dma + ((smid - 1) *
	    SCSI_SENSE_BUFFERSIZE));
}

/**
 * mpt3sas_base_get_pcie_sgl - obtain a PCIe SGL virt addr
 * @ioc: per adapter object
 * @smid: system request message index
 *
 * Return: virt pointer to a PCIe SGL.
 */
void *
mpt3sas_base_get_pcie_sgl(struct MPT3SAS_ADAPTER *ioc, u16 smid)
{
	return (void *)(ioc->pcie_sg_lookup[smid - 1].pcie_sgl);
}

/**
 * mpt3sas_base_get_pcie_sgl_dma - obtain a PCIe SGL dma addr
 * @ioc: per adapter object
 * @smid: system request message index
 *
 * Return: phys pointer to the address of the PCIe buffer.
 */
dma_addr_t
mpt3sas_base_get_pcie_sgl_dma(struct MPT3SAS_ADAPTER *ioc, u16 smid)
{
	return ioc->pcie_sg_lookup[smid - 1].pcie_sgl_dma;
}

/**
 * mpt3sas_base_get_reply_virt_addr - obtain reply frames virt address
 * @ioc: per adapter object
 * @phys_addr: lower 32 physical addr of the reply
 *
 * Converts 32bit lower physical addr into a virt address.
 */
void *
mpt3sas_base_get_reply_virt_addr(struct MPT3SAS_ADAPTER *ioc, u32 phys_addr)
{
	if (!phys_addr)
		return NULL;
	return ioc->reply + (phys_addr - (u32)ioc->reply_dma);
}

/**
 * _base_get_msix_index - get the msix index
 * @ioc: per adapter object
 * @scmd: scsi_cmnd object
 *
 * returns msix index of general reply queues,
 * i.e. reply queue on which IO request's reply
 * should be posted by the HBA firmware.
 */
static inline u8
_base_get_msix_index(struct MPT3SAS_ADAPTER *ioc,
	struct scsi_cmnd *scmd)
{
	/* Enables reply_queue load balancing */
	if (ioc->msix_load_balance)
		return ioc->reply_queue_count ?
		    base_mod64(atomic64_add_return(1,
		    &ioc->total_io_cnt), ioc->reply_queue_count) : 0;

	return ioc->cpu_msix_table[raw_smp_processor_id()];
}

/**
 * _base_get_high_iops_msix_index - get the msix index of
 *				high iops queues
 * @ioc: per adapter object
 * @scmd: scsi_cmnd object
 *
 * Returns: msix index of high iops reply queues.
 * i.e. high iops reply queue on which IO request's
 * reply should be posted by the HBA firmware.
 */
static inline u8
_base_get_high_iops_msix_index(struct MPT3SAS_ADAPTER *ioc,
	struct scsi_cmnd *scmd)
{
	/**
	 * Round robin the IO interrupts among the high iops
	 * reply queues in terms of batch count 16 when outstanding
	 * IOs on the target device is >=8.
	 */
	if (atomic_read(&scmd->device->device_busy) >
	    MPT3SAS_DEVICE_HIGH_IOPS_DEPTH)
		return base_mod64((
		    atomic64_add_return(1, &ioc->high_iops_outstanding) /
		    MPT3SAS_HIGH_IOPS_BATCH_COUNT),
		    MPT3SAS_HIGH_IOPS_REPLY_QUEUES);

	return _base_get_msix_index(ioc, scmd);
}

/**
 * mpt3sas_base_get_smid - obtain a free smid from internal queue
 * @ioc: per adapter object
 * @cb_idx: callback index
 *
 * Return: smid (zero is invalid)
 */
u16
mpt3sas_base_get_smid(struct MPT3SAS_ADAPTER *ioc, u8 cb_idx)
{
	unsigned long flags;
	struct request_tracker *request;
	u16 smid;

	spin_lock_irqsave(&ioc->scsi_lookup_lock, flags);
	if (list_empty(&ioc->internal_free_list)) {
		spin_unlock_irqrestore(&ioc->scsi_lookup_lock, flags);
		ioc_err(ioc, "%s: smid not available\n", __func__);
		return 0;
	}

	request = list_entry(ioc->internal_free_list.next,
	    struct request_tracker, tracker_list);
	request->cb_idx = cb_idx;
	smid = request->smid;
	list_del(&request->tracker_list);
	spin_unlock_irqrestore(&ioc->scsi_lookup_lock, flags);
	return smid;
}

/**
 * mpt3sas_base_get_smid_scsiio - obtain a free smid from scsiio queue
 * @ioc: per adapter object
 * @cb_idx: callback index
 * @scmd: pointer to scsi command object
 *
 * Return: smid (zero is invalid)
 */
u16
mpt3sas_base_get_smid_scsiio(struct MPT3SAS_ADAPTER *ioc, u8 cb_idx,
	struct scsi_cmnd *scmd)
{
	struct scsiio_tracker *request = scsi_cmd_priv(scmd);
	unsigned int tag = scmd->request->tag;
	u16 smid;

	smid = tag + 1;
	request->cb_idx = cb_idx;
	request->smid = smid;
	request->scmd = scmd;
	INIT_LIST_HEAD(&request->chain_list);
	return smid;
}

/**
 * mpt3sas_base_get_smid_hpr - obtain a free smid from hi-priority queue
 * @ioc: per adapter object
 * @cb_idx: callback index
 *
 * Return: smid (zero is invalid)
 */
u16
mpt3sas_base_get_smid_hpr(struct MPT3SAS_ADAPTER *ioc, u8 cb_idx)
{
	unsigned long flags;
	struct request_tracker *request;
	u16 smid;

	spin_lock_irqsave(&ioc->scsi_lookup_lock, flags);
	if (list_empty(&ioc->hpr_free_list)) {
		spin_unlock_irqrestore(&ioc->scsi_lookup_lock, flags);
		return 0;
	}

	request = list_entry(ioc->hpr_free_list.next,
	    struct request_tracker, tracker_list);
	request->cb_idx = cb_idx;
	smid = request->smid;
	list_del(&request->tracker_list);
	spin_unlock_irqrestore(&ioc->scsi_lookup_lock, flags);
	return smid;
}

static void
_base_recovery_check(struct MPT3SAS_ADAPTER *ioc)
{
	/*
	 * See _wait_for_commands_to_complete() call with regards to this code.
	 */
	if (ioc->shost_recovery && ioc->pending_io_count) {
		ioc->pending_io_count = scsi_host_busy(ioc->shost);
		if (ioc->pending_io_count == 0)
			wake_up(&ioc->reset_wq);
	}
}

void mpt3sas_base_clear_st(struct MPT3SAS_ADAPTER *ioc,
			   struct scsiio_tracker *st)
{
	if (WARN_ON(st->smid == 0))
		return;
	st->cb_idx = 0xFF;
	st->direct_io = 0;
	st->scmd = NULL;
	atomic_set(&ioc->chain_lookup[st->smid - 1].chain_offset, 0);
	st->smid = 0;
}

/**
 * mpt3sas_base_free_smid - put smid back on free_list
 * @ioc: per adapter object
 * @smid: system request message index
 */
void
mpt3sas_base_free_smid(struct MPT3SAS_ADAPTER *ioc, u16 smid)
{
	unsigned long flags;
	int i;

	if (smid < ioc->hi_priority_smid) {
		struct scsiio_tracker *st;
		void *request;

		st = _get_st_from_smid(ioc, smid);
		if (!st) {
			_base_recovery_check(ioc);
			return;
		}

		/* Clear MPI request frame */
		request = mpt3sas_base_get_msg_frame(ioc, smid);
		memset(request, 0, ioc->request_sz);

		mpt3sas_base_clear_st(ioc, st);
		_base_recovery_check(ioc);
		return;
	}

	spin_lock_irqsave(&ioc->scsi_lookup_lock, flags);
	if (smid < ioc->internal_smid) {
		/* hi-priority */
		i = smid - ioc->hi_priority_smid;
		ioc->hpr_lookup[i].cb_idx = 0xFF;
		list_add(&ioc->hpr_lookup[i].tracker_list, &ioc->hpr_free_list);
	} else if (smid <= ioc->hba_queue_depth) {
		/* internal queue */
		i = smid - ioc->internal_smid;
		ioc->internal_lookup[i].cb_idx = 0xFF;
		list_add(&ioc->internal_lookup[i].tracker_list,
		    &ioc->internal_free_list);
	}
	spin_unlock_irqrestore(&ioc->scsi_lookup_lock, flags);
}

/**
 * _base_mpi_ep_writeq - 32 bit write to MMIO
 * @b: data payload
 * @addr: address in MMIO space
 * @writeq_lock: spin lock
 *
 * This special handling for MPI EP to take care of 32 bit
 * environment where its not quarenteed to send the entire word
 * in one transfer.
 */
static inline void
_base_mpi_ep_writeq(__u64 b, volatile void __iomem *addr,
					spinlock_t *writeq_lock)
{
	unsigned long flags;

	spin_lock_irqsave(writeq_lock, flags);
	__raw_writel((u32)(b), addr);
	__raw_writel((u32)(b >> 32), (addr + 4));
	spin_unlock_irqrestore(writeq_lock, flags);
}

/**
 * _base_writeq - 64 bit write to MMIO
 * @b: data payload
 * @addr: address in MMIO space
 * @writeq_lock: spin lock
 *
 * Glue for handling an atomic 64 bit word to MMIO. This special handling takes
 * care of 32 bit environment where its not quarenteed to send the entire word
 * in one transfer.
 */
#if defined(writeq) && defined(CONFIG_64BIT)
static inline void
_base_writeq(__u64 b, volatile void __iomem *addr, spinlock_t *writeq_lock)
{
	wmb();
	__raw_writeq(b, addr);
	barrier();
}
#else
static inline void
_base_writeq(__u64 b, volatile void __iomem *addr, spinlock_t *writeq_lock)
{
	_base_mpi_ep_writeq(b, addr, writeq_lock);
}
#endif

/**
 * _base_set_and_get_msix_index - get the msix index and assign to msix_io
 *                                variable of scsi tracker
 * @ioc: per adapter object
 * @smid: system request message index
 *
 * returns msix index.
 */
static u8
_base_set_and_get_msix_index(struct MPT3SAS_ADAPTER *ioc, u16 smid)
{
	struct scsiio_tracker *st = NULL;

	if (smid < ioc->hi_priority_smid)
		st = _get_st_from_smid(ioc, smid);

	if (st == NULL)
		return  _base_get_msix_index(ioc, NULL);

	st->msix_io = ioc->get_msix_index_for_smlio(ioc, st->scmd);
	return st->msix_io;
}

/**
 * _base_put_smid_mpi_ep_scsi_io - send SCSI_IO request to firmware
 * @ioc: per adapter object
 * @smid: system request message index
 * @handle: device handle
 */
static void
_base_put_smid_mpi_ep_scsi_io(struct MPT3SAS_ADAPTER *ioc,
	u16 smid, u16 handle)
{
	Mpi2RequestDescriptorUnion_t descriptor;
	u64 *request = (u64 *)&descriptor;
	void *mpi_req_iomem;
	__le32 *mfp = (__le32 *)mpt3sas_base_get_msg_frame(ioc, smid);

	_clone_sg_entries(ioc, (void *) mfp, smid);
	mpi_req_iomem = (void __force *)ioc->chip +
			MPI_FRAME_START_OFFSET + (smid * ioc->request_sz);
	_base_clone_mpi_to_sys_mem(mpi_req_iomem, (void *)mfp,
					ioc->request_sz);
	descriptor.SCSIIO.RequestFlags = MPI2_REQ_DESCRIPT_FLAGS_SCSI_IO;
	descriptor.SCSIIO.MSIxIndex = _base_set_and_get_msix_index(ioc, smid);
	descriptor.SCSIIO.SMID = cpu_to_le16(smid);
	descriptor.SCSIIO.DevHandle = cpu_to_le16(handle);
	descriptor.SCSIIO.LMID = 0;
	_base_mpi_ep_writeq(*request, &ioc->chip->RequestDescriptorPostLow,
	    &ioc->scsi_lookup_lock);
}

/**
 * _base_put_smid_scsi_io - send SCSI_IO request to firmware
 * @ioc: per adapter object
 * @smid: system request message index
 * @handle: device handle
 */
static void
_base_put_smid_scsi_io(struct MPT3SAS_ADAPTER *ioc, u16 smid, u16 handle)
{
	Mpi2RequestDescriptorUnion_t descriptor;
	u64 *request = (u64 *)&descriptor;


	descriptor.SCSIIO.RequestFlags = MPI2_REQ_DESCRIPT_FLAGS_SCSI_IO;
	descriptor.SCSIIO.MSIxIndex = _base_set_and_get_msix_index(ioc, smid);
	descriptor.SCSIIO.SMID = cpu_to_le16(smid);
	descriptor.SCSIIO.DevHandle = cpu_to_le16(handle);
	descriptor.SCSIIO.LMID = 0;
	_base_writeq(*request, &ioc->chip->RequestDescriptorPostLow,
	    &ioc->scsi_lookup_lock);
}

/**
 * _base_put_smid_fast_path - send fast path request to firmware
 * @ioc: per adapter object
 * @smid: system request message index
 * @handle: device handle
 */
static void
_base_put_smid_fast_path(struct MPT3SAS_ADAPTER *ioc, u16 smid,
	u16 handle)
{
	Mpi2RequestDescriptorUnion_t descriptor;
	u64 *request = (u64 *)&descriptor;

	descriptor.SCSIIO.RequestFlags =
	    MPI25_REQ_DESCRIPT_FLAGS_FAST_PATH_SCSI_IO;
	descriptor.SCSIIO.MSIxIndex = _base_set_and_get_msix_index(ioc, smid);
	descriptor.SCSIIO.SMID = cpu_to_le16(smid);
	descriptor.SCSIIO.DevHandle = cpu_to_le16(handle);
	descriptor.SCSIIO.LMID = 0;
	_base_writeq(*request, &ioc->chip->RequestDescriptorPostLow,
	    &ioc->scsi_lookup_lock);
}

/**
 * _base_put_smid_hi_priority - send Task Management request to firmware
 * @ioc: per adapter object
 * @smid: system request message index
 * @msix_task: msix_task will be same as msix of IO incase of task abort else 0.
 */
static void
_base_put_smid_hi_priority(struct MPT3SAS_ADAPTER *ioc, u16 smid,
	u16 msix_task)
{
	Mpi2RequestDescriptorUnion_t descriptor;
	void *mpi_req_iomem;
	u64 *request;

	if (ioc->is_mcpu_endpoint) {
		__le32 *mfp = (__le32 *)mpt3sas_base_get_msg_frame(ioc, smid);

		/* TBD 256 is offset within sys register. */
		mpi_req_iomem = (void __force *)ioc->chip
					+ MPI_FRAME_START_OFFSET
					+ (smid * ioc->request_sz);
		_base_clone_mpi_to_sys_mem(mpi_req_iomem, (void *)mfp,
							ioc->request_sz);
	}

	request = (u64 *)&descriptor;

	descriptor.HighPriority.RequestFlags =
	    MPI2_REQ_DESCRIPT_FLAGS_HIGH_PRIORITY;
	descriptor.HighPriority.MSIxIndex =  msix_task;
	descriptor.HighPriority.SMID = cpu_to_le16(smid);
	descriptor.HighPriority.LMID = 0;
	descriptor.HighPriority.Reserved1 = 0;
	if (ioc->is_mcpu_endpoint)
		_base_mpi_ep_writeq(*request,
				&ioc->chip->RequestDescriptorPostLow,
				&ioc->scsi_lookup_lock);
	else
		_base_writeq(*request, &ioc->chip->RequestDescriptorPostLow,
		    &ioc->scsi_lookup_lock);
}

/**
 * mpt3sas_base_put_smid_nvme_encap - send NVMe encapsulated request to
 *  firmware
 * @ioc: per adapter object
 * @smid: system request message index
 */
void
mpt3sas_base_put_smid_nvme_encap(struct MPT3SAS_ADAPTER *ioc, u16 smid)
{
	Mpi2RequestDescriptorUnion_t descriptor;
	u64 *request = (u64 *)&descriptor;

	descriptor.Default.RequestFlags =
		MPI26_REQ_DESCRIPT_FLAGS_PCIE_ENCAPSULATED;
	descriptor.Default.MSIxIndex =  _base_set_and_get_msix_index(ioc, smid);
	descriptor.Default.SMID = cpu_to_le16(smid);
	descriptor.Default.LMID = 0;
	descriptor.Default.DescriptorTypeDependent = 0;
	_base_writeq(*request, &ioc->chip->RequestDescriptorPostLow,
	    &ioc->scsi_lookup_lock);
}

/**
 * _base_put_smid_default - Default, primarily used for config pages
 * @ioc: per adapter object
 * @smid: system request message index
 */
static void
_base_put_smid_default(struct MPT3SAS_ADAPTER *ioc, u16 smid)
{
	Mpi2RequestDescriptorUnion_t descriptor;
	void *mpi_req_iomem;
	u64 *request;

	if (ioc->is_mcpu_endpoint) {
		__le32 *mfp = (__le32 *)mpt3sas_base_get_msg_frame(ioc, smid);

		_clone_sg_entries(ioc, (void *) mfp, smid);
		/* TBD 256 is offset within sys register */
		mpi_req_iomem = (void __force *)ioc->chip +
			MPI_FRAME_START_OFFSET + (smid * ioc->request_sz);
		_base_clone_mpi_to_sys_mem(mpi_req_iomem, (void *)mfp,
							ioc->request_sz);
	}
	request = (u64 *)&descriptor;
	descriptor.Default.RequestFlags = MPI2_REQ_DESCRIPT_FLAGS_DEFAULT_TYPE;
	descriptor.Default.MSIxIndex = _base_set_and_get_msix_index(ioc, smid);
	descriptor.Default.SMID = cpu_to_le16(smid);
	descriptor.Default.LMID = 0;
	descriptor.Default.DescriptorTypeDependent = 0;
	if (ioc->is_mcpu_endpoint)
		_base_mpi_ep_writeq(*request,
				&ioc->chip->RequestDescriptorPostLow,
				&ioc->scsi_lookup_lock);
	else
		_base_writeq(*request, &ioc->chip->RequestDescriptorPostLow,
				&ioc->scsi_lookup_lock);
}

/**
 * _base_put_smid_scsi_io_atomic - send SCSI_IO request to firmware using
 *   Atomic Request Descriptor
 * @ioc: per adapter object
 * @smid: system request message index
 * @handle: device handle, unused in this function, for function type match
 *
 * Return nothing.
 */
static void
_base_put_smid_scsi_io_atomic(struct MPT3SAS_ADAPTER *ioc, u16 smid,
	u16 handle)
{
	Mpi26AtomicRequestDescriptor_t descriptor;
	u32 *request = (u32 *)&descriptor;

	descriptor.RequestFlags = MPI2_REQ_DESCRIPT_FLAGS_SCSI_IO;
	descriptor.MSIxIndex = _base_set_and_get_msix_index(ioc, smid);
	descriptor.SMID = cpu_to_le16(smid);

	writel(cpu_to_le32(*request), &ioc->chip->AtomicRequestDescriptorPost);
}

/**
 * _base_put_smid_fast_path_atomic - send fast path request to firmware
 * using Atomic Request Descriptor
 * @ioc: per adapter object
 * @smid: system request message index
 * @handle: device handle, unused in this function, for function type match
 * Return nothing
 */
static void
_base_put_smid_fast_path_atomic(struct MPT3SAS_ADAPTER *ioc, u16 smid,
	u16 handle)
{
	Mpi26AtomicRequestDescriptor_t descriptor;
	u32 *request = (u32 *)&descriptor;

	descriptor.RequestFlags = MPI25_REQ_DESCRIPT_FLAGS_FAST_PATH_SCSI_IO;
	descriptor.MSIxIndex = _base_set_and_get_msix_index(ioc, smid);
	descriptor.SMID = cpu_to_le16(smid);

	writel(cpu_to_le32(*request), &ioc->chip->AtomicRequestDescriptorPost);
}

/**
 * _base_put_smid_hi_priority_atomic - send Task Management request to
 * firmware using Atomic Request Descriptor
 * @ioc: per adapter object
 * @smid: system request message index
 * @msix_task: msix_task will be same as msix of IO incase of task abort else 0
 *
 * Return nothing.
 */
static void
_base_put_smid_hi_priority_atomic(struct MPT3SAS_ADAPTER *ioc, u16 smid,
	u16 msix_task)
{
	Mpi26AtomicRequestDescriptor_t descriptor;
	u32 *request = (u32 *)&descriptor;

	descriptor.RequestFlags = MPI2_REQ_DESCRIPT_FLAGS_HIGH_PRIORITY;
	descriptor.MSIxIndex = msix_task;
	descriptor.SMID = cpu_to_le16(smid);

	writel(cpu_to_le32(*request), &ioc->chip->AtomicRequestDescriptorPost);
}

/**
 * _base_put_smid_default - Default, primarily used for config pages
 * use Atomic Request Descriptor
 * @ioc: per adapter object
 * @smid: system request message index
 *
 * Return nothing.
 */
static void
_base_put_smid_default_atomic(struct MPT3SAS_ADAPTER *ioc, u16 smid)
{
	Mpi26AtomicRequestDescriptor_t descriptor;
	u32 *request = (u32 *)&descriptor;

	descriptor.RequestFlags = MPI2_REQ_DESCRIPT_FLAGS_DEFAULT_TYPE;
	descriptor.MSIxIndex = _base_set_and_get_msix_index(ioc, smid);
	descriptor.SMID = cpu_to_le16(smid);

	writel(cpu_to_le32(*request), &ioc->chip->AtomicRequestDescriptorPost);
}

/**
 * _base_display_OEMs_branding - Display branding string
 * @ioc: per adapter object
 */
static void
_base_display_OEMs_branding(struct MPT3SAS_ADAPTER *ioc)
{
	if (ioc->pdev->subsystem_vendor != PCI_VENDOR_ID_INTEL)
		return;

	switch (ioc->pdev->subsystem_vendor) {
	case PCI_VENDOR_ID_INTEL:
		switch (ioc->pdev->device) {
		case MPI2_MFGPAGE_DEVID_SAS2008:
			switch (ioc->pdev->subsystem_device) {
			case MPT2SAS_INTEL_RMS2LL080_SSDID:
				ioc_info(ioc, "%s\n",
					 MPT2SAS_INTEL_RMS2LL080_BRANDING);
				break;
			case MPT2SAS_INTEL_RMS2LL040_SSDID:
				ioc_info(ioc, "%s\n",
					 MPT2SAS_INTEL_RMS2LL040_BRANDING);
				break;
			case MPT2SAS_INTEL_SSD910_SSDID:
				ioc_info(ioc, "%s\n",
					 MPT2SAS_INTEL_SSD910_BRANDING);
				break;
			default:
				ioc_info(ioc, "Intel(R) Controller: Subsystem ID: 0x%X\n",
					 ioc->pdev->subsystem_device);
				break;
			}
			break;
		case MPI2_MFGPAGE_DEVID_SAS2308_2:
			switch (ioc->pdev->subsystem_device) {
			case MPT2SAS_INTEL_RS25GB008_SSDID:
				ioc_info(ioc, "%s\n",
					 MPT2SAS_INTEL_RS25GB008_BRANDING);
				break;
			case MPT2SAS_INTEL_RMS25JB080_SSDID:
				ioc_info(ioc, "%s\n",
					 MPT2SAS_INTEL_RMS25JB080_BRANDING);
				break;
			case MPT2SAS_INTEL_RMS25JB040_SSDID:
				ioc_info(ioc, "%s\n",
					 MPT2SAS_INTEL_RMS25JB040_BRANDING);
				break;
			case MPT2SAS_INTEL_RMS25KB080_SSDID:
				ioc_info(ioc, "%s\n",
					 MPT2SAS_INTEL_RMS25KB080_BRANDING);
				break;
			case MPT2SAS_INTEL_RMS25KB040_SSDID:
				ioc_info(ioc, "%s\n",
					 MPT2SAS_INTEL_RMS25KB040_BRANDING);
				break;
			case MPT2SAS_INTEL_RMS25LB040_SSDID:
				ioc_info(ioc, "%s\n",
					 MPT2SAS_INTEL_RMS25LB040_BRANDING);
				break;
			case MPT2SAS_INTEL_RMS25LB080_SSDID:
				ioc_info(ioc, "%s\n",
					 MPT2SAS_INTEL_RMS25LB080_BRANDING);
				break;
			default:
				ioc_info(ioc, "Intel(R) Controller: Subsystem ID: 0x%X\n",
					 ioc->pdev->subsystem_device);
				break;
			}
			break;
		case MPI25_MFGPAGE_DEVID_SAS3008:
			switch (ioc->pdev->subsystem_device) {
			case MPT3SAS_INTEL_RMS3JC080_SSDID:
				ioc_info(ioc, "%s\n",
					 MPT3SAS_INTEL_RMS3JC080_BRANDING);
				break;

			case MPT3SAS_INTEL_RS3GC008_SSDID:
				ioc_info(ioc, "%s\n",
					 MPT3SAS_INTEL_RS3GC008_BRANDING);
				break;
			case MPT3SAS_INTEL_RS3FC044_SSDID:
				ioc_info(ioc, "%s\n",
					 MPT3SAS_INTEL_RS3FC044_BRANDING);
				break;
			case MPT3SAS_INTEL_RS3UC080_SSDID:
				ioc_info(ioc, "%s\n",
					 MPT3SAS_INTEL_RS3UC080_BRANDING);
				break;
			default:
				ioc_info(ioc, "Intel(R) Controller: Subsystem ID: 0x%X\n",
					 ioc->pdev->subsystem_device);
				break;
			}
			break;
		default:
			ioc_info(ioc, "Intel(R) Controller: Subsystem ID: 0x%X\n",
				 ioc->pdev->subsystem_device);
			break;
		}
		break;
	case PCI_VENDOR_ID_DELL:
		switch (ioc->pdev->device) {
		case MPI2_MFGPAGE_DEVID_SAS2008:
			switch (ioc->pdev->subsystem_device) {
			case MPT2SAS_DELL_6GBPS_SAS_HBA_SSDID:
				ioc_info(ioc, "%s\n",
					 MPT2SAS_DELL_6GBPS_SAS_HBA_BRANDING);
				break;
			case MPT2SAS_DELL_PERC_H200_ADAPTER_SSDID:
				ioc_info(ioc, "%s\n",
					 MPT2SAS_DELL_PERC_H200_ADAPTER_BRANDING);
				break;
			case MPT2SAS_DELL_PERC_H200_INTEGRATED_SSDID:
				ioc_info(ioc, "%s\n",
					 MPT2SAS_DELL_PERC_H200_INTEGRATED_BRANDING);
				break;
			case MPT2SAS_DELL_PERC_H200_MODULAR_SSDID:
				ioc_info(ioc, "%s\n",
					 MPT2SAS_DELL_PERC_H200_MODULAR_BRANDING);
				break;
			case MPT2SAS_DELL_PERC_H200_EMBEDDED_SSDID:
				ioc_info(ioc, "%s\n",
					 MPT2SAS_DELL_PERC_H200_EMBEDDED_BRANDING);
				break;
			case MPT2SAS_DELL_PERC_H200_SSDID:
				ioc_info(ioc, "%s\n",
					 MPT2SAS_DELL_PERC_H200_BRANDING);
				break;
			case MPT2SAS_DELL_6GBPS_SAS_SSDID:
				ioc_info(ioc, "%s\n",
					 MPT2SAS_DELL_6GBPS_SAS_BRANDING);
				break;
			default:
				ioc_info(ioc, "Dell 6Gbps HBA: Subsystem ID: 0x%X\n",
					 ioc->pdev->subsystem_device);
				break;
			}
			break;
		case MPI25_MFGPAGE_DEVID_SAS3008:
			switch (ioc->pdev->subsystem_device) {
			case MPT3SAS_DELL_12G_HBA_SSDID:
				ioc_info(ioc, "%s\n",
					 MPT3SAS_DELL_12G_HBA_BRANDING);
				break;
			default:
				ioc_info(ioc, "Dell 12Gbps HBA: Subsystem ID: 0x%X\n",
					 ioc->pdev->subsystem_device);
				break;
			}
			break;
		default:
			ioc_info(ioc, "Dell HBA: Subsystem ID: 0x%X\n",
				 ioc->pdev->subsystem_device);
			break;
		}
		break;
	case PCI_VENDOR_ID_CISCO:
		switch (ioc->pdev->device) {
		case MPI25_MFGPAGE_DEVID_SAS3008:
			switch (ioc->pdev->subsystem_device) {
			case MPT3SAS_CISCO_12G_8E_HBA_SSDID:
				ioc_info(ioc, "%s\n",
					 MPT3SAS_CISCO_12G_8E_HBA_BRANDING);
				break;
			case MPT3SAS_CISCO_12G_8I_HBA_SSDID:
				ioc_info(ioc, "%s\n",
					 MPT3SAS_CISCO_12G_8I_HBA_BRANDING);
				break;
			case MPT3SAS_CISCO_12G_AVILA_HBA_SSDID:
				ioc_info(ioc, "%s\n",
					 MPT3SAS_CISCO_12G_AVILA_HBA_BRANDING);
				break;
			default:
				ioc_info(ioc, "Cisco 12Gbps SAS HBA: Subsystem ID: 0x%X\n",
					 ioc->pdev->subsystem_device);
				break;
			}
			break;
		case MPI25_MFGPAGE_DEVID_SAS3108_1:
			switch (ioc->pdev->subsystem_device) {
			case MPT3SAS_CISCO_12G_AVILA_HBA_SSDID:
				ioc_info(ioc, "%s\n",
					 MPT3SAS_CISCO_12G_AVILA_HBA_BRANDING);
				break;
			case MPT3SAS_CISCO_12G_COLUSA_MEZZANINE_HBA_SSDID:
				ioc_info(ioc, "%s\n",
					 MPT3SAS_CISCO_12G_COLUSA_MEZZANINE_HBA_BRANDING);
				break;
			default:
				ioc_info(ioc, "Cisco 12Gbps SAS HBA: Subsystem ID: 0x%X\n",
					 ioc->pdev->subsystem_device);
				break;
			}
			break;
		default:
			ioc_info(ioc, "Cisco SAS HBA: Subsystem ID: 0x%X\n",
				 ioc->pdev->subsystem_device);
			break;
		}
		break;
	case MPT2SAS_HP_3PAR_SSVID:
		switch (ioc->pdev->device) {
		case MPI2_MFGPAGE_DEVID_SAS2004:
			switch (ioc->pdev->subsystem_device) {
			case MPT2SAS_HP_DAUGHTER_2_4_INTERNAL_SSDID:
				ioc_info(ioc, "%s\n",
					 MPT2SAS_HP_DAUGHTER_2_4_INTERNAL_BRANDING);
				break;
			default:
				ioc_info(ioc, "HP 6Gbps SAS HBA: Subsystem ID: 0x%X\n",
					 ioc->pdev->subsystem_device);
				break;
			}
			break;
		case MPI2_MFGPAGE_DEVID_SAS2308_2:
			switch (ioc->pdev->subsystem_device) {
			case MPT2SAS_HP_2_4_INTERNAL_SSDID:
				ioc_info(ioc, "%s\n",
					 MPT2SAS_HP_2_4_INTERNAL_BRANDING);
				break;
			case MPT2SAS_HP_2_4_EXTERNAL_SSDID:
				ioc_info(ioc, "%s\n",
					 MPT2SAS_HP_2_4_EXTERNAL_BRANDING);
				break;
			case MPT2SAS_HP_1_4_INTERNAL_1_4_EXTERNAL_SSDID:
				ioc_info(ioc, "%s\n",
					 MPT2SAS_HP_1_4_INTERNAL_1_4_EXTERNAL_BRANDING);
				break;
			case MPT2SAS_HP_EMBEDDED_2_4_INTERNAL_SSDID:
				ioc_info(ioc, "%s\n",
					 MPT2SAS_HP_EMBEDDED_2_4_INTERNAL_BRANDING);
				break;
			default:
				ioc_info(ioc, "HP 6Gbps SAS HBA: Subsystem ID: 0x%X\n",
					 ioc->pdev->subsystem_device);
				break;
			}
			break;
		default:
			ioc_info(ioc, "HP SAS HBA: Subsystem ID: 0x%X\n",
				 ioc->pdev->subsystem_device);
			break;
		}
	default:
		break;
	}
}

/**
 * _base_display_fwpkg_version - sends FWUpload request to pull FWPkg
 *				version from FW Image Header.
 * @ioc: per adapter object
 *
 * Return: 0 for success, non-zero for failure.
 */
	static int
_base_display_fwpkg_version(struct MPT3SAS_ADAPTER *ioc)
{
	Mpi2FWImageHeader_t *FWImgHdr;
	Mpi25FWUploadRequest_t *mpi_request;
	Mpi2FWUploadReply_t mpi_reply;
	int r = 0;
	void *fwpkg_data = NULL;
	dma_addr_t fwpkg_data_dma;
	u16 smid, ioc_status;
	size_t data_length;

	dinitprintk(ioc, ioc_info(ioc, "%s\n", __func__));

	if (ioc->base_cmds.status & MPT3_CMD_PENDING) {
		ioc_err(ioc, "%s: internal command already in use\n", __func__);
		return -EAGAIN;
	}

	data_length = sizeof(Mpi2FWImageHeader_t);
	fwpkg_data = dma_alloc_coherent(&ioc->pdev->dev, data_length,
			&fwpkg_data_dma, GFP_KERNEL);
	if (!fwpkg_data) {
		ioc_err(ioc, "failure at %s:%d/%s()!\n",
			__FILE__, __LINE__, __func__);
		return -ENOMEM;
	}

	smid = mpt3sas_base_get_smid(ioc, ioc->base_cb_idx);
	if (!smid) {
		ioc_err(ioc, "%s: failed obtaining a smid\n", __func__);
		r = -EAGAIN;
		goto out;
	}

	ioc->base_cmds.status = MPT3_CMD_PENDING;
	mpi_request = mpt3sas_base_get_msg_frame(ioc, smid);
	ioc->base_cmds.smid = smid;
	memset(mpi_request, 0, sizeof(Mpi25FWUploadRequest_t));
	mpi_request->Function = MPI2_FUNCTION_FW_UPLOAD;
	mpi_request->ImageType = MPI2_FW_UPLOAD_ITYPE_FW_FLASH;
	mpi_request->ImageSize = cpu_to_le32(data_length);
	ioc->build_sg(ioc, &mpi_request->SGL, 0, 0, fwpkg_data_dma,
			data_length);
	init_completion(&ioc->base_cmds.done);
	ioc->put_smid_default(ioc, smid);
	/* Wait for 15 seconds */
	wait_for_completion_timeout(&ioc->base_cmds.done,
			FW_IMG_HDR_READ_TIMEOUT*HZ);
	ioc_info(ioc, "%s: complete\n", __func__);
	if (!(ioc->base_cmds.status & MPT3_CMD_COMPLETE)) {
		ioc_err(ioc, "%s: timeout\n", __func__);
		_debug_dump_mf(mpi_request,
				sizeof(Mpi25FWUploadRequest_t)/4);
		r = -ETIME;
	} else {
		memset(&mpi_reply, 0, sizeof(Mpi2FWUploadReply_t));
		if (ioc->base_cmds.status & MPT3_CMD_REPLY_VALID) {
			memcpy(&mpi_reply, ioc->base_cmds.reply,
					sizeof(Mpi2FWUploadReply_t));
			ioc_status = le16_to_cpu(mpi_reply.IOCStatus) &
						MPI2_IOCSTATUS_MASK;
			if (ioc_status == MPI2_IOCSTATUS_SUCCESS) {
				FWImgHdr = (Mpi2FWImageHeader_t *)fwpkg_data;
				if (FWImgHdr->PackageVersion.Word) {
					ioc_info(ioc, "FW Package Version (%02d.%02d.%02d.%02d)\n",
						 FWImgHdr->PackageVersion.Struct.Major,
						 FWImgHdr->PackageVersion.Struct.Minor,
						 FWImgHdr->PackageVersion.Struct.Unit,
						 FWImgHdr->PackageVersion.Struct.Dev);
				}
			} else {
				_debug_dump_mf(&mpi_reply,
						sizeof(Mpi2FWUploadReply_t)/4);
			}
		}
	}
	ioc->base_cmds.status = MPT3_CMD_NOT_USED;
out:
	if (fwpkg_data)
		dma_free_coherent(&ioc->pdev->dev, data_length, fwpkg_data,
				fwpkg_data_dma);
	return r;
}

/**
 * _base_display_ioc_capabilities - Disply IOC's capabilities.
 * @ioc: per adapter object
 */
static void
_base_display_ioc_capabilities(struct MPT3SAS_ADAPTER *ioc)
{
	int i = 0;
	char desc[16];
	u32 iounit_pg1_flags;
	u32 bios_version;

	bios_version = le32_to_cpu(ioc->bios_pg3.BiosVersion);
	strncpy(desc, ioc->manu_pg0.ChipName, 16);
	ioc_info(ioc, "%s: FWVersion(%02d.%02d.%02d.%02d), ChipRevision(0x%02x), BiosVersion(%02d.%02d.%02d.%02d)\n",
		 desc,
		 (ioc->facts.FWVersion.Word & 0xFF000000) >> 24,
		 (ioc->facts.FWVersion.Word & 0x00FF0000) >> 16,
		 (ioc->facts.FWVersion.Word & 0x0000FF00) >> 8,
		 ioc->facts.FWVersion.Word & 0x000000FF,
		 ioc->pdev->revision,
		 (bios_version & 0xFF000000) >> 24,
		 (bios_version & 0x00FF0000) >> 16,
		 (bios_version & 0x0000FF00) >> 8,
		 bios_version & 0x000000FF);

	_base_display_OEMs_branding(ioc);

	if (ioc->facts.ProtocolFlags & MPI2_IOCFACTS_PROTOCOL_NVME_DEVICES) {
		pr_info("%sNVMe", i ? "," : "");
		i++;
	}

	ioc_info(ioc, "Protocol=(");

	if (ioc->facts.ProtocolFlags & MPI2_IOCFACTS_PROTOCOL_SCSI_INITIATOR) {
		pr_cont("Initiator");
		i++;
	}

	if (ioc->facts.ProtocolFlags & MPI2_IOCFACTS_PROTOCOL_SCSI_TARGET) {
		pr_cont("%sTarget", i ? "," : "");
		i++;
	}

	i = 0;
	pr_cont("), Capabilities=(");

	if (!ioc->hide_ir_msg) {
		if (ioc->facts.IOCCapabilities &
		    MPI2_IOCFACTS_CAPABILITY_INTEGRATED_RAID) {
			pr_cont("Raid");
			i++;
		}
	}

	if (ioc->facts.IOCCapabilities & MPI2_IOCFACTS_CAPABILITY_TLR) {
		pr_cont("%sTLR", i ? "," : "");
		i++;
	}

	if (ioc->facts.IOCCapabilities & MPI2_IOCFACTS_CAPABILITY_MULTICAST) {
		pr_cont("%sMulticast", i ? "," : "");
		i++;
	}

	if (ioc->facts.IOCCapabilities &
	    MPI2_IOCFACTS_CAPABILITY_BIDIRECTIONAL_TARGET) {
		pr_cont("%sBIDI Target", i ? "," : "");
		i++;
	}

	if (ioc->facts.IOCCapabilities & MPI2_IOCFACTS_CAPABILITY_EEDP) {
		pr_cont("%sEEDP", i ? "," : "");
		i++;
	}

	if (ioc->facts.IOCCapabilities &
	    MPI2_IOCFACTS_CAPABILITY_SNAPSHOT_BUFFER) {
		pr_cont("%sSnapshot Buffer", i ? "," : "");
		i++;
	}

	if (ioc->facts.IOCCapabilities &
	    MPI2_IOCFACTS_CAPABILITY_DIAG_TRACE_BUFFER) {
		pr_cont("%sDiag Trace Buffer", i ? "," : "");
		i++;
	}

	if (ioc->facts.IOCCapabilities &
	    MPI2_IOCFACTS_CAPABILITY_EXTENDED_BUFFER) {
		pr_cont("%sDiag Extended Buffer", i ? "," : "");
		i++;
	}

	if (ioc->facts.IOCCapabilities &
	    MPI2_IOCFACTS_CAPABILITY_TASK_SET_FULL_HANDLING) {
		pr_cont("%sTask Set Full", i ? "," : "");
		i++;
	}

	iounit_pg1_flags = le32_to_cpu(ioc->iounit_pg1.Flags);
	if (!(iounit_pg1_flags & MPI2_IOUNITPAGE1_NATIVE_COMMAND_Q_DISABLE)) {
		pr_cont("%sNCQ", i ? "," : "");
		i++;
	}

	pr_cont(")\n");
}

/**
 * mpt3sas_base_update_missing_delay - change the missing delay timers
 * @ioc: per adapter object
 * @device_missing_delay: amount of time till device is reported missing
 * @io_missing_delay: interval IO is returned when there is a missing device
 *
 * Passed on the command line, this function will modify the device missing
 * delay, as well as the io missing delay. This should be called at driver
 * load time.
 */
void
mpt3sas_base_update_missing_delay(struct MPT3SAS_ADAPTER *ioc,
	u16 device_missing_delay, u8 io_missing_delay)
{
	u16 dmd, dmd_new, dmd_orignal;
	u8 io_missing_delay_original;
	u16 sz;
	Mpi2SasIOUnitPage1_t *sas_iounit_pg1 = NULL;
	Mpi2ConfigReply_t mpi_reply;
	u8 num_phys = 0;
	u16 ioc_status;

	mpt3sas_config_get_number_hba_phys(ioc, &num_phys);
	if (!num_phys)
		return;

	sz = offsetof(Mpi2SasIOUnitPage1_t, PhyData) + (num_phys *
	    sizeof(Mpi2SasIOUnit1PhyData_t));
	sas_iounit_pg1 = kzalloc(sz, GFP_KERNEL);
	if (!sas_iounit_pg1) {
		ioc_err(ioc, "failure at %s:%d/%s()!\n",
			__FILE__, __LINE__, __func__);
		goto out;
	}
	if ((mpt3sas_config_get_sas_iounit_pg1(ioc, &mpi_reply,
	    sas_iounit_pg1, sz))) {
		ioc_err(ioc, "failure at %s:%d/%s()!\n",
			__FILE__, __LINE__, __func__);
		goto out;
	}
	ioc_status = le16_to_cpu(mpi_reply.IOCStatus) &
	    MPI2_IOCSTATUS_MASK;
	if (ioc_status != MPI2_IOCSTATUS_SUCCESS) {
		ioc_err(ioc, "failure at %s:%d/%s()!\n",
			__FILE__, __LINE__, __func__);
		goto out;
	}

	/* device missing delay */
	dmd = sas_iounit_pg1->ReportDeviceMissingDelay;
	if (dmd & MPI2_SASIOUNIT1_REPORT_MISSING_UNIT_16)
		dmd = (dmd & MPI2_SASIOUNIT1_REPORT_MISSING_TIMEOUT_MASK) * 16;
	else
		dmd = dmd & MPI2_SASIOUNIT1_REPORT_MISSING_TIMEOUT_MASK;
	dmd_orignal = dmd;
	if (device_missing_delay > 0x7F) {
		dmd = (device_missing_delay > 0x7F0) ? 0x7F0 :
		    device_missing_delay;
		dmd = dmd / 16;
		dmd |= MPI2_SASIOUNIT1_REPORT_MISSING_UNIT_16;
	} else
		dmd = device_missing_delay;
	sas_iounit_pg1->ReportDeviceMissingDelay = dmd;

	/* io missing delay */
	io_missing_delay_original = sas_iounit_pg1->IODeviceMissingDelay;
	sas_iounit_pg1->IODeviceMissingDelay = io_missing_delay;

	if (!mpt3sas_config_set_sas_iounit_pg1(ioc, &mpi_reply, sas_iounit_pg1,
	    sz)) {
		if (dmd & MPI2_SASIOUNIT1_REPORT_MISSING_UNIT_16)
			dmd_new = (dmd &
			    MPI2_SASIOUNIT1_REPORT_MISSING_TIMEOUT_MASK) * 16;
		else
			dmd_new =
		    dmd & MPI2_SASIOUNIT1_REPORT_MISSING_TIMEOUT_MASK;
		ioc_info(ioc, "device_missing_delay: old(%d), new(%d)\n",
			 dmd_orignal, dmd_new);
		ioc_info(ioc, "ioc_missing_delay: old(%d), new(%d)\n",
			 io_missing_delay_original,
			 io_missing_delay);
		ioc->device_missing_delay = dmd_new;
		ioc->io_missing_delay = io_missing_delay;
	}

out:
	kfree(sas_iounit_pg1);
}

/**
 * _base_update_ioc_page1_inlinewith_perf_mode - Update IOC Page1 fields
 *    according to performance mode.
 * @ioc : per adapter object
 *
 * Return nothing.
 */
static void
_base_update_ioc_page1_inlinewith_perf_mode(struct MPT3SAS_ADAPTER *ioc)
{
	Mpi2IOCPage1_t ioc_pg1;
	Mpi2ConfigReply_t mpi_reply;

	mpt3sas_config_get_ioc_pg1(ioc, &mpi_reply, &ioc->ioc_pg1_copy);
	memcpy(&ioc_pg1, &ioc->ioc_pg1_copy, sizeof(Mpi2IOCPage1_t));

	switch (perf_mode) {
	case MPT_PERF_MODE_DEFAULT:
	case MPT_PERF_MODE_BALANCED:
		if (ioc->high_iops_queues) {
			ioc_info(ioc,
				"Enable interrupt coalescing only for first\t"
				"%d reply queues\n",
				MPT3SAS_HIGH_IOPS_REPLY_QUEUES);
			/*
			 * If 31st bit is zero then interrupt coalescing is
			 * enabled for all reply descriptor post queues.
			 * If 31st bit is set to one then user can
			 * enable/disable interrupt coalescing on per reply
			 * descriptor post queue group(8) basis. So to enable
			 * interrupt coalescing only on first reply descriptor
			 * post queue group 31st bit and zero th bit is enabled.
			 */
			ioc_pg1.ProductSpecific = cpu_to_le32(0x80000000 |
			    ((1 << MPT3SAS_HIGH_IOPS_REPLY_QUEUES/8) - 1));
			mpt3sas_config_set_ioc_pg1(ioc, &mpi_reply, &ioc_pg1);
			ioc_info(ioc, "performance mode: balanced\n");
			return;
		}
		/* Fall through */
	case MPT_PERF_MODE_LATENCY:
		/*
		 * Enable interrupt coalescing on all reply queues
		 * with timeout value 0xA
		 */
		ioc_pg1.CoalescingTimeout = cpu_to_le32(0xa);
		ioc_pg1.Flags |= cpu_to_le32(MPI2_IOCPAGE1_REPLY_COALESCING);
		ioc_pg1.ProductSpecific = 0;
		mpt3sas_config_set_ioc_pg1(ioc, &mpi_reply, &ioc_pg1);
		ioc_info(ioc, "performance mode: latency\n");
		break;
	case MPT_PERF_MODE_IOPS:
		/*
		 * Enable interrupt coalescing on all reply queues.
		 */
		ioc_info(ioc,
		    "performance mode: iops with coalescing timeout: 0x%x\n",
		    le32_to_cpu(ioc_pg1.CoalescingTimeout));
		ioc_pg1.Flags |= cpu_to_le32(MPI2_IOCPAGE1_REPLY_COALESCING);
		ioc_pg1.ProductSpecific = 0;
		mpt3sas_config_set_ioc_pg1(ioc, &mpi_reply, &ioc_pg1);
		break;
	}
}

/**
 * _base_static_config_pages - static start of day config pages
 * @ioc: per adapter object
 */
static void
_base_static_config_pages(struct MPT3SAS_ADAPTER *ioc)
{
	Mpi2ConfigReply_t mpi_reply;
	u32 iounit_pg1_flags;

	ioc->nvme_abort_timeout = 30;
	mpt3sas_config_get_manufacturing_pg0(ioc, &mpi_reply, &ioc->manu_pg0);
	if (ioc->ir_firmware)
		mpt3sas_config_get_manufacturing_pg10(ioc, &mpi_reply,
		    &ioc->manu_pg10);

	/*
	 * Ensure correct T10 PI operation if vendor left EEDPTagMode
	 * flag unset in NVDATA.
	 */
	mpt3sas_config_get_manufacturing_pg11(ioc, &mpi_reply, &ioc->manu_pg11);
	if (!ioc->is_gen35_ioc && ioc->manu_pg11.EEDPTagMode == 0) {
		pr_err("%s: overriding NVDATA EEDPTagMode setting\n",
		    ioc->name);
		ioc->manu_pg11.EEDPTagMode &= ~0x3;
		ioc->manu_pg11.EEDPTagMode |= 0x1;
		mpt3sas_config_set_manufacturing_pg11(ioc, &mpi_reply,
		    &ioc->manu_pg11);
	}
	if (ioc->manu_pg11.AddlFlags2 & NVME_TASK_MNGT_CUSTOM_MASK)
		ioc->tm_custom_handling = 1;
	else {
		ioc->tm_custom_handling = 0;
		if (ioc->manu_pg11.NVMeAbortTO < NVME_TASK_ABORT_MIN_TIMEOUT)
			ioc->nvme_abort_timeout = NVME_TASK_ABORT_MIN_TIMEOUT;
		else if (ioc->manu_pg11.NVMeAbortTO >
					NVME_TASK_ABORT_MAX_TIMEOUT)
			ioc->nvme_abort_timeout = NVME_TASK_ABORT_MAX_TIMEOUT;
		else
			ioc->nvme_abort_timeout = ioc->manu_pg11.NVMeAbortTO;
	}

	mpt3sas_config_get_bios_pg2(ioc, &mpi_reply, &ioc->bios_pg2);
	mpt3sas_config_get_bios_pg3(ioc, &mpi_reply, &ioc->bios_pg3);
	mpt3sas_config_get_ioc_pg8(ioc, &mpi_reply, &ioc->ioc_pg8);
	mpt3sas_config_get_iounit_pg0(ioc, &mpi_reply, &ioc->iounit_pg0);
	mpt3sas_config_get_iounit_pg1(ioc, &mpi_reply, &ioc->iounit_pg1);
	mpt3sas_config_get_iounit_pg8(ioc, &mpi_reply, &ioc->iounit_pg8);
	_base_display_ioc_capabilities(ioc);

	/*
	 * Enable task_set_full handling in iounit_pg1 when the
	 * facts capabilities indicate that its supported.
	 */
	iounit_pg1_flags = le32_to_cpu(ioc->iounit_pg1.Flags);
	if ((ioc->facts.IOCCapabilities &
	    MPI2_IOCFACTS_CAPABILITY_TASK_SET_FULL_HANDLING))
		iounit_pg1_flags &=
		    ~MPI2_IOUNITPAGE1_DISABLE_TASK_SET_FULL_HANDLING;
	else
		iounit_pg1_flags |=
		    MPI2_IOUNITPAGE1_DISABLE_TASK_SET_FULL_HANDLING;
	ioc->iounit_pg1.Flags = cpu_to_le32(iounit_pg1_flags);
	mpt3sas_config_set_iounit_pg1(ioc, &mpi_reply, &ioc->iounit_pg1);

	if (ioc->iounit_pg8.NumSensors)
		ioc->temp_sensors_count = ioc->iounit_pg8.NumSensors;
	if (ioc->is_aero_ioc)
		_base_update_ioc_page1_inlinewith_perf_mode(ioc);
}

/**
 * mpt3sas_free_enclosure_list - release memory
 * @ioc: per adapter object
 *
 * Free memory allocated during encloure add.
 */
void
mpt3sas_free_enclosure_list(struct MPT3SAS_ADAPTER *ioc)
{
	struct _enclosure_node *enclosure_dev, *enclosure_dev_next;

	/* Free enclosure list */
	list_for_each_entry_safe(enclosure_dev,
			enclosure_dev_next, &ioc->enclosure_list, list) {
		list_del(&enclosure_dev->list);
		kfree(enclosure_dev);
	}
}

/**
 * _base_release_memory_pools - release memory
 * @ioc: per adapter object
 *
 * Free memory allocated from _base_allocate_memory_pools.
 */
static void
_base_release_memory_pools(struct MPT3SAS_ADAPTER *ioc)
{
	int i = 0;
	int j = 0;
	struct chain_tracker *ct;
	struct reply_post_struct *rps;

	dexitprintk(ioc, ioc_info(ioc, "%s\n", __func__));

	if (ioc->request) {
		dma_free_coherent(&ioc->pdev->dev, ioc->request_dma_sz,
		    ioc->request,  ioc->request_dma);
		dexitprintk(ioc,
			    ioc_info(ioc, "request_pool(0x%p): free\n",
				     ioc->request));
		ioc->request = NULL;
	}

	if (ioc->sense) {
		dma_pool_free(ioc->sense_dma_pool, ioc->sense, ioc->sense_dma);
		dma_pool_destroy(ioc->sense_dma_pool);
		dexitprintk(ioc,
			    ioc_info(ioc, "sense_pool(0x%p): free\n",
				     ioc->sense));
		ioc->sense = NULL;
	}

	if (ioc->reply) {
		dma_pool_free(ioc->reply_dma_pool, ioc->reply, ioc->reply_dma);
		dma_pool_destroy(ioc->reply_dma_pool);
		dexitprintk(ioc,
			    ioc_info(ioc, "reply_pool(0x%p): free\n",
				     ioc->reply));
		ioc->reply = NULL;
	}

	if (ioc->reply_free) {
		dma_pool_free(ioc->reply_free_dma_pool, ioc->reply_free,
		    ioc->reply_free_dma);
		dma_pool_destroy(ioc->reply_free_dma_pool);
		dexitprintk(ioc,
			    ioc_info(ioc, "reply_free_pool(0x%p): free\n",
				     ioc->reply_free));
		ioc->reply_free = NULL;
	}

	if (ioc->reply_post) {
		do {
			rps = &ioc->reply_post[i];
			if (rps->reply_post_free) {
				dma_pool_free(
				    ioc->reply_post_free_dma_pool,
				    rps->reply_post_free,
				    rps->reply_post_free_dma);
				dexitprintk(ioc,
					    ioc_info(ioc, "reply_post_free_pool(0x%p): free\n",
						     rps->reply_post_free));
				rps->reply_post_free = NULL;
			}
		} while (ioc->rdpq_array_enable &&
			   (++i < ioc->reply_queue_count));
		if (ioc->reply_post_free_array &&
			ioc->rdpq_array_enable) {
			dma_pool_free(ioc->reply_post_free_array_dma_pool,
				ioc->reply_post_free_array,
				ioc->reply_post_free_array_dma);
			ioc->reply_post_free_array = NULL;
		}
		dma_pool_destroy(ioc->reply_post_free_array_dma_pool);
		dma_pool_destroy(ioc->reply_post_free_dma_pool);
		kfree(ioc->reply_post);
	}

	if (ioc->pcie_sgl_dma_pool) {
		for (i = 0; i < ioc->scsiio_depth; i++) {
			dma_pool_free(ioc->pcie_sgl_dma_pool,
					ioc->pcie_sg_lookup[i].pcie_sgl,
					ioc->pcie_sg_lookup[i].pcie_sgl_dma);
		}
		if (ioc->pcie_sgl_dma_pool)
			dma_pool_destroy(ioc->pcie_sgl_dma_pool);
	}

	if (ioc->config_page) {
		dexitprintk(ioc,
			    ioc_info(ioc, "config_page(0x%p): free\n",
				     ioc->config_page));
		dma_free_coherent(&ioc->pdev->dev, ioc->config_page_sz,
		    ioc->config_page, ioc->config_page_dma);
	}

	kfree(ioc->hpr_lookup);
	kfree(ioc->internal_lookup);
	if (ioc->chain_lookup) {
		for (i = 0; i < ioc->scsiio_depth; i++) {
			for (j = ioc->chains_per_prp_buffer;
			    j < ioc->chains_needed_per_io; j++) {
				ct = &ioc->chain_lookup[i].chains_per_smid[j];
				if (ct && ct->chain_buffer)
					dma_pool_free(ioc->chain_dma_pool,
						ct->chain_buffer,
						ct->chain_buffer_dma);
			}
			kfree(ioc->chain_lookup[i].chains_per_smid);
		}
		dma_pool_destroy(ioc->chain_dma_pool);
		kfree(ioc->chain_lookup);
		ioc->chain_lookup = NULL;
	}
}

/**
 * is_MSB_are_same - checks whether all reply queues in a set are
 *	having same upper 32bits in their base memory address.
 * @reply_pool_start_address: Base address of a reply queue set
 * @pool_sz: Size of single Reply Descriptor Post Queues pool size
 *
 * Return: 1 if reply queues in a set have a same upper 32bits in their base
 * memory address, else 0.
 */

static int
is_MSB_are_same(long reply_pool_start_address, u32 pool_sz)
{
	long reply_pool_end_address;

	reply_pool_end_address = reply_pool_start_address + pool_sz;

	if (upper_32_bits(reply_pool_start_address) ==
		upper_32_bits(reply_pool_end_address))
		return 1;
	else
		return 0;
}

/**
 * _base_allocate_memory_pools - allocate start of day memory pools
 * @ioc: per adapter object
 *
 * Return: 0 success, anything else error.
 */
static int
_base_allocate_memory_pools(struct MPT3SAS_ADAPTER *ioc)
{
	struct mpt3sas_facts *facts;
	u16 max_sge_elements;
	u16 chains_needed_per_io;
	u32 sz, total_sz, reply_post_free_sz, reply_post_free_array_sz;
	u32 retry_sz;
	u16 max_request_credit, nvme_blocks_needed;
	unsigned short sg_tablesize;
	u16 sge_size;
	int i, j;
	struct chain_tracker *ct;

	dinitprintk(ioc, ioc_info(ioc, "%s\n", __func__));


	retry_sz = 0;
	facts = &ioc->facts;

	/* command line tunables for max sgl entries */
	if (max_sgl_entries != -1)
		sg_tablesize = max_sgl_entries;
	else {
		if (ioc->hba_mpi_version_belonged == MPI2_VERSION)
			sg_tablesize = MPT2SAS_SG_DEPTH;
		else
			sg_tablesize = MPT3SAS_SG_DEPTH;
	}

	/* max sgl entries <= MPT_KDUMP_MIN_PHYS_SEGMENTS in KDUMP mode */
	if (reset_devices)
		sg_tablesize = min_t(unsigned short, sg_tablesize,
		   MPT_KDUMP_MIN_PHYS_SEGMENTS);

	if (ioc->is_mcpu_endpoint)
		ioc->shost->sg_tablesize = MPT_MIN_PHYS_SEGMENTS;
	else {
		if (sg_tablesize < MPT_MIN_PHYS_SEGMENTS)
			sg_tablesize = MPT_MIN_PHYS_SEGMENTS;
		else if (sg_tablesize > MPT_MAX_PHYS_SEGMENTS) {
			sg_tablesize = min_t(unsigned short, sg_tablesize,
					SG_MAX_SEGMENTS);
			ioc_warn(ioc, "sg_tablesize(%u) is bigger than kernel defined SG_CHUNK_SIZE(%u)\n",
				 sg_tablesize, MPT_MAX_PHYS_SEGMENTS);
		}
		ioc->shost->sg_tablesize = sg_tablesize;
	}

	ioc->internal_depth = min_t(int, (facts->HighPriorityCredit + (5)),
		(facts->RequestCredit / 4));
	if (ioc->internal_depth < INTERNAL_CMDS_COUNT) {
		if (facts->RequestCredit <= (INTERNAL_CMDS_COUNT +
				INTERNAL_SCSIIO_CMDS_COUNT)) {
			ioc_err(ioc, "IOC doesn't have enough Request Credits, it has just %d number of credits\n",
				facts->RequestCredit);
			return -ENOMEM;
		}
		ioc->internal_depth = 10;
	}

	ioc->hi_priority_depth = ioc->internal_depth - (5);
	/* command line tunables  for max controller queue depth */
	if (max_queue_depth != -1 && max_queue_depth != 0) {
		max_request_credit = min_t(u16, max_queue_depth +
			ioc->internal_depth, facts->RequestCredit);
		if (max_request_credit > MAX_HBA_QUEUE_DEPTH)
			max_request_credit =  MAX_HBA_QUEUE_DEPTH;
	} else if (reset_devices)
		max_request_credit = min_t(u16, facts->RequestCredit,
		    (MPT3SAS_KDUMP_SCSI_IO_DEPTH + ioc->internal_depth));
	else
		max_request_credit = min_t(u16, facts->RequestCredit,
		    MAX_HBA_QUEUE_DEPTH);

	/* Firmware maintains additional facts->HighPriorityCredit number of
	 * credits for HiPriprity Request messages, so hba queue depth will be
	 * sum of max_request_credit and high priority queue depth.
	 */
	ioc->hba_queue_depth = max_request_credit + ioc->hi_priority_depth;

	/* request frame size */
	ioc->request_sz = facts->IOCRequestFrameSize * 4;

	/* reply frame size */
	ioc->reply_sz = facts->ReplyFrameSize * 4;

	/* chain segment size */
	if (ioc->hba_mpi_version_belonged != MPI2_VERSION) {
		if (facts->IOCMaxChainSegmentSize)
			ioc->chain_segment_sz =
					facts->IOCMaxChainSegmentSize *
					MAX_CHAIN_ELEMT_SZ;
		else
		/* set to 128 bytes size if IOCMaxChainSegmentSize is zero */
			ioc->chain_segment_sz = DEFAULT_NUM_FWCHAIN_ELEMTS *
						    MAX_CHAIN_ELEMT_SZ;
	} else
		ioc->chain_segment_sz = ioc->request_sz;

	/* calculate the max scatter element size */
	sge_size = max_t(u16, ioc->sge_size, ioc->sge_size_ieee);

 retry_allocation:
	total_sz = 0;
	/* calculate number of sg elements left over in the 1st frame */
	max_sge_elements = ioc->request_sz - ((sizeof(Mpi2SCSIIORequest_t) -
	    sizeof(Mpi2SGEIOUnion_t)) + sge_size);
	ioc->max_sges_in_main_message = max_sge_elements/sge_size;

	/* now do the same for a chain buffer */
	max_sge_elements = ioc->chain_segment_sz - sge_size;
	ioc->max_sges_in_chain_message = max_sge_elements/sge_size;

	/*
	 *  MPT3SAS_SG_DEPTH = CONFIG_FUSION_MAX_SGE
	 */
	chains_needed_per_io = ((ioc->shost->sg_tablesize -
	   ioc->max_sges_in_main_message)/ioc->max_sges_in_chain_message)
	    + 1;
	if (chains_needed_per_io > facts->MaxChainDepth) {
		chains_needed_per_io = facts->MaxChainDepth;
		ioc->shost->sg_tablesize = min_t(u16,
		ioc->max_sges_in_main_message + (ioc->max_sges_in_chain_message
		* chains_needed_per_io), ioc->shost->sg_tablesize);
	}
	ioc->chains_needed_per_io = chains_needed_per_io;

	/* reply free queue sizing - taking into account for 64 FW events */
	ioc->reply_free_queue_depth = ioc->hba_queue_depth + 64;

	/* mCPU manage single counters for simplicity */
	if (ioc->is_mcpu_endpoint)
		ioc->reply_post_queue_depth = ioc->reply_free_queue_depth;
	else {
		/* calculate reply descriptor post queue depth */
		ioc->reply_post_queue_depth = ioc->hba_queue_depth +
			ioc->reply_free_queue_depth +  1;
		/* align the reply post queue on the next 16 count boundary */
		if (ioc->reply_post_queue_depth % 16)
			ioc->reply_post_queue_depth += 16 -
				(ioc->reply_post_queue_depth % 16);
	}

	if (ioc->reply_post_queue_depth >
	    facts->MaxReplyDescriptorPostQueueDepth) {
		ioc->reply_post_queue_depth =
				facts->MaxReplyDescriptorPostQueueDepth -
		    (facts->MaxReplyDescriptorPostQueueDepth % 16);
		ioc->hba_queue_depth =
				((ioc->reply_post_queue_depth - 64) / 2) - 1;
		ioc->reply_free_queue_depth = ioc->hba_queue_depth + 64;
	}

	dinitprintk(ioc,
		    ioc_info(ioc, "scatter gather: sge_in_main_msg(%d), sge_per_chain(%d), sge_per_io(%d), chains_per_io(%d)\n",
			     ioc->max_sges_in_main_message,
			     ioc->max_sges_in_chain_message,
			     ioc->shost->sg_tablesize,
			     ioc->chains_needed_per_io));

	/* reply post queue, 16 byte align */
	reply_post_free_sz = ioc->reply_post_queue_depth *
	    sizeof(Mpi2DefaultReplyDescriptor_t);

	sz = reply_post_free_sz;
	if (_base_is_controller_msix_enabled(ioc) && !ioc->rdpq_array_enable)
		sz *= ioc->reply_queue_count;

	ioc->reply_post = kcalloc((ioc->rdpq_array_enable) ?
	    (ioc->reply_queue_count):1,
	    sizeof(struct reply_post_struct), GFP_KERNEL);

	if (!ioc->reply_post) {
		ioc_err(ioc, "reply_post_free pool: kcalloc failed\n");
		goto out;
	}
	ioc->reply_post_free_dma_pool = dma_pool_create("reply_post_free pool",
	    &ioc->pdev->dev, sz, 16, 0);
	if (!ioc->reply_post_free_dma_pool) {
		ioc_err(ioc, "reply_post_free pool: dma_pool_create failed\n");
		goto out;
	}
	i = 0;
	do {
		ioc->reply_post[i].reply_post_free =
		    dma_pool_zalloc(ioc->reply_post_free_dma_pool,
		    GFP_KERNEL,
		    &ioc->reply_post[i].reply_post_free_dma);
		if (!ioc->reply_post[i].reply_post_free) {
			ioc_err(ioc, "reply_post_free pool: dma_pool_alloc failed\n");
			goto out;
		}
		dinitprintk(ioc,
			    ioc_info(ioc, "reply post free pool (0x%p): depth(%d), element_size(%d), pool_size(%d kB)\n",
				     ioc->reply_post[i].reply_post_free,
				     ioc->reply_post_queue_depth,
				     8, sz / 1024));
		dinitprintk(ioc,
			    ioc_info(ioc, "reply_post_free_dma = (0x%llx)\n",
				     (u64)ioc->reply_post[i].reply_post_free_dma));
		total_sz += sz;
	} while (ioc->rdpq_array_enable && (++i < ioc->reply_queue_count));

	if (ioc->dma_mask > 32) {
		if (_base_change_consistent_dma_mask(ioc, ioc->pdev) != 0) {
			ioc_warn(ioc, "no suitable consistent DMA mask for %s\n",
				 pci_name(ioc->pdev));
			goto out;
		}
	}

	ioc->scsiio_depth = ioc->hba_queue_depth -
	    ioc->hi_priority_depth - ioc->internal_depth;

	/* set the scsi host can_queue depth
	 * with some internal commands that could be outstanding
	 */
	ioc->shost->can_queue = ioc->scsiio_depth - INTERNAL_SCSIIO_CMDS_COUNT;
	dinitprintk(ioc,
		    ioc_info(ioc, "scsi host: can_queue depth (%d)\n",
			     ioc->shost->can_queue));


	/* contiguous pool for request and chains, 16 byte align, one extra "
	 * "frame for smid=0
	 */
	ioc->chain_depth = ioc->chains_needed_per_io * ioc->scsiio_depth;
	sz = ((ioc->scsiio_depth + 1) * ioc->request_sz);

	/* hi-priority queue */
	sz += (ioc->hi_priority_depth * ioc->request_sz);

	/* internal queue */
	sz += (ioc->internal_depth * ioc->request_sz);

	ioc->request_dma_sz = sz;
	ioc->request = dma_alloc_coherent(&ioc->pdev->dev, sz,
			&ioc->request_dma, GFP_KERNEL);
	if (!ioc->request) {
		ioc_err(ioc, "request pool: dma_alloc_coherent failed: hba_depth(%d), chains_per_io(%d), frame_sz(%d), total(%d kB)\n",
			ioc->hba_queue_depth, ioc->chains_needed_per_io,
			ioc->request_sz, sz / 1024);
		if (ioc->scsiio_depth < MPT3SAS_SAS_QUEUE_DEPTH)
			goto out;
		retry_sz = 64;
		ioc->hba_queue_depth -= retry_sz;
		_base_release_memory_pools(ioc);
		goto retry_allocation;
	}
	memset(ioc->request, 0, sz);

	if (retry_sz)
		ioc_err(ioc, "request pool: dma_alloc_coherent succeed: hba_depth(%d), chains_per_io(%d), frame_sz(%d), total(%d kb)\n",
			ioc->hba_queue_depth, ioc->chains_needed_per_io,
			ioc->request_sz, sz / 1024);

	/* hi-priority queue */
	ioc->hi_priority = ioc->request + ((ioc->scsiio_depth + 1) *
	    ioc->request_sz);
	ioc->hi_priority_dma = ioc->request_dma + ((ioc->scsiio_depth + 1) *
	    ioc->request_sz);

	/* internal queue */
	ioc->internal = ioc->hi_priority + (ioc->hi_priority_depth *
	    ioc->request_sz);
	ioc->internal_dma = ioc->hi_priority_dma + (ioc->hi_priority_depth *
	    ioc->request_sz);

	dinitprintk(ioc,
		    ioc_info(ioc, "request pool(0x%p): depth(%d), frame_size(%d), pool_size(%d kB)\n",
			     ioc->request, ioc->hba_queue_depth,
			     ioc->request_sz,
			     (ioc->hba_queue_depth * ioc->request_sz) / 1024));

	dinitprintk(ioc,
		    ioc_info(ioc, "request pool: dma(0x%llx)\n",
			     (unsigned long long)ioc->request_dma));
	total_sz += sz;

	dinitprintk(ioc,
		    ioc_info(ioc, "scsiio(0x%p): depth(%d)\n",
			     ioc->request, ioc->scsiio_depth));

	ioc->chain_depth = min_t(u32, ioc->chain_depth, MAX_CHAIN_DEPTH);
	sz = ioc->scsiio_depth * sizeof(struct chain_lookup);
	ioc->chain_lookup = kzalloc(sz, GFP_KERNEL);
	if (!ioc->chain_lookup) {
		ioc_err(ioc, "chain_lookup: __get_free_pages failed\n");
		goto out;
	}

	sz = ioc->chains_needed_per_io * sizeof(struct chain_tracker);
	for (i = 0; i < ioc->scsiio_depth; i++) {
		ioc->chain_lookup[i].chains_per_smid = kzalloc(sz, GFP_KERNEL);
		if (!ioc->chain_lookup[i].chains_per_smid) {
			ioc_err(ioc, "chain_lookup: kzalloc failed\n");
			goto out;
		}
	}

	/* initialize hi-priority queue smid's */
	ioc->hpr_lookup = kcalloc(ioc->hi_priority_depth,
	    sizeof(struct request_tracker), GFP_KERNEL);
	if (!ioc->hpr_lookup) {
		ioc_err(ioc, "hpr_lookup: kcalloc failed\n");
		goto out;
	}
	ioc->hi_priority_smid = ioc->scsiio_depth + 1;
	dinitprintk(ioc,
		    ioc_info(ioc, "hi_priority(0x%p): depth(%d), start smid(%d)\n",
			     ioc->hi_priority,
			     ioc->hi_priority_depth, ioc->hi_priority_smid));

	/* initialize internal queue smid's */
	ioc->internal_lookup = kcalloc(ioc->internal_depth,
	    sizeof(struct request_tracker), GFP_KERNEL);
	if (!ioc->internal_lookup) {
		ioc_err(ioc, "internal_lookup: kcalloc failed\n");
		goto out;
	}
	ioc->internal_smid = ioc->hi_priority_smid + ioc->hi_priority_depth;
	dinitprintk(ioc,
		    ioc_info(ioc, "internal(0x%p): depth(%d), start smid(%d)\n",
			     ioc->internal,
			     ioc->internal_depth, ioc->internal_smid));
	/*
	 * The number of NVMe page sized blocks needed is:
	 *     (((sg_tablesize * 8) - 1) / (page_size - 8)) + 1
	 * ((sg_tablesize * 8) - 1) is the max PRP's minus the first PRP entry
	 * that is placed in the main message frame.  8 is the size of each PRP
	 * entry or PRP list pointer entry.  8 is subtracted from page_size
	 * because of the PRP list pointer entry at the end of a page, so this
	 * is not counted as a PRP entry.  The 1 added page is a round up.
	 *
	 * To avoid allocation failures due to the amount of memory that could
	 * be required for NVMe PRP's, only each set of NVMe blocks will be
	 * contiguous, so a new set is allocated for each possible I/O.
	 */
	ioc->chains_per_prp_buffer = 0;
	if (ioc->facts.ProtocolFlags & MPI2_IOCFACTS_PROTOCOL_NVME_DEVICES) {
		nvme_blocks_needed =
			(ioc->shost->sg_tablesize * NVME_PRP_SIZE) - 1;
		nvme_blocks_needed /= (ioc->page_size - NVME_PRP_SIZE);
		nvme_blocks_needed++;

		sz = sizeof(struct pcie_sg_list) * ioc->scsiio_depth;
		ioc->pcie_sg_lookup = kzalloc(sz, GFP_KERNEL);
		if (!ioc->pcie_sg_lookup) {
			ioc_info(ioc, "PCIe SGL lookup: kzalloc failed\n");
			goto out;
		}
		sz = nvme_blocks_needed * ioc->page_size;
		ioc->pcie_sgl_dma_pool =
			dma_pool_create("PCIe SGL pool", &ioc->pdev->dev, sz, 16, 0);
		if (!ioc->pcie_sgl_dma_pool) {
			ioc_info(ioc, "PCIe SGL pool: dma_pool_create failed\n");
			goto out;
		}

		ioc->chains_per_prp_buffer = sz/ioc->chain_segment_sz;
		ioc->chains_per_prp_buffer = min(ioc->chains_per_prp_buffer,
						ioc->chains_needed_per_io);

		for (i = 0; i < ioc->scsiio_depth; i++) {
			ioc->pcie_sg_lookup[i].pcie_sgl = dma_pool_alloc(
				ioc->pcie_sgl_dma_pool, GFP_KERNEL,
				&ioc->pcie_sg_lookup[i].pcie_sgl_dma);
			if (!ioc->pcie_sg_lookup[i].pcie_sgl) {
				ioc_info(ioc, "PCIe SGL pool: dma_pool_alloc failed\n");
				goto out;
			}
			for (j = 0; j < ioc->chains_per_prp_buffer; j++) {
				ct = &ioc->chain_lookup[i].chains_per_smid[j];
				ct->chain_buffer =
				    ioc->pcie_sg_lookup[i].pcie_sgl +
				    (j * ioc->chain_segment_sz);
				ct->chain_buffer_dma =
				    ioc->pcie_sg_lookup[i].pcie_sgl_dma +
				    (j * ioc->chain_segment_sz);
			}
		}

		dinitprintk(ioc,
			    ioc_info(ioc, "PCIe sgl pool depth(%d), element_size(%d), pool_size(%d kB)\n",
				     ioc->scsiio_depth, sz,
				     (sz * ioc->scsiio_depth) / 1024));
		dinitprintk(ioc,
			    ioc_info(ioc, "Number of chains can fit in a PRP page(%d)\n",
				     ioc->chains_per_prp_buffer));
		total_sz += sz * ioc->scsiio_depth;
	}

	ioc->chain_dma_pool = dma_pool_create("chain pool", &ioc->pdev->dev,
	    ioc->chain_segment_sz, 16, 0);
	if (!ioc->chain_dma_pool) {
		ioc_err(ioc, "chain_dma_pool: dma_pool_create failed\n");
		goto out;
	}
	for (i = 0; i < ioc->scsiio_depth; i++) {
		for (j = ioc->chains_per_prp_buffer;
				j < ioc->chains_needed_per_io; j++) {
			ct = &ioc->chain_lookup[i].chains_per_smid[j];
			ct->chain_buffer = dma_pool_alloc(
					ioc->chain_dma_pool, GFP_KERNEL,
					&ct->chain_buffer_dma);
			if (!ct->chain_buffer) {
				ioc_err(ioc, "chain_lookup: pci_pool_alloc failed\n");
				_base_release_memory_pools(ioc);
				goto out;
			}
		}
		total_sz += ioc->chain_segment_sz;
	}

	dinitprintk(ioc,
		    ioc_info(ioc, "chain pool depth(%d), frame_size(%d), pool_size(%d kB)\n",
			     ioc->chain_depth, ioc->chain_segment_sz,
			     (ioc->chain_depth * ioc->chain_segment_sz) / 1024));

	/* sense buffers, 4 byte align */
	sz = ioc->scsiio_depth * SCSI_SENSE_BUFFERSIZE;
	ioc->sense_dma_pool = dma_pool_create("sense pool", &ioc->pdev->dev, sz,
					      4, 0);
	if (!ioc->sense_dma_pool) {
		ioc_err(ioc, "sense pool: dma_pool_create failed\n");
		goto out;
	}
	ioc->sense = dma_pool_alloc(ioc->sense_dma_pool, GFP_KERNEL,
	    &ioc->sense_dma);
	if (!ioc->sense) {
		ioc_err(ioc, "sense pool: dma_pool_alloc failed\n");
		goto out;
	}
	/* sense buffer requires to be in same 4 gb region.
	 * Below function will check the same.
	 * In case of failure, new pci pool will be created with updated
	 * alignment. Older allocation and pool will be destroyed.
	 * Alignment will be used such a way that next allocation if
	 * success, will always meet same 4gb region requirement.
	 * Actual requirement is not alignment, but we need start and end of
	 * DMA address must have same upper 32 bit address.
	 */
	if (!is_MSB_are_same((long)ioc->sense, sz)) {
		//Release Sense pool & Reallocate
		dma_pool_free(ioc->sense_dma_pool, ioc->sense, ioc->sense_dma);
		dma_pool_destroy(ioc->sense_dma_pool);
		ioc->sense = NULL;

		ioc->sense_dma_pool =
			dma_pool_create("sense pool", &ioc->pdev->dev, sz,
						roundup_pow_of_two(sz), 0);
		if (!ioc->sense_dma_pool) {
			ioc_err(ioc, "sense pool: pci_pool_create failed\n");
			goto out;
		}
		ioc->sense = dma_pool_alloc(ioc->sense_dma_pool, GFP_KERNEL,
				&ioc->sense_dma);
		if (!ioc->sense) {
			ioc_err(ioc, "sense pool: pci_pool_alloc failed\n");
			goto out;
		}
	}
	dinitprintk(ioc,
		    ioc_info(ioc, "sense pool(0x%p): depth(%d), element_size(%d), pool_size(%d kB)\n",
			     ioc->sense, ioc->scsiio_depth,
			     SCSI_SENSE_BUFFERSIZE, sz / 1024));
	dinitprintk(ioc,
		    ioc_info(ioc, "sense_dma(0x%llx)\n",
			     (unsigned long long)ioc->sense_dma));
	total_sz += sz;

	/* reply pool, 4 byte align */
	sz = ioc->reply_free_queue_depth * ioc->reply_sz;
	ioc->reply_dma_pool = dma_pool_create("reply pool", &ioc->pdev->dev, sz,
					      4, 0);
	if (!ioc->reply_dma_pool) {
		ioc_err(ioc, "reply pool: dma_pool_create failed\n");
		goto out;
	}
	ioc->reply = dma_pool_alloc(ioc->reply_dma_pool, GFP_KERNEL,
	    &ioc->reply_dma);
	if (!ioc->reply) {
		ioc_err(ioc, "reply pool: dma_pool_alloc failed\n");
		goto out;
	}
	ioc->reply_dma_min_address = (u32)(ioc->reply_dma);
	ioc->reply_dma_max_address = (u32)(ioc->reply_dma) + sz;
	dinitprintk(ioc,
		    ioc_info(ioc, "reply pool(0x%p): depth(%d), frame_size(%d), pool_size(%d kB)\n",
			     ioc->reply, ioc->reply_free_queue_depth,
			     ioc->reply_sz, sz / 1024));
	dinitprintk(ioc,
		    ioc_info(ioc, "reply_dma(0x%llx)\n",
			     (unsigned long long)ioc->reply_dma));
	total_sz += sz;

	/* reply free queue, 16 byte align */
	sz = ioc->reply_free_queue_depth * 4;
	ioc->reply_free_dma_pool = dma_pool_create("reply_free pool",
	    &ioc->pdev->dev, sz, 16, 0);
	if (!ioc->reply_free_dma_pool) {
		ioc_err(ioc, "reply_free pool: dma_pool_create failed\n");
		goto out;
	}
	ioc->reply_free = dma_pool_zalloc(ioc->reply_free_dma_pool, GFP_KERNEL,
	    &ioc->reply_free_dma);
	if (!ioc->reply_free) {
		ioc_err(ioc, "reply_free pool: dma_pool_alloc failed\n");
		goto out;
	}
	dinitprintk(ioc,
		    ioc_info(ioc, "reply_free pool(0x%p): depth(%d), element_size(%d), pool_size(%d kB)\n",
			     ioc->reply_free, ioc->reply_free_queue_depth,
			     4, sz / 1024));
	dinitprintk(ioc,
		    ioc_info(ioc, "reply_free_dma (0x%llx)\n",
			     (unsigned long long)ioc->reply_free_dma));
	total_sz += sz;

	if (ioc->rdpq_array_enable) {
		reply_post_free_array_sz = ioc->reply_queue_count *
		    sizeof(Mpi2IOCInitRDPQArrayEntry);
		ioc->reply_post_free_array_dma_pool =
		    dma_pool_create("reply_post_free_array pool",
		    &ioc->pdev->dev, reply_post_free_array_sz, 16, 0);
		if (!ioc->reply_post_free_array_dma_pool) {
			dinitprintk(ioc,
				    ioc_info(ioc, "reply_post_free_array pool: dma_pool_create failed\n"));
			goto out;
		}
		ioc->reply_post_free_array =
		    dma_pool_alloc(ioc->reply_post_free_array_dma_pool,
		    GFP_KERNEL, &ioc->reply_post_free_array_dma);
		if (!ioc->reply_post_free_array) {
			dinitprintk(ioc,
				    ioc_info(ioc, "reply_post_free_array pool: dma_pool_alloc failed\n"));
			goto out;
		}
	}
	ioc->config_page_sz = 512;
	ioc->config_page = dma_alloc_coherent(&ioc->pdev->dev,
			ioc->config_page_sz, &ioc->config_page_dma, GFP_KERNEL);
	if (!ioc->config_page) {
		ioc_err(ioc, "config page: dma_pool_alloc failed\n");
		goto out;
	}
	dinitprintk(ioc,
		    ioc_info(ioc, "config page(0x%p): size(%d)\n",
			     ioc->config_page, ioc->config_page_sz));
	dinitprintk(ioc,
		    ioc_info(ioc, "config_page_dma(0x%llx)\n",
			     (unsigned long long)ioc->config_page_dma));
	total_sz += ioc->config_page_sz;

	ioc_info(ioc, "Allocated physical memory: size(%d kB)\n",
		 total_sz / 1024);
	ioc_info(ioc, "Current Controller Queue Depth(%d),Max Controller Queue Depth(%d)\n",
		 ioc->shost->can_queue, facts->RequestCredit);
	ioc_info(ioc, "Scatter Gather Elements per IO(%d)\n",
		 ioc->shost->sg_tablesize);
	return 0;

 out:
	return -ENOMEM;
}

/**
 * mpt3sas_base_get_iocstate - Get the current state of a MPT adapter.
 * @ioc: Pointer to MPT_ADAPTER structure
 * @cooked: Request raw or cooked IOC state
 *
 * Return: all IOC Doorbell register bits if cooked==0, else just the
 * Doorbell bits in MPI_IOC_STATE_MASK.
 */
u32
mpt3sas_base_get_iocstate(struct MPT3SAS_ADAPTER *ioc, int cooked)
{
	u32 s, sc;

	s = ioc->base_readl(&ioc->chip->Doorbell);
	sc = s & MPI2_IOC_STATE_MASK;
	return cooked ? sc : s;
}

/**
 * _base_wait_on_iocstate - waiting on a particular ioc state
 * @ioc: ?
 * @ioc_state: controller state { READY, OPERATIONAL, or RESET }
 * @timeout: timeout in second
 *
 * Return: 0 for success, non-zero for failure.
 */
static int
_base_wait_on_iocstate(struct MPT3SAS_ADAPTER *ioc, u32 ioc_state, int timeout)
{
	u32 count, cntdn;
	u32 current_state;

	count = 0;
	cntdn = 1000 * timeout;
	do {
		current_state = mpt3sas_base_get_iocstate(ioc, 1);
		if (current_state == ioc_state)
			return 0;
		if (count && current_state == MPI2_IOC_STATE_FAULT)
			break;

		usleep_range(1000, 1500);
		count++;
	} while (--cntdn);

	return current_state;
}

/**
 * _base_wait_for_doorbell_int - waiting for controller interrupt(generated by
 * a write to the doorbell)
 * @ioc: per adapter object
 *
 * Return: 0 for success, non-zero for failure.
 *
 * Notes: MPI2_HIS_IOC2SYS_DB_STATUS - set to one when IOC writes to doorbell.
 */

static int
_base_wait_for_doorbell_int(struct MPT3SAS_ADAPTER *ioc, int timeout)
{
	u32 cntdn, count;
	u32 int_status;

	count = 0;
	cntdn = 1000 * timeout;
	do {
		int_status = ioc->base_readl(&ioc->chip->HostInterruptStatus);
		if (int_status & MPI2_HIS_IOC2SYS_DB_STATUS) {
			dhsprintk(ioc,
				  ioc_info(ioc, "%s: successful count(%d), timeout(%d)\n",
					   __func__, count, timeout));
			return 0;
		}

		usleep_range(1000, 1500);
		count++;
	} while (--cntdn);

	ioc_err(ioc, "%s: failed due to timeout count(%d), int_status(%x)!\n",
		__func__, count, int_status);
	return -EFAULT;
}

static int
_base_spin_on_doorbell_int(struct MPT3SAS_ADAPTER *ioc, int timeout)
{
	u32 cntdn, count;
	u32 int_status;

	count = 0;
	cntdn = 2000 * timeout;
	do {
		int_status = ioc->base_readl(&ioc->chip->HostInterruptStatus);
		if (int_status & MPI2_HIS_IOC2SYS_DB_STATUS) {
			dhsprintk(ioc,
				  ioc_info(ioc, "%s: successful count(%d), timeout(%d)\n",
					   __func__, count, timeout));
			return 0;
		}

		udelay(500);
		count++;
	} while (--cntdn);

	ioc_err(ioc, "%s: failed due to timeout count(%d), int_status(%x)!\n",
		__func__, count, int_status);
	return -EFAULT;

}

/**
 * _base_wait_for_doorbell_ack - waiting for controller to read the doorbell.
 * @ioc: per adapter object
 * @timeout: timeout in second
 *
 * Return: 0 for success, non-zero for failure.
 *
 * Notes: MPI2_HIS_SYS2IOC_DB_STATUS - set to one when host writes to
 * doorbell.
 */
static int
_base_wait_for_doorbell_ack(struct MPT3SAS_ADAPTER *ioc, int timeout)
{
	u32 cntdn, count;
	u32 int_status;
	u32 doorbell;

	count = 0;
	cntdn = 1000 * timeout;
	do {
		int_status = ioc->base_readl(&ioc->chip->HostInterruptStatus);
		if (!(int_status & MPI2_HIS_SYS2IOC_DB_STATUS)) {
			dhsprintk(ioc,
				  ioc_info(ioc, "%s: successful count(%d), timeout(%d)\n",
					   __func__, count, timeout));
			return 0;
		} else if (int_status & MPI2_HIS_IOC2SYS_DB_STATUS) {
			doorbell = ioc->base_readl(&ioc->chip->Doorbell);
			if ((doorbell & MPI2_IOC_STATE_MASK) ==
			    MPI2_IOC_STATE_FAULT) {
				mpt3sas_base_fault_info(ioc , doorbell);
				return -EFAULT;
			}
		} else if (int_status == 0xFFFFFFFF)
			goto out;

		usleep_range(1000, 1500);
		count++;
	} while (--cntdn);

 out:
	ioc_err(ioc, "%s: failed due to timeout count(%d), int_status(%x)!\n",
		__func__, count, int_status);
	return -EFAULT;
}

/**
 * _base_wait_for_doorbell_not_used - waiting for doorbell to not be in use
 * @ioc: per adapter object
 * @timeout: timeout in second
 *
 * Return: 0 for success, non-zero for failure.
 */
static int
_base_wait_for_doorbell_not_used(struct MPT3SAS_ADAPTER *ioc, int timeout)
{
	u32 cntdn, count;
	u32 doorbell_reg;

	count = 0;
	cntdn = 1000 * timeout;
	do {
		doorbell_reg = ioc->base_readl(&ioc->chip->Doorbell);
		if (!(doorbell_reg & MPI2_DOORBELL_USED)) {
			dhsprintk(ioc,
				  ioc_info(ioc, "%s: successful count(%d), timeout(%d)\n",
					   __func__, count, timeout));
			return 0;
		}

		usleep_range(1000, 1500);
		count++;
	} while (--cntdn);

	ioc_err(ioc, "%s: failed due to timeout count(%d), doorbell_reg(%x)!\n",
		__func__, count, doorbell_reg);
	return -EFAULT;
}

/**
 * _base_send_ioc_reset - send doorbell reset
 * @ioc: per adapter object
 * @reset_type: currently only supports: MPI2_FUNCTION_IOC_MESSAGE_UNIT_RESET
 * @timeout: timeout in second
 *
 * Return: 0 for success, non-zero for failure.
 */
static int
_base_send_ioc_reset(struct MPT3SAS_ADAPTER *ioc, u8 reset_type, int timeout)
{
	u32 ioc_state;
	int r = 0;

	if (reset_type != MPI2_FUNCTION_IOC_MESSAGE_UNIT_RESET) {
		ioc_err(ioc, "%s: unknown reset_type\n", __func__);
		return -EFAULT;
	}

	if (!(ioc->facts.IOCCapabilities &
	   MPI2_IOCFACTS_CAPABILITY_EVENT_REPLAY))
		return -EFAULT;

	ioc_info(ioc, "sending message unit reset !!\n");

	writel(reset_type << MPI2_DOORBELL_FUNCTION_SHIFT,
	    &ioc->chip->Doorbell);
	if ((_base_wait_for_doorbell_ack(ioc, 15))) {
		r = -EFAULT;
		goto out;
	}
	ioc_state = _base_wait_on_iocstate(ioc, MPI2_IOC_STATE_READY, timeout);
	if (ioc_state) {
		ioc_err(ioc, "%s: failed going to ready state (ioc_state=0x%x)\n",
			__func__, ioc_state);
		r = -EFAULT;
		goto out;
	}
 out:
	ioc_info(ioc, "message unit reset: %s\n",
		 r == 0 ? "SUCCESS" : "FAILED");
	return r;
}

/**
 * mpt3sas_wait_for_ioc - IOC's operational state is checked here.
 * @ioc: per adapter object
 * @wait_count: timeout in seconds
 *
 * Return: Waits up to timeout seconds for the IOC to
 * become operational. Returns 0 if IOC is present
 * and operational; otherwise returns -EFAULT.
 */

int
mpt3sas_wait_for_ioc(struct MPT3SAS_ADAPTER *ioc, int timeout)
{
	int wait_state_count = 0;
	u32 ioc_state;

	do {
		ioc_state = mpt3sas_base_get_iocstate(ioc, 1);
		if (ioc_state == MPI2_IOC_STATE_OPERATIONAL)
			break;
		ssleep(1);
		ioc_info(ioc, "%s: waiting for operational state(count=%d)\n",
				__func__, ++wait_state_count);
	} while (--timeout);
	if (!timeout) {
		ioc_err(ioc, "%s: failed due to ioc not operational\n", __func__);
		return -EFAULT;
	}
	if (wait_state_count)
		ioc_info(ioc, "ioc is operational\n");
	return 0;
}

/**
 * _base_handshake_req_reply_wait - send request thru doorbell interface
 * @ioc: per adapter object
 * @request_bytes: request length
 * @request: pointer having request payload
 * @reply_bytes: reply length
 * @reply: pointer to reply payload
 * @timeout: timeout in second
 *
 * Return: 0 for success, non-zero for failure.
 */
static int
_base_handshake_req_reply_wait(struct MPT3SAS_ADAPTER *ioc, int request_bytes,
	u32 *request, int reply_bytes, u16 *reply, int timeout)
{
	MPI2DefaultReply_t *default_reply = (MPI2DefaultReply_t *)reply;
	int i;
	u8 failed;
	__le32 *mfp;

	/* make sure doorbell is not in use */
	if ((ioc->base_readl(&ioc->chip->Doorbell) & MPI2_DOORBELL_USED)) {
		ioc_err(ioc, "doorbell is in use (line=%d)\n", __LINE__);
		return -EFAULT;
	}

	/* clear pending doorbell interrupts from previous state changes */
	if (ioc->base_readl(&ioc->chip->HostInterruptStatus) &
	    MPI2_HIS_IOC2SYS_DB_STATUS)
		writel(0, &ioc->chip->HostInterruptStatus);

	/* send message to ioc */
	writel(((MPI2_FUNCTION_HANDSHAKE<<MPI2_DOORBELL_FUNCTION_SHIFT) |
	    ((request_bytes/4)<<MPI2_DOORBELL_ADD_DWORDS_SHIFT)),
	    &ioc->chip->Doorbell);

	if ((_base_spin_on_doorbell_int(ioc, 5))) {
		ioc_err(ioc, "doorbell handshake int failed (line=%d)\n",
			__LINE__);
		return -EFAULT;
	}
	writel(0, &ioc->chip->HostInterruptStatus);

	if ((_base_wait_for_doorbell_ack(ioc, 5))) {
		ioc_err(ioc, "doorbell handshake ack failed (line=%d)\n",
			__LINE__);
		return -EFAULT;
	}

	/* send message 32-bits at a time */
	for (i = 0, failed = 0; i < request_bytes/4 && !failed; i++) {
		writel(cpu_to_le32(request[i]), &ioc->chip->Doorbell);
		if ((_base_wait_for_doorbell_ack(ioc, 5)))
			failed = 1;
	}

	if (failed) {
		ioc_err(ioc, "doorbell handshake sending request failed (line=%d)\n",
			__LINE__);
		return -EFAULT;
	}

	/* now wait for the reply */
	if ((_base_wait_for_doorbell_int(ioc, timeout))) {
		ioc_err(ioc, "doorbell handshake int failed (line=%d)\n",
			__LINE__);
		return -EFAULT;
	}

	/* read the first two 16-bits, it gives the total length of the reply */
	reply[0] = le16_to_cpu(ioc->base_readl(&ioc->chip->Doorbell)
	    & MPI2_DOORBELL_DATA_MASK);
	writel(0, &ioc->chip->HostInterruptStatus);
	if ((_base_wait_for_doorbell_int(ioc, 5))) {
		ioc_err(ioc, "doorbell handshake int failed (line=%d)\n",
			__LINE__);
		return -EFAULT;
	}
	reply[1] = le16_to_cpu(ioc->base_readl(&ioc->chip->Doorbell)
	    & MPI2_DOORBELL_DATA_MASK);
	writel(0, &ioc->chip->HostInterruptStatus);

	for (i = 2; i < default_reply->MsgLength * 2; i++)  {
		if ((_base_wait_for_doorbell_int(ioc, 5))) {
			ioc_err(ioc, "doorbell handshake int failed (line=%d)\n",
				__LINE__);
			return -EFAULT;
		}
		if (i >=  reply_bytes/2) /* overflow case */
			ioc->base_readl(&ioc->chip->Doorbell);
		else
			reply[i] = le16_to_cpu(
			    ioc->base_readl(&ioc->chip->Doorbell)
			    & MPI2_DOORBELL_DATA_MASK);
		writel(0, &ioc->chip->HostInterruptStatus);
	}

	_base_wait_for_doorbell_int(ioc, 5);
	if (_base_wait_for_doorbell_not_used(ioc, 5) != 0) {
		dhsprintk(ioc,
			  ioc_info(ioc, "doorbell is in use (line=%d)\n",
				   __LINE__));
	}
	writel(0, &ioc->chip->HostInterruptStatus);

	if (ioc->logging_level & MPT_DEBUG_INIT) {
		mfp = (__le32 *)reply;
		pr_info("\toffset:data\n");
		for (i = 0; i < reply_bytes/4; i++)
			pr_info("\t[0x%02x]:%08x\n", i*4,
			    le32_to_cpu(mfp[i]));
	}
	return 0;
}

/**
 * mpt3sas_base_sas_iounit_control - send sas iounit control to FW
 * @ioc: per adapter object
 * @mpi_reply: the reply payload from FW
 * @mpi_request: the request payload sent to FW
 *
 * The SAS IO Unit Control Request message allows the host to perform low-level
 * operations, such as resets on the PHYs of the IO Unit, also allows the host
 * to obtain the IOC assigned device handles for a device if it has other
 * identifying information about the device, in addition allows the host to
 * remove IOC resources associated with the device.
 *
 * Return: 0 for success, non-zero for failure.
 */
int
mpt3sas_base_sas_iounit_control(struct MPT3SAS_ADAPTER *ioc,
	Mpi2SasIoUnitControlReply_t *mpi_reply,
	Mpi2SasIoUnitControlRequest_t *mpi_request)
{
	u16 smid;
	u8 issue_reset = 0;
	int rc;
	void *request;

	dinitprintk(ioc, ioc_info(ioc, "%s\n", __func__));

	mutex_lock(&ioc->base_cmds.mutex);

	if (ioc->base_cmds.status != MPT3_CMD_NOT_USED) {
		ioc_err(ioc, "%s: base_cmd in use\n", __func__);
		rc = -EAGAIN;
		goto out;
	}

	rc = mpt3sas_wait_for_ioc(ioc, IOC_OPERATIONAL_WAIT_COUNT);
	if (rc)
		goto out;

	smid = mpt3sas_base_get_smid(ioc, ioc->base_cb_idx);
	if (!smid) {
		ioc_err(ioc, "%s: failed obtaining a smid\n", __func__);
		rc = -EAGAIN;
		goto out;
	}

	rc = 0;
	ioc->base_cmds.status = MPT3_CMD_PENDING;
	request = mpt3sas_base_get_msg_frame(ioc, smid);
	ioc->base_cmds.smid = smid;
	memcpy(request, mpi_request, sizeof(Mpi2SasIoUnitControlRequest_t));
	if (mpi_request->Operation == MPI2_SAS_OP_PHY_HARD_RESET ||
	    mpi_request->Operation == MPI2_SAS_OP_PHY_LINK_RESET)
		ioc->ioc_link_reset_in_progress = 1;
	init_completion(&ioc->base_cmds.done);
	ioc->put_smid_default(ioc, smid);
	wait_for_completion_timeout(&ioc->base_cmds.done,
	    msecs_to_jiffies(10000));
	if ((mpi_request->Operation == MPI2_SAS_OP_PHY_HARD_RESET ||
	    mpi_request->Operation == MPI2_SAS_OP_PHY_LINK_RESET) &&
	    ioc->ioc_link_reset_in_progress)
		ioc->ioc_link_reset_in_progress = 0;
	if (!(ioc->base_cmds.status & MPT3_CMD_COMPLETE)) {
		issue_reset =
			mpt3sas_base_check_cmd_timeout(ioc,
				ioc->base_cmds.status, mpi_request,
				sizeof(Mpi2SasIoUnitControlRequest_t)/4);
		goto issue_host_reset;
	}
	if (ioc->base_cmds.status & MPT3_CMD_REPLY_VALID)
		memcpy(mpi_reply, ioc->base_cmds.reply,
		    sizeof(Mpi2SasIoUnitControlReply_t));
	else
		memset(mpi_reply, 0, sizeof(Mpi2SasIoUnitControlReply_t));
	ioc->base_cmds.status = MPT3_CMD_NOT_USED;
	goto out;

 issue_host_reset:
	if (issue_reset)
		mpt3sas_base_hard_reset_handler(ioc, FORCE_BIG_HAMMER);
	ioc->base_cmds.status = MPT3_CMD_NOT_USED;
	rc = -EFAULT;
 out:
	mutex_unlock(&ioc->base_cmds.mutex);
	return rc;
}

/**
 * mpt3sas_base_scsi_enclosure_processor - sending request to sep device
 * @ioc: per adapter object
 * @mpi_reply: the reply payload from FW
 * @mpi_request: the request payload sent to FW
 *
 * The SCSI Enclosure Processor request message causes the IOC to
 * communicate with SES devices to control LED status signals.
 *
 * Return: 0 for success, non-zero for failure.
 */
int
mpt3sas_base_scsi_enclosure_processor(struct MPT3SAS_ADAPTER *ioc,
	Mpi2SepReply_t *mpi_reply, Mpi2SepRequest_t *mpi_request)
{
	u16 smid;
	u8 issue_reset = 0;
	int rc;
	void *request;

	dinitprintk(ioc, ioc_info(ioc, "%s\n", __func__));

	mutex_lock(&ioc->base_cmds.mutex);

	if (ioc->base_cmds.status != MPT3_CMD_NOT_USED) {
		ioc_err(ioc, "%s: base_cmd in use\n", __func__);
		rc = -EAGAIN;
		goto out;
	}

	rc = mpt3sas_wait_for_ioc(ioc, IOC_OPERATIONAL_WAIT_COUNT);
	if (rc)
		goto out;

	smid = mpt3sas_base_get_smid(ioc, ioc->base_cb_idx);
	if (!smid) {
		ioc_err(ioc, "%s: failed obtaining a smid\n", __func__);
		rc = -EAGAIN;
		goto out;
	}

	rc = 0;
	ioc->base_cmds.status = MPT3_CMD_PENDING;
	request = mpt3sas_base_get_msg_frame(ioc, smid);
	ioc->base_cmds.smid = smid;
	memset(request, 0, ioc->request_sz);
	memcpy(request, mpi_request, sizeof(Mpi2SepReply_t));
	init_completion(&ioc->base_cmds.done);
	ioc->put_smid_default(ioc, smid);
	wait_for_completion_timeout(&ioc->base_cmds.done,
	    msecs_to_jiffies(10000));
	if (!(ioc->base_cmds.status & MPT3_CMD_COMPLETE)) {
		issue_reset =
			mpt3sas_base_check_cmd_timeout(ioc,
				ioc->base_cmds.status, mpi_request,
				sizeof(Mpi2SepRequest_t)/4);
		goto issue_host_reset;
	}
	if (ioc->base_cmds.status & MPT3_CMD_REPLY_VALID)
		memcpy(mpi_reply, ioc->base_cmds.reply,
		    sizeof(Mpi2SepReply_t));
	else
		memset(mpi_reply, 0, sizeof(Mpi2SepReply_t));
	ioc->base_cmds.status = MPT3_CMD_NOT_USED;
	goto out;

 issue_host_reset:
	if (issue_reset)
		mpt3sas_base_hard_reset_handler(ioc, FORCE_BIG_HAMMER);
	ioc->base_cmds.status = MPT3_CMD_NOT_USED;
	rc = -EFAULT;
 out:
	mutex_unlock(&ioc->base_cmds.mutex);
	return rc;
}

/**
 * _base_get_port_facts - obtain port facts reply and save in ioc
 * @ioc: per adapter object
 * @port: ?
 *
 * Return: 0 for success, non-zero for failure.
 */
static int
_base_get_port_facts(struct MPT3SAS_ADAPTER *ioc, int port)
{
	Mpi2PortFactsRequest_t mpi_request;
	Mpi2PortFactsReply_t mpi_reply;
	struct mpt3sas_port_facts *pfacts;
	int mpi_reply_sz, mpi_request_sz, r;

	dinitprintk(ioc, ioc_info(ioc, "%s\n", __func__));

	mpi_reply_sz = sizeof(Mpi2PortFactsReply_t);
	mpi_request_sz = sizeof(Mpi2PortFactsRequest_t);
	memset(&mpi_request, 0, mpi_request_sz);
	mpi_request.Function = MPI2_FUNCTION_PORT_FACTS;
	mpi_request.PortNumber = port;
	r = _base_handshake_req_reply_wait(ioc, mpi_request_sz,
	    (u32 *)&mpi_request, mpi_reply_sz, (u16 *)&mpi_reply, 5);

	if (r != 0) {
		ioc_err(ioc, "%s: handshake failed (r=%d)\n", __func__, r);
		return r;
	}

	pfacts = &ioc->pfacts[port];
	memset(pfacts, 0, sizeof(struct mpt3sas_port_facts));
	pfacts->PortNumber = mpi_reply.PortNumber;
	pfacts->VP_ID = mpi_reply.VP_ID;
	pfacts->VF_ID = mpi_reply.VF_ID;
	pfacts->MaxPostedCmdBuffers =
	    le16_to_cpu(mpi_reply.MaxPostedCmdBuffers);

	return 0;
}

/**
 * _base_wait_for_iocstate - Wait until the card is in READY or OPERATIONAL
 * @ioc: per adapter object
 * @timeout:
 *
 * Return: 0 for success, non-zero for failure.
 */
static int
_base_wait_for_iocstate(struct MPT3SAS_ADAPTER *ioc, int timeout)
{
	u32 ioc_state;
	int rc;

	dinitprintk(ioc, ioc_info(ioc, "%s\n", __func__));

	if (ioc->pci_error_recovery) {
		dfailprintk(ioc,
			    ioc_info(ioc, "%s: host in pci error recovery\n",
				     __func__));
		return -EFAULT;
	}

	ioc_state = mpt3sas_base_get_iocstate(ioc, 0);
	dhsprintk(ioc,
		  ioc_info(ioc, "%s: ioc_state(0x%08x)\n",
			   __func__, ioc_state));

	if (((ioc_state & MPI2_IOC_STATE_MASK) == MPI2_IOC_STATE_READY) ||
	    (ioc_state & MPI2_IOC_STATE_MASK) == MPI2_IOC_STATE_OPERATIONAL)
		return 0;

	if (ioc_state & MPI2_DOORBELL_USED) {
		dhsprintk(ioc, ioc_info(ioc, "unexpected doorbell active!\n"));
		goto issue_diag_reset;
	}

	if ((ioc_state & MPI2_IOC_STATE_MASK) == MPI2_IOC_STATE_FAULT) {
		mpt3sas_base_fault_info(ioc, ioc_state &
		    MPI2_DOORBELL_DATA_MASK);
		goto issue_diag_reset;
	}

	ioc_state = _base_wait_on_iocstate(ioc, MPI2_IOC_STATE_READY, timeout);
	if (ioc_state) {
		dfailprintk(ioc,
			    ioc_info(ioc, "%s: failed going to ready state (ioc_state=0x%x)\n",
				     __func__, ioc_state));
		return -EFAULT;
	}

 issue_diag_reset:
	rc = _base_diag_reset(ioc);
	return rc;
}

/**
 * _base_get_ioc_facts - obtain ioc facts reply and save in ioc
 * @ioc: per adapter object
 *
 * Return: 0 for success, non-zero for failure.
 */
static int
_base_get_ioc_facts(struct MPT3SAS_ADAPTER *ioc)
{
	Mpi2IOCFactsRequest_t mpi_request;
	Mpi2IOCFactsReply_t mpi_reply;
	struct mpt3sas_facts *facts;
	int mpi_reply_sz, mpi_request_sz, r;

	dinitprintk(ioc, ioc_info(ioc, "%s\n", __func__));

	r = _base_wait_for_iocstate(ioc, 10);
	if (r) {
		dfailprintk(ioc,
			    ioc_info(ioc, "%s: failed getting to correct state\n",
				     __func__));
		return r;
	}
	mpi_reply_sz = sizeof(Mpi2IOCFactsReply_t);
	mpi_request_sz = sizeof(Mpi2IOCFactsRequest_t);
	memset(&mpi_request, 0, mpi_request_sz);
	mpi_request.Function = MPI2_FUNCTION_IOC_FACTS;
	r = _base_handshake_req_reply_wait(ioc, mpi_request_sz,
	    (u32 *)&mpi_request, mpi_reply_sz, (u16 *)&mpi_reply, 5);

	if (r != 0) {
		ioc_err(ioc, "%s: handshake failed (r=%d)\n", __func__, r);
		return r;
	}

	facts = &ioc->facts;
	memset(facts, 0, sizeof(struct mpt3sas_facts));
	facts->MsgVersion = le16_to_cpu(mpi_reply.MsgVersion);
	facts->HeaderVersion = le16_to_cpu(mpi_reply.HeaderVersion);
	facts->VP_ID = mpi_reply.VP_ID;
	facts->VF_ID = mpi_reply.VF_ID;
	facts->IOCExceptions = le16_to_cpu(mpi_reply.IOCExceptions);
	facts->MaxChainDepth = mpi_reply.MaxChainDepth;
	facts->WhoInit = mpi_reply.WhoInit;
	facts->NumberOfPorts = mpi_reply.NumberOfPorts;
	facts->MaxMSIxVectors = mpi_reply.MaxMSIxVectors;
	if (ioc->msix_enable && (facts->MaxMSIxVectors <=
	    MAX_COMBINED_MSIX_VECTORS(ioc->is_gen35_ioc)))
		ioc->combined_reply_queue = 0;
	facts->RequestCredit = le16_to_cpu(mpi_reply.RequestCredit);
	facts->MaxReplyDescriptorPostQueueDepth =
	    le16_to_cpu(mpi_reply.MaxReplyDescriptorPostQueueDepth);
	facts->ProductID = le16_to_cpu(mpi_reply.ProductID);
	facts->IOCCapabilities = le32_to_cpu(mpi_reply.IOCCapabilities);
	if ((facts->IOCCapabilities & MPI2_IOCFACTS_CAPABILITY_INTEGRATED_RAID))
		ioc->ir_firmware = 1;
	if ((facts->IOCCapabilities &
	      MPI2_IOCFACTS_CAPABILITY_RDPQ_ARRAY_CAPABLE) && (!reset_devices))
		ioc->rdpq_array_capable = 1;
	if ((facts->IOCCapabilities & MPI26_IOCFACTS_CAPABILITY_ATOMIC_REQ)
	    && ioc->is_aero_ioc)
		ioc->atomic_desc_capable = 1;
	facts->FWVersion.Word = le32_to_cpu(mpi_reply.FWVersion.Word);
	facts->IOCRequestFrameSize =
	    le16_to_cpu(mpi_reply.IOCRequestFrameSize);
	if (ioc->hba_mpi_version_belonged != MPI2_VERSION) {
		facts->IOCMaxChainSegmentSize =
			le16_to_cpu(mpi_reply.IOCMaxChainSegmentSize);
	}
	facts->MaxInitiators = le16_to_cpu(mpi_reply.MaxInitiators);
	facts->MaxTargets = le16_to_cpu(mpi_reply.MaxTargets);
	ioc->shost->max_id = -1;
	facts->MaxSasExpanders = le16_to_cpu(mpi_reply.MaxSasExpanders);
	facts->MaxEnclosures = le16_to_cpu(mpi_reply.MaxEnclosures);
	facts->ProtocolFlags = le16_to_cpu(mpi_reply.ProtocolFlags);
	facts->HighPriorityCredit =
	    le16_to_cpu(mpi_reply.HighPriorityCredit);
	facts->ReplyFrameSize = mpi_reply.ReplyFrameSize;
	facts->MaxDevHandle = le16_to_cpu(mpi_reply.MaxDevHandle);
	facts->CurrentHostPageSize = mpi_reply.CurrentHostPageSize;

	/*
	 * Get the Page Size from IOC Facts. If it's 0, default to 4k.
	 */
	ioc->page_size = 1 << facts->CurrentHostPageSize;
	if (ioc->page_size == 1) {
		ioc_info(ioc, "CurrentHostPageSize is 0: Setting default host page size to 4k\n");
		ioc->page_size = 1 << MPT3SAS_HOST_PAGE_SIZE_4K;
	}
	dinitprintk(ioc,
		    ioc_info(ioc, "CurrentHostPageSize(%d)\n",
			     facts->CurrentHostPageSize));

	dinitprintk(ioc,
		    ioc_info(ioc, "hba queue depth(%d), max chains per io(%d)\n",
			     facts->RequestCredit, facts->MaxChainDepth));
	dinitprintk(ioc,
		    ioc_info(ioc, "request frame size(%d), reply frame size(%d)\n",
			     facts->IOCRequestFrameSize * 4,
			     facts->ReplyFrameSize * 4));
	return 0;
}

/**
 * _base_send_ioc_init - send ioc_init to firmware
 * @ioc: per adapter object
 *
 * Return: 0 for success, non-zero for failure.
 */
static int
_base_send_ioc_init(struct MPT3SAS_ADAPTER *ioc)
{
	Mpi2IOCInitRequest_t mpi_request;
	Mpi2IOCInitReply_t mpi_reply;
	int i, r = 0;
	ktime_t current_time;
	u16 ioc_status;
	u32 reply_post_free_array_sz = 0;

	dinitprintk(ioc, ioc_info(ioc, "%s\n", __func__));

	memset(&mpi_request, 0, sizeof(Mpi2IOCInitRequest_t));
	mpi_request.Function = MPI2_FUNCTION_IOC_INIT;
	mpi_request.WhoInit = MPI2_WHOINIT_HOST_DRIVER;
	mpi_request.VF_ID = 0; /* TODO */
	mpi_request.VP_ID = 0;
	mpi_request.MsgVersion = cpu_to_le16(ioc->hba_mpi_version_belonged);
	mpi_request.HeaderVersion = cpu_to_le16(MPI2_HEADER_VERSION);
	mpi_request.HostPageSize = MPT3SAS_HOST_PAGE_SIZE_4K;

	if (_base_is_controller_msix_enabled(ioc))
		mpi_request.HostMSIxVectors = ioc->reply_queue_count;
	mpi_request.SystemRequestFrameSize = cpu_to_le16(ioc->request_sz/4);
	mpi_request.ReplyDescriptorPostQueueDepth =
	    cpu_to_le16(ioc->reply_post_queue_depth);
	mpi_request.ReplyFreeQueueDepth =
	    cpu_to_le16(ioc->reply_free_queue_depth);

	mpi_request.SenseBufferAddressHigh =
	    cpu_to_le32((u64)ioc->sense_dma >> 32);
	mpi_request.SystemReplyAddressHigh =
	    cpu_to_le32((u64)ioc->reply_dma >> 32);
	mpi_request.SystemRequestFrameBaseAddress =
	    cpu_to_le64((u64)ioc->request_dma);
	mpi_request.ReplyFreeQueueAddress =
	    cpu_to_le64((u64)ioc->reply_free_dma);

	if (ioc->rdpq_array_enable) {
		reply_post_free_array_sz = ioc->reply_queue_count *
		    sizeof(Mpi2IOCInitRDPQArrayEntry);
		memset(ioc->reply_post_free_array, 0, reply_post_free_array_sz);
		for (i = 0; i < ioc->reply_queue_count; i++)
			ioc->reply_post_free_array[i].RDPQBaseAddress =
			    cpu_to_le64(
				(u64)ioc->reply_post[i].reply_post_free_dma);
		mpi_request.MsgFlags = MPI2_IOCINIT_MSGFLAG_RDPQ_ARRAY_MODE;
		mpi_request.ReplyDescriptorPostQueueAddress =
		    cpu_to_le64((u64)ioc->reply_post_free_array_dma);
	} else {
		mpi_request.ReplyDescriptorPostQueueAddress =
		    cpu_to_le64((u64)ioc->reply_post[0].reply_post_free_dma);
	}

	/* This time stamp specifies number of milliseconds
	 * since epoch ~ midnight January 1, 1970.
	 */
	current_time = ktime_get_real();
	mpi_request.TimeStamp = cpu_to_le64(ktime_to_ms(current_time));

	if (ioc->logging_level & MPT_DEBUG_INIT) {
		__le32 *mfp;
		int i;

		mfp = (__le32 *)&mpi_request;
		pr_info("\toffset:data\n");
		for (i = 0; i < sizeof(Mpi2IOCInitRequest_t)/4; i++)
			pr_info("\t[0x%02x]:%08x\n", i*4,
			    le32_to_cpu(mfp[i]));
	}

	r = _base_handshake_req_reply_wait(ioc,
	    sizeof(Mpi2IOCInitRequest_t), (u32 *)&mpi_request,
	    sizeof(Mpi2IOCInitReply_t), (u16 *)&mpi_reply, 10);

	if (r != 0) {
		ioc_err(ioc, "%s: handshake failed (r=%d)\n", __func__, r);
		return r;
	}

	ioc_status = le16_to_cpu(mpi_reply.IOCStatus) & MPI2_IOCSTATUS_MASK;
	if (ioc_status != MPI2_IOCSTATUS_SUCCESS ||
	    mpi_reply.IOCLogInfo) {
		ioc_err(ioc, "%s: failed\n", __func__);
		r = -EIO;
	}

	return r;
}

/**
 * mpt3sas_port_enable_done - command completion routine for port enable
 * @ioc: per adapter object
 * @smid: system request message index
 * @msix_index: MSIX table index supplied by the OS
 * @reply: reply message frame(lower 32bit addr)
 *
 * Return: 1 meaning mf should be freed from _base_interrupt
 *          0 means the mf is freed from this function.
 */
u8
mpt3sas_port_enable_done(struct MPT3SAS_ADAPTER *ioc, u16 smid, u8 msix_index,
	u32 reply)
{
	MPI2DefaultReply_t *mpi_reply;
	u16 ioc_status;

	if (ioc->port_enable_cmds.status == MPT3_CMD_NOT_USED)
		return 1;

	mpi_reply = mpt3sas_base_get_reply_virt_addr(ioc, reply);
	if (!mpi_reply)
		return 1;

	if (mpi_reply->Function != MPI2_FUNCTION_PORT_ENABLE)
		return 1;

	ioc->port_enable_cmds.status &= ~MPT3_CMD_PENDING;
	ioc->port_enable_cmds.status |= MPT3_CMD_COMPLETE;
	ioc->port_enable_cmds.status |= MPT3_CMD_REPLY_VALID;
	memcpy(ioc->port_enable_cmds.reply, mpi_reply, mpi_reply->MsgLength*4);
	ioc_status = le16_to_cpu(mpi_reply->IOCStatus) & MPI2_IOCSTATUS_MASK;
	if (ioc_status != MPI2_IOCSTATUS_SUCCESS)
		ioc->port_enable_failed = 1;

	if (ioc->is_driver_loading) {
		if (ioc_status == MPI2_IOCSTATUS_SUCCESS) {
			mpt3sas_port_enable_complete(ioc);
			return 1;
		} else {
			ioc->start_scan_failed = ioc_status;
			ioc->start_scan = 0;
			return 1;
		}
	}
	complete(&ioc->port_enable_cmds.done);
	return 1;
}

/**
 * _base_send_port_enable - send port_enable(discovery stuff) to firmware
 * @ioc: per adapter object
 *
 * Return: 0 for success, non-zero for failure.
 */
static int
_base_send_port_enable(struct MPT3SAS_ADAPTER *ioc)
{
	Mpi2PortEnableRequest_t *mpi_request;
	Mpi2PortEnableReply_t *mpi_reply;
	int r = 0;
	u16 smid;
	u16 ioc_status;

	ioc_info(ioc, "sending port enable !!\n");

	if (ioc->port_enable_cmds.status & MPT3_CMD_PENDING) {
		ioc_err(ioc, "%s: internal command already in use\n", __func__);
		return -EAGAIN;
	}

	smid = mpt3sas_base_get_smid(ioc, ioc->port_enable_cb_idx);
	if (!smid) {
		ioc_err(ioc, "%s: failed obtaining a smid\n", __func__);
		return -EAGAIN;
	}

	ioc->port_enable_cmds.status = MPT3_CMD_PENDING;
	mpi_request = mpt3sas_base_get_msg_frame(ioc, smid);
	ioc->port_enable_cmds.smid = smid;
	memset(mpi_request, 0, sizeof(Mpi2PortEnableRequest_t));
	mpi_request->Function = MPI2_FUNCTION_PORT_ENABLE;

	init_completion(&ioc->port_enable_cmds.done);
	ioc->put_smid_default(ioc, smid);
	wait_for_completion_timeout(&ioc->port_enable_cmds.done, 300*HZ);
	if (!(ioc->port_enable_cmds.status & MPT3_CMD_COMPLETE)) {
		ioc_err(ioc, "%s: timeout\n", __func__);
		_debug_dump_mf(mpi_request,
		    sizeof(Mpi2PortEnableRequest_t)/4);
		if (ioc->port_enable_cmds.status & MPT3_CMD_RESET)
			r = -EFAULT;
		else
			r = -ETIME;
		goto out;
	}

	mpi_reply = ioc->port_enable_cmds.reply;
	ioc_status = le16_to_cpu(mpi_reply->IOCStatus) & MPI2_IOCSTATUS_MASK;
	if (ioc_status != MPI2_IOCSTATUS_SUCCESS) {
		ioc_err(ioc, "%s: failed with (ioc_status=0x%08x)\n",
			__func__, ioc_status);
		r = -EFAULT;
		goto out;
	}

 out:
	ioc->port_enable_cmds.status = MPT3_CMD_NOT_USED;
	ioc_info(ioc, "port enable: %s\n", r == 0 ? "SUCCESS" : "FAILED");
	return r;
}

/**
 * mpt3sas_port_enable - initiate firmware discovery (don't wait for reply)
 * @ioc: per adapter object
 *
 * Return: 0 for success, non-zero for failure.
 */
int
mpt3sas_port_enable(struct MPT3SAS_ADAPTER *ioc)
{
	Mpi2PortEnableRequest_t *mpi_request;
	u16 smid;

	ioc_info(ioc, "sending port enable !!\n");

	if (ioc->port_enable_cmds.status & MPT3_CMD_PENDING) {
		ioc_err(ioc, "%s: internal command already in use\n", __func__);
		return -EAGAIN;
	}

	smid = mpt3sas_base_get_smid(ioc, ioc->port_enable_cb_idx);
	if (!smid) {
		ioc_err(ioc, "%s: failed obtaining a smid\n", __func__);
		return -EAGAIN;
	}

	ioc->port_enable_cmds.status = MPT3_CMD_PENDING;
	mpi_request = mpt3sas_base_get_msg_frame(ioc, smid);
	ioc->port_enable_cmds.smid = smid;
	memset(mpi_request, 0, sizeof(Mpi2PortEnableRequest_t));
	mpi_request->Function = MPI2_FUNCTION_PORT_ENABLE;

	ioc->put_smid_default(ioc, smid);
	return 0;
}

/**
 * _base_determine_wait_on_discovery - desposition
 * @ioc: per adapter object
 *
 * Decide whether to wait on discovery to complete. Used to either
 * locate boot device, or report volumes ahead of physical devices.
 *
 * Return: 1 for wait, 0 for don't wait.
 */
static int
_base_determine_wait_on_discovery(struct MPT3SAS_ADAPTER *ioc)
{
	/* We wait for discovery to complete if IR firmware is loaded.
	 * The sas topology events arrive before PD events, so we need time to
	 * turn on the bit in ioc->pd_handles to indicate PD
	 * Also, it maybe required to report Volumes ahead of physical
	 * devices when MPI2_IOCPAGE8_IRFLAGS_LOW_VOLUME_MAPPING is set.
	 */
	if (ioc->ir_firmware)
		return 1;

	/* if no Bios, then we don't need to wait */
	if (!ioc->bios_pg3.BiosVersion)
		return 0;

	/* Bios is present, then we drop down here.
	 *
	 * If there any entries in the Bios Page 2, then we wait
	 * for discovery to complete.
	 */

	/* Current Boot Device */
	if ((ioc->bios_pg2.CurrentBootDeviceForm &
	    MPI2_BIOSPAGE2_FORM_MASK) ==
	    MPI2_BIOSPAGE2_FORM_NO_DEVICE_SPECIFIED &&
	/* Request Boot Device */
	   (ioc->bios_pg2.ReqBootDeviceForm &
	    MPI2_BIOSPAGE2_FORM_MASK) ==
	    MPI2_BIOSPAGE2_FORM_NO_DEVICE_SPECIFIED &&
	/* Alternate Request Boot Device */
	   (ioc->bios_pg2.ReqAltBootDeviceForm &
	    MPI2_BIOSPAGE2_FORM_MASK) ==
	    MPI2_BIOSPAGE2_FORM_NO_DEVICE_SPECIFIED)
		return 0;

	return 1;
}

/**
 * _base_unmask_events - turn on notification for this event
 * @ioc: per adapter object
 * @event: firmware event
 *
 * The mask is stored in ioc->event_masks.
 */
static void
_base_unmask_events(struct MPT3SAS_ADAPTER *ioc, u16 event)
{
	u32 desired_event;

	if (event >= 128)
		return;

	desired_event = (1 << (event % 32));

	if (event < 32)
		ioc->event_masks[0] &= ~desired_event;
	else if (event < 64)
		ioc->event_masks[1] &= ~desired_event;
	else if (event < 96)
		ioc->event_masks[2] &= ~desired_event;
	else if (event < 128)
		ioc->event_masks[3] &= ~desired_event;
}

/**
 * _base_event_notification - send event notification
 * @ioc: per adapter object
 *
 * Return: 0 for success, non-zero for failure.
 */
static int
_base_event_notification(struct MPT3SAS_ADAPTER *ioc)
{
	Mpi2EventNotificationRequest_t *mpi_request;
	u16 smid;
	int r = 0;
	int i;

	dinitprintk(ioc, ioc_info(ioc, "%s\n", __func__));

	if (ioc->base_cmds.status & MPT3_CMD_PENDING) {
		ioc_err(ioc, "%s: internal command already in use\n", __func__);
		return -EAGAIN;
	}

	smid = mpt3sas_base_get_smid(ioc, ioc->base_cb_idx);
	if (!smid) {
		ioc_err(ioc, "%s: failed obtaining a smid\n", __func__);
		return -EAGAIN;
	}
	ioc->base_cmds.status = MPT3_CMD_PENDING;
	mpi_request = mpt3sas_base_get_msg_frame(ioc, smid);
	ioc->base_cmds.smid = smid;
	memset(mpi_request, 0, sizeof(Mpi2EventNotificationRequest_t));
	mpi_request->Function = MPI2_FUNCTION_EVENT_NOTIFICATION;
	mpi_request->VF_ID = 0; /* TODO */
	mpi_request->VP_ID = 0;
	for (i = 0; i < MPI2_EVENT_NOTIFY_EVENTMASK_WORDS; i++)
		mpi_request->EventMasks[i] =
		    cpu_to_le32(ioc->event_masks[i]);
	init_completion(&ioc->base_cmds.done);
	ioc->put_smid_default(ioc, smid);
	wait_for_completion_timeout(&ioc->base_cmds.done, 30*HZ);
	if (!(ioc->base_cmds.status & MPT3_CMD_COMPLETE)) {
		ioc_err(ioc, "%s: timeout\n", __func__);
		_debug_dump_mf(mpi_request,
		    sizeof(Mpi2EventNotificationRequest_t)/4);
		if (ioc->base_cmds.status & MPT3_CMD_RESET)
			r = -EFAULT;
		else
			r = -ETIME;
	} else
		dinitprintk(ioc, ioc_info(ioc, "%s: complete\n", __func__));
	ioc->base_cmds.status = MPT3_CMD_NOT_USED;
	return r;
}

/**
 * mpt3sas_base_validate_event_type - validating event types
 * @ioc: per adapter object
 * @event_type: firmware event
 *
 * This will turn on firmware event notification when application
 * ask for that event. We don't mask events that are already enabled.
 */
void
mpt3sas_base_validate_event_type(struct MPT3SAS_ADAPTER *ioc, u32 *event_type)
{
	int i, j;
	u32 event_mask, desired_event;
	u8 send_update_to_fw;

	for (i = 0, send_update_to_fw = 0; i <
	    MPI2_EVENT_NOTIFY_EVENTMASK_WORDS; i++) {
		event_mask = ~event_type[i];
		desired_event = 1;
		for (j = 0; j < 32; j++) {
			if (!(event_mask & desired_event) &&
			    (ioc->event_masks[i] & desired_event)) {
				ioc->event_masks[i] &= ~desired_event;
				send_update_to_fw = 1;
			}
			desired_event = (desired_event << 1);
		}
	}

	if (!send_update_to_fw)
		return;

	mutex_lock(&ioc->base_cmds.mutex);
	_base_event_notification(ioc);
	mutex_unlock(&ioc->base_cmds.mutex);
}

/**
 * _base_diag_reset - the "big hammer" start of day reset
 * @ioc: per adapter object
 *
 * Return: 0 for success, non-zero for failure.
 */
static int
_base_diag_reset(struct MPT3SAS_ADAPTER *ioc)
{
	u32 host_diagnostic;
	u32 ioc_state;
	u32 count;
	u32 hcb_size;

	ioc_info(ioc, "sending diag reset !!\n");

	drsprintk(ioc, ioc_info(ioc, "clear interrupts\n"));

	count = 0;
	do {
		/* Write magic sequence to WriteSequence register
		 * Loop until in diagnostic mode
		 */
		drsprintk(ioc, ioc_info(ioc, "write magic sequence\n"));
		writel(MPI2_WRSEQ_FLUSH_KEY_VALUE, &ioc->chip->WriteSequence);
		writel(MPI2_WRSEQ_1ST_KEY_VALUE, &ioc->chip->WriteSequence);
		writel(MPI2_WRSEQ_2ND_KEY_VALUE, &ioc->chip->WriteSequence);
		writel(MPI2_WRSEQ_3RD_KEY_VALUE, &ioc->chip->WriteSequence);
		writel(MPI2_WRSEQ_4TH_KEY_VALUE, &ioc->chip->WriteSequence);
		writel(MPI2_WRSEQ_5TH_KEY_VALUE, &ioc->chip->WriteSequence);
		writel(MPI2_WRSEQ_6TH_KEY_VALUE, &ioc->chip->WriteSequence);

		/* wait 100 msec */
		msleep(100);

		if (count++ > 20)
			goto out;

		host_diagnostic = ioc->base_readl(&ioc->chip->HostDiagnostic);
		drsprintk(ioc,
			  ioc_info(ioc, "wrote magic sequence: count(%d), host_diagnostic(0x%08x)\n",
				   count, host_diagnostic));

	} while ((host_diagnostic & MPI2_DIAG_DIAG_WRITE_ENABLE) == 0);

	hcb_size = ioc->base_readl(&ioc->chip->HCBSize);

	drsprintk(ioc, ioc_info(ioc, "diag reset: issued\n"));
	writel(host_diagnostic | MPI2_DIAG_RESET_ADAPTER,
	     &ioc->chip->HostDiagnostic);

	/*This delay allows the chip PCIe hardware time to finish reset tasks*/
	msleep(MPI2_HARD_RESET_PCIE_FIRST_READ_DELAY_MICRO_SEC/1000);

	/* Approximately 300 second max wait */
	for (count = 0; count < (300000000 /
		MPI2_HARD_RESET_PCIE_SECOND_READ_DELAY_MICRO_SEC); count++) {

		host_diagnostic = ioc->base_readl(&ioc->chip->HostDiagnostic);

		if (host_diagnostic == 0xFFFFFFFF)
			goto out;
		if (!(host_diagnostic & MPI2_DIAG_RESET_ADAPTER))
			break;

		msleep(MPI2_HARD_RESET_PCIE_SECOND_READ_DELAY_MICRO_SEC / 1000);
	}

	if (host_diagnostic & MPI2_DIAG_HCB_MODE) {

		drsprintk(ioc,
			  ioc_info(ioc, "restart the adapter assuming the HCB Address points to good F/W\n"));
		host_diagnostic &= ~MPI2_DIAG_BOOT_DEVICE_SELECT_MASK;
		host_diagnostic |= MPI2_DIAG_BOOT_DEVICE_SELECT_HCDW;
		writel(host_diagnostic, &ioc->chip->HostDiagnostic);

		drsprintk(ioc, ioc_info(ioc, "re-enable the HCDW\n"));
		writel(hcb_size | MPI2_HCB_SIZE_HCB_ENABLE,
		    &ioc->chip->HCBSize);
	}

	drsprintk(ioc, ioc_info(ioc, "restart the adapter\n"));
	writel(host_diagnostic & ~MPI2_DIAG_HOLD_IOC_RESET,
	    &ioc->chip->HostDiagnostic);

	drsprintk(ioc,
		  ioc_info(ioc, "disable writes to the diagnostic register\n"));
	writel(MPI2_WRSEQ_FLUSH_KEY_VALUE, &ioc->chip->WriteSequence);

	drsprintk(ioc, ioc_info(ioc, "Wait for FW to go to the READY state\n"));
	ioc_state = _base_wait_on_iocstate(ioc, MPI2_IOC_STATE_READY, 20);
	if (ioc_state) {
		ioc_err(ioc, "%s: failed going to ready state (ioc_state=0x%x)\n",
			__func__, ioc_state);
		goto out;
	}

	ioc_info(ioc, "diag reset: SUCCESS\n");
	return 0;

 out:
	ioc_err(ioc, "diag reset: FAILED\n");
	return -EFAULT;
}

/**
 * _base_make_ioc_ready - put controller in READY state
 * @ioc: per adapter object
 * @type: FORCE_BIG_HAMMER or SOFT_RESET
 *
 * Return: 0 for success, non-zero for failure.
 */
static int
_base_make_ioc_ready(struct MPT3SAS_ADAPTER *ioc, enum reset_type type)
{
	u32 ioc_state;
	int rc;
	int count;

	dinitprintk(ioc, ioc_info(ioc, "%s\n", __func__));

	if (ioc->pci_error_recovery)
		return 0;

	ioc_state = mpt3sas_base_get_iocstate(ioc, 0);
	dhsprintk(ioc,
		  ioc_info(ioc, "%s: ioc_state(0x%08x)\n",
			   __func__, ioc_state));

	/* if in RESET state, it should move to READY state shortly */
	count = 0;
	if ((ioc_state & MPI2_IOC_STATE_MASK) == MPI2_IOC_STATE_RESET) {
		while ((ioc_state & MPI2_IOC_STATE_MASK) !=
		    MPI2_IOC_STATE_READY) {
			if (count++ == 10) {
				ioc_err(ioc, "%s: failed going to ready state (ioc_state=0x%x)\n",
					__func__, ioc_state);
				return -EFAULT;
			}
			ssleep(1);
			ioc_state = mpt3sas_base_get_iocstate(ioc, 0);
		}
	}

	if ((ioc_state & MPI2_IOC_STATE_MASK) == MPI2_IOC_STATE_READY)
		return 0;

	if (ioc_state & MPI2_DOORBELL_USED) {
		dhsprintk(ioc, ioc_info(ioc, "unexpected doorbell active!\n"));
		goto issue_diag_reset;
	}

	if ((ioc_state & MPI2_IOC_STATE_MASK) == MPI2_IOC_STATE_FAULT) {
		mpt3sas_base_fault_info(ioc, ioc_state &
		    MPI2_DOORBELL_DATA_MASK);
		goto issue_diag_reset;
	}

	if (type == FORCE_BIG_HAMMER)
		goto issue_diag_reset;

	if ((ioc_state & MPI2_IOC_STATE_MASK) == MPI2_IOC_STATE_OPERATIONAL)
		if (!(_base_send_ioc_reset(ioc,
		    MPI2_FUNCTION_IOC_MESSAGE_UNIT_RESET, 15))) {
			return 0;
	}

 issue_diag_reset:
	rc = _base_diag_reset(ioc);
	return rc;
}

/**
 * _base_make_ioc_operational - put controller in OPERATIONAL state
 * @ioc: per adapter object
 *
 * Return: 0 for success, non-zero for failure.
 */
static int
_base_make_ioc_operational(struct MPT3SAS_ADAPTER *ioc)
{
	int r, i, index, rc;
	unsigned long	flags;
	u32 reply_address;
	u16 smid;
	struct _tr_list *delayed_tr, *delayed_tr_next;
	struct _sc_list *delayed_sc, *delayed_sc_next;
	struct _event_ack_list *delayed_event_ack, *delayed_event_ack_next;
	u8 hide_flag;
	struct adapter_reply_queue *reply_q;
	Mpi2ReplyDescriptorsUnion_t *reply_post_free_contig;

	dinitprintk(ioc, ioc_info(ioc, "%s\n", __func__));

	/* clean the delayed target reset list */
	list_for_each_entry_safe(delayed_tr, delayed_tr_next,
	    &ioc->delayed_tr_list, list) {
		list_del(&delayed_tr->list);
		kfree(delayed_tr);
	}


	list_for_each_entry_safe(delayed_tr, delayed_tr_next,
	    &ioc->delayed_tr_volume_list, list) {
		list_del(&delayed_tr->list);
		kfree(delayed_tr);
	}

	list_for_each_entry_safe(delayed_sc, delayed_sc_next,
	    &ioc->delayed_sc_list, list) {
		list_del(&delayed_sc->list);
		kfree(delayed_sc);
	}

	list_for_each_entry_safe(delayed_event_ack, delayed_event_ack_next,
	    &ioc->delayed_event_ack_list, list) {
		list_del(&delayed_event_ack->list);
		kfree(delayed_event_ack);
	}

	spin_lock_irqsave(&ioc->scsi_lookup_lock, flags);

	/* hi-priority queue */
	INIT_LIST_HEAD(&ioc->hpr_free_list);
	smid = ioc->hi_priority_smid;
	for (i = 0; i < ioc->hi_priority_depth; i++, smid++) {
		ioc->hpr_lookup[i].cb_idx = 0xFF;
		ioc->hpr_lookup[i].smid = smid;
		list_add_tail(&ioc->hpr_lookup[i].tracker_list,
		    &ioc->hpr_free_list);
	}

	/* internal queue */
	INIT_LIST_HEAD(&ioc->internal_free_list);
	smid = ioc->internal_smid;
	for (i = 0; i < ioc->internal_depth; i++, smid++) {
		ioc->internal_lookup[i].cb_idx = 0xFF;
		ioc->internal_lookup[i].smid = smid;
		list_add_tail(&ioc->internal_lookup[i].tracker_list,
		    &ioc->internal_free_list);
	}

	spin_unlock_irqrestore(&ioc->scsi_lookup_lock, flags);

	/* initialize Reply Free Queue */
	for (i = 0, reply_address = (u32)ioc->reply_dma ;
	    i < ioc->reply_free_queue_depth ; i++, reply_address +=
	    ioc->reply_sz) {
		ioc->reply_free[i] = cpu_to_le32(reply_address);
		if (ioc->is_mcpu_endpoint)
			_base_clone_reply_to_sys_mem(ioc,
					reply_address, i);
	}

	/* initialize reply queues */
	if (ioc->is_driver_loading)
		_base_assign_reply_queues(ioc);

	/* initialize Reply Post Free Queue */
	index = 0;
	reply_post_free_contig = ioc->reply_post[0].reply_post_free;
	list_for_each_entry(reply_q, &ioc->reply_queue_list, list) {
		/*
		 * If RDPQ is enabled, switch to the next allocation.
		 * Otherwise advance within the contiguous region.
		 */
		if (ioc->rdpq_array_enable) {
			reply_q->reply_post_free =
				ioc->reply_post[index++].reply_post_free;
		} else {
			reply_q->reply_post_free = reply_post_free_contig;
			reply_post_free_contig += ioc->reply_post_queue_depth;
		}

		reply_q->reply_post_host_index = 0;
		for (i = 0; i < ioc->reply_post_queue_depth; i++)
			reply_q->reply_post_free[i].Words =
			    cpu_to_le64(ULLONG_MAX);
		if (!_base_is_controller_msix_enabled(ioc))
			goto skip_init_reply_post_free_queue;
	}
 skip_init_reply_post_free_queue:

	r = _base_send_ioc_init(ioc);
	if (r) {
		/*
		 * No need to check IOC state for fault state & issue
		 * diag reset during host reset. This check is need
		 * only during driver load time.
		 */
		if (!ioc->is_driver_loading)
			return r;

		rc = _base_check_for_fault_and_issue_reset(ioc);
		if (rc || (_base_send_ioc_init(ioc)))
			return r;
	}

	/* initialize reply free host index */
	ioc->reply_free_host_index = ioc->reply_free_queue_depth - 1;
	writel(ioc->reply_free_host_index, &ioc->chip->ReplyFreeHostIndex);

	/* initialize reply post host index */
	list_for_each_entry(reply_q, &ioc->reply_queue_list, list) {
		if (ioc->combined_reply_queue)
			writel((reply_q->msix_index & 7)<<
			   MPI2_RPHI_MSIX_INDEX_SHIFT,
			   ioc->replyPostRegisterIndex[reply_q->msix_index/8]);
		else
			writel(reply_q->msix_index <<
				MPI2_RPHI_MSIX_INDEX_SHIFT,
				&ioc->chip->ReplyPostHostIndex);

		if (!_base_is_controller_msix_enabled(ioc))
			goto skip_init_reply_post_host_index;
	}

 skip_init_reply_post_host_index:

	_base_unmask_interrupts(ioc);

	if (ioc->hba_mpi_version_belonged != MPI2_VERSION) {
		r = _base_display_fwpkg_version(ioc);
		if (r)
			return r;
	}

	_base_static_config_pages(ioc);
	r = _base_event_notification(ioc);
	if (r)
		return r;

	if (ioc->is_driver_loading) {

		if (ioc->is_warpdrive && ioc->manu_pg10.OEMIdentifier
		    == 0x80) {
			hide_flag = (u8) (
			    le32_to_cpu(ioc->manu_pg10.OEMSpecificFlags0) &
			    MFG_PAGE10_HIDE_SSDS_MASK);
			if (hide_flag != MFG_PAGE10_HIDE_SSDS_MASK)
				ioc->mfg_pg10_hide_flag = hide_flag;
		}

		ioc->wait_for_discovery_to_complete =
		    _base_determine_wait_on_discovery(ioc);

		return r; /* scan_start and scan_finished support */
	}

	r = _base_send_port_enable(ioc);
	if (r)
		return r;

	return r;
}

/**
 * mpt3sas_base_free_resources - free resources controller resources
 * @ioc: per adapter object
 */
void
mpt3sas_base_free_resources(struct MPT3SAS_ADAPTER *ioc)
{
	dexitprintk(ioc, ioc_info(ioc, "%s\n", __func__));

	/* synchronizing freeing resource with pci_access_mutex lock */
	mutex_lock(&ioc->pci_access_mutex);
	if (ioc->chip_phys && ioc->chip) {
		_base_mask_interrupts(ioc);
		ioc->shost_recovery = 1;
		_base_make_ioc_ready(ioc, SOFT_RESET);
		ioc->shost_recovery = 0;
	}

	mpt3sas_base_unmap_resources(ioc);
	mutex_unlock(&ioc->pci_access_mutex);
	return;
}

/**
 * mpt3sas_base_attach - attach controller instance
 * @ioc: per adapter object
 *
 * Return: 0 for success, non-zero for failure.
 */
int
mpt3sas_base_attach(struct MPT3SAS_ADAPTER *ioc)
{
	int r, i, rc;
	int cpu_id, last_cpu_id = 0;

	dinitprintk(ioc, ioc_info(ioc, "%s\n", __func__));

	/* setup cpu_msix_table */
	ioc->cpu_count = num_online_cpus();
	for_each_online_cpu(cpu_id)
		last_cpu_id = cpu_id;
	ioc->cpu_msix_table_sz = last_cpu_id + 1;
	ioc->cpu_msix_table = kzalloc(ioc->cpu_msix_table_sz, GFP_KERNEL);
	ioc->reply_queue_count = 1;
	if (!ioc->cpu_msix_table) {
		dfailprintk(ioc,
			    ioc_info(ioc, "allocation for cpu_msix_table failed!!!\n"));
		r = -ENOMEM;
		goto out_free_resources;
	}

	if (ioc->is_warpdrive) {
		ioc->reply_post_host_index = kcalloc(ioc->cpu_msix_table_sz,
		    sizeof(resource_size_t *), GFP_KERNEL);
		if (!ioc->reply_post_host_index) {
			dfailprintk(ioc,
				    ioc_info(ioc, "allocation for reply_post_host_index failed!!!\n"));
			r = -ENOMEM;
			goto out_free_resources;
		}
	}

	ioc->smp_affinity_enable = smp_affinity_enable;

	ioc->rdpq_array_enable_assigned = 0;
	ioc->dma_mask = 0;
	if (ioc->is_aero_ioc)
		ioc->base_readl = &_base_readl_aero;
	else
		ioc->base_readl = &_base_readl;
	r = mpt3sas_base_map_resources(ioc);
	if (r)
		goto out_free_resources;

	pci_set_drvdata(ioc->pdev, ioc->shost);
	r = _base_get_ioc_facts(ioc);
	if (r) {
		rc = _base_check_for_fault_and_issue_reset(ioc);
		if (rc || (_base_get_ioc_facts(ioc)))
			goto out_free_resources;
	}

	switch (ioc->hba_mpi_version_belonged) {
	case MPI2_VERSION:
		ioc->build_sg_scmd = &_base_build_sg_scmd;
		ioc->build_sg = &_base_build_sg;
		ioc->build_zero_len_sge = &_base_build_zero_len_sge;
		ioc->get_msix_index_for_smlio = &_base_get_msix_index;
		break;
	case MPI25_VERSION:
	case MPI26_VERSION:
		/*
		 * In SAS3.0,
		 * SCSI_IO, SMP_PASSTHRU, SATA_PASSTHRU, Target Assist, and
		 * Target Status - all require the IEEE formated scatter gather
		 * elements.
		 */
		ioc->build_sg_scmd = &_base_build_sg_scmd_ieee;
		ioc->build_sg = &_base_build_sg_ieee;
		ioc->build_nvme_prp = &_base_build_nvme_prp;
		ioc->build_zero_len_sge = &_base_build_zero_len_sge_ieee;
		ioc->sge_size_ieee = sizeof(Mpi2IeeeSgeSimple64_t);
		if (ioc->high_iops_queues)
			ioc->get_msix_index_for_smlio =
					&_base_get_high_iops_msix_index;
		else
			ioc->get_msix_index_for_smlio = &_base_get_msix_index;
		break;
	}
	if (ioc->atomic_desc_capable) {
		ioc->put_smid_default = &_base_put_smid_default_atomic;
		ioc->put_smid_scsi_io = &_base_put_smid_scsi_io_atomic;
		ioc->put_smid_fast_path =
				&_base_put_smid_fast_path_atomic;
		ioc->put_smid_hi_priority =
				&_base_put_smid_hi_priority_atomic;
	} else {
		ioc->put_smid_default = &_base_put_smid_default;
		ioc->put_smid_fast_path = &_base_put_smid_fast_path;
		ioc->put_smid_hi_priority = &_base_put_smid_hi_priority;
		if (ioc->is_mcpu_endpoint)
			ioc->put_smid_scsi_io =
				&_base_put_smid_mpi_ep_scsi_io;
		else
			ioc->put_smid_scsi_io = &_base_put_smid_scsi_io;
	}
	/*
	 * These function pointers for other requests that don't
	 * the require IEEE scatter gather elements.
	 *
	 * For example Configuration Pages and SAS IOUNIT Control don't.
	 */
	ioc->build_sg_mpi = &_base_build_sg;
	ioc->build_zero_len_sge_mpi = &_base_build_zero_len_sge;

	r = _base_make_ioc_ready(ioc, SOFT_RESET);
	if (r)
		goto out_free_resources;

	ioc->pfacts = kcalloc(ioc->facts.NumberOfPorts,
	    sizeof(struct mpt3sas_port_facts), GFP_KERNEL);
	if (!ioc->pfacts) {
		r = -ENOMEM;
		goto out_free_resources;
	}

	for (i = 0 ; i < ioc->facts.NumberOfPorts; i++) {
		r = _base_get_port_facts(ioc, i);
		if (r) {
			rc = _base_check_for_fault_and_issue_reset(ioc);
			if (rc || (_base_get_port_facts(ioc, i)))
				goto out_free_resources;
		}
	}

	r = _base_allocate_memory_pools(ioc);
	if (r)
		goto out_free_resources;

	if (irqpoll_weight > 0)
		ioc->thresh_hold = irqpoll_weight;
	else
		ioc->thresh_hold = ioc->hba_queue_depth/4;

	_base_init_irqpolls(ioc);
	init_waitqueue_head(&ioc->reset_wq);

	/* allocate memory pd handle bitmask list */
	ioc->pd_handles_sz = (ioc->facts.MaxDevHandle / 8);
	if (ioc->facts.MaxDevHandle % 8)
		ioc->pd_handles_sz++;
	ioc->pd_handles = kzalloc(ioc->pd_handles_sz,
	    GFP_KERNEL);
	if (!ioc->pd_handles) {
		r = -ENOMEM;
		goto out_free_resources;
	}
	ioc->blocking_handles = kzalloc(ioc->pd_handles_sz,
	    GFP_KERNEL);
	if (!ioc->blocking_handles) {
		r = -ENOMEM;
		goto out_free_resources;
	}

	/* allocate memory for pending OS device add list */
	ioc->pend_os_device_add_sz = (ioc->facts.MaxDevHandle / 8);
	if (ioc->facts.MaxDevHandle % 8)
		ioc->pend_os_device_add_sz++;
	ioc->pend_os_device_add = kzalloc(ioc->pend_os_device_add_sz,
	    GFP_KERNEL);
	if (!ioc->pend_os_device_add)
		goto out_free_resources;

	ioc->device_remove_in_progress_sz = ioc->pend_os_device_add_sz;
	ioc->device_remove_in_progress =
		kzalloc(ioc->device_remove_in_progress_sz, GFP_KERNEL);
	if (!ioc->device_remove_in_progress)
		goto out_free_resources;

	ioc->fwfault_debug = mpt3sas_fwfault_debug;

	/* base internal command bits */
	mutex_init(&ioc->base_cmds.mutex);
	ioc->base_cmds.reply = kzalloc(ioc->reply_sz, GFP_KERNEL);
	ioc->base_cmds.status = MPT3_CMD_NOT_USED;

	/* port_enable command bits */
	ioc->port_enable_cmds.reply = kzalloc(ioc->reply_sz, GFP_KERNEL);
	ioc->port_enable_cmds.status = MPT3_CMD_NOT_USED;

	/* transport internal command bits */
	ioc->transport_cmds.reply = kzalloc(ioc->reply_sz, GFP_KERNEL);
	ioc->transport_cmds.status = MPT3_CMD_NOT_USED;
	mutex_init(&ioc->transport_cmds.mutex);

	/* scsih internal command bits */
	ioc->scsih_cmds.reply = kzalloc(ioc->reply_sz, GFP_KERNEL);
	ioc->scsih_cmds.status = MPT3_CMD_NOT_USED;
	mutex_init(&ioc->scsih_cmds.mutex);

	/* task management internal command bits */
	ioc->tm_cmds.reply = kzalloc(ioc->reply_sz, GFP_KERNEL);
	ioc->tm_cmds.status = MPT3_CMD_NOT_USED;
	mutex_init(&ioc->tm_cmds.mutex);

	/* config page internal command bits */
	ioc->config_cmds.reply = kzalloc(ioc->reply_sz, GFP_KERNEL);
	ioc->config_cmds.status = MPT3_CMD_NOT_USED;
	mutex_init(&ioc->config_cmds.mutex);

	/* ctl module internal command bits */
	ioc->ctl_cmds.reply = kzalloc(ioc->reply_sz, GFP_KERNEL);
	ioc->ctl_cmds.sense = kzalloc(SCSI_SENSE_BUFFERSIZE, GFP_KERNEL);
	ioc->ctl_cmds.status = MPT3_CMD_NOT_USED;
	mutex_init(&ioc->ctl_cmds.mutex);

	if (!ioc->base_cmds.reply || !ioc->port_enable_cmds.reply ||
	    !ioc->transport_cmds.reply || !ioc->scsih_cmds.reply ||
	    !ioc->tm_cmds.reply || !ioc->config_cmds.reply ||
	    !ioc->ctl_cmds.reply || !ioc->ctl_cmds.sense) {
		r = -ENOMEM;
		goto out_free_resources;
	}

	for (i = 0; i < MPI2_EVENT_NOTIFY_EVENTMASK_WORDS; i++)
		ioc->event_masks[i] = -1;

	/* here we enable the events we care about */
	_base_unmask_events(ioc, MPI2_EVENT_SAS_DISCOVERY);
	_base_unmask_events(ioc, MPI2_EVENT_SAS_BROADCAST_PRIMITIVE);
	_base_unmask_events(ioc, MPI2_EVENT_SAS_TOPOLOGY_CHANGE_LIST);
	_base_unmask_events(ioc, MPI2_EVENT_SAS_DEVICE_STATUS_CHANGE);
	_base_unmask_events(ioc, MPI2_EVENT_SAS_ENCL_DEVICE_STATUS_CHANGE);
	_base_unmask_events(ioc, MPI2_EVENT_IR_CONFIGURATION_CHANGE_LIST);
	_base_unmask_events(ioc, MPI2_EVENT_IR_VOLUME);
	_base_unmask_events(ioc, MPI2_EVENT_IR_PHYSICAL_DISK);
	_base_unmask_events(ioc, MPI2_EVENT_IR_OPERATION_STATUS);
	_base_unmask_events(ioc, MPI2_EVENT_LOG_ENTRY_ADDED);
	_base_unmask_events(ioc, MPI2_EVENT_TEMP_THRESHOLD);
	_base_unmask_events(ioc, MPI2_EVENT_ACTIVE_CABLE_EXCEPTION);
	_base_unmask_events(ioc, MPI2_EVENT_SAS_DEVICE_DISCOVERY_ERROR);
	if (ioc->hba_mpi_version_belonged == MPI26_VERSION) {
		if (ioc->is_gen35_ioc) {
			_base_unmask_events(ioc,
				MPI2_EVENT_PCIE_DEVICE_STATUS_CHANGE);
			_base_unmask_events(ioc, MPI2_EVENT_PCIE_ENUMERATION);
			_base_unmask_events(ioc,
				MPI2_EVENT_PCIE_TOPOLOGY_CHANGE_LIST);
		}
	}
	r = _base_make_ioc_operational(ioc);
	if (r)
		goto out_free_resources;

	/*
	 * Copy current copy of IOCFacts in prev_fw_facts
	 * and it will be used during online firmware upgrade.
	 */
	memcpy(&ioc->prev_fw_facts, &ioc->facts,
	    sizeof(struct mpt3sas_facts));

	ioc->non_operational_loop = 0;
	ioc->got_task_abort_from_ioctl = 0;
	return 0;

 out_free_resources:

	ioc->remove_host = 1;

	mpt3sas_base_free_resources(ioc);
	_base_release_memory_pools(ioc);
	pci_set_drvdata(ioc->pdev, NULL);
	kfree(ioc->cpu_msix_table);
	if (ioc->is_warpdrive)
		kfree(ioc->reply_post_host_index);
	kfree(ioc->pd_handles);
	kfree(ioc->blocking_handles);
	kfree(ioc->device_remove_in_progress);
	kfree(ioc->pend_os_device_add);
	kfree(ioc->tm_cmds.reply);
	kfree(ioc->transport_cmds.reply);
	kfree(ioc->scsih_cmds.reply);
	kfree(ioc->config_cmds.reply);
	kfree(ioc->base_cmds.reply);
	kfree(ioc->port_enable_cmds.reply);
	kfree(ioc->ctl_cmds.reply);
	kfree(ioc->ctl_cmds.sense);
	kfree(ioc->pfacts);
	ioc->ctl_cmds.reply = NULL;
	ioc->base_cmds.reply = NULL;
	ioc->tm_cmds.reply = NULL;
	ioc->scsih_cmds.reply = NULL;
	ioc->transport_cmds.reply = NULL;
	ioc->config_cmds.reply = NULL;
	ioc->pfacts = NULL;
	return r;
}


/**
 * mpt3sas_base_detach - remove controller instance
 * @ioc: per adapter object
 */
void
mpt3sas_base_detach(struct MPT3SAS_ADAPTER *ioc)
{
	dexitprintk(ioc, ioc_info(ioc, "%s\n", __func__));

	mpt3sas_base_stop_watchdog(ioc);
	mpt3sas_base_free_resources(ioc);
	_base_release_memory_pools(ioc);
	mpt3sas_free_enclosure_list(ioc);
	pci_set_drvdata(ioc->pdev, NULL);
	kfree(ioc->cpu_msix_table);
	if (ioc->is_warpdrive)
		kfree(ioc->reply_post_host_index);
	kfree(ioc->pd_handles);
	kfree(ioc->blocking_handles);
	kfree(ioc->device_remove_in_progress);
	kfree(ioc->pend_os_device_add);
	kfree(ioc->pfacts);
	kfree(ioc->ctl_cmds.reply);
	kfree(ioc->ctl_cmds.sense);
	kfree(ioc->base_cmds.reply);
	kfree(ioc->port_enable_cmds.reply);
	kfree(ioc->tm_cmds.reply);
	kfree(ioc->transport_cmds.reply);
	kfree(ioc->scsih_cmds.reply);
	kfree(ioc->config_cmds.reply);
}

/**
 * _base_pre_reset_handler - pre reset handler
 * @ioc: per adapter object
 */
static void _base_pre_reset_handler(struct MPT3SAS_ADAPTER *ioc)
{
	mpt3sas_scsih_pre_reset_handler(ioc);
	mpt3sas_ctl_pre_reset_handler(ioc);
	dtmprintk(ioc, ioc_info(ioc, "%s: MPT3_IOC_PRE_RESET\n", __func__));
}

/**
 * _base_after_reset_handler - after reset handler
 * @ioc: per adapter object
 */
static void _base_after_reset_handler(struct MPT3SAS_ADAPTER *ioc)
{
	mpt3sas_scsih_after_reset_handler(ioc);
	mpt3sas_ctl_after_reset_handler(ioc);
	dtmprintk(ioc, ioc_info(ioc, "%s: MPT3_IOC_AFTER_RESET\n", __func__));
	if (ioc->transport_cmds.status & MPT3_CMD_PENDING) {
		ioc->transport_cmds.status |= MPT3_CMD_RESET;
		mpt3sas_base_free_smid(ioc, ioc->transport_cmds.smid);
		complete(&ioc->transport_cmds.done);
	}
	if (ioc->base_cmds.status & MPT3_CMD_PENDING) {
		ioc->base_cmds.status |= MPT3_CMD_RESET;
		mpt3sas_base_free_smid(ioc, ioc->base_cmds.smid);
		complete(&ioc->base_cmds.done);
	}
	if (ioc->port_enable_cmds.status & MPT3_CMD_PENDING) {
		ioc->port_enable_failed = 1;
		ioc->port_enable_cmds.status |= MPT3_CMD_RESET;
		mpt3sas_base_free_smid(ioc, ioc->port_enable_cmds.smid);
		if (ioc->is_driver_loading) {
			ioc->start_scan_failed =
				MPI2_IOCSTATUS_INTERNAL_ERROR;
			ioc->start_scan = 0;
			ioc->port_enable_cmds.status =
				MPT3_CMD_NOT_USED;
		} else {
			complete(&ioc->port_enable_cmds.done);
		}
	}
	if (ioc->config_cmds.status & MPT3_CMD_PENDING) {
		ioc->config_cmds.status |= MPT3_CMD_RESET;
		mpt3sas_base_free_smid(ioc, ioc->config_cmds.smid);
		ioc->config_cmds.smid = USHRT_MAX;
		complete(&ioc->config_cmds.done);
	}
}

/**
 * _base_reset_done_handler - reset done handler
 * @ioc: per adapter object
 */
static void _base_reset_done_handler(struct MPT3SAS_ADAPTER *ioc)
{
	mpt3sas_scsih_reset_done_handler(ioc);
	mpt3sas_ctl_reset_done_handler(ioc);
	dtmprintk(ioc, ioc_info(ioc, "%s: MPT3_IOC_DONE_RESET\n", __func__));
}

/**
 * mpt3sas_wait_for_commands_to_complete - reset controller
 * @ioc: Pointer to MPT_ADAPTER structure
 *
 * This function is waiting 10s for all pending commands to complete
 * prior to putting controller in reset.
 */
void
mpt3sas_wait_for_commands_to_complete(struct MPT3SAS_ADAPTER *ioc)
{
	u32 ioc_state;

	ioc->pending_io_count = 0;

	ioc_state = mpt3sas_base_get_iocstate(ioc, 0);
	if ((ioc_state & MPI2_IOC_STATE_MASK) != MPI2_IOC_STATE_OPERATIONAL)
		return;

	/* pending command count */
	ioc->pending_io_count = scsi_host_busy(ioc->shost);

	if (!ioc->pending_io_count)
		return;

	/* wait for pending commands to complete */
	wait_event_timeout(ioc->reset_wq, ioc->pending_io_count == 0, 10 * HZ);
}

/**
 * _base_check_ioc_facts_changes - Look for increase/decrease of IOCFacts
 *     attributes during online firmware upgrade and update the corresponding
 *     IOC variables accordingly.
 *
 * @ioc: Pointer to MPT_ADAPTER structure
 */
static int
_base_check_ioc_facts_changes(struct MPT3SAS_ADAPTER *ioc)
{
	u16 pd_handles_sz;
	void *pd_handles = NULL, *blocking_handles = NULL;
	void *pend_os_device_add = NULL, *device_remove_in_progress = NULL;
	struct mpt3sas_facts *old_facts = &ioc->prev_fw_facts;

	if (ioc->facts.MaxDevHandle > old_facts->MaxDevHandle) {
		pd_handles_sz = (ioc->facts.MaxDevHandle / 8);
		if (ioc->facts.MaxDevHandle % 8)
			pd_handles_sz++;

		pd_handles = krealloc(ioc->pd_handles, pd_handles_sz,
		    GFP_KERNEL);
		if (!pd_handles) {
			ioc_info(ioc,
			    "Unable to allocate the memory for pd_handles of sz: %d\n",
			    pd_handles_sz);
			return -ENOMEM;
		}
		memset(pd_handles + ioc->pd_handles_sz, 0,
		    (pd_handles_sz - ioc->pd_handles_sz));
		ioc->pd_handles = pd_handles;

		blocking_handles = krealloc(ioc->blocking_handles,
		    pd_handles_sz, GFP_KERNEL);
		if (!blocking_handles) {
			ioc_info(ioc,
			    "Unable to allocate the memory for "
			    "blocking_handles of sz: %d\n",
			    pd_handles_sz);
			return -ENOMEM;
		}
		memset(blocking_handles + ioc->pd_handles_sz, 0,
		    (pd_handles_sz - ioc->pd_handles_sz));
		ioc->blocking_handles = blocking_handles;
		ioc->pd_handles_sz = pd_handles_sz;

		pend_os_device_add = krealloc(ioc->pend_os_device_add,
		    pd_handles_sz, GFP_KERNEL);
		if (!pend_os_device_add) {
			ioc_info(ioc,
			    "Unable to allocate the memory for pend_os_device_add of sz: %d\n",
			    pd_handles_sz);
			return -ENOMEM;
		}
		memset(pend_os_device_add + ioc->pend_os_device_add_sz, 0,
		    (pd_handles_sz - ioc->pend_os_device_add_sz));
		ioc->pend_os_device_add = pend_os_device_add;
		ioc->pend_os_device_add_sz = pd_handles_sz;

		device_remove_in_progress = krealloc(
		    ioc->device_remove_in_progress, pd_handles_sz, GFP_KERNEL);
		if (!device_remove_in_progress) {
			ioc_info(ioc,
			    "Unable to allocate the memory for "
			    "device_remove_in_progress of sz: %d\n "
			    , pd_handles_sz);
			return -ENOMEM;
		}
		memset(device_remove_in_progress +
		    ioc->device_remove_in_progress_sz, 0,
		    (pd_handles_sz - ioc->device_remove_in_progress_sz));
		ioc->device_remove_in_progress = device_remove_in_progress;
		ioc->device_remove_in_progress_sz = pd_handles_sz;
	}

	memcpy(&ioc->prev_fw_facts, &ioc->facts, sizeof(struct mpt3sas_facts));
	return 0;
}

/**
 * mpt3sas_base_hard_reset_handler - reset controller
 * @ioc: Pointer to MPT_ADAPTER structure
 * @type: FORCE_BIG_HAMMER or SOFT_RESET
 *
 * Return: 0 for success, non-zero for failure.
 */
int
mpt3sas_base_hard_reset_handler(struct MPT3SAS_ADAPTER *ioc,
	enum reset_type type)
{
	int r;
	unsigned long flags;
	u32 ioc_state;
	u8 is_fault = 0, is_trigger = 0;

	dtmprintk(ioc, ioc_info(ioc, "%s: enter\n", __func__));

	if (ioc->pci_error_recovery) {
		ioc_err(ioc, "%s: pci error recovery reset\n", __func__);
		r = 0;
		goto out_unlocked;
	}

	if (mpt3sas_fwfault_debug)
		mpt3sas_halt_firmware(ioc);

	/* wait for an active reset in progress to complete */
	mutex_lock(&ioc->reset_in_progress_mutex);

	spin_lock_irqsave(&ioc->ioc_reset_in_progress_lock, flags);
	ioc->shost_recovery = 1;
	spin_unlock_irqrestore(&ioc->ioc_reset_in_progress_lock, flags);

	if ((ioc->diag_buffer_status[MPI2_DIAG_BUF_TYPE_TRACE] &
	    MPT3_DIAG_BUFFER_IS_REGISTERED) &&
	    (!(ioc->diag_buffer_status[MPI2_DIAG_BUF_TYPE_TRACE] &
	    MPT3_DIAG_BUFFER_IS_RELEASED))) {
		is_trigger = 1;
		ioc_state = mpt3sas_base_get_iocstate(ioc, 0);
		if ((ioc_state & MPI2_IOC_STATE_MASK) == MPI2_IOC_STATE_FAULT)
			is_fault = 1;
	}
	_base_pre_reset_handler(ioc);
	mpt3sas_wait_for_commands_to_complete(ioc);
	_base_mask_interrupts(ioc);
	r = _base_make_ioc_ready(ioc, type);
	if (r)
		goto out;
	_base_after_reset_handler(ioc);

	/* If this hard reset is called while port enable is active, then
	 * there is no reason to call make_ioc_operational
	 */
	if (ioc->is_driver_loading && ioc->port_enable_failed) {
		ioc->remove_host = 1;
		r = -EFAULT;
		goto out;
	}
	r = _base_get_ioc_facts(ioc);
	if (r)
		goto out;

	r = _base_check_ioc_facts_changes(ioc);
	if (r) {
		ioc_info(ioc,
		    "Some of the parameters got changed in this new firmware"
		    " image and it requires system reboot\n");
		goto out;
	}
	if (ioc->rdpq_array_enable && !ioc->rdpq_array_capable)
		panic("%s: Issue occurred with flashing controller firmware."
		      "Please reboot the system and ensure that the correct"
		      " firmware version is running\n", ioc->name);

	r = _base_make_ioc_operational(ioc);
	if (!r)
		_base_reset_done_handler(ioc);

 out:
	dtmprintk(ioc,
		  ioc_info(ioc, "%s: %s\n",
			   __func__, r == 0 ? "SUCCESS" : "FAILED"));

	spin_lock_irqsave(&ioc->ioc_reset_in_progress_lock, flags);
	ioc->shost_recovery = 0;
	spin_unlock_irqrestore(&ioc->ioc_reset_in_progress_lock, flags);
	ioc->ioc_reset_count++;
	mutex_unlock(&ioc->reset_in_progress_mutex);

 out_unlocked:
	if ((r == 0) && is_trigger) {
		if (is_fault)
			mpt3sas_trigger_master(ioc, MASTER_TRIGGER_FW_FAULT);
		else
			mpt3sas_trigger_master(ioc,
			    MASTER_TRIGGER_ADAPTER_RESET);
	}
	dtmprintk(ioc, ioc_info(ioc, "%s: exit\n", __func__));
	return r;
}<|MERGE_RESOLUTION|>--- conflicted
+++ resolved
@@ -2708,10 +2708,6 @@
 {
 	u64 required_mask, coherent_mask;
 	struct sysinfo s;
-<<<<<<< HEAD
-	u64 consistent_dma_mask;
-=======
->>>>>>> f7688b48
 	/* Set 63 bit DMA mask for all SAS3 and SAS35 controllers */
 	int dma_mask = (ioc->hba_mpi_version_belonged > MPI2_VERSION) ? 63 : 64;
 
@@ -2723,24 +2719,6 @@
 		goto try_32bit;
 
 	if (ioc->dma_mask)
-<<<<<<< HEAD
-		consistent_dma_mask = DMA_BIT_MASK(dma_mask);
-	else
-		consistent_dma_mask = DMA_BIT_MASK(32);
-
-	if (sizeof(dma_addr_t) > 4) {
-		const uint64_t required_mask =
-		    dma_get_required_mask(&pdev->dev);
-		if ((required_mask > DMA_BIT_MASK(32)) &&
-		    !pci_set_dma_mask(pdev, DMA_BIT_MASK(dma_mask)) &&
-		    !pci_set_consistent_dma_mask(pdev, consistent_dma_mask)) {
-			ioc->base_add_sg_single = &_base_add_sg_single_64;
-			ioc->sge_size = sizeof(Mpi2SGESimple64_t);
-			ioc->dma_mask = dma_mask;
-			goto out;
-		}
-	}
-=======
 		coherent_mask = DMA_BIT_MASK(dma_mask);
 	else
 		coherent_mask = DMA_BIT_MASK(32);
@@ -2753,7 +2731,6 @@
 	ioc->sge_size = sizeof(Mpi2SGESimple64_t);
 	ioc->dma_mask = dma_mask;
 	goto out;
->>>>>>> f7688b48
 
  try_32bit:
 	if (dma_set_mask_and_coherent(&pdev->dev, DMA_BIT_MASK(32)))
