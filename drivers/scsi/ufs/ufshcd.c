--- conflicted
+++ resolved
@@ -227,7 +227,6 @@
 static int ufshcd_eh_host_reset_handler(struct scsi_cmnd *cmd);
 static int ufshcd_clear_tm_cmd(struct ufs_hba *hba, int tag);
 static void ufshcd_hba_exit(struct ufs_hba *hba);
-static int ufshcd_clear_ua_wluns(struct ufs_hba *hba);
 static int ufshcd_probe_hba(struct ufs_hba *hba, bool async);
 static int ufshcd_setup_clocks(struct ufs_hba *hba, bool on);
 static inline void ufshcd_add_delay_before_dme_cmd(struct ufs_hba *hba);
@@ -422,7 +421,6 @@
 	int i;
 	bool found = false;
 	struct ufs_event_hist *e;
-<<<<<<< HEAD
 
 	if (id >= UFS_EVT_CNT)
 		return;
@@ -432,17 +430,6 @@
 	for (i = 0; i < UFS_EVENT_HIST_LENGTH; i++) {
 		int p = (i + e->pos) % UFS_EVENT_HIST_LENGTH;
 
-=======
-
-	if (id >= UFS_EVT_CNT)
-		return;
-
-	e = &hba->ufs_stats.event[id];
-
-	for (i = 0; i < UFS_EVENT_HIST_LENGTH; i++) {
-		int p = (i + e->pos) % UFS_EVENT_HIST_LENGTH;
-
->>>>>>> 8a30a2ca
 		if (e->tstamp[p] == 0)
 			continue;
 		dev_err(hba->dev, "%s[%d] = 0x%x at %lld us\n", err_name, p,
@@ -1952,15 +1939,9 @@
 		 hba->host->host_no);
 	hba->clk_gating.clk_gating_workq = alloc_ordered_workqueue(wq_name,
 					WQ_MEM_RECLAIM | WQ_HIGHPRI);
-<<<<<<< HEAD
 
 	ufshcd_init_clk_gating_sysfs(hba);
 
-=======
-
-	ufshcd_init_clk_gating_sysfs(hba);
-
->>>>>>> 8a30a2ca
 	hba->clk_gating.is_enabled = true;
 	hba->clk_gating.is_initialized = true;
 }
@@ -2029,7 +2010,6 @@
 		scaling->is_busy_started = false;
 	}
 	spin_unlock_irqrestore(hba->host->host_lock, flags);
-<<<<<<< HEAD
 }
 
 static inline int ufshcd_monitor_opcode2dir(u8 opcode)
@@ -2042,20 +2022,6 @@
 		return -EINVAL;
 }
 
-=======
-}
-
-static inline int ufshcd_monitor_opcode2dir(u8 opcode)
-{
-	if (opcode == READ_6 || opcode == READ_10 || opcode == READ_16)
-		return READ;
-	else if (opcode == WRITE_6 || opcode == WRITE_10 || opcode == WRITE_16)
-		return WRITE;
-	else
-		return -EINVAL;
-}
-
->>>>>>> 8a30a2ca
 static inline bool ufshcd_should_inform_monitor(struct ufs_hba *hba,
 						struct ufshcd_lrb *lrbp)
 {
@@ -4120,8 +4086,6 @@
 	if (ret)
 		dev_err(hba->dev, "%s: link recovery failed, err %d",
 			__func__, ret);
-	else
-		ufshcd_clear_ua_wluns(hba);
 
 	return ret;
 }
@@ -5941,26 +5905,6 @@
 	}
 }
 
-static void ufshcd_clk_scaling_allow(struct ufs_hba *hba, bool allow)
-{
-	down_write(&hba->clk_scaling_lock);
-	hba->clk_scaling.is_allowed = allow;
-	up_write(&hba->clk_scaling_lock);
-}
-
-static void ufshcd_clk_scaling_suspend(struct ufs_hba *hba, bool suspend)
-{
-	if (suspend) {
-		if (hba->clk_scaling.is_enabled)
-			ufshcd_suspend_clkscaling(hba);
-		ufshcd_clk_scaling_allow(hba, false);
-	} else {
-		ufshcd_clk_scaling_allow(hba, true);
-		if (hba->clk_scaling.is_enabled)
-			ufshcd_resume_clkscaling(hba);
-	}
-}
-
 static void ufshcd_err_handling_prepare(struct ufs_hba *hba)
 {
 	pm_runtime_get_sync(hba->dev);
@@ -6003,10 +5947,6 @@
 	ufshcd_release(hba);
 	if (ufshcd_is_clkscaling_supported(hba))
 		ufshcd_clk_scaling_suspend(hba, false);
-<<<<<<< HEAD
-	ufshcd_clear_ua_wluns(hba);
-=======
->>>>>>> 8a30a2ca
 	pm_runtime_put(hba->dev);
 }
 
@@ -6430,20 +6370,6 @@
  */
 static irqreturn_t ufshcd_tmc_handler(struct ufs_hba *hba)
 {
-<<<<<<< HEAD
-	unsigned long flags;
-	struct request_queue *q = hba->tmf_queue;
-	struct ctm_info ci = {
-		.hba	 = hba,
-	};
-
-	spin_lock_irqsave(hba->host->host_lock, flags);
-	ci.pending = ufshcd_readl(hba, REG_UTP_TASK_REQ_DOOR_BELL);
-	blk_mq_tagset_busy_iter(q->tag_set, ufshcd_compl_tm, &ci);
-	spin_unlock_irqrestore(hba->host->host_lock, flags);
-
-	return ci.ncpl ? IRQ_HANDLED : IRQ_NONE;
-=======
 	struct request **tmf_rqs = ufs_hba_add_info(hba)->tmf_rqs;
 	unsigned long flags, pending, issued;
 	irqreturn_t ret = IRQ_NONE;
@@ -6463,7 +6389,6 @@
 	spin_unlock_irqrestore(hba->host->host_lock, flags);
 
 	return ret;
->>>>>>> 8a30a2ca
 }
 
 /**
@@ -7933,8 +7858,6 @@
 	if (ret)
 		goto out;
 
-	ufshcd_clear_ua_wluns(hba);
-
 	/* Initialize devfreq after UFS device is detected */
 	if (ufshcd_is_clkscaling_supported(hba)) {
 		memcpy(&hba->clk_scaling.saved_pwr_info.info,
@@ -8044,11 +7967,8 @@
 	ufshcd_auto_hibern8_enable(hba);
 
 	ufshpb_reset(hba);
-<<<<<<< HEAD
-=======
 
 	trace_android_rvh_ufs_complete_init(hba);
->>>>>>> 8a30a2ca
 out:
 	spin_lock_irqsave(hba->host->host_lock, flags);
 	if (ret)
@@ -8585,10 +8505,6 @@
 	 * handling context.
 	 */
 	hba->host->eh_noresume = 1;
-<<<<<<< HEAD
-	ufshcd_clear_ua_wluns(hba);
-=======
->>>>>>> 8a30a2ca
 
 	cmd[4] = pwr_mode << 4;
 
@@ -8917,7 +8833,6 @@
 
 	hba->clk_gating.is_suspended = false;
 	hba->dev_info.b_rpm_dev_flush_capable = false;
-	ufshcd_clear_ua_wluns(hba);
 	ufshcd_release(hba);
 	ufshpb_resume(hba);
 out:
@@ -9026,8 +8941,6 @@
 		cancel_delayed_work(&hba->rpm_dev_flush_recheck_work);
 	}
 
-	ufshcd_clear_ua_wluns(hba);
-
 	/* Schedule clock gating in case of no access to UFS device yet */
 	ufshcd_release(hba);
 
@@ -9310,11 +9223,7 @@
 	}
 
 	host = scsi_host_alloc(&ufshcd_driver_template,
-<<<<<<< HEAD
-			       sizeof(struct ufs_hba_with_hpb));
-=======
 			       sizeof(struct ufs_hba_add_info));
->>>>>>> 8a30a2ca
 	if (!host) {
 		dev_err(dev, "scsi_host_alloc failed\n");
 		err = -ENOMEM;
