/*******************************************************************
 * This file is part of the Emulex Linux Device Driver for         *
 * Fibre Channel Host Bus Adapters.                                *
 * Copyright (C) 2017-2020 Broadcom. All Rights Reserved. The term *
 * “Broadcom” refers to Broadcom Inc. and/or its subsidiaries.  *
 * Copyright (C) 2004-2016 Emulex.  All rights reserved.           *
 * EMULEX and SLI are trademarks of Emulex.                        *
 * www.broadcom.com                                                *
 * Portions Copyright (C) 2004-2005 Christoph Hellwig              *
 *                                                                 *
 * This program is free software; you can redistribute it and/or   *
 * modify it under the terms of version 2 of the GNU General       *
 * Public License as published by the Free Software Foundation.    *
 * This program is distributed in the hope that it will be useful. *
 * ALL EXPRESS OR IMPLIED CONDITIONS, REPRESENTATIONS AND          *
 * WARRANTIES, INCLUDING ANY IMPLIED WARRANTY OF MERCHANTABILITY,  *
 * FITNESS FOR A PARTICULAR PURPOSE, OR NON-INFRINGEMENT, ARE      *
 * DISCLAIMED, EXCEPT TO THE EXTENT THAT SUCH DISCLAIMERS ARE HELD *
 * TO BE LEGALLY INVALID.  See the GNU General Public License for  *
 * more details, a copy of which can be found in the file COPYING  *
 * included with this package.                                     *
 *******************************************************************/

#include <linux/blkdev.h>
#include <linux/delay.h>
#include <linux/dma-mapping.h>
#include <linux/idr.h>
#include <linux/interrupt.h>
#include <linux/module.h>
#include <linux/kthread.h>
#include <linux/pci.h>
#include <linux/spinlock.h>
#include <linux/ctype.h>
#include <linux/aer.h>
#include <linux/slab.h>
#include <linux/firmware.h>
#include <linux/miscdevice.h>
#include <linux/percpu.h>
#include <linux/msi.h>
#include <linux/irq.h>
#include <linux/bitops.h>
#include <linux/crash_dump.h>
<<<<<<< HEAD
=======
#include <linux/cpu.h>
>>>>>>> d1988041
#include <linux/cpuhotplug.h>

#include <scsi/scsi.h>
#include <scsi/scsi_device.h>
#include <scsi/scsi_host.h>
#include <scsi/scsi_transport_fc.h>
#include <scsi/scsi_tcq.h>
#include <scsi/fc/fc_fs.h>

#include "lpfc_hw4.h"
#include "lpfc_hw.h"
#include "lpfc_sli.h"
#include "lpfc_sli4.h"
#include "lpfc_nl.h"
#include "lpfc_disc.h"
#include "lpfc.h"
#include "lpfc_scsi.h"
#include "lpfc_nvme.h"
#include "lpfc_logmsg.h"
#include "lpfc_crtn.h"
#include "lpfc_vport.h"
#include "lpfc_version.h"
#include "lpfc_ids.h"

static enum cpuhp_state lpfc_cpuhp_state;
/* Used when mapping IRQ vectors in a driver centric manner */
static uint32_t lpfc_present_cpu;

static void __lpfc_cpuhp_remove(struct lpfc_hba *phba);
static void lpfc_cpuhp_remove(struct lpfc_hba *phba);
static void lpfc_cpuhp_add(struct lpfc_hba *phba);
static void lpfc_get_hba_model_desc(struct lpfc_hba *, uint8_t *, uint8_t *);
static int lpfc_post_rcv_buf(struct lpfc_hba *);
static int lpfc_sli4_queue_verify(struct lpfc_hba *);
static int lpfc_create_bootstrap_mbox(struct lpfc_hba *);
static int lpfc_setup_endian_order(struct lpfc_hba *);
static void lpfc_destroy_bootstrap_mbox(struct lpfc_hba *);
static void lpfc_free_els_sgl_list(struct lpfc_hba *);
static void lpfc_free_nvmet_sgl_list(struct lpfc_hba *);
static void lpfc_init_sgl_list(struct lpfc_hba *);
static int lpfc_init_active_sgl_array(struct lpfc_hba *);
static void lpfc_free_active_sgl(struct lpfc_hba *);
static int lpfc_hba_down_post_s3(struct lpfc_hba *phba);
static int lpfc_hba_down_post_s4(struct lpfc_hba *phba);
static int lpfc_sli4_cq_event_pool_create(struct lpfc_hba *);
static void lpfc_sli4_cq_event_pool_destroy(struct lpfc_hba *);
static void lpfc_sli4_cq_event_release_all(struct lpfc_hba *);
static void lpfc_sli4_disable_intr(struct lpfc_hba *);
static uint32_t lpfc_sli4_enable_intr(struct lpfc_hba *, uint32_t);
static void lpfc_sli4_oas_verify(struct lpfc_hba *phba);
static uint16_t lpfc_find_cpu_handle(struct lpfc_hba *, uint16_t, int);
static void lpfc_setup_bg(struct lpfc_hba *, struct Scsi_Host *);

static struct scsi_transport_template *lpfc_transport_template = NULL;
static struct scsi_transport_template *lpfc_vport_transport_template = NULL;
static DEFINE_IDR(lpfc_hba_index);
#define LPFC_NVMET_BUF_POST 254

/**
 * lpfc_config_port_prep - Perform lpfc initialization prior to config port
 * @phba: pointer to lpfc hba data structure.
 *
 * This routine will do LPFC initialization prior to issuing the CONFIG_PORT
 * mailbox command. It retrieves the revision information from the HBA and
 * collects the Vital Product Data (VPD) about the HBA for preparing the
 * configuration of the HBA.
 *
 * Return codes:
 *   0 - success.
 *   -ERESTART - requests the SLI layer to reset the HBA and try again.
 *   Any other value - indicates an error.
 **/
int
lpfc_config_port_prep(struct lpfc_hba *phba)
{
	lpfc_vpd_t *vp = &phba->vpd;
	int i = 0, rc;
	LPFC_MBOXQ_t *pmb;
	MAILBOX_t *mb;
	char *lpfc_vpd_data = NULL;
	uint16_t offset = 0;
	static char licensed[56] =
		    "key unlock for use with gnu public licensed code only\0";
	static int init_key = 1;

	pmb = mempool_alloc(phba->mbox_mem_pool, GFP_KERNEL);
	if (!pmb) {
		phba->link_state = LPFC_HBA_ERROR;
		return -ENOMEM;
	}

	mb = &pmb->u.mb;
	phba->link_state = LPFC_INIT_MBX_CMDS;

	if (lpfc_is_LC_HBA(phba->pcidev->device)) {
		if (init_key) {
			uint32_t *ptext = (uint32_t *) licensed;

			for (i = 0; i < 56; i += sizeof (uint32_t), ptext++)
				*ptext = cpu_to_be32(*ptext);
			init_key = 0;
		}

		lpfc_read_nv(phba, pmb);
		memset((char*)mb->un.varRDnvp.rsvd3, 0,
			sizeof (mb->un.varRDnvp.rsvd3));
		memcpy((char*)mb->un.varRDnvp.rsvd3, licensed,
			 sizeof (licensed));

		rc = lpfc_sli_issue_mbox(phba, pmb, MBX_POLL);

		if (rc != MBX_SUCCESS) {
			lpfc_printf_log(phba, KERN_ERR, LOG_TRACE_EVENT,
					"0324 Config Port initialization "
					"error, mbxCmd x%x READ_NVPARM, "
					"mbxStatus x%x\n",
					mb->mbxCommand, mb->mbxStatus);
			mempool_free(pmb, phba->mbox_mem_pool);
			return -ERESTART;
		}
		memcpy(phba->wwnn, (char *)mb->un.varRDnvp.nodename,
		       sizeof(phba->wwnn));
		memcpy(phba->wwpn, (char *)mb->un.varRDnvp.portname,
		       sizeof(phba->wwpn));
	}

	/*
	 * Clear all option bits except LPFC_SLI3_BG_ENABLED,
	 * which was already set in lpfc_get_cfgparam()
	 */
	phba->sli3_options &= (uint32_t)LPFC_SLI3_BG_ENABLED;

	/* Setup and issue mailbox READ REV command */
	lpfc_read_rev(phba, pmb);
	rc = lpfc_sli_issue_mbox(phba, pmb, MBX_POLL);
	if (rc != MBX_SUCCESS) {
		lpfc_printf_log(phba, KERN_ERR, LOG_TRACE_EVENT,
				"0439 Adapter failed to init, mbxCmd x%x "
				"READ_REV, mbxStatus x%x\n",
				mb->mbxCommand, mb->mbxStatus);
		mempool_free( pmb, phba->mbox_mem_pool);
		return -ERESTART;
	}


	/*
	 * The value of rr must be 1 since the driver set the cv field to 1.
	 * This setting requires the FW to set all revision fields.
	 */
	if (mb->un.varRdRev.rr == 0) {
		vp->rev.rBit = 0;
		lpfc_printf_log(phba, KERN_ERR, LOG_TRACE_EVENT,
				"0440 Adapter failed to init, READ_REV has "
				"missing revision information.\n");
		mempool_free(pmb, phba->mbox_mem_pool);
		return -ERESTART;
	}

	if (phba->sli_rev == 3 && !mb->un.varRdRev.v3rsp) {
		mempool_free(pmb, phba->mbox_mem_pool);
		return -EINVAL;
	}

	/* Save information as VPD data */
	vp->rev.rBit = 1;
	memcpy(&vp->sli3Feat, &mb->un.varRdRev.sli3Feat, sizeof(uint32_t));
	vp->rev.sli1FwRev = mb->un.varRdRev.sli1FwRev;
	memcpy(vp->rev.sli1FwName, (char*) mb->un.varRdRev.sli1FwName, 16);
	vp->rev.sli2FwRev = mb->un.varRdRev.sli2FwRev;
	memcpy(vp->rev.sli2FwName, (char *) mb->un.varRdRev.sli2FwName, 16);
	vp->rev.biuRev = mb->un.varRdRev.biuRev;
	vp->rev.smRev = mb->un.varRdRev.smRev;
	vp->rev.smFwRev = mb->un.varRdRev.un.smFwRev;
	vp->rev.endecRev = mb->un.varRdRev.endecRev;
	vp->rev.fcphHigh = mb->un.varRdRev.fcphHigh;
	vp->rev.fcphLow = mb->un.varRdRev.fcphLow;
	vp->rev.feaLevelHigh = mb->un.varRdRev.feaLevelHigh;
	vp->rev.feaLevelLow = mb->un.varRdRev.feaLevelLow;
	vp->rev.postKernRev = mb->un.varRdRev.postKernRev;
	vp->rev.opFwRev = mb->un.varRdRev.opFwRev;

	/* If the sli feature level is less then 9, we must
	 * tear down all RPIs and VPIs on link down if NPIV
	 * is enabled.
	 */
	if (vp->rev.feaLevelHigh < 9)
		phba->sli3_options |= LPFC_SLI3_VPORT_TEARDOWN;

	if (lpfc_is_LC_HBA(phba->pcidev->device))
		memcpy(phba->RandomData, (char *)&mb->un.varWords[24],
						sizeof (phba->RandomData));

	/* Get adapter VPD information */
	lpfc_vpd_data = kmalloc(DMP_VPD_SIZE, GFP_KERNEL);
	if (!lpfc_vpd_data)
		goto out_free_mbox;
	do {
		lpfc_dump_mem(phba, pmb, offset, DMP_REGION_VPD);
		rc = lpfc_sli_issue_mbox(phba, pmb, MBX_POLL);

		if (rc != MBX_SUCCESS) {
			lpfc_printf_log(phba, KERN_INFO, LOG_INIT,
					"0441 VPD not present on adapter, "
					"mbxCmd x%x DUMP VPD, mbxStatus x%x\n",
					mb->mbxCommand, mb->mbxStatus);
			mb->un.varDmp.word_cnt = 0;
		}
		/* dump mem may return a zero when finished or we got a
		 * mailbox error, either way we are done.
		 */
		if (mb->un.varDmp.word_cnt == 0)
			break;

		i =  mb->un.varDmp.word_cnt * sizeof(uint32_t);
		if (offset + i >  DMP_VPD_SIZE)
			i =  DMP_VPD_SIZE - offset;
		lpfc_sli_pcimem_bcopy(((uint8_t *)mb) + DMP_RSP_OFFSET,
				      lpfc_vpd_data  + offset, i);
		offset += i;
	} while (offset < DMP_VPD_SIZE);

	lpfc_parse_vpd(phba, lpfc_vpd_data, offset);

	kfree(lpfc_vpd_data);
out_free_mbox:
	mempool_free(pmb, phba->mbox_mem_pool);
	return 0;
}

/**
 * lpfc_config_async_cmpl - Completion handler for config async event mbox cmd
 * @phba: pointer to lpfc hba data structure.
 * @pmboxq: pointer to the driver internal queue element for mailbox command.
 *
 * This is the completion handler for driver's configuring asynchronous event
 * mailbox command to the device. If the mailbox command returns successfully,
 * it will set internal async event support flag to 1; otherwise, it will
 * set internal async event support flag to 0.
 **/
static void
lpfc_config_async_cmpl(struct lpfc_hba * phba, LPFC_MBOXQ_t * pmboxq)
{
	if (pmboxq->u.mb.mbxStatus == MBX_SUCCESS)
		phba->temp_sensor_support = 1;
	else
		phba->temp_sensor_support = 0;
	mempool_free(pmboxq, phba->mbox_mem_pool);
	return;
}

/**
 * lpfc_dump_wakeup_param_cmpl - dump memory mailbox command completion handler
 * @phba: pointer to lpfc hba data structure.
 * @pmboxq: pointer to the driver internal queue element for mailbox command.
 *
 * This is the completion handler for dump mailbox command for getting
 * wake up parameters. When this command complete, the response contain
 * Option rom version of the HBA. This function translate the version number
 * into a human readable string and store it in OptionROMVersion.
 **/
static void
lpfc_dump_wakeup_param_cmpl(struct lpfc_hba *phba, LPFC_MBOXQ_t *pmboxq)
{
	struct prog_id *prg;
	uint32_t prog_id_word;
	char dist = ' ';
	/* character array used for decoding dist type. */
	char dist_char[] = "nabx";

	if (pmboxq->u.mb.mbxStatus != MBX_SUCCESS) {
		mempool_free(pmboxq, phba->mbox_mem_pool);
		return;
	}

	prg = (struct prog_id *) &prog_id_word;

	/* word 7 contain option rom version */
	prog_id_word = pmboxq->u.mb.un.varWords[7];

	/* Decode the Option rom version word to a readable string */
	if (prg->dist < 4)
		dist = dist_char[prg->dist];

	if ((prg->dist == 3) && (prg->num == 0))
		snprintf(phba->OptionROMVersion, 32, "%d.%d%d",
			prg->ver, prg->rev, prg->lev);
	else
		snprintf(phba->OptionROMVersion, 32, "%d.%d%d%c%d",
			prg->ver, prg->rev, prg->lev,
			dist, prg->num);
	mempool_free(pmboxq, phba->mbox_mem_pool);
	return;
}

/**
 * lpfc_update_vport_wwn - Updates the fc_nodename, fc_portname,
 *	cfg_soft_wwnn, cfg_soft_wwpn
 * @vport: pointer to lpfc vport data structure.
 *
 *
 * Return codes
 *   None.
 **/
void
lpfc_update_vport_wwn(struct lpfc_vport *vport)
{
	uint8_t vvvl = vport->fc_sparam.cmn.valid_vendor_ver_level;
	u32 *fawwpn_key = (u32 *)&vport->fc_sparam.un.vendorVersion[0];

	/* If the soft name exists then update it using the service params */
	if (vport->phba->cfg_soft_wwnn)
		u64_to_wwn(vport->phba->cfg_soft_wwnn,
			   vport->fc_sparam.nodeName.u.wwn);
	if (vport->phba->cfg_soft_wwpn)
		u64_to_wwn(vport->phba->cfg_soft_wwpn,
			   vport->fc_sparam.portName.u.wwn);

	/*
	 * If the name is empty or there exists a soft name
	 * then copy the service params name, otherwise use the fc name
	 */
	if (vport->fc_nodename.u.wwn[0] == 0 || vport->phba->cfg_soft_wwnn)
		memcpy(&vport->fc_nodename, &vport->fc_sparam.nodeName,
			sizeof(struct lpfc_name));
	else
		memcpy(&vport->fc_sparam.nodeName, &vport->fc_nodename,
			sizeof(struct lpfc_name));

	/*
	 * If the port name has changed, then set the Param changes flag
	 * to unreg the login
	 */
	if (vport->fc_portname.u.wwn[0] != 0 &&
		memcmp(&vport->fc_portname, &vport->fc_sparam.portName,
			sizeof(struct lpfc_name)))
		vport->vport_flag |= FAWWPN_PARAM_CHG;

	if (vport->fc_portname.u.wwn[0] == 0 ||
	    vport->phba->cfg_soft_wwpn ||
	    (vvvl == 1 && cpu_to_be32(*fawwpn_key) == FAPWWN_KEY_VENDOR) ||
	    vport->vport_flag & FAWWPN_SET) {
		memcpy(&vport->fc_portname, &vport->fc_sparam.portName,
			sizeof(struct lpfc_name));
		vport->vport_flag &= ~FAWWPN_SET;
		if (vvvl == 1 && cpu_to_be32(*fawwpn_key) == FAPWWN_KEY_VENDOR)
			vport->vport_flag |= FAWWPN_SET;
	}
	else
		memcpy(&vport->fc_sparam.portName, &vport->fc_portname,
			sizeof(struct lpfc_name));
}

/**
 * lpfc_config_port_post - Perform lpfc initialization after config port
 * @phba: pointer to lpfc hba data structure.
 *
 * This routine will do LPFC initialization after the CONFIG_PORT mailbox
 * command call. It performs all internal resource and state setups on the
 * port: post IOCB buffers, enable appropriate host interrupt attentions,
 * ELS ring timers, etc.
 *
 * Return codes
 *   0 - success.
 *   Any other value - error.
 **/
int
lpfc_config_port_post(struct lpfc_hba *phba)
{
	struct lpfc_vport *vport = phba->pport;
	struct Scsi_Host *shost = lpfc_shost_from_vport(vport);
	LPFC_MBOXQ_t *pmb;
	MAILBOX_t *mb;
	struct lpfc_dmabuf *mp;
	struct lpfc_sli *psli = &phba->sli;
	uint32_t status, timeout;
	int i, j;
	int rc;

	spin_lock_irq(&phba->hbalock);
	/*
	 * If the Config port completed correctly the HBA is not
	 * over heated any more.
	 */
	if (phba->over_temp_state == HBA_OVER_TEMP)
		phba->over_temp_state = HBA_NORMAL_TEMP;
	spin_unlock_irq(&phba->hbalock);

	pmb = mempool_alloc(phba->mbox_mem_pool, GFP_KERNEL);
	if (!pmb) {
		phba->link_state = LPFC_HBA_ERROR;
		return -ENOMEM;
	}
	mb = &pmb->u.mb;

	/* Get login parameters for NID.  */
	rc = lpfc_read_sparam(phba, pmb, 0);
	if (rc) {
		mempool_free(pmb, phba->mbox_mem_pool);
		return -ENOMEM;
	}

	pmb->vport = vport;
	if (lpfc_sli_issue_mbox(phba, pmb, MBX_POLL) != MBX_SUCCESS) {
		lpfc_printf_log(phba, KERN_ERR, LOG_TRACE_EVENT,
				"0448 Adapter failed init, mbxCmd x%x "
				"READ_SPARM mbxStatus x%x\n",
				mb->mbxCommand, mb->mbxStatus);
		phba->link_state = LPFC_HBA_ERROR;
		mp = (struct lpfc_dmabuf *)pmb->ctx_buf;
		mempool_free(pmb, phba->mbox_mem_pool);
		lpfc_mbuf_free(phba, mp->virt, mp->phys);
		kfree(mp);
		return -EIO;
	}

	mp = (struct lpfc_dmabuf *)pmb->ctx_buf;

	memcpy(&vport->fc_sparam, mp->virt, sizeof (struct serv_parm));
	lpfc_mbuf_free(phba, mp->virt, mp->phys);
	kfree(mp);
	pmb->ctx_buf = NULL;
	lpfc_update_vport_wwn(vport);

	/* Update the fc_host data structures with new wwn. */
	fc_host_node_name(shost) = wwn_to_u64(vport->fc_nodename.u.wwn);
	fc_host_port_name(shost) = wwn_to_u64(vport->fc_portname.u.wwn);
	fc_host_max_npiv_vports(shost) = phba->max_vpi;

	/* If no serial number in VPD data, use low 6 bytes of WWNN */
	/* This should be consolidated into parse_vpd ? - mr */
	if (phba->SerialNumber[0] == 0) {
		uint8_t *outptr;

		outptr = &vport->fc_nodename.u.s.IEEE[0];
		for (i = 0; i < 12; i++) {
			status = *outptr++;
			j = ((status & 0xf0) >> 4);
			if (j <= 9)
				phba->SerialNumber[i] =
				    (char)((uint8_t) 0x30 + (uint8_t) j);
			else
				phba->SerialNumber[i] =
				    (char)((uint8_t) 0x61 + (uint8_t) (j - 10));
			i++;
			j = (status & 0xf);
			if (j <= 9)
				phba->SerialNumber[i] =
				    (char)((uint8_t) 0x30 + (uint8_t) j);
			else
				phba->SerialNumber[i] =
				    (char)((uint8_t) 0x61 + (uint8_t) (j - 10));
		}
	}

	lpfc_read_config(phba, pmb);
	pmb->vport = vport;
	if (lpfc_sli_issue_mbox(phba, pmb, MBX_POLL) != MBX_SUCCESS) {
		lpfc_printf_log(phba, KERN_ERR, LOG_TRACE_EVENT,
				"0453 Adapter failed to init, mbxCmd x%x "
				"READ_CONFIG, mbxStatus x%x\n",
				mb->mbxCommand, mb->mbxStatus);
		phba->link_state = LPFC_HBA_ERROR;
		mempool_free( pmb, phba->mbox_mem_pool);
		return -EIO;
	}

	/* Check if the port is disabled */
	lpfc_sli_read_link_ste(phba);

	/* Reset the DFT_HBA_Q_DEPTH to the max xri  */
	if (phba->cfg_hba_queue_depth > mb->un.varRdConfig.max_xri) {
		lpfc_printf_log(phba, KERN_WARNING, LOG_INIT,
				"3359 HBA queue depth changed from %d to %d\n",
				phba->cfg_hba_queue_depth,
				mb->un.varRdConfig.max_xri);
		phba->cfg_hba_queue_depth = mb->un.varRdConfig.max_xri;
	}

	phba->lmt = mb->un.varRdConfig.lmt;

	/* Get the default values for Model Name and Description */
	lpfc_get_hba_model_desc(phba, phba->ModelName, phba->ModelDesc);

	phba->link_state = LPFC_LINK_DOWN;

	/* Only process IOCBs on ELS ring till hba_state is READY */
	if (psli->sli3_ring[LPFC_EXTRA_RING].sli.sli3.cmdringaddr)
		psli->sli3_ring[LPFC_EXTRA_RING].flag |= LPFC_STOP_IOCB_EVENT;
	if (psli->sli3_ring[LPFC_FCP_RING].sli.sli3.cmdringaddr)
		psli->sli3_ring[LPFC_FCP_RING].flag |= LPFC_STOP_IOCB_EVENT;

	/* Post receive buffers for desired rings */
	if (phba->sli_rev != 3)
		lpfc_post_rcv_buf(phba);

	/*
	 * Configure HBA MSI-X attention conditions to messages if MSI-X mode
	 */
	if (phba->intr_type == MSIX) {
		rc = lpfc_config_msi(phba, pmb);
		if (rc) {
			mempool_free(pmb, phba->mbox_mem_pool);
			return -EIO;
		}
		rc = lpfc_sli_issue_mbox(phba, pmb, MBX_POLL);
		if (rc != MBX_SUCCESS) {
			lpfc_printf_log(phba, KERN_ERR, LOG_TRACE_EVENT,
					"0352 Config MSI mailbox command "
					"failed, mbxCmd x%x, mbxStatus x%x\n",
					pmb->u.mb.mbxCommand,
					pmb->u.mb.mbxStatus);
			mempool_free(pmb, phba->mbox_mem_pool);
			return -EIO;
		}
	}

	spin_lock_irq(&phba->hbalock);
	/* Initialize ERATT handling flag */
	phba->hba_flag &= ~HBA_ERATT_HANDLED;

	/* Enable appropriate host interrupts */
	if (lpfc_readl(phba->HCregaddr, &status)) {
		spin_unlock_irq(&phba->hbalock);
		return -EIO;
	}
	status |= HC_MBINT_ENA | HC_ERINT_ENA | HC_LAINT_ENA;
	if (psli->num_rings > 0)
		status |= HC_R0INT_ENA;
	if (psli->num_rings > 1)
		status |= HC_R1INT_ENA;
	if (psli->num_rings > 2)
		status |= HC_R2INT_ENA;
	if (psli->num_rings > 3)
		status |= HC_R3INT_ENA;

	if ((phba->cfg_poll & ENABLE_FCP_RING_POLLING) &&
	    (phba->cfg_poll & DISABLE_FCP_RING_INT))
		status &= ~(HC_R0INT_ENA);

	writel(status, phba->HCregaddr);
	readl(phba->HCregaddr); /* flush */
	spin_unlock_irq(&phba->hbalock);

	/* Set up ring-0 (ELS) timer */
	timeout = phba->fc_ratov * 2;
	mod_timer(&vport->els_tmofunc,
		  jiffies + msecs_to_jiffies(1000 * timeout));
	/* Set up heart beat (HB) timer */
	mod_timer(&phba->hb_tmofunc,
		  jiffies + msecs_to_jiffies(1000 * LPFC_HB_MBOX_INTERVAL));
	phba->hb_outstanding = 0;
	phba->last_completion_time = jiffies;
	/* Set up error attention (ERATT) polling timer */
	mod_timer(&phba->eratt_poll,
		  jiffies + msecs_to_jiffies(1000 * phba->eratt_poll_interval));

	if (phba->hba_flag & LINK_DISABLED) {
		lpfc_printf_log(phba, KERN_ERR, LOG_TRACE_EVENT,
				"2598 Adapter Link is disabled.\n");
		lpfc_down_link(phba, pmb);
		pmb->mbox_cmpl = lpfc_sli_def_mbox_cmpl;
		rc = lpfc_sli_issue_mbox(phba, pmb, MBX_NOWAIT);
		if ((rc != MBX_SUCCESS) && (rc != MBX_BUSY)) {
			lpfc_printf_log(phba, KERN_ERR, LOG_TRACE_EVENT,
					"2599 Adapter failed to issue DOWN_LINK"
					" mbox command rc 0x%x\n", rc);

			mempool_free(pmb, phba->mbox_mem_pool);
			return -EIO;
		}
	} else if (phba->cfg_suppress_link_up == LPFC_INITIALIZE_LINK) {
		mempool_free(pmb, phba->mbox_mem_pool);
		rc = phba->lpfc_hba_init_link(phba, MBX_NOWAIT);
		if (rc)
			return rc;
	}
	/* MBOX buffer will be freed in mbox compl */
	pmb = mempool_alloc(phba->mbox_mem_pool, GFP_KERNEL);
	if (!pmb) {
		phba->link_state = LPFC_HBA_ERROR;
		return -ENOMEM;
	}

	lpfc_config_async(phba, pmb, LPFC_ELS_RING);
	pmb->mbox_cmpl = lpfc_config_async_cmpl;
	pmb->vport = phba->pport;
	rc = lpfc_sli_issue_mbox(phba, pmb, MBX_NOWAIT);

	if ((rc != MBX_BUSY) && (rc != MBX_SUCCESS)) {
		lpfc_printf_log(phba, KERN_ERR, LOG_TRACE_EVENT,
				"0456 Adapter failed to issue "
				"ASYNCEVT_ENABLE mbox status x%x\n",
				rc);
		mempool_free(pmb, phba->mbox_mem_pool);
	}

	/* Get Option rom version */
	pmb = mempool_alloc(phba->mbox_mem_pool, GFP_KERNEL);
	if (!pmb) {
		phba->link_state = LPFC_HBA_ERROR;
		return -ENOMEM;
	}

	lpfc_dump_wakeup_param(phba, pmb);
	pmb->mbox_cmpl = lpfc_dump_wakeup_param_cmpl;
	pmb->vport = phba->pport;
	rc = lpfc_sli_issue_mbox(phba, pmb, MBX_NOWAIT);

	if ((rc != MBX_BUSY) && (rc != MBX_SUCCESS)) {
		lpfc_printf_log(phba, KERN_ERR, LOG_TRACE_EVENT,
				"0435 Adapter failed "
				"to get Option ROM version status x%x\n", rc);
		mempool_free(pmb, phba->mbox_mem_pool);
	}

	return 0;
}

/**
 * lpfc_hba_init_link - Initialize the FC link
 * @phba: pointer to lpfc hba data structure.
 * @flag: mailbox command issue mode - either MBX_POLL or MBX_NOWAIT
 *
 * This routine will issue the INIT_LINK mailbox command call.
 * It is available to other drivers through the lpfc_hba data
 * structure for use as a delayed link up mechanism with the
 * module parameter lpfc_suppress_link_up.
 *
 * Return code
 *		0 - success
 *		Any other value - error
 **/
static int
lpfc_hba_init_link(struct lpfc_hba *phba, uint32_t flag)
{
	return lpfc_hba_init_link_fc_topology(phba, phba->cfg_topology, flag);
}

/**
 * lpfc_hba_init_link_fc_topology - Initialize FC link with desired topology
 * @phba: pointer to lpfc hba data structure.
 * @fc_topology: desired fc topology.
 * @flag: mailbox command issue mode - either MBX_POLL or MBX_NOWAIT
 *
 * This routine will issue the INIT_LINK mailbox command call.
 * It is available to other drivers through the lpfc_hba data
 * structure for use as a delayed link up mechanism with the
 * module parameter lpfc_suppress_link_up.
 *
 * Return code
 *              0 - success
 *              Any other value - error
 **/
int
lpfc_hba_init_link_fc_topology(struct lpfc_hba *phba, uint32_t fc_topology,
			       uint32_t flag)
{
	struct lpfc_vport *vport = phba->pport;
	LPFC_MBOXQ_t *pmb;
	MAILBOX_t *mb;
	int rc;

	pmb = mempool_alloc(phba->mbox_mem_pool, GFP_KERNEL);
	if (!pmb) {
		phba->link_state = LPFC_HBA_ERROR;
		return -ENOMEM;
	}
	mb = &pmb->u.mb;
	pmb->vport = vport;

	if ((phba->cfg_link_speed > LPFC_USER_LINK_SPEED_MAX) ||
	    ((phba->cfg_link_speed == LPFC_USER_LINK_SPEED_1G) &&
	     !(phba->lmt & LMT_1Gb)) ||
	    ((phba->cfg_link_speed == LPFC_USER_LINK_SPEED_2G) &&
	     !(phba->lmt & LMT_2Gb)) ||
	    ((phba->cfg_link_speed == LPFC_USER_LINK_SPEED_4G) &&
	     !(phba->lmt & LMT_4Gb)) ||
	    ((phba->cfg_link_speed == LPFC_USER_LINK_SPEED_8G) &&
	     !(phba->lmt & LMT_8Gb)) ||
	    ((phba->cfg_link_speed == LPFC_USER_LINK_SPEED_10G) &&
	     !(phba->lmt & LMT_10Gb)) ||
	    ((phba->cfg_link_speed == LPFC_USER_LINK_SPEED_16G) &&
	     !(phba->lmt & LMT_16Gb)) ||
	    ((phba->cfg_link_speed == LPFC_USER_LINK_SPEED_32G) &&
	     !(phba->lmt & LMT_32Gb)) ||
	    ((phba->cfg_link_speed == LPFC_USER_LINK_SPEED_64G) &&
	     !(phba->lmt & LMT_64Gb))) {
		/* Reset link speed to auto */
		lpfc_printf_log(phba, KERN_ERR, LOG_TRACE_EVENT,
				"1302 Invalid speed for this board:%d "
				"Reset link speed to auto.\n",
				phba->cfg_link_speed);
			phba->cfg_link_speed = LPFC_USER_LINK_SPEED_AUTO;
	}
	lpfc_init_link(phba, pmb, fc_topology, phba->cfg_link_speed);
	pmb->mbox_cmpl = lpfc_sli_def_mbox_cmpl;
	if (phba->sli_rev < LPFC_SLI_REV4)
		lpfc_set_loopback_flag(phba);
	rc = lpfc_sli_issue_mbox(phba, pmb, flag);
	if ((rc != MBX_BUSY) && (rc != MBX_SUCCESS)) {
		lpfc_printf_log(phba, KERN_ERR, LOG_TRACE_EVENT,
				"0498 Adapter failed to init, mbxCmd x%x "
				"INIT_LINK, mbxStatus x%x\n",
				mb->mbxCommand, mb->mbxStatus);
		if (phba->sli_rev <= LPFC_SLI_REV3) {
			/* Clear all interrupt enable conditions */
			writel(0, phba->HCregaddr);
			readl(phba->HCregaddr); /* flush */
			/* Clear all pending interrupts */
			writel(0xffffffff, phba->HAregaddr);
			readl(phba->HAregaddr); /* flush */
		}
		phba->link_state = LPFC_HBA_ERROR;
		if (rc != MBX_BUSY || flag == MBX_POLL)
			mempool_free(pmb, phba->mbox_mem_pool);
		return -EIO;
	}
	phba->cfg_suppress_link_up = LPFC_INITIALIZE_LINK;
	if (flag == MBX_POLL)
		mempool_free(pmb, phba->mbox_mem_pool);

	return 0;
}

/**
 * lpfc_hba_down_link - this routine downs the FC link
 * @phba: pointer to lpfc hba data structure.
 * @flag: mailbox command issue mode - either MBX_POLL or MBX_NOWAIT
 *
 * This routine will issue the DOWN_LINK mailbox command call.
 * It is available to other drivers through the lpfc_hba data
 * structure for use to stop the link.
 *
 * Return code
 *		0 - success
 *		Any other value - error
 **/
static int
lpfc_hba_down_link(struct lpfc_hba *phba, uint32_t flag)
{
	LPFC_MBOXQ_t *pmb;
	int rc;

	pmb = mempool_alloc(phba->mbox_mem_pool, GFP_KERNEL);
	if (!pmb) {
		phba->link_state = LPFC_HBA_ERROR;
		return -ENOMEM;
	}

	lpfc_printf_log(phba, KERN_ERR, LOG_TRACE_EVENT,
			"0491 Adapter Link is disabled.\n");
	lpfc_down_link(phba, pmb);
	pmb->mbox_cmpl = lpfc_sli_def_mbox_cmpl;
	rc = lpfc_sli_issue_mbox(phba, pmb, flag);
	if ((rc != MBX_SUCCESS) && (rc != MBX_BUSY)) {
		lpfc_printf_log(phba, KERN_ERR, LOG_TRACE_EVENT,
				"2522 Adapter failed to issue DOWN_LINK"
				" mbox command rc 0x%x\n", rc);

		mempool_free(pmb, phba->mbox_mem_pool);
		return -EIO;
	}
	if (flag == MBX_POLL)
		mempool_free(pmb, phba->mbox_mem_pool);

	return 0;
}

/**
 * lpfc_hba_down_prep - Perform lpfc uninitialization prior to HBA reset
 * @phba: pointer to lpfc HBA data structure.
 *
 * This routine will do LPFC uninitialization before the HBA is reset when
 * bringing down the SLI Layer.
 *
 * Return codes
 *   0 - success.
 *   Any other value - error.
 **/
int
lpfc_hba_down_prep(struct lpfc_hba *phba)
{
	struct lpfc_vport **vports;
	int i;

	if (phba->sli_rev <= LPFC_SLI_REV3) {
		/* Disable interrupts */
		writel(0, phba->HCregaddr);
		readl(phba->HCregaddr); /* flush */
	}

	if (phba->pport->load_flag & FC_UNLOADING)
		lpfc_cleanup_discovery_resources(phba->pport);
	else {
		vports = lpfc_create_vport_work_array(phba);
		if (vports != NULL)
			for (i = 0; i <= phba->max_vports &&
				vports[i] != NULL; i++)
				lpfc_cleanup_discovery_resources(vports[i]);
		lpfc_destroy_vport_work_array(phba, vports);
	}
	return 0;
}

/**
 * lpfc_sli4_free_sp_events - Cleanup sp_queue_events to free
 * rspiocb which got deferred
 *
 * @phba: pointer to lpfc HBA data structure.
 *
 * This routine will cleanup completed slow path events after HBA is reset
 * when bringing down the SLI Layer.
 *
 *
 * Return codes
 *   void.
 **/
static void
lpfc_sli4_free_sp_events(struct lpfc_hba *phba)
{
	struct lpfc_iocbq *rspiocbq;
	struct hbq_dmabuf *dmabuf;
	struct lpfc_cq_event *cq_event;

	spin_lock_irq(&phba->hbalock);
	phba->hba_flag &= ~HBA_SP_QUEUE_EVT;
	spin_unlock_irq(&phba->hbalock);

	while (!list_empty(&phba->sli4_hba.sp_queue_event)) {
		/* Get the response iocb from the head of work queue */
		spin_lock_irq(&phba->hbalock);
		list_remove_head(&phba->sli4_hba.sp_queue_event,
				 cq_event, struct lpfc_cq_event, list);
		spin_unlock_irq(&phba->hbalock);

		switch (bf_get(lpfc_wcqe_c_code, &cq_event->cqe.wcqe_cmpl)) {
		case CQE_CODE_COMPL_WQE:
			rspiocbq = container_of(cq_event, struct lpfc_iocbq,
						 cq_event);
			lpfc_sli_release_iocbq(phba, rspiocbq);
			break;
		case CQE_CODE_RECEIVE:
		case CQE_CODE_RECEIVE_V1:
			dmabuf = container_of(cq_event, struct hbq_dmabuf,
					      cq_event);
			lpfc_in_buf_free(phba, &dmabuf->dbuf);
		}
	}
}

/**
 * lpfc_hba_free_post_buf - Perform lpfc uninitialization after HBA reset
 * @phba: pointer to lpfc HBA data structure.
 *
 * This routine will cleanup posted ELS buffers after the HBA is reset
 * when bringing down the SLI Layer.
 *
 *
 * Return codes
 *   void.
 **/
static void
lpfc_hba_free_post_buf(struct lpfc_hba *phba)
{
	struct lpfc_sli *psli = &phba->sli;
	struct lpfc_sli_ring *pring;
	struct lpfc_dmabuf *mp, *next_mp;
	LIST_HEAD(buflist);
	int count;

	if (phba->sli3_options & LPFC_SLI3_HBQ_ENABLED)
		lpfc_sli_hbqbuf_free_all(phba);
	else {
		/* Cleanup preposted buffers on the ELS ring */
		pring = &psli->sli3_ring[LPFC_ELS_RING];
		spin_lock_irq(&phba->hbalock);
		list_splice_init(&pring->postbufq, &buflist);
		spin_unlock_irq(&phba->hbalock);

		count = 0;
		list_for_each_entry_safe(mp, next_mp, &buflist, list) {
			list_del(&mp->list);
			count++;
			lpfc_mbuf_free(phba, mp->virt, mp->phys);
			kfree(mp);
		}

		spin_lock_irq(&phba->hbalock);
		pring->postbufq_cnt -= count;
		spin_unlock_irq(&phba->hbalock);
	}
}

/**
 * lpfc_hba_clean_txcmplq - Perform lpfc uninitialization after HBA reset
 * @phba: pointer to lpfc HBA data structure.
 *
 * This routine will cleanup the txcmplq after the HBA is reset when bringing
 * down the SLI Layer.
 *
 * Return codes
 *   void
 **/
static void
lpfc_hba_clean_txcmplq(struct lpfc_hba *phba)
{
	struct lpfc_sli *psli = &phba->sli;
	struct lpfc_queue *qp = NULL;
	struct lpfc_sli_ring *pring;
	LIST_HEAD(completions);
	int i;
	struct lpfc_iocbq *piocb, *next_iocb;

	if (phba->sli_rev != LPFC_SLI_REV4) {
		for (i = 0; i < psli->num_rings; i++) {
			pring = &psli->sli3_ring[i];
			spin_lock_irq(&phba->hbalock);
			/* At this point in time the HBA is either reset or DOA
			 * Nothing should be on txcmplq as it will
			 * NEVER complete.
			 */
			list_splice_init(&pring->txcmplq, &completions);
			pring->txcmplq_cnt = 0;
			spin_unlock_irq(&phba->hbalock);

			lpfc_sli_abort_iocb_ring(phba, pring);
		}
		/* Cancel all the IOCBs from the completions list */
		lpfc_sli_cancel_iocbs(phba, &completions,
				      IOSTAT_LOCAL_REJECT, IOERR_SLI_ABORTED);
		return;
	}
	list_for_each_entry(qp, &phba->sli4_hba.lpfc_wq_list, wq_list) {
		pring = qp->pring;
		if (!pring)
			continue;
		spin_lock_irq(&pring->ring_lock);
		list_for_each_entry_safe(piocb, next_iocb,
					 &pring->txcmplq, list)
			piocb->iocb_flag &= ~LPFC_IO_ON_TXCMPLQ;
		list_splice_init(&pring->txcmplq, &completions);
		pring->txcmplq_cnt = 0;
		spin_unlock_irq(&pring->ring_lock);
		lpfc_sli_abort_iocb_ring(phba, pring);
	}
	/* Cancel all the IOCBs from the completions list */
	lpfc_sli_cancel_iocbs(phba, &completions,
			      IOSTAT_LOCAL_REJECT, IOERR_SLI_ABORTED);
}

/**
 * lpfc_hba_down_post_s3 - Perform lpfc uninitialization after HBA reset
 * @phba: pointer to lpfc HBA data structure.
 *
 * This routine will do uninitialization after the HBA is reset when bring
 * down the SLI Layer.
 *
 * Return codes
 *   0 - success.
 *   Any other value - error.
 **/
static int
lpfc_hba_down_post_s3(struct lpfc_hba *phba)
{
	lpfc_hba_free_post_buf(phba);
	lpfc_hba_clean_txcmplq(phba);
	return 0;
}

/**
 * lpfc_hba_down_post_s4 - Perform lpfc uninitialization after HBA reset
 * @phba: pointer to lpfc HBA data structure.
 *
 * This routine will do uninitialization after the HBA is reset when bring
 * down the SLI Layer.
 *
 * Return codes
 *   0 - success.
 *   Any other value - error.
 **/
static int
lpfc_hba_down_post_s4(struct lpfc_hba *phba)
{
	struct lpfc_io_buf *psb, *psb_next;
	struct lpfc_async_xchg_ctx *ctxp, *ctxp_next;
	struct lpfc_sli4_hdw_queue *qp;
	LIST_HEAD(aborts);
	LIST_HEAD(nvme_aborts);
	LIST_HEAD(nvmet_aborts);
	struct lpfc_sglq *sglq_entry = NULL;
	int cnt, idx;


	lpfc_sli_hbqbuf_free_all(phba);
	lpfc_hba_clean_txcmplq(phba);

	/* At this point in time the HBA is either reset or DOA. Either
	 * way, nothing should be on lpfc_abts_els_sgl_list, it needs to be
	 * on the lpfc_els_sgl_list so that it can either be freed if the
	 * driver is unloading or reposted if the driver is restarting
	 * the port.
	 */
	spin_lock_irq(&phba->hbalock);  /* required for lpfc_els_sgl_list and */
					/* scsl_buf_list */
	/* sgl_list_lock required because worker thread uses this
	 * list.
	 */
	spin_lock(&phba->sli4_hba.sgl_list_lock);
	list_for_each_entry(sglq_entry,
		&phba->sli4_hba.lpfc_abts_els_sgl_list, list)
		sglq_entry->state = SGL_FREED;

	list_splice_init(&phba->sli4_hba.lpfc_abts_els_sgl_list,
			&phba->sli4_hba.lpfc_els_sgl_list);


	spin_unlock(&phba->sli4_hba.sgl_list_lock);

	/* abts_xxxx_buf_list_lock required because worker thread uses this
	 * list.
	 */
	cnt = 0;
	for (idx = 0; idx < phba->cfg_hdw_queue; idx++) {
		qp = &phba->sli4_hba.hdwq[idx];

		spin_lock(&qp->abts_io_buf_list_lock);
		list_splice_init(&qp->lpfc_abts_io_buf_list,
				 &aborts);

		list_for_each_entry_safe(psb, psb_next, &aborts, list) {
			psb->pCmd = NULL;
			psb->status = IOSTAT_SUCCESS;
			cnt++;
		}
		spin_lock(&qp->io_buf_list_put_lock);
		list_splice_init(&aborts, &qp->lpfc_io_buf_list_put);
		qp->put_io_bufs += qp->abts_scsi_io_bufs;
		qp->put_io_bufs += qp->abts_nvme_io_bufs;
		qp->abts_scsi_io_bufs = 0;
		qp->abts_nvme_io_bufs = 0;
		spin_unlock(&qp->io_buf_list_put_lock);
		spin_unlock(&qp->abts_io_buf_list_lock);
	}
	spin_unlock_irq(&phba->hbalock);

	if (phba->cfg_enable_fc4_type & LPFC_ENABLE_NVME) {
		spin_lock_irq(&phba->sli4_hba.abts_nvmet_buf_list_lock);
		list_splice_init(&phba->sli4_hba.lpfc_abts_nvmet_ctx_list,
				 &nvmet_aborts);
		spin_unlock_irq(&phba->sli4_hba.abts_nvmet_buf_list_lock);
		list_for_each_entry_safe(ctxp, ctxp_next, &nvmet_aborts, list) {
			ctxp->flag &= ~(LPFC_NVME_XBUSY | LPFC_NVME_ABORT_OP);
			lpfc_nvmet_ctxbuf_post(phba, ctxp->ctxbuf);
		}
	}

	lpfc_sli4_free_sp_events(phba);
	return cnt;
}

/**
 * lpfc_hba_down_post - Wrapper func for hba down post routine
 * @phba: pointer to lpfc HBA data structure.
 *
 * This routine wraps the actual SLI3 or SLI4 routine for performing
 * uninitialization after the HBA is reset when bring down the SLI Layer.
 *
 * Return codes
 *   0 - success.
 *   Any other value - error.
 **/
int
lpfc_hba_down_post(struct lpfc_hba *phba)
{
	return (*phba->lpfc_hba_down_post)(phba);
}

/**
 * lpfc_hb_timeout - The HBA-timer timeout handler
 * @t: timer context used to obtain the pointer to lpfc hba data structure.
 *
 * This is the HBA-timer timeout handler registered to the lpfc driver. When
 * this timer fires, a HBA timeout event shall be posted to the lpfc driver
 * work-port-events bitmap and the worker thread is notified. This timeout
 * event will be used by the worker thread to invoke the actual timeout
 * handler routine, lpfc_hb_timeout_handler. Any periodical operations will
 * be performed in the timeout handler and the HBA timeout event bit shall
 * be cleared by the worker thread after it has taken the event bitmap out.
 **/
static void
lpfc_hb_timeout(struct timer_list *t)
{
	struct lpfc_hba *phba;
	uint32_t tmo_posted;
	unsigned long iflag;

	phba = from_timer(phba, t, hb_tmofunc);

	/* Check for heart beat timeout conditions */
	spin_lock_irqsave(&phba->pport->work_port_lock, iflag);
	tmo_posted = phba->pport->work_port_events & WORKER_HB_TMO;
	if (!tmo_posted)
		phba->pport->work_port_events |= WORKER_HB_TMO;
	spin_unlock_irqrestore(&phba->pport->work_port_lock, iflag);

	/* Tell the worker thread there is work to do */
	if (!tmo_posted)
		lpfc_worker_wake_up(phba);
	return;
}

/**
 * lpfc_rrq_timeout - The RRQ-timer timeout handler
 * @t: timer context used to obtain the pointer to lpfc hba data structure.
 *
 * This is the RRQ-timer timeout handler registered to the lpfc driver. When
 * this timer fires, a RRQ timeout event shall be posted to the lpfc driver
 * work-port-events bitmap and the worker thread is notified. This timeout
 * event will be used by the worker thread to invoke the actual timeout
 * handler routine, lpfc_rrq_handler. Any periodical operations will
 * be performed in the timeout handler and the RRQ timeout event bit shall
 * be cleared by the worker thread after it has taken the event bitmap out.
 **/
static void
lpfc_rrq_timeout(struct timer_list *t)
{
	struct lpfc_hba *phba;
	unsigned long iflag;

	phba = from_timer(phba, t, rrq_tmr);
	spin_lock_irqsave(&phba->pport->work_port_lock, iflag);
	if (!(phba->pport->load_flag & FC_UNLOADING))
		phba->hba_flag |= HBA_RRQ_ACTIVE;
	else
		phba->hba_flag &= ~HBA_RRQ_ACTIVE;
	spin_unlock_irqrestore(&phba->pport->work_port_lock, iflag);

	if (!(phba->pport->load_flag & FC_UNLOADING))
		lpfc_worker_wake_up(phba);
}

/**
 * lpfc_hb_mbox_cmpl - The lpfc heart-beat mailbox command callback function
 * @phba: pointer to lpfc hba data structure.
 * @pmboxq: pointer to the driver internal queue element for mailbox command.
 *
 * This is the callback function to the lpfc heart-beat mailbox command.
 * If configured, the lpfc driver issues the heart-beat mailbox command to
 * the HBA every LPFC_HB_MBOX_INTERVAL (current 5) seconds. At the time the
 * heart-beat mailbox command is issued, the driver shall set up heart-beat
 * timeout timer to LPFC_HB_MBOX_TIMEOUT (current 30) seconds and marks
 * heart-beat outstanding state. Once the mailbox command comes back and
 * no error conditions detected, the heart-beat mailbox command timer is
 * reset to LPFC_HB_MBOX_INTERVAL seconds and the heart-beat outstanding
 * state is cleared for the next heart-beat. If the timer expired with the
 * heart-beat outstanding state set, the driver will put the HBA offline.
 **/
static void
lpfc_hb_mbox_cmpl(struct lpfc_hba * phba, LPFC_MBOXQ_t * pmboxq)
{
	unsigned long drvr_flag;

	spin_lock_irqsave(&phba->hbalock, drvr_flag);
	phba->hb_outstanding = 0;
	spin_unlock_irqrestore(&phba->hbalock, drvr_flag);

	/* Check and reset heart-beat timer is necessary */
	mempool_free(pmboxq, phba->mbox_mem_pool);
	if (!(phba->pport->fc_flag & FC_OFFLINE_MODE) &&
		!(phba->link_state == LPFC_HBA_ERROR) &&
		!(phba->pport->load_flag & FC_UNLOADING))
		mod_timer(&phba->hb_tmofunc,
			  jiffies +
			  msecs_to_jiffies(1000 * LPFC_HB_MBOX_INTERVAL));
	return;
}

/*
 * lpfc_idle_stat_delay_work - idle_stat tracking
 *
 * This routine tracks per-cq idle_stat and determines polling decisions.
 *
 * Return codes:
 *   None
 **/
static void
lpfc_idle_stat_delay_work(struct work_struct *work)
{
	struct lpfc_hba *phba = container_of(to_delayed_work(work),
					     struct lpfc_hba,
					     idle_stat_delay_work);
	struct lpfc_queue *cq;
	struct lpfc_sli4_hdw_queue *hdwq;
	struct lpfc_idle_stat *idle_stat;
	u32 i, idle_percent;
	u64 wall, wall_idle, diff_wall, diff_idle, busy_time;

	if (phba->pport->load_flag & FC_UNLOADING)
		return;

	if (phba->link_state == LPFC_HBA_ERROR ||
	    phba->pport->fc_flag & FC_OFFLINE_MODE)
		goto requeue;

	for_each_present_cpu(i) {
		hdwq = &phba->sli4_hba.hdwq[phba->sli4_hba.cpu_map[i].hdwq];
		cq = hdwq->io_cq;

		/* Skip if we've already handled this cq's primary CPU */
		if (cq->chann != i)
			continue;

		idle_stat = &phba->sli4_hba.idle_stat[i];

		/* get_cpu_idle_time returns values as running counters. Thus,
		 * to know the amount for this period, the prior counter values
		 * need to be subtracted from the current counter values.
		 * From there, the idle time stat can be calculated as a
		 * percentage of 100 - the sum of the other consumption times.
		 */
		wall_idle = get_cpu_idle_time(i, &wall, 1);
		diff_idle = wall_idle - idle_stat->prev_idle;
		diff_wall = wall - idle_stat->prev_wall;

		if (diff_wall <= diff_idle)
			busy_time = 0;
		else
			busy_time = diff_wall - diff_idle;

		idle_percent = div64_u64(100 * busy_time, diff_wall);
		idle_percent = 100 - idle_percent;

		if (idle_percent < 15)
			cq->poll_mode = LPFC_QUEUE_WORK;
		else
			cq->poll_mode = LPFC_IRQ_POLL;

		idle_stat->prev_idle = wall_idle;
		idle_stat->prev_wall = wall;
	}

requeue:
	schedule_delayed_work(&phba->idle_stat_delay_work,
			      msecs_to_jiffies(LPFC_IDLE_STAT_DELAY));
}

static void
lpfc_hb_eq_delay_work(struct work_struct *work)
{
	struct lpfc_hba *phba = container_of(to_delayed_work(work),
					     struct lpfc_hba, eq_delay_work);
	struct lpfc_eq_intr_info *eqi, *eqi_new;
	struct lpfc_queue *eq, *eq_next;
	unsigned char *ena_delay = NULL;
	uint32_t usdelay;
	int i;

	if (!phba->cfg_auto_imax || phba->pport->load_flag & FC_UNLOADING)
		return;

	if (phba->link_state == LPFC_HBA_ERROR ||
	    phba->pport->fc_flag & FC_OFFLINE_MODE)
		goto requeue;

	ena_delay = kcalloc(phba->sli4_hba.num_possible_cpu, sizeof(*ena_delay),
			    GFP_KERNEL);
	if (!ena_delay)
		goto requeue;

	for (i = 0; i < phba->cfg_irq_chann; i++) {
		/* Get the EQ corresponding to the IRQ vector */
		eq = phba->sli4_hba.hba_eq_hdl[i].eq;
		if (!eq)
			continue;
		if (eq->q_mode || eq->q_flag & HBA_EQ_DELAY_CHK) {
			eq->q_flag &= ~HBA_EQ_DELAY_CHK;
			ena_delay[eq->last_cpu] = 1;
		}
	}

	for_each_present_cpu(i) {
		eqi = per_cpu_ptr(phba->sli4_hba.eq_info, i);
		if (ena_delay[i]) {
			usdelay = (eqi->icnt >> 10) * LPFC_EQ_DELAY_STEP;
			if (usdelay > LPFC_MAX_AUTO_EQ_DELAY)
				usdelay = LPFC_MAX_AUTO_EQ_DELAY;
		} else {
			usdelay = 0;
		}

		eqi->icnt = 0;

		list_for_each_entry_safe(eq, eq_next, &eqi->list, cpu_list) {
			if (unlikely(eq->last_cpu != i)) {
				eqi_new = per_cpu_ptr(phba->sli4_hba.eq_info,
						      eq->last_cpu);
				list_move_tail(&eq->cpu_list, &eqi_new->list);
				continue;
			}
			if (usdelay != eq->q_mode)
				lpfc_modify_hba_eq_delay(phba, eq->hdwq, 1,
							 usdelay);
		}
	}

	kfree(ena_delay);

requeue:
	queue_delayed_work(phba->wq, &phba->eq_delay_work,
			   msecs_to_jiffies(LPFC_EQ_DELAY_MSECS));
}

/**
 * lpfc_hb_mxp_handler - Multi-XRI pools handler to adjust XRI distribution
 * @phba: pointer to lpfc hba data structure.
 *
 * For each heartbeat, this routine does some heuristic methods to adjust
 * XRI distribution. The goal is to fully utilize free XRIs.
 **/
static void lpfc_hb_mxp_handler(struct lpfc_hba *phba)
{
	u32 i;
	u32 hwq_count;

	hwq_count = phba->cfg_hdw_queue;
	for (i = 0; i < hwq_count; i++) {
		/* Adjust XRIs in private pool */
		lpfc_adjust_pvt_pool_count(phba, i);

		/* Adjust high watermark */
		lpfc_adjust_high_watermark(phba, i);

#ifdef LPFC_MXP_STAT
		/* Snapshot pbl, pvt and busy count */
		lpfc_snapshot_mxp(phba, i);
#endif
	}
}

/**
 * lpfc_hb_timeout_handler - The HBA-timer timeout handler
 * @phba: pointer to lpfc hba data structure.
 *
 * This is the actual HBA-timer timeout handler to be invoked by the worker
 * thread whenever the HBA timer fired and HBA-timeout event posted. This
 * handler performs any periodic operations needed for the device. If such
 * periodic event has already been attended to either in the interrupt handler
 * or by processing slow-ring or fast-ring events within the HBA-timer
 * timeout window (LPFC_HB_MBOX_INTERVAL), this handler just simply resets
 * the timer for the next timeout period. If lpfc heart-beat mailbox command
 * is configured and there is no heart-beat mailbox command outstanding, a
 * heart-beat mailbox is issued and timer set properly. Otherwise, if there
 * has been a heart-beat mailbox command outstanding, the HBA shall be put
 * to offline.
 **/
void
lpfc_hb_timeout_handler(struct lpfc_hba *phba)
{
	struct lpfc_vport **vports;
	LPFC_MBOXQ_t *pmboxq;
	struct lpfc_dmabuf *buf_ptr;
	int retval, i;
	struct lpfc_sli *psli = &phba->sli;
	LIST_HEAD(completions);

	if (phba->cfg_xri_rebalancing) {
		/* Multi-XRI pools handler */
		lpfc_hb_mxp_handler(phba);
	}

	vports = lpfc_create_vport_work_array(phba);
	if (vports != NULL)
		for (i = 0; i <= phba->max_vports && vports[i] != NULL; i++) {
			lpfc_rcv_seq_check_edtov(vports[i]);
			lpfc_fdmi_change_check(vports[i]);
		}
	lpfc_destroy_vport_work_array(phba, vports);

	if ((phba->link_state == LPFC_HBA_ERROR) ||
		(phba->pport->load_flag & FC_UNLOADING) ||
		(phba->pport->fc_flag & FC_OFFLINE_MODE))
		return;

	spin_lock_irq(&phba->pport->work_port_lock);

	if (time_after(phba->last_completion_time +
			msecs_to_jiffies(1000 * LPFC_HB_MBOX_INTERVAL),
			jiffies)) {
		spin_unlock_irq(&phba->pport->work_port_lock);
		if (!phba->hb_outstanding)
			mod_timer(&phba->hb_tmofunc,
				jiffies +
				msecs_to_jiffies(1000 * LPFC_HB_MBOX_INTERVAL));
		else
			mod_timer(&phba->hb_tmofunc,
				jiffies +
				msecs_to_jiffies(1000 * LPFC_HB_MBOX_TIMEOUT));
		return;
	}
	spin_unlock_irq(&phba->pport->work_port_lock);

	if (phba->elsbuf_cnt &&
		(phba->elsbuf_cnt == phba->elsbuf_prev_cnt)) {
		spin_lock_irq(&phba->hbalock);
		list_splice_init(&phba->elsbuf, &completions);
		phba->elsbuf_cnt = 0;
		phba->elsbuf_prev_cnt = 0;
		spin_unlock_irq(&phba->hbalock);

		while (!list_empty(&completions)) {
			list_remove_head(&completions, buf_ptr,
				struct lpfc_dmabuf, list);
			lpfc_mbuf_free(phba, buf_ptr->virt, buf_ptr->phys);
			kfree(buf_ptr);
		}
	}
	phba->elsbuf_prev_cnt = phba->elsbuf_cnt;

	/* If there is no heart beat outstanding, issue a heartbeat command */
	if (phba->cfg_enable_hba_heartbeat) {
		if (!phba->hb_outstanding) {
			if ((!(psli->sli_flag & LPFC_SLI_MBOX_ACTIVE)) &&
				(list_empty(&psli->mboxq))) {
				pmboxq = mempool_alloc(phba->mbox_mem_pool,
							GFP_KERNEL);
				if (!pmboxq) {
					mod_timer(&phba->hb_tmofunc,
						 jiffies +
						 msecs_to_jiffies(1000 *
						 LPFC_HB_MBOX_INTERVAL));
					return;
				}

				lpfc_heart_beat(phba, pmboxq);
				pmboxq->mbox_cmpl = lpfc_hb_mbox_cmpl;
				pmboxq->vport = phba->pport;
				retval = lpfc_sli_issue_mbox(phba, pmboxq,
						MBX_NOWAIT);

				if (retval != MBX_BUSY &&
					retval != MBX_SUCCESS) {
					mempool_free(pmboxq,
							phba->mbox_mem_pool);
					mod_timer(&phba->hb_tmofunc,
						jiffies +
						msecs_to_jiffies(1000 *
						LPFC_HB_MBOX_INTERVAL));
					return;
				}
				phba->skipped_hb = 0;
				phba->hb_outstanding = 1;
			} else if (time_before_eq(phba->last_completion_time,
					phba->skipped_hb)) {
				lpfc_printf_log(phba, KERN_INFO, LOG_INIT,
					"2857 Last completion time not "
					" updated in %d ms\n",
					jiffies_to_msecs(jiffies
						 - phba->last_completion_time));
			} else
				phba->skipped_hb = jiffies;

			mod_timer(&phba->hb_tmofunc,
				 jiffies +
				 msecs_to_jiffies(1000 * LPFC_HB_MBOX_TIMEOUT));
			return;
		} else {
			/*
			* If heart beat timeout called with hb_outstanding set
			* we need to give the hb mailbox cmd a chance to
			* complete or TMO.
			*/
			lpfc_printf_log(phba, KERN_WARNING, LOG_INIT,
					"0459 Adapter heartbeat still out"
					"standing:last compl time was %d ms.\n",
					jiffies_to_msecs(jiffies
						 - phba->last_completion_time));
			mod_timer(&phba->hb_tmofunc,
				jiffies +
				msecs_to_jiffies(1000 * LPFC_HB_MBOX_TIMEOUT));
		}
	} else {
			mod_timer(&phba->hb_tmofunc,
				jiffies +
				msecs_to_jiffies(1000 * LPFC_HB_MBOX_INTERVAL));
	}
}

/**
 * lpfc_offline_eratt - Bring lpfc offline on hardware error attention
 * @phba: pointer to lpfc hba data structure.
 *
 * This routine is called to bring the HBA offline when HBA hardware error
 * other than Port Error 6 has been detected.
 **/
static void
lpfc_offline_eratt(struct lpfc_hba *phba)
{
	struct lpfc_sli   *psli = &phba->sli;

	spin_lock_irq(&phba->hbalock);
	psli->sli_flag &= ~LPFC_SLI_ACTIVE;
	spin_unlock_irq(&phba->hbalock);
	lpfc_offline_prep(phba, LPFC_MBX_NO_WAIT);

	lpfc_offline(phba);
	lpfc_reset_barrier(phba);
	spin_lock_irq(&phba->hbalock);
	lpfc_sli_brdreset(phba);
	spin_unlock_irq(&phba->hbalock);
	lpfc_hba_down_post(phba);
	lpfc_sli_brdready(phba, HS_MBRDY);
	lpfc_unblock_mgmt_io(phba);
	phba->link_state = LPFC_HBA_ERROR;
	return;
}

/**
 * lpfc_sli4_offline_eratt - Bring lpfc offline on SLI4 hardware error attention
 * @phba: pointer to lpfc hba data structure.
 *
 * This routine is called to bring a SLI4 HBA offline when HBA hardware error
 * other than Port Error 6 has been detected.
 **/
void
lpfc_sli4_offline_eratt(struct lpfc_hba *phba)
{
	spin_lock_irq(&phba->hbalock);
	phba->link_state = LPFC_HBA_ERROR;
	spin_unlock_irq(&phba->hbalock);

	lpfc_offline_prep(phba, LPFC_MBX_NO_WAIT);
	lpfc_sli_flush_io_rings(phba);
	lpfc_offline(phba);
	lpfc_hba_down_post(phba);
	lpfc_unblock_mgmt_io(phba);
}

/**
 * lpfc_handle_deferred_eratt - The HBA hardware deferred error handler
 * @phba: pointer to lpfc hba data structure.
 *
 * This routine is invoked to handle the deferred HBA hardware error
 * conditions. This type of error is indicated by HBA by setting ER1
 * and another ER bit in the host status register. The driver will
 * wait until the ER1 bit clears before handling the error condition.
 **/
static void
lpfc_handle_deferred_eratt(struct lpfc_hba *phba)
{
	uint32_t old_host_status = phba->work_hs;
	struct lpfc_sli *psli = &phba->sli;

	/* If the pci channel is offline, ignore possible errors,
	 * since we cannot communicate with the pci card anyway.
	 */
	if (pci_channel_offline(phba->pcidev)) {
		spin_lock_irq(&phba->hbalock);
		phba->hba_flag &= ~DEFER_ERATT;
		spin_unlock_irq(&phba->hbalock);
		return;
	}

	lpfc_printf_log(phba, KERN_ERR, LOG_TRACE_EVENT,
			"0479 Deferred Adapter Hardware Error "
			"Data: x%x x%x x%x\n",
			phba->work_hs, phba->work_status[0],
			phba->work_status[1]);

	spin_lock_irq(&phba->hbalock);
	psli->sli_flag &= ~LPFC_SLI_ACTIVE;
	spin_unlock_irq(&phba->hbalock);


	/*
	 * Firmware stops when it triggred erratt. That could cause the I/Os
	 * dropped by the firmware. Error iocb (I/O) on txcmplq and let the
	 * SCSI layer retry it after re-establishing link.
	 */
	lpfc_sli_abort_fcp_rings(phba);

	/*
	 * There was a firmware error. Take the hba offline and then
	 * attempt to restart it.
	 */
	lpfc_offline_prep(phba, LPFC_MBX_WAIT);
	lpfc_offline(phba);

	/* Wait for the ER1 bit to clear.*/
	while (phba->work_hs & HS_FFER1) {
		msleep(100);
		if (lpfc_readl(phba->HSregaddr, &phba->work_hs)) {
			phba->work_hs = UNPLUG_ERR ;
			break;
		}
		/* If driver is unloading let the worker thread continue */
		if (phba->pport->load_flag & FC_UNLOADING) {
			phba->work_hs = 0;
			break;
		}
	}

	/*
	 * This is to ptrotect against a race condition in which
	 * first write to the host attention register clear the
	 * host status register.
	 */
	if ((!phba->work_hs) && (!(phba->pport->load_flag & FC_UNLOADING)))
		phba->work_hs = old_host_status & ~HS_FFER1;

	spin_lock_irq(&phba->hbalock);
	phba->hba_flag &= ~DEFER_ERATT;
	spin_unlock_irq(&phba->hbalock);
	phba->work_status[0] = readl(phba->MBslimaddr + 0xa8);
	phba->work_status[1] = readl(phba->MBslimaddr + 0xac);
}

static void
lpfc_board_errevt_to_mgmt(struct lpfc_hba *phba)
{
	struct lpfc_board_event_header board_event;
	struct Scsi_Host *shost;

	board_event.event_type = FC_REG_BOARD_EVENT;
	board_event.subcategory = LPFC_EVENT_PORTINTERR;
	shost = lpfc_shost_from_vport(phba->pport);
	fc_host_post_vendor_event(shost, fc_get_event_number(),
				  sizeof(board_event),
				  (char *) &board_event,
				  LPFC_NL_VENDOR_ID);
}

/**
 * lpfc_handle_eratt_s3 - The SLI3 HBA hardware error handler
 * @phba: pointer to lpfc hba data structure.
 *
 * This routine is invoked to handle the following HBA hardware error
 * conditions:
 * 1 - HBA error attention interrupt
 * 2 - DMA ring index out of range
 * 3 - Mailbox command came back as unknown
 **/
static void
lpfc_handle_eratt_s3(struct lpfc_hba *phba)
{
	struct lpfc_vport *vport = phba->pport;
	struct lpfc_sli   *psli = &phba->sli;
	uint32_t event_data;
	unsigned long temperature;
	struct temp_event temp_event_data;
	struct Scsi_Host  *shost;

	/* If the pci channel is offline, ignore possible errors,
	 * since we cannot communicate with the pci card anyway.
	 */
	if (pci_channel_offline(phba->pcidev)) {
		spin_lock_irq(&phba->hbalock);
		phba->hba_flag &= ~DEFER_ERATT;
		spin_unlock_irq(&phba->hbalock);
		return;
	}

	/* If resets are disabled then leave the HBA alone and return */
	if (!phba->cfg_enable_hba_reset)
		return;

	/* Send an internal error event to mgmt application */
	lpfc_board_errevt_to_mgmt(phba);

	if (phba->hba_flag & DEFER_ERATT)
		lpfc_handle_deferred_eratt(phba);

	if ((phba->work_hs & HS_FFER6) || (phba->work_hs & HS_FFER8)) {
		if (phba->work_hs & HS_FFER6)
			/* Re-establishing Link */
			lpfc_printf_log(phba, KERN_INFO, LOG_LINK_EVENT,
					"1301 Re-establishing Link "
					"Data: x%x x%x x%x\n",
					phba->work_hs, phba->work_status[0],
					phba->work_status[1]);
		if (phba->work_hs & HS_FFER8)
			/* Device Zeroization */
			lpfc_printf_log(phba, KERN_INFO, LOG_LINK_EVENT,
					"2861 Host Authentication device "
					"zeroization Data:x%x x%x x%x\n",
					phba->work_hs, phba->work_status[0],
					phba->work_status[1]);

		spin_lock_irq(&phba->hbalock);
		psli->sli_flag &= ~LPFC_SLI_ACTIVE;
		spin_unlock_irq(&phba->hbalock);

		/*
		* Firmware stops when it triggled erratt with HS_FFER6.
		* That could cause the I/Os dropped by the firmware.
		* Error iocb (I/O) on txcmplq and let the SCSI layer
		* retry it after re-establishing link.
		*/
		lpfc_sli_abort_fcp_rings(phba);

		/*
		 * There was a firmware error.  Take the hba offline and then
		 * attempt to restart it.
		 */
		lpfc_offline_prep(phba, LPFC_MBX_NO_WAIT);
		lpfc_offline(phba);
		lpfc_sli_brdrestart(phba);
		if (lpfc_online(phba) == 0) {	/* Initialize the HBA */
			lpfc_unblock_mgmt_io(phba);
			return;
		}
		lpfc_unblock_mgmt_io(phba);
	} else if (phba->work_hs & HS_CRIT_TEMP) {
		temperature = readl(phba->MBslimaddr + TEMPERATURE_OFFSET);
		temp_event_data.event_type = FC_REG_TEMPERATURE_EVENT;
		temp_event_data.event_code = LPFC_CRIT_TEMP;
		temp_event_data.data = (uint32_t)temperature;

		lpfc_printf_log(phba, KERN_ERR, LOG_TRACE_EVENT,
				"0406 Adapter maximum temperature exceeded "
				"(%ld), taking this port offline "
				"Data: x%x x%x x%x\n",
				temperature, phba->work_hs,
				phba->work_status[0], phba->work_status[1]);

		shost = lpfc_shost_from_vport(phba->pport);
		fc_host_post_vendor_event(shost, fc_get_event_number(),
					  sizeof(temp_event_data),
					  (char *) &temp_event_data,
					  SCSI_NL_VID_TYPE_PCI
					  | PCI_VENDOR_ID_EMULEX);

		spin_lock_irq(&phba->hbalock);
		phba->over_temp_state = HBA_OVER_TEMP;
		spin_unlock_irq(&phba->hbalock);
		lpfc_offline_eratt(phba);

	} else {
		/* The if clause above forces this code path when the status
		 * failure is a value other than FFER6. Do not call the offline
		 * twice. This is the adapter hardware error path.
		 */
		lpfc_printf_log(phba, KERN_ERR, LOG_TRACE_EVENT,
				"0457 Adapter Hardware Error "
				"Data: x%x x%x x%x\n",
				phba->work_hs,
				phba->work_status[0], phba->work_status[1]);

		event_data = FC_REG_DUMP_EVENT;
		shost = lpfc_shost_from_vport(vport);
		fc_host_post_vendor_event(shost, fc_get_event_number(),
				sizeof(event_data), (char *) &event_data,
				SCSI_NL_VID_TYPE_PCI | PCI_VENDOR_ID_EMULEX);

		lpfc_offline_eratt(phba);
	}
	return;
}

/**
 * lpfc_sli4_port_sta_fn_reset - The SLI4 function reset due to port status reg
 * @phba: pointer to lpfc hba data structure.
 * @mbx_action: flag for mailbox shutdown action.
 * @en_rn_msg: send reset/port recovery message.
 * This routine is invoked to perform an SLI4 port PCI function reset in
 * response to port status register polling attention. It waits for port
 * status register (ERR, RDY, RN) bits before proceeding with function reset.
 * During this process, interrupt vectors are freed and later requested
 * for handling possible port resource change.
 **/
static int
lpfc_sli4_port_sta_fn_reset(struct lpfc_hba *phba, int mbx_action,
			    bool en_rn_msg)
{
	int rc;
	uint32_t intr_mode;

	if (bf_get(lpfc_sli_intf_if_type, &phba->sli4_hba.sli_intf) >=
	    LPFC_SLI_INTF_IF_TYPE_2) {
		/*
		 * On error status condition, driver need to wait for port
		 * ready before performing reset.
		 */
		rc = lpfc_sli4_pdev_status_reg_wait(phba);
		if (rc)
			return rc;
	}

	/* need reset: attempt for port recovery */
	if (en_rn_msg)
		lpfc_printf_log(phba, KERN_ERR, LOG_TRACE_EVENT,
				"2887 Reset Needed: Attempting Port "
				"Recovery...\n");
	lpfc_offline_prep(phba, mbx_action);
	lpfc_sli_flush_io_rings(phba);
	lpfc_offline(phba);
	/* release interrupt for possible resource change */
	lpfc_sli4_disable_intr(phba);
	rc = lpfc_sli_brdrestart(phba);
	if (rc) {
		lpfc_printf_log(phba, KERN_ERR, LOG_TRACE_EVENT,
				"6309 Failed to restart board\n");
		return rc;
	}
	/* request and enable interrupt */
	intr_mode = lpfc_sli4_enable_intr(phba, phba->intr_mode);
	if (intr_mode == LPFC_INTR_ERROR) {
		lpfc_printf_log(phba, KERN_ERR, LOG_TRACE_EVENT,
				"3175 Failed to enable interrupt\n");
		return -EIO;
	}
	phba->intr_mode = intr_mode;
	rc = lpfc_online(phba);
	if (rc == 0)
		lpfc_unblock_mgmt_io(phba);

	return rc;
}

/**
 * lpfc_handle_eratt_s4 - The SLI4 HBA hardware error handler
 * @phba: pointer to lpfc hba data structure.
 *
 * This routine is invoked to handle the SLI4 HBA hardware error attention
 * conditions.
 **/
static void
lpfc_handle_eratt_s4(struct lpfc_hba *phba)
{
	struct lpfc_vport *vport = phba->pport;
	uint32_t event_data;
	struct Scsi_Host *shost;
	uint32_t if_type;
	struct lpfc_register portstat_reg = {0};
	uint32_t reg_err1, reg_err2;
	uint32_t uerrlo_reg, uemasklo_reg;
	uint32_t smphr_port_status = 0, pci_rd_rc1, pci_rd_rc2;
	bool en_rn_msg = true;
	struct temp_event temp_event_data;
	struct lpfc_register portsmphr_reg;
	int rc, i;

	/* If the pci channel is offline, ignore possible errors, since
	 * we cannot communicate with the pci card anyway.
	 */
	if (pci_channel_offline(phba->pcidev)) {
		lpfc_printf_log(phba, KERN_ERR, LOG_TRACE_EVENT,
				"3166 pci channel is offline\n");
		lpfc_sli4_offline_eratt(phba);
		return;
	}

	memset(&portsmphr_reg, 0, sizeof(portsmphr_reg));
	if_type = bf_get(lpfc_sli_intf_if_type, &phba->sli4_hba.sli_intf);
	switch (if_type) {
	case LPFC_SLI_INTF_IF_TYPE_0:
		pci_rd_rc1 = lpfc_readl(
				phba->sli4_hba.u.if_type0.UERRLOregaddr,
				&uerrlo_reg);
		pci_rd_rc2 = lpfc_readl(
				phba->sli4_hba.u.if_type0.UEMASKLOregaddr,
				&uemasklo_reg);
		/* consider PCI bus read error as pci_channel_offline */
		if (pci_rd_rc1 == -EIO && pci_rd_rc2 == -EIO)
			return;
		if (!(phba->hba_flag & HBA_RECOVERABLE_UE)) {
			lpfc_sli4_offline_eratt(phba);
			return;
		}
		lpfc_printf_log(phba, KERN_ERR, LOG_TRACE_EVENT,
				"7623 Checking UE recoverable");

		for (i = 0; i < phba->sli4_hba.ue_to_sr / 1000; i++) {
			if (lpfc_readl(phba->sli4_hba.PSMPHRregaddr,
				       &portsmphr_reg.word0))
				continue;

			smphr_port_status = bf_get(lpfc_port_smphr_port_status,
						   &portsmphr_reg);
			if ((smphr_port_status & LPFC_PORT_SEM_MASK) ==
			    LPFC_PORT_SEM_UE_RECOVERABLE)
				break;
			/*Sleep for 1Sec, before checking SEMAPHORE */
			msleep(1000);
		}

		lpfc_printf_log(phba, KERN_ERR, LOG_TRACE_EVENT,
				"4827 smphr_port_status x%x : Waited %dSec",
				smphr_port_status, i);

		/* Recoverable UE, reset the HBA device */
		if ((smphr_port_status & LPFC_PORT_SEM_MASK) ==
		    LPFC_PORT_SEM_UE_RECOVERABLE) {
			for (i = 0; i < 20; i++) {
				msleep(1000);
				if (!lpfc_readl(phba->sli4_hba.PSMPHRregaddr,
				    &portsmphr_reg.word0) &&
				    (LPFC_POST_STAGE_PORT_READY ==
				     bf_get(lpfc_port_smphr_port_status,
				     &portsmphr_reg))) {
					rc = lpfc_sli4_port_sta_fn_reset(phba,
						LPFC_MBX_NO_WAIT, en_rn_msg);
					if (rc == 0)
						return;
					lpfc_printf_log(phba, KERN_ERR,
						LOG_TRACE_EVENT,
						"4215 Failed to recover UE");
					break;
				}
			}
		}
		lpfc_printf_log(phba, KERN_ERR, LOG_TRACE_EVENT,
				"7624 Firmware not ready: Failing UE recovery,"
				" waited %dSec", i);
		phba->link_state = LPFC_HBA_ERROR;
		break;

	case LPFC_SLI_INTF_IF_TYPE_2:
	case LPFC_SLI_INTF_IF_TYPE_6:
		pci_rd_rc1 = lpfc_readl(
				phba->sli4_hba.u.if_type2.STATUSregaddr,
				&portstat_reg.word0);
		/* consider PCI bus read error as pci_channel_offline */
		if (pci_rd_rc1 == -EIO) {
			lpfc_printf_log(phba, KERN_ERR, LOG_TRACE_EVENT,
				"3151 PCI bus read access failure: x%x\n",
				readl(phba->sli4_hba.u.if_type2.STATUSregaddr));
			lpfc_sli4_offline_eratt(phba);
			return;
		}
		reg_err1 = readl(phba->sli4_hba.u.if_type2.ERR1regaddr);
		reg_err2 = readl(phba->sli4_hba.u.if_type2.ERR2regaddr);
		if (bf_get(lpfc_sliport_status_oti, &portstat_reg)) {
			lpfc_printf_log(phba, KERN_ERR, LOG_TRACE_EVENT,
					"2889 Port Overtemperature event, "
					"taking port offline Data: x%x x%x\n",
					reg_err1, reg_err2);

			phba->sfp_alarm |= LPFC_TRANSGRESSION_HIGH_TEMPERATURE;
			temp_event_data.event_type = FC_REG_TEMPERATURE_EVENT;
			temp_event_data.event_code = LPFC_CRIT_TEMP;
			temp_event_data.data = 0xFFFFFFFF;

			shost = lpfc_shost_from_vport(phba->pport);
			fc_host_post_vendor_event(shost, fc_get_event_number(),
						  sizeof(temp_event_data),
						  (char *)&temp_event_data,
						  SCSI_NL_VID_TYPE_PCI
						  | PCI_VENDOR_ID_EMULEX);

			spin_lock_irq(&phba->hbalock);
			phba->over_temp_state = HBA_OVER_TEMP;
			spin_unlock_irq(&phba->hbalock);
			lpfc_sli4_offline_eratt(phba);
			return;
		}
		if (reg_err1 == SLIPORT_ERR1_REG_ERR_CODE_2 &&
		    reg_err2 == SLIPORT_ERR2_REG_FW_RESTART) {
			lpfc_printf_log(phba, KERN_ERR, LOG_TRACE_EVENT,
					"3143 Port Down: Firmware Update "
					"Detected\n");
			en_rn_msg = false;
		} else if (reg_err1 == SLIPORT_ERR1_REG_ERR_CODE_2 &&
			 reg_err2 == SLIPORT_ERR2_REG_FORCED_DUMP)
			lpfc_printf_log(phba, KERN_ERR, LOG_TRACE_EVENT,
					"3144 Port Down: Debug Dump\n");
		else if (reg_err1 == SLIPORT_ERR1_REG_ERR_CODE_2 &&
			 reg_err2 == SLIPORT_ERR2_REG_FUNC_PROVISON)
			lpfc_printf_log(phba, KERN_ERR, LOG_TRACE_EVENT,
					"3145 Port Down: Provisioning\n");

		/* If resets are disabled then leave the HBA alone and return */
		if (!phba->cfg_enable_hba_reset)
			return;

		/* Check port status register for function reset */
		rc = lpfc_sli4_port_sta_fn_reset(phba, LPFC_MBX_NO_WAIT,
				en_rn_msg);
		if (rc == 0) {
			/* don't report event on forced debug dump */
			if (reg_err1 == SLIPORT_ERR1_REG_ERR_CODE_2 &&
			    reg_err2 == SLIPORT_ERR2_REG_FORCED_DUMP)
				return;
			else
				break;
		}
		/* fall through for not able to recover */
		lpfc_printf_log(phba, KERN_ERR, LOG_TRACE_EVENT,
				"3152 Unrecoverable error\n");
		phba->link_state = LPFC_HBA_ERROR;
		break;
	case LPFC_SLI_INTF_IF_TYPE_1:
	default:
		break;
	}
	lpfc_printf_log(phba, KERN_WARNING, LOG_INIT,
			"3123 Report dump event to upper layer\n");
	/* Send an internal error event to mgmt application */
	lpfc_board_errevt_to_mgmt(phba);

	event_data = FC_REG_DUMP_EVENT;
	shost = lpfc_shost_from_vport(vport);
	fc_host_post_vendor_event(shost, fc_get_event_number(),
				  sizeof(event_data), (char *) &event_data,
				  SCSI_NL_VID_TYPE_PCI | PCI_VENDOR_ID_EMULEX);
}

/**
 * lpfc_handle_eratt - Wrapper func for handling hba error attention
 * @phba: pointer to lpfc HBA data structure.
 *
 * This routine wraps the actual SLI3 or SLI4 hba error attention handling
 * routine from the API jump table function pointer from the lpfc_hba struct.
 *
 * Return codes
 *   0 - success.
 *   Any other value - error.
 **/
void
lpfc_handle_eratt(struct lpfc_hba *phba)
{
	(*phba->lpfc_handle_eratt)(phba);
}

/**
 * lpfc_handle_latt - The HBA link event handler
 * @phba: pointer to lpfc hba data structure.
 *
 * This routine is invoked from the worker thread to handle a HBA host
 * attention link event. SLI3 only.
 **/
void
lpfc_handle_latt(struct lpfc_hba *phba)
{
	struct lpfc_vport *vport = phba->pport;
	struct lpfc_sli   *psli = &phba->sli;
	LPFC_MBOXQ_t *pmb;
	volatile uint32_t control;
	struct lpfc_dmabuf *mp;
	int rc = 0;

	pmb = (LPFC_MBOXQ_t *)mempool_alloc(phba->mbox_mem_pool, GFP_KERNEL);
	if (!pmb) {
		rc = 1;
		goto lpfc_handle_latt_err_exit;
	}

	mp = kmalloc(sizeof(struct lpfc_dmabuf), GFP_KERNEL);
	if (!mp) {
		rc = 2;
		goto lpfc_handle_latt_free_pmb;
	}

	mp->virt = lpfc_mbuf_alloc(phba, 0, &mp->phys);
	if (!mp->virt) {
		rc = 3;
		goto lpfc_handle_latt_free_mp;
	}

	/* Cleanup any outstanding ELS commands */
	lpfc_els_flush_all_cmd(phba);

	psli->slistat.link_event++;
	lpfc_read_topology(phba, pmb, mp);
	pmb->mbox_cmpl = lpfc_mbx_cmpl_read_topology;
	pmb->vport = vport;
	/* Block ELS IOCBs until we have processed this mbox command */
	phba->sli.sli3_ring[LPFC_ELS_RING].flag |= LPFC_STOP_IOCB_EVENT;
	rc = lpfc_sli_issue_mbox (phba, pmb, MBX_NOWAIT);
	if (rc == MBX_NOT_FINISHED) {
		rc = 4;
		goto lpfc_handle_latt_free_mbuf;
	}

	/* Clear Link Attention in HA REG */
	spin_lock_irq(&phba->hbalock);
	writel(HA_LATT, phba->HAregaddr);
	readl(phba->HAregaddr); /* flush */
	spin_unlock_irq(&phba->hbalock);

	return;

lpfc_handle_latt_free_mbuf:
	phba->sli.sli3_ring[LPFC_ELS_RING].flag &= ~LPFC_STOP_IOCB_EVENT;
	lpfc_mbuf_free(phba, mp->virt, mp->phys);
lpfc_handle_latt_free_mp:
	kfree(mp);
lpfc_handle_latt_free_pmb:
	mempool_free(pmb, phba->mbox_mem_pool);
lpfc_handle_latt_err_exit:
	/* Enable Link attention interrupts */
	spin_lock_irq(&phba->hbalock);
	psli->sli_flag |= LPFC_PROCESS_LA;
	control = readl(phba->HCregaddr);
	control |= HC_LAINT_ENA;
	writel(control, phba->HCregaddr);
	readl(phba->HCregaddr); /* flush */

	/* Clear Link Attention in HA REG */
	writel(HA_LATT, phba->HAregaddr);
	readl(phba->HAregaddr); /* flush */
	spin_unlock_irq(&phba->hbalock);
	lpfc_linkdown(phba);
	phba->link_state = LPFC_HBA_ERROR;

	lpfc_printf_log(phba, KERN_ERR, LOG_TRACE_EVENT,
			"0300 LATT: Cannot issue READ_LA: Data:%d\n", rc);

	return;
}

/**
 * lpfc_parse_vpd - Parse VPD (Vital Product Data)
 * @phba: pointer to lpfc hba data structure.
 * @vpd: pointer to the vital product data.
 * @len: length of the vital product data in bytes.
 *
 * This routine parses the Vital Product Data (VPD). The VPD is treated as
 * an array of characters. In this routine, the ModelName, ProgramType, and
 * ModelDesc, etc. fields of the phba data structure will be populated.
 *
 * Return codes
 *   0 - pointer to the VPD passed in is NULL
 *   1 - success
 **/
int
lpfc_parse_vpd(struct lpfc_hba *phba, uint8_t *vpd, int len)
{
	uint8_t lenlo, lenhi;
	int Length;
	int i, j;
	int finished = 0;
	int index = 0;

	if (!vpd)
		return 0;

	/* Vital Product */
	lpfc_printf_log(phba, KERN_INFO, LOG_INIT,
			"0455 Vital Product Data: x%x x%x x%x x%x\n",
			(uint32_t) vpd[0], (uint32_t) vpd[1], (uint32_t) vpd[2],
			(uint32_t) vpd[3]);
	while (!finished && (index < (len - 4))) {
		switch (vpd[index]) {
		case 0x82:
		case 0x91:
			index += 1;
			lenlo = vpd[index];
			index += 1;
			lenhi = vpd[index];
			index += 1;
			i = ((((unsigned short)lenhi) << 8) + lenlo);
			index += i;
			break;
		case 0x90:
			index += 1;
			lenlo = vpd[index];
			index += 1;
			lenhi = vpd[index];
			index += 1;
			Length = ((((unsigned short)lenhi) << 8) + lenlo);
			if (Length > len - index)
				Length = len - index;
			while (Length > 0) {
			/* Look for Serial Number */
			if ((vpd[index] == 'S') && (vpd[index+1] == 'N')) {
				index += 2;
				i = vpd[index];
				index += 1;
				j = 0;
				Length -= (3+i);
				while(i--) {
					phba->SerialNumber[j++] = vpd[index++];
					if (j == 31)
						break;
				}
				phba->SerialNumber[j] = 0;
				continue;
			}
			else if ((vpd[index] == 'V') && (vpd[index+1] == '1')) {
				phba->vpd_flag |= VPD_MODEL_DESC;
				index += 2;
				i = vpd[index];
				index += 1;
				j = 0;
				Length -= (3+i);
				while(i--) {
					phba->ModelDesc[j++] = vpd[index++];
					if (j == 255)
						break;
				}
				phba->ModelDesc[j] = 0;
				continue;
			}
			else if ((vpd[index] == 'V') && (vpd[index+1] == '2')) {
				phba->vpd_flag |= VPD_MODEL_NAME;
				index += 2;
				i = vpd[index];
				index += 1;
				j = 0;
				Length -= (3+i);
				while(i--) {
					phba->ModelName[j++] = vpd[index++];
					if (j == 79)
						break;
				}
				phba->ModelName[j] = 0;
				continue;
			}
			else if ((vpd[index] == 'V') && (vpd[index+1] == '3')) {
				phba->vpd_flag |= VPD_PROGRAM_TYPE;
				index += 2;
				i = vpd[index];
				index += 1;
				j = 0;
				Length -= (3+i);
				while(i--) {
					phba->ProgramType[j++] = vpd[index++];
					if (j == 255)
						break;
				}
				phba->ProgramType[j] = 0;
				continue;
			}
			else if ((vpd[index] == 'V') && (vpd[index+1] == '4')) {
				phba->vpd_flag |= VPD_PORT;
				index += 2;
				i = vpd[index];
				index += 1;
				j = 0;
				Length -= (3+i);
				while(i--) {
					if ((phba->sli_rev == LPFC_SLI_REV4) &&
					    (phba->sli4_hba.pport_name_sta ==
					     LPFC_SLI4_PPNAME_GET)) {
						j++;
						index++;
					} else
						phba->Port[j++] = vpd[index++];
					if (j == 19)
						break;
				}
				if ((phba->sli_rev != LPFC_SLI_REV4) ||
				    (phba->sli4_hba.pport_name_sta ==
				     LPFC_SLI4_PPNAME_NON))
					phba->Port[j] = 0;
				continue;
			}
			else {
				index += 2;
				i = vpd[index];
				index += 1;
				index += i;
				Length -= (3 + i);
			}
		}
		finished = 0;
		break;
		case 0x78:
			finished = 1;
			break;
		default:
			index ++;
			break;
		}
	}

	return(1);
}

/**
 * lpfc_get_hba_model_desc - Retrieve HBA device model name and description
 * @phba: pointer to lpfc hba data structure.
 * @mdp: pointer to the data structure to hold the derived model name.
 * @descp: pointer to the data structure to hold the derived description.
 *
 * This routine retrieves HBA's description based on its registered PCI device
 * ID. The @descp passed into this function points to an array of 256 chars. It
 * shall be returned with the model name, maximum speed, and the host bus type.
 * The @mdp passed into this function points to an array of 80 chars. When the
 * function returns, the @mdp will be filled with the model name.
 **/
static void
lpfc_get_hba_model_desc(struct lpfc_hba *phba, uint8_t *mdp, uint8_t *descp)
{
	lpfc_vpd_t *vp;
	uint16_t dev_id = phba->pcidev->device;
	int max_speed;
	int GE = 0;
	int oneConnect = 0; /* default is not a oneConnect */
	struct {
		char *name;
		char *bus;
		char *function;
	} m = {"<Unknown>", "", ""};

	if (mdp && mdp[0] != '\0'
		&& descp && descp[0] != '\0')
		return;

	if (phba->lmt & LMT_64Gb)
		max_speed = 64;
	else if (phba->lmt & LMT_32Gb)
		max_speed = 32;
	else if (phba->lmt & LMT_16Gb)
		max_speed = 16;
	else if (phba->lmt & LMT_10Gb)
		max_speed = 10;
	else if (phba->lmt & LMT_8Gb)
		max_speed = 8;
	else if (phba->lmt & LMT_4Gb)
		max_speed = 4;
	else if (phba->lmt & LMT_2Gb)
		max_speed = 2;
	else if (phba->lmt & LMT_1Gb)
		max_speed = 1;
	else
		max_speed = 0;

	vp = &phba->vpd;

	switch (dev_id) {
	case PCI_DEVICE_ID_FIREFLY:
		m = (typeof(m)){"LP6000", "PCI",
				"Obsolete, Unsupported Fibre Channel Adapter"};
		break;
	case PCI_DEVICE_ID_SUPERFLY:
		if (vp->rev.biuRev >= 1 && vp->rev.biuRev <= 3)
			m = (typeof(m)){"LP7000", "PCI", ""};
		else
			m = (typeof(m)){"LP7000E", "PCI", ""};
		m.function = "Obsolete, Unsupported Fibre Channel Adapter";
		break;
	case PCI_DEVICE_ID_DRAGONFLY:
		m = (typeof(m)){"LP8000", "PCI",
				"Obsolete, Unsupported Fibre Channel Adapter"};
		break;
	case PCI_DEVICE_ID_CENTAUR:
		if (FC_JEDEC_ID(vp->rev.biuRev) == CENTAUR_2G_JEDEC_ID)
			m = (typeof(m)){"LP9002", "PCI", ""};
		else
			m = (typeof(m)){"LP9000", "PCI", ""};
		m.function = "Obsolete, Unsupported Fibre Channel Adapter";
		break;
	case PCI_DEVICE_ID_RFLY:
		m = (typeof(m)){"LP952", "PCI",
				"Obsolete, Unsupported Fibre Channel Adapter"};
		break;
	case PCI_DEVICE_ID_PEGASUS:
		m = (typeof(m)){"LP9802", "PCI-X",
				"Obsolete, Unsupported Fibre Channel Adapter"};
		break;
	case PCI_DEVICE_ID_THOR:
		m = (typeof(m)){"LP10000", "PCI-X",
				"Obsolete, Unsupported Fibre Channel Adapter"};
		break;
	case PCI_DEVICE_ID_VIPER:
		m = (typeof(m)){"LPX1000",  "PCI-X",
				"Obsolete, Unsupported Fibre Channel Adapter"};
		break;
	case PCI_DEVICE_ID_PFLY:
		m = (typeof(m)){"LP982", "PCI-X",
				"Obsolete, Unsupported Fibre Channel Adapter"};
		break;
	case PCI_DEVICE_ID_TFLY:
		m = (typeof(m)){"LP1050", "PCI-X",
				"Obsolete, Unsupported Fibre Channel Adapter"};
		break;
	case PCI_DEVICE_ID_HELIOS:
		m = (typeof(m)){"LP11000", "PCI-X2",
				"Obsolete, Unsupported Fibre Channel Adapter"};
		break;
	case PCI_DEVICE_ID_HELIOS_SCSP:
		m = (typeof(m)){"LP11000-SP", "PCI-X2",
				"Obsolete, Unsupported Fibre Channel Adapter"};
		break;
	case PCI_DEVICE_ID_HELIOS_DCSP:
		m = (typeof(m)){"LP11002-SP",  "PCI-X2",
				"Obsolete, Unsupported Fibre Channel Adapter"};
		break;
	case PCI_DEVICE_ID_NEPTUNE:
		m = (typeof(m)){"LPe1000", "PCIe",
				"Obsolete, Unsupported Fibre Channel Adapter"};
		break;
	case PCI_DEVICE_ID_NEPTUNE_SCSP:
		m = (typeof(m)){"LPe1000-SP", "PCIe",
				"Obsolete, Unsupported Fibre Channel Adapter"};
		break;
	case PCI_DEVICE_ID_NEPTUNE_DCSP:
		m = (typeof(m)){"LPe1002-SP", "PCIe",
				"Obsolete, Unsupported Fibre Channel Adapter"};
		break;
	case PCI_DEVICE_ID_BMID:
		m = (typeof(m)){"LP1150", "PCI-X2", "Fibre Channel Adapter"};
		break;
	case PCI_DEVICE_ID_BSMB:
		m = (typeof(m)){"LP111", "PCI-X2",
				"Obsolete, Unsupported Fibre Channel Adapter"};
		break;
	case PCI_DEVICE_ID_ZEPHYR:
		m = (typeof(m)){"LPe11000", "PCIe", "Fibre Channel Adapter"};
		break;
	case PCI_DEVICE_ID_ZEPHYR_SCSP:
		m = (typeof(m)){"LPe11000", "PCIe", "Fibre Channel Adapter"};
		break;
	case PCI_DEVICE_ID_ZEPHYR_DCSP:
		m = (typeof(m)){"LP2105", "PCIe", "FCoE Adapter"};
		GE = 1;
		break;
	case PCI_DEVICE_ID_ZMID:
		m = (typeof(m)){"LPe1150", "PCIe", "Fibre Channel Adapter"};
		break;
	case PCI_DEVICE_ID_ZSMB:
		m = (typeof(m)){"LPe111", "PCIe", "Fibre Channel Adapter"};
		break;
	case PCI_DEVICE_ID_LP101:
		m = (typeof(m)){"LP101", "PCI-X",
				"Obsolete, Unsupported Fibre Channel Adapter"};
		break;
	case PCI_DEVICE_ID_LP10000S:
		m = (typeof(m)){"LP10000-S", "PCI",
				"Obsolete, Unsupported Fibre Channel Adapter"};
		break;
	case PCI_DEVICE_ID_LP11000S:
		m = (typeof(m)){"LP11000-S", "PCI-X2",
				"Obsolete, Unsupported Fibre Channel Adapter"};
		break;
	case PCI_DEVICE_ID_LPE11000S:
		m = (typeof(m)){"LPe11000-S", "PCIe",
				"Obsolete, Unsupported Fibre Channel Adapter"};
		break;
	case PCI_DEVICE_ID_SAT:
		m = (typeof(m)){"LPe12000", "PCIe", "Fibre Channel Adapter"};
		break;
	case PCI_DEVICE_ID_SAT_MID:
		m = (typeof(m)){"LPe1250", "PCIe", "Fibre Channel Adapter"};
		break;
	case PCI_DEVICE_ID_SAT_SMB:
		m = (typeof(m)){"LPe121", "PCIe", "Fibre Channel Adapter"};
		break;
	case PCI_DEVICE_ID_SAT_DCSP:
		m = (typeof(m)){"LPe12002-SP", "PCIe", "Fibre Channel Adapter"};
		break;
	case PCI_DEVICE_ID_SAT_SCSP:
		m = (typeof(m)){"LPe12000-SP", "PCIe", "Fibre Channel Adapter"};
		break;
	case PCI_DEVICE_ID_SAT_S:
		m = (typeof(m)){"LPe12000-S", "PCIe", "Fibre Channel Adapter"};
		break;
	case PCI_DEVICE_ID_HORNET:
		m = (typeof(m)){"LP21000", "PCIe",
				"Obsolete, Unsupported FCoE Adapter"};
		GE = 1;
		break;
	case PCI_DEVICE_ID_PROTEUS_VF:
		m = (typeof(m)){"LPev12000", "PCIe IOV",
				"Obsolete, Unsupported Fibre Channel Adapter"};
		break;
	case PCI_DEVICE_ID_PROTEUS_PF:
		m = (typeof(m)){"LPev12000", "PCIe IOV",
				"Obsolete, Unsupported Fibre Channel Adapter"};
		break;
	case PCI_DEVICE_ID_PROTEUS_S:
		m = (typeof(m)){"LPemv12002-S", "PCIe IOV",
				"Obsolete, Unsupported Fibre Channel Adapter"};
		break;
	case PCI_DEVICE_ID_TIGERSHARK:
		oneConnect = 1;
		m = (typeof(m)){"OCe10100", "PCIe", "FCoE"};
		break;
	case PCI_DEVICE_ID_TOMCAT:
		oneConnect = 1;
		m = (typeof(m)){"OCe11100", "PCIe", "FCoE"};
		break;
	case PCI_DEVICE_ID_FALCON:
		m = (typeof(m)){"LPSe12002-ML1-E", "PCIe",
				"EmulexSecure Fibre"};
		break;
	case PCI_DEVICE_ID_BALIUS:
		m = (typeof(m)){"LPVe12002", "PCIe Shared I/O",
				"Obsolete, Unsupported Fibre Channel Adapter"};
		break;
	case PCI_DEVICE_ID_LANCER_FC:
		m = (typeof(m)){"LPe16000", "PCIe", "Fibre Channel Adapter"};
		break;
	case PCI_DEVICE_ID_LANCER_FC_VF:
		m = (typeof(m)){"LPe16000", "PCIe",
				"Obsolete, Unsupported Fibre Channel Adapter"};
		break;
	case PCI_DEVICE_ID_LANCER_FCOE:
		oneConnect = 1;
		m = (typeof(m)){"OCe15100", "PCIe", "FCoE"};
		break;
	case PCI_DEVICE_ID_LANCER_FCOE_VF:
		oneConnect = 1;
		m = (typeof(m)){"OCe15100", "PCIe",
				"Obsolete, Unsupported FCoE"};
		break;
	case PCI_DEVICE_ID_LANCER_G6_FC:
		m = (typeof(m)){"LPe32000", "PCIe", "Fibre Channel Adapter"};
		break;
	case PCI_DEVICE_ID_LANCER_G7_FC:
		m = (typeof(m)){"LPe36000", "PCIe", "Fibre Channel Adapter"};
		break;
	case PCI_DEVICE_ID_SKYHAWK:
	case PCI_DEVICE_ID_SKYHAWK_VF:
		oneConnect = 1;
		m = (typeof(m)){"OCe14000", "PCIe", "FCoE"};
		break;
	default:
		m = (typeof(m)){"Unknown", "", ""};
		break;
	}

	if (mdp && mdp[0] == '\0')
		snprintf(mdp, 79,"%s", m.name);
	/*
	 * oneConnect hba requires special processing, they are all initiators
	 * and we put the port number on the end
	 */
	if (descp && descp[0] == '\0') {
		if (oneConnect)
			snprintf(descp, 255,
				"Emulex OneConnect %s, %s Initiator %s",
				m.name, m.function,
				phba->Port);
		else if (max_speed == 0)
			snprintf(descp, 255,
				"Emulex %s %s %s",
				m.name, m.bus, m.function);
		else
			snprintf(descp, 255,
				"Emulex %s %d%s %s %s",
				m.name, max_speed, (GE) ? "GE" : "Gb",
				m.bus, m.function);
	}
}

/**
 * lpfc_post_buffer - Post IOCB(s) with DMA buffer descriptor(s) to a IOCB ring
 * @phba: pointer to lpfc hba data structure.
 * @pring: pointer to a IOCB ring.
 * @cnt: the number of IOCBs to be posted to the IOCB ring.
 *
 * This routine posts a given number of IOCBs with the associated DMA buffer
 * descriptors specified by the cnt argument to the given IOCB ring.
 *
 * Return codes
 *   The number of IOCBs NOT able to be posted to the IOCB ring.
 **/
int
lpfc_post_buffer(struct lpfc_hba *phba, struct lpfc_sli_ring *pring, int cnt)
{
	IOCB_t *icmd;
	struct lpfc_iocbq *iocb;
	struct lpfc_dmabuf *mp1, *mp2;

	cnt += pring->missbufcnt;

	/* While there are buffers to post */
	while (cnt > 0) {
		/* Allocate buffer for  command iocb */
		iocb = lpfc_sli_get_iocbq(phba);
		if (iocb == NULL) {
			pring->missbufcnt = cnt;
			return cnt;
		}
		icmd = &iocb->iocb;

		/* 2 buffers can be posted per command */
		/* Allocate buffer to post */
		mp1 = kmalloc(sizeof (struct lpfc_dmabuf), GFP_KERNEL);
		if (mp1)
		    mp1->virt = lpfc_mbuf_alloc(phba, MEM_PRI, &mp1->phys);
		if (!mp1 || !mp1->virt) {
			kfree(mp1);
			lpfc_sli_release_iocbq(phba, iocb);
			pring->missbufcnt = cnt;
			return cnt;
		}

		INIT_LIST_HEAD(&mp1->list);
		/* Allocate buffer to post */
		if (cnt > 1) {
			mp2 = kmalloc(sizeof (struct lpfc_dmabuf), GFP_KERNEL);
			if (mp2)
				mp2->virt = lpfc_mbuf_alloc(phba, MEM_PRI,
							    &mp2->phys);
			if (!mp2 || !mp2->virt) {
				kfree(mp2);
				lpfc_mbuf_free(phba, mp1->virt, mp1->phys);
				kfree(mp1);
				lpfc_sli_release_iocbq(phba, iocb);
				pring->missbufcnt = cnt;
				return cnt;
			}

			INIT_LIST_HEAD(&mp2->list);
		} else {
			mp2 = NULL;
		}

		icmd->un.cont64[0].addrHigh = putPaddrHigh(mp1->phys);
		icmd->un.cont64[0].addrLow = putPaddrLow(mp1->phys);
		icmd->un.cont64[0].tus.f.bdeSize = FCELSSIZE;
		icmd->ulpBdeCount = 1;
		cnt--;
		if (mp2) {
			icmd->un.cont64[1].addrHigh = putPaddrHigh(mp2->phys);
			icmd->un.cont64[1].addrLow = putPaddrLow(mp2->phys);
			icmd->un.cont64[1].tus.f.bdeSize = FCELSSIZE;
			cnt--;
			icmd->ulpBdeCount = 2;
		}

		icmd->ulpCommand = CMD_QUE_RING_BUF64_CN;
		icmd->ulpLe = 1;

		if (lpfc_sli_issue_iocb(phba, pring->ringno, iocb, 0) ==
		    IOCB_ERROR) {
			lpfc_mbuf_free(phba, mp1->virt, mp1->phys);
			kfree(mp1);
			cnt++;
			if (mp2) {
				lpfc_mbuf_free(phba, mp2->virt, mp2->phys);
				kfree(mp2);
				cnt++;
			}
			lpfc_sli_release_iocbq(phba, iocb);
			pring->missbufcnt = cnt;
			return cnt;
		}
		lpfc_sli_ringpostbuf_put(phba, pring, mp1);
		if (mp2)
			lpfc_sli_ringpostbuf_put(phba, pring, mp2);
	}
	pring->missbufcnt = 0;
	return 0;
}

/**
 * lpfc_post_rcv_buf - Post the initial receive IOCB buffers to ELS ring
 * @phba: pointer to lpfc hba data structure.
 *
 * This routine posts initial receive IOCB buffers to the ELS ring. The
 * current number of initial IOCB buffers specified by LPFC_BUF_RING0 is
 * set to 64 IOCBs. SLI3 only.
 *
 * Return codes
 *   0 - success (currently always success)
 **/
static int
lpfc_post_rcv_buf(struct lpfc_hba *phba)
{
	struct lpfc_sli *psli = &phba->sli;

	/* Ring 0, ELS / CT buffers */
	lpfc_post_buffer(phba, &psli->sli3_ring[LPFC_ELS_RING], LPFC_BUF_RING0);
	/* Ring 2 - FCP no buffers needed */

	return 0;
}

#define S(N,V) (((V)<<(N))|((V)>>(32-(N))))

/**
 * lpfc_sha_init - Set up initial array of hash table entries
 * @HashResultPointer: pointer to an array as hash table.
 *
 * This routine sets up the initial values to the array of hash table entries
 * for the LC HBAs.
 **/
static void
lpfc_sha_init(uint32_t * HashResultPointer)
{
	HashResultPointer[0] = 0x67452301;
	HashResultPointer[1] = 0xEFCDAB89;
	HashResultPointer[2] = 0x98BADCFE;
	HashResultPointer[3] = 0x10325476;
	HashResultPointer[4] = 0xC3D2E1F0;
}

/**
 * lpfc_sha_iterate - Iterate initial hash table with the working hash table
 * @HashResultPointer: pointer to an initial/result hash table.
 * @HashWorkingPointer: pointer to an working hash table.
 *
 * This routine iterates an initial hash table pointed by @HashResultPointer
 * with the values from the working hash table pointeed by @HashWorkingPointer.
 * The results are putting back to the initial hash table, returned through
 * the @HashResultPointer as the result hash table.
 **/
static void
lpfc_sha_iterate(uint32_t * HashResultPointer, uint32_t * HashWorkingPointer)
{
	int t;
	uint32_t TEMP;
	uint32_t A, B, C, D, E;
	t = 16;
	do {
		HashWorkingPointer[t] =
		    S(1,
		      HashWorkingPointer[t - 3] ^ HashWorkingPointer[t -
								     8] ^
		      HashWorkingPointer[t - 14] ^ HashWorkingPointer[t - 16]);
	} while (++t <= 79);
	t = 0;
	A = HashResultPointer[0];
	B = HashResultPointer[1];
	C = HashResultPointer[2];
	D = HashResultPointer[3];
	E = HashResultPointer[4];

	do {
		if (t < 20) {
			TEMP = ((B & C) | ((~B) & D)) + 0x5A827999;
		} else if (t < 40) {
			TEMP = (B ^ C ^ D) + 0x6ED9EBA1;
		} else if (t < 60) {
			TEMP = ((B & C) | (B & D) | (C & D)) + 0x8F1BBCDC;
		} else {
			TEMP = (B ^ C ^ D) + 0xCA62C1D6;
		}
		TEMP += S(5, A) + E + HashWorkingPointer[t];
		E = D;
		D = C;
		C = S(30, B);
		B = A;
		A = TEMP;
	} while (++t <= 79);

	HashResultPointer[0] += A;
	HashResultPointer[1] += B;
	HashResultPointer[2] += C;
	HashResultPointer[3] += D;
	HashResultPointer[4] += E;

}

/**
 * lpfc_challenge_key - Create challenge key based on WWPN of the HBA
 * @RandomChallenge: pointer to the entry of host challenge random number array.
 * @HashWorking: pointer to the entry of the working hash array.
 *
 * This routine calculates the working hash array referred by @HashWorking
 * from the challenge random numbers associated with the host, referred by
 * @RandomChallenge. The result is put into the entry of the working hash
 * array and returned by reference through @HashWorking.
 **/
static void
lpfc_challenge_key(uint32_t * RandomChallenge, uint32_t * HashWorking)
{
	*HashWorking = (*RandomChallenge ^ *HashWorking);
}

/**
 * lpfc_hba_init - Perform special handling for LC HBA initialization
 * @phba: pointer to lpfc hba data structure.
 * @hbainit: pointer to an array of unsigned 32-bit integers.
 *
 * This routine performs the special handling for LC HBA initialization.
 **/
void
lpfc_hba_init(struct lpfc_hba *phba, uint32_t *hbainit)
{
	int t;
	uint32_t *HashWorking;
	uint32_t *pwwnn = (uint32_t *) phba->wwnn;

	HashWorking = kcalloc(80, sizeof(uint32_t), GFP_KERNEL);
	if (!HashWorking)
		return;

	HashWorking[0] = HashWorking[78] = *pwwnn++;
	HashWorking[1] = HashWorking[79] = *pwwnn;

	for (t = 0; t < 7; t++)
		lpfc_challenge_key(phba->RandomData + t, HashWorking + t);

	lpfc_sha_init(hbainit);
	lpfc_sha_iterate(hbainit, HashWorking);
	kfree(HashWorking);
}

/**
 * lpfc_cleanup - Performs vport cleanups before deleting a vport
 * @vport: pointer to a virtual N_Port data structure.
 *
 * This routine performs the necessary cleanups before deleting the @vport.
 * It invokes the discovery state machine to perform necessary state
 * transitions and to release the ndlps associated with the @vport. Note,
 * the physical port is treated as @vport 0.
 **/
void
lpfc_cleanup(struct lpfc_vport *vport)
{
	struct lpfc_hba   *phba = vport->phba;
	struct lpfc_nodelist *ndlp, *next_ndlp;
	int i = 0;

	if (phba->link_state > LPFC_LINK_DOWN)
		lpfc_port_link_failure(vport);

	list_for_each_entry_safe(ndlp, next_ndlp, &vport->fc_nodes, nlp_listp) {
		if (!NLP_CHK_NODE_ACT(ndlp)) {
			ndlp = lpfc_enable_node(vport, ndlp,
						NLP_STE_UNUSED_NODE);
			if (!ndlp)
				continue;
			spin_lock_irq(&phba->ndlp_lock);
			NLP_SET_FREE_REQ(ndlp);
			spin_unlock_irq(&phba->ndlp_lock);
			/* Trigger the release of the ndlp memory */
			lpfc_nlp_put(ndlp);
			continue;
		}
		spin_lock_irq(&phba->ndlp_lock);
		if (NLP_CHK_FREE_REQ(ndlp)) {
			/* The ndlp should not be in memory free mode already */
			spin_unlock_irq(&phba->ndlp_lock);
			continue;
		} else
			/* Indicate request for freeing ndlp memory */
			NLP_SET_FREE_REQ(ndlp);
		spin_unlock_irq(&phba->ndlp_lock);

		if (vport->port_type != LPFC_PHYSICAL_PORT &&
		    ndlp->nlp_DID == Fabric_DID) {
			/* Just free up ndlp with Fabric_DID for vports */
			lpfc_nlp_put(ndlp);
			continue;
		}

		/* take care of nodes in unused state before the state
		 * machine taking action.
		 */
		if (ndlp->nlp_state == NLP_STE_UNUSED_NODE) {
			lpfc_nlp_put(ndlp);
			continue;
		}

		if (ndlp->nlp_type & NLP_FABRIC)
			lpfc_disc_state_machine(vport, ndlp, NULL,
					NLP_EVT_DEVICE_RECOVERY);

		lpfc_disc_state_machine(vport, ndlp, NULL,
					     NLP_EVT_DEVICE_RM);
	}

	/* At this point, ALL ndlp's should be gone
	 * because of the previous NLP_EVT_DEVICE_RM.
	 * Lets wait for this to happen, if needed.
	 */
	while (!list_empty(&vport->fc_nodes)) {
		if (i++ > 3000) {
			lpfc_printf_vlog(vport, KERN_ERR,
					 LOG_TRACE_EVENT,
				"0233 Nodelist not empty\n");
			list_for_each_entry_safe(ndlp, next_ndlp,
						&vport->fc_nodes, nlp_listp) {
				lpfc_printf_vlog(ndlp->vport, KERN_ERR,
						LOG_TRACE_EVENT,
						"0282 did:x%x ndlp:x%px "
						"usgmap:x%x refcnt:%d\n",
						ndlp->nlp_DID, (void *)ndlp,
						ndlp->nlp_usg_map,
						kref_read(&ndlp->kref));
			}
			break;
		}

		/* Wait for any activity on ndlps to settle */
		msleep(10);
	}
	lpfc_cleanup_vports_rrqs(vport, NULL);
}

/**
 * lpfc_stop_vport_timers - Stop all the timers associated with a vport
 * @vport: pointer to a virtual N_Port data structure.
 *
 * This routine stops all the timers associated with a @vport. This function
 * is invoked before disabling or deleting a @vport. Note that the physical
 * port is treated as @vport 0.
 **/
void
lpfc_stop_vport_timers(struct lpfc_vport *vport)
{
	del_timer_sync(&vport->els_tmofunc);
	del_timer_sync(&vport->delayed_disc_tmo);
	lpfc_can_disctmo(vport);
	return;
}

/**
 * __lpfc_sli4_stop_fcf_redisc_wait_timer - Stop FCF rediscovery wait timer
 * @phba: pointer to lpfc hba data structure.
 *
 * This routine stops the SLI4 FCF rediscover wait timer if it's on. The
 * caller of this routine should already hold the host lock.
 **/
void
__lpfc_sli4_stop_fcf_redisc_wait_timer(struct lpfc_hba *phba)
{
	/* Clear pending FCF rediscovery wait flag */
	phba->fcf.fcf_flag &= ~FCF_REDISC_PEND;

	/* Now, try to stop the timer */
	del_timer(&phba->fcf.redisc_wait);
}

/**
 * lpfc_sli4_stop_fcf_redisc_wait_timer - Stop FCF rediscovery wait timer
 * @phba: pointer to lpfc hba data structure.
 *
 * This routine stops the SLI4 FCF rediscover wait timer if it's on. It
 * checks whether the FCF rediscovery wait timer is pending with the host
 * lock held before proceeding with disabling the timer and clearing the
 * wait timer pendig flag.
 **/
void
lpfc_sli4_stop_fcf_redisc_wait_timer(struct lpfc_hba *phba)
{
	spin_lock_irq(&phba->hbalock);
	if (!(phba->fcf.fcf_flag & FCF_REDISC_PEND)) {
		/* FCF rediscovery timer already fired or stopped */
		spin_unlock_irq(&phba->hbalock);
		return;
	}
	__lpfc_sli4_stop_fcf_redisc_wait_timer(phba);
	/* Clear failover in progress flags */
	phba->fcf.fcf_flag &= ~(FCF_DEAD_DISC | FCF_ACVL_DISC);
	spin_unlock_irq(&phba->hbalock);
}

/**
 * lpfc_stop_hba_timers - Stop all the timers associated with an HBA
 * @phba: pointer to lpfc hba data structure.
 *
 * This routine stops all the timers associated with a HBA. This function is
 * invoked before either putting a HBA offline or unloading the driver.
 **/
void
lpfc_stop_hba_timers(struct lpfc_hba *phba)
{
	if (phba->pport)
		lpfc_stop_vport_timers(phba->pport);
	cancel_delayed_work_sync(&phba->eq_delay_work);
	cancel_delayed_work_sync(&phba->idle_stat_delay_work);
	del_timer_sync(&phba->sli.mbox_tmo);
	del_timer_sync(&phba->fabric_block_timer);
	del_timer_sync(&phba->eratt_poll);
	del_timer_sync(&phba->hb_tmofunc);
	if (phba->sli_rev == LPFC_SLI_REV4) {
		del_timer_sync(&phba->rrq_tmr);
		phba->hba_flag &= ~HBA_RRQ_ACTIVE;
	}
	phba->hb_outstanding = 0;

	switch (phba->pci_dev_grp) {
	case LPFC_PCI_DEV_LP:
		/* Stop any LightPulse device specific driver timers */
		del_timer_sync(&phba->fcp_poll_timer);
		break;
	case LPFC_PCI_DEV_OC:
		/* Stop any OneConnect device specific driver timers */
		lpfc_sli4_stop_fcf_redisc_wait_timer(phba);
		break;
	default:
		lpfc_printf_log(phba, KERN_ERR, LOG_TRACE_EVENT,
				"0297 Invalid device group (x%x)\n",
				phba->pci_dev_grp);
		break;
	}
	return;
}

/**
 * lpfc_block_mgmt_io - Mark a HBA's management interface as blocked
 * @phba: pointer to lpfc hba data structure.
 * @mbx_action: flag for mailbox no wait action.
 *
 * This routine marks a HBA's management interface as blocked. Once the HBA's
 * management interface is marked as blocked, all the user space access to
 * the HBA, whether they are from sysfs interface or libdfc interface will
 * all be blocked. The HBA is set to block the management interface when the
 * driver prepares the HBA interface for online or offline.
 **/
static void
lpfc_block_mgmt_io(struct lpfc_hba *phba, int mbx_action)
{
	unsigned long iflag;
	uint8_t actcmd = MBX_HEARTBEAT;
	unsigned long timeout;

	spin_lock_irqsave(&phba->hbalock, iflag);
	phba->sli.sli_flag |= LPFC_BLOCK_MGMT_IO;
	spin_unlock_irqrestore(&phba->hbalock, iflag);
	if (mbx_action == LPFC_MBX_NO_WAIT)
		return;
	timeout = msecs_to_jiffies(LPFC_MBOX_TMO * 1000) + jiffies;
	spin_lock_irqsave(&phba->hbalock, iflag);
	if (phba->sli.mbox_active) {
		actcmd = phba->sli.mbox_active->u.mb.mbxCommand;
		/* Determine how long we might wait for the active mailbox
		 * command to be gracefully completed by firmware.
		 */
		timeout = msecs_to_jiffies(lpfc_mbox_tmo_val(phba,
				phba->sli.mbox_active) * 1000) + jiffies;
	}
	spin_unlock_irqrestore(&phba->hbalock, iflag);

	/* Wait for the outstnading mailbox command to complete */
	while (phba->sli.mbox_active) {
		/* Check active mailbox complete status every 2ms */
		msleep(2);
		if (time_after(jiffies, timeout)) {
			lpfc_printf_log(phba, KERN_ERR, LOG_TRACE_EVENT,
					"2813 Mgmt IO is Blocked %x "
					"- mbox cmd %x still active\n",
					phba->sli.sli_flag, actcmd);
			break;
		}
	}
}

/**
 * lpfc_sli4_node_prep - Assign RPIs for active nodes.
 * @phba: pointer to lpfc hba data structure.
 *
 * Allocate RPIs for all active remote nodes. This is needed whenever
 * an SLI4 adapter is reset and the driver is not unloading. Its purpose
 * is to fixup the temporary rpi assignments.
 **/
void
lpfc_sli4_node_prep(struct lpfc_hba *phba)
{
	struct lpfc_nodelist  *ndlp, *next_ndlp;
	struct lpfc_vport **vports;
	int i, rpi;
	unsigned long flags;

	if (phba->sli_rev != LPFC_SLI_REV4)
		return;

	vports = lpfc_create_vport_work_array(phba);
	if (vports == NULL)
		return;

	for (i = 0; i <= phba->max_vports && vports[i] != NULL; i++) {
		if (vports[i]->load_flag & FC_UNLOADING)
			continue;

		list_for_each_entry_safe(ndlp, next_ndlp,
					 &vports[i]->fc_nodes,
					 nlp_listp) {
			if (!NLP_CHK_NODE_ACT(ndlp))
				continue;
			rpi = lpfc_sli4_alloc_rpi(phba);
			if (rpi == LPFC_RPI_ALLOC_ERROR) {
				spin_lock_irqsave(&phba->ndlp_lock, flags);
				NLP_CLR_NODE_ACT(ndlp);
				spin_unlock_irqrestore(&phba->ndlp_lock, flags);
				continue;
			}
			ndlp->nlp_rpi = rpi;
			lpfc_printf_vlog(ndlp->vport, KERN_INFO,
					 LOG_NODE | LOG_DISCOVERY,
					 "0009 Assign RPI x%x to ndlp x%px "
					 "DID:x%06x flg:x%x map:x%x\n",
					 ndlp->nlp_rpi, ndlp, ndlp->nlp_DID,
					 ndlp->nlp_flag, ndlp->nlp_usg_map);
		}
	}
	lpfc_destroy_vport_work_array(phba, vports);
}

/**
 * lpfc_create_expedite_pool - create expedite pool
 * @phba: pointer to lpfc hba data structure.
 *
 * This routine moves a batch of XRIs from lpfc_io_buf_list_put of HWQ 0
 * to expedite pool. Mark them as expedite.
 **/
static void lpfc_create_expedite_pool(struct lpfc_hba *phba)
{
	struct lpfc_sli4_hdw_queue *qp;
	struct lpfc_io_buf *lpfc_ncmd;
	struct lpfc_io_buf *lpfc_ncmd_next;
	struct lpfc_epd_pool *epd_pool;
	unsigned long iflag;

	epd_pool = &phba->epd_pool;
	qp = &phba->sli4_hba.hdwq[0];

	spin_lock_init(&epd_pool->lock);
	spin_lock_irqsave(&qp->io_buf_list_put_lock, iflag);
	spin_lock(&epd_pool->lock);
	INIT_LIST_HEAD(&epd_pool->list);
	list_for_each_entry_safe(lpfc_ncmd, lpfc_ncmd_next,
				 &qp->lpfc_io_buf_list_put, list) {
		list_move_tail(&lpfc_ncmd->list, &epd_pool->list);
		lpfc_ncmd->expedite = true;
		qp->put_io_bufs--;
		epd_pool->count++;
		if (epd_pool->count >= XRI_BATCH)
			break;
	}
	spin_unlock(&epd_pool->lock);
	spin_unlock_irqrestore(&qp->io_buf_list_put_lock, iflag);
}

/**
 * lpfc_destroy_expedite_pool - destroy expedite pool
 * @phba: pointer to lpfc hba data structure.
 *
 * This routine returns XRIs from expedite pool to lpfc_io_buf_list_put
 * of HWQ 0. Clear the mark.
 **/
static void lpfc_destroy_expedite_pool(struct lpfc_hba *phba)
{
	struct lpfc_sli4_hdw_queue *qp;
	struct lpfc_io_buf *lpfc_ncmd;
	struct lpfc_io_buf *lpfc_ncmd_next;
	struct lpfc_epd_pool *epd_pool;
	unsigned long iflag;

	epd_pool = &phba->epd_pool;
	qp = &phba->sli4_hba.hdwq[0];

	spin_lock_irqsave(&qp->io_buf_list_put_lock, iflag);
	spin_lock(&epd_pool->lock);
	list_for_each_entry_safe(lpfc_ncmd, lpfc_ncmd_next,
				 &epd_pool->list, list) {
		list_move_tail(&lpfc_ncmd->list,
			       &qp->lpfc_io_buf_list_put);
		lpfc_ncmd->flags = false;
		qp->put_io_bufs++;
		epd_pool->count--;
	}
	spin_unlock(&epd_pool->lock);
	spin_unlock_irqrestore(&qp->io_buf_list_put_lock, iflag);
}

/**
 * lpfc_create_multixri_pools - create multi-XRI pools
 * @phba: pointer to lpfc hba data structure.
 *
 * This routine initialize public, private per HWQ. Then, move XRIs from
 * lpfc_io_buf_list_put to public pool. High and low watermark are also
 * Initialized.
 **/
void lpfc_create_multixri_pools(struct lpfc_hba *phba)
{
	u32 i, j;
	u32 hwq_count;
	u32 count_per_hwq;
	struct lpfc_io_buf *lpfc_ncmd;
	struct lpfc_io_buf *lpfc_ncmd_next;
	unsigned long iflag;
	struct lpfc_sli4_hdw_queue *qp;
	struct lpfc_multixri_pool *multixri_pool;
	struct lpfc_pbl_pool *pbl_pool;
	struct lpfc_pvt_pool *pvt_pool;

	lpfc_printf_log(phba, KERN_INFO, LOG_INIT,
			"1234 num_hdw_queue=%d num_present_cpu=%d common_xri_cnt=%d\n",
			phba->cfg_hdw_queue, phba->sli4_hba.num_present_cpu,
			phba->sli4_hba.io_xri_cnt);

	if (phba->cfg_enable_fc4_type & LPFC_ENABLE_NVME)
		lpfc_create_expedite_pool(phba);

	hwq_count = phba->cfg_hdw_queue;
	count_per_hwq = phba->sli4_hba.io_xri_cnt / hwq_count;

	for (i = 0; i < hwq_count; i++) {
		multixri_pool = kzalloc(sizeof(*multixri_pool), GFP_KERNEL);

		if (!multixri_pool) {
			lpfc_printf_log(phba, KERN_INFO, LOG_INIT,
					"1238 Failed to allocate memory for "
					"multixri_pool\n");

			if (phba->cfg_enable_fc4_type & LPFC_ENABLE_NVME)
				lpfc_destroy_expedite_pool(phba);

			j = 0;
			while (j < i) {
				qp = &phba->sli4_hba.hdwq[j];
				kfree(qp->p_multixri_pool);
				j++;
			}
			phba->cfg_xri_rebalancing = 0;
			return;
		}

		qp = &phba->sli4_hba.hdwq[i];
		qp->p_multixri_pool = multixri_pool;

		multixri_pool->xri_limit = count_per_hwq;
		multixri_pool->rrb_next_hwqid = i;

		/* Deal with public free xri pool */
		pbl_pool = &multixri_pool->pbl_pool;
		spin_lock_init(&pbl_pool->lock);
		spin_lock_irqsave(&qp->io_buf_list_put_lock, iflag);
		spin_lock(&pbl_pool->lock);
		INIT_LIST_HEAD(&pbl_pool->list);
		list_for_each_entry_safe(lpfc_ncmd, lpfc_ncmd_next,
					 &qp->lpfc_io_buf_list_put, list) {
			list_move_tail(&lpfc_ncmd->list, &pbl_pool->list);
			qp->put_io_bufs--;
			pbl_pool->count++;
		}
		lpfc_printf_log(phba, KERN_INFO, LOG_INIT,
				"1235 Moved %d buffers from PUT list over to pbl_pool[%d]\n",
				pbl_pool->count, i);
		spin_unlock(&pbl_pool->lock);
		spin_unlock_irqrestore(&qp->io_buf_list_put_lock, iflag);

		/* Deal with private free xri pool */
		pvt_pool = &multixri_pool->pvt_pool;
		pvt_pool->high_watermark = multixri_pool->xri_limit / 2;
		pvt_pool->low_watermark = XRI_BATCH;
		spin_lock_init(&pvt_pool->lock);
		spin_lock_irqsave(&pvt_pool->lock, iflag);
		INIT_LIST_HEAD(&pvt_pool->list);
		pvt_pool->count = 0;
		spin_unlock_irqrestore(&pvt_pool->lock, iflag);
	}
}

/**
 * lpfc_destroy_multixri_pools - destroy multi-XRI pools
 * @phba: pointer to lpfc hba data structure.
 *
 * This routine returns XRIs from public/private to lpfc_io_buf_list_put.
 **/
static void lpfc_destroy_multixri_pools(struct lpfc_hba *phba)
{
	u32 i;
	u32 hwq_count;
	struct lpfc_io_buf *lpfc_ncmd;
	struct lpfc_io_buf *lpfc_ncmd_next;
	unsigned long iflag;
	struct lpfc_sli4_hdw_queue *qp;
	struct lpfc_multixri_pool *multixri_pool;
	struct lpfc_pbl_pool *pbl_pool;
	struct lpfc_pvt_pool *pvt_pool;

	if (phba->cfg_enable_fc4_type & LPFC_ENABLE_NVME)
		lpfc_destroy_expedite_pool(phba);

	if (!(phba->pport->load_flag & FC_UNLOADING))
		lpfc_sli_flush_io_rings(phba);

	hwq_count = phba->cfg_hdw_queue;

	for (i = 0; i < hwq_count; i++) {
		qp = &phba->sli4_hba.hdwq[i];
		multixri_pool = qp->p_multixri_pool;
		if (!multixri_pool)
			continue;

		qp->p_multixri_pool = NULL;

		spin_lock_irqsave(&qp->io_buf_list_put_lock, iflag);

		/* Deal with public free xri pool */
		pbl_pool = &multixri_pool->pbl_pool;
		spin_lock(&pbl_pool->lock);

		lpfc_printf_log(phba, KERN_INFO, LOG_INIT,
				"1236 Moving %d buffers from pbl_pool[%d] TO PUT list\n",
				pbl_pool->count, i);

		list_for_each_entry_safe(lpfc_ncmd, lpfc_ncmd_next,
					 &pbl_pool->list, list) {
			list_move_tail(&lpfc_ncmd->list,
				       &qp->lpfc_io_buf_list_put);
			qp->put_io_bufs++;
			pbl_pool->count--;
		}

		INIT_LIST_HEAD(&pbl_pool->list);
		pbl_pool->count = 0;

		spin_unlock(&pbl_pool->lock);

		/* Deal with private free xri pool */
		pvt_pool = &multixri_pool->pvt_pool;
		spin_lock(&pvt_pool->lock);

		lpfc_printf_log(phba, KERN_INFO, LOG_INIT,
				"1237 Moving %d buffers from pvt_pool[%d] TO PUT list\n",
				pvt_pool->count, i);

		list_for_each_entry_safe(lpfc_ncmd, lpfc_ncmd_next,
					 &pvt_pool->list, list) {
			list_move_tail(&lpfc_ncmd->list,
				       &qp->lpfc_io_buf_list_put);
			qp->put_io_bufs++;
			pvt_pool->count--;
		}

		INIT_LIST_HEAD(&pvt_pool->list);
		pvt_pool->count = 0;

		spin_unlock(&pvt_pool->lock);
		spin_unlock_irqrestore(&qp->io_buf_list_put_lock, iflag);

		kfree(multixri_pool);
	}
}

/**
 * lpfc_online - Initialize and bring a HBA online
 * @phba: pointer to lpfc hba data structure.
 *
 * This routine initializes the HBA and brings a HBA online. During this
 * process, the management interface is blocked to prevent user space access
 * to the HBA interfering with the driver initialization.
 *
 * Return codes
 *   0 - successful
 *   1 - failed
 **/
int
lpfc_online(struct lpfc_hba *phba)
{
	struct lpfc_vport *vport;
	struct lpfc_vport **vports;
	int i, error = 0;
	bool vpis_cleared = false;

	if (!phba)
		return 0;
	vport = phba->pport;

	if (!(vport->fc_flag & FC_OFFLINE_MODE))
		return 0;

	lpfc_printf_log(phba, KERN_WARNING, LOG_INIT,
			"0458 Bring Adapter online\n");

	lpfc_block_mgmt_io(phba, LPFC_MBX_WAIT);

	if (phba->sli_rev == LPFC_SLI_REV4) {
		if (lpfc_sli4_hba_setup(phba)) { /* Initialize SLI4 HBA */
			lpfc_unblock_mgmt_io(phba);
			return 1;
		}
		spin_lock_irq(&phba->hbalock);
		if (!phba->sli4_hba.max_cfg_param.vpi_used)
			vpis_cleared = true;
		spin_unlock_irq(&phba->hbalock);

		/* Reestablish the local initiator port.
		 * The offline process destroyed the previous lport.
		 */
		if (phba->cfg_enable_fc4_type & LPFC_ENABLE_NVME &&
				!phba->nvmet_support) {
			error = lpfc_nvme_create_localport(phba->pport);
			if (error)
				lpfc_printf_log(phba, KERN_ERR, LOG_TRACE_EVENT,
					"6132 NVME restore reg failed "
					"on nvmei error x%x\n", error);
		}
	} else {
		lpfc_sli_queue_init(phba);
		if (lpfc_sli_hba_setup(phba)) {	/* Initialize SLI2/SLI3 HBA */
			lpfc_unblock_mgmt_io(phba);
			return 1;
		}
	}

	vports = lpfc_create_vport_work_array(phba);
	if (vports != NULL) {
		for (i = 0; i <= phba->max_vports && vports[i] != NULL; i++) {
			struct Scsi_Host *shost;
			shost = lpfc_shost_from_vport(vports[i]);
			spin_lock_irq(shost->host_lock);
			vports[i]->fc_flag &= ~FC_OFFLINE_MODE;
			if (phba->sli3_options & LPFC_SLI3_NPIV_ENABLED)
				vports[i]->fc_flag |= FC_VPORT_NEEDS_REG_VPI;
			if (phba->sli_rev == LPFC_SLI_REV4) {
				vports[i]->fc_flag |= FC_VPORT_NEEDS_INIT_VPI;
				if ((vpis_cleared) &&
				    (vports[i]->port_type !=
					LPFC_PHYSICAL_PORT))
					vports[i]->vpi = 0;
			}
			spin_unlock_irq(shost->host_lock);
		}
	}
	lpfc_destroy_vport_work_array(phba, vports);

	if (phba->cfg_xri_rebalancing)
		lpfc_create_multixri_pools(phba);

	lpfc_cpuhp_add(phba);

	lpfc_unblock_mgmt_io(phba);
	return 0;
}

/**
 * lpfc_unblock_mgmt_io - Mark a HBA's management interface to be not blocked
 * @phba: pointer to lpfc hba data structure.
 *
 * This routine marks a HBA's management interface as not blocked. Once the
 * HBA's management interface is marked as not blocked, all the user space
 * access to the HBA, whether they are from sysfs interface or libdfc
 * interface will be allowed. The HBA is set to block the management interface
 * when the driver prepares the HBA interface for online or offline and then
 * set to unblock the management interface afterwards.
 **/
void
lpfc_unblock_mgmt_io(struct lpfc_hba * phba)
{
	unsigned long iflag;

	spin_lock_irqsave(&phba->hbalock, iflag);
	phba->sli.sli_flag &= ~LPFC_BLOCK_MGMT_IO;
	spin_unlock_irqrestore(&phba->hbalock, iflag);
}

/**
 * lpfc_offline_prep - Prepare a HBA to be brought offline
 * @phba: pointer to lpfc hba data structure.
 * @mbx_action: flag for mailbox shutdown action.
 *
 * This routine is invoked to prepare a HBA to be brought offline. It performs
 * unregistration login to all the nodes on all vports and flushes the mailbox
 * queue to make it ready to be brought offline.
 **/
void
lpfc_offline_prep(struct lpfc_hba *phba, int mbx_action)
{
	struct lpfc_vport *vport = phba->pport;
	struct lpfc_nodelist  *ndlp, *next_ndlp;
	struct lpfc_vport **vports;
	struct Scsi_Host *shost;
	int i;

	if (vport->fc_flag & FC_OFFLINE_MODE)
		return;

	lpfc_block_mgmt_io(phba, mbx_action);

	lpfc_linkdown(phba);

	/* Issue an unreg_login to all nodes on all vports */
	vports = lpfc_create_vport_work_array(phba);
	if (vports != NULL) {
		for (i = 0; i <= phba->max_vports && vports[i] != NULL; i++) {
			if (vports[i]->load_flag & FC_UNLOADING)
				continue;
			shost = lpfc_shost_from_vport(vports[i]);
			spin_lock_irq(shost->host_lock);
			vports[i]->vpi_state &= ~LPFC_VPI_REGISTERED;
			vports[i]->fc_flag |= FC_VPORT_NEEDS_REG_VPI;
			vports[i]->fc_flag &= ~FC_VFI_REGISTERED;
			spin_unlock_irq(shost->host_lock);

			shost =	lpfc_shost_from_vport(vports[i]);
			list_for_each_entry_safe(ndlp, next_ndlp,
						 &vports[i]->fc_nodes,
						 nlp_listp) {
				if ((!NLP_CHK_NODE_ACT(ndlp)) ||
				    ndlp->nlp_state == NLP_STE_UNUSED_NODE) {
					/* Driver must assume RPI is invalid for
					 * any unused or inactive node.
					 */
					ndlp->nlp_rpi = LPFC_RPI_ALLOC_ERROR;
					continue;
				}

				if (ndlp->nlp_type & NLP_FABRIC) {
					lpfc_disc_state_machine(vports[i], ndlp,
						NULL, NLP_EVT_DEVICE_RECOVERY);
					lpfc_disc_state_machine(vports[i], ndlp,
						NULL, NLP_EVT_DEVICE_RM);
				}
				spin_lock_irq(shost->host_lock);
				ndlp->nlp_flag &= ~NLP_NPR_ADISC;
				spin_unlock_irq(shost->host_lock);
				/*
				 * Whenever an SLI4 port goes offline, free the
				 * RPI. Get a new RPI when the adapter port
				 * comes back online.
				 */
				if (phba->sli_rev == LPFC_SLI_REV4) {
					lpfc_printf_vlog(ndlp->vport, KERN_INFO,
						 LOG_NODE | LOG_DISCOVERY,
						 "0011 Free RPI x%x on "
						 "ndlp:x%px did x%x "
						 "usgmap:x%x\n",
						 ndlp->nlp_rpi, ndlp,
						 ndlp->nlp_DID,
						 ndlp->nlp_usg_map);
					lpfc_sli4_free_rpi(phba, ndlp->nlp_rpi);
					ndlp->nlp_rpi = LPFC_RPI_ALLOC_ERROR;
				}
				lpfc_unreg_rpi(vports[i], ndlp);
			}
		}
	}
	lpfc_destroy_vport_work_array(phba, vports);

	lpfc_sli_mbox_sys_shutdown(phba, mbx_action);

	if (phba->wq)
		flush_workqueue(phba->wq);
}

/**
 * lpfc_offline - Bring a HBA offline
 * @phba: pointer to lpfc hba data structure.
 *
 * This routine actually brings a HBA offline. It stops all the timers
 * associated with the HBA, brings down the SLI layer, and eventually
 * marks the HBA as in offline state for the upper layer protocol.
 **/
void
lpfc_offline(struct lpfc_hba *phba)
{
	struct Scsi_Host  *shost;
	struct lpfc_vport **vports;
	int i;

	if (phba->pport->fc_flag & FC_OFFLINE_MODE)
		return;

	/* stop port and all timers associated with this hba */
	lpfc_stop_port(phba);

	/* Tear down the local and target port registrations.  The
	 * nvme transports need to cleanup.
	 */
	lpfc_nvmet_destroy_targetport(phba);
	lpfc_nvme_destroy_localport(phba->pport);

	vports = lpfc_create_vport_work_array(phba);
	if (vports != NULL)
		for (i = 0; i <= phba->max_vports && vports[i] != NULL; i++)
			lpfc_stop_vport_timers(vports[i]);
	lpfc_destroy_vport_work_array(phba, vports);
	lpfc_printf_log(phba, KERN_WARNING, LOG_INIT,
			"0460 Bring Adapter offline\n");
	/* Bring down the SLI Layer and cleanup.  The HBA is offline
	   now.  */
	lpfc_sli_hba_down(phba);
	spin_lock_irq(&phba->hbalock);
	phba->work_ha = 0;
	spin_unlock_irq(&phba->hbalock);
	vports = lpfc_create_vport_work_array(phba);
	if (vports != NULL)
		for (i = 0; i <= phba->max_vports && vports[i] != NULL; i++) {
			shost = lpfc_shost_from_vport(vports[i]);
			spin_lock_irq(shost->host_lock);
			vports[i]->work_port_events = 0;
			vports[i]->fc_flag |= FC_OFFLINE_MODE;
			spin_unlock_irq(shost->host_lock);
		}
	lpfc_destroy_vport_work_array(phba, vports);
	__lpfc_cpuhp_remove(phba);

	if (phba->cfg_xri_rebalancing)
		lpfc_destroy_multixri_pools(phba);
}

/**
 * lpfc_scsi_free - Free all the SCSI buffers and IOCBs from driver lists
 * @phba: pointer to lpfc hba data structure.
 *
 * This routine is to free all the SCSI buffers and IOCBs from the driver
 * list back to kernel. It is called from lpfc_pci_remove_one to free
 * the internal resources before the device is removed from the system.
 **/
static void
lpfc_scsi_free(struct lpfc_hba *phba)
{
	struct lpfc_io_buf *sb, *sb_next;

	if (!(phba->cfg_enable_fc4_type & LPFC_ENABLE_FCP))
		return;

	spin_lock_irq(&phba->hbalock);

	/* Release all the lpfc_scsi_bufs maintained by this host. */

	spin_lock(&phba->scsi_buf_list_put_lock);
	list_for_each_entry_safe(sb, sb_next, &phba->lpfc_scsi_buf_list_put,
				 list) {
		list_del(&sb->list);
		dma_pool_free(phba->lpfc_sg_dma_buf_pool, sb->data,
			      sb->dma_handle);
		kfree(sb);
		phba->total_scsi_bufs--;
	}
	spin_unlock(&phba->scsi_buf_list_put_lock);

	spin_lock(&phba->scsi_buf_list_get_lock);
	list_for_each_entry_safe(sb, sb_next, &phba->lpfc_scsi_buf_list_get,
				 list) {
		list_del(&sb->list);
		dma_pool_free(phba->lpfc_sg_dma_buf_pool, sb->data,
			      sb->dma_handle);
		kfree(sb);
		phba->total_scsi_bufs--;
	}
	spin_unlock(&phba->scsi_buf_list_get_lock);
	spin_unlock_irq(&phba->hbalock);
}

/**
 * lpfc_io_free - Free all the IO buffers and IOCBs from driver lists
 * @phba: pointer to lpfc hba data structure.
 *
 * This routine is to free all the IO buffers and IOCBs from the driver
 * list back to kernel. It is called from lpfc_pci_remove_one to free
 * the internal resources before the device is removed from the system.
 **/
void
lpfc_io_free(struct lpfc_hba *phba)
{
	struct lpfc_io_buf *lpfc_ncmd, *lpfc_ncmd_next;
	struct lpfc_sli4_hdw_queue *qp;
	int idx;

	for (idx = 0; idx < phba->cfg_hdw_queue; idx++) {
		qp = &phba->sli4_hba.hdwq[idx];
		/* Release all the lpfc_nvme_bufs maintained by this host. */
		spin_lock(&qp->io_buf_list_put_lock);
		list_for_each_entry_safe(lpfc_ncmd, lpfc_ncmd_next,
					 &qp->lpfc_io_buf_list_put,
					 list) {
			list_del(&lpfc_ncmd->list);
			qp->put_io_bufs--;
			dma_pool_free(phba->lpfc_sg_dma_buf_pool,
				      lpfc_ncmd->data, lpfc_ncmd->dma_handle);
			if (phba->cfg_xpsgl && !phba->nvmet_support)
				lpfc_put_sgl_per_hdwq(phba, lpfc_ncmd);
			lpfc_put_cmd_rsp_buf_per_hdwq(phba, lpfc_ncmd);
			kfree(lpfc_ncmd);
			qp->total_io_bufs--;
		}
		spin_unlock(&qp->io_buf_list_put_lock);

		spin_lock(&qp->io_buf_list_get_lock);
		list_for_each_entry_safe(lpfc_ncmd, lpfc_ncmd_next,
					 &qp->lpfc_io_buf_list_get,
					 list) {
			list_del(&lpfc_ncmd->list);
			qp->get_io_bufs--;
			dma_pool_free(phba->lpfc_sg_dma_buf_pool,
				      lpfc_ncmd->data, lpfc_ncmd->dma_handle);
			if (phba->cfg_xpsgl && !phba->nvmet_support)
				lpfc_put_sgl_per_hdwq(phba, lpfc_ncmd);
			lpfc_put_cmd_rsp_buf_per_hdwq(phba, lpfc_ncmd);
			kfree(lpfc_ncmd);
			qp->total_io_bufs--;
		}
		spin_unlock(&qp->io_buf_list_get_lock);
	}
}

/**
 * lpfc_sli4_els_sgl_update - update ELS xri-sgl sizing and mapping
 * @phba: pointer to lpfc hba data structure.
 *
 * This routine first calculates the sizes of the current els and allocated
 * scsi sgl lists, and then goes through all sgls to updates the physical
 * XRIs assigned due to port function reset. During port initialization, the
 * current els and allocated scsi sgl lists are 0s.
 *
 * Return codes
 *   0 - successful (for now, it always returns 0)
 **/
int
lpfc_sli4_els_sgl_update(struct lpfc_hba *phba)
{
	struct lpfc_sglq *sglq_entry = NULL, *sglq_entry_next = NULL;
	uint16_t i, lxri, xri_cnt, els_xri_cnt;
	LIST_HEAD(els_sgl_list);
	int rc;

	/*
	 * update on pci function's els xri-sgl list
	 */
	els_xri_cnt = lpfc_sli4_get_els_iocb_cnt(phba);

	if (els_xri_cnt > phba->sli4_hba.els_xri_cnt) {
		/* els xri-sgl expanded */
		xri_cnt = els_xri_cnt - phba->sli4_hba.els_xri_cnt;
		lpfc_printf_log(phba, KERN_INFO, LOG_SLI,
				"3157 ELS xri-sgl count increased from "
				"%d to %d\n", phba->sli4_hba.els_xri_cnt,
				els_xri_cnt);
		/* allocate the additional els sgls */
		for (i = 0; i < xri_cnt; i++) {
			sglq_entry = kzalloc(sizeof(struct lpfc_sglq),
					     GFP_KERNEL);
			if (sglq_entry == NULL) {
				lpfc_printf_log(phba, KERN_ERR,
						LOG_TRACE_EVENT,
						"2562 Failure to allocate an "
						"ELS sgl entry:%d\n", i);
				rc = -ENOMEM;
				goto out_free_mem;
			}
			sglq_entry->buff_type = GEN_BUFF_TYPE;
			sglq_entry->virt = lpfc_mbuf_alloc(phba, 0,
							   &sglq_entry->phys);
			if (sglq_entry->virt == NULL) {
				kfree(sglq_entry);
				lpfc_printf_log(phba, KERN_ERR,
						LOG_TRACE_EVENT,
						"2563 Failure to allocate an "
						"ELS mbuf:%d\n", i);
				rc = -ENOMEM;
				goto out_free_mem;
			}
			sglq_entry->sgl = sglq_entry->virt;
			memset(sglq_entry->sgl, 0, LPFC_BPL_SIZE);
			sglq_entry->state = SGL_FREED;
			list_add_tail(&sglq_entry->list, &els_sgl_list);
		}
		spin_lock_irq(&phba->hbalock);
		spin_lock(&phba->sli4_hba.sgl_list_lock);
		list_splice_init(&els_sgl_list,
				 &phba->sli4_hba.lpfc_els_sgl_list);
		spin_unlock(&phba->sli4_hba.sgl_list_lock);
		spin_unlock_irq(&phba->hbalock);
	} else if (els_xri_cnt < phba->sli4_hba.els_xri_cnt) {
		/* els xri-sgl shrinked */
		xri_cnt = phba->sli4_hba.els_xri_cnt - els_xri_cnt;
		lpfc_printf_log(phba, KERN_INFO, LOG_SLI,
				"3158 ELS xri-sgl count decreased from "
				"%d to %d\n", phba->sli4_hba.els_xri_cnt,
				els_xri_cnt);
		spin_lock_irq(&phba->hbalock);
		spin_lock(&phba->sli4_hba.sgl_list_lock);
		list_splice_init(&phba->sli4_hba.lpfc_els_sgl_list,
				 &els_sgl_list);
		/* release extra els sgls from list */
		for (i = 0; i < xri_cnt; i++) {
			list_remove_head(&els_sgl_list,
					 sglq_entry, struct lpfc_sglq, list);
			if (sglq_entry) {
				__lpfc_mbuf_free(phba, sglq_entry->virt,
						 sglq_entry->phys);
				kfree(sglq_entry);
			}
		}
		list_splice_init(&els_sgl_list,
				 &phba->sli4_hba.lpfc_els_sgl_list);
		spin_unlock(&phba->sli4_hba.sgl_list_lock);
		spin_unlock_irq(&phba->hbalock);
	} else
		lpfc_printf_log(phba, KERN_INFO, LOG_SLI,
				"3163 ELS xri-sgl count unchanged: %d\n",
				els_xri_cnt);
	phba->sli4_hba.els_xri_cnt = els_xri_cnt;

	/* update xris to els sgls on the list */
	sglq_entry = NULL;
	sglq_entry_next = NULL;
	list_for_each_entry_safe(sglq_entry, sglq_entry_next,
				 &phba->sli4_hba.lpfc_els_sgl_list, list) {
		lxri = lpfc_sli4_next_xritag(phba);
		if (lxri == NO_XRI) {
			lpfc_printf_log(phba, KERN_ERR,
					LOG_TRACE_EVENT,
					"2400 Failed to allocate xri for "
					"ELS sgl\n");
			rc = -ENOMEM;
			goto out_free_mem;
		}
		sglq_entry->sli4_lxritag = lxri;
		sglq_entry->sli4_xritag = phba->sli4_hba.xri_ids[lxri];
	}
	return 0;

out_free_mem:
	lpfc_free_els_sgl_list(phba);
	return rc;
}

/**
 * lpfc_sli4_nvmet_sgl_update - update xri-sgl sizing and mapping
 * @phba: pointer to lpfc hba data structure.
 *
 * This routine first calculates the sizes of the current els and allocated
 * scsi sgl lists, and then goes through all sgls to updates the physical
 * XRIs assigned due to port function reset. During port initialization, the
 * current els and allocated scsi sgl lists are 0s.
 *
 * Return codes
 *   0 - successful (for now, it always returns 0)
 **/
int
lpfc_sli4_nvmet_sgl_update(struct lpfc_hba *phba)
{
	struct lpfc_sglq *sglq_entry = NULL, *sglq_entry_next = NULL;
	uint16_t i, lxri, xri_cnt, els_xri_cnt;
	uint16_t nvmet_xri_cnt;
	LIST_HEAD(nvmet_sgl_list);
	int rc;

	/*
	 * update on pci function's nvmet xri-sgl list
	 */
	els_xri_cnt = lpfc_sli4_get_els_iocb_cnt(phba);

	/* For NVMET, ALL remaining XRIs are dedicated for IO processing */
	nvmet_xri_cnt = phba->sli4_hba.max_cfg_param.max_xri - els_xri_cnt;
	if (nvmet_xri_cnt > phba->sli4_hba.nvmet_xri_cnt) {
		/* els xri-sgl expanded */
		xri_cnt = nvmet_xri_cnt - phba->sli4_hba.nvmet_xri_cnt;
		lpfc_printf_log(phba, KERN_INFO, LOG_SLI,
				"6302 NVMET xri-sgl cnt grew from %d to %d\n",
				phba->sli4_hba.nvmet_xri_cnt, nvmet_xri_cnt);
		/* allocate the additional nvmet sgls */
		for (i = 0; i < xri_cnt; i++) {
			sglq_entry = kzalloc(sizeof(struct lpfc_sglq),
					     GFP_KERNEL);
			if (sglq_entry == NULL) {
				lpfc_printf_log(phba, KERN_ERR,
						LOG_TRACE_EVENT,
						"6303 Failure to allocate an "
						"NVMET sgl entry:%d\n", i);
				rc = -ENOMEM;
				goto out_free_mem;
			}
			sglq_entry->buff_type = NVMET_BUFF_TYPE;
			sglq_entry->virt = lpfc_nvmet_buf_alloc(phba, 0,
							   &sglq_entry->phys);
			if (sglq_entry->virt == NULL) {
				kfree(sglq_entry);
				lpfc_printf_log(phba, KERN_ERR,
						LOG_TRACE_EVENT,
						"6304 Failure to allocate an "
						"NVMET buf:%d\n", i);
				rc = -ENOMEM;
				goto out_free_mem;
			}
			sglq_entry->sgl = sglq_entry->virt;
			memset(sglq_entry->sgl, 0,
			       phba->cfg_sg_dma_buf_size);
			sglq_entry->state = SGL_FREED;
			list_add_tail(&sglq_entry->list, &nvmet_sgl_list);
		}
		spin_lock_irq(&phba->hbalock);
		spin_lock(&phba->sli4_hba.sgl_list_lock);
		list_splice_init(&nvmet_sgl_list,
				 &phba->sli4_hba.lpfc_nvmet_sgl_list);
		spin_unlock(&phba->sli4_hba.sgl_list_lock);
		spin_unlock_irq(&phba->hbalock);
	} else if (nvmet_xri_cnt < phba->sli4_hba.nvmet_xri_cnt) {
		/* nvmet xri-sgl shrunk */
		xri_cnt = phba->sli4_hba.nvmet_xri_cnt - nvmet_xri_cnt;
		lpfc_printf_log(phba, KERN_INFO, LOG_SLI,
				"6305 NVMET xri-sgl count decreased from "
				"%d to %d\n", phba->sli4_hba.nvmet_xri_cnt,
				nvmet_xri_cnt);
		spin_lock_irq(&phba->hbalock);
		spin_lock(&phba->sli4_hba.sgl_list_lock);
		list_splice_init(&phba->sli4_hba.lpfc_nvmet_sgl_list,
				 &nvmet_sgl_list);
		/* release extra nvmet sgls from list */
		for (i = 0; i < xri_cnt; i++) {
			list_remove_head(&nvmet_sgl_list,
					 sglq_entry, struct lpfc_sglq, list);
			if (sglq_entry) {
				lpfc_nvmet_buf_free(phba, sglq_entry->virt,
						    sglq_entry->phys);
				kfree(sglq_entry);
			}
		}
		list_splice_init(&nvmet_sgl_list,
				 &phba->sli4_hba.lpfc_nvmet_sgl_list);
		spin_unlock(&phba->sli4_hba.sgl_list_lock);
		spin_unlock_irq(&phba->hbalock);
	} else
		lpfc_printf_log(phba, KERN_INFO, LOG_SLI,
				"6306 NVMET xri-sgl count unchanged: %d\n",
				nvmet_xri_cnt);
	phba->sli4_hba.nvmet_xri_cnt = nvmet_xri_cnt;

	/* update xris to nvmet sgls on the list */
	sglq_entry = NULL;
	sglq_entry_next = NULL;
	list_for_each_entry_safe(sglq_entry, sglq_entry_next,
				 &phba->sli4_hba.lpfc_nvmet_sgl_list, list) {
		lxri = lpfc_sli4_next_xritag(phba);
		if (lxri == NO_XRI) {
			lpfc_printf_log(phba, KERN_ERR,
					LOG_TRACE_EVENT,
					"6307 Failed to allocate xri for "
					"NVMET sgl\n");
			rc = -ENOMEM;
			goto out_free_mem;
		}
		sglq_entry->sli4_lxritag = lxri;
		sglq_entry->sli4_xritag = phba->sli4_hba.xri_ids[lxri];
	}
	return 0;

out_free_mem:
	lpfc_free_nvmet_sgl_list(phba);
	return rc;
}

int
lpfc_io_buf_flush(struct lpfc_hba *phba, struct list_head *cbuf)
{
	LIST_HEAD(blist);
	struct lpfc_sli4_hdw_queue *qp;
	struct lpfc_io_buf *lpfc_cmd;
	struct lpfc_io_buf *iobufp, *prev_iobufp;
	int idx, cnt, xri, inserted;

	cnt = 0;
	for (idx = 0; idx < phba->cfg_hdw_queue; idx++) {
		qp = &phba->sli4_hba.hdwq[idx];
		spin_lock_irq(&qp->io_buf_list_get_lock);
		spin_lock(&qp->io_buf_list_put_lock);

		/* Take everything off the get and put lists */
		list_splice_init(&qp->lpfc_io_buf_list_get, &blist);
		list_splice(&qp->lpfc_io_buf_list_put, &blist);
		INIT_LIST_HEAD(&qp->lpfc_io_buf_list_get);
		INIT_LIST_HEAD(&qp->lpfc_io_buf_list_put);
		cnt += qp->get_io_bufs + qp->put_io_bufs;
		qp->get_io_bufs = 0;
		qp->put_io_bufs = 0;
		qp->total_io_bufs = 0;
		spin_unlock(&qp->io_buf_list_put_lock);
		spin_unlock_irq(&qp->io_buf_list_get_lock);
	}

	/*
	 * Take IO buffers off blist and put on cbuf sorted by XRI.
	 * This is because POST_SGL takes a sequential range of XRIs
	 * to post to the firmware.
	 */
	for (idx = 0; idx < cnt; idx++) {
		list_remove_head(&blist, lpfc_cmd, struct lpfc_io_buf, list);
		if (!lpfc_cmd)
			return cnt;
		if (idx == 0) {
			list_add_tail(&lpfc_cmd->list, cbuf);
			continue;
		}
		xri = lpfc_cmd->cur_iocbq.sli4_xritag;
		inserted = 0;
		prev_iobufp = NULL;
		list_for_each_entry(iobufp, cbuf, list) {
			if (xri < iobufp->cur_iocbq.sli4_xritag) {
				if (prev_iobufp)
					list_add(&lpfc_cmd->list,
						 &prev_iobufp->list);
				else
					list_add(&lpfc_cmd->list, cbuf);
				inserted = 1;
				break;
			}
			prev_iobufp = iobufp;
		}
		if (!inserted)
			list_add_tail(&lpfc_cmd->list, cbuf);
	}
	return cnt;
}

int
lpfc_io_buf_replenish(struct lpfc_hba *phba, struct list_head *cbuf)
{
	struct lpfc_sli4_hdw_queue *qp;
	struct lpfc_io_buf *lpfc_cmd;
	int idx, cnt;

	qp = phba->sli4_hba.hdwq;
	cnt = 0;
	while (!list_empty(cbuf)) {
		for (idx = 0; idx < phba->cfg_hdw_queue; idx++) {
			list_remove_head(cbuf, lpfc_cmd,
					 struct lpfc_io_buf, list);
			if (!lpfc_cmd)
				return cnt;
			cnt++;
			qp = &phba->sli4_hba.hdwq[idx];
			lpfc_cmd->hdwq_no = idx;
			lpfc_cmd->hdwq = qp;
			lpfc_cmd->cur_iocbq.wqe_cmpl = NULL;
			lpfc_cmd->cur_iocbq.iocb_cmpl = NULL;
			spin_lock(&qp->io_buf_list_put_lock);
			list_add_tail(&lpfc_cmd->list,
				      &qp->lpfc_io_buf_list_put);
			qp->put_io_bufs++;
			qp->total_io_bufs++;
			spin_unlock(&qp->io_buf_list_put_lock);
		}
	}
	return cnt;
}

/**
 * lpfc_sli4_io_sgl_update - update xri-sgl sizing and mapping
 * @phba: pointer to lpfc hba data structure.
 *
 * This routine first calculates the sizes of the current els and allocated
 * scsi sgl lists, and then goes through all sgls to updates the physical
 * XRIs assigned due to port function reset. During port initialization, the
 * current els and allocated scsi sgl lists are 0s.
 *
 * Return codes
 *   0 - successful (for now, it always returns 0)
 **/
int
lpfc_sli4_io_sgl_update(struct lpfc_hba *phba)
{
	struct lpfc_io_buf *lpfc_ncmd = NULL, *lpfc_ncmd_next = NULL;
	uint16_t i, lxri, els_xri_cnt;
	uint16_t io_xri_cnt, io_xri_max;
	LIST_HEAD(io_sgl_list);
	int rc, cnt;

	/*
	 * update on pci function's allocated nvme xri-sgl list
	 */

	/* maximum number of xris available for nvme buffers */
	els_xri_cnt = lpfc_sli4_get_els_iocb_cnt(phba);
	io_xri_max = phba->sli4_hba.max_cfg_param.max_xri - els_xri_cnt;
	phba->sli4_hba.io_xri_max = io_xri_max;

	lpfc_printf_log(phba, KERN_INFO, LOG_SLI,
			"6074 Current allocated XRI sgl count:%d, "
			"maximum XRI count:%d\n",
			phba->sli4_hba.io_xri_cnt,
			phba->sli4_hba.io_xri_max);

	cnt = lpfc_io_buf_flush(phba, &io_sgl_list);

	if (phba->sli4_hba.io_xri_cnt > phba->sli4_hba.io_xri_max) {
		/* max nvme xri shrunk below the allocated nvme buffers */
		io_xri_cnt = phba->sli4_hba.io_xri_cnt -
					phba->sli4_hba.io_xri_max;
		/* release the extra allocated nvme buffers */
		for (i = 0; i < io_xri_cnt; i++) {
			list_remove_head(&io_sgl_list, lpfc_ncmd,
					 struct lpfc_io_buf, list);
			if (lpfc_ncmd) {
				dma_pool_free(phba->lpfc_sg_dma_buf_pool,
					      lpfc_ncmd->data,
					      lpfc_ncmd->dma_handle);
				kfree(lpfc_ncmd);
			}
		}
		phba->sli4_hba.io_xri_cnt -= io_xri_cnt;
	}

	/* update xris associated to remaining allocated nvme buffers */
	lpfc_ncmd = NULL;
	lpfc_ncmd_next = NULL;
	phba->sli4_hba.io_xri_cnt = cnt;
	list_for_each_entry_safe(lpfc_ncmd, lpfc_ncmd_next,
				 &io_sgl_list, list) {
		lxri = lpfc_sli4_next_xritag(phba);
		if (lxri == NO_XRI) {
			lpfc_printf_log(phba, KERN_ERR,
					LOG_TRACE_EVENT,
					"6075 Failed to allocate xri for "
					"nvme buffer\n");
			rc = -ENOMEM;
			goto out_free_mem;
		}
		lpfc_ncmd->cur_iocbq.sli4_lxritag = lxri;
		lpfc_ncmd->cur_iocbq.sli4_xritag = phba->sli4_hba.xri_ids[lxri];
	}
	cnt = lpfc_io_buf_replenish(phba, &io_sgl_list);
	return 0;

out_free_mem:
	lpfc_io_free(phba);
	return rc;
}

/**
 * lpfc_new_io_buf - IO buffer allocator for HBA with SLI4 IF spec
 * @phba: Pointer to lpfc hba data structure.
 * @num_to_alloc: The requested number of buffers to allocate.
 *
 * This routine allocates nvme buffers for device with SLI-4 interface spec,
 * the nvme buffer contains all the necessary information needed to initiate
 * an I/O. After allocating up to @num_to_allocate IO buffers and put
 * them on a list, it post them to the port by using SGL block post.
 *
 * Return codes:
 *   int - number of IO buffers that were allocated and posted.
 *   0 = failure, less than num_to_alloc is a partial failure.
 **/
int
lpfc_new_io_buf(struct lpfc_hba *phba, int num_to_alloc)
{
	struct lpfc_io_buf *lpfc_ncmd;
	struct lpfc_iocbq *pwqeq;
	uint16_t iotag, lxri = 0;
	int bcnt, num_posted;
	LIST_HEAD(prep_nblist);
	LIST_HEAD(post_nblist);
	LIST_HEAD(nvme_nblist);

	phba->sli4_hba.io_xri_cnt = 0;
	for (bcnt = 0; bcnt < num_to_alloc; bcnt++) {
		lpfc_ncmd = kzalloc(sizeof(*lpfc_ncmd), GFP_KERNEL);
		if (!lpfc_ncmd)
			break;
		/*
		 * Get memory from the pci pool to map the virt space to
		 * pci bus space for an I/O. The DMA buffer includes the
		 * number of SGE's necessary to support the sg_tablesize.
		 */
		lpfc_ncmd->data = dma_pool_zalloc(phba->lpfc_sg_dma_buf_pool,
						  GFP_KERNEL,
						  &lpfc_ncmd->dma_handle);
		if (!lpfc_ncmd->data) {
			kfree(lpfc_ncmd);
			break;
		}

		if (phba->cfg_xpsgl && !phba->nvmet_support) {
			INIT_LIST_HEAD(&lpfc_ncmd->dma_sgl_xtra_list);
		} else {
			/*
			 * 4K Page alignment is CRITICAL to BlockGuard, double
			 * check to be sure.
			 */
			if ((phba->sli3_options & LPFC_SLI3_BG_ENABLED) &&
			    (((unsigned long)(lpfc_ncmd->data) &
			    (unsigned long)(SLI4_PAGE_SIZE - 1)) != 0)) {
				lpfc_printf_log(phba, KERN_ERR,
						LOG_TRACE_EVENT,
						"3369 Memory alignment err: "
						"addr=%lx\n",
						(unsigned long)lpfc_ncmd->data);
				dma_pool_free(phba->lpfc_sg_dma_buf_pool,
					      lpfc_ncmd->data,
					      lpfc_ncmd->dma_handle);
				kfree(lpfc_ncmd);
				break;
			}
		}

		INIT_LIST_HEAD(&lpfc_ncmd->dma_cmd_rsp_list);

		lxri = lpfc_sli4_next_xritag(phba);
		if (lxri == NO_XRI) {
			dma_pool_free(phba->lpfc_sg_dma_buf_pool,
				      lpfc_ncmd->data, lpfc_ncmd->dma_handle);
			kfree(lpfc_ncmd);
			break;
		}
		pwqeq = &lpfc_ncmd->cur_iocbq;

		/* Allocate iotag for lpfc_ncmd->cur_iocbq. */
		iotag = lpfc_sli_next_iotag(phba, pwqeq);
		if (iotag == 0) {
			dma_pool_free(phba->lpfc_sg_dma_buf_pool,
				      lpfc_ncmd->data, lpfc_ncmd->dma_handle);
			kfree(lpfc_ncmd);
			lpfc_printf_log(phba, KERN_ERR, LOG_TRACE_EVENT,
					"6121 Failed to allocate IOTAG for"
					" XRI:0x%x\n", lxri);
			lpfc_sli4_free_xri(phba, lxri);
			break;
		}
		pwqeq->sli4_lxritag = lxri;
		pwqeq->sli4_xritag = phba->sli4_hba.xri_ids[lxri];
		pwqeq->context1 = lpfc_ncmd;

		/* Initialize local short-hand pointers. */
		lpfc_ncmd->dma_sgl = lpfc_ncmd->data;
		lpfc_ncmd->dma_phys_sgl = lpfc_ncmd->dma_handle;
		lpfc_ncmd->cur_iocbq.context1 = lpfc_ncmd;
		spin_lock_init(&lpfc_ncmd->buf_lock);

		/* add the nvme buffer to a post list */
		list_add_tail(&lpfc_ncmd->list, &post_nblist);
		phba->sli4_hba.io_xri_cnt++;
	}
	lpfc_printf_log(phba, KERN_INFO, LOG_NVME,
			"6114 Allocate %d out of %d requested new NVME "
			"buffers\n", bcnt, num_to_alloc);

	/* post the list of nvme buffer sgls to port if available */
	if (!list_empty(&post_nblist))
		num_posted = lpfc_sli4_post_io_sgl_list(
				phba, &post_nblist, bcnt);
	else
		num_posted = 0;

	return num_posted;
}

static uint64_t
lpfc_get_wwpn(struct lpfc_hba *phba)
{
	uint64_t wwn;
	int rc;
	LPFC_MBOXQ_t *mboxq;
	MAILBOX_t *mb;

	mboxq = (LPFC_MBOXQ_t *) mempool_alloc(phba->mbox_mem_pool,
						GFP_KERNEL);
	if (!mboxq)
		return (uint64_t)-1;

	/* First get WWN of HBA instance */
	lpfc_read_nv(phba, mboxq);
	rc = lpfc_sli_issue_mbox(phba, mboxq, MBX_POLL);
	if (rc != MBX_SUCCESS) {
		lpfc_printf_log(phba, KERN_ERR, LOG_TRACE_EVENT,
				"6019 Mailbox failed , mbxCmd x%x "
				"READ_NV, mbxStatus x%x\n",
				bf_get(lpfc_mqe_command, &mboxq->u.mqe),
				bf_get(lpfc_mqe_status, &mboxq->u.mqe));
		mempool_free(mboxq, phba->mbox_mem_pool);
		return (uint64_t) -1;
	}
	mb = &mboxq->u.mb;
	memcpy(&wwn, (char *)mb->un.varRDnvp.portname, sizeof(uint64_t));
	/* wwn is WWPN of HBA instance */
	mempool_free(mboxq, phba->mbox_mem_pool);
	if (phba->sli_rev == LPFC_SLI_REV4)
		return be64_to_cpu(wwn);
	else
		return rol64(wwn, 32);
}

/**
 * lpfc_create_port - Create an FC port
 * @phba: pointer to lpfc hba data structure.
 * @instance: a unique integer ID to this FC port.
 * @dev: pointer to the device data structure.
 *
 * This routine creates a FC port for the upper layer protocol. The FC port
 * can be created on top of either a physical port or a virtual port provided
 * by the HBA. This routine also allocates a SCSI host data structure (shost)
 * and associates the FC port created before adding the shost into the SCSI
 * layer.
 *
 * Return codes
 *   @vport - pointer to the virtual N_Port data structure.
 *   NULL - port create failed.
 **/
struct lpfc_vport *
lpfc_create_port(struct lpfc_hba *phba, int instance, struct device *dev)
{
	struct lpfc_vport *vport;
	struct Scsi_Host  *shost = NULL;
	struct scsi_host_template *template;
	int error = 0;
	int i;
	uint64_t wwn;
	bool use_no_reset_hba = false;
	int rc;

	if (lpfc_no_hba_reset_cnt) {
		if (phba->sli_rev < LPFC_SLI_REV4 &&
		    dev == &phba->pcidev->dev) {
			/* Reset the port first */
			lpfc_sli_brdrestart(phba);
			rc = lpfc_sli_chipset_init(phba);
			if (rc)
				return NULL;
		}
		wwn = lpfc_get_wwpn(phba);
	}

	for (i = 0; i < lpfc_no_hba_reset_cnt; i++) {
		if (wwn == lpfc_no_hba_reset[i]) {
			lpfc_printf_log(phba, KERN_ERR,
					LOG_TRACE_EVENT,
					"6020 Setting use_no_reset port=%llx\n",
					wwn);
			use_no_reset_hba = true;
			break;
		}
	}

	/* Seed template for SCSI host registration */
	if (dev == &phba->pcidev->dev) {
		template = &phba->port_template;

		if (phba->cfg_enable_fc4_type & LPFC_ENABLE_FCP) {
			/* Seed physical port template */
			memcpy(template, &lpfc_template, sizeof(*template));

			if (use_no_reset_hba) {
				/* template is for a no reset SCSI Host */
				template->max_sectors = 0xffff;
				template->eh_host_reset_handler = NULL;
			}

			/* Template for all vports this physical port creates */
			memcpy(&phba->vport_template, &lpfc_template,
			       sizeof(*template));
			phba->vport_template.max_sectors = 0xffff;
			phba->vport_template.shost_attrs = lpfc_vport_attrs;
			phba->vport_template.eh_bus_reset_handler = NULL;
			phba->vport_template.eh_host_reset_handler = NULL;
			phba->vport_template.vendor_id = 0;

			/* Initialize the host templates with updated value */
			if (phba->sli_rev == LPFC_SLI_REV4) {
				template->sg_tablesize = phba->cfg_scsi_seg_cnt;
				phba->vport_template.sg_tablesize =
					phba->cfg_scsi_seg_cnt;
			} else {
				template->sg_tablesize = phba->cfg_sg_seg_cnt;
				phba->vport_template.sg_tablesize =
					phba->cfg_sg_seg_cnt;
			}

		} else {
			/* NVMET is for physical port only */
			memcpy(template, &lpfc_template_nvme,
			       sizeof(*template));
		}
	} else {
		template = &phba->vport_template;
	}

	shost = scsi_host_alloc(template, sizeof(struct lpfc_vport));
	if (!shost)
		goto out;

	vport = (struct lpfc_vport *) shost->hostdata;
	vport->phba = phba;
	vport->load_flag |= FC_LOADING;
	vport->fc_flag |= FC_VPORT_NEEDS_REG_VPI;
	vport->fc_rscn_flush = 0;
	lpfc_get_vport_cfgparam(vport);

	/* Adjust value in vport */
	vport->cfg_enable_fc4_type = phba->cfg_enable_fc4_type;

	shost->unique_id = instance;
	shost->max_id = LPFC_MAX_TARGET;
	shost->max_lun = vport->cfg_max_luns;
	shost->this_id = -1;
	shost->max_cmd_len = 16;

	if (phba->sli_rev == LPFC_SLI_REV4) {
		if (!phba->cfg_fcp_mq_threshold ||
		    phba->cfg_fcp_mq_threshold > phba->cfg_hdw_queue)
			phba->cfg_fcp_mq_threshold = phba->cfg_hdw_queue;

		shost->nr_hw_queues = min_t(int, 2 * num_possible_nodes(),
					    phba->cfg_fcp_mq_threshold);

		shost->dma_boundary =
			phba->sli4_hba.pc_sli4_params.sge_supp_len-1;

		if (phba->cfg_xpsgl && !phba->nvmet_support)
			shost->sg_tablesize = LPFC_MAX_SG_TABLESIZE;
		else
			shost->sg_tablesize = phba->cfg_scsi_seg_cnt;
	} else
		/* SLI-3 has a limited number of hardware queues (3),
		 * thus there is only one for FCP processing.
		 */
		shost->nr_hw_queues = 1;

	/*
	 * Set initial can_queue value since 0 is no longer supported and
	 * scsi_add_host will fail. This will be adjusted later based on the
	 * max xri value determined in hba setup.
	 */
	shost->can_queue = phba->cfg_hba_queue_depth - 10;
	if (dev != &phba->pcidev->dev) {
		shost->transportt = lpfc_vport_transport_template;
		vport->port_type = LPFC_NPIV_PORT;
	} else {
		shost->transportt = lpfc_transport_template;
		vport->port_type = LPFC_PHYSICAL_PORT;
	}

	lpfc_printf_log(phba, KERN_INFO, LOG_INIT | LOG_FCP,
			"9081 CreatePort TMPLATE type %x TBLsize %d "
			"SEGcnt %d/%d\n",
			vport->port_type, shost->sg_tablesize,
			phba->cfg_scsi_seg_cnt, phba->cfg_sg_seg_cnt);

	/* Initialize all internally managed lists. */
	INIT_LIST_HEAD(&vport->fc_nodes);
	INIT_LIST_HEAD(&vport->rcv_buffer_list);
	spin_lock_init(&vport->work_port_lock);

	timer_setup(&vport->fc_disctmo, lpfc_disc_timeout, 0);

	timer_setup(&vport->els_tmofunc, lpfc_els_timeout, 0);

	timer_setup(&vport->delayed_disc_tmo, lpfc_delayed_disc_tmo, 0);

	if (phba->sli3_options & LPFC_SLI3_BG_ENABLED)
		lpfc_setup_bg(phba, shost);

	error = scsi_add_host_with_dma(shost, dev, &phba->pcidev->dev);
	if (error)
		goto out_put_shost;

	spin_lock_irq(&phba->port_list_lock);
	list_add_tail(&vport->listentry, &phba->port_list);
	spin_unlock_irq(&phba->port_list_lock);
	return vport;

out_put_shost:
	scsi_host_put(shost);
out:
	return NULL;
}

/**
 * destroy_port -  destroy an FC port
 * @vport: pointer to an lpfc virtual N_Port data structure.
 *
 * This routine destroys a FC port from the upper layer protocol. All the
 * resources associated with the port are released.
 **/
void
destroy_port(struct lpfc_vport *vport)
{
	struct Scsi_Host *shost = lpfc_shost_from_vport(vport);
	struct lpfc_hba  *phba = vport->phba;

	lpfc_debugfs_terminate(vport);
	fc_remove_host(shost);
	scsi_remove_host(shost);

	spin_lock_irq(&phba->port_list_lock);
	list_del_init(&vport->listentry);
	spin_unlock_irq(&phba->port_list_lock);

	lpfc_cleanup(vport);
	return;
}

/**
 * lpfc_get_instance - Get a unique integer ID
 *
 * This routine allocates a unique integer ID from lpfc_hba_index pool. It
 * uses the kernel idr facility to perform the task.
 *
 * Return codes:
 *   instance - a unique integer ID allocated as the new instance.
 *   -1 - lpfc get instance failed.
 **/
int
lpfc_get_instance(void)
{
	int ret;

	ret = idr_alloc(&lpfc_hba_index, NULL, 0, 0, GFP_KERNEL);
	return ret < 0 ? -1 : ret;
}

/**
 * lpfc_scan_finished - method for SCSI layer to detect whether scan is done
 * @shost: pointer to SCSI host data structure.
 * @time: elapsed time of the scan in jiffies.
 *
 * This routine is called by the SCSI layer with a SCSI host to determine
 * whether the scan host is finished.
 *
 * Note: there is no scan_start function as adapter initialization will have
 * asynchronously kicked off the link initialization.
 *
 * Return codes
 *   0 - SCSI host scan is not over yet.
 *   1 - SCSI host scan is over.
 **/
int lpfc_scan_finished(struct Scsi_Host *shost, unsigned long time)
{
	struct lpfc_vport *vport = (struct lpfc_vport *) shost->hostdata;
	struct lpfc_hba   *phba = vport->phba;
	int stat = 0;

	spin_lock_irq(shost->host_lock);

	if (vport->load_flag & FC_UNLOADING) {
		stat = 1;
		goto finished;
	}
	if (time >= msecs_to_jiffies(30 * 1000)) {
		lpfc_printf_log(phba, KERN_INFO, LOG_INIT,
				"0461 Scanning longer than 30 "
				"seconds.  Continuing initialization\n");
		stat = 1;
		goto finished;
	}
	if (time >= msecs_to_jiffies(15 * 1000) &&
	    phba->link_state <= LPFC_LINK_DOWN) {
		lpfc_printf_log(phba, KERN_INFO, LOG_INIT,
				"0465 Link down longer than 15 "
				"seconds.  Continuing initialization\n");
		stat = 1;
		goto finished;
	}

	if (vport->port_state != LPFC_VPORT_READY)
		goto finished;
	if (vport->num_disc_nodes || vport->fc_prli_sent)
		goto finished;
	if (vport->fc_map_cnt == 0 && time < msecs_to_jiffies(2 * 1000))
		goto finished;
	if ((phba->sli.sli_flag & LPFC_SLI_MBOX_ACTIVE) != 0)
		goto finished;

	stat = 1;

finished:
	spin_unlock_irq(shost->host_lock);
	return stat;
}

static void lpfc_host_supported_speeds_set(struct Scsi_Host *shost)
{
	struct lpfc_vport *vport = (struct lpfc_vport *)shost->hostdata;
	struct lpfc_hba   *phba = vport->phba;

	fc_host_supported_speeds(shost) = 0;
	/*
	 * Avoid reporting supported link speed for FCoE as it can't be
	 * controlled via FCoE.
	 */
	if (phba->hba_flag & HBA_FCOE_MODE)
		return;

	if (phba->lmt & LMT_128Gb)
		fc_host_supported_speeds(shost) |= FC_PORTSPEED_128GBIT;
	if (phba->lmt & LMT_64Gb)
		fc_host_supported_speeds(shost) |= FC_PORTSPEED_64GBIT;
	if (phba->lmt & LMT_32Gb)
		fc_host_supported_speeds(shost) |= FC_PORTSPEED_32GBIT;
	if (phba->lmt & LMT_16Gb)
		fc_host_supported_speeds(shost) |= FC_PORTSPEED_16GBIT;
	if (phba->lmt & LMT_10Gb)
		fc_host_supported_speeds(shost) |= FC_PORTSPEED_10GBIT;
	if (phba->lmt & LMT_8Gb)
		fc_host_supported_speeds(shost) |= FC_PORTSPEED_8GBIT;
	if (phba->lmt & LMT_4Gb)
		fc_host_supported_speeds(shost) |= FC_PORTSPEED_4GBIT;
	if (phba->lmt & LMT_2Gb)
		fc_host_supported_speeds(shost) |= FC_PORTSPEED_2GBIT;
	if (phba->lmt & LMT_1Gb)
		fc_host_supported_speeds(shost) |= FC_PORTSPEED_1GBIT;
}

/**
 * lpfc_host_attrib_init - Initialize SCSI host attributes on a FC port
 * @shost: pointer to SCSI host data structure.
 *
 * This routine initializes a given SCSI host attributes on a FC port. The
 * SCSI host can be either on top of a physical port or a virtual port.
 **/
void lpfc_host_attrib_init(struct Scsi_Host *shost)
{
	struct lpfc_vport *vport = (struct lpfc_vport *) shost->hostdata;
	struct lpfc_hba   *phba = vport->phba;
	/*
	 * Set fixed host attributes.  Must done after lpfc_sli_hba_setup().
	 */

	fc_host_node_name(shost) = wwn_to_u64(vport->fc_nodename.u.wwn);
	fc_host_port_name(shost) = wwn_to_u64(vport->fc_portname.u.wwn);
	fc_host_supported_classes(shost) = FC_COS_CLASS3;

	memset(fc_host_supported_fc4s(shost), 0,
	       sizeof(fc_host_supported_fc4s(shost)));
	fc_host_supported_fc4s(shost)[2] = 1;
	fc_host_supported_fc4s(shost)[7] = 1;

	lpfc_vport_symbolic_node_name(vport, fc_host_symbolic_name(shost),
				 sizeof fc_host_symbolic_name(shost));

	lpfc_host_supported_speeds_set(shost);

	fc_host_maxframe_size(shost) =
		(((uint32_t) vport->fc_sparam.cmn.bbRcvSizeMsb & 0x0F) << 8) |
		(uint32_t) vport->fc_sparam.cmn.bbRcvSizeLsb;

	fc_host_dev_loss_tmo(shost) = vport->cfg_devloss_tmo;

	/* This value is also unchanging */
	memset(fc_host_active_fc4s(shost), 0,
	       sizeof(fc_host_active_fc4s(shost)));
	fc_host_active_fc4s(shost)[2] = 1;
	fc_host_active_fc4s(shost)[7] = 1;

	fc_host_max_npiv_vports(shost) = phba->max_vpi;
	spin_lock_irq(shost->host_lock);
	vport->load_flag &= ~FC_LOADING;
	spin_unlock_irq(shost->host_lock);
}

/**
 * lpfc_stop_port_s3 - Stop SLI3 device port
 * @phba: pointer to lpfc hba data structure.
 *
 * This routine is invoked to stop an SLI3 device port, it stops the device
 * from generating interrupts and stops the device driver's timers for the
 * device.
 **/
static void
lpfc_stop_port_s3(struct lpfc_hba *phba)
{
	/* Clear all interrupt enable conditions */
	writel(0, phba->HCregaddr);
	readl(phba->HCregaddr); /* flush */
	/* Clear all pending interrupts */
	writel(0xffffffff, phba->HAregaddr);
	readl(phba->HAregaddr); /* flush */

	/* Reset some HBA SLI setup states */
	lpfc_stop_hba_timers(phba);
	phba->pport->work_port_events = 0;
}

/**
 * lpfc_stop_port_s4 - Stop SLI4 device port
 * @phba: pointer to lpfc hba data structure.
 *
 * This routine is invoked to stop an SLI4 device port, it stops the device
 * from generating interrupts and stops the device driver's timers for the
 * device.
 **/
static void
lpfc_stop_port_s4(struct lpfc_hba *phba)
{
	/* Reset some HBA SLI4 setup states */
	lpfc_stop_hba_timers(phba);
	if (phba->pport)
		phba->pport->work_port_events = 0;
	phba->sli4_hba.intr_enable = 0;
}

/**
 * lpfc_stop_port - Wrapper function for stopping hba port
 * @phba: Pointer to HBA context object.
 *
 * This routine wraps the actual SLI3 or SLI4 hba stop port routine from
 * the API jump table function pointer from the lpfc_hba struct.
 **/
void
lpfc_stop_port(struct lpfc_hba *phba)
{
	phba->lpfc_stop_port(phba);

	if (phba->wq)
		flush_workqueue(phba->wq);
}

/**
 * lpfc_fcf_redisc_wait_start_timer - Start fcf rediscover wait timer
 * @phba: Pointer to hba for which this call is being executed.
 *
 * This routine starts the timer waiting for the FCF rediscovery to complete.
 **/
void
lpfc_fcf_redisc_wait_start_timer(struct lpfc_hba *phba)
{
	unsigned long fcf_redisc_wait_tmo =
		(jiffies + msecs_to_jiffies(LPFC_FCF_REDISCOVER_WAIT_TMO));
	/* Start fcf rediscovery wait period timer */
	mod_timer(&phba->fcf.redisc_wait, fcf_redisc_wait_tmo);
	spin_lock_irq(&phba->hbalock);
	/* Allow action to new fcf asynchronous event */
	phba->fcf.fcf_flag &= ~(FCF_AVAILABLE | FCF_SCAN_DONE);
	/* Mark the FCF rediscovery pending state */
	phba->fcf.fcf_flag |= FCF_REDISC_PEND;
	spin_unlock_irq(&phba->hbalock);
}

/**
 * lpfc_sli4_fcf_redisc_wait_tmo - FCF table rediscover wait timeout
 * @t: Timer context used to obtain the pointer to lpfc hba data structure.
 *
 * This routine is invoked when waiting for FCF table rediscover has been
 * timed out. If new FCF record(s) has (have) been discovered during the
 * wait period, a new FCF event shall be added to the FCOE async event
 * list, and then worker thread shall be waked up for processing from the
 * worker thread context.
 **/
static void
lpfc_sli4_fcf_redisc_wait_tmo(struct timer_list *t)
{
	struct lpfc_hba *phba = from_timer(phba, t, fcf.redisc_wait);

	/* Don't send FCF rediscovery event if timer cancelled */
	spin_lock_irq(&phba->hbalock);
	if (!(phba->fcf.fcf_flag & FCF_REDISC_PEND)) {
		spin_unlock_irq(&phba->hbalock);
		return;
	}
	/* Clear FCF rediscovery timer pending flag */
	phba->fcf.fcf_flag &= ~FCF_REDISC_PEND;
	/* FCF rediscovery event to worker thread */
	phba->fcf.fcf_flag |= FCF_REDISC_EVT;
	spin_unlock_irq(&phba->hbalock);
	lpfc_printf_log(phba, KERN_INFO, LOG_FIP,
			"2776 FCF rediscover quiescent timer expired\n");
	/* wake up worker thread */
	lpfc_worker_wake_up(phba);
}

/**
 * lpfc_sli4_parse_latt_fault - Parse sli4 link-attention link fault code
 * @phba: pointer to lpfc hba data structure.
 * @acqe_link: pointer to the async link completion queue entry.
 *
 * This routine is to parse the SLI4 link-attention link fault code.
 **/
static void
lpfc_sli4_parse_latt_fault(struct lpfc_hba *phba,
			   struct lpfc_acqe_link *acqe_link)
{
	switch (bf_get(lpfc_acqe_link_fault, acqe_link)) {
	case LPFC_ASYNC_LINK_FAULT_NONE:
	case LPFC_ASYNC_LINK_FAULT_LOCAL:
	case LPFC_ASYNC_LINK_FAULT_REMOTE:
	case LPFC_ASYNC_LINK_FAULT_LR_LRR:
		break;
	default:
		lpfc_printf_log(phba, KERN_ERR, LOG_TRACE_EVENT,
				"0398 Unknown link fault code: x%x\n",
				bf_get(lpfc_acqe_link_fault, acqe_link));
		break;
	}
}

/**
 * lpfc_sli4_parse_latt_type - Parse sli4 link attention type
 * @phba: pointer to lpfc hba data structure.
 * @acqe_link: pointer to the async link completion queue entry.
 *
 * This routine is to parse the SLI4 link attention type and translate it
 * into the base driver's link attention type coding.
 *
 * Return: Link attention type in terms of base driver's coding.
 **/
static uint8_t
lpfc_sli4_parse_latt_type(struct lpfc_hba *phba,
			  struct lpfc_acqe_link *acqe_link)
{
	uint8_t att_type;

	switch (bf_get(lpfc_acqe_link_status, acqe_link)) {
	case LPFC_ASYNC_LINK_STATUS_DOWN:
	case LPFC_ASYNC_LINK_STATUS_LOGICAL_DOWN:
		att_type = LPFC_ATT_LINK_DOWN;
		break;
	case LPFC_ASYNC_LINK_STATUS_UP:
		/* Ignore physical link up events - wait for logical link up */
		att_type = LPFC_ATT_RESERVED;
		break;
	case LPFC_ASYNC_LINK_STATUS_LOGICAL_UP:
		att_type = LPFC_ATT_LINK_UP;
		break;
	default:
		lpfc_printf_log(phba, KERN_ERR, LOG_TRACE_EVENT,
				"0399 Invalid link attention type: x%x\n",
				bf_get(lpfc_acqe_link_status, acqe_link));
		att_type = LPFC_ATT_RESERVED;
		break;
	}
	return att_type;
}

/**
 * lpfc_sli_port_speed_get - Get sli3 link speed code to link speed
 * @phba: pointer to lpfc hba data structure.
 *
 * This routine is to get an SLI3 FC port's link speed in Mbps.
 *
 * Return: link speed in terms of Mbps.
 **/
uint32_t
lpfc_sli_port_speed_get(struct lpfc_hba *phba)
{
	uint32_t link_speed;

	if (!lpfc_is_link_up(phba))
		return 0;

	if (phba->sli_rev <= LPFC_SLI_REV3) {
		switch (phba->fc_linkspeed) {
		case LPFC_LINK_SPEED_1GHZ:
			link_speed = 1000;
			break;
		case LPFC_LINK_SPEED_2GHZ:
			link_speed = 2000;
			break;
		case LPFC_LINK_SPEED_4GHZ:
			link_speed = 4000;
			break;
		case LPFC_LINK_SPEED_8GHZ:
			link_speed = 8000;
			break;
		case LPFC_LINK_SPEED_10GHZ:
			link_speed = 10000;
			break;
		case LPFC_LINK_SPEED_16GHZ:
			link_speed = 16000;
			break;
		default:
			link_speed = 0;
		}
	} else {
		if (phba->sli4_hba.link_state.logical_speed)
			link_speed =
			      phba->sli4_hba.link_state.logical_speed;
		else
			link_speed = phba->sli4_hba.link_state.speed;
	}
	return link_speed;
}

/**
 * lpfc_sli4_port_speed_parse - Parse async evt link speed code to link speed
 * @phba: pointer to lpfc hba data structure.
 * @evt_code: asynchronous event code.
 * @speed_code: asynchronous event link speed code.
 *
 * This routine is to parse the giving SLI4 async event link speed code into
 * value of Mbps for the link speed.
 *
 * Return: link speed in terms of Mbps.
 **/
static uint32_t
lpfc_sli4_port_speed_parse(struct lpfc_hba *phba, uint32_t evt_code,
			   uint8_t speed_code)
{
	uint32_t port_speed;

	switch (evt_code) {
	case LPFC_TRAILER_CODE_LINK:
		switch (speed_code) {
		case LPFC_ASYNC_LINK_SPEED_ZERO:
			port_speed = 0;
			break;
		case LPFC_ASYNC_LINK_SPEED_10MBPS:
			port_speed = 10;
			break;
		case LPFC_ASYNC_LINK_SPEED_100MBPS:
			port_speed = 100;
			break;
		case LPFC_ASYNC_LINK_SPEED_1GBPS:
			port_speed = 1000;
			break;
		case LPFC_ASYNC_LINK_SPEED_10GBPS:
			port_speed = 10000;
			break;
		case LPFC_ASYNC_LINK_SPEED_20GBPS:
			port_speed = 20000;
			break;
		case LPFC_ASYNC_LINK_SPEED_25GBPS:
			port_speed = 25000;
			break;
		case LPFC_ASYNC_LINK_SPEED_40GBPS:
			port_speed = 40000;
			break;
		case LPFC_ASYNC_LINK_SPEED_100GBPS:
			port_speed = 100000;
			break;
		default:
			port_speed = 0;
		}
		break;
	case LPFC_TRAILER_CODE_FC:
		switch (speed_code) {
		case LPFC_FC_LA_SPEED_UNKNOWN:
			port_speed = 0;
			break;
		case LPFC_FC_LA_SPEED_1G:
			port_speed = 1000;
			break;
		case LPFC_FC_LA_SPEED_2G:
			port_speed = 2000;
			break;
		case LPFC_FC_LA_SPEED_4G:
			port_speed = 4000;
			break;
		case LPFC_FC_LA_SPEED_8G:
			port_speed = 8000;
			break;
		case LPFC_FC_LA_SPEED_10G:
			port_speed = 10000;
			break;
		case LPFC_FC_LA_SPEED_16G:
			port_speed = 16000;
			break;
		case LPFC_FC_LA_SPEED_32G:
			port_speed = 32000;
			break;
		case LPFC_FC_LA_SPEED_64G:
			port_speed = 64000;
			break;
		case LPFC_FC_LA_SPEED_128G:
			port_speed = 128000;
			break;
		default:
			port_speed = 0;
		}
		break;
	default:
		port_speed = 0;
	}
	return port_speed;
}

/**
 * lpfc_sli4_async_link_evt - Process the asynchronous FCoE link event
 * @phba: pointer to lpfc hba data structure.
 * @acqe_link: pointer to the async link completion queue entry.
 *
 * This routine is to handle the SLI4 asynchronous FCoE link event.
 **/
static void
lpfc_sli4_async_link_evt(struct lpfc_hba *phba,
			 struct lpfc_acqe_link *acqe_link)
{
	struct lpfc_dmabuf *mp;
	LPFC_MBOXQ_t *pmb;
	MAILBOX_t *mb;
	struct lpfc_mbx_read_top *la;
	uint8_t att_type;
	int rc;

	att_type = lpfc_sli4_parse_latt_type(phba, acqe_link);
	if (att_type != LPFC_ATT_LINK_DOWN && att_type != LPFC_ATT_LINK_UP)
		return;
	phba->fcoe_eventtag = acqe_link->event_tag;
	pmb = (LPFC_MBOXQ_t *)mempool_alloc(phba->mbox_mem_pool, GFP_KERNEL);
	if (!pmb) {
		lpfc_printf_log(phba, KERN_ERR, LOG_TRACE_EVENT,
				"0395 The mboxq allocation failed\n");
		return;
	}
	mp = kmalloc(sizeof(struct lpfc_dmabuf), GFP_KERNEL);
	if (!mp) {
		lpfc_printf_log(phba, KERN_ERR, LOG_TRACE_EVENT,
				"0396 The lpfc_dmabuf allocation failed\n");
		goto out_free_pmb;
	}
	mp->virt = lpfc_mbuf_alloc(phba, 0, &mp->phys);
	if (!mp->virt) {
		lpfc_printf_log(phba, KERN_ERR, LOG_TRACE_EVENT,
				"0397 The mbuf allocation failed\n");
		goto out_free_dmabuf;
	}

	/* Cleanup any outstanding ELS commands */
	lpfc_els_flush_all_cmd(phba);

	/* Block ELS IOCBs until we have done process link event */
	phba->sli4_hba.els_wq->pring->flag |= LPFC_STOP_IOCB_EVENT;

	/* Update link event statistics */
	phba->sli.slistat.link_event++;

	/* Create lpfc_handle_latt mailbox command from link ACQE */
	lpfc_read_topology(phba, pmb, mp);
	pmb->mbox_cmpl = lpfc_mbx_cmpl_read_topology;
	pmb->vport = phba->pport;

	/* Keep the link status for extra SLI4 state machine reference */
	phba->sli4_hba.link_state.speed =
			lpfc_sli4_port_speed_parse(phba, LPFC_TRAILER_CODE_LINK,
				bf_get(lpfc_acqe_link_speed, acqe_link));
	phba->sli4_hba.link_state.duplex =
				bf_get(lpfc_acqe_link_duplex, acqe_link);
	phba->sli4_hba.link_state.status =
				bf_get(lpfc_acqe_link_status, acqe_link);
	phba->sli4_hba.link_state.type =
				bf_get(lpfc_acqe_link_type, acqe_link);
	phba->sli4_hba.link_state.number =
				bf_get(lpfc_acqe_link_number, acqe_link);
	phba->sli4_hba.link_state.fault =
				bf_get(lpfc_acqe_link_fault, acqe_link);
	phba->sli4_hba.link_state.logical_speed =
			bf_get(lpfc_acqe_logical_link_speed, acqe_link) * 10;

	lpfc_printf_log(phba, KERN_INFO, LOG_SLI,
			"2900 Async FC/FCoE Link event - Speed:%dGBit "
			"duplex:x%x LA Type:x%x Port Type:%d Port Number:%d "
			"Logical speed:%dMbps Fault:%d\n",
			phba->sli4_hba.link_state.speed,
			phba->sli4_hba.link_state.topology,
			phba->sli4_hba.link_state.status,
			phba->sli4_hba.link_state.type,
			phba->sli4_hba.link_state.number,
			phba->sli4_hba.link_state.logical_speed,
			phba->sli4_hba.link_state.fault);
	/*
	 * For FC Mode: issue the READ_TOPOLOGY mailbox command to fetch
	 * topology info. Note: Optional for non FC-AL ports.
	 */
	if (!(phba->hba_flag & HBA_FCOE_MODE)) {
		rc = lpfc_sli_issue_mbox(phba, pmb, MBX_NOWAIT);
		if (rc == MBX_NOT_FINISHED)
			goto out_free_dmabuf;
		return;
	}
	/*
	 * For FCoE Mode: fill in all the topology information we need and call
	 * the READ_TOPOLOGY completion routine to continue without actually
	 * sending the READ_TOPOLOGY mailbox command to the port.
	 */
	/* Initialize completion status */
	mb = &pmb->u.mb;
	mb->mbxStatus = MBX_SUCCESS;

	/* Parse port fault information field */
	lpfc_sli4_parse_latt_fault(phba, acqe_link);

	/* Parse and translate link attention fields */
	la = (struct lpfc_mbx_read_top *) &pmb->u.mb.un.varReadTop;
	la->eventTag = acqe_link->event_tag;
	bf_set(lpfc_mbx_read_top_att_type, la, att_type);
	bf_set(lpfc_mbx_read_top_link_spd, la,
	       (bf_get(lpfc_acqe_link_speed, acqe_link)));

	/* Fake the the following irrelvant fields */
	bf_set(lpfc_mbx_read_top_topology, la, LPFC_TOPOLOGY_PT_PT);
	bf_set(lpfc_mbx_read_top_alpa_granted, la, 0);
	bf_set(lpfc_mbx_read_top_il, la, 0);
	bf_set(lpfc_mbx_read_top_pb, la, 0);
	bf_set(lpfc_mbx_read_top_fa, la, 0);
	bf_set(lpfc_mbx_read_top_mm, la, 0);

	/* Invoke the lpfc_handle_latt mailbox command callback function */
	lpfc_mbx_cmpl_read_topology(phba, pmb);

	return;

out_free_dmabuf:
	kfree(mp);
out_free_pmb:
	mempool_free(pmb, phba->mbox_mem_pool);
}

/**
 * lpfc_async_link_speed_to_read_top - Parse async evt link speed code to read
 * topology.
 * @phba: pointer to lpfc hba data structure.
 * @speed_code: asynchronous event link speed code.
 *
 * This routine is to parse the giving SLI4 async event link speed code into
 * value of Read topology link speed.
 *
 * Return: link speed in terms of Read topology.
 **/
static uint8_t
lpfc_async_link_speed_to_read_top(struct lpfc_hba *phba, uint8_t speed_code)
{
	uint8_t port_speed;

	switch (speed_code) {
	case LPFC_FC_LA_SPEED_1G:
		port_speed = LPFC_LINK_SPEED_1GHZ;
		break;
	case LPFC_FC_LA_SPEED_2G:
		port_speed = LPFC_LINK_SPEED_2GHZ;
		break;
	case LPFC_FC_LA_SPEED_4G:
		port_speed = LPFC_LINK_SPEED_4GHZ;
		break;
	case LPFC_FC_LA_SPEED_8G:
		port_speed = LPFC_LINK_SPEED_8GHZ;
		break;
	case LPFC_FC_LA_SPEED_16G:
		port_speed = LPFC_LINK_SPEED_16GHZ;
		break;
	case LPFC_FC_LA_SPEED_32G:
		port_speed = LPFC_LINK_SPEED_32GHZ;
		break;
	case LPFC_FC_LA_SPEED_64G:
		port_speed = LPFC_LINK_SPEED_64GHZ;
		break;
	case LPFC_FC_LA_SPEED_128G:
		port_speed = LPFC_LINK_SPEED_128GHZ;
		break;
	case LPFC_FC_LA_SPEED_256G:
		port_speed = LPFC_LINK_SPEED_256GHZ;
		break;
	default:
		port_speed = 0;
		break;
	}

	return port_speed;
}

#define trunk_link_status(__idx)\
	bf_get(lpfc_acqe_fc_la_trunk_config_port##__idx, acqe_fc) ?\
	       ((phba->trunk_link.link##__idx.state == LPFC_LINK_UP) ?\
		"Link up" : "Link down") : "NA"
/* Did port __idx reported an error */
#define trunk_port_fault(__idx)\
	bf_get(lpfc_acqe_fc_la_trunk_config_port##__idx, acqe_fc) ?\
	       (port_fault & (1 << __idx) ? "YES" : "NO") : "NA"

static void
lpfc_update_trunk_link_status(struct lpfc_hba *phba,
			      struct lpfc_acqe_fc_la *acqe_fc)
{
	uint8_t port_fault = bf_get(lpfc_acqe_fc_la_trunk_linkmask, acqe_fc);
	uint8_t err = bf_get(lpfc_acqe_fc_la_trunk_fault, acqe_fc);

	phba->sli4_hba.link_state.speed =
		lpfc_sli4_port_speed_parse(phba, LPFC_TRAILER_CODE_FC,
				bf_get(lpfc_acqe_fc_la_speed, acqe_fc));

	phba->sli4_hba.link_state.logical_speed =
				bf_get(lpfc_acqe_fc_la_llink_spd, acqe_fc) * 10;
	/* We got FC link speed, convert to fc_linkspeed (READ_TOPOLOGY) */
	phba->fc_linkspeed =
		 lpfc_async_link_speed_to_read_top(
				phba,
				bf_get(lpfc_acqe_fc_la_speed, acqe_fc));

	if (bf_get(lpfc_acqe_fc_la_trunk_config_port0, acqe_fc)) {
		phba->trunk_link.link0.state =
			bf_get(lpfc_acqe_fc_la_trunk_link_status_port0, acqe_fc)
			? LPFC_LINK_UP : LPFC_LINK_DOWN;
		phba->trunk_link.link0.fault = port_fault & 0x1 ? err : 0;
	}
	if (bf_get(lpfc_acqe_fc_la_trunk_config_port1, acqe_fc)) {
		phba->trunk_link.link1.state =
			bf_get(lpfc_acqe_fc_la_trunk_link_status_port1, acqe_fc)
			? LPFC_LINK_UP : LPFC_LINK_DOWN;
		phba->trunk_link.link1.fault = port_fault & 0x2 ? err : 0;
	}
	if (bf_get(lpfc_acqe_fc_la_trunk_config_port2, acqe_fc)) {
		phba->trunk_link.link2.state =
			bf_get(lpfc_acqe_fc_la_trunk_link_status_port2, acqe_fc)
			? LPFC_LINK_UP : LPFC_LINK_DOWN;
		phba->trunk_link.link2.fault = port_fault & 0x4 ? err : 0;
	}
	if (bf_get(lpfc_acqe_fc_la_trunk_config_port3, acqe_fc)) {
		phba->trunk_link.link3.state =
			bf_get(lpfc_acqe_fc_la_trunk_link_status_port3, acqe_fc)
			? LPFC_LINK_UP : LPFC_LINK_DOWN;
		phba->trunk_link.link3.fault = port_fault & 0x8 ? err : 0;
	}

	lpfc_printf_log(phba, KERN_ERR, LOG_TRACE_EVENT,
			"2910 Async FC Trunking Event - Speed:%d\n"
			"\tLogical speed:%d "
			"port0: %s port1: %s port2: %s port3: %s\n",
			phba->sli4_hba.link_state.speed,
			phba->sli4_hba.link_state.logical_speed,
			trunk_link_status(0), trunk_link_status(1),
			trunk_link_status(2), trunk_link_status(3));

	if (port_fault)
		lpfc_printf_log(phba, KERN_ERR, LOG_TRACE_EVENT,
				"3202 trunk error:0x%x (%s) seen on port0:%s "
				/*
				 * SLI-4: We have only 0xA error codes
				 * defined as of now. print an appropriate
				 * message in case driver needs to be updated.
				 */
				"port1:%s port2:%s port3:%s\n", err, err > 0xA ?
				"UNDEFINED. update driver." : trunk_errmsg[err],
				trunk_port_fault(0), trunk_port_fault(1),
				trunk_port_fault(2), trunk_port_fault(3));
}


/**
 * lpfc_sli4_async_fc_evt - Process the asynchronous FC link event
 * @phba: pointer to lpfc hba data structure.
 * @acqe_fc: pointer to the async fc completion queue entry.
 *
 * This routine is to handle the SLI4 asynchronous FC event. It will simply log
 * that the event was received and then issue a read_topology mailbox command so
 * that the rest of the driver will treat it the same as SLI3.
 **/
static void
lpfc_sli4_async_fc_evt(struct lpfc_hba *phba, struct lpfc_acqe_fc_la *acqe_fc)
{
	struct lpfc_dmabuf *mp;
	LPFC_MBOXQ_t *pmb;
	MAILBOX_t *mb;
	struct lpfc_mbx_read_top *la;
	int rc;

	if (bf_get(lpfc_trailer_type, acqe_fc) !=
	    LPFC_FC_LA_EVENT_TYPE_FC_LINK) {
		lpfc_printf_log(phba, KERN_ERR, LOG_TRACE_EVENT,
				"2895 Non FC link Event detected.(%d)\n",
				bf_get(lpfc_trailer_type, acqe_fc));
		return;
	}

	if (bf_get(lpfc_acqe_fc_la_att_type, acqe_fc) ==
	    LPFC_FC_LA_TYPE_TRUNKING_EVENT) {
		lpfc_update_trunk_link_status(phba, acqe_fc);
		return;
	}

	/* Keep the link status for extra SLI4 state machine reference */
	phba->sli4_hba.link_state.speed =
			lpfc_sli4_port_speed_parse(phba, LPFC_TRAILER_CODE_FC,
				bf_get(lpfc_acqe_fc_la_speed, acqe_fc));
	phba->sli4_hba.link_state.duplex = LPFC_ASYNC_LINK_DUPLEX_FULL;
	phba->sli4_hba.link_state.topology =
				bf_get(lpfc_acqe_fc_la_topology, acqe_fc);
	phba->sli4_hba.link_state.status =
				bf_get(lpfc_acqe_fc_la_att_type, acqe_fc);
	phba->sli4_hba.link_state.type =
				bf_get(lpfc_acqe_fc_la_port_type, acqe_fc);
	phba->sli4_hba.link_state.number =
				bf_get(lpfc_acqe_fc_la_port_number, acqe_fc);
	phba->sli4_hba.link_state.fault =
				bf_get(lpfc_acqe_link_fault, acqe_fc);

	if (bf_get(lpfc_acqe_fc_la_att_type, acqe_fc) ==
	    LPFC_FC_LA_TYPE_LINK_DOWN)
		phba->sli4_hba.link_state.logical_speed = 0;
	else if	(!phba->sli4_hba.conf_trunk)
		phba->sli4_hba.link_state.logical_speed =
				bf_get(lpfc_acqe_fc_la_llink_spd, acqe_fc) * 10;

	lpfc_printf_log(phba, KERN_INFO, LOG_SLI,
			"2896 Async FC event - Speed:%dGBaud Topology:x%x "
			"LA Type:x%x Port Type:%d Port Number:%d Logical speed:"
			"%dMbps Fault:%d\n",
			phba->sli4_hba.link_state.speed,
			phba->sli4_hba.link_state.topology,
			phba->sli4_hba.link_state.status,
			phba->sli4_hba.link_state.type,
			phba->sli4_hba.link_state.number,
			phba->sli4_hba.link_state.logical_speed,
			phba->sli4_hba.link_state.fault);
	pmb = (LPFC_MBOXQ_t *)mempool_alloc(phba->mbox_mem_pool, GFP_KERNEL);
	if (!pmb) {
		lpfc_printf_log(phba, KERN_ERR, LOG_TRACE_EVENT,
				"2897 The mboxq allocation failed\n");
		return;
	}
	mp = kmalloc(sizeof(struct lpfc_dmabuf), GFP_KERNEL);
	if (!mp) {
		lpfc_printf_log(phba, KERN_ERR, LOG_TRACE_EVENT,
				"2898 The lpfc_dmabuf allocation failed\n");
		goto out_free_pmb;
	}
	mp->virt = lpfc_mbuf_alloc(phba, 0, &mp->phys);
	if (!mp->virt) {
		lpfc_printf_log(phba, KERN_ERR, LOG_TRACE_EVENT,
				"2899 The mbuf allocation failed\n");
		goto out_free_dmabuf;
	}

	/* Cleanup any outstanding ELS commands */
	lpfc_els_flush_all_cmd(phba);

	/* Block ELS IOCBs until we have done process link event */
	phba->sli4_hba.els_wq->pring->flag |= LPFC_STOP_IOCB_EVENT;

	/* Update link event statistics */
	phba->sli.slistat.link_event++;

	/* Create lpfc_handle_latt mailbox command from link ACQE */
	lpfc_read_topology(phba, pmb, mp);
	pmb->mbox_cmpl = lpfc_mbx_cmpl_read_topology;
	pmb->vport = phba->pport;

	if (phba->sli4_hba.link_state.status != LPFC_FC_LA_TYPE_LINK_UP) {
		phba->link_flag &= ~(LS_MDS_LINK_DOWN | LS_MDS_LOOPBACK);

		switch (phba->sli4_hba.link_state.status) {
		case LPFC_FC_LA_TYPE_MDS_LINK_DOWN:
			phba->link_flag |= LS_MDS_LINK_DOWN;
			break;
		case LPFC_FC_LA_TYPE_MDS_LOOPBACK:
			phba->link_flag |= LS_MDS_LOOPBACK;
			break;
		default:
			break;
		}

		/* Initialize completion status */
		mb = &pmb->u.mb;
		mb->mbxStatus = MBX_SUCCESS;

		/* Parse port fault information field */
		lpfc_sli4_parse_latt_fault(phba, (void *)acqe_fc);

		/* Parse and translate link attention fields */
		la = (struct lpfc_mbx_read_top *)&pmb->u.mb.un.varReadTop;
		la->eventTag = acqe_fc->event_tag;

		if (phba->sli4_hba.link_state.status ==
		    LPFC_FC_LA_TYPE_UNEXP_WWPN) {
			bf_set(lpfc_mbx_read_top_att_type, la,
			       LPFC_FC_LA_TYPE_UNEXP_WWPN);
		} else {
			bf_set(lpfc_mbx_read_top_att_type, la,
			       LPFC_FC_LA_TYPE_LINK_DOWN);
		}
		/* Invoke the mailbox command callback function */
		lpfc_mbx_cmpl_read_topology(phba, pmb);

		return;
	}

	rc = lpfc_sli_issue_mbox(phba, pmb, MBX_NOWAIT);
	if (rc == MBX_NOT_FINISHED)
		goto out_free_dmabuf;
	return;

out_free_dmabuf:
	kfree(mp);
out_free_pmb:
	mempool_free(pmb, phba->mbox_mem_pool);
}

/**
 * lpfc_sli4_async_sli_evt - Process the asynchronous SLI link event
 * @phba: pointer to lpfc hba data structure.
 * @acqe_sli: pointer to the async SLI completion queue entry.
 *
 * This routine is to handle the SLI4 asynchronous SLI events.
 **/
static void
lpfc_sli4_async_sli_evt(struct lpfc_hba *phba, struct lpfc_acqe_sli *acqe_sli)
{
	char port_name;
	char message[128];
	uint8_t status;
	uint8_t evt_type;
	uint8_t operational = 0;
	struct temp_event temp_event_data;
	struct lpfc_acqe_misconfigured_event *misconfigured;
	struct Scsi_Host  *shost;
	struct lpfc_vport **vports;
	int rc, i;

	evt_type = bf_get(lpfc_trailer_type, acqe_sli);

	lpfc_printf_log(phba, KERN_INFO, LOG_SLI,
			"2901 Async SLI event - Type:%d, Event Data: x%08x "
			"x%08x x%08x x%08x\n", evt_type,
			acqe_sli->event_data1, acqe_sli->event_data2,
			acqe_sli->reserved, acqe_sli->trailer);

	port_name = phba->Port[0];
	if (port_name == 0x00)
		port_name = '?'; /* get port name is empty */

	switch (evt_type) {
	case LPFC_SLI_EVENT_TYPE_OVER_TEMP:
		temp_event_data.event_type = FC_REG_TEMPERATURE_EVENT;
		temp_event_data.event_code = LPFC_THRESHOLD_TEMP;
		temp_event_data.data = (uint32_t)acqe_sli->event_data1;

		lpfc_printf_log(phba, KERN_WARNING, LOG_SLI,
				"3190 Over Temperature:%d Celsius- Port Name %c\n",
				acqe_sli->event_data1, port_name);

		phba->sfp_warning |= LPFC_TRANSGRESSION_HIGH_TEMPERATURE;
		shost = lpfc_shost_from_vport(phba->pport);
		fc_host_post_vendor_event(shost, fc_get_event_number(),
					  sizeof(temp_event_data),
					  (char *)&temp_event_data,
					  SCSI_NL_VID_TYPE_PCI
					  | PCI_VENDOR_ID_EMULEX);
		break;
	case LPFC_SLI_EVENT_TYPE_NORM_TEMP:
		temp_event_data.event_type = FC_REG_TEMPERATURE_EVENT;
		temp_event_data.event_code = LPFC_NORMAL_TEMP;
		temp_event_data.data = (uint32_t)acqe_sli->event_data1;

		lpfc_printf_log(phba, KERN_INFO, LOG_SLI,
				"3191 Normal Temperature:%d Celsius - Port Name %c\n",
				acqe_sli->event_data1, port_name);

		shost = lpfc_shost_from_vport(phba->pport);
		fc_host_post_vendor_event(shost, fc_get_event_number(),
					  sizeof(temp_event_data),
					  (char *)&temp_event_data,
					  SCSI_NL_VID_TYPE_PCI
					  | PCI_VENDOR_ID_EMULEX);
		break;
	case LPFC_SLI_EVENT_TYPE_MISCONFIGURED:
		misconfigured = (struct lpfc_acqe_misconfigured_event *)
					&acqe_sli->event_data1;

		/* fetch the status for this port */
		switch (phba->sli4_hba.lnk_info.lnk_no) {
		case LPFC_LINK_NUMBER_0:
			status = bf_get(lpfc_sli_misconfigured_port0_state,
					&misconfigured->theEvent);
			operational = bf_get(lpfc_sli_misconfigured_port0_op,
					&misconfigured->theEvent);
			break;
		case LPFC_LINK_NUMBER_1:
			status = bf_get(lpfc_sli_misconfigured_port1_state,
					&misconfigured->theEvent);
			operational = bf_get(lpfc_sli_misconfigured_port1_op,
					&misconfigured->theEvent);
			break;
		case LPFC_LINK_NUMBER_2:
			status = bf_get(lpfc_sli_misconfigured_port2_state,
					&misconfigured->theEvent);
			operational = bf_get(lpfc_sli_misconfigured_port2_op,
					&misconfigured->theEvent);
			break;
		case LPFC_LINK_NUMBER_3:
			status = bf_get(lpfc_sli_misconfigured_port3_state,
					&misconfigured->theEvent);
			operational = bf_get(lpfc_sli_misconfigured_port3_op,
					&misconfigured->theEvent);
			break;
		default:
			lpfc_printf_log(phba, KERN_ERR, LOG_TRACE_EVENT,
					"3296 "
					"LPFC_SLI_EVENT_TYPE_MISCONFIGURED "
					"event: Invalid link %d",
					phba->sli4_hba.lnk_info.lnk_no);
			return;
		}

		/* Skip if optic state unchanged */
		if (phba->sli4_hba.lnk_info.optic_state == status)
			return;

		switch (status) {
		case LPFC_SLI_EVENT_STATUS_VALID:
			sprintf(message, "Physical Link is functional");
			break;
		case LPFC_SLI_EVENT_STATUS_NOT_PRESENT:
			sprintf(message, "Optics faulted/incorrectly "
				"installed/not installed - Reseat optics, "
				"if issue not resolved, replace.");
			break;
		case LPFC_SLI_EVENT_STATUS_WRONG_TYPE:
			sprintf(message,
				"Optics of two types installed - Remove one "
				"optic or install matching pair of optics.");
			break;
		case LPFC_SLI_EVENT_STATUS_UNSUPPORTED:
			sprintf(message, "Incompatible optics - Replace with "
				"compatible optics for card to function.");
			break;
		case LPFC_SLI_EVENT_STATUS_UNQUALIFIED:
			sprintf(message, "Unqualified optics - Replace with "
				"Avago optics for Warranty and Technical "
				"Support - Link is%s operational",
				(operational) ? " not" : "");
			break;
		case LPFC_SLI_EVENT_STATUS_UNCERTIFIED:
			sprintf(message, "Uncertified optics - Replace with "
				"Avago-certified optics to enable link "
				"operation - Link is%s operational",
				(operational) ? " not" : "");
			break;
		default:
			/* firmware is reporting a status we don't know about */
			sprintf(message, "Unknown event status x%02x", status);
			break;
		}

		/* Issue READ_CONFIG mbox command to refresh supported speeds */
		rc = lpfc_sli4_read_config(phba);
		if (rc) {
			phba->lmt = 0;
			lpfc_printf_log(phba, KERN_ERR,
					LOG_TRACE_EVENT,
					"3194 Unable to retrieve supported "
					"speeds, rc = 0x%x\n", rc);
		}
		vports = lpfc_create_vport_work_array(phba);
		if (vports != NULL) {
			for (i = 0; i <= phba->max_vports && vports[i] != NULL;
					i++) {
				shost = lpfc_shost_from_vport(vports[i]);
				lpfc_host_supported_speeds_set(shost);
			}
		}
		lpfc_destroy_vport_work_array(phba, vports);

		phba->sli4_hba.lnk_info.optic_state = status;
		lpfc_printf_log(phba, KERN_ERR, LOG_SLI,
				"3176 Port Name %c %s\n", port_name, message);
		break;
	case LPFC_SLI_EVENT_TYPE_REMOTE_DPORT:
		lpfc_printf_log(phba, KERN_INFO, LOG_SLI,
				"3192 Remote DPort Test Initiated - "
				"Event Data1:x%08x Event Data2: x%08x\n",
				acqe_sli->event_data1, acqe_sli->event_data2);
		break;
	case LPFC_SLI_EVENT_TYPE_MISCONF_FAWWN:
		/* Misconfigured WWN. Reports that the SLI Port is configured
		 * to use FA-WWN, but the attached device doesn’t support it.
		 * No driver action is required.
		 * Event Data1 - N.A, Event Data2 - N.A
		 */
		lpfc_log_msg(phba, KERN_WARNING, LOG_SLI,
			     "2699 Misconfigured FA-WWN - Attached device does "
			     "not support FA-WWN\n");
		break;
	case LPFC_SLI_EVENT_TYPE_EEPROM_FAILURE:
		/* EEPROM failure. No driver action is required */
		lpfc_printf_log(phba, KERN_WARNING, LOG_SLI,
			     "2518 EEPROM failure - "
			     "Event Data1: x%08x Event Data2: x%08x\n",
			     acqe_sli->event_data1, acqe_sli->event_data2);
		break;
	default:
		lpfc_printf_log(phba, KERN_INFO, LOG_SLI,
				"3193 Unrecognized SLI event, type: 0x%x",
				evt_type);
		break;
	}
}

/**
 * lpfc_sli4_perform_vport_cvl - Perform clear virtual link on a vport
 * @vport: pointer to vport data structure.
 *
 * This routine is to perform Clear Virtual Link (CVL) on a vport in
 * response to a CVL event.
 *
 * Return the pointer to the ndlp with the vport if successful, otherwise
 * return NULL.
 **/
static struct lpfc_nodelist *
lpfc_sli4_perform_vport_cvl(struct lpfc_vport *vport)
{
	struct lpfc_nodelist *ndlp;
	struct Scsi_Host *shost;
	struct lpfc_hba *phba;

	if (!vport)
		return NULL;
	phba = vport->phba;
	if (!phba)
		return NULL;
	ndlp = lpfc_findnode_did(vport, Fabric_DID);
	if (!ndlp) {
		/* Cannot find existing Fabric ndlp, so allocate a new one */
		ndlp = lpfc_nlp_init(vport, Fabric_DID);
		if (!ndlp)
			return 0;
		/* Set the node type */
		ndlp->nlp_type |= NLP_FABRIC;
		/* Put ndlp onto node list */
		lpfc_enqueue_node(vport, ndlp);
	} else if (!NLP_CHK_NODE_ACT(ndlp)) {
		/* re-setup ndlp without removing from node list */
		ndlp = lpfc_enable_node(vport, ndlp, NLP_STE_UNUSED_NODE);
		if (!ndlp)
			return 0;
	}
	if ((phba->pport->port_state < LPFC_FLOGI) &&
		(phba->pport->port_state != LPFC_VPORT_FAILED))
		return NULL;
	/* If virtual link is not yet instantiated ignore CVL */
	if ((vport != phba->pport) && (vport->port_state < LPFC_FDISC)
		&& (vport->port_state != LPFC_VPORT_FAILED))
		return NULL;
	shost = lpfc_shost_from_vport(vport);
	if (!shost)
		return NULL;
	lpfc_linkdown_port(vport);
	lpfc_cleanup_pending_mbox(vport);
	spin_lock_irq(shost->host_lock);
	vport->fc_flag |= FC_VPORT_CVL_RCVD;
	spin_unlock_irq(shost->host_lock);

	return ndlp;
}

/**
 * lpfc_sli4_perform_all_vport_cvl - Perform clear virtual link on all vports
 * @phba: pointer to lpfc hba data structure.
 *
 * This routine is to perform Clear Virtual Link (CVL) on all vports in
 * response to a FCF dead event.
 **/
static void
lpfc_sli4_perform_all_vport_cvl(struct lpfc_hba *phba)
{
	struct lpfc_vport **vports;
	int i;

	vports = lpfc_create_vport_work_array(phba);
	if (vports)
		for (i = 0; i <= phba->max_vports && vports[i] != NULL; i++)
			lpfc_sli4_perform_vport_cvl(vports[i]);
	lpfc_destroy_vport_work_array(phba, vports);
}

/**
 * lpfc_sli4_async_fip_evt - Process the asynchronous FCoE FIP event
 * @phba: pointer to lpfc hba data structure.
 * @acqe_fip: pointer to the async fcoe completion queue entry.
 *
 * This routine is to handle the SLI4 asynchronous fcoe event.
 **/
static void
lpfc_sli4_async_fip_evt(struct lpfc_hba *phba,
			struct lpfc_acqe_fip *acqe_fip)
{
	uint8_t event_type = bf_get(lpfc_trailer_type, acqe_fip);
	int rc;
	struct lpfc_vport *vport;
	struct lpfc_nodelist *ndlp;
	struct Scsi_Host  *shost;
	int active_vlink_present;
	struct lpfc_vport **vports;
	int i;

	phba->fc_eventTag = acqe_fip->event_tag;
	phba->fcoe_eventtag = acqe_fip->event_tag;
	switch (event_type) {
	case LPFC_FIP_EVENT_TYPE_NEW_FCF:
	case LPFC_FIP_EVENT_TYPE_FCF_PARAM_MOD:
		if (event_type == LPFC_FIP_EVENT_TYPE_NEW_FCF)
			lpfc_printf_log(phba, KERN_ERR, LOG_TRACE_EVENT,
					"2546 New FCF event, evt_tag:x%x, "
					"index:x%x\n",
					acqe_fip->event_tag,
					acqe_fip->index);
		else
			lpfc_printf_log(phba, KERN_WARNING, LOG_FIP |
					LOG_DISCOVERY,
					"2788 FCF param modified event, "
					"evt_tag:x%x, index:x%x\n",
					acqe_fip->event_tag,
					acqe_fip->index);
		if (phba->fcf.fcf_flag & FCF_DISCOVERY) {
			/*
			 * During period of FCF discovery, read the FCF
			 * table record indexed by the event to update
			 * FCF roundrobin failover eligible FCF bmask.
			 */
			lpfc_printf_log(phba, KERN_INFO, LOG_FIP |
					LOG_DISCOVERY,
					"2779 Read FCF (x%x) for updating "
					"roundrobin FCF failover bmask\n",
					acqe_fip->index);
			rc = lpfc_sli4_read_fcf_rec(phba, acqe_fip->index);
		}

		/* If the FCF discovery is in progress, do nothing. */
		spin_lock_irq(&phba->hbalock);
		if (phba->hba_flag & FCF_TS_INPROG) {
			spin_unlock_irq(&phba->hbalock);
			break;
		}
		/* If fast FCF failover rescan event is pending, do nothing */
		if (phba->fcf.fcf_flag & (FCF_REDISC_EVT | FCF_REDISC_PEND)) {
			spin_unlock_irq(&phba->hbalock);
			break;
		}

		/* If the FCF has been in discovered state, do nothing. */
		if (phba->fcf.fcf_flag & FCF_SCAN_DONE) {
			spin_unlock_irq(&phba->hbalock);
			break;
		}
		spin_unlock_irq(&phba->hbalock);

		/* Otherwise, scan the entire FCF table and re-discover SAN */
		lpfc_printf_log(phba, KERN_INFO, LOG_FIP | LOG_DISCOVERY,
				"2770 Start FCF table scan per async FCF "
				"event, evt_tag:x%x, index:x%x\n",
				acqe_fip->event_tag, acqe_fip->index);
		rc = lpfc_sli4_fcf_scan_read_fcf_rec(phba,
						     LPFC_FCOE_FCF_GET_FIRST);
		if (rc)
			lpfc_printf_log(phba, KERN_ERR, LOG_TRACE_EVENT,
					"2547 Issue FCF scan read FCF mailbox "
					"command failed (x%x)\n", rc);
		break;

	case LPFC_FIP_EVENT_TYPE_FCF_TABLE_FULL:
		lpfc_printf_log(phba, KERN_ERR, LOG_TRACE_EVENT,
				"2548 FCF Table full count 0x%x tag 0x%x\n",
				bf_get(lpfc_acqe_fip_fcf_count, acqe_fip),
				acqe_fip->event_tag);
		break;

	case LPFC_FIP_EVENT_TYPE_FCF_DEAD:
		phba->fcoe_cvl_eventtag = acqe_fip->event_tag;
		lpfc_printf_log(phba, KERN_ERR, LOG_TRACE_EVENT,
				"2549 FCF (x%x) disconnected from network, "
				 "tag:x%x\n", acqe_fip->index,
				 acqe_fip->event_tag);
		/*
		 * If we are in the middle of FCF failover process, clear
		 * the corresponding FCF bit in the roundrobin bitmap.
		 */
		spin_lock_irq(&phba->hbalock);
		if ((phba->fcf.fcf_flag & FCF_DISCOVERY) &&
		    (phba->fcf.current_rec.fcf_indx != acqe_fip->index)) {
			spin_unlock_irq(&phba->hbalock);
			/* Update FLOGI FCF failover eligible FCF bmask */
			lpfc_sli4_fcf_rr_index_clear(phba, acqe_fip->index);
			break;
		}
		spin_unlock_irq(&phba->hbalock);

		/* If the event is not for currently used fcf do nothing */
		if (phba->fcf.current_rec.fcf_indx != acqe_fip->index)
			break;

		/*
		 * Otherwise, request the port to rediscover the entire FCF
		 * table for a fast recovery from case that the current FCF
		 * is no longer valid as we are not in the middle of FCF
		 * failover process already.
		 */
		spin_lock_irq(&phba->hbalock);
		/* Mark the fast failover process in progress */
		phba->fcf.fcf_flag |= FCF_DEAD_DISC;
		spin_unlock_irq(&phba->hbalock);

		lpfc_printf_log(phba, KERN_INFO, LOG_FIP | LOG_DISCOVERY,
				"2771 Start FCF fast failover process due to "
				"FCF DEAD event: evt_tag:x%x, fcf_index:x%x "
				"\n", acqe_fip->event_tag, acqe_fip->index);
		rc = lpfc_sli4_redisc_fcf_table(phba);
		if (rc) {
			lpfc_printf_log(phba, KERN_ERR, LOG_FIP |
					LOG_TRACE_EVENT,
					"2772 Issue FCF rediscover mailbox "
					"command failed, fail through to FCF "
					"dead event\n");
			spin_lock_irq(&phba->hbalock);
			phba->fcf.fcf_flag &= ~FCF_DEAD_DISC;
			spin_unlock_irq(&phba->hbalock);
			/*
			 * Last resort will fail over by treating this
			 * as a link down to FCF registration.
			 */
			lpfc_sli4_fcf_dead_failthrough(phba);
		} else {
			/* Reset FCF roundrobin bmask for new discovery */
			lpfc_sli4_clear_fcf_rr_bmask(phba);
			/*
			 * Handling fast FCF failover to a DEAD FCF event is
			 * considered equalivant to receiving CVL to all vports.
			 */
			lpfc_sli4_perform_all_vport_cvl(phba);
		}
		break;
	case LPFC_FIP_EVENT_TYPE_CVL:
		phba->fcoe_cvl_eventtag = acqe_fip->event_tag;
		lpfc_printf_log(phba, KERN_ERR,
				LOG_TRACE_EVENT,
			"2718 Clear Virtual Link Received for VPI 0x%x"
			" tag 0x%x\n", acqe_fip->index, acqe_fip->event_tag);

		vport = lpfc_find_vport_by_vpid(phba,
						acqe_fip->index);
		ndlp = lpfc_sli4_perform_vport_cvl(vport);
		if (!ndlp)
			break;
		active_vlink_present = 0;

		vports = lpfc_create_vport_work_array(phba);
		if (vports) {
			for (i = 0; i <= phba->max_vports && vports[i] != NULL;
					i++) {
				if ((!(vports[i]->fc_flag &
					FC_VPORT_CVL_RCVD)) &&
					(vports[i]->port_state > LPFC_FDISC)) {
					active_vlink_present = 1;
					break;
				}
			}
			lpfc_destroy_vport_work_array(phba, vports);
		}

		/*
		 * Don't re-instantiate if vport is marked for deletion.
		 * If we are here first then vport_delete is going to wait
		 * for discovery to complete.
		 */
		if (!(vport->load_flag & FC_UNLOADING) &&
					active_vlink_present) {
			/*
			 * If there are other active VLinks present,
			 * re-instantiate the Vlink using FDISC.
			 */
			mod_timer(&ndlp->nlp_delayfunc,
				  jiffies + msecs_to_jiffies(1000));
			shost = lpfc_shost_from_vport(vport);
			spin_lock_irq(shost->host_lock);
			ndlp->nlp_flag |= NLP_DELAY_TMO;
			spin_unlock_irq(shost->host_lock);
			ndlp->nlp_last_elscmd = ELS_CMD_FDISC;
			vport->port_state = LPFC_FDISC;
		} else {
			/*
			 * Otherwise, we request port to rediscover
			 * the entire FCF table for a fast recovery
			 * from possible case that the current FCF
			 * is no longer valid if we are not already
			 * in the FCF failover process.
			 */
			spin_lock_irq(&phba->hbalock);
			if (phba->fcf.fcf_flag & FCF_DISCOVERY) {
				spin_unlock_irq(&phba->hbalock);
				break;
			}
			/* Mark the fast failover process in progress */
			phba->fcf.fcf_flag |= FCF_ACVL_DISC;
			spin_unlock_irq(&phba->hbalock);
			lpfc_printf_log(phba, KERN_INFO, LOG_FIP |
					LOG_DISCOVERY,
					"2773 Start FCF failover per CVL, "
					"evt_tag:x%x\n", acqe_fip->event_tag);
			rc = lpfc_sli4_redisc_fcf_table(phba);
			if (rc) {
				lpfc_printf_log(phba, KERN_ERR, LOG_FIP |
						LOG_TRACE_EVENT,
						"2774 Issue FCF rediscover "
						"mailbox command failed, "
						"through to CVL event\n");
				spin_lock_irq(&phba->hbalock);
				phba->fcf.fcf_flag &= ~FCF_ACVL_DISC;
				spin_unlock_irq(&phba->hbalock);
				/*
				 * Last resort will be re-try on the
				 * the current registered FCF entry.
				 */
				lpfc_retry_pport_discovery(phba);
			} else
				/*
				 * Reset FCF roundrobin bmask for new
				 * discovery.
				 */
				lpfc_sli4_clear_fcf_rr_bmask(phba);
		}
		break;
	default:
		lpfc_printf_log(phba, KERN_ERR, LOG_TRACE_EVENT,
				"0288 Unknown FCoE event type 0x%x event tag "
				"0x%x\n", event_type, acqe_fip->event_tag);
		break;
	}
}

/**
 * lpfc_sli4_async_dcbx_evt - Process the asynchronous dcbx event
 * @phba: pointer to lpfc hba data structure.
 * @acqe_dcbx: pointer to the async dcbx completion queue entry.
 *
 * This routine is to handle the SLI4 asynchronous dcbx event.
 **/
static void
lpfc_sli4_async_dcbx_evt(struct lpfc_hba *phba,
			 struct lpfc_acqe_dcbx *acqe_dcbx)
{
	phba->fc_eventTag = acqe_dcbx->event_tag;
	lpfc_printf_log(phba, KERN_ERR, LOG_TRACE_EVENT,
			"0290 The SLI4 DCBX asynchronous event is not "
			"handled yet\n");
}

/**
 * lpfc_sli4_async_grp5_evt - Process the asynchronous group5 event
 * @phba: pointer to lpfc hba data structure.
 * @acqe_grp5: pointer to the async grp5 completion queue entry.
 *
 * This routine is to handle the SLI4 asynchronous grp5 event. A grp5 event
 * is an asynchronous notified of a logical link speed change.  The Port
 * reports the logical link speed in units of 10Mbps.
 **/
static void
lpfc_sli4_async_grp5_evt(struct lpfc_hba *phba,
			 struct lpfc_acqe_grp5 *acqe_grp5)
{
	uint16_t prev_ll_spd;

	phba->fc_eventTag = acqe_grp5->event_tag;
	phba->fcoe_eventtag = acqe_grp5->event_tag;
	prev_ll_spd = phba->sli4_hba.link_state.logical_speed;
	phba->sli4_hba.link_state.logical_speed =
		(bf_get(lpfc_acqe_grp5_llink_spd, acqe_grp5)) * 10;
	lpfc_printf_log(phba, KERN_INFO, LOG_SLI,
			"2789 GRP5 Async Event: Updating logical link speed "
			"from %dMbps to %dMbps\n", prev_ll_spd,
			phba->sli4_hba.link_state.logical_speed);
}

/**
 * lpfc_sli4_async_event_proc - Process all the pending asynchronous event
 * @phba: pointer to lpfc hba data structure.
 *
 * This routine is invoked by the worker thread to process all the pending
 * SLI4 asynchronous events.
 **/
void lpfc_sli4_async_event_proc(struct lpfc_hba *phba)
{
	struct lpfc_cq_event *cq_event;

	/* First, declare the async event has been handled */
	spin_lock_irq(&phba->hbalock);
	phba->hba_flag &= ~ASYNC_EVENT;
	spin_unlock_irq(&phba->hbalock);
	/* Now, handle all the async events */
	while (!list_empty(&phba->sli4_hba.sp_asynce_work_queue)) {
		/* Get the first event from the head of the event queue */
		spin_lock_irq(&phba->hbalock);
		list_remove_head(&phba->sli4_hba.sp_asynce_work_queue,
				 cq_event, struct lpfc_cq_event, list);
		spin_unlock_irq(&phba->hbalock);
		/* Process the asynchronous event */
		switch (bf_get(lpfc_trailer_code, &cq_event->cqe.mcqe_cmpl)) {
		case LPFC_TRAILER_CODE_LINK:
			lpfc_sli4_async_link_evt(phba,
						 &cq_event->cqe.acqe_link);
			break;
		case LPFC_TRAILER_CODE_FCOE:
			lpfc_sli4_async_fip_evt(phba, &cq_event->cqe.acqe_fip);
			break;
		case LPFC_TRAILER_CODE_DCBX:
			lpfc_sli4_async_dcbx_evt(phba,
						 &cq_event->cqe.acqe_dcbx);
			break;
		case LPFC_TRAILER_CODE_GRP5:
			lpfc_sli4_async_grp5_evt(phba,
						 &cq_event->cqe.acqe_grp5);
			break;
		case LPFC_TRAILER_CODE_FC:
			lpfc_sli4_async_fc_evt(phba, &cq_event->cqe.acqe_fc);
			break;
		case LPFC_TRAILER_CODE_SLI:
			lpfc_sli4_async_sli_evt(phba, &cq_event->cqe.acqe_sli);
			break;
		default:
			lpfc_printf_log(phba, KERN_ERR,
					LOG_TRACE_EVENT,
					"1804 Invalid asynchronous event code: "
					"x%x\n", bf_get(lpfc_trailer_code,
					&cq_event->cqe.mcqe_cmpl));
			break;
		}
		/* Free the completion event processed to the free pool */
		lpfc_sli4_cq_event_release(phba, cq_event);
	}
}

/**
 * lpfc_sli4_fcf_redisc_event_proc - Process fcf table rediscovery event
 * @phba: pointer to lpfc hba data structure.
 *
 * This routine is invoked by the worker thread to process FCF table
 * rediscovery pending completion event.
 **/
void lpfc_sli4_fcf_redisc_event_proc(struct lpfc_hba *phba)
{
	int rc;

	spin_lock_irq(&phba->hbalock);
	/* Clear FCF rediscovery timeout event */
	phba->fcf.fcf_flag &= ~FCF_REDISC_EVT;
	/* Clear driver fast failover FCF record flag */
	phba->fcf.failover_rec.flag = 0;
	/* Set state for FCF fast failover */
	phba->fcf.fcf_flag |= FCF_REDISC_FOV;
	spin_unlock_irq(&phba->hbalock);

	/* Scan FCF table from the first entry to re-discover SAN */
	lpfc_printf_log(phba, KERN_INFO, LOG_FIP | LOG_DISCOVERY,
			"2777 Start post-quiescent FCF table scan\n");
	rc = lpfc_sli4_fcf_scan_read_fcf_rec(phba, LPFC_FCOE_FCF_GET_FIRST);
	if (rc)
		lpfc_printf_log(phba, KERN_ERR, LOG_TRACE_EVENT,
				"2747 Issue FCF scan read FCF mailbox "
				"command failed 0x%x\n", rc);
}

/**
 * lpfc_api_table_setup - Set up per hba pci-device group func api jump table
 * @phba: pointer to lpfc hba data structure.
 * @dev_grp: The HBA PCI-Device group number.
 *
 * This routine is invoked to set up the per HBA PCI-Device group function
 * API jump table entries.
 *
 * Return: 0 if success, otherwise -ENODEV
 **/
int
lpfc_api_table_setup(struct lpfc_hba *phba, uint8_t dev_grp)
{
	int rc;

	/* Set up lpfc PCI-device group */
	phba->pci_dev_grp = dev_grp;

	/* The LPFC_PCI_DEV_OC uses SLI4 */
	if (dev_grp == LPFC_PCI_DEV_OC)
		phba->sli_rev = LPFC_SLI_REV4;

	/* Set up device INIT API function jump table */
	rc = lpfc_init_api_table_setup(phba, dev_grp);
	if (rc)
		return -ENODEV;
	/* Set up SCSI API function jump table */
	rc = lpfc_scsi_api_table_setup(phba, dev_grp);
	if (rc)
		return -ENODEV;
	/* Set up SLI API function jump table */
	rc = lpfc_sli_api_table_setup(phba, dev_grp);
	if (rc)
		return -ENODEV;
	/* Set up MBOX API function jump table */
	rc = lpfc_mbox_api_table_setup(phba, dev_grp);
	if (rc)
		return -ENODEV;

	return 0;
}

/**
 * lpfc_log_intr_mode - Log the active interrupt mode
 * @phba: pointer to lpfc hba data structure.
 * @intr_mode: active interrupt mode adopted.
 *
 * This routine it invoked to log the currently used active interrupt mode
 * to the device.
 **/
static void lpfc_log_intr_mode(struct lpfc_hba *phba, uint32_t intr_mode)
{
	switch (intr_mode) {
	case 0:
		lpfc_printf_log(phba, KERN_INFO, LOG_INIT,
				"0470 Enable INTx interrupt mode.\n");
		break;
	case 1:
		lpfc_printf_log(phba, KERN_INFO, LOG_INIT,
				"0481 Enabled MSI interrupt mode.\n");
		break;
	case 2:
		lpfc_printf_log(phba, KERN_INFO, LOG_INIT,
				"0480 Enabled MSI-X interrupt mode.\n");
		break;
	default:
		lpfc_printf_log(phba, KERN_ERR, LOG_TRACE_EVENT,
				"0482 Illegal interrupt mode.\n");
		break;
	}
	return;
}

/**
 * lpfc_enable_pci_dev - Enable a generic PCI device.
 * @phba: pointer to lpfc hba data structure.
 *
 * This routine is invoked to enable the PCI device that is common to all
 * PCI devices.
 *
 * Return codes
 * 	0 - successful
 * 	other values - error
 **/
static int
lpfc_enable_pci_dev(struct lpfc_hba *phba)
{
	struct pci_dev *pdev;

	/* Obtain PCI device reference */
	if (!phba->pcidev)
		goto out_error;
	else
		pdev = phba->pcidev;
	/* Enable PCI device */
	if (pci_enable_device_mem(pdev))
		goto out_error;
	/* Request PCI resource for the device */
	if (pci_request_mem_regions(pdev, LPFC_DRIVER_NAME))
		goto out_disable_device;
	/* Set up device as PCI master and save state for EEH */
	pci_set_master(pdev);
	pci_try_set_mwi(pdev);
	pci_save_state(pdev);

	/* PCIe EEH recovery on powerpc platforms needs fundamental reset */
	if (pci_is_pcie(pdev))
		pdev->needs_freset = 1;

	return 0;

out_disable_device:
	pci_disable_device(pdev);
out_error:
	lpfc_printf_log(phba, KERN_ERR, LOG_TRACE_EVENT,
			"1401 Failed to enable pci device\n");
	return -ENODEV;
}

/**
 * lpfc_disable_pci_dev - Disable a generic PCI device.
 * @phba: pointer to lpfc hba data structure.
 *
 * This routine is invoked to disable the PCI device that is common to all
 * PCI devices.
 **/
static void
lpfc_disable_pci_dev(struct lpfc_hba *phba)
{
	struct pci_dev *pdev;

	/* Obtain PCI device reference */
	if (!phba->pcidev)
		return;
	else
		pdev = phba->pcidev;
	/* Release PCI resource and disable PCI device */
	pci_release_mem_regions(pdev);
	pci_disable_device(pdev);

	return;
}

/**
 * lpfc_reset_hba - Reset a hba
 * @phba: pointer to lpfc hba data structure.
 *
 * This routine is invoked to reset a hba device. It brings the HBA
 * offline, performs a board restart, and then brings the board back
 * online. The lpfc_offline calls lpfc_sli_hba_down which will clean up
 * on outstanding mailbox commands.
 **/
void
lpfc_reset_hba(struct lpfc_hba *phba)
{
	/* If resets are disabled then set error state and return. */
	if (!phba->cfg_enable_hba_reset) {
		phba->link_state = LPFC_HBA_ERROR;
		return;
	}
	if (phba->sli.sli_flag & LPFC_SLI_ACTIVE)
		lpfc_offline_prep(phba, LPFC_MBX_WAIT);
	else
		lpfc_offline_prep(phba, LPFC_MBX_NO_WAIT);
	lpfc_offline(phba);
	lpfc_sli_brdrestart(phba);
	lpfc_online(phba);
	lpfc_unblock_mgmt_io(phba);
}

/**
 * lpfc_sli_sriov_nr_virtfn_get - Get the number of sr-iov virtual functions
 * @phba: pointer to lpfc hba data structure.
 *
 * This function enables the PCI SR-IOV virtual functions to a physical
 * function. It invokes the PCI SR-IOV api with the @nr_vfn provided to
 * enable the number of virtual functions to the physical function. As
 * not all devices support SR-IOV, the return code from the pci_enable_sriov()
 * API call does not considered as an error condition for most of the device.
 **/
uint16_t
lpfc_sli_sriov_nr_virtfn_get(struct lpfc_hba *phba)
{
	struct pci_dev *pdev = phba->pcidev;
	uint16_t nr_virtfn;
	int pos;

	pos = pci_find_ext_capability(pdev, PCI_EXT_CAP_ID_SRIOV);
	if (pos == 0)
		return 0;

	pci_read_config_word(pdev, pos + PCI_SRIOV_TOTAL_VF, &nr_virtfn);
	return nr_virtfn;
}

/**
 * lpfc_sli_probe_sriov_nr_virtfn - Enable a number of sr-iov virtual functions
 * @phba: pointer to lpfc hba data structure.
 * @nr_vfn: number of virtual functions to be enabled.
 *
 * This function enables the PCI SR-IOV virtual functions to a physical
 * function. It invokes the PCI SR-IOV api with the @nr_vfn provided to
 * enable the number of virtual functions to the physical function. As
 * not all devices support SR-IOV, the return code from the pci_enable_sriov()
 * API call does not considered as an error condition for most of the device.
 **/
int
lpfc_sli_probe_sriov_nr_virtfn(struct lpfc_hba *phba, int nr_vfn)
{
	struct pci_dev *pdev = phba->pcidev;
	uint16_t max_nr_vfn;
	int rc;

	max_nr_vfn = lpfc_sli_sriov_nr_virtfn_get(phba);
	if (nr_vfn > max_nr_vfn) {
		lpfc_printf_log(phba, KERN_ERR, LOG_TRACE_EVENT,
				"3057 Requested vfs (%d) greater than "
				"supported vfs (%d)", nr_vfn, max_nr_vfn);
		return -EINVAL;
	}

	rc = pci_enable_sriov(pdev, nr_vfn);
	if (rc) {
		lpfc_printf_log(phba, KERN_WARNING, LOG_INIT,
				"2806 Failed to enable sriov on this device "
				"with vfn number nr_vf:%d, rc:%d\n",
				nr_vfn, rc);
	} else
		lpfc_printf_log(phba, KERN_WARNING, LOG_INIT,
				"2807 Successful enable sriov on this device "
				"with vfn number nr_vf:%d\n", nr_vfn);
	return rc;
}

/**
 * lpfc_setup_driver_resource_phase1 - Phase1 etup driver internal resources.
 * @phba: pointer to lpfc hba data structure.
 *
 * This routine is invoked to set up the driver internal resources before the
 * device specific resource setup to support the HBA device it attached to.
 *
 * Return codes
 *	0 - successful
 *	other values - error
 **/
static int
lpfc_setup_driver_resource_phase1(struct lpfc_hba *phba)
{
	struct lpfc_sli *psli = &phba->sli;

	/*
	 * Driver resources common to all SLI revisions
	 */
	atomic_set(&phba->fast_event_count, 0);
	atomic_set(&phba->dbg_log_idx, 0);
	atomic_set(&phba->dbg_log_cnt, 0);
	atomic_set(&phba->dbg_log_dmping, 0);
	spin_lock_init(&phba->hbalock);

	/* Initialize ndlp management spinlock */
	spin_lock_init(&phba->ndlp_lock);

	/* Initialize port_list spinlock */
	spin_lock_init(&phba->port_list_lock);
	INIT_LIST_HEAD(&phba->port_list);

	INIT_LIST_HEAD(&phba->work_list);
	init_waitqueue_head(&phba->wait_4_mlo_m_q);

	/* Initialize the wait queue head for the kernel thread */
	init_waitqueue_head(&phba->work_waitq);

	lpfc_printf_log(phba, KERN_INFO, LOG_INIT,
			"1403 Protocols supported %s %s %s\n",
			((phba->cfg_enable_fc4_type & LPFC_ENABLE_FCP) ?
				"SCSI" : " "),
			((phba->cfg_enable_fc4_type & LPFC_ENABLE_NVME) ?
				"NVME" : " "),
			(phba->nvmet_support ? "NVMET" : " "));

	/* Initialize the IO buffer list used by driver for SLI3 SCSI */
	spin_lock_init(&phba->scsi_buf_list_get_lock);
	INIT_LIST_HEAD(&phba->lpfc_scsi_buf_list_get);
	spin_lock_init(&phba->scsi_buf_list_put_lock);
	INIT_LIST_HEAD(&phba->lpfc_scsi_buf_list_put);

	/* Initialize the fabric iocb list */
	INIT_LIST_HEAD(&phba->fabric_iocb_list);

	/* Initialize list to save ELS buffers */
	INIT_LIST_HEAD(&phba->elsbuf);

	/* Initialize FCF connection rec list */
	INIT_LIST_HEAD(&phba->fcf_conn_rec_list);

	/* Initialize OAS configuration list */
	spin_lock_init(&phba->devicelock);
	INIT_LIST_HEAD(&phba->luns);

	/* MBOX heartbeat timer */
	timer_setup(&psli->mbox_tmo, lpfc_mbox_timeout, 0);
	/* Fabric block timer */
	timer_setup(&phba->fabric_block_timer, lpfc_fabric_block_timeout, 0);
	/* EA polling mode timer */
	timer_setup(&phba->eratt_poll, lpfc_poll_eratt, 0);
	/* Heartbeat timer */
	timer_setup(&phba->hb_tmofunc, lpfc_hb_timeout, 0);

	INIT_DELAYED_WORK(&phba->eq_delay_work, lpfc_hb_eq_delay_work);

	INIT_DELAYED_WORK(&phba->idle_stat_delay_work,
			  lpfc_idle_stat_delay_work);

	return 0;
}

/**
 * lpfc_sli_driver_resource_setup - Setup driver internal resources for SLI3 dev
 * @phba: pointer to lpfc hba data structure.
 *
 * This routine is invoked to set up the driver internal resources specific to
 * support the SLI-3 HBA device it attached to.
 *
 * Return codes
 * 0 - successful
 * other values - error
 **/
static int
lpfc_sli_driver_resource_setup(struct lpfc_hba *phba)
{
	int rc, entry_sz;

	/*
	 * Initialize timers used by driver
	 */

	/* FCP polling mode timer */
	timer_setup(&phba->fcp_poll_timer, lpfc_poll_timeout, 0);

	/* Host attention work mask setup */
	phba->work_ha_mask = (HA_ERATT | HA_MBATT | HA_LATT);
	phba->work_ha_mask |= (HA_RXMASK << (LPFC_ELS_RING * 4));

	/* Get all the module params for configuring this host */
	lpfc_get_cfgparam(phba);
	/* Set up phase-1 common device driver resources */

	rc = lpfc_setup_driver_resource_phase1(phba);
	if (rc)
		return -ENODEV;

	if (phba->pcidev->device == PCI_DEVICE_ID_HORNET) {
		phba->menlo_flag |= HBA_MENLO_SUPPORT;
		/* check for menlo minimum sg count */
		if (phba->cfg_sg_seg_cnt < LPFC_DEFAULT_MENLO_SG_SEG_CNT)
			phba->cfg_sg_seg_cnt = LPFC_DEFAULT_MENLO_SG_SEG_CNT;
	}

	if (!phba->sli.sli3_ring)
		phba->sli.sli3_ring = kcalloc(LPFC_SLI3_MAX_RING,
					      sizeof(struct lpfc_sli_ring),
					      GFP_KERNEL);
	if (!phba->sli.sli3_ring)
		return -ENOMEM;

	/*
	 * Since lpfc_sg_seg_cnt is module parameter, the sg_dma_buf_size
	 * used to create the sg_dma_buf_pool must be dynamically calculated.
	 */

	if (phba->sli_rev == LPFC_SLI_REV4)
		entry_sz = sizeof(struct sli4_sge);
	else
		entry_sz = sizeof(struct ulp_bde64);

	/* There are going to be 2 reserved BDEs: 1 FCP cmnd + 1 FCP rsp */
	if (phba->cfg_enable_bg) {
		/*
		 * The scsi_buf for a T10-DIF I/O will hold the FCP cmnd,
		 * the FCP rsp, and a BDE for each. Sice we have no control
		 * over how many protection data segments the SCSI Layer
		 * will hand us (ie: there could be one for every block
		 * in the IO), we just allocate enough BDEs to accomidate
		 * our max amount and we need to limit lpfc_sg_seg_cnt to
		 * minimize the risk of running out.
		 */
		phba->cfg_sg_dma_buf_size = sizeof(struct fcp_cmnd) +
			sizeof(struct fcp_rsp) +
			(LPFC_MAX_SG_SEG_CNT * entry_sz);

		if (phba->cfg_sg_seg_cnt > LPFC_MAX_SG_SEG_CNT_DIF)
			phba->cfg_sg_seg_cnt = LPFC_MAX_SG_SEG_CNT_DIF;

		/* Total BDEs in BPL for scsi_sg_list and scsi_sg_prot_list */
		phba->cfg_total_seg_cnt = LPFC_MAX_SG_SEG_CNT;
	} else {
		/*
		 * The scsi_buf for a regular I/O will hold the FCP cmnd,
		 * the FCP rsp, a BDE for each, and a BDE for up to
		 * cfg_sg_seg_cnt data segments.
		 */
		phba->cfg_sg_dma_buf_size = sizeof(struct fcp_cmnd) +
			sizeof(struct fcp_rsp) +
			((phba->cfg_sg_seg_cnt + 2) * entry_sz);

		/* Total BDEs in BPL for scsi_sg_list */
		phba->cfg_total_seg_cnt = phba->cfg_sg_seg_cnt + 2;
	}

	lpfc_printf_log(phba, KERN_INFO, LOG_INIT | LOG_FCP,
			"9088 INIT sg_tablesize:%d dmabuf_size:%d total_bde:%d\n",
			phba->cfg_sg_seg_cnt, phba->cfg_sg_dma_buf_size,
			phba->cfg_total_seg_cnt);

	phba->max_vpi = LPFC_MAX_VPI;
	/* This will be set to correct value after config_port mbox */
	phba->max_vports = 0;

	/*
	 * Initialize the SLI Layer to run with lpfc HBAs.
	 */
	lpfc_sli_setup(phba);
	lpfc_sli_queue_init(phba);

	/* Allocate device driver memory */
	if (lpfc_mem_alloc(phba, BPL_ALIGN_SZ))
		return -ENOMEM;

	phba->lpfc_sg_dma_buf_pool =
		dma_pool_create("lpfc_sg_dma_buf_pool",
				&phba->pcidev->dev, phba->cfg_sg_dma_buf_size,
				BPL_ALIGN_SZ, 0);

	if (!phba->lpfc_sg_dma_buf_pool)
		goto fail_free_mem;

	phba->lpfc_cmd_rsp_buf_pool =
			dma_pool_create("lpfc_cmd_rsp_buf_pool",
					&phba->pcidev->dev,
					sizeof(struct fcp_cmnd) +
					sizeof(struct fcp_rsp),
					BPL_ALIGN_SZ, 0);

	if (!phba->lpfc_cmd_rsp_buf_pool)
		goto fail_free_dma_buf_pool;

	/*
	 * Enable sr-iov virtual functions if supported and configured
	 * through the module parameter.
	 */
	if (phba->cfg_sriov_nr_virtfn > 0) {
		rc = lpfc_sli_probe_sriov_nr_virtfn(phba,
						 phba->cfg_sriov_nr_virtfn);
		if (rc) {
			lpfc_printf_log(phba, KERN_WARNING, LOG_INIT,
					"2808 Requested number of SR-IOV "
					"virtual functions (%d) is not "
					"supported\n",
					phba->cfg_sriov_nr_virtfn);
			phba->cfg_sriov_nr_virtfn = 0;
		}
	}

	return 0;

fail_free_dma_buf_pool:
	dma_pool_destroy(phba->lpfc_sg_dma_buf_pool);
	phba->lpfc_sg_dma_buf_pool = NULL;
fail_free_mem:
	lpfc_mem_free(phba);
	return -ENOMEM;
}

/**
 * lpfc_sli_driver_resource_unset - Unset drvr internal resources for SLI3 dev
 * @phba: pointer to lpfc hba data structure.
 *
 * This routine is invoked to unset the driver internal resources set up
 * specific for supporting the SLI-3 HBA device it attached to.
 **/
static void
lpfc_sli_driver_resource_unset(struct lpfc_hba *phba)
{
	/* Free device driver memory allocated */
	lpfc_mem_free_all(phba);

	return;
}

/**
 * lpfc_sli4_driver_resource_setup - Setup drvr internal resources for SLI4 dev
 * @phba: pointer to lpfc hba data structure.
 *
 * This routine is invoked to set up the driver internal resources specific to
 * support the SLI-4 HBA device it attached to.
 *
 * Return codes
 * 	0 - successful
 * 	other values - error
 **/
static int
lpfc_sli4_driver_resource_setup(struct lpfc_hba *phba)
{
	LPFC_MBOXQ_t *mboxq;
	MAILBOX_t *mb;
	int rc, i, max_buf_size;
	uint8_t pn_page[LPFC_MAX_SUPPORTED_PAGES] = {0};
	struct lpfc_mqe *mqe;
	int longs;
	int extra;
	uint64_t wwn;
	u32 if_type;
	u32 if_fam;

	phba->sli4_hba.num_present_cpu = lpfc_present_cpu;
	phba->sli4_hba.num_possible_cpu = cpumask_last(cpu_possible_mask) + 1;
	phba->sli4_hba.curr_disp_cpu = 0;

	/* Get all the module params for configuring this host */
	lpfc_get_cfgparam(phba);

	/* Set up phase-1 common device driver resources */
	rc = lpfc_setup_driver_resource_phase1(phba);
	if (rc)
		return -ENODEV;

	/* Before proceed, wait for POST done and device ready */
	rc = lpfc_sli4_post_status_check(phba);
	if (rc)
		return -ENODEV;

	/* Allocate all driver workqueues here */

	/* The lpfc_wq workqueue for deferred irq use */
	phba->wq = alloc_workqueue("lpfc_wq", WQ_MEM_RECLAIM, 0);

	/*
	 * Initialize timers used by driver
	 */

	timer_setup(&phba->rrq_tmr, lpfc_rrq_timeout, 0);

	/* FCF rediscover timer */
	timer_setup(&phba->fcf.redisc_wait, lpfc_sli4_fcf_redisc_wait_tmo, 0);

	/*
	 * Control structure for handling external multi-buffer mailbox
	 * command pass-through.
	 */
	memset((uint8_t *)&phba->mbox_ext_buf_ctx, 0,
		sizeof(struct lpfc_mbox_ext_buf_ctx));
	INIT_LIST_HEAD(&phba->mbox_ext_buf_ctx.ext_dmabuf_list);

	phba->max_vpi = LPFC_MAX_VPI;

	/* This will be set to correct value after the read_config mbox */
	phba->max_vports = 0;

	/* Program the default value of vlan_id and fc_map */
	phba->valid_vlan = 0;
	phba->fc_map[0] = LPFC_FCOE_FCF_MAP0;
	phba->fc_map[1] = LPFC_FCOE_FCF_MAP1;
	phba->fc_map[2] = LPFC_FCOE_FCF_MAP2;

	/*
	 * For SLI4, instead of using ring 0 (LPFC_FCP_RING) for FCP commands
	 * we will associate a new ring, for each EQ/CQ/WQ tuple.
	 * The WQ create will allocate the ring.
	 */

	/* Initialize buffer queue management fields */
	INIT_LIST_HEAD(&phba->hbqs[LPFC_ELS_HBQ].hbq_buffer_list);
	phba->hbqs[LPFC_ELS_HBQ].hbq_alloc_buffer = lpfc_sli4_rb_alloc;
	phba->hbqs[LPFC_ELS_HBQ].hbq_free_buffer = lpfc_sli4_rb_free;

	/*
	 * Initialize the SLI Layer to run with lpfc SLI4 HBAs.
	 */
	/* Initialize the Abort buffer list used by driver */
	spin_lock_init(&phba->sli4_hba.abts_io_buf_list_lock);
	INIT_LIST_HEAD(&phba->sli4_hba.lpfc_abts_io_buf_list);

	if (phba->cfg_enable_fc4_type & LPFC_ENABLE_NVME) {
		/* Initialize the Abort nvme buffer list used by driver */
		spin_lock_init(&phba->sli4_hba.abts_nvmet_buf_list_lock);
		INIT_LIST_HEAD(&phba->sli4_hba.lpfc_abts_nvmet_ctx_list);
		INIT_LIST_HEAD(&phba->sli4_hba.lpfc_nvmet_io_wait_list);
		spin_lock_init(&phba->sli4_hba.t_active_list_lock);
		INIT_LIST_HEAD(&phba->sli4_hba.t_active_ctx_list);
	}

	/* This abort list used by worker thread */
	spin_lock_init(&phba->sli4_hba.sgl_list_lock);
	spin_lock_init(&phba->sli4_hba.nvmet_io_wait_lock);

	/*
	 * Initialize driver internal slow-path work queues
	 */

	/* Driver internel slow-path CQ Event pool */
	INIT_LIST_HEAD(&phba->sli4_hba.sp_cqe_event_pool);
	/* Response IOCB work queue list */
	INIT_LIST_HEAD(&phba->sli4_hba.sp_queue_event);
	/* Asynchronous event CQ Event work queue list */
	INIT_LIST_HEAD(&phba->sli4_hba.sp_asynce_work_queue);
	/* Fast-path XRI aborted CQ Event work queue list */
	INIT_LIST_HEAD(&phba->sli4_hba.sp_fcp_xri_aborted_work_queue);
	/* Slow-path XRI aborted CQ Event work queue list */
	INIT_LIST_HEAD(&phba->sli4_hba.sp_els_xri_aborted_work_queue);
	/* Receive queue CQ Event work queue list */
	INIT_LIST_HEAD(&phba->sli4_hba.sp_unsol_work_queue);

	/* Initialize extent block lists. */
	INIT_LIST_HEAD(&phba->sli4_hba.lpfc_rpi_blk_list);
	INIT_LIST_HEAD(&phba->sli4_hba.lpfc_xri_blk_list);
	INIT_LIST_HEAD(&phba->sli4_hba.lpfc_vfi_blk_list);
	INIT_LIST_HEAD(&phba->lpfc_vpi_blk_list);

	/* Initialize mboxq lists. If the early init routines fail
	 * these lists need to be correctly initialized.
	 */
	INIT_LIST_HEAD(&phba->sli.mboxq);
	INIT_LIST_HEAD(&phba->sli.mboxq_cmpl);

	/* initialize optic_state to 0xFF */
	phba->sli4_hba.lnk_info.optic_state = 0xff;

	/* Allocate device driver memory */
	rc = lpfc_mem_alloc(phba, SGL_ALIGN_SZ);
	if (rc)
		return -ENOMEM;

	/* IF Type 2 ports get initialized now. */
	if (bf_get(lpfc_sli_intf_if_type, &phba->sli4_hba.sli_intf) >=
	    LPFC_SLI_INTF_IF_TYPE_2) {
		rc = lpfc_pci_function_reset(phba);
		if (unlikely(rc)) {
			rc = -ENODEV;
			goto out_free_mem;
		}
		phba->temp_sensor_support = 1;
	}

	/* Create the bootstrap mailbox command */
	rc = lpfc_create_bootstrap_mbox(phba);
	if (unlikely(rc))
		goto out_free_mem;

	/* Set up the host's endian order with the device. */
	rc = lpfc_setup_endian_order(phba);
	if (unlikely(rc))
		goto out_free_bsmbx;

	/* Set up the hba's configuration parameters. */
	rc = lpfc_sli4_read_config(phba);
	if (unlikely(rc))
		goto out_free_bsmbx;
	rc = lpfc_mem_alloc_active_rrq_pool_s4(phba);
	if (unlikely(rc))
		goto out_free_bsmbx;

	/* IF Type 0 ports get initialized now. */
	if (bf_get(lpfc_sli_intf_if_type, &phba->sli4_hba.sli_intf) ==
	    LPFC_SLI_INTF_IF_TYPE_0) {
		rc = lpfc_pci_function_reset(phba);
		if (unlikely(rc))
			goto out_free_bsmbx;
	}

	mboxq = (LPFC_MBOXQ_t *) mempool_alloc(phba->mbox_mem_pool,
						       GFP_KERNEL);
	if (!mboxq) {
		rc = -ENOMEM;
		goto out_free_bsmbx;
	}

	/* Check for NVMET being configured */
	phba->nvmet_support = 0;
	if (lpfc_enable_nvmet_cnt) {

		/* First get WWN of HBA instance */
		lpfc_read_nv(phba, mboxq);
		rc = lpfc_sli_issue_mbox(phba, mboxq, MBX_POLL);
		if (rc != MBX_SUCCESS) {
			lpfc_printf_log(phba, KERN_ERR,
					LOG_TRACE_EVENT,
					"6016 Mailbox failed , mbxCmd x%x "
					"READ_NV, mbxStatus x%x\n",
					bf_get(lpfc_mqe_command, &mboxq->u.mqe),
					bf_get(lpfc_mqe_status, &mboxq->u.mqe));
			mempool_free(mboxq, phba->mbox_mem_pool);
			rc = -EIO;
			goto out_free_bsmbx;
		}
		mb = &mboxq->u.mb;
		memcpy(&wwn, (char *)mb->un.varRDnvp.nodename,
		       sizeof(uint64_t));
		wwn = cpu_to_be64(wwn);
		phba->sli4_hba.wwnn.u.name = wwn;
		memcpy(&wwn, (char *)mb->un.varRDnvp.portname,
		       sizeof(uint64_t));
		/* wwn is WWPN of HBA instance */
		wwn = cpu_to_be64(wwn);
		phba->sli4_hba.wwpn.u.name = wwn;

		/* Check to see if it matches any module parameter */
		for (i = 0; i < lpfc_enable_nvmet_cnt; i++) {
			if (wwn == lpfc_enable_nvmet[i]) {
#if (IS_ENABLED(CONFIG_NVME_TARGET_FC))
				if (lpfc_nvmet_mem_alloc(phba))
					break;

				phba->nvmet_support = 1; /* a match */

				lpfc_printf_log(phba, KERN_ERR,
						LOG_TRACE_EVENT,
						"6017 NVME Target %016llx\n",
						wwn);
#else
				lpfc_printf_log(phba, KERN_ERR,
						LOG_TRACE_EVENT,
						"6021 Can't enable NVME Target."
						" NVME_TARGET_FC infrastructure"
						" is not in kernel\n");
#endif
				/* Not supported for NVMET */
				phba->cfg_xri_rebalancing = 0;
				if (phba->irq_chann_mode == NHT_MODE) {
					phba->cfg_irq_chann =
						phba->sli4_hba.num_present_cpu;
					phba->cfg_hdw_queue =
						phba->sli4_hba.num_present_cpu;
					phba->irq_chann_mode = NORMAL_MODE;
				}
				break;
			}
		}
	}

	lpfc_nvme_mod_param_dep(phba);

	/* Get the Supported Pages if PORT_CAPABILITIES is supported by port. */
	lpfc_supported_pages(mboxq);
	rc = lpfc_sli_issue_mbox(phba, mboxq, MBX_POLL);
	if (!rc) {
		mqe = &mboxq->u.mqe;
		memcpy(&pn_page[0], ((uint8_t *)&mqe->un.supp_pages.word3),
		       LPFC_MAX_SUPPORTED_PAGES);
		for (i = 0; i < LPFC_MAX_SUPPORTED_PAGES; i++) {
			switch (pn_page[i]) {
			case LPFC_SLI4_PARAMETERS:
				phba->sli4_hba.pc_sli4_params.supported = 1;
				break;
			default:
				break;
			}
		}
		/* Read the port's SLI4 Parameters capabilities if supported. */
		if (phba->sli4_hba.pc_sli4_params.supported)
			rc = lpfc_pc_sli4_params_get(phba, mboxq);
		if (rc) {
			mempool_free(mboxq, phba->mbox_mem_pool);
			rc = -EIO;
			goto out_free_bsmbx;
		}
	}

	/*
	 * Get sli4 parameters that override parameters from Port capabilities.
	 * If this call fails, it isn't critical unless the SLI4 parameters come
	 * back in conflict.
	 */
	rc = lpfc_get_sli4_parameters(phba, mboxq);
	if (rc) {
		if_type = bf_get(lpfc_sli_intf_if_type,
				 &phba->sli4_hba.sli_intf);
		if_fam = bf_get(lpfc_sli_intf_sli_family,
				&phba->sli4_hba.sli_intf);
		if (phba->sli4_hba.extents_in_use &&
		    phba->sli4_hba.rpi_hdrs_in_use) {
			lpfc_printf_log(phba, KERN_ERR, LOG_TRACE_EVENT,
					"2999 Unsupported SLI4 Parameters "
					"Extents and RPI headers enabled.\n");
			if (if_type == LPFC_SLI_INTF_IF_TYPE_0 &&
			    if_fam ==  LPFC_SLI_INTF_FAMILY_BE2) {
				mempool_free(mboxq, phba->mbox_mem_pool);
				rc = -EIO;
				goto out_free_bsmbx;
			}
		}
		if (!(if_type == LPFC_SLI_INTF_IF_TYPE_0 &&
		      if_fam == LPFC_SLI_INTF_FAMILY_BE2)) {
			mempool_free(mboxq, phba->mbox_mem_pool);
			rc = -EIO;
			goto out_free_bsmbx;
		}
	}

	/*
	 * 1 for cmd, 1 for rsp, NVME adds an extra one
	 * for boundary conditions in its max_sgl_segment template.
	 */
	extra = 2;
	if (phba->cfg_enable_fc4_type & LPFC_ENABLE_NVME)
		extra++;

	/*
	 * It doesn't matter what family our adapter is in, we are
	 * limited to 2 Pages, 512 SGEs, for our SGL.
	 * There are going to be 2 reserved SGEs: 1 FCP cmnd + 1 FCP rsp
	 */
	max_buf_size = (2 * SLI4_PAGE_SIZE);

	/*
	 * Since lpfc_sg_seg_cnt is module param, the sg_dma_buf_size
	 * used to create the sg_dma_buf_pool must be calculated.
	 */
	if (phba->sli3_options & LPFC_SLI3_BG_ENABLED) {
		/* Both cfg_enable_bg and cfg_external_dif code paths */

		/*
		 * The scsi_buf for a T10-DIF I/O holds the FCP cmnd,
		 * the FCP rsp, and a SGE. Sice we have no control
		 * over how many protection segments the SCSI Layer
		 * will hand us (ie: there could be one for every block
		 * in the IO), just allocate enough SGEs to accomidate
		 * our max amount and we need to limit lpfc_sg_seg_cnt
		 * to minimize the risk of running out.
		 */
		phba->cfg_sg_dma_buf_size = sizeof(struct fcp_cmnd) +
				sizeof(struct fcp_rsp) + max_buf_size;

		/* Total SGEs for scsi_sg_list and scsi_sg_prot_list */
		phba->cfg_total_seg_cnt = LPFC_MAX_SGL_SEG_CNT;

		/*
		 * If supporting DIF, reduce the seg count for scsi to
		 * allow room for the DIF sges.
		 */
		if (phba->cfg_enable_bg &&
		    phba->cfg_sg_seg_cnt > LPFC_MAX_BG_SLI4_SEG_CNT_DIF)
			phba->cfg_scsi_seg_cnt = LPFC_MAX_BG_SLI4_SEG_CNT_DIF;
		else
			phba->cfg_scsi_seg_cnt = phba->cfg_sg_seg_cnt;

	} else {
		/*
		 * The scsi_buf for a regular I/O holds the FCP cmnd,
		 * the FCP rsp, a SGE for each, and a SGE for up to
		 * cfg_sg_seg_cnt data segments.
		 */
		phba->cfg_sg_dma_buf_size = sizeof(struct fcp_cmnd) +
				sizeof(struct fcp_rsp) +
				((phba->cfg_sg_seg_cnt + extra) *
				sizeof(struct sli4_sge));

		/* Total SGEs for scsi_sg_list */
		phba->cfg_total_seg_cnt = phba->cfg_sg_seg_cnt + extra;
		phba->cfg_scsi_seg_cnt = phba->cfg_sg_seg_cnt;

		/*
		 * NOTE: if (phba->cfg_sg_seg_cnt + extra) <= 256 we only
		 * need to post 1 page for the SGL.
		 */
	}

	if (phba->cfg_xpsgl && !phba->nvmet_support)
		phba->cfg_sg_dma_buf_size = LPFC_DEFAULT_XPSGL_SIZE;
	else if (phba->cfg_sg_dma_buf_size  <= LPFC_MIN_SG_SLI4_BUF_SZ)
		phba->cfg_sg_dma_buf_size = LPFC_MIN_SG_SLI4_BUF_SZ;
	else
		phba->cfg_sg_dma_buf_size =
				SLI4_PAGE_ALIGN(phba->cfg_sg_dma_buf_size);

	phba->border_sge_num = phba->cfg_sg_dma_buf_size /
			       sizeof(struct sli4_sge);

	/* Limit to LPFC_MAX_NVME_SEG_CNT for NVME. */
	if (phba->cfg_enable_fc4_type & LPFC_ENABLE_NVME) {
		if (phba->cfg_sg_seg_cnt > LPFC_MAX_NVME_SEG_CNT) {
			lpfc_printf_log(phba, KERN_INFO, LOG_NVME | LOG_INIT,
					"6300 Reducing NVME sg segment "
					"cnt to %d\n",
					LPFC_MAX_NVME_SEG_CNT);
			phba->cfg_nvme_seg_cnt = LPFC_MAX_NVME_SEG_CNT;
		} else
			phba->cfg_nvme_seg_cnt = phba->cfg_sg_seg_cnt;
	}

	lpfc_printf_log(phba, KERN_INFO, LOG_INIT | LOG_FCP,
			"9087 sg_seg_cnt:%d dmabuf_size:%d "
			"total:%d scsi:%d nvme:%d\n",
			phba->cfg_sg_seg_cnt, phba->cfg_sg_dma_buf_size,
			phba->cfg_total_seg_cnt,  phba->cfg_scsi_seg_cnt,
			phba->cfg_nvme_seg_cnt);

	if (phba->cfg_sg_dma_buf_size < SLI4_PAGE_SIZE)
		i = phba->cfg_sg_dma_buf_size;
	else
		i = SLI4_PAGE_SIZE;

	phba->lpfc_sg_dma_buf_pool =
			dma_pool_create("lpfc_sg_dma_buf_pool",
					&phba->pcidev->dev,
					phba->cfg_sg_dma_buf_size,
					i, 0);
	if (!phba->lpfc_sg_dma_buf_pool)
		goto out_free_bsmbx;

	phba->lpfc_cmd_rsp_buf_pool =
			dma_pool_create("lpfc_cmd_rsp_buf_pool",
					&phba->pcidev->dev,
					sizeof(struct fcp_cmnd) +
					sizeof(struct fcp_rsp),
					i, 0);
	if (!phba->lpfc_cmd_rsp_buf_pool)
		goto out_free_sg_dma_buf;

	mempool_free(mboxq, phba->mbox_mem_pool);

	/* Verify OAS is supported */
	lpfc_sli4_oas_verify(phba);

	/* Verify RAS support on adapter */
	lpfc_sli4_ras_init(phba);

	/* Verify all the SLI4 queues */
	rc = lpfc_sli4_queue_verify(phba);
	if (rc)
		goto out_free_cmd_rsp_buf;

	/* Create driver internal CQE event pool */
	rc = lpfc_sli4_cq_event_pool_create(phba);
	if (rc)
		goto out_free_cmd_rsp_buf;

	/* Initialize sgl lists per host */
	lpfc_init_sgl_list(phba);

	/* Allocate and initialize active sgl array */
	rc = lpfc_init_active_sgl_array(phba);
	if (rc) {
		lpfc_printf_log(phba, KERN_ERR, LOG_TRACE_EVENT,
				"1430 Failed to initialize sgl list.\n");
		goto out_destroy_cq_event_pool;
	}
	rc = lpfc_sli4_init_rpi_hdrs(phba);
	if (rc) {
		lpfc_printf_log(phba, KERN_ERR, LOG_TRACE_EVENT,
				"1432 Failed to initialize rpi headers.\n");
		goto out_free_active_sgl;
	}

	/* Allocate eligible FCF bmask memory for FCF roundrobin failover */
	longs = (LPFC_SLI4_FCF_TBL_INDX_MAX + BITS_PER_LONG - 1)/BITS_PER_LONG;
	phba->fcf.fcf_rr_bmask = kcalloc(longs, sizeof(unsigned long),
					 GFP_KERNEL);
	if (!phba->fcf.fcf_rr_bmask) {
		lpfc_printf_log(phba, KERN_ERR, LOG_TRACE_EVENT,
				"2759 Failed allocate memory for FCF round "
				"robin failover bmask\n");
		rc = -ENOMEM;
		goto out_remove_rpi_hdrs;
	}

	phba->sli4_hba.hba_eq_hdl = kcalloc(phba->cfg_irq_chann,
					    sizeof(struct lpfc_hba_eq_hdl),
					    GFP_KERNEL);
	if (!phba->sli4_hba.hba_eq_hdl) {
		lpfc_printf_log(phba, KERN_ERR, LOG_TRACE_EVENT,
				"2572 Failed allocate memory for "
				"fast-path per-EQ handle array\n");
		rc = -ENOMEM;
		goto out_free_fcf_rr_bmask;
	}

	phba->sli4_hba.cpu_map = kcalloc(phba->sli4_hba.num_possible_cpu,
					sizeof(struct lpfc_vector_map_info),
					GFP_KERNEL);
	if (!phba->sli4_hba.cpu_map) {
		lpfc_printf_log(phba, KERN_ERR, LOG_TRACE_EVENT,
				"3327 Failed allocate memory for msi-x "
				"interrupt vector mapping\n");
		rc = -ENOMEM;
		goto out_free_hba_eq_hdl;
	}

	phba->sli4_hba.eq_info = alloc_percpu(struct lpfc_eq_intr_info);
	if (!phba->sli4_hba.eq_info) {
		lpfc_printf_log(phba, KERN_ERR, LOG_TRACE_EVENT,
				"3321 Failed allocation for per_cpu stats\n");
		rc = -ENOMEM;
		goto out_free_hba_cpu_map;
	}

	phba->sli4_hba.idle_stat = kcalloc(phba->sli4_hba.num_possible_cpu,
					   sizeof(*phba->sli4_hba.idle_stat),
					   GFP_KERNEL);
	if (!phba->sli4_hba.idle_stat) {
		lpfc_printf_log(phba, KERN_ERR, LOG_TRACE_EVENT,
				"3390 Failed allocation for idle_stat\n");
		rc = -ENOMEM;
		goto out_free_hba_eq_info;
	}

#ifdef CONFIG_SCSI_LPFC_DEBUG_FS
	phba->sli4_hba.c_stat = alloc_percpu(struct lpfc_hdwq_stat);
	if (!phba->sli4_hba.c_stat) {
		lpfc_printf_log(phba, KERN_ERR, LOG_TRACE_EVENT,
				"3332 Failed allocating per cpu hdwq stats\n");
		rc = -ENOMEM;
		goto out_free_hba_idle_stat;
	}
#endif

	/*
	 * Enable sr-iov virtual functions if supported and configured
	 * through the module parameter.
	 */
	if (phba->cfg_sriov_nr_virtfn > 0) {
		rc = lpfc_sli_probe_sriov_nr_virtfn(phba,
						 phba->cfg_sriov_nr_virtfn);
		if (rc) {
			lpfc_printf_log(phba, KERN_WARNING, LOG_INIT,
					"3020 Requested number of SR-IOV "
					"virtual functions (%d) is not "
					"supported\n",
					phba->cfg_sriov_nr_virtfn);
			phba->cfg_sriov_nr_virtfn = 0;
		}
	}

	return 0;

#ifdef CONFIG_SCSI_LPFC_DEBUG_FS
out_free_hba_idle_stat:
	kfree(phba->sli4_hba.idle_stat);
#endif
out_free_hba_eq_info:
	free_percpu(phba->sli4_hba.eq_info);
out_free_hba_cpu_map:
	kfree(phba->sli4_hba.cpu_map);
out_free_hba_eq_hdl:
	kfree(phba->sli4_hba.hba_eq_hdl);
out_free_fcf_rr_bmask:
	kfree(phba->fcf.fcf_rr_bmask);
out_remove_rpi_hdrs:
	lpfc_sli4_remove_rpi_hdrs(phba);
out_free_active_sgl:
	lpfc_free_active_sgl(phba);
out_destroy_cq_event_pool:
	lpfc_sli4_cq_event_pool_destroy(phba);
out_free_cmd_rsp_buf:
	dma_pool_destroy(phba->lpfc_cmd_rsp_buf_pool);
	phba->lpfc_cmd_rsp_buf_pool = NULL;
out_free_sg_dma_buf:
	dma_pool_destroy(phba->lpfc_sg_dma_buf_pool);
	phba->lpfc_sg_dma_buf_pool = NULL;
out_free_bsmbx:
	lpfc_destroy_bootstrap_mbox(phba);
out_free_mem:
	lpfc_mem_free(phba);
	return rc;
}

/**
 * lpfc_sli4_driver_resource_unset - Unset drvr internal resources for SLI4 dev
 * @phba: pointer to lpfc hba data structure.
 *
 * This routine is invoked to unset the driver internal resources set up
 * specific for supporting the SLI-4 HBA device it attached to.
 **/
static void
lpfc_sli4_driver_resource_unset(struct lpfc_hba *phba)
{
	struct lpfc_fcf_conn_entry *conn_entry, *next_conn_entry;

	free_percpu(phba->sli4_hba.eq_info);
#ifdef CONFIG_SCSI_LPFC_DEBUG_FS
	free_percpu(phba->sli4_hba.c_stat);
#endif
	kfree(phba->sli4_hba.idle_stat);

	/* Free memory allocated for msi-x interrupt vector to CPU mapping */
	kfree(phba->sli4_hba.cpu_map);
	phba->sli4_hba.num_possible_cpu = 0;
	phba->sli4_hba.num_present_cpu = 0;
	phba->sli4_hba.curr_disp_cpu = 0;
	cpumask_clear(&phba->sli4_hba.irq_aff_mask);

	/* Free memory allocated for fast-path work queue handles */
	kfree(phba->sli4_hba.hba_eq_hdl);

	/* Free the allocated rpi headers. */
	lpfc_sli4_remove_rpi_hdrs(phba);
	lpfc_sli4_remove_rpis(phba);

	/* Free eligible FCF index bmask */
	kfree(phba->fcf.fcf_rr_bmask);

	/* Free the ELS sgl list */
	lpfc_free_active_sgl(phba);
	lpfc_free_els_sgl_list(phba);
	lpfc_free_nvmet_sgl_list(phba);

	/* Free the completion queue EQ event pool */
	lpfc_sli4_cq_event_release_all(phba);
	lpfc_sli4_cq_event_pool_destroy(phba);

	/* Release resource identifiers. */
	lpfc_sli4_dealloc_resource_identifiers(phba);

	/* Free the bsmbx region. */
	lpfc_destroy_bootstrap_mbox(phba);

	/* Free the SLI Layer memory with SLI4 HBAs */
	lpfc_mem_free_all(phba);

	/* Free the current connect table */
	list_for_each_entry_safe(conn_entry, next_conn_entry,
		&phba->fcf_conn_rec_list, list) {
		list_del_init(&conn_entry->list);
		kfree(conn_entry);
	}

	return;
}

/**
 * lpfc_init_api_table_setup - Set up init api function jump table
 * @phba: The hba struct for which this call is being executed.
 * @dev_grp: The HBA PCI-Device group number.
 *
 * This routine sets up the device INIT interface API function jump table
 * in @phba struct.
 *
 * Returns: 0 - success, -ENODEV - failure.
 **/
int
lpfc_init_api_table_setup(struct lpfc_hba *phba, uint8_t dev_grp)
{
	phba->lpfc_hba_init_link = lpfc_hba_init_link;
	phba->lpfc_hba_down_link = lpfc_hba_down_link;
	phba->lpfc_selective_reset = lpfc_selective_reset;
	switch (dev_grp) {
	case LPFC_PCI_DEV_LP:
		phba->lpfc_hba_down_post = lpfc_hba_down_post_s3;
		phba->lpfc_handle_eratt = lpfc_handle_eratt_s3;
		phba->lpfc_stop_port = lpfc_stop_port_s3;
		break;
	case LPFC_PCI_DEV_OC:
		phba->lpfc_hba_down_post = lpfc_hba_down_post_s4;
		phba->lpfc_handle_eratt = lpfc_handle_eratt_s4;
		phba->lpfc_stop_port = lpfc_stop_port_s4;
		break;
	default:
		lpfc_printf_log(phba, KERN_ERR, LOG_TRACE_EVENT,
				"1431 Invalid HBA PCI-device group: 0x%x\n",
				dev_grp);
		return -ENODEV;
		break;
	}
	return 0;
}

/**
 * lpfc_setup_driver_resource_phase2 - Phase2 setup driver internal resources.
 * @phba: pointer to lpfc hba data structure.
 *
 * This routine is invoked to set up the driver internal resources after the
 * device specific resource setup to support the HBA device it attached to.
 *
 * Return codes
 * 	0 - successful
 * 	other values - error
 **/
static int
lpfc_setup_driver_resource_phase2(struct lpfc_hba *phba)
{
	int error;

	/* Startup the kernel thread for this host adapter. */
	phba->worker_thread = kthread_run(lpfc_do_work, phba,
					  "lpfc_worker_%d", phba->brd_no);
	if (IS_ERR(phba->worker_thread)) {
		error = PTR_ERR(phba->worker_thread);
		return error;
	}

	return 0;
}

/**
 * lpfc_unset_driver_resource_phase2 - Phase2 unset driver internal resources.
 * @phba: pointer to lpfc hba data structure.
 *
 * This routine is invoked to unset the driver internal resources set up after
 * the device specific resource setup for supporting the HBA device it
 * attached to.
 **/
static void
lpfc_unset_driver_resource_phase2(struct lpfc_hba *phba)
{
	if (phba->wq) {
		flush_workqueue(phba->wq);
		destroy_workqueue(phba->wq);
		phba->wq = NULL;
	}

	/* Stop kernel worker thread */
	if (phba->worker_thread)
		kthread_stop(phba->worker_thread);
}

/**
 * lpfc_free_iocb_list - Free iocb list.
 * @phba: pointer to lpfc hba data structure.
 *
 * This routine is invoked to free the driver's IOCB list and memory.
 **/
void
lpfc_free_iocb_list(struct lpfc_hba *phba)
{
	struct lpfc_iocbq *iocbq_entry = NULL, *iocbq_next = NULL;

	spin_lock_irq(&phba->hbalock);
	list_for_each_entry_safe(iocbq_entry, iocbq_next,
				 &phba->lpfc_iocb_list, list) {
		list_del(&iocbq_entry->list);
		kfree(iocbq_entry);
		phba->total_iocbq_bufs--;
	}
	spin_unlock_irq(&phba->hbalock);

	return;
}

/**
 * lpfc_init_iocb_list - Allocate and initialize iocb list.
 * @phba: pointer to lpfc hba data structure.
 * @iocb_count: number of requested iocbs
 *
 * This routine is invoked to allocate and initizlize the driver's IOCB
 * list and set up the IOCB tag array accordingly.
 *
 * Return codes
 *	0 - successful
 *	other values - error
 **/
int
lpfc_init_iocb_list(struct lpfc_hba *phba, int iocb_count)
{
	struct lpfc_iocbq *iocbq_entry = NULL;
	uint16_t iotag;
	int i;

	/* Initialize and populate the iocb list per host.  */
	INIT_LIST_HEAD(&phba->lpfc_iocb_list);
	for (i = 0; i < iocb_count; i++) {
		iocbq_entry = kzalloc(sizeof(struct lpfc_iocbq), GFP_KERNEL);
		if (iocbq_entry == NULL) {
			printk(KERN_ERR "%s: only allocated %d iocbs of "
				"expected %d count. Unloading driver.\n",
				__func__, i, iocb_count);
			goto out_free_iocbq;
		}

		iotag = lpfc_sli_next_iotag(phba, iocbq_entry);
		if (iotag == 0) {
			kfree(iocbq_entry);
			printk(KERN_ERR "%s: failed to allocate IOTAG. "
				"Unloading driver.\n", __func__);
			goto out_free_iocbq;
		}
		iocbq_entry->sli4_lxritag = NO_XRI;
		iocbq_entry->sli4_xritag = NO_XRI;

		spin_lock_irq(&phba->hbalock);
		list_add(&iocbq_entry->list, &phba->lpfc_iocb_list);
		phba->total_iocbq_bufs++;
		spin_unlock_irq(&phba->hbalock);
	}

	return 0;

out_free_iocbq:
	lpfc_free_iocb_list(phba);

	return -ENOMEM;
}

/**
 * lpfc_free_sgl_list - Free a given sgl list.
 * @phba: pointer to lpfc hba data structure.
 * @sglq_list: pointer to the head of sgl list.
 *
 * This routine is invoked to free a give sgl list and memory.
 **/
void
lpfc_free_sgl_list(struct lpfc_hba *phba, struct list_head *sglq_list)
{
	struct lpfc_sglq *sglq_entry = NULL, *sglq_next = NULL;

	list_for_each_entry_safe(sglq_entry, sglq_next, sglq_list, list) {
		list_del(&sglq_entry->list);
		lpfc_mbuf_free(phba, sglq_entry->virt, sglq_entry->phys);
		kfree(sglq_entry);
	}
}

/**
 * lpfc_free_els_sgl_list - Free els sgl list.
 * @phba: pointer to lpfc hba data structure.
 *
 * This routine is invoked to free the driver's els sgl list and memory.
 **/
static void
lpfc_free_els_sgl_list(struct lpfc_hba *phba)
{
	LIST_HEAD(sglq_list);

	/* Retrieve all els sgls from driver list */
	spin_lock_irq(&phba->hbalock);
	spin_lock(&phba->sli4_hba.sgl_list_lock);
	list_splice_init(&phba->sli4_hba.lpfc_els_sgl_list, &sglq_list);
	spin_unlock(&phba->sli4_hba.sgl_list_lock);
	spin_unlock_irq(&phba->hbalock);

	/* Now free the sgl list */
	lpfc_free_sgl_list(phba, &sglq_list);
}

/**
 * lpfc_free_nvmet_sgl_list - Free nvmet sgl list.
 * @phba: pointer to lpfc hba data structure.
 *
 * This routine is invoked to free the driver's nvmet sgl list and memory.
 **/
static void
lpfc_free_nvmet_sgl_list(struct lpfc_hba *phba)
{
	struct lpfc_sglq *sglq_entry = NULL, *sglq_next = NULL;
	LIST_HEAD(sglq_list);

	/* Retrieve all nvmet sgls from driver list */
	spin_lock_irq(&phba->hbalock);
	spin_lock(&phba->sli4_hba.sgl_list_lock);
	list_splice_init(&phba->sli4_hba.lpfc_nvmet_sgl_list, &sglq_list);
	spin_unlock(&phba->sli4_hba.sgl_list_lock);
	spin_unlock_irq(&phba->hbalock);

	/* Now free the sgl list */
	list_for_each_entry_safe(sglq_entry, sglq_next, &sglq_list, list) {
		list_del(&sglq_entry->list);
		lpfc_nvmet_buf_free(phba, sglq_entry->virt, sglq_entry->phys);
		kfree(sglq_entry);
	}

	/* Update the nvmet_xri_cnt to reflect no current sgls.
	 * The next initialization cycle sets the count and allocates
	 * the sgls over again.
	 */
	phba->sli4_hba.nvmet_xri_cnt = 0;
}

/**
 * lpfc_init_active_sgl_array - Allocate the buf to track active ELS XRIs.
 * @phba: pointer to lpfc hba data structure.
 *
 * This routine is invoked to allocate the driver's active sgl memory.
 * This array will hold the sglq_entry's for active IOs.
 **/
static int
lpfc_init_active_sgl_array(struct lpfc_hba *phba)
{
	int size;
	size = sizeof(struct lpfc_sglq *);
	size *= phba->sli4_hba.max_cfg_param.max_xri;

	phba->sli4_hba.lpfc_sglq_active_list =
		kzalloc(size, GFP_KERNEL);
	if (!phba->sli4_hba.lpfc_sglq_active_list)
		return -ENOMEM;
	return 0;
}

/**
 * lpfc_free_active_sgl - Free the buf that tracks active ELS XRIs.
 * @phba: pointer to lpfc hba data structure.
 *
 * This routine is invoked to walk through the array of active sglq entries
 * and free all of the resources.
 * This is just a place holder for now.
 **/
static void
lpfc_free_active_sgl(struct lpfc_hba *phba)
{
	kfree(phba->sli4_hba.lpfc_sglq_active_list);
}

/**
 * lpfc_init_sgl_list - Allocate and initialize sgl list.
 * @phba: pointer to lpfc hba data structure.
 *
 * This routine is invoked to allocate and initizlize the driver's sgl
 * list and set up the sgl xritag tag array accordingly.
 *
 **/
static void
lpfc_init_sgl_list(struct lpfc_hba *phba)
{
	/* Initialize and populate the sglq list per host/VF. */
	INIT_LIST_HEAD(&phba->sli4_hba.lpfc_els_sgl_list);
	INIT_LIST_HEAD(&phba->sli4_hba.lpfc_abts_els_sgl_list);
	INIT_LIST_HEAD(&phba->sli4_hba.lpfc_nvmet_sgl_list);
	INIT_LIST_HEAD(&phba->sli4_hba.lpfc_abts_nvmet_ctx_list);

	/* els xri-sgl book keeping */
	phba->sli4_hba.els_xri_cnt = 0;

	/* nvme xri-buffer book keeping */
	phba->sli4_hba.io_xri_cnt = 0;
}

/**
 * lpfc_sli4_init_rpi_hdrs - Post the rpi header memory region to the port
 * @phba: pointer to lpfc hba data structure.
 *
 * This routine is invoked to post rpi header templates to the
 * port for those SLI4 ports that do not support extents.  This routine
 * posts a PAGE_SIZE memory region to the port to hold up to
 * PAGE_SIZE modulo 64 rpi context headers.  This is an initialization routine
 * and should be called only when interrupts are disabled.
 *
 * Return codes
 * 	0 - successful
 *	-ERROR - otherwise.
 **/
int
lpfc_sli4_init_rpi_hdrs(struct lpfc_hba *phba)
{
	int rc = 0;
	struct lpfc_rpi_hdr *rpi_hdr;

	INIT_LIST_HEAD(&phba->sli4_hba.lpfc_rpi_hdr_list);
	if (!phba->sli4_hba.rpi_hdrs_in_use)
		return rc;
	if (phba->sli4_hba.extents_in_use)
		return -EIO;

	rpi_hdr = lpfc_sli4_create_rpi_hdr(phba);
	if (!rpi_hdr) {
		lpfc_printf_log(phba, KERN_ERR, LOG_TRACE_EVENT,
				"0391 Error during rpi post operation\n");
		lpfc_sli4_remove_rpis(phba);
		rc = -ENODEV;
	}

	return rc;
}

/**
 * lpfc_sli4_create_rpi_hdr - Allocate an rpi header memory region
 * @phba: pointer to lpfc hba data structure.
 *
 * This routine is invoked to allocate a single 4KB memory region to
 * support rpis and stores them in the phba.  This single region
 * provides support for up to 64 rpis.  The region is used globally
 * by the device.
 *
 * Returns:
 *   A valid rpi hdr on success.
 *   A NULL pointer on any failure.
 **/
struct lpfc_rpi_hdr *
lpfc_sli4_create_rpi_hdr(struct lpfc_hba *phba)
{
	uint16_t rpi_limit, curr_rpi_range;
	struct lpfc_dmabuf *dmabuf;
	struct lpfc_rpi_hdr *rpi_hdr;

	/*
	 * If the SLI4 port supports extents, posting the rpi header isn't
	 * required.  Set the expected maximum count and let the actual value
	 * get set when extents are fully allocated.
	 */
	if (!phba->sli4_hba.rpi_hdrs_in_use)
		return NULL;
	if (phba->sli4_hba.extents_in_use)
		return NULL;

	/* The limit on the logical index is just the max_rpi count. */
	rpi_limit = phba->sli4_hba.max_cfg_param.max_rpi;

	spin_lock_irq(&phba->hbalock);
	/*
	 * Establish the starting RPI in this header block.  The starting
	 * rpi is normalized to a zero base because the physical rpi is
	 * port based.
	 */
	curr_rpi_range = phba->sli4_hba.next_rpi;
	spin_unlock_irq(&phba->hbalock);

	/* Reached full RPI range */
	if (curr_rpi_range == rpi_limit)
		return NULL;

	/*
	 * First allocate the protocol header region for the port.  The
	 * port expects a 4KB DMA-mapped memory region that is 4K aligned.
	 */
	dmabuf = kzalloc(sizeof(struct lpfc_dmabuf), GFP_KERNEL);
	if (!dmabuf)
		return NULL;

	dmabuf->virt = dma_alloc_coherent(&phba->pcidev->dev,
					  LPFC_HDR_TEMPLATE_SIZE,
					  &dmabuf->phys, GFP_KERNEL);
	if (!dmabuf->virt) {
		rpi_hdr = NULL;
		goto err_free_dmabuf;
	}

	if (!IS_ALIGNED(dmabuf->phys, LPFC_HDR_TEMPLATE_SIZE)) {
		rpi_hdr = NULL;
		goto err_free_coherent;
	}

	/* Save the rpi header data for cleanup later. */
	rpi_hdr = kzalloc(sizeof(struct lpfc_rpi_hdr), GFP_KERNEL);
	if (!rpi_hdr)
		goto err_free_coherent;

	rpi_hdr->dmabuf = dmabuf;
	rpi_hdr->len = LPFC_HDR_TEMPLATE_SIZE;
	rpi_hdr->page_count = 1;
	spin_lock_irq(&phba->hbalock);

	/* The rpi_hdr stores the logical index only. */
	rpi_hdr->start_rpi = curr_rpi_range;
	rpi_hdr->next_rpi = phba->sli4_hba.next_rpi + LPFC_RPI_HDR_COUNT;
	list_add_tail(&rpi_hdr->list, &phba->sli4_hba.lpfc_rpi_hdr_list);

	spin_unlock_irq(&phba->hbalock);
	return rpi_hdr;

 err_free_coherent:
	dma_free_coherent(&phba->pcidev->dev, LPFC_HDR_TEMPLATE_SIZE,
			  dmabuf->virt, dmabuf->phys);
 err_free_dmabuf:
	kfree(dmabuf);
	return NULL;
}

/**
 * lpfc_sli4_remove_rpi_hdrs - Remove all rpi header memory regions
 * @phba: pointer to lpfc hba data structure.
 *
 * This routine is invoked to remove all memory resources allocated
 * to support rpis for SLI4 ports not supporting extents. This routine
 * presumes the caller has released all rpis consumed by fabric or port
 * logins and is prepared to have the header pages removed.
 **/
void
lpfc_sli4_remove_rpi_hdrs(struct lpfc_hba *phba)
{
	struct lpfc_rpi_hdr *rpi_hdr, *next_rpi_hdr;

	if (!phba->sli4_hba.rpi_hdrs_in_use)
		goto exit;

	list_for_each_entry_safe(rpi_hdr, next_rpi_hdr,
				 &phba->sli4_hba.lpfc_rpi_hdr_list, list) {
		list_del(&rpi_hdr->list);
		dma_free_coherent(&phba->pcidev->dev, rpi_hdr->len,
				  rpi_hdr->dmabuf->virt, rpi_hdr->dmabuf->phys);
		kfree(rpi_hdr->dmabuf);
		kfree(rpi_hdr);
	}
 exit:
	/* There are no rpis available to the port now. */
	phba->sli4_hba.next_rpi = 0;
}

/**
 * lpfc_hba_alloc - Allocate driver hba data structure for a device.
 * @pdev: pointer to pci device data structure.
 *
 * This routine is invoked to allocate the driver hba data structure for an
 * HBA device. If the allocation is successful, the phba reference to the
 * PCI device data structure is set.
 *
 * Return codes
 *      pointer to @phba - successful
 *      NULL - error
 **/
static struct lpfc_hba *
lpfc_hba_alloc(struct pci_dev *pdev)
{
	struct lpfc_hba *phba;

	/* Allocate memory for HBA structure */
	phba = kzalloc(sizeof(struct lpfc_hba), GFP_KERNEL);
	if (!phba) {
		dev_err(&pdev->dev, "failed to allocate hba struct\n");
		return NULL;
	}

	/* Set reference to PCI device in HBA structure */
	phba->pcidev = pdev;

	/* Assign an unused board number */
	phba->brd_no = lpfc_get_instance();
	if (phba->brd_no < 0) {
		kfree(phba);
		return NULL;
	}
	phba->eratt_poll_interval = LPFC_ERATT_POLL_INTERVAL;

	spin_lock_init(&phba->ct_ev_lock);
	INIT_LIST_HEAD(&phba->ct_ev_waiters);

	return phba;
}

/**
 * lpfc_hba_free - Free driver hba data structure with a device.
 * @phba: pointer to lpfc hba data structure.
 *
 * This routine is invoked to free the driver hba data structure with an
 * HBA device.
 **/
static void
lpfc_hba_free(struct lpfc_hba *phba)
{
	if (phba->sli_rev == LPFC_SLI_REV4)
		kfree(phba->sli4_hba.hdwq);

	/* Release the driver assigned board number */
	idr_remove(&lpfc_hba_index, phba->brd_no);

	/* Free memory allocated with sli3 rings */
	kfree(phba->sli.sli3_ring);
	phba->sli.sli3_ring = NULL;

	kfree(phba);
	return;
}

/**
 * lpfc_create_shost - Create hba physical port with associated scsi host.
 * @phba: pointer to lpfc hba data structure.
 *
 * This routine is invoked to create HBA physical port and associate a SCSI
 * host with it.
 *
 * Return codes
 *      0 - successful
 *      other values - error
 **/
static int
lpfc_create_shost(struct lpfc_hba *phba)
{
	struct lpfc_vport *vport;
	struct Scsi_Host  *shost;

	/* Initialize HBA FC structure */
	phba->fc_edtov = FF_DEF_EDTOV;
	phba->fc_ratov = FF_DEF_RATOV;
	phba->fc_altov = FF_DEF_ALTOV;
	phba->fc_arbtov = FF_DEF_ARBTOV;

	atomic_set(&phba->sdev_cnt, 0);
	vport = lpfc_create_port(phba, phba->brd_no, &phba->pcidev->dev);
	if (!vport)
		return -ENODEV;

	shost = lpfc_shost_from_vport(vport);
	phba->pport = vport;

	if (phba->nvmet_support) {
		/* Only 1 vport (pport) will support NVME target */
		phba->targetport = NULL;
		phba->cfg_enable_fc4_type = LPFC_ENABLE_NVME;
		lpfc_printf_log(phba, KERN_INFO, LOG_INIT | LOG_NVME_DISC,
				"6076 NVME Target Found\n");
	}

	lpfc_debugfs_initialize(vport);
	/* Put reference to SCSI host to driver's device private data */
	pci_set_drvdata(phba->pcidev, shost);

	/*
	 * At this point we are fully registered with PSA. In addition,
	 * any initial discovery should be completed.
	 */
	vport->load_flag |= FC_ALLOW_FDMI;
	if (phba->cfg_enable_SmartSAN ||
	    (phba->cfg_fdmi_on == LPFC_FDMI_SUPPORT)) {

		/* Setup appropriate attribute masks */
		vport->fdmi_hba_mask = LPFC_FDMI2_HBA_ATTR;
		if (phba->cfg_enable_SmartSAN)
			vport->fdmi_port_mask = LPFC_FDMI2_SMART_ATTR;
		else
			vport->fdmi_port_mask = LPFC_FDMI2_PORT_ATTR;
	}
	return 0;
}

/**
 * lpfc_destroy_shost - Destroy hba physical port with associated scsi host.
 * @phba: pointer to lpfc hba data structure.
 *
 * This routine is invoked to destroy HBA physical port and the associated
 * SCSI host.
 **/
static void
lpfc_destroy_shost(struct lpfc_hba *phba)
{
	struct lpfc_vport *vport = phba->pport;

	/* Destroy physical port that associated with the SCSI host */
	destroy_port(vport);

	return;
}

/**
 * lpfc_setup_bg - Setup Block guard structures and debug areas.
 * @phba: pointer to lpfc hba data structure.
 * @shost: the shost to be used to detect Block guard settings.
 *
 * This routine sets up the local Block guard protocol settings for @shost.
 * This routine also allocates memory for debugging bg buffers.
 **/
static void
lpfc_setup_bg(struct lpfc_hba *phba, struct Scsi_Host *shost)
{
	uint32_t old_mask;
	uint32_t old_guard;

	if (phba->cfg_prot_mask && phba->cfg_prot_guard) {
		lpfc_printf_log(phba, KERN_INFO, LOG_INIT,
				"1478 Registering BlockGuard with the "
				"SCSI layer\n");

		old_mask = phba->cfg_prot_mask;
		old_guard = phba->cfg_prot_guard;

		/* Only allow supported values */
		phba->cfg_prot_mask &= (SHOST_DIF_TYPE1_PROTECTION |
			SHOST_DIX_TYPE0_PROTECTION |
			SHOST_DIX_TYPE1_PROTECTION);
		phba->cfg_prot_guard &= (SHOST_DIX_GUARD_IP |
					 SHOST_DIX_GUARD_CRC);

		/* DIF Type 1 protection for profiles AST1/C1 is end to end */
		if (phba->cfg_prot_mask == SHOST_DIX_TYPE1_PROTECTION)
			phba->cfg_prot_mask |= SHOST_DIF_TYPE1_PROTECTION;

		if (phba->cfg_prot_mask && phba->cfg_prot_guard) {
			if ((old_mask != phba->cfg_prot_mask) ||
				(old_guard != phba->cfg_prot_guard))
				lpfc_printf_log(phba, KERN_ERR, LOG_TRACE_EVENT,
					"1475 Registering BlockGuard with the "
					"SCSI layer: mask %d  guard %d\n",
					phba->cfg_prot_mask,
					phba->cfg_prot_guard);

			scsi_host_set_prot(shost, phba->cfg_prot_mask);
			scsi_host_set_guard(shost, phba->cfg_prot_guard);
		} else
			lpfc_printf_log(phba, KERN_ERR, LOG_TRACE_EVENT,
				"1479 Not Registering BlockGuard with the SCSI "
				"layer, Bad protection parameters: %d %d\n",
				old_mask, old_guard);
	}
}

/**
 * lpfc_post_init_setup - Perform necessary device post initialization setup.
 * @phba: pointer to lpfc hba data structure.
 *
 * This routine is invoked to perform all the necessary post initialization
 * setup for the device.
 **/
static void
lpfc_post_init_setup(struct lpfc_hba *phba)
{
	struct Scsi_Host  *shost;
	struct lpfc_adapter_event_header adapter_event;

	/* Get the default values for Model Name and Description */
	lpfc_get_hba_model_desc(phba, phba->ModelName, phba->ModelDesc);

	/*
	 * hba setup may have changed the hba_queue_depth so we need to
	 * adjust the value of can_queue.
	 */
	shost = pci_get_drvdata(phba->pcidev);
	shost->can_queue = phba->cfg_hba_queue_depth - 10;

	lpfc_host_attrib_init(shost);

	if (phba->cfg_poll & DISABLE_FCP_RING_INT) {
		spin_lock_irq(shost->host_lock);
		lpfc_poll_start_timer(phba);
		spin_unlock_irq(shost->host_lock);
	}

	lpfc_printf_log(phba, KERN_INFO, LOG_INIT,
			"0428 Perform SCSI scan\n");
	/* Send board arrival event to upper layer */
	adapter_event.event_type = FC_REG_ADAPTER_EVENT;
	adapter_event.subcategory = LPFC_EVENT_ARRIVAL;
	fc_host_post_vendor_event(shost, fc_get_event_number(),
				  sizeof(adapter_event),
				  (char *) &adapter_event,
				  LPFC_NL_VENDOR_ID);
	return;
}

/**
 * lpfc_sli_pci_mem_setup - Setup SLI3 HBA PCI memory space.
 * @phba: pointer to lpfc hba data structure.
 *
 * This routine is invoked to set up the PCI device memory space for device
 * with SLI-3 interface spec.
 *
 * Return codes
 * 	0 - successful
 * 	other values - error
 **/
static int
lpfc_sli_pci_mem_setup(struct lpfc_hba *phba)
{
	struct pci_dev *pdev = phba->pcidev;
	unsigned long bar0map_len, bar2map_len;
	int i, hbq_count;
	void *ptr;
	int error;

	if (!pdev)
		return -ENODEV;

	/* Set the device DMA mask size */
	error = dma_set_mask_and_coherent(&pdev->dev, DMA_BIT_MASK(64));
	if (error)
		error = dma_set_mask_and_coherent(&pdev->dev, DMA_BIT_MASK(32));
	if (error)
		return error;
	error = -ENODEV;

	/* Get the bus address of Bar0 and Bar2 and the number of bytes
	 * required by each mapping.
	 */
	phba->pci_bar0_map = pci_resource_start(pdev, 0);
	bar0map_len = pci_resource_len(pdev, 0);

	phba->pci_bar2_map = pci_resource_start(pdev, 2);
	bar2map_len = pci_resource_len(pdev, 2);

	/* Map HBA SLIM to a kernel virtual address. */
	phba->slim_memmap_p = ioremap(phba->pci_bar0_map, bar0map_len);
	if (!phba->slim_memmap_p) {
		dev_printk(KERN_ERR, &pdev->dev,
			   "ioremap failed for SLIM memory.\n");
		goto out;
	}

	/* Map HBA Control Registers to a kernel virtual address. */
	phba->ctrl_regs_memmap_p = ioremap(phba->pci_bar2_map, bar2map_len);
	if (!phba->ctrl_regs_memmap_p) {
		dev_printk(KERN_ERR, &pdev->dev,
			   "ioremap failed for HBA control registers.\n");
		goto out_iounmap_slim;
	}

	/* Allocate memory for SLI-2 structures */
	phba->slim2p.virt = dma_alloc_coherent(&pdev->dev, SLI2_SLIM_SIZE,
					       &phba->slim2p.phys, GFP_KERNEL);
	if (!phba->slim2p.virt)
		goto out_iounmap;

	phba->mbox = phba->slim2p.virt + offsetof(struct lpfc_sli2_slim, mbx);
	phba->mbox_ext = (phba->slim2p.virt +
		offsetof(struct lpfc_sli2_slim, mbx_ext_words));
	phba->pcb = (phba->slim2p.virt + offsetof(struct lpfc_sli2_slim, pcb));
	phba->IOCBs = (phba->slim2p.virt +
		       offsetof(struct lpfc_sli2_slim, IOCBs));

	phba->hbqslimp.virt = dma_alloc_coherent(&pdev->dev,
						 lpfc_sli_hbq_size(),
						 &phba->hbqslimp.phys,
						 GFP_KERNEL);
	if (!phba->hbqslimp.virt)
		goto out_free_slim;

	hbq_count = lpfc_sli_hbq_count();
	ptr = phba->hbqslimp.virt;
	for (i = 0; i < hbq_count; ++i) {
		phba->hbqs[i].hbq_virt = ptr;
		INIT_LIST_HEAD(&phba->hbqs[i].hbq_buffer_list);
		ptr += (lpfc_hbq_defs[i]->entry_count *
			sizeof(struct lpfc_hbq_entry));
	}
	phba->hbqs[LPFC_ELS_HBQ].hbq_alloc_buffer = lpfc_els_hbq_alloc;
	phba->hbqs[LPFC_ELS_HBQ].hbq_free_buffer = lpfc_els_hbq_free;

	memset(phba->hbqslimp.virt, 0, lpfc_sli_hbq_size());

	phba->MBslimaddr = phba->slim_memmap_p;
	phba->HAregaddr = phba->ctrl_regs_memmap_p + HA_REG_OFFSET;
	phba->CAregaddr = phba->ctrl_regs_memmap_p + CA_REG_OFFSET;
	phba->HSregaddr = phba->ctrl_regs_memmap_p + HS_REG_OFFSET;
	phba->HCregaddr = phba->ctrl_regs_memmap_p + HC_REG_OFFSET;

	return 0;

out_free_slim:
	dma_free_coherent(&pdev->dev, SLI2_SLIM_SIZE,
			  phba->slim2p.virt, phba->slim2p.phys);
out_iounmap:
	iounmap(phba->ctrl_regs_memmap_p);
out_iounmap_slim:
	iounmap(phba->slim_memmap_p);
out:
	return error;
}

/**
 * lpfc_sli_pci_mem_unset - Unset SLI3 HBA PCI memory space.
 * @phba: pointer to lpfc hba data structure.
 *
 * This routine is invoked to unset the PCI device memory space for device
 * with SLI-3 interface spec.
 **/
static void
lpfc_sli_pci_mem_unset(struct lpfc_hba *phba)
{
	struct pci_dev *pdev;

	/* Obtain PCI device reference */
	if (!phba->pcidev)
		return;
	else
		pdev = phba->pcidev;

	/* Free coherent DMA memory allocated */
	dma_free_coherent(&pdev->dev, lpfc_sli_hbq_size(),
			  phba->hbqslimp.virt, phba->hbqslimp.phys);
	dma_free_coherent(&pdev->dev, SLI2_SLIM_SIZE,
			  phba->slim2p.virt, phba->slim2p.phys);

	/* I/O memory unmap */
	iounmap(phba->ctrl_regs_memmap_p);
	iounmap(phba->slim_memmap_p);

	return;
}

/**
 * lpfc_sli4_post_status_check - Wait for SLI4 POST done and check status
 * @phba: pointer to lpfc hba data structure.
 *
 * This routine is invoked to wait for SLI4 device Power On Self Test (POST)
 * done and check status.
 *
 * Return 0 if successful, otherwise -ENODEV.
 **/
int
lpfc_sli4_post_status_check(struct lpfc_hba *phba)
{
	struct lpfc_register portsmphr_reg, uerrlo_reg, uerrhi_reg;
	struct lpfc_register reg_data;
	int i, port_error = 0;
	uint32_t if_type;

	memset(&portsmphr_reg, 0, sizeof(portsmphr_reg));
	memset(&reg_data, 0, sizeof(reg_data));
	if (!phba->sli4_hba.PSMPHRregaddr)
		return -ENODEV;

	/* Wait up to 30 seconds for the SLI Port POST done and ready */
	for (i = 0; i < 3000; i++) {
		if (lpfc_readl(phba->sli4_hba.PSMPHRregaddr,
			&portsmphr_reg.word0) ||
			(bf_get(lpfc_port_smphr_perr, &portsmphr_reg))) {
			/* Port has a fatal POST error, break out */
			port_error = -ENODEV;
			break;
		}
		if (LPFC_POST_STAGE_PORT_READY ==
		    bf_get(lpfc_port_smphr_port_status, &portsmphr_reg))
			break;
		msleep(10);
	}

	/*
	 * If there was a port error during POST, then don't proceed with
	 * other register reads as the data may not be valid.  Just exit.
	 */
	if (port_error) {
		lpfc_printf_log(phba, KERN_ERR, LOG_TRACE_EVENT,
			"1408 Port Failed POST - portsmphr=0x%x, "
			"perr=x%x, sfi=x%x, nip=x%x, ipc=x%x, scr1=x%x, "
			"scr2=x%x, hscratch=x%x, pstatus=x%x\n",
			portsmphr_reg.word0,
			bf_get(lpfc_port_smphr_perr, &portsmphr_reg),
			bf_get(lpfc_port_smphr_sfi, &portsmphr_reg),
			bf_get(lpfc_port_smphr_nip, &portsmphr_reg),
			bf_get(lpfc_port_smphr_ipc, &portsmphr_reg),
			bf_get(lpfc_port_smphr_scr1, &portsmphr_reg),
			bf_get(lpfc_port_smphr_scr2, &portsmphr_reg),
			bf_get(lpfc_port_smphr_host_scratch, &portsmphr_reg),
			bf_get(lpfc_port_smphr_port_status, &portsmphr_reg));
	} else {
		lpfc_printf_log(phba, KERN_INFO, LOG_INIT,
				"2534 Device Info: SLIFamily=0x%x, "
				"SLIRev=0x%x, IFType=0x%x, SLIHint_1=0x%x, "
				"SLIHint_2=0x%x, FT=0x%x\n",
				bf_get(lpfc_sli_intf_sli_family,
				       &phba->sli4_hba.sli_intf),
				bf_get(lpfc_sli_intf_slirev,
				       &phba->sli4_hba.sli_intf),
				bf_get(lpfc_sli_intf_if_type,
				       &phba->sli4_hba.sli_intf),
				bf_get(lpfc_sli_intf_sli_hint1,
				       &phba->sli4_hba.sli_intf),
				bf_get(lpfc_sli_intf_sli_hint2,
				       &phba->sli4_hba.sli_intf),
				bf_get(lpfc_sli_intf_func_type,
				       &phba->sli4_hba.sli_intf));
		/*
		 * Check for other Port errors during the initialization
		 * process.  Fail the load if the port did not come up
		 * correctly.
		 */
		if_type = bf_get(lpfc_sli_intf_if_type,
				 &phba->sli4_hba.sli_intf);
		switch (if_type) {
		case LPFC_SLI_INTF_IF_TYPE_0:
			phba->sli4_hba.ue_mask_lo =
			      readl(phba->sli4_hba.u.if_type0.UEMASKLOregaddr);
			phba->sli4_hba.ue_mask_hi =
			      readl(phba->sli4_hba.u.if_type0.UEMASKHIregaddr);
			uerrlo_reg.word0 =
			      readl(phba->sli4_hba.u.if_type0.UERRLOregaddr);
			uerrhi_reg.word0 =
				readl(phba->sli4_hba.u.if_type0.UERRHIregaddr);
			if ((~phba->sli4_hba.ue_mask_lo & uerrlo_reg.word0) ||
			    (~phba->sli4_hba.ue_mask_hi & uerrhi_reg.word0)) {
				lpfc_printf_log(phba, KERN_ERR,
						LOG_TRACE_EVENT,
						"1422 Unrecoverable Error "
						"Detected during POST "
						"uerr_lo_reg=0x%x, "
						"uerr_hi_reg=0x%x, "
						"ue_mask_lo_reg=0x%x, "
						"ue_mask_hi_reg=0x%x\n",
						uerrlo_reg.word0,
						uerrhi_reg.word0,
						phba->sli4_hba.ue_mask_lo,
						phba->sli4_hba.ue_mask_hi);
				port_error = -ENODEV;
			}
			break;
		case LPFC_SLI_INTF_IF_TYPE_2:
		case LPFC_SLI_INTF_IF_TYPE_6:
			/* Final checks.  The port status should be clean. */
			if (lpfc_readl(phba->sli4_hba.u.if_type2.STATUSregaddr,
				&reg_data.word0) ||
				(bf_get(lpfc_sliport_status_err, &reg_data) &&
				 !bf_get(lpfc_sliport_status_rn, &reg_data))) {
				phba->work_status[0] =
					readl(phba->sli4_hba.u.if_type2.
					      ERR1regaddr);
				phba->work_status[1] =
					readl(phba->sli4_hba.u.if_type2.
					      ERR2regaddr);
				lpfc_printf_log(phba, KERN_ERR, LOG_TRACE_EVENT,
					"2888 Unrecoverable port error "
					"following POST: port status reg "
					"0x%x, port_smphr reg 0x%x, "
					"error 1=0x%x, error 2=0x%x\n",
					reg_data.word0,
					portsmphr_reg.word0,
					phba->work_status[0],
					phba->work_status[1]);
				port_error = -ENODEV;
			}
			break;
		case LPFC_SLI_INTF_IF_TYPE_1:
		default:
			break;
		}
	}
	return port_error;
}

/**
 * lpfc_sli4_bar0_register_memmap - Set up SLI4 BAR0 register memory map.
 * @phba: pointer to lpfc hba data structure.
 * @if_type:  The SLI4 interface type getting configured.
 *
 * This routine is invoked to set up SLI4 BAR0 PCI config space register
 * memory map.
 **/
static void
lpfc_sli4_bar0_register_memmap(struct lpfc_hba *phba, uint32_t if_type)
{
	switch (if_type) {
	case LPFC_SLI_INTF_IF_TYPE_0:
		phba->sli4_hba.u.if_type0.UERRLOregaddr =
			phba->sli4_hba.conf_regs_memmap_p + LPFC_UERR_STATUS_LO;
		phba->sli4_hba.u.if_type0.UERRHIregaddr =
			phba->sli4_hba.conf_regs_memmap_p + LPFC_UERR_STATUS_HI;
		phba->sli4_hba.u.if_type0.UEMASKLOregaddr =
			phba->sli4_hba.conf_regs_memmap_p + LPFC_UE_MASK_LO;
		phba->sli4_hba.u.if_type0.UEMASKHIregaddr =
			phba->sli4_hba.conf_regs_memmap_p + LPFC_UE_MASK_HI;
		phba->sli4_hba.SLIINTFregaddr =
			phba->sli4_hba.conf_regs_memmap_p + LPFC_SLI_INTF;
		break;
	case LPFC_SLI_INTF_IF_TYPE_2:
		phba->sli4_hba.u.if_type2.EQDregaddr =
			phba->sli4_hba.conf_regs_memmap_p +
						LPFC_CTL_PORT_EQ_DELAY_OFFSET;
		phba->sli4_hba.u.if_type2.ERR1regaddr =
			phba->sli4_hba.conf_regs_memmap_p +
						LPFC_CTL_PORT_ER1_OFFSET;
		phba->sli4_hba.u.if_type2.ERR2regaddr =
			phba->sli4_hba.conf_regs_memmap_p +
						LPFC_CTL_PORT_ER2_OFFSET;
		phba->sli4_hba.u.if_type2.CTRLregaddr =
			phba->sli4_hba.conf_regs_memmap_p +
						LPFC_CTL_PORT_CTL_OFFSET;
		phba->sli4_hba.u.if_type2.STATUSregaddr =
			phba->sli4_hba.conf_regs_memmap_p +
						LPFC_CTL_PORT_STA_OFFSET;
		phba->sli4_hba.SLIINTFregaddr =
			phba->sli4_hba.conf_regs_memmap_p + LPFC_SLI_INTF;
		phba->sli4_hba.PSMPHRregaddr =
			phba->sli4_hba.conf_regs_memmap_p +
						LPFC_CTL_PORT_SEM_OFFSET;
		phba->sli4_hba.RQDBregaddr =
			phba->sli4_hba.conf_regs_memmap_p +
						LPFC_ULP0_RQ_DOORBELL;
		phba->sli4_hba.WQDBregaddr =
			phba->sli4_hba.conf_regs_memmap_p +
						LPFC_ULP0_WQ_DOORBELL;
		phba->sli4_hba.CQDBregaddr =
			phba->sli4_hba.conf_regs_memmap_p + LPFC_EQCQ_DOORBELL;
		phba->sli4_hba.EQDBregaddr = phba->sli4_hba.CQDBregaddr;
		phba->sli4_hba.MQDBregaddr =
			phba->sli4_hba.conf_regs_memmap_p + LPFC_MQ_DOORBELL;
		phba->sli4_hba.BMBXregaddr =
			phba->sli4_hba.conf_regs_memmap_p + LPFC_BMBX;
		break;
	case LPFC_SLI_INTF_IF_TYPE_6:
		phba->sli4_hba.u.if_type2.EQDregaddr =
			phba->sli4_hba.conf_regs_memmap_p +
						LPFC_CTL_PORT_EQ_DELAY_OFFSET;
		phba->sli4_hba.u.if_type2.ERR1regaddr =
			phba->sli4_hba.conf_regs_memmap_p +
						LPFC_CTL_PORT_ER1_OFFSET;
		phba->sli4_hba.u.if_type2.ERR2regaddr =
			phba->sli4_hba.conf_regs_memmap_p +
						LPFC_CTL_PORT_ER2_OFFSET;
		phba->sli4_hba.u.if_type2.CTRLregaddr =
			phba->sli4_hba.conf_regs_memmap_p +
						LPFC_CTL_PORT_CTL_OFFSET;
		phba->sli4_hba.u.if_type2.STATUSregaddr =
			phba->sli4_hba.conf_regs_memmap_p +
						LPFC_CTL_PORT_STA_OFFSET;
		phba->sli4_hba.PSMPHRregaddr =
			phba->sli4_hba.conf_regs_memmap_p +
						LPFC_CTL_PORT_SEM_OFFSET;
		phba->sli4_hba.BMBXregaddr =
			phba->sli4_hba.conf_regs_memmap_p + LPFC_BMBX;
		break;
	case LPFC_SLI_INTF_IF_TYPE_1:
	default:
		dev_printk(KERN_ERR, &phba->pcidev->dev,
			   "FATAL - unsupported SLI4 interface type - %d\n",
			   if_type);
		break;
	}
}

/**
 * lpfc_sli4_bar1_register_memmap - Set up SLI4 BAR1 register memory map.
 * @phba: pointer to lpfc hba data structure.
 * @if_type: sli if type to operate on.
 *
 * This routine is invoked to set up SLI4 BAR1 register memory map.
 **/
static void
lpfc_sli4_bar1_register_memmap(struct lpfc_hba *phba, uint32_t if_type)
{
	switch (if_type) {
	case LPFC_SLI_INTF_IF_TYPE_0:
		phba->sli4_hba.PSMPHRregaddr =
			phba->sli4_hba.ctrl_regs_memmap_p +
			LPFC_SLIPORT_IF0_SMPHR;
		phba->sli4_hba.ISRregaddr = phba->sli4_hba.ctrl_regs_memmap_p +
			LPFC_HST_ISR0;
		phba->sli4_hba.IMRregaddr = phba->sli4_hba.ctrl_regs_memmap_p +
			LPFC_HST_IMR0;
		phba->sli4_hba.ISCRregaddr = phba->sli4_hba.ctrl_regs_memmap_p +
			LPFC_HST_ISCR0;
		break;
	case LPFC_SLI_INTF_IF_TYPE_6:
		phba->sli4_hba.RQDBregaddr = phba->sli4_hba.drbl_regs_memmap_p +
			LPFC_IF6_RQ_DOORBELL;
		phba->sli4_hba.WQDBregaddr = phba->sli4_hba.drbl_regs_memmap_p +
			LPFC_IF6_WQ_DOORBELL;
		phba->sli4_hba.CQDBregaddr = phba->sli4_hba.drbl_regs_memmap_p +
			LPFC_IF6_CQ_DOORBELL;
		phba->sli4_hba.EQDBregaddr = phba->sli4_hba.drbl_regs_memmap_p +
			LPFC_IF6_EQ_DOORBELL;
		phba->sli4_hba.MQDBregaddr = phba->sli4_hba.drbl_regs_memmap_p +
			LPFC_IF6_MQ_DOORBELL;
		break;
	case LPFC_SLI_INTF_IF_TYPE_2:
	case LPFC_SLI_INTF_IF_TYPE_1:
	default:
		dev_err(&phba->pcidev->dev,
			   "FATAL - unsupported SLI4 interface type - %d\n",
			   if_type);
		break;
	}
}

/**
 * lpfc_sli4_bar2_register_memmap - Set up SLI4 BAR2 register memory map.
 * @phba: pointer to lpfc hba data structure.
 * @vf: virtual function number
 *
 * This routine is invoked to set up SLI4 BAR2 doorbell register memory map
 * based on the given viftual function number, @vf.
 *
 * Return 0 if successful, otherwise -ENODEV.
 **/
static int
lpfc_sli4_bar2_register_memmap(struct lpfc_hba *phba, uint32_t vf)
{
	if (vf > LPFC_VIR_FUNC_MAX)
		return -ENODEV;

	phba->sli4_hba.RQDBregaddr = (phba->sli4_hba.drbl_regs_memmap_p +
				vf * LPFC_VFR_PAGE_SIZE +
					LPFC_ULP0_RQ_DOORBELL);
	phba->sli4_hba.WQDBregaddr = (phba->sli4_hba.drbl_regs_memmap_p +
				vf * LPFC_VFR_PAGE_SIZE +
					LPFC_ULP0_WQ_DOORBELL);
	phba->sli4_hba.CQDBregaddr = (phba->sli4_hba.drbl_regs_memmap_p +
				vf * LPFC_VFR_PAGE_SIZE +
					LPFC_EQCQ_DOORBELL);
	phba->sli4_hba.EQDBregaddr = phba->sli4_hba.CQDBregaddr;
	phba->sli4_hba.MQDBregaddr = (phba->sli4_hba.drbl_regs_memmap_p +
				vf * LPFC_VFR_PAGE_SIZE + LPFC_MQ_DOORBELL);
	phba->sli4_hba.BMBXregaddr = (phba->sli4_hba.drbl_regs_memmap_p +
				vf * LPFC_VFR_PAGE_SIZE + LPFC_BMBX);
	return 0;
}

/**
 * lpfc_create_bootstrap_mbox - Create the bootstrap mailbox
 * @phba: pointer to lpfc hba data structure.
 *
 * This routine is invoked to create the bootstrap mailbox
 * region consistent with the SLI-4 interface spec.  This
 * routine allocates all memory necessary to communicate
 * mailbox commands to the port and sets up all alignment
 * needs.  No locks are expected to be held when calling
 * this routine.
 *
 * Return codes
 * 	0 - successful
 * 	-ENOMEM - could not allocated memory.
 **/
static int
lpfc_create_bootstrap_mbox(struct lpfc_hba *phba)
{
	uint32_t bmbx_size;
	struct lpfc_dmabuf *dmabuf;
	struct dma_address *dma_address;
	uint32_t pa_addr;
	uint64_t phys_addr;

	dmabuf = kzalloc(sizeof(struct lpfc_dmabuf), GFP_KERNEL);
	if (!dmabuf)
		return -ENOMEM;

	/*
	 * The bootstrap mailbox region is comprised of 2 parts
	 * plus an alignment restriction of 16 bytes.
	 */
	bmbx_size = sizeof(struct lpfc_bmbx_create) + (LPFC_ALIGN_16_BYTE - 1);
	dmabuf->virt = dma_alloc_coherent(&phba->pcidev->dev, bmbx_size,
					  &dmabuf->phys, GFP_KERNEL);
	if (!dmabuf->virt) {
		kfree(dmabuf);
		return -ENOMEM;
	}

	/*
	 * Initialize the bootstrap mailbox pointers now so that the register
	 * operations are simple later.  The mailbox dma address is required
	 * to be 16-byte aligned.  Also align the virtual memory as each
	 * maibox is copied into the bmbx mailbox region before issuing the
	 * command to the port.
	 */
	phba->sli4_hba.bmbx.dmabuf = dmabuf;
	phba->sli4_hba.bmbx.bmbx_size = bmbx_size;

	phba->sli4_hba.bmbx.avirt = PTR_ALIGN(dmabuf->virt,
					      LPFC_ALIGN_16_BYTE);
	phba->sli4_hba.bmbx.aphys = ALIGN(dmabuf->phys,
					      LPFC_ALIGN_16_BYTE);

	/*
	 * Set the high and low physical addresses now.  The SLI4 alignment
	 * requirement is 16 bytes and the mailbox is posted to the port
	 * as two 30-bit addresses.  The other data is a bit marking whether
	 * the 30-bit address is the high or low address.
	 * Upcast bmbx aphys to 64bits so shift instruction compiles
	 * clean on 32 bit machines.
	 */
	dma_address = &phba->sli4_hba.bmbx.dma_address;
	phys_addr = (uint64_t)phba->sli4_hba.bmbx.aphys;
	pa_addr = (uint32_t) ((phys_addr >> 34) & 0x3fffffff);
	dma_address->addr_hi = (uint32_t) ((pa_addr << 2) |
					   LPFC_BMBX_BIT1_ADDR_HI);

	pa_addr = (uint32_t) ((phba->sli4_hba.bmbx.aphys >> 4) & 0x3fffffff);
	dma_address->addr_lo = (uint32_t) ((pa_addr << 2) |
					   LPFC_BMBX_BIT1_ADDR_LO);
	return 0;
}

/**
 * lpfc_destroy_bootstrap_mbox - Destroy all bootstrap mailbox resources
 * @phba: pointer to lpfc hba data structure.
 *
 * This routine is invoked to teardown the bootstrap mailbox
 * region and release all host resources. This routine requires
 * the caller to ensure all mailbox commands recovered, no
 * additional mailbox comands are sent, and interrupts are disabled
 * before calling this routine.
 *
 **/
static void
lpfc_destroy_bootstrap_mbox(struct lpfc_hba *phba)
{
	dma_free_coherent(&phba->pcidev->dev,
			  phba->sli4_hba.bmbx.bmbx_size,
			  phba->sli4_hba.bmbx.dmabuf->virt,
			  phba->sli4_hba.bmbx.dmabuf->phys);

	kfree(phba->sli4_hba.bmbx.dmabuf);
	memset(&phba->sli4_hba.bmbx, 0, sizeof(struct lpfc_bmbx));
}

static const char * const lpfc_topo_to_str[] = {
	"Loop then P2P",
	"Loopback",
	"P2P Only",
	"Unsupported",
	"Loop Only",
	"Unsupported",
	"P2P then Loop",
};

#define	LINK_FLAGS_DEF	0x0
#define	LINK_FLAGS_P2P	0x1
#define	LINK_FLAGS_LOOP	0x2
/**
 * lpfc_map_topology - Map the topology read from READ_CONFIG
 * @phba: pointer to lpfc hba data structure.
 * @rd_config: pointer to read config data
 *
 * This routine is invoked to map the topology values as read
 * from the read config mailbox command. If the persistent
 * topology feature is supported, the firmware will provide the
 * saved topology information to be used in INIT_LINK
 **/
static void
lpfc_map_topology(struct lpfc_hba *phba, struct lpfc_mbx_read_config *rd_config)
{
	u8 ptv, tf, pt;

	ptv = bf_get(lpfc_mbx_rd_conf_ptv, rd_config);
	tf = bf_get(lpfc_mbx_rd_conf_tf, rd_config);
	pt = bf_get(lpfc_mbx_rd_conf_pt, rd_config);

	lpfc_printf_log(phba, KERN_INFO, LOG_SLI,
			"2027 Read Config Data : ptv:0x%x, tf:0x%x pt:0x%x",
			 ptv, tf, pt);
	if (!ptv) {
		lpfc_printf_log(phba, KERN_WARNING, LOG_SLI,
				"2019 FW does not support persistent topology "
				"Using driver parameter defined value [%s]",
				lpfc_topo_to_str[phba->cfg_topology]);
		return;
	}
	/* FW supports persistent topology - override module parameter value */
	phba->hba_flag |= HBA_PERSISTENT_TOPO;
	switch (phba->pcidev->device) {
	case PCI_DEVICE_ID_LANCER_G7_FC:
	case PCI_DEVICE_ID_LANCER_G6_FC:
		if (!tf) {
			phba->cfg_topology = ((pt == LINK_FLAGS_LOOP)
					? FLAGS_TOPOLOGY_MODE_LOOP
					: FLAGS_TOPOLOGY_MODE_PT_PT);
		} else {
			phba->hba_flag &= ~HBA_PERSISTENT_TOPO;
		}
		break;
	default:	/* G5 */
		if (tf) {
			/* If topology failover set - pt is '0' or '1' */
			phba->cfg_topology = (pt ? FLAGS_TOPOLOGY_MODE_PT_LOOP :
					      FLAGS_TOPOLOGY_MODE_LOOP_PT);
		} else {
			phba->cfg_topology = ((pt == LINK_FLAGS_P2P)
					? FLAGS_TOPOLOGY_MODE_PT_PT
					: FLAGS_TOPOLOGY_MODE_LOOP);
		}
		break;
	}
	if (phba->hba_flag & HBA_PERSISTENT_TOPO) {
		lpfc_printf_log(phba, KERN_INFO, LOG_SLI,
				"2020 Using persistent topology value [%s]",
				lpfc_topo_to_str[phba->cfg_topology]);
	} else {
		lpfc_printf_log(phba, KERN_WARNING, LOG_SLI,
				"2021 Invalid topology values from FW "
				"Using driver parameter defined value [%s]",
				lpfc_topo_to_str[phba->cfg_topology]);
	}
}

/**
 * lpfc_sli4_read_config - Get the config parameters.
 * @phba: pointer to lpfc hba data structure.
 *
 * This routine is invoked to read the configuration parameters from the HBA.
 * The configuration parameters are used to set the base and maximum values
 * for RPI's XRI's VPI's VFI's and FCFIs. These values also affect the resource
 * allocation for the port.
 *
 * Return codes
 * 	0 - successful
 * 	-ENOMEM - No available memory
 *      -EIO - The mailbox failed to complete successfully.
 **/
int
lpfc_sli4_read_config(struct lpfc_hba *phba)
{
	LPFC_MBOXQ_t *pmb;
	struct lpfc_mbx_read_config *rd_config;
	union  lpfc_sli4_cfg_shdr *shdr;
	uint32_t shdr_status, shdr_add_status;
	struct lpfc_mbx_get_func_cfg *get_func_cfg;
	struct lpfc_rsrc_desc_fcfcoe *desc;
	char *pdesc_0;
	uint16_t forced_link_speed;
	uint32_t if_type, qmin;
	int length, i, rc = 0, rc2;

	pmb = (LPFC_MBOXQ_t *) mempool_alloc(phba->mbox_mem_pool, GFP_KERNEL);
	if (!pmb) {
		lpfc_printf_log(phba, KERN_ERR, LOG_TRACE_EVENT,
				"2011 Unable to allocate memory for issuing "
				"SLI_CONFIG_SPECIAL mailbox command\n");
		return -ENOMEM;
	}

	lpfc_read_config(phba, pmb);

	rc = lpfc_sli_issue_mbox(phba, pmb, MBX_POLL);
	if (rc != MBX_SUCCESS) {
		lpfc_printf_log(phba, KERN_ERR, LOG_TRACE_EVENT,
				"2012 Mailbox failed , mbxCmd x%x "
				"READ_CONFIG, mbxStatus x%x\n",
				bf_get(lpfc_mqe_command, &pmb->u.mqe),
				bf_get(lpfc_mqe_status, &pmb->u.mqe));
		rc = -EIO;
	} else {
		rd_config = &pmb->u.mqe.un.rd_config;
		if (bf_get(lpfc_mbx_rd_conf_lnk_ldv, rd_config)) {
			phba->sli4_hba.lnk_info.lnk_dv = LPFC_LNK_DAT_VAL;
			phba->sli4_hba.lnk_info.lnk_tp =
				bf_get(lpfc_mbx_rd_conf_lnk_type, rd_config);
			phba->sli4_hba.lnk_info.lnk_no =
				bf_get(lpfc_mbx_rd_conf_lnk_numb, rd_config);
			lpfc_printf_log(phba, KERN_INFO, LOG_SLI,
					"3081 lnk_type:%d, lnk_numb:%d\n",
					phba->sli4_hba.lnk_info.lnk_tp,
					phba->sli4_hba.lnk_info.lnk_no);
		} else
			lpfc_printf_log(phba, KERN_WARNING, LOG_SLI,
					"3082 Mailbox (x%x) returned ldv:x0\n",
					bf_get(lpfc_mqe_command, &pmb->u.mqe));
		if (bf_get(lpfc_mbx_rd_conf_bbscn_def, rd_config)) {
			phba->bbcredit_support = 1;
			phba->sli4_hba.bbscn_params.word0 = rd_config->word8;
		}

		phba->sli4_hba.conf_trunk =
			bf_get(lpfc_mbx_rd_conf_trunk, rd_config);
		phba->sli4_hba.extents_in_use =
			bf_get(lpfc_mbx_rd_conf_extnts_inuse, rd_config);
		phba->sli4_hba.max_cfg_param.max_xri =
			bf_get(lpfc_mbx_rd_conf_xri_count, rd_config);
		/* Reduce resource usage in kdump environment */
		if (is_kdump_kernel() &&
		    phba->sli4_hba.max_cfg_param.max_xri > 512)
			phba->sli4_hba.max_cfg_param.max_xri = 512;
		phba->sli4_hba.max_cfg_param.xri_base =
			bf_get(lpfc_mbx_rd_conf_xri_base, rd_config);
		phba->sli4_hba.max_cfg_param.max_vpi =
			bf_get(lpfc_mbx_rd_conf_vpi_count, rd_config);
		/* Limit the max we support */
		if (phba->sli4_hba.max_cfg_param.max_vpi > LPFC_MAX_VPORTS)
			phba->sli4_hba.max_cfg_param.max_vpi = LPFC_MAX_VPORTS;
		phba->sli4_hba.max_cfg_param.vpi_base =
			bf_get(lpfc_mbx_rd_conf_vpi_base, rd_config);
		phba->sli4_hba.max_cfg_param.max_rpi =
			bf_get(lpfc_mbx_rd_conf_rpi_count, rd_config);
		phba->sli4_hba.max_cfg_param.rpi_base =
			bf_get(lpfc_mbx_rd_conf_rpi_base, rd_config);
		phba->sli4_hba.max_cfg_param.max_vfi =
			bf_get(lpfc_mbx_rd_conf_vfi_count, rd_config);
		phba->sli4_hba.max_cfg_param.vfi_base =
			bf_get(lpfc_mbx_rd_conf_vfi_base, rd_config);
		phba->sli4_hba.max_cfg_param.max_fcfi =
			bf_get(lpfc_mbx_rd_conf_fcfi_count, rd_config);
		phba->sli4_hba.max_cfg_param.max_eq =
			bf_get(lpfc_mbx_rd_conf_eq_count, rd_config);
		phba->sli4_hba.max_cfg_param.max_rq =
			bf_get(lpfc_mbx_rd_conf_rq_count, rd_config);
		phba->sli4_hba.max_cfg_param.max_wq =
			bf_get(lpfc_mbx_rd_conf_wq_count, rd_config);
		phba->sli4_hba.max_cfg_param.max_cq =
			bf_get(lpfc_mbx_rd_conf_cq_count, rd_config);
		phba->lmt = bf_get(lpfc_mbx_rd_conf_lmt, rd_config);
		phba->sli4_hba.next_xri = phba->sli4_hba.max_cfg_param.xri_base;
		phba->vpi_base = phba->sli4_hba.max_cfg_param.vpi_base;
		phba->vfi_base = phba->sli4_hba.max_cfg_param.vfi_base;
		phba->max_vpi = (phba->sli4_hba.max_cfg_param.max_vpi > 0) ?
				(phba->sli4_hba.max_cfg_param.max_vpi - 1) : 0;
		phba->max_vports = phba->max_vpi;
		lpfc_map_topology(phba, rd_config);
		lpfc_printf_log(phba, KERN_INFO, LOG_SLI,
				"2003 cfg params Extents? %d "
				"XRI(B:%d M:%d), "
				"VPI(B:%d M:%d) "
				"VFI(B:%d M:%d) "
				"RPI(B:%d M:%d) "
				"FCFI:%d EQ:%d CQ:%d WQ:%d RQ:%d lmt:x%x\n",
				phba->sli4_hba.extents_in_use,
				phba->sli4_hba.max_cfg_param.xri_base,
				phba->sli4_hba.max_cfg_param.max_xri,
				phba->sli4_hba.max_cfg_param.vpi_base,
				phba->sli4_hba.max_cfg_param.max_vpi,
				phba->sli4_hba.max_cfg_param.vfi_base,
				phba->sli4_hba.max_cfg_param.max_vfi,
				phba->sli4_hba.max_cfg_param.rpi_base,
				phba->sli4_hba.max_cfg_param.max_rpi,
				phba->sli4_hba.max_cfg_param.max_fcfi,
				phba->sli4_hba.max_cfg_param.max_eq,
				phba->sli4_hba.max_cfg_param.max_cq,
				phba->sli4_hba.max_cfg_param.max_wq,
				phba->sli4_hba.max_cfg_param.max_rq,
				phba->lmt);

		/*
		 * Calculate queue resources based on how
		 * many WQ/CQ/EQs are available.
		 */
		qmin = phba->sli4_hba.max_cfg_param.max_wq;
		if (phba->sli4_hba.max_cfg_param.max_cq < qmin)
			qmin = phba->sli4_hba.max_cfg_param.max_cq;
		if (phba->sli4_hba.max_cfg_param.max_eq < qmin)
			qmin = phba->sli4_hba.max_cfg_param.max_eq;
		/*
		 * Whats left after this can go toward NVME / FCP.
		 * The minus 4 accounts for ELS, NVME LS, MBOX
		 * plus one extra. When configured for
		 * NVMET, FCP io channel WQs are not created.
		 */
		qmin -= 4;

		/* Check to see if there is enough for NVME */
		if ((phba->cfg_irq_chann > qmin) ||
		    (phba->cfg_hdw_queue > qmin)) {
			lpfc_printf_log(phba, KERN_ERR, LOG_TRACE_EVENT,
					"2005 Reducing Queues - "
					"FW resource limitation: "
					"WQ %d CQ %d EQ %d: min %d: "
					"IRQ %d HDWQ %d\n",
					phba->sli4_hba.max_cfg_param.max_wq,
					phba->sli4_hba.max_cfg_param.max_cq,
					phba->sli4_hba.max_cfg_param.max_eq,
					qmin, phba->cfg_irq_chann,
					phba->cfg_hdw_queue);

			if (phba->cfg_irq_chann > qmin)
				phba->cfg_irq_chann = qmin;
			if (phba->cfg_hdw_queue > qmin)
				phba->cfg_hdw_queue = qmin;
		}
	}

	if (rc)
		goto read_cfg_out;

	/* Update link speed if forced link speed is supported */
	if_type = bf_get(lpfc_sli_intf_if_type, &phba->sli4_hba.sli_intf);
	if (if_type >= LPFC_SLI_INTF_IF_TYPE_2) {
		forced_link_speed =
			bf_get(lpfc_mbx_rd_conf_link_speed, rd_config);
		if (forced_link_speed) {
			phba->hba_flag |= HBA_FORCED_LINK_SPEED;

			switch (forced_link_speed) {
			case LINK_SPEED_1G:
				phba->cfg_link_speed =
					LPFC_USER_LINK_SPEED_1G;
				break;
			case LINK_SPEED_2G:
				phba->cfg_link_speed =
					LPFC_USER_LINK_SPEED_2G;
				break;
			case LINK_SPEED_4G:
				phba->cfg_link_speed =
					LPFC_USER_LINK_SPEED_4G;
				break;
			case LINK_SPEED_8G:
				phba->cfg_link_speed =
					LPFC_USER_LINK_SPEED_8G;
				break;
			case LINK_SPEED_10G:
				phba->cfg_link_speed =
					LPFC_USER_LINK_SPEED_10G;
				break;
			case LINK_SPEED_16G:
				phba->cfg_link_speed =
					LPFC_USER_LINK_SPEED_16G;
				break;
			case LINK_SPEED_32G:
				phba->cfg_link_speed =
					LPFC_USER_LINK_SPEED_32G;
				break;
			case LINK_SPEED_64G:
				phba->cfg_link_speed =
					LPFC_USER_LINK_SPEED_64G;
				break;
			case 0xffff:
				phba->cfg_link_speed =
					LPFC_USER_LINK_SPEED_AUTO;
				break;
			default:
				lpfc_printf_log(phba, KERN_ERR,
						LOG_TRACE_EVENT,
						"0047 Unrecognized link "
						"speed : %d\n",
						forced_link_speed);
				phba->cfg_link_speed =
					LPFC_USER_LINK_SPEED_AUTO;
			}
		}
	}

	/* Reset the DFT_HBA_Q_DEPTH to the max xri  */
	length = phba->sli4_hba.max_cfg_param.max_xri -
			lpfc_sli4_get_els_iocb_cnt(phba);
	if (phba->cfg_hba_queue_depth > length) {
		lpfc_printf_log(phba, KERN_WARNING, LOG_INIT,
				"3361 HBA queue depth changed from %d to %d\n",
				phba->cfg_hba_queue_depth, length);
		phba->cfg_hba_queue_depth = length;
	}

	if (bf_get(lpfc_sli_intf_if_type, &phba->sli4_hba.sli_intf) <
	    LPFC_SLI_INTF_IF_TYPE_2)
		goto read_cfg_out;

	/* get the pf# and vf# for SLI4 if_type 2 port */
	length = (sizeof(struct lpfc_mbx_get_func_cfg) -
		  sizeof(struct lpfc_sli4_cfg_mhdr));
	lpfc_sli4_config(phba, pmb, LPFC_MBOX_SUBSYSTEM_COMMON,
			 LPFC_MBOX_OPCODE_GET_FUNCTION_CONFIG,
			 length, LPFC_SLI4_MBX_EMBED);

	rc2 = lpfc_sli_issue_mbox(phba, pmb, MBX_POLL);
	shdr = (union lpfc_sli4_cfg_shdr *)
				&pmb->u.mqe.un.sli4_config.header.cfg_shdr;
	shdr_status = bf_get(lpfc_mbox_hdr_status, &shdr->response);
	shdr_add_status = bf_get(lpfc_mbox_hdr_add_status, &shdr->response);
	if (rc2 || shdr_status || shdr_add_status) {
		lpfc_printf_log(phba, KERN_ERR, LOG_TRACE_EVENT,
				"3026 Mailbox failed , mbxCmd x%x "
				"GET_FUNCTION_CONFIG, mbxStatus x%x\n",
				bf_get(lpfc_mqe_command, &pmb->u.mqe),
				bf_get(lpfc_mqe_status, &pmb->u.mqe));
		goto read_cfg_out;
	}

	/* search for fc_fcoe resrouce descriptor */
	get_func_cfg = &pmb->u.mqe.un.get_func_cfg;

	pdesc_0 = (char *)&get_func_cfg->func_cfg.desc[0];
	desc = (struct lpfc_rsrc_desc_fcfcoe *)pdesc_0;
	length = bf_get(lpfc_rsrc_desc_fcfcoe_length, desc);
	if (length == LPFC_RSRC_DESC_TYPE_FCFCOE_V0_RSVD)
		length = LPFC_RSRC_DESC_TYPE_FCFCOE_V0_LENGTH;
	else if (length != LPFC_RSRC_DESC_TYPE_FCFCOE_V1_LENGTH)
		goto read_cfg_out;

	for (i = 0; i < LPFC_RSRC_DESC_MAX_NUM; i++) {
		desc = (struct lpfc_rsrc_desc_fcfcoe *)(pdesc_0 + length * i);
		if (LPFC_RSRC_DESC_TYPE_FCFCOE ==
		    bf_get(lpfc_rsrc_desc_fcfcoe_type, desc)) {
			phba->sli4_hba.iov.pf_number =
				bf_get(lpfc_rsrc_desc_fcfcoe_pfnum, desc);
			phba->sli4_hba.iov.vf_number =
				bf_get(lpfc_rsrc_desc_fcfcoe_vfnum, desc);
			break;
		}
	}

	if (i < LPFC_RSRC_DESC_MAX_NUM)
		lpfc_printf_log(phba, KERN_INFO, LOG_SLI,
				"3027 GET_FUNCTION_CONFIG: pf_number:%d, "
				"vf_number:%d\n", phba->sli4_hba.iov.pf_number,
				phba->sli4_hba.iov.vf_number);
	else
		lpfc_printf_log(phba, KERN_ERR, LOG_TRACE_EVENT,
				"3028 GET_FUNCTION_CONFIG: failed to find "
				"Resource Descriptor:x%x\n",
				LPFC_RSRC_DESC_TYPE_FCFCOE);

read_cfg_out:
	mempool_free(pmb, phba->mbox_mem_pool);
	return rc;
}

/**
 * lpfc_setup_endian_order - Write endian order to an SLI4 if_type 0 port.
 * @phba: pointer to lpfc hba data structure.
 *
 * This routine is invoked to setup the port-side endian order when
 * the port if_type is 0.  This routine has no function for other
 * if_types.
 *
 * Return codes
 * 	0 - successful
 * 	-ENOMEM - No available memory
 *      -EIO - The mailbox failed to complete successfully.
 **/
static int
lpfc_setup_endian_order(struct lpfc_hba *phba)
{
	LPFC_MBOXQ_t *mboxq;
	uint32_t if_type, rc = 0;
	uint32_t endian_mb_data[2] = {HOST_ENDIAN_LOW_WORD0,
				      HOST_ENDIAN_HIGH_WORD1};

	if_type = bf_get(lpfc_sli_intf_if_type, &phba->sli4_hba.sli_intf);
	switch (if_type) {
	case LPFC_SLI_INTF_IF_TYPE_0:
		mboxq = (LPFC_MBOXQ_t *) mempool_alloc(phba->mbox_mem_pool,
						       GFP_KERNEL);
		if (!mboxq) {
			lpfc_printf_log(phba, KERN_ERR, LOG_TRACE_EVENT,
					"0492 Unable to allocate memory for "
					"issuing SLI_CONFIG_SPECIAL mailbox "
					"command\n");
			return -ENOMEM;
		}

		/*
		 * The SLI4_CONFIG_SPECIAL mailbox command requires the first
		 * two words to contain special data values and no other data.
		 */
		memset(mboxq, 0, sizeof(LPFC_MBOXQ_t));
		memcpy(&mboxq->u.mqe, &endian_mb_data, sizeof(endian_mb_data));
		rc = lpfc_sli_issue_mbox(phba, mboxq, MBX_POLL);
		if (rc != MBX_SUCCESS) {
			lpfc_printf_log(phba, KERN_ERR, LOG_TRACE_EVENT,
					"0493 SLI_CONFIG_SPECIAL mailbox "
					"failed with status x%x\n",
					rc);
			rc = -EIO;
		}
		mempool_free(mboxq, phba->mbox_mem_pool);
		break;
	case LPFC_SLI_INTF_IF_TYPE_6:
	case LPFC_SLI_INTF_IF_TYPE_2:
	case LPFC_SLI_INTF_IF_TYPE_1:
	default:
		break;
	}
	return rc;
}

/**
 * lpfc_sli4_queue_verify - Verify and update EQ counts
 * @phba: pointer to lpfc hba data structure.
 *
 * This routine is invoked to check the user settable queue counts for EQs.
 * After this routine is called the counts will be set to valid values that
 * adhere to the constraints of the system's interrupt vectors and the port's
 * queue resources.
 *
 * Return codes
 *      0 - successful
 *      -ENOMEM - No available memory
 **/
static int
lpfc_sli4_queue_verify(struct lpfc_hba *phba)
{
	/*
	 * Sanity check for configured queue parameters against the run-time
	 * device parameters
	 */

	if (phba->nvmet_support) {
		if (phba->cfg_hdw_queue < phba->cfg_nvmet_mrq)
			phba->cfg_nvmet_mrq = phba->cfg_hdw_queue;
		if (phba->cfg_nvmet_mrq > LPFC_NVMET_MRQ_MAX)
			phba->cfg_nvmet_mrq = LPFC_NVMET_MRQ_MAX;
	}

	lpfc_printf_log(phba, KERN_ERR, LOG_INIT,
			"2574 IO channels: hdwQ %d IRQ %d MRQ: %d\n",
			phba->cfg_hdw_queue, phba->cfg_irq_chann,
			phba->cfg_nvmet_mrq);

	/* Get EQ depth from module parameter, fake the default for now */
	phba->sli4_hba.eq_esize = LPFC_EQE_SIZE_4B;
	phba->sli4_hba.eq_ecount = LPFC_EQE_DEF_COUNT;

	/* Get CQ depth from module parameter, fake the default for now */
	phba->sli4_hba.cq_esize = LPFC_CQE_SIZE;
	phba->sli4_hba.cq_ecount = LPFC_CQE_DEF_COUNT;
	return 0;
}

static int
lpfc_alloc_io_wq_cq(struct lpfc_hba *phba, int idx)
{
	struct lpfc_queue *qdesc;
	u32 wqesize;
	int cpu;

	cpu = lpfc_find_cpu_handle(phba, idx, LPFC_FIND_BY_HDWQ);
	/* Create Fast Path IO CQs */
	if (phba->enab_exp_wqcq_pages)
		/* Increase the CQ size when WQEs contain an embedded cdb */
		qdesc = lpfc_sli4_queue_alloc(phba, LPFC_EXPANDED_PAGE_SIZE,
					      phba->sli4_hba.cq_esize,
					      LPFC_CQE_EXP_COUNT, cpu);

	else
		qdesc = lpfc_sli4_queue_alloc(phba, LPFC_DEFAULT_PAGE_SIZE,
					      phba->sli4_hba.cq_esize,
					      phba->sli4_hba.cq_ecount, cpu);
	if (!qdesc) {
		lpfc_printf_log(phba, KERN_ERR, LOG_TRACE_EVENT,
				"0499 Failed allocate fast-path IO CQ (%d)\n",
				idx);
		return 1;
	}
	qdesc->qe_valid = 1;
	qdesc->hdwq = idx;
	qdesc->chann = cpu;
	phba->sli4_hba.hdwq[idx].io_cq = qdesc;

	/* Create Fast Path IO WQs */
	if (phba->enab_exp_wqcq_pages) {
		/* Increase the WQ size when WQEs contain an embedded cdb */
		wqesize = (phba->fcp_embed_io) ?
			LPFC_WQE128_SIZE : phba->sli4_hba.wq_esize;
		qdesc = lpfc_sli4_queue_alloc(phba, LPFC_EXPANDED_PAGE_SIZE,
					      wqesize,
					      LPFC_WQE_EXP_COUNT, cpu);
	} else
		qdesc = lpfc_sli4_queue_alloc(phba, LPFC_DEFAULT_PAGE_SIZE,
					      phba->sli4_hba.wq_esize,
					      phba->sli4_hba.wq_ecount, cpu);

	if (!qdesc) {
		lpfc_printf_log(phba, KERN_ERR, LOG_TRACE_EVENT,
				"0503 Failed allocate fast-path IO WQ (%d)\n",
				idx);
		return 1;
	}
	qdesc->hdwq = idx;
	qdesc->chann = cpu;
	phba->sli4_hba.hdwq[idx].io_wq = qdesc;
	list_add_tail(&qdesc->wq_list, &phba->sli4_hba.lpfc_wq_list);
	return 0;
}

/**
 * lpfc_sli4_queue_create - Create all the SLI4 queues
 * @phba: pointer to lpfc hba data structure.
 *
 * This routine is invoked to allocate all the SLI4 queues for the FCoE HBA
 * operation. For each SLI4 queue type, the parameters such as queue entry
 * count (queue depth) shall be taken from the module parameter. For now,
 * we just use some constant number as place holder.
 *
 * Return codes
 *      0 - successful
 *      -ENOMEM - No availble memory
 *      -EIO - The mailbox failed to complete successfully.
 **/
int
lpfc_sli4_queue_create(struct lpfc_hba *phba)
{
	struct lpfc_queue *qdesc;
	int idx, cpu, eqcpu;
	struct lpfc_sli4_hdw_queue *qp;
	struct lpfc_vector_map_info *cpup;
	struct lpfc_vector_map_info *eqcpup;
	struct lpfc_eq_intr_info *eqi;

	/*
	 * Create HBA Record arrays.
	 * Both NVME and FCP will share that same vectors / EQs
	 */
	phba->sli4_hba.mq_esize = LPFC_MQE_SIZE;
	phba->sli4_hba.mq_ecount = LPFC_MQE_DEF_COUNT;
	phba->sli4_hba.wq_esize = LPFC_WQE_SIZE;
	phba->sli4_hba.wq_ecount = LPFC_WQE_DEF_COUNT;
	phba->sli4_hba.rq_esize = LPFC_RQE_SIZE;
	phba->sli4_hba.rq_ecount = LPFC_RQE_DEF_COUNT;
	phba->sli4_hba.eq_esize = LPFC_EQE_SIZE_4B;
	phba->sli4_hba.eq_ecount = LPFC_EQE_DEF_COUNT;
	phba->sli4_hba.cq_esize = LPFC_CQE_SIZE;
	phba->sli4_hba.cq_ecount = LPFC_CQE_DEF_COUNT;

	if (!phba->sli4_hba.hdwq) {
		phba->sli4_hba.hdwq = kcalloc(
			phba->cfg_hdw_queue, sizeof(struct lpfc_sli4_hdw_queue),
			GFP_KERNEL);
		if (!phba->sli4_hba.hdwq) {
			lpfc_printf_log(phba, KERN_ERR, LOG_TRACE_EVENT,
					"6427 Failed allocate memory for "
					"fast-path Hardware Queue array\n");
			goto out_error;
		}
		/* Prepare hardware queues to take IO buffers */
		for (idx = 0; idx < phba->cfg_hdw_queue; idx++) {
			qp = &phba->sli4_hba.hdwq[idx];
			spin_lock_init(&qp->io_buf_list_get_lock);
			spin_lock_init(&qp->io_buf_list_put_lock);
			INIT_LIST_HEAD(&qp->lpfc_io_buf_list_get);
			INIT_LIST_HEAD(&qp->lpfc_io_buf_list_put);
			qp->get_io_bufs = 0;
			qp->put_io_bufs = 0;
			qp->total_io_bufs = 0;
			spin_lock_init(&qp->abts_io_buf_list_lock);
			INIT_LIST_HEAD(&qp->lpfc_abts_io_buf_list);
			qp->abts_scsi_io_bufs = 0;
			qp->abts_nvme_io_bufs = 0;
			INIT_LIST_HEAD(&qp->sgl_list);
			INIT_LIST_HEAD(&qp->cmd_rsp_buf_list);
			spin_lock_init(&qp->hdwq_lock);
		}
	}

	if (phba->cfg_enable_fc4_type & LPFC_ENABLE_NVME) {
		if (phba->nvmet_support) {
			phba->sli4_hba.nvmet_cqset = kcalloc(
					phba->cfg_nvmet_mrq,
					sizeof(struct lpfc_queue *),
					GFP_KERNEL);
			if (!phba->sli4_hba.nvmet_cqset) {
				lpfc_printf_log(phba, KERN_ERR, LOG_TRACE_EVENT,
					"3121 Fail allocate memory for "
					"fast-path CQ set array\n");
				goto out_error;
			}
			phba->sli4_hba.nvmet_mrq_hdr = kcalloc(
					phba->cfg_nvmet_mrq,
					sizeof(struct lpfc_queue *),
					GFP_KERNEL);
			if (!phba->sli4_hba.nvmet_mrq_hdr) {
				lpfc_printf_log(phba, KERN_ERR, LOG_TRACE_EVENT,
					"3122 Fail allocate memory for "
					"fast-path RQ set hdr array\n");
				goto out_error;
			}
			phba->sli4_hba.nvmet_mrq_data = kcalloc(
					phba->cfg_nvmet_mrq,
					sizeof(struct lpfc_queue *),
					GFP_KERNEL);
			if (!phba->sli4_hba.nvmet_mrq_data) {
				lpfc_printf_log(phba, KERN_ERR, LOG_TRACE_EVENT,
					"3124 Fail allocate memory for "
					"fast-path RQ set data array\n");
				goto out_error;
			}
		}
	}

	INIT_LIST_HEAD(&phba->sli4_hba.lpfc_wq_list);

	/* Create HBA Event Queues (EQs) */
	for_each_present_cpu(cpu) {
		/* We only want to create 1 EQ per vector, even though
		 * multiple CPUs might be using that vector. so only
		 * selects the CPUs that are LPFC_CPU_FIRST_IRQ.
		 */
		cpup = &phba->sli4_hba.cpu_map[cpu];
		if (!(cpup->flag & LPFC_CPU_FIRST_IRQ))
			continue;

		/* Get a ptr to the Hardware Queue associated with this CPU */
		qp = &phba->sli4_hba.hdwq[cpup->hdwq];

		/* Allocate an EQ */
		qdesc = lpfc_sli4_queue_alloc(phba, LPFC_DEFAULT_PAGE_SIZE,
					      phba->sli4_hba.eq_esize,
					      phba->sli4_hba.eq_ecount, cpu);
		if (!qdesc) {
			lpfc_printf_log(phba, KERN_ERR, LOG_TRACE_EVENT,
					"0497 Failed allocate EQ (%d)\n",
					cpup->hdwq);
			goto out_error;
		}
		qdesc->qe_valid = 1;
		qdesc->hdwq = cpup->hdwq;
		qdesc->chann = cpu; /* First CPU this EQ is affinitized to */
		qdesc->last_cpu = qdesc->chann;

		/* Save the allocated EQ in the Hardware Queue */
		qp->hba_eq = qdesc;

		eqi = per_cpu_ptr(phba->sli4_hba.eq_info, qdesc->last_cpu);
		list_add(&qdesc->cpu_list, &eqi->list);
	}

	/* Now we need to populate the other Hardware Queues, that share
	 * an IRQ vector, with the associated EQ ptr.
	 */
	for_each_present_cpu(cpu) {
		cpup = &phba->sli4_hba.cpu_map[cpu];

		/* Check for EQ already allocated in previous loop */
		if (cpup->flag & LPFC_CPU_FIRST_IRQ)
			continue;

		/* Check for multiple CPUs per hdwq */
		qp = &phba->sli4_hba.hdwq[cpup->hdwq];
		if (qp->hba_eq)
			continue;

		/* We need to share an EQ for this hdwq */
		eqcpu = lpfc_find_cpu_handle(phba, cpup->eq, LPFC_FIND_BY_EQ);
		eqcpup = &phba->sli4_hba.cpu_map[eqcpu];
		qp->hba_eq = phba->sli4_hba.hdwq[eqcpup->hdwq].hba_eq;
	}

	/* Allocate IO Path SLI4 CQ/WQs */
	for (idx = 0; idx < phba->cfg_hdw_queue; idx++) {
		if (lpfc_alloc_io_wq_cq(phba, idx))
			goto out_error;
	}

	if (phba->nvmet_support) {
		for (idx = 0; idx < phba->cfg_nvmet_mrq; idx++) {
			cpu = lpfc_find_cpu_handle(phba, idx,
						   LPFC_FIND_BY_HDWQ);
			qdesc = lpfc_sli4_queue_alloc(phba,
						      LPFC_DEFAULT_PAGE_SIZE,
						      phba->sli4_hba.cq_esize,
						      phba->sli4_hba.cq_ecount,
						      cpu);
			if (!qdesc) {
				lpfc_printf_log(phba, KERN_ERR, LOG_TRACE_EVENT,
						"3142 Failed allocate NVME "
						"CQ Set (%d)\n", idx);
				goto out_error;
			}
			qdesc->qe_valid = 1;
			qdesc->hdwq = idx;
			qdesc->chann = cpu;
			phba->sli4_hba.nvmet_cqset[idx] = qdesc;
		}
	}

	/*
	 * Create Slow Path Completion Queues (CQs)
	 */

	cpu = lpfc_find_cpu_handle(phba, 0, LPFC_FIND_BY_EQ);
	/* Create slow-path Mailbox Command Complete Queue */
	qdesc = lpfc_sli4_queue_alloc(phba, LPFC_DEFAULT_PAGE_SIZE,
				      phba->sli4_hba.cq_esize,
				      phba->sli4_hba.cq_ecount, cpu);
	if (!qdesc) {
		lpfc_printf_log(phba, KERN_ERR, LOG_TRACE_EVENT,
				"0500 Failed allocate slow-path mailbox CQ\n");
		goto out_error;
	}
	qdesc->qe_valid = 1;
	phba->sli4_hba.mbx_cq = qdesc;

	/* Create slow-path ELS Complete Queue */
	qdesc = lpfc_sli4_queue_alloc(phba, LPFC_DEFAULT_PAGE_SIZE,
				      phba->sli4_hba.cq_esize,
				      phba->sli4_hba.cq_ecount, cpu);
	if (!qdesc) {
		lpfc_printf_log(phba, KERN_ERR, LOG_TRACE_EVENT,
				"0501 Failed allocate slow-path ELS CQ\n");
		goto out_error;
	}
	qdesc->qe_valid = 1;
	qdesc->chann = cpu;
	phba->sli4_hba.els_cq = qdesc;


	/*
	 * Create Slow Path Work Queues (WQs)
	 */

	/* Create Mailbox Command Queue */

	qdesc = lpfc_sli4_queue_alloc(phba, LPFC_DEFAULT_PAGE_SIZE,
				      phba->sli4_hba.mq_esize,
				      phba->sli4_hba.mq_ecount, cpu);
	if (!qdesc) {
		lpfc_printf_log(phba, KERN_ERR, LOG_TRACE_EVENT,
				"0505 Failed allocate slow-path MQ\n");
		goto out_error;
	}
	qdesc->chann = cpu;
	phba->sli4_hba.mbx_wq = qdesc;

	/*
	 * Create ELS Work Queues
	 */

	/* Create slow-path ELS Work Queue */
	qdesc = lpfc_sli4_queue_alloc(phba, LPFC_DEFAULT_PAGE_SIZE,
				      phba->sli4_hba.wq_esize,
				      phba->sli4_hba.wq_ecount, cpu);
	if (!qdesc) {
		lpfc_printf_log(phba, KERN_ERR, LOG_TRACE_EVENT,
				"0504 Failed allocate slow-path ELS WQ\n");
		goto out_error;
	}
	qdesc->chann = cpu;
	phba->sli4_hba.els_wq = qdesc;
	list_add_tail(&qdesc->wq_list, &phba->sli4_hba.lpfc_wq_list);

	if (phba->cfg_enable_fc4_type & LPFC_ENABLE_NVME) {
		/* Create NVME LS Complete Queue */
		qdesc = lpfc_sli4_queue_alloc(phba, LPFC_DEFAULT_PAGE_SIZE,
					      phba->sli4_hba.cq_esize,
					      phba->sli4_hba.cq_ecount, cpu);
		if (!qdesc) {
			lpfc_printf_log(phba, KERN_ERR, LOG_TRACE_EVENT,
					"6079 Failed allocate NVME LS CQ\n");
			goto out_error;
		}
		qdesc->chann = cpu;
		qdesc->qe_valid = 1;
		phba->sli4_hba.nvmels_cq = qdesc;

		/* Create NVME LS Work Queue */
		qdesc = lpfc_sli4_queue_alloc(phba, LPFC_DEFAULT_PAGE_SIZE,
					      phba->sli4_hba.wq_esize,
					      phba->sli4_hba.wq_ecount, cpu);
		if (!qdesc) {
			lpfc_printf_log(phba, KERN_ERR, LOG_TRACE_EVENT,
					"6080 Failed allocate NVME LS WQ\n");
			goto out_error;
		}
		qdesc->chann = cpu;
		phba->sli4_hba.nvmels_wq = qdesc;
		list_add_tail(&qdesc->wq_list, &phba->sli4_hba.lpfc_wq_list);
	}

	/*
	 * Create Receive Queue (RQ)
	 */

	/* Create Receive Queue for header */
	qdesc = lpfc_sli4_queue_alloc(phba, LPFC_DEFAULT_PAGE_SIZE,
				      phba->sli4_hba.rq_esize,
				      phba->sli4_hba.rq_ecount, cpu);
	if (!qdesc) {
		lpfc_printf_log(phba, KERN_ERR, LOG_TRACE_EVENT,
				"0506 Failed allocate receive HRQ\n");
		goto out_error;
	}
	phba->sli4_hba.hdr_rq = qdesc;

	/* Create Receive Queue for data */
	qdesc = lpfc_sli4_queue_alloc(phba, LPFC_DEFAULT_PAGE_SIZE,
				      phba->sli4_hba.rq_esize,
				      phba->sli4_hba.rq_ecount, cpu);
	if (!qdesc) {
		lpfc_printf_log(phba, KERN_ERR, LOG_TRACE_EVENT,
				"0507 Failed allocate receive DRQ\n");
		goto out_error;
	}
	phba->sli4_hba.dat_rq = qdesc;

	if ((phba->cfg_enable_fc4_type & LPFC_ENABLE_NVME) &&
	    phba->nvmet_support) {
		for (idx = 0; idx < phba->cfg_nvmet_mrq; idx++) {
			cpu = lpfc_find_cpu_handle(phba, idx,
						   LPFC_FIND_BY_HDWQ);
			/* Create NVMET Receive Queue for header */
			qdesc = lpfc_sli4_queue_alloc(phba,
						      LPFC_DEFAULT_PAGE_SIZE,
						      phba->sli4_hba.rq_esize,
						      LPFC_NVMET_RQE_DEF_COUNT,
						      cpu);
			if (!qdesc) {
				lpfc_printf_log(phba, KERN_ERR, LOG_TRACE_EVENT,
						"3146 Failed allocate "
						"receive HRQ\n");
				goto out_error;
			}
			qdesc->hdwq = idx;
			phba->sli4_hba.nvmet_mrq_hdr[idx] = qdesc;

			/* Only needed for header of RQ pair */
			qdesc->rqbp = kzalloc_node(sizeof(*qdesc->rqbp),
						   GFP_KERNEL,
						   cpu_to_node(cpu));
			if (qdesc->rqbp == NULL) {
				lpfc_printf_log(phba, KERN_ERR, LOG_TRACE_EVENT,
						"6131 Failed allocate "
						"Header RQBP\n");
				goto out_error;
			}

			/* Put list in known state in case driver load fails. */
			INIT_LIST_HEAD(&qdesc->rqbp->rqb_buffer_list);

			/* Create NVMET Receive Queue for data */
			qdesc = lpfc_sli4_queue_alloc(phba,
						      LPFC_DEFAULT_PAGE_SIZE,
						      phba->sli4_hba.rq_esize,
						      LPFC_NVMET_RQE_DEF_COUNT,
						      cpu);
			if (!qdesc) {
				lpfc_printf_log(phba, KERN_ERR, LOG_TRACE_EVENT,
						"3156 Failed allocate "
						"receive DRQ\n");
				goto out_error;
			}
			qdesc->hdwq = idx;
			phba->sli4_hba.nvmet_mrq_data[idx] = qdesc;
		}
	}

	/* Clear NVME stats */
	if (phba->cfg_enable_fc4_type & LPFC_ENABLE_NVME) {
		for (idx = 0; idx < phba->cfg_hdw_queue; idx++) {
			memset(&phba->sli4_hba.hdwq[idx].nvme_cstat, 0,
			       sizeof(phba->sli4_hba.hdwq[idx].nvme_cstat));
		}
	}

	/* Clear SCSI stats */
	if (phba->cfg_enable_fc4_type & LPFC_ENABLE_FCP) {
		for (idx = 0; idx < phba->cfg_hdw_queue; idx++) {
			memset(&phba->sli4_hba.hdwq[idx].scsi_cstat, 0,
			       sizeof(phba->sli4_hba.hdwq[idx].scsi_cstat));
		}
	}

	return 0;

out_error:
	lpfc_sli4_queue_destroy(phba);
	return -ENOMEM;
}

static inline void
__lpfc_sli4_release_queue(struct lpfc_queue **qp)
{
	if (*qp != NULL) {
		lpfc_sli4_queue_free(*qp);
		*qp = NULL;
	}
}

static inline void
lpfc_sli4_release_queues(struct lpfc_queue ***qs, int max)
{
	int idx;

	if (*qs == NULL)
		return;

	for (idx = 0; idx < max; idx++)
		__lpfc_sli4_release_queue(&(*qs)[idx]);

	kfree(*qs);
	*qs = NULL;
}

static inline void
lpfc_sli4_release_hdwq(struct lpfc_hba *phba)
{
	struct lpfc_sli4_hdw_queue *hdwq;
	struct lpfc_queue *eq;
	uint32_t idx;

	hdwq = phba->sli4_hba.hdwq;

	/* Loop thru all Hardware Queues */
	for (idx = 0; idx < phba->cfg_hdw_queue; idx++) {
		/* Free the CQ/WQ corresponding to the Hardware Queue */
		lpfc_sli4_queue_free(hdwq[idx].io_cq);
		lpfc_sli4_queue_free(hdwq[idx].io_wq);
		hdwq[idx].hba_eq = NULL;
		hdwq[idx].io_cq = NULL;
		hdwq[idx].io_wq = NULL;
		if (phba->cfg_xpsgl && !phba->nvmet_support)
			lpfc_free_sgl_per_hdwq(phba, &hdwq[idx]);
		lpfc_free_cmd_rsp_buf_per_hdwq(phba, &hdwq[idx]);
	}
	/* Loop thru all IRQ vectors */
	for (idx = 0; idx < phba->cfg_irq_chann; idx++) {
		/* Free the EQ corresponding to the IRQ vector */
		eq = phba->sli4_hba.hba_eq_hdl[idx].eq;
		lpfc_sli4_queue_free(eq);
		phba->sli4_hba.hba_eq_hdl[idx].eq = NULL;
	}
}

/**
 * lpfc_sli4_queue_destroy - Destroy all the SLI4 queues
 * @phba: pointer to lpfc hba data structure.
 *
 * This routine is invoked to release all the SLI4 queues with the FCoE HBA
 * operation.
 *
 * Return codes
 *      0 - successful
 *      -ENOMEM - No available memory
 *      -EIO - The mailbox failed to complete successfully.
 **/
void
lpfc_sli4_queue_destroy(struct lpfc_hba *phba)
{
	/*
	 * Set FREE_INIT before beginning to free the queues.
	 * Wait until the users of queues to acknowledge to
	 * release queues by clearing FREE_WAIT.
	 */
	spin_lock_irq(&phba->hbalock);
	phba->sli.sli_flag |= LPFC_QUEUE_FREE_INIT;
	while (phba->sli.sli_flag & LPFC_QUEUE_FREE_WAIT) {
		spin_unlock_irq(&phba->hbalock);
		msleep(20);
		spin_lock_irq(&phba->hbalock);
	}
	spin_unlock_irq(&phba->hbalock);

	lpfc_sli4_cleanup_poll_list(phba);

	/* Release HBA eqs */
	if (phba->sli4_hba.hdwq)
		lpfc_sli4_release_hdwq(phba);

	if (phba->nvmet_support) {
		lpfc_sli4_release_queues(&phba->sli4_hba.nvmet_cqset,
					 phba->cfg_nvmet_mrq);

		lpfc_sli4_release_queues(&phba->sli4_hba.nvmet_mrq_hdr,
					 phba->cfg_nvmet_mrq);
		lpfc_sli4_release_queues(&phba->sli4_hba.nvmet_mrq_data,
					 phba->cfg_nvmet_mrq);
	}

	/* Release mailbox command work queue */
	__lpfc_sli4_release_queue(&phba->sli4_hba.mbx_wq);

	/* Release ELS work queue */
	__lpfc_sli4_release_queue(&phba->sli4_hba.els_wq);

	/* Release ELS work queue */
	__lpfc_sli4_release_queue(&phba->sli4_hba.nvmels_wq);

	/* Release unsolicited receive queue */
	__lpfc_sli4_release_queue(&phba->sli4_hba.hdr_rq);
	__lpfc_sli4_release_queue(&phba->sli4_hba.dat_rq);

	/* Release ELS complete queue */
	__lpfc_sli4_release_queue(&phba->sli4_hba.els_cq);

	/* Release NVME LS complete queue */
	__lpfc_sli4_release_queue(&phba->sli4_hba.nvmels_cq);

	/* Release mailbox command complete queue */
	__lpfc_sli4_release_queue(&phba->sli4_hba.mbx_cq);

	/* Everything on this list has been freed */
	INIT_LIST_HEAD(&phba->sli4_hba.lpfc_wq_list);

	/* Done with freeing the queues */
	spin_lock_irq(&phba->hbalock);
	phba->sli.sli_flag &= ~LPFC_QUEUE_FREE_INIT;
	spin_unlock_irq(&phba->hbalock);
}

int
lpfc_free_rq_buffer(struct lpfc_hba *phba, struct lpfc_queue *rq)
{
	struct lpfc_rqb *rqbp;
	struct lpfc_dmabuf *h_buf;
	struct rqb_dmabuf *rqb_buffer;

	rqbp = rq->rqbp;
	while (!list_empty(&rqbp->rqb_buffer_list)) {
		list_remove_head(&rqbp->rqb_buffer_list, h_buf,
				 struct lpfc_dmabuf, list);

		rqb_buffer = container_of(h_buf, struct rqb_dmabuf, hbuf);
		(rqbp->rqb_free_buffer)(phba, rqb_buffer);
		rqbp->buffer_count--;
	}
	return 1;
}

static int
lpfc_create_wq_cq(struct lpfc_hba *phba, struct lpfc_queue *eq,
	struct lpfc_queue *cq, struct lpfc_queue *wq, uint16_t *cq_map,
	int qidx, uint32_t qtype)
{
	struct lpfc_sli_ring *pring;
	int rc;

	if (!eq || !cq || !wq) {
		lpfc_printf_log(phba, KERN_ERR, LOG_TRACE_EVENT,
			"6085 Fast-path %s (%d) not allocated\n",
			((eq) ? ((cq) ? "WQ" : "CQ") : "EQ"), qidx);
		return -ENOMEM;
	}

	/* create the Cq first */
	rc = lpfc_cq_create(phba, cq, eq,
			(qtype == LPFC_MBOX) ? LPFC_MCQ : LPFC_WCQ, qtype);
	if (rc) {
		lpfc_printf_log(phba, KERN_ERR, LOG_TRACE_EVENT,
				"6086 Failed setup of CQ (%d), rc = 0x%x\n",
				qidx, (uint32_t)rc);
		return rc;
	}

	if (qtype != LPFC_MBOX) {
		/* Setup cq_map for fast lookup */
		if (cq_map)
			*cq_map = cq->queue_id;

		lpfc_printf_log(phba, KERN_INFO, LOG_INIT,
			"6087 CQ setup: cq[%d]-id=%d, parent eq[%d]-id=%d\n",
			qidx, cq->queue_id, qidx, eq->queue_id);

		/* create the wq */
		rc = lpfc_wq_create(phba, wq, cq, qtype);
		if (rc) {
			lpfc_printf_log(phba, KERN_ERR, LOG_TRACE_EVENT,
				"4618 Fail setup fastpath WQ (%d), rc = 0x%x\n",
				qidx, (uint32_t)rc);
			/* no need to tear down cq - caller will do so */
			return rc;
		}

		/* Bind this CQ/WQ to the NVME ring */
		pring = wq->pring;
		pring->sli.sli4.wqp = (void *)wq;
		cq->pring = pring;

		lpfc_printf_log(phba, KERN_INFO, LOG_INIT,
			"2593 WQ setup: wq[%d]-id=%d assoc=%d, cq[%d]-id=%d\n",
			qidx, wq->queue_id, wq->assoc_qid, qidx, cq->queue_id);
	} else {
		rc = lpfc_mq_create(phba, wq, cq, LPFC_MBOX);
		if (rc) {
			lpfc_printf_log(phba, KERN_ERR, LOG_TRACE_EVENT,
					"0539 Failed setup of slow-path MQ: "
					"rc = 0x%x\n", rc);
			/* no need to tear down cq - caller will do so */
			return rc;
		}

		lpfc_printf_log(phba, KERN_INFO, LOG_INIT,
			"2589 MBX MQ setup: wq-id=%d, parent cq-id=%d\n",
			phba->sli4_hba.mbx_wq->queue_id,
			phba->sli4_hba.mbx_cq->queue_id);
	}

	return 0;
}

/**
 * lpfc_setup_cq_lookup - Setup the CQ lookup table
 * @phba: pointer to lpfc hba data structure.
 *
 * This routine will populate the cq_lookup table by all
 * available CQ queue_id's.
 **/
static void
lpfc_setup_cq_lookup(struct lpfc_hba *phba)
{
	struct lpfc_queue *eq, *childq;
	int qidx;

	memset(phba->sli4_hba.cq_lookup, 0,
	       (sizeof(struct lpfc_queue *) * (phba->sli4_hba.cq_max + 1)));
	/* Loop thru all IRQ vectors */
	for (qidx = 0; qidx < phba->cfg_irq_chann; qidx++) {
		/* Get the EQ corresponding to the IRQ vector */
		eq = phba->sli4_hba.hba_eq_hdl[qidx].eq;
		if (!eq)
			continue;
		/* Loop through all CQs associated with that EQ */
		list_for_each_entry(childq, &eq->child_list, list) {
			if (childq->queue_id > phba->sli4_hba.cq_max)
				continue;
			if (childq->subtype == LPFC_IO)
				phba->sli4_hba.cq_lookup[childq->queue_id] =
					childq;
		}
	}
}

/**
 * lpfc_sli4_queue_setup - Set up all the SLI4 queues
 * @phba: pointer to lpfc hba data structure.
 *
 * This routine is invoked to set up all the SLI4 queues for the FCoE HBA
 * operation.
 *
 * Return codes
 *      0 - successful
 *      -ENOMEM - No available memory
 *      -EIO - The mailbox failed to complete successfully.
 **/
int
lpfc_sli4_queue_setup(struct lpfc_hba *phba)
{
	uint32_t shdr_status, shdr_add_status;
	union lpfc_sli4_cfg_shdr *shdr;
	struct lpfc_vector_map_info *cpup;
	struct lpfc_sli4_hdw_queue *qp;
	LPFC_MBOXQ_t *mboxq;
	int qidx, cpu;
	uint32_t length, usdelay;
	int rc = -ENOMEM;

	/* Check for dual-ULP support */
	mboxq = (LPFC_MBOXQ_t *)mempool_alloc(phba->mbox_mem_pool, GFP_KERNEL);
	if (!mboxq) {
		lpfc_printf_log(phba, KERN_ERR, LOG_TRACE_EVENT,
				"3249 Unable to allocate memory for "
				"QUERY_FW_CFG mailbox command\n");
		return -ENOMEM;
	}
	length = (sizeof(struct lpfc_mbx_query_fw_config) -
		  sizeof(struct lpfc_sli4_cfg_mhdr));
	lpfc_sli4_config(phba, mboxq, LPFC_MBOX_SUBSYSTEM_COMMON,
			 LPFC_MBOX_OPCODE_QUERY_FW_CFG,
			 length, LPFC_SLI4_MBX_EMBED);

	rc = lpfc_sli_issue_mbox(phba, mboxq, MBX_POLL);

	shdr = (union lpfc_sli4_cfg_shdr *)
			&mboxq->u.mqe.un.sli4_config.header.cfg_shdr;
	shdr_status = bf_get(lpfc_mbox_hdr_status, &shdr->response);
	shdr_add_status = bf_get(lpfc_mbox_hdr_add_status, &shdr->response);
	if (shdr_status || shdr_add_status || rc) {
		lpfc_printf_log(phba, KERN_ERR, LOG_TRACE_EVENT,
				"3250 QUERY_FW_CFG mailbox failed with status "
				"x%x add_status x%x, mbx status x%x\n",
				shdr_status, shdr_add_status, rc);
		if (rc != MBX_TIMEOUT)
			mempool_free(mboxq, phba->mbox_mem_pool);
		rc = -ENXIO;
		goto out_error;
	}

	phba->sli4_hba.fw_func_mode =
			mboxq->u.mqe.un.query_fw_cfg.rsp.function_mode;
	phba->sli4_hba.ulp0_mode = mboxq->u.mqe.un.query_fw_cfg.rsp.ulp0_mode;
	phba->sli4_hba.ulp1_mode = mboxq->u.mqe.un.query_fw_cfg.rsp.ulp1_mode;
	phba->sli4_hba.physical_port =
			mboxq->u.mqe.un.query_fw_cfg.rsp.physical_port;
	lpfc_printf_log(phba, KERN_INFO, LOG_INIT,
			"3251 QUERY_FW_CFG: func_mode:x%x, ulp0_mode:x%x, "
			"ulp1_mode:x%x\n", phba->sli4_hba.fw_func_mode,
			phba->sli4_hba.ulp0_mode, phba->sli4_hba.ulp1_mode);

	if (rc != MBX_TIMEOUT)
		mempool_free(mboxq, phba->mbox_mem_pool);

	/*
	 * Set up HBA Event Queues (EQs)
	 */
	qp = phba->sli4_hba.hdwq;

	/* Set up HBA event queue */
	if (!qp) {
		lpfc_printf_log(phba, KERN_ERR, LOG_TRACE_EVENT,
				"3147 Fast-path EQs not allocated\n");
		rc = -ENOMEM;
		goto out_error;
	}

	/* Loop thru all IRQ vectors */
	for (qidx = 0; qidx < phba->cfg_irq_chann; qidx++) {
		/* Create HBA Event Queues (EQs) in order */
		for_each_present_cpu(cpu) {
			cpup = &phba->sli4_hba.cpu_map[cpu];

			/* Look for the CPU thats using that vector with
			 * LPFC_CPU_FIRST_IRQ set.
			 */
			if (!(cpup->flag & LPFC_CPU_FIRST_IRQ))
				continue;
			if (qidx != cpup->eq)
				continue;

			/* Create an EQ for that vector */
			rc = lpfc_eq_create(phba, qp[cpup->hdwq].hba_eq,
					    phba->cfg_fcp_imax);
			if (rc) {
				lpfc_printf_log(phba, KERN_ERR, LOG_TRACE_EVENT,
						"0523 Failed setup of fast-path"
						" EQ (%d), rc = 0x%x\n",
						cpup->eq, (uint32_t)rc);
				goto out_destroy;
			}

			/* Save the EQ for that vector in the hba_eq_hdl */
			phba->sli4_hba.hba_eq_hdl[cpup->eq].eq =
				qp[cpup->hdwq].hba_eq;

			lpfc_printf_log(phba, KERN_INFO, LOG_INIT,
					"2584 HBA EQ setup: queue[%d]-id=%d\n",
					cpup->eq,
					qp[cpup->hdwq].hba_eq->queue_id);
		}
	}

	/* Loop thru all Hardware Queues */
	for (qidx = 0; qidx < phba->cfg_hdw_queue; qidx++) {
		cpu = lpfc_find_cpu_handle(phba, qidx, LPFC_FIND_BY_HDWQ);
		cpup = &phba->sli4_hba.cpu_map[cpu];

		/* Create the CQ/WQ corresponding to the Hardware Queue */
		rc = lpfc_create_wq_cq(phba,
				       phba->sli4_hba.hdwq[cpup->hdwq].hba_eq,
				       qp[qidx].io_cq,
				       qp[qidx].io_wq,
				       &phba->sli4_hba.hdwq[qidx].io_cq_map,
				       qidx,
				       LPFC_IO);
		if (rc) {
			lpfc_printf_log(phba, KERN_ERR, LOG_TRACE_EVENT,
					"0535 Failed to setup fastpath "
					"IO WQ/CQ (%d), rc = 0x%x\n",
					qidx, (uint32_t)rc);
			goto out_destroy;
		}
	}

	/*
	 * Set up Slow Path Complete Queues (CQs)
	 */

	/* Set up slow-path MBOX CQ/MQ */

	if (!phba->sli4_hba.mbx_cq || !phba->sli4_hba.mbx_wq) {
		lpfc_printf_log(phba, KERN_ERR, LOG_TRACE_EVENT,
				"0528 %s not allocated\n",
				phba->sli4_hba.mbx_cq ?
				"Mailbox WQ" : "Mailbox CQ");
		rc = -ENOMEM;
		goto out_destroy;
	}

	rc = lpfc_create_wq_cq(phba, qp[0].hba_eq,
			       phba->sli4_hba.mbx_cq,
			       phba->sli4_hba.mbx_wq,
			       NULL, 0, LPFC_MBOX);
	if (rc) {
		lpfc_printf_log(phba, KERN_ERR, LOG_TRACE_EVENT,
			"0529 Failed setup of mailbox WQ/CQ: rc = 0x%x\n",
			(uint32_t)rc);
		goto out_destroy;
	}
	if (phba->nvmet_support) {
		if (!phba->sli4_hba.nvmet_cqset) {
			lpfc_printf_log(phba, KERN_ERR, LOG_TRACE_EVENT,
					"3165 Fast-path NVME CQ Set "
					"array not allocated\n");
			rc = -ENOMEM;
			goto out_destroy;
		}
		if (phba->cfg_nvmet_mrq > 1) {
			rc = lpfc_cq_create_set(phba,
					phba->sli4_hba.nvmet_cqset,
					qp,
					LPFC_WCQ, LPFC_NVMET);
			if (rc) {
				lpfc_printf_log(phba, KERN_ERR, LOG_TRACE_EVENT,
						"3164 Failed setup of NVME CQ "
						"Set, rc = 0x%x\n",
						(uint32_t)rc);
				goto out_destroy;
			}
		} else {
			/* Set up NVMET Receive Complete Queue */
			rc = lpfc_cq_create(phba, phba->sli4_hba.nvmet_cqset[0],
					    qp[0].hba_eq,
					    LPFC_WCQ, LPFC_NVMET);
			if (rc) {
				lpfc_printf_log(phba, KERN_ERR, LOG_TRACE_EVENT,
						"6089 Failed setup NVMET CQ: "
						"rc = 0x%x\n", (uint32_t)rc);
				goto out_destroy;
			}
			phba->sli4_hba.nvmet_cqset[0]->chann = 0;

			lpfc_printf_log(phba, KERN_INFO, LOG_INIT,
					"6090 NVMET CQ setup: cq-id=%d, "
					"parent eq-id=%d\n",
					phba->sli4_hba.nvmet_cqset[0]->queue_id,
					qp[0].hba_eq->queue_id);
		}
	}

	/* Set up slow-path ELS WQ/CQ */
	if (!phba->sli4_hba.els_cq || !phba->sli4_hba.els_wq) {
		lpfc_printf_log(phba, KERN_ERR, LOG_TRACE_EVENT,
				"0530 ELS %s not allocated\n",
				phba->sli4_hba.els_cq ? "WQ" : "CQ");
		rc = -ENOMEM;
		goto out_destroy;
	}
	rc = lpfc_create_wq_cq(phba, qp[0].hba_eq,
			       phba->sli4_hba.els_cq,
			       phba->sli4_hba.els_wq,
			       NULL, 0, LPFC_ELS);
	if (rc) {
		lpfc_printf_log(phba, KERN_ERR, LOG_TRACE_EVENT,
				"0525 Failed setup of ELS WQ/CQ: rc = 0x%x\n",
				(uint32_t)rc);
		goto out_destroy;
	}
	lpfc_printf_log(phba, KERN_INFO, LOG_INIT,
			"2590 ELS WQ setup: wq-id=%d, parent cq-id=%d\n",
			phba->sli4_hba.els_wq->queue_id,
			phba->sli4_hba.els_cq->queue_id);

	if (phba->cfg_enable_fc4_type & LPFC_ENABLE_NVME) {
		/* Set up NVME LS Complete Queue */
		if (!phba->sli4_hba.nvmels_cq || !phba->sli4_hba.nvmels_wq) {
			lpfc_printf_log(phba, KERN_ERR, LOG_TRACE_EVENT,
					"6091 LS %s not allocated\n",
					phba->sli4_hba.nvmels_cq ? "WQ" : "CQ");
			rc = -ENOMEM;
			goto out_destroy;
		}
		rc = lpfc_create_wq_cq(phba, qp[0].hba_eq,
				       phba->sli4_hba.nvmels_cq,
				       phba->sli4_hba.nvmels_wq,
				       NULL, 0, LPFC_NVME_LS);
		if (rc) {
			lpfc_printf_log(phba, KERN_ERR, LOG_TRACE_EVENT,
					"0526 Failed setup of NVVME LS WQ/CQ: "
					"rc = 0x%x\n", (uint32_t)rc);
			goto out_destroy;
		}

		lpfc_printf_log(phba, KERN_INFO, LOG_INIT,
				"6096 ELS WQ setup: wq-id=%d, "
				"parent cq-id=%d\n",
				phba->sli4_hba.nvmels_wq->queue_id,
				phba->sli4_hba.nvmels_cq->queue_id);
	}

	/*
	 * Create NVMET Receive Queue (RQ)
	 */
	if (phba->nvmet_support) {
		if ((!phba->sli4_hba.nvmet_cqset) ||
		    (!phba->sli4_hba.nvmet_mrq_hdr) ||
		    (!phba->sli4_hba.nvmet_mrq_data)) {
			lpfc_printf_log(phba, KERN_ERR, LOG_TRACE_EVENT,
					"6130 MRQ CQ Queues not "
					"allocated\n");
			rc = -ENOMEM;
			goto out_destroy;
		}
		if (phba->cfg_nvmet_mrq > 1) {
			rc = lpfc_mrq_create(phba,
					     phba->sli4_hba.nvmet_mrq_hdr,
					     phba->sli4_hba.nvmet_mrq_data,
					     phba->sli4_hba.nvmet_cqset,
					     LPFC_NVMET);
			if (rc) {
				lpfc_printf_log(phba, KERN_ERR, LOG_TRACE_EVENT,
						"6098 Failed setup of NVMET "
						"MRQ: rc = 0x%x\n",
						(uint32_t)rc);
				goto out_destroy;
			}

		} else {
			rc = lpfc_rq_create(phba,
					    phba->sli4_hba.nvmet_mrq_hdr[0],
					    phba->sli4_hba.nvmet_mrq_data[0],
					    phba->sli4_hba.nvmet_cqset[0],
					    LPFC_NVMET);
			if (rc) {
				lpfc_printf_log(phba, KERN_ERR, LOG_TRACE_EVENT,
						"6057 Failed setup of NVMET "
						"Receive Queue: rc = 0x%x\n",
						(uint32_t)rc);
				goto out_destroy;
			}

			lpfc_printf_log(
				phba, KERN_INFO, LOG_INIT,
				"6099 NVMET RQ setup: hdr-rq-id=%d, "
				"dat-rq-id=%d parent cq-id=%d\n",
				phba->sli4_hba.nvmet_mrq_hdr[0]->queue_id,
				phba->sli4_hba.nvmet_mrq_data[0]->queue_id,
				phba->sli4_hba.nvmet_cqset[0]->queue_id);

		}
	}

	if (!phba->sli4_hba.hdr_rq || !phba->sli4_hba.dat_rq) {
		lpfc_printf_log(phba, KERN_ERR, LOG_TRACE_EVENT,
				"0540 Receive Queue not allocated\n");
		rc = -ENOMEM;
		goto out_destroy;
	}

	rc = lpfc_rq_create(phba, phba->sli4_hba.hdr_rq, phba->sli4_hba.dat_rq,
			    phba->sli4_hba.els_cq, LPFC_USOL);
	if (rc) {
		lpfc_printf_log(phba, KERN_ERR, LOG_TRACE_EVENT,
				"0541 Failed setup of Receive Queue: "
				"rc = 0x%x\n", (uint32_t)rc);
		goto out_destroy;
	}

	lpfc_printf_log(phba, KERN_INFO, LOG_INIT,
			"2592 USL RQ setup: hdr-rq-id=%d, dat-rq-id=%d "
			"parent cq-id=%d\n",
			phba->sli4_hba.hdr_rq->queue_id,
			phba->sli4_hba.dat_rq->queue_id,
			phba->sli4_hba.els_cq->queue_id);

	if (phba->cfg_fcp_imax)
		usdelay = LPFC_SEC_TO_USEC / phba->cfg_fcp_imax;
	else
		usdelay = 0;

	for (qidx = 0; qidx < phba->cfg_irq_chann;
	     qidx += LPFC_MAX_EQ_DELAY_EQID_CNT)
		lpfc_modify_hba_eq_delay(phba, qidx, LPFC_MAX_EQ_DELAY_EQID_CNT,
					 usdelay);

	if (phba->sli4_hba.cq_max) {
		kfree(phba->sli4_hba.cq_lookup);
		phba->sli4_hba.cq_lookup = kcalloc((phba->sli4_hba.cq_max + 1),
			sizeof(struct lpfc_queue *), GFP_KERNEL);
		if (!phba->sli4_hba.cq_lookup) {
			lpfc_printf_log(phba, KERN_ERR, LOG_TRACE_EVENT,
					"0549 Failed setup of CQ Lookup table: "
					"size 0x%x\n", phba->sli4_hba.cq_max);
			rc = -ENOMEM;
			goto out_destroy;
		}
		lpfc_setup_cq_lookup(phba);
	}
	return 0;

out_destroy:
	lpfc_sli4_queue_unset(phba);
out_error:
	return rc;
}

/**
 * lpfc_sli4_queue_unset - Unset all the SLI4 queues
 * @phba: pointer to lpfc hba data structure.
 *
 * This routine is invoked to unset all the SLI4 queues with the FCoE HBA
 * operation.
 *
 * Return codes
 *      0 - successful
 *      -ENOMEM - No available memory
 *      -EIO - The mailbox failed to complete successfully.
 **/
void
lpfc_sli4_queue_unset(struct lpfc_hba *phba)
{
	struct lpfc_sli4_hdw_queue *qp;
	struct lpfc_queue *eq;
	int qidx;

	/* Unset mailbox command work queue */
	if (phba->sli4_hba.mbx_wq)
		lpfc_mq_destroy(phba, phba->sli4_hba.mbx_wq);

	/* Unset NVME LS work queue */
	if (phba->sli4_hba.nvmels_wq)
		lpfc_wq_destroy(phba, phba->sli4_hba.nvmels_wq);

	/* Unset ELS work queue */
	if (phba->sli4_hba.els_wq)
		lpfc_wq_destroy(phba, phba->sli4_hba.els_wq);

	/* Unset unsolicited receive queue */
	if (phba->sli4_hba.hdr_rq)
		lpfc_rq_destroy(phba, phba->sli4_hba.hdr_rq,
				phba->sli4_hba.dat_rq);

	/* Unset mailbox command complete queue */
	if (phba->sli4_hba.mbx_cq)
		lpfc_cq_destroy(phba, phba->sli4_hba.mbx_cq);

	/* Unset ELS complete queue */
	if (phba->sli4_hba.els_cq)
		lpfc_cq_destroy(phba, phba->sli4_hba.els_cq);

	/* Unset NVME LS complete queue */
	if (phba->sli4_hba.nvmels_cq)
		lpfc_cq_destroy(phba, phba->sli4_hba.nvmels_cq);

	if (phba->nvmet_support) {
		/* Unset NVMET MRQ queue */
		if (phba->sli4_hba.nvmet_mrq_hdr) {
			for (qidx = 0; qidx < phba->cfg_nvmet_mrq; qidx++)
				lpfc_rq_destroy(
					phba,
					phba->sli4_hba.nvmet_mrq_hdr[qidx],
					phba->sli4_hba.nvmet_mrq_data[qidx]);
		}

		/* Unset NVMET CQ Set complete queue */
		if (phba->sli4_hba.nvmet_cqset) {
			for (qidx = 0; qidx < phba->cfg_nvmet_mrq; qidx++)
				lpfc_cq_destroy(
					phba, phba->sli4_hba.nvmet_cqset[qidx]);
		}
	}

	/* Unset fast-path SLI4 queues */
	if (phba->sli4_hba.hdwq) {
		/* Loop thru all Hardware Queues */
		for (qidx = 0; qidx < phba->cfg_hdw_queue; qidx++) {
			/* Destroy the CQ/WQ corresponding to Hardware Queue */
			qp = &phba->sli4_hba.hdwq[qidx];
			lpfc_wq_destroy(phba, qp->io_wq);
			lpfc_cq_destroy(phba, qp->io_cq);
		}
		/* Loop thru all IRQ vectors */
		for (qidx = 0; qidx < phba->cfg_irq_chann; qidx++) {
			/* Destroy the EQ corresponding to the IRQ vector */
			eq = phba->sli4_hba.hba_eq_hdl[qidx].eq;
			lpfc_eq_destroy(phba, eq);
		}
	}

	kfree(phba->sli4_hba.cq_lookup);
	phba->sli4_hba.cq_lookup = NULL;
	phba->sli4_hba.cq_max = 0;
}

/**
 * lpfc_sli4_cq_event_pool_create - Create completion-queue event free pool
 * @phba: pointer to lpfc hba data structure.
 *
 * This routine is invoked to allocate and set up a pool of completion queue
 * events. The body of the completion queue event is a completion queue entry
 * CQE. For now, this pool is used for the interrupt service routine to queue
 * the following HBA completion queue events for the worker thread to process:
 *   - Mailbox asynchronous events
 *   - Receive queue completion unsolicited events
 * Later, this can be used for all the slow-path events.
 *
 * Return codes
 *      0 - successful
 *      -ENOMEM - No available memory
 **/
static int
lpfc_sli4_cq_event_pool_create(struct lpfc_hba *phba)
{
	struct lpfc_cq_event *cq_event;
	int i;

	for (i = 0; i < (4 * phba->sli4_hba.cq_ecount); i++) {
		cq_event = kmalloc(sizeof(struct lpfc_cq_event), GFP_KERNEL);
		if (!cq_event)
			goto out_pool_create_fail;
		list_add_tail(&cq_event->list,
			      &phba->sli4_hba.sp_cqe_event_pool);
	}
	return 0;

out_pool_create_fail:
	lpfc_sli4_cq_event_pool_destroy(phba);
	return -ENOMEM;
}

/**
 * lpfc_sli4_cq_event_pool_destroy - Free completion-queue event free pool
 * @phba: pointer to lpfc hba data structure.
 *
 * This routine is invoked to free the pool of completion queue events at
 * driver unload time. Note that, it is the responsibility of the driver
 * cleanup routine to free all the outstanding completion-queue events
 * allocated from this pool back into the pool before invoking this routine
 * to destroy the pool.
 **/
static void
lpfc_sli4_cq_event_pool_destroy(struct lpfc_hba *phba)
{
	struct lpfc_cq_event *cq_event, *next_cq_event;

	list_for_each_entry_safe(cq_event, next_cq_event,
				 &phba->sli4_hba.sp_cqe_event_pool, list) {
		list_del(&cq_event->list);
		kfree(cq_event);
	}
}

/**
 * __lpfc_sli4_cq_event_alloc - Allocate a completion-queue event from free pool
 * @phba: pointer to lpfc hba data structure.
 *
 * This routine is the lock free version of the API invoked to allocate a
 * completion-queue event from the free pool.
 *
 * Return: Pointer to the newly allocated completion-queue event if successful
 *         NULL otherwise.
 **/
struct lpfc_cq_event *
__lpfc_sli4_cq_event_alloc(struct lpfc_hba *phba)
{
	struct lpfc_cq_event *cq_event = NULL;

	list_remove_head(&phba->sli4_hba.sp_cqe_event_pool, cq_event,
			 struct lpfc_cq_event, list);
	return cq_event;
}

/**
 * lpfc_sli4_cq_event_alloc - Allocate a completion-queue event from free pool
 * @phba: pointer to lpfc hba data structure.
 *
 * This routine is the lock version of the API invoked to allocate a
 * completion-queue event from the free pool.
 *
 * Return: Pointer to the newly allocated completion-queue event if successful
 *         NULL otherwise.
 **/
struct lpfc_cq_event *
lpfc_sli4_cq_event_alloc(struct lpfc_hba *phba)
{
	struct lpfc_cq_event *cq_event;
	unsigned long iflags;

	spin_lock_irqsave(&phba->hbalock, iflags);
	cq_event = __lpfc_sli4_cq_event_alloc(phba);
	spin_unlock_irqrestore(&phba->hbalock, iflags);
	return cq_event;
}

/**
 * __lpfc_sli4_cq_event_release - Release a completion-queue event to free pool
 * @phba: pointer to lpfc hba data structure.
 * @cq_event: pointer to the completion queue event to be freed.
 *
 * This routine is the lock free version of the API invoked to release a
 * completion-queue event back into the free pool.
 **/
void
__lpfc_sli4_cq_event_release(struct lpfc_hba *phba,
			     struct lpfc_cq_event *cq_event)
{
	list_add_tail(&cq_event->list, &phba->sli4_hba.sp_cqe_event_pool);
}

/**
 * lpfc_sli4_cq_event_release - Release a completion-queue event to free pool
 * @phba: pointer to lpfc hba data structure.
 * @cq_event: pointer to the completion queue event to be freed.
 *
 * This routine is the lock version of the API invoked to release a
 * completion-queue event back into the free pool.
 **/
void
lpfc_sli4_cq_event_release(struct lpfc_hba *phba,
			   struct lpfc_cq_event *cq_event)
{
	unsigned long iflags;
	spin_lock_irqsave(&phba->hbalock, iflags);
	__lpfc_sli4_cq_event_release(phba, cq_event);
	spin_unlock_irqrestore(&phba->hbalock, iflags);
}

/**
 * lpfc_sli4_cq_event_release_all - Release all cq events to the free pool
 * @phba: pointer to lpfc hba data structure.
 *
 * This routine is to free all the pending completion-queue events to the
 * back into the free pool for device reset.
 **/
static void
lpfc_sli4_cq_event_release_all(struct lpfc_hba *phba)
{
	LIST_HEAD(cqelist);
	struct lpfc_cq_event *cqe;
	unsigned long iflags;

	/* Retrieve all the pending WCQEs from pending WCQE lists */
	spin_lock_irqsave(&phba->hbalock, iflags);
	/* Pending FCP XRI abort events */
	list_splice_init(&phba->sli4_hba.sp_fcp_xri_aborted_work_queue,
			 &cqelist);
	/* Pending ELS XRI abort events */
	list_splice_init(&phba->sli4_hba.sp_els_xri_aborted_work_queue,
			 &cqelist);
	/* Pending asynnc events */
	list_splice_init(&phba->sli4_hba.sp_asynce_work_queue,
			 &cqelist);
	spin_unlock_irqrestore(&phba->hbalock, iflags);

	while (!list_empty(&cqelist)) {
		list_remove_head(&cqelist, cqe, struct lpfc_cq_event, list);
		lpfc_sli4_cq_event_release(phba, cqe);
	}
}

/**
 * lpfc_pci_function_reset - Reset pci function.
 * @phba: pointer to lpfc hba data structure.
 *
 * This routine is invoked to request a PCI function reset. It will destroys
 * all resources assigned to the PCI function which originates this request.
 *
 * Return codes
 *      0 - successful
 *      -ENOMEM - No available memory
 *      -EIO - The mailbox failed to complete successfully.
 **/
int
lpfc_pci_function_reset(struct lpfc_hba *phba)
{
	LPFC_MBOXQ_t *mboxq;
	uint32_t rc = 0, if_type;
	uint32_t shdr_status, shdr_add_status;
	uint32_t rdy_chk;
	uint32_t port_reset = 0;
	union lpfc_sli4_cfg_shdr *shdr;
	struct lpfc_register reg_data;
	uint16_t devid;

	if_type = bf_get(lpfc_sli_intf_if_type, &phba->sli4_hba.sli_intf);
	switch (if_type) {
	case LPFC_SLI_INTF_IF_TYPE_0:
		mboxq = (LPFC_MBOXQ_t *) mempool_alloc(phba->mbox_mem_pool,
						       GFP_KERNEL);
		if (!mboxq) {
			lpfc_printf_log(phba, KERN_ERR, LOG_TRACE_EVENT,
					"0494 Unable to allocate memory for "
					"issuing SLI_FUNCTION_RESET mailbox "
					"command\n");
			return -ENOMEM;
		}

		/* Setup PCI function reset mailbox-ioctl command */
		lpfc_sli4_config(phba, mboxq, LPFC_MBOX_SUBSYSTEM_COMMON,
				 LPFC_MBOX_OPCODE_FUNCTION_RESET, 0,
				 LPFC_SLI4_MBX_EMBED);
		rc = lpfc_sli_issue_mbox(phba, mboxq, MBX_POLL);
		shdr = (union lpfc_sli4_cfg_shdr *)
			&mboxq->u.mqe.un.sli4_config.header.cfg_shdr;
		shdr_status = bf_get(lpfc_mbox_hdr_status, &shdr->response);
		shdr_add_status = bf_get(lpfc_mbox_hdr_add_status,
					 &shdr->response);
		if (rc != MBX_TIMEOUT)
			mempool_free(mboxq, phba->mbox_mem_pool);
		if (shdr_status || shdr_add_status || rc) {
			lpfc_printf_log(phba, KERN_ERR, LOG_TRACE_EVENT,
					"0495 SLI_FUNCTION_RESET mailbox "
					"failed with status x%x add_status x%x,"
					" mbx status x%x\n",
					shdr_status, shdr_add_status, rc);
			rc = -ENXIO;
		}
		break;
	case LPFC_SLI_INTF_IF_TYPE_2:
	case LPFC_SLI_INTF_IF_TYPE_6:
wait:
		/*
		 * Poll the Port Status Register and wait for RDY for
		 * up to 30 seconds. If the port doesn't respond, treat
		 * it as an error.
		 */
		for (rdy_chk = 0; rdy_chk < 1500; rdy_chk++) {
			if (lpfc_readl(phba->sli4_hba.u.if_type2.
				STATUSregaddr, &reg_data.word0)) {
				rc = -ENODEV;
				goto out;
			}
			if (bf_get(lpfc_sliport_status_rdy, &reg_data))
				break;
			msleep(20);
		}

		if (!bf_get(lpfc_sliport_status_rdy, &reg_data)) {
			phba->work_status[0] = readl(
				phba->sli4_hba.u.if_type2.ERR1regaddr);
			phba->work_status[1] = readl(
				phba->sli4_hba.u.if_type2.ERR2regaddr);
			lpfc_printf_log(phba, KERN_ERR, LOG_TRACE_EVENT,
					"2890 Port not ready, port status reg "
					"0x%x error 1=0x%x, error 2=0x%x\n",
					reg_data.word0,
					phba->work_status[0],
					phba->work_status[1]);
			rc = -ENODEV;
			goto out;
		}

		if (!port_reset) {
			/*
			 * Reset the port now
			 */
			reg_data.word0 = 0;
			bf_set(lpfc_sliport_ctrl_end, &reg_data,
			       LPFC_SLIPORT_LITTLE_ENDIAN);
			bf_set(lpfc_sliport_ctrl_ip, &reg_data,
			       LPFC_SLIPORT_INIT_PORT);
			writel(reg_data.word0, phba->sli4_hba.u.if_type2.
			       CTRLregaddr);
			/* flush */
			pci_read_config_word(phba->pcidev,
					     PCI_DEVICE_ID, &devid);

			port_reset = 1;
			msleep(20);
			goto wait;
		} else if (bf_get(lpfc_sliport_status_rn, &reg_data)) {
			rc = -ENODEV;
			goto out;
		}
		break;

	case LPFC_SLI_INTF_IF_TYPE_1:
	default:
		break;
	}

out:
	/* Catch the not-ready port failure after a port reset. */
	if (rc) {
		lpfc_printf_log(phba, KERN_ERR, LOG_TRACE_EVENT,
				"3317 HBA not functional: IP Reset Failed "
				"try: echo fw_reset > board_mode\n");
		rc = -ENODEV;
	}

	return rc;
}

/**
 * lpfc_sli4_pci_mem_setup - Setup SLI4 HBA PCI memory space.
 * @phba: pointer to lpfc hba data structure.
 *
 * This routine is invoked to set up the PCI device memory space for device
 * with SLI-4 interface spec.
 *
 * Return codes
 * 	0 - successful
 * 	other values - error
 **/
static int
lpfc_sli4_pci_mem_setup(struct lpfc_hba *phba)
{
	struct pci_dev *pdev = phba->pcidev;
	unsigned long bar0map_len, bar1map_len, bar2map_len;
	int error;
	uint32_t if_type;

	if (!pdev)
		return -ENODEV;

	/* Set the device DMA mask size */
	error = dma_set_mask_and_coherent(&pdev->dev, DMA_BIT_MASK(64));
	if (error)
		error = dma_set_mask_and_coherent(&pdev->dev, DMA_BIT_MASK(32));
	if (error)
		return error;

	/*
	 * The BARs and register set definitions and offset locations are
	 * dependent on the if_type.
	 */
	if (pci_read_config_dword(pdev, LPFC_SLI_INTF,
				  &phba->sli4_hba.sli_intf.word0)) {
		return -ENODEV;
	}

	/* There is no SLI3 failback for SLI4 devices. */
	if (bf_get(lpfc_sli_intf_valid, &phba->sli4_hba.sli_intf) !=
	    LPFC_SLI_INTF_VALID) {
		lpfc_printf_log(phba, KERN_ERR, LOG_TRACE_EVENT,
				"2894 SLI_INTF reg contents invalid "
				"sli_intf reg 0x%x\n",
				phba->sli4_hba.sli_intf.word0);
		return -ENODEV;
	}

	if_type = bf_get(lpfc_sli_intf_if_type, &phba->sli4_hba.sli_intf);
	/*
	 * Get the bus address of SLI4 device Bar regions and the
	 * number of bytes required by each mapping. The mapping of the
	 * particular PCI BARs regions is dependent on the type of
	 * SLI4 device.
	 */
	if (pci_resource_start(pdev, PCI_64BIT_BAR0)) {
		phba->pci_bar0_map = pci_resource_start(pdev, PCI_64BIT_BAR0);
		bar0map_len = pci_resource_len(pdev, PCI_64BIT_BAR0);

		/*
		 * Map SLI4 PCI Config Space Register base to a kernel virtual
		 * addr
		 */
		phba->sli4_hba.conf_regs_memmap_p =
			ioremap(phba->pci_bar0_map, bar0map_len);
		if (!phba->sli4_hba.conf_regs_memmap_p) {
			dev_printk(KERN_ERR, &pdev->dev,
				   "ioremap failed for SLI4 PCI config "
				   "registers.\n");
			return -ENODEV;
		}
		phba->pci_bar0_memmap_p = phba->sli4_hba.conf_regs_memmap_p;
		/* Set up BAR0 PCI config space register memory map */
		lpfc_sli4_bar0_register_memmap(phba, if_type);
	} else {
		phba->pci_bar0_map = pci_resource_start(pdev, 1);
		bar0map_len = pci_resource_len(pdev, 1);
		if (if_type >= LPFC_SLI_INTF_IF_TYPE_2) {
			dev_printk(KERN_ERR, &pdev->dev,
			   "FATAL - No BAR0 mapping for SLI4, if_type 2\n");
			return -ENODEV;
		}
		phba->sli4_hba.conf_regs_memmap_p =
				ioremap(phba->pci_bar0_map, bar0map_len);
		if (!phba->sli4_hba.conf_regs_memmap_p) {
			dev_printk(KERN_ERR, &pdev->dev,
				"ioremap failed for SLI4 PCI config "
				"registers.\n");
			return -ENODEV;
		}
		lpfc_sli4_bar0_register_memmap(phba, if_type);
	}

	if (if_type == LPFC_SLI_INTF_IF_TYPE_0) {
		if (pci_resource_start(pdev, PCI_64BIT_BAR2)) {
			/*
			 * Map SLI4 if type 0 HBA Control Register base to a
			 * kernel virtual address and setup the registers.
			 */
			phba->pci_bar1_map = pci_resource_start(pdev,
								PCI_64BIT_BAR2);
			bar1map_len = pci_resource_len(pdev, PCI_64BIT_BAR2);
			phba->sli4_hba.ctrl_regs_memmap_p =
					ioremap(phba->pci_bar1_map,
						bar1map_len);
			if (!phba->sli4_hba.ctrl_regs_memmap_p) {
				dev_err(&pdev->dev,
					   "ioremap failed for SLI4 HBA "
					    "control registers.\n");
				error = -ENOMEM;
				goto out_iounmap_conf;
			}
			phba->pci_bar2_memmap_p =
					 phba->sli4_hba.ctrl_regs_memmap_p;
			lpfc_sli4_bar1_register_memmap(phba, if_type);
		} else {
			error = -ENOMEM;
			goto out_iounmap_conf;
		}
	}

	if ((if_type == LPFC_SLI_INTF_IF_TYPE_6) &&
	    (pci_resource_start(pdev, PCI_64BIT_BAR2))) {
		/*
		 * Map SLI4 if type 6 HBA Doorbell Register base to a kernel
		 * virtual address and setup the registers.
		 */
		phba->pci_bar1_map = pci_resource_start(pdev, PCI_64BIT_BAR2);
		bar1map_len = pci_resource_len(pdev, PCI_64BIT_BAR2);
		phba->sli4_hba.drbl_regs_memmap_p =
				ioremap(phba->pci_bar1_map, bar1map_len);
		if (!phba->sli4_hba.drbl_regs_memmap_p) {
			dev_err(&pdev->dev,
			   "ioremap failed for SLI4 HBA doorbell registers.\n");
			error = -ENOMEM;
			goto out_iounmap_conf;
		}
		phba->pci_bar2_memmap_p = phba->sli4_hba.drbl_regs_memmap_p;
		lpfc_sli4_bar1_register_memmap(phba, if_type);
	}

	if (if_type == LPFC_SLI_INTF_IF_TYPE_0) {
		if (pci_resource_start(pdev, PCI_64BIT_BAR4)) {
			/*
			 * Map SLI4 if type 0 HBA Doorbell Register base to
			 * a kernel virtual address and setup the registers.
			 */
			phba->pci_bar2_map = pci_resource_start(pdev,
								PCI_64BIT_BAR4);
			bar2map_len = pci_resource_len(pdev, PCI_64BIT_BAR4);
			phba->sli4_hba.drbl_regs_memmap_p =
					ioremap(phba->pci_bar2_map,
						bar2map_len);
			if (!phba->sli4_hba.drbl_regs_memmap_p) {
				dev_err(&pdev->dev,
					   "ioremap failed for SLI4 HBA"
					   " doorbell registers.\n");
				error = -ENOMEM;
				goto out_iounmap_ctrl;
			}
			phba->pci_bar4_memmap_p =
					phba->sli4_hba.drbl_regs_memmap_p;
			error = lpfc_sli4_bar2_register_memmap(phba, LPFC_VF0);
			if (error)
				goto out_iounmap_all;
		} else {
			error = -ENOMEM;
			goto out_iounmap_all;
		}
	}

	if (if_type == LPFC_SLI_INTF_IF_TYPE_6 &&
	    pci_resource_start(pdev, PCI_64BIT_BAR4)) {
		/*
		 * Map SLI4 if type 6 HBA DPP Register base to a kernel
		 * virtual address and setup the registers.
		 */
		phba->pci_bar2_map = pci_resource_start(pdev, PCI_64BIT_BAR4);
		bar2map_len = pci_resource_len(pdev, PCI_64BIT_BAR4);
		phba->sli4_hba.dpp_regs_memmap_p =
				ioremap(phba->pci_bar2_map, bar2map_len);
		if (!phba->sli4_hba.dpp_regs_memmap_p) {
			dev_err(&pdev->dev,
			   "ioremap failed for SLI4 HBA dpp registers.\n");
			error = -ENOMEM;
			goto out_iounmap_ctrl;
		}
		phba->pci_bar4_memmap_p = phba->sli4_hba.dpp_regs_memmap_p;
	}

	/* Set up the EQ/CQ register handeling functions now */
	switch (if_type) {
	case LPFC_SLI_INTF_IF_TYPE_0:
	case LPFC_SLI_INTF_IF_TYPE_2:
		phba->sli4_hba.sli4_eq_clr_intr = lpfc_sli4_eq_clr_intr;
		phba->sli4_hba.sli4_write_eq_db = lpfc_sli4_write_eq_db;
		phba->sli4_hba.sli4_write_cq_db = lpfc_sli4_write_cq_db;
		break;
	case LPFC_SLI_INTF_IF_TYPE_6:
		phba->sli4_hba.sli4_eq_clr_intr = lpfc_sli4_if6_eq_clr_intr;
		phba->sli4_hba.sli4_write_eq_db = lpfc_sli4_if6_write_eq_db;
		phba->sli4_hba.sli4_write_cq_db = lpfc_sli4_if6_write_cq_db;
		break;
	default:
		break;
	}

	return 0;

out_iounmap_all:
	iounmap(phba->sli4_hba.drbl_regs_memmap_p);
out_iounmap_ctrl:
	iounmap(phba->sli4_hba.ctrl_regs_memmap_p);
out_iounmap_conf:
	iounmap(phba->sli4_hba.conf_regs_memmap_p);

	return error;
}

/**
 * lpfc_sli4_pci_mem_unset - Unset SLI4 HBA PCI memory space.
 * @phba: pointer to lpfc hba data structure.
 *
 * This routine is invoked to unset the PCI device memory space for device
 * with SLI-4 interface spec.
 **/
static void
lpfc_sli4_pci_mem_unset(struct lpfc_hba *phba)
{
	uint32_t if_type;
	if_type = bf_get(lpfc_sli_intf_if_type, &phba->sli4_hba.sli_intf);

	switch (if_type) {
	case LPFC_SLI_INTF_IF_TYPE_0:
		iounmap(phba->sli4_hba.drbl_regs_memmap_p);
		iounmap(phba->sli4_hba.ctrl_regs_memmap_p);
		iounmap(phba->sli4_hba.conf_regs_memmap_p);
		break;
	case LPFC_SLI_INTF_IF_TYPE_2:
		iounmap(phba->sli4_hba.conf_regs_memmap_p);
		break;
	case LPFC_SLI_INTF_IF_TYPE_6:
		iounmap(phba->sli4_hba.drbl_regs_memmap_p);
		iounmap(phba->sli4_hba.conf_regs_memmap_p);
		if (phba->sli4_hba.dpp_regs_memmap_p)
			iounmap(phba->sli4_hba.dpp_regs_memmap_p);
		break;
	case LPFC_SLI_INTF_IF_TYPE_1:
	default:
		dev_printk(KERN_ERR, &phba->pcidev->dev,
			   "FATAL - unsupported SLI4 interface type - %d\n",
			   if_type);
		break;
	}
}

/**
 * lpfc_sli_enable_msix - Enable MSI-X interrupt mode on SLI-3 device
 * @phba: pointer to lpfc hba data structure.
 *
 * This routine is invoked to enable the MSI-X interrupt vectors to device
 * with SLI-3 interface specs.
 *
 * Return codes
 *   0 - successful
 *   other values - error
 **/
static int
lpfc_sli_enable_msix(struct lpfc_hba *phba)
{
	int rc;
	LPFC_MBOXQ_t *pmb;

	/* Set up MSI-X multi-message vectors */
	rc = pci_alloc_irq_vectors(phba->pcidev,
			LPFC_MSIX_VECTORS, LPFC_MSIX_VECTORS, PCI_IRQ_MSIX);
	if (rc < 0) {
		lpfc_printf_log(phba, KERN_INFO, LOG_INIT,
				"0420 PCI enable MSI-X failed (%d)\n", rc);
		goto vec_fail_out;
	}

	/*
	 * Assign MSI-X vectors to interrupt handlers
	 */

	/* vector-0 is associated to slow-path handler */
	rc = request_irq(pci_irq_vector(phba->pcidev, 0),
			 &lpfc_sli_sp_intr_handler, 0,
			 LPFC_SP_DRIVER_HANDLER_NAME, phba);
	if (rc) {
		lpfc_printf_log(phba, KERN_WARNING, LOG_INIT,
				"0421 MSI-X slow-path request_irq failed "
				"(%d)\n", rc);
		goto msi_fail_out;
	}

	/* vector-1 is associated to fast-path handler */
	rc = request_irq(pci_irq_vector(phba->pcidev, 1),
			 &lpfc_sli_fp_intr_handler, 0,
			 LPFC_FP_DRIVER_HANDLER_NAME, phba);

	if (rc) {
		lpfc_printf_log(phba, KERN_WARNING, LOG_INIT,
				"0429 MSI-X fast-path request_irq failed "
				"(%d)\n", rc);
		goto irq_fail_out;
	}

	/*
	 * Configure HBA MSI-X attention conditions to messages
	 */
	pmb = (LPFC_MBOXQ_t *) mempool_alloc(phba->mbox_mem_pool, GFP_KERNEL);

	if (!pmb) {
		rc = -ENOMEM;
		lpfc_printf_log(phba, KERN_ERR, LOG_TRACE_EVENT,
				"0474 Unable to allocate memory for issuing "
				"MBOX_CONFIG_MSI command\n");
		goto mem_fail_out;
	}
	rc = lpfc_config_msi(phba, pmb);
	if (rc)
		goto mbx_fail_out;
	rc = lpfc_sli_issue_mbox(phba, pmb, MBX_POLL);
	if (rc != MBX_SUCCESS) {
		lpfc_printf_log(phba, KERN_WARNING, LOG_MBOX,
				"0351 Config MSI mailbox command failed, "
				"mbxCmd x%x, mbxStatus x%x\n",
				pmb->u.mb.mbxCommand, pmb->u.mb.mbxStatus);
		goto mbx_fail_out;
	}

	/* Free memory allocated for mailbox command */
	mempool_free(pmb, phba->mbox_mem_pool);
	return rc;

mbx_fail_out:
	/* Free memory allocated for mailbox command */
	mempool_free(pmb, phba->mbox_mem_pool);

mem_fail_out:
	/* free the irq already requested */
	free_irq(pci_irq_vector(phba->pcidev, 1), phba);

irq_fail_out:
	/* free the irq already requested */
	free_irq(pci_irq_vector(phba->pcidev, 0), phba);

msi_fail_out:
	/* Unconfigure MSI-X capability structure */
	pci_free_irq_vectors(phba->pcidev);

vec_fail_out:
	return rc;
}

/**
 * lpfc_sli_enable_msi - Enable MSI interrupt mode on SLI-3 device.
 * @phba: pointer to lpfc hba data structure.
 *
 * This routine is invoked to enable the MSI interrupt mode to device with
 * SLI-3 interface spec. The kernel function pci_enable_msi() is called to
 * enable the MSI vector. The device driver is responsible for calling the
 * request_irq() to register MSI vector with a interrupt the handler, which
 * is done in this function.
 *
 * Return codes
 * 	0 - successful
 * 	other values - error
 */
static int
lpfc_sli_enable_msi(struct lpfc_hba *phba)
{
	int rc;

	rc = pci_enable_msi(phba->pcidev);
	if (!rc)
		lpfc_printf_log(phba, KERN_INFO, LOG_INIT,
				"0462 PCI enable MSI mode success.\n");
	else {
		lpfc_printf_log(phba, KERN_INFO, LOG_INIT,
				"0471 PCI enable MSI mode failed (%d)\n", rc);
		return rc;
	}

	rc = request_irq(phba->pcidev->irq, lpfc_sli_intr_handler,
			 0, LPFC_DRIVER_NAME, phba);
	if (rc) {
		pci_disable_msi(phba->pcidev);
		lpfc_printf_log(phba, KERN_WARNING, LOG_INIT,
				"0478 MSI request_irq failed (%d)\n", rc);
	}
	return rc;
}

/**
 * lpfc_sli_enable_intr - Enable device interrupt to SLI-3 device.
 * @phba: pointer to lpfc hba data structure.
 * @cfg_mode: Interrupt configuration mode (INTx, MSI or MSI-X).
 *
 * This routine is invoked to enable device interrupt and associate driver's
 * interrupt handler(s) to interrupt vector(s) to device with SLI-3 interface
 * spec. Depends on the interrupt mode configured to the driver, the driver
 * will try to fallback from the configured interrupt mode to an interrupt
 * mode which is supported by the platform, kernel, and device in the order
 * of:
 * MSI-X -> MSI -> IRQ.
 *
 * Return codes
 *   0 - successful
 *   other values - error
 **/
static uint32_t
lpfc_sli_enable_intr(struct lpfc_hba *phba, uint32_t cfg_mode)
{
	uint32_t intr_mode = LPFC_INTR_ERROR;
	int retval;

	if (cfg_mode == 2) {
		/* Need to issue conf_port mbox cmd before conf_msi mbox cmd */
		retval = lpfc_sli_config_port(phba, LPFC_SLI_REV3);
		if (!retval) {
			/* Now, try to enable MSI-X interrupt mode */
			retval = lpfc_sli_enable_msix(phba);
			if (!retval) {
				/* Indicate initialization to MSI-X mode */
				phba->intr_type = MSIX;
				intr_mode = 2;
			}
		}
	}

	/* Fallback to MSI if MSI-X initialization failed */
	if (cfg_mode >= 1 && phba->intr_type == NONE) {
		retval = lpfc_sli_enable_msi(phba);
		if (!retval) {
			/* Indicate initialization to MSI mode */
			phba->intr_type = MSI;
			intr_mode = 1;
		}
	}

	/* Fallback to INTx if both MSI-X/MSI initalization failed */
	if (phba->intr_type == NONE) {
		retval = request_irq(phba->pcidev->irq, lpfc_sli_intr_handler,
				     IRQF_SHARED, LPFC_DRIVER_NAME, phba);
		if (!retval) {
			/* Indicate initialization to INTx mode */
			phba->intr_type = INTx;
			intr_mode = 0;
		}
	}
	return intr_mode;
}

/**
 * lpfc_sli_disable_intr - Disable device interrupt to SLI-3 device.
 * @phba: pointer to lpfc hba data structure.
 *
 * This routine is invoked to disable device interrupt and disassociate the
 * driver's interrupt handler(s) from interrupt vector(s) to device with
 * SLI-3 interface spec. Depending on the interrupt mode, the driver will
 * release the interrupt vector(s) for the message signaled interrupt.
 **/
static void
lpfc_sli_disable_intr(struct lpfc_hba *phba)
{
	int nr_irqs, i;

	if (phba->intr_type == MSIX)
		nr_irqs = LPFC_MSIX_VECTORS;
	else
		nr_irqs = 1;

	for (i = 0; i < nr_irqs; i++)
		free_irq(pci_irq_vector(phba->pcidev, i), phba);
	pci_free_irq_vectors(phba->pcidev);

	/* Reset interrupt management states */
	phba->intr_type = NONE;
	phba->sli.slistat.sli_intr = 0;
}

/**
 * lpfc_find_cpu_handle - Find the CPU that corresponds to the specified Queue
 * @phba: pointer to lpfc hba data structure.
 * @id: EQ vector index or Hardware Queue index
 * @match: LPFC_FIND_BY_EQ = match by EQ
 *         LPFC_FIND_BY_HDWQ = match by Hardware Queue
 * Return the CPU that matches the selection criteria
 */
static uint16_t
lpfc_find_cpu_handle(struct lpfc_hba *phba, uint16_t id, int match)
{
	struct lpfc_vector_map_info *cpup;
	int cpu;

	/* Loop through all CPUs */
	for_each_present_cpu(cpu) {
		cpup = &phba->sli4_hba.cpu_map[cpu];

		/* If we are matching by EQ, there may be multiple CPUs using
		 * using the same vector, so select the one with
		 * LPFC_CPU_FIRST_IRQ set.
		 */
		if ((match == LPFC_FIND_BY_EQ) &&
		    (cpup->flag & LPFC_CPU_FIRST_IRQ) &&
		    (cpup->eq == id))
			return cpu;

		/* If matching by HDWQ, select the first CPU that matches */
		if ((match == LPFC_FIND_BY_HDWQ) && (cpup->hdwq == id))
			return cpu;
	}
	return 0;
}

#ifdef CONFIG_X86
/**
 * lpfc_find_hyper - Determine if the CPU map entry is hyper-threaded
 * @phba: pointer to lpfc hba data structure.
 * @cpu: CPU map index
 * @phys_id: CPU package physical id
 * @core_id: CPU core id
 */
static int
lpfc_find_hyper(struct lpfc_hba *phba, int cpu,
		uint16_t phys_id, uint16_t core_id)
{
	struct lpfc_vector_map_info *cpup;
	int idx;

	for_each_present_cpu(idx) {
		cpup = &phba->sli4_hba.cpu_map[idx];
		/* Does the cpup match the one we are looking for */
		if ((cpup->phys_id == phys_id) &&
		    (cpup->core_id == core_id) &&
		    (cpu != idx))
			return 1;
	}
	return 0;
}
#endif

/*
 * lpfc_assign_eq_map_info - Assigns eq for vector_map structure
 * @phba: pointer to lpfc hba data structure.
 * @eqidx: index for eq and irq vector
 * @flag: flags to set for vector_map structure
 * @cpu: cpu used to index vector_map structure
 *
 * The routine assigns eq info into vector_map structure
 */
static inline void
lpfc_assign_eq_map_info(struct lpfc_hba *phba, uint16_t eqidx, uint16_t flag,
			unsigned int cpu)
{
	struct lpfc_vector_map_info *cpup = &phba->sli4_hba.cpu_map[cpu];
	struct lpfc_hba_eq_hdl *eqhdl = lpfc_get_eq_hdl(eqidx);

	cpup->eq = eqidx;
	cpup->flag |= flag;

	lpfc_printf_log(phba, KERN_INFO, LOG_INIT,
			"3336 Set Affinity: CPU %d irq %d eq %d flag x%x\n",
			cpu, eqhdl->irq, cpup->eq, cpup->flag);
}

/**
 * lpfc_cpu_map_array_init - Initialize cpu_map structure
 * @phba: pointer to lpfc hba data structure.
 *
 * The routine initializes the cpu_map array structure
 */
static void
lpfc_cpu_map_array_init(struct lpfc_hba *phba)
{
	struct lpfc_vector_map_info *cpup;
	struct lpfc_eq_intr_info *eqi;
	int cpu;

	for_each_possible_cpu(cpu) {
		cpup = &phba->sli4_hba.cpu_map[cpu];
		cpup->phys_id = LPFC_VECTOR_MAP_EMPTY;
		cpup->core_id = LPFC_VECTOR_MAP_EMPTY;
		cpup->hdwq = LPFC_VECTOR_MAP_EMPTY;
		cpup->eq = LPFC_VECTOR_MAP_EMPTY;
		cpup->flag = 0;
		eqi = per_cpu_ptr(phba->sli4_hba.eq_info, cpu);
		INIT_LIST_HEAD(&eqi->list);
		eqi->icnt = 0;
	}
}

/**
 * lpfc_hba_eq_hdl_array_init - Initialize hba_eq_hdl structure
 * @phba: pointer to lpfc hba data structure.
 *
 * The routine initializes the hba_eq_hdl array structure
 */
static void
lpfc_hba_eq_hdl_array_init(struct lpfc_hba *phba)
{
	struct lpfc_hba_eq_hdl *eqhdl;
	int i;

	for (i = 0; i < phba->cfg_irq_chann; i++) {
		eqhdl = lpfc_get_eq_hdl(i);
		eqhdl->irq = LPFC_VECTOR_MAP_EMPTY;
		eqhdl->phba = phba;
	}
}

/**
 * lpfc_cpu_affinity_check - Check vector CPU affinity mappings
 * @phba: pointer to lpfc hba data structure.
 * @vectors: number of msix vectors allocated.
 *
 * The routine will figure out the CPU affinity assignment for every
 * MSI-X vector allocated for the HBA.
 * In addition, the CPU to IO channel mapping will be calculated
 * and the phba->sli4_hba.cpu_map array will reflect this.
 */
static void
lpfc_cpu_affinity_check(struct lpfc_hba *phba, int vectors)
{
	int i, cpu, idx, next_idx, new_cpu, start_cpu, first_cpu;
	int max_phys_id, min_phys_id;
	int max_core_id, min_core_id;
	struct lpfc_vector_map_info *cpup;
	struct lpfc_vector_map_info *new_cpup;
#ifdef CONFIG_X86
	struct cpuinfo_x86 *cpuinfo;
#endif
#ifdef CONFIG_SCSI_LPFC_DEBUG_FS
	struct lpfc_hdwq_stat *c_stat;
#endif

	max_phys_id = 0;
	min_phys_id = LPFC_VECTOR_MAP_EMPTY;
	max_core_id = 0;
	min_core_id = LPFC_VECTOR_MAP_EMPTY;

	/* Update CPU map with physical id and core id of each CPU */
	for_each_present_cpu(cpu) {
		cpup = &phba->sli4_hba.cpu_map[cpu];
#ifdef CONFIG_X86
		cpuinfo = &cpu_data(cpu);
		cpup->phys_id = cpuinfo->phys_proc_id;
		cpup->core_id = cpuinfo->cpu_core_id;
		if (lpfc_find_hyper(phba, cpu, cpup->phys_id, cpup->core_id))
			cpup->flag |= LPFC_CPU_MAP_HYPER;
#else
		/* No distinction between CPUs for other platforms */
		cpup->phys_id = 0;
		cpup->core_id = cpu;
#endif

		lpfc_printf_log(phba, KERN_INFO, LOG_INIT,
				"3328 CPU %d physid %d coreid %d flag x%x\n",
				cpu, cpup->phys_id, cpup->core_id, cpup->flag);

		if (cpup->phys_id > max_phys_id)
			max_phys_id = cpup->phys_id;
		if (cpup->phys_id < min_phys_id)
			min_phys_id = cpup->phys_id;

		if (cpup->core_id > max_core_id)
			max_core_id = cpup->core_id;
		if (cpup->core_id < min_core_id)
			min_core_id = cpup->core_id;
	}

	/* After looking at each irq vector assigned to this pcidev, its
	 * possible to see that not ALL CPUs have been accounted for.
	 * Next we will set any unassigned (unaffinitized) cpu map
	 * entries to a IRQ on the same phys_id.
	 */
	first_cpu = cpumask_first(cpu_present_mask);
	start_cpu = first_cpu;

	for_each_present_cpu(cpu) {
		cpup = &phba->sli4_hba.cpu_map[cpu];

		/* Is this CPU entry unassigned */
		if (cpup->eq == LPFC_VECTOR_MAP_EMPTY) {
			/* Mark CPU as IRQ not assigned by the kernel */
			cpup->flag |= LPFC_CPU_MAP_UNASSIGN;

			/* If so, find a new_cpup thats on the the SAME
			 * phys_id as cpup. start_cpu will start where we
			 * left off so all unassigned entries don't get assgined
			 * the IRQ of the first entry.
			 */
			new_cpu = start_cpu;
			for (i = 0; i < phba->sli4_hba.num_present_cpu; i++) {
				new_cpup = &phba->sli4_hba.cpu_map[new_cpu];
				if (!(new_cpup->flag & LPFC_CPU_MAP_UNASSIGN) &&
				    (new_cpup->eq != LPFC_VECTOR_MAP_EMPTY) &&
				    (new_cpup->phys_id == cpup->phys_id))
					goto found_same;
				new_cpu = cpumask_next(
					new_cpu, cpu_present_mask);
				if (new_cpu == nr_cpumask_bits)
					new_cpu = first_cpu;
			}
			/* At this point, we leave the CPU as unassigned */
			continue;
found_same:
			/* We found a matching phys_id, so copy the IRQ info */
			cpup->eq = new_cpup->eq;

			/* Bump start_cpu to the next slot to minmize the
			 * chance of having multiple unassigned CPU entries
			 * selecting the same IRQ.
			 */
			start_cpu = cpumask_next(new_cpu, cpu_present_mask);
			if (start_cpu == nr_cpumask_bits)
				start_cpu = first_cpu;

			lpfc_printf_log(phba, KERN_INFO, LOG_INIT,
					"3337 Set Affinity: CPU %d "
					"eq %d from peer cpu %d same "
					"phys_id (%d)\n",
					cpu, cpup->eq, new_cpu,
					cpup->phys_id);
		}
	}

	/* Set any unassigned cpu map entries to a IRQ on any phys_id */
	start_cpu = first_cpu;

	for_each_present_cpu(cpu) {
		cpup = &phba->sli4_hba.cpu_map[cpu];

		/* Is this entry unassigned */
		if (cpup->eq == LPFC_VECTOR_MAP_EMPTY) {
			/* Mark it as IRQ not assigned by the kernel */
			cpup->flag |= LPFC_CPU_MAP_UNASSIGN;

			/* If so, find a new_cpup thats on ANY phys_id
			 * as the cpup. start_cpu will start where we
			 * left off so all unassigned entries don't get
			 * assigned the IRQ of the first entry.
			 */
			new_cpu = start_cpu;
			for (i = 0; i < phba->sli4_hba.num_present_cpu; i++) {
				new_cpup = &phba->sli4_hba.cpu_map[new_cpu];
				if (!(new_cpup->flag & LPFC_CPU_MAP_UNASSIGN) &&
				    (new_cpup->eq != LPFC_VECTOR_MAP_EMPTY))
					goto found_any;
				new_cpu = cpumask_next(
					new_cpu, cpu_present_mask);
				if (new_cpu == nr_cpumask_bits)
					new_cpu = first_cpu;
			}
			/* We should never leave an entry unassigned */
			lpfc_printf_log(phba, KERN_ERR, LOG_INIT,
					"3339 Set Affinity: CPU %d "
					"eq %d UNASSIGNED\n",
					cpup->hdwq, cpup->eq);
			continue;
found_any:
			/* We found an available entry, copy the IRQ info */
			cpup->eq = new_cpup->eq;

			/* Bump start_cpu to the next slot to minmize the
			 * chance of having multiple unassigned CPU entries
			 * selecting the same IRQ.
			 */
			start_cpu = cpumask_next(new_cpu, cpu_present_mask);
			if (start_cpu == nr_cpumask_bits)
				start_cpu = first_cpu;

			lpfc_printf_log(phba, KERN_INFO, LOG_INIT,
					"3338 Set Affinity: CPU %d "
					"eq %d from peer cpu %d (%d/%d)\n",
					cpu, cpup->eq, new_cpu,
					new_cpup->phys_id, new_cpup->core_id);
		}
	}

	/* Assign hdwq indices that are unique across all cpus in the map
	 * that are also FIRST_CPUs.
	 */
	idx = 0;
	for_each_present_cpu(cpu) {
		cpup = &phba->sli4_hba.cpu_map[cpu];

		/* Only FIRST IRQs get a hdwq index assignment. */
		if (!(cpup->flag & LPFC_CPU_FIRST_IRQ))
			continue;

		/* 1 to 1, the first LPFC_CPU_FIRST_IRQ cpus to a unique hdwq */
		cpup->hdwq = idx;
		idx++;
		lpfc_printf_log(phba, KERN_INFO, LOG_INIT,
				"3333 Set Affinity: CPU %d (phys %d core %d): "
				"hdwq %d eq %d flg x%x\n",
				cpu, cpup->phys_id, cpup->core_id,
				cpup->hdwq, cpup->eq, cpup->flag);
	}
	/* Associate a hdwq with each cpu_map entry
	 * This will be 1 to 1 - hdwq to cpu, unless there are less
	 * hardware queues then CPUs. For that case we will just round-robin
	 * the available hardware queues as they get assigned to CPUs.
	 * The next_idx is the idx from the FIRST_CPU loop above to account
	 * for irq_chann < hdwq.  The idx is used for round-robin assignments
	 * and needs to start at 0.
	 */
	next_idx = idx;
	start_cpu = 0;
	idx = 0;
	for_each_present_cpu(cpu) {
		cpup = &phba->sli4_hba.cpu_map[cpu];

		/* FIRST cpus are already mapped. */
		if (cpup->flag & LPFC_CPU_FIRST_IRQ)
			continue;

		/* If the cfg_irq_chann < cfg_hdw_queue, set the hdwq
		 * of the unassigned cpus to the next idx so that all
		 * hdw queues are fully utilized.
		 */
		if (next_idx < phba->cfg_hdw_queue) {
			cpup->hdwq = next_idx;
			next_idx++;
			continue;
		}

		/* Not a First CPU and all hdw_queues are used.  Reuse a
		 * Hardware Queue for another CPU, so be smart about it
		 * and pick one that has its IRQ/EQ mapped to the same phys_id
		 * (CPU package) and core_id.
		 */
		new_cpu = start_cpu;
		for (i = 0; i < phba->sli4_hba.num_present_cpu; i++) {
			new_cpup = &phba->sli4_hba.cpu_map[new_cpu];
			if (new_cpup->hdwq != LPFC_VECTOR_MAP_EMPTY &&
			    new_cpup->phys_id == cpup->phys_id &&
			    new_cpup->core_id == cpup->core_id) {
				goto found_hdwq;
			}
			new_cpu = cpumask_next(new_cpu, cpu_present_mask);
			if (new_cpu == nr_cpumask_bits)
				new_cpu = first_cpu;
		}

		/* If we can't match both phys_id and core_id,
		 * settle for just a phys_id match.
		 */
		new_cpu = start_cpu;
		for (i = 0; i < phba->sli4_hba.num_present_cpu; i++) {
			new_cpup = &phba->sli4_hba.cpu_map[new_cpu];
			if (new_cpup->hdwq != LPFC_VECTOR_MAP_EMPTY &&
			    new_cpup->phys_id == cpup->phys_id)
				goto found_hdwq;

			new_cpu = cpumask_next(new_cpu, cpu_present_mask);
			if (new_cpu == nr_cpumask_bits)
				new_cpu = first_cpu;
		}

		/* Otherwise just round robin on cfg_hdw_queue */
		cpup->hdwq = idx % phba->cfg_hdw_queue;
		idx++;
		goto logit;
 found_hdwq:
		/* We found an available entry, copy the IRQ info */
		start_cpu = cpumask_next(new_cpu, cpu_present_mask);
		if (start_cpu == nr_cpumask_bits)
			start_cpu = first_cpu;
		cpup->hdwq = new_cpup->hdwq;
 logit:
		lpfc_printf_log(phba, KERN_INFO, LOG_INIT,
				"3335 Set Affinity: CPU %d (phys %d core %d): "
				"hdwq %d eq %d flg x%x\n",
				cpu, cpup->phys_id, cpup->core_id,
				cpup->hdwq, cpup->eq, cpup->flag);
	}

	/*
	 * Initialize the cpu_map slots for not-present cpus in case
	 * a cpu is hot-added. Perform a simple hdwq round robin assignment.
	 */
	idx = 0;
	for_each_possible_cpu(cpu) {
		cpup = &phba->sli4_hba.cpu_map[cpu];
#ifdef CONFIG_SCSI_LPFC_DEBUG_FS
		c_stat = per_cpu_ptr(phba->sli4_hba.c_stat, cpu);
		c_stat->hdwq_no = cpup->hdwq;
#endif
		if (cpup->hdwq != LPFC_VECTOR_MAP_EMPTY)
			continue;

		cpup->hdwq = idx++ % phba->cfg_hdw_queue;
#ifdef CONFIG_SCSI_LPFC_DEBUG_FS
		c_stat->hdwq_no = cpup->hdwq;
#endif
		lpfc_printf_log(phba, KERN_INFO, LOG_INIT,
				"3340 Set Affinity: not present "
				"CPU %d hdwq %d\n",
				cpu, cpup->hdwq);
	}

	/* The cpu_map array will be used later during initialization
	 * when EQ / CQ / WQs are allocated and configured.
	 */
	return;
}

/**
 * lpfc_cpuhp_get_eq
 *
 * @phba:   pointer to lpfc hba data structure.
 * @cpu:    cpu going offline
<<<<<<< HEAD
 * @eqlist:
 */
static void
lpfc_cpuhp_get_eq(struct lpfc_hba *phba, unsigned int cpu,
		  struct list_head *eqlist)
{
	struct lpfc_vector_map_info *map;
	const struct cpumask *maskp;
	struct lpfc_queue *eq;
	unsigned int i;
	cpumask_t tmp;
	u16 idx;

=======
 * @eqlist: eq list to append to
 */
static int
lpfc_cpuhp_get_eq(struct lpfc_hba *phba, unsigned int cpu,
		  struct list_head *eqlist)
{
	const struct cpumask *maskp;
	struct lpfc_queue *eq;
	struct cpumask *tmp;
	u16 idx;

	tmp = kzalloc(cpumask_size(), GFP_KERNEL);
	if (!tmp)
		return -ENOMEM;

>>>>>>> d1988041
	for (idx = 0; idx < phba->cfg_irq_chann; idx++) {
		maskp = pci_irq_get_affinity(phba->pcidev, idx);
		if (!maskp)
			continue;
		/*
		 * if irq is not affinitized to the cpu going
		 * then we don't need to poll the eq attached
		 * to it.
		 */
<<<<<<< HEAD
		if (!cpumask_and(&tmp, maskp, cpumask_of(cpu)))
=======
		if (!cpumask_and(tmp, maskp, cpumask_of(cpu)))
>>>>>>> d1988041
			continue;
		/* get the cpus that are online and are affini-
		 * tized to this irq vector.  If the count is
		 * more than 1 then cpuhp is not going to shut-
		 * down this vector.  Since this cpu has not
		 * gone offline yet, we need >1.
		 */
<<<<<<< HEAD
		cpumask_and(&tmp, maskp, cpu_online_mask);
		if (cpumask_weight(&tmp) > 1)
=======
		cpumask_and(tmp, maskp, cpu_online_mask);
		if (cpumask_weight(tmp) > 1)
>>>>>>> d1988041
			continue;

		/* Now that we have an irq to shutdown, get the eq
		 * mapped to this irq.  Note: multiple hdwq's in
		 * the software can share an eq, but eventually
		 * only eq will be mapped to this vector
		 */
<<<<<<< HEAD
		for_each_possible_cpu(i) {
			map = &phba->sli4_hba.cpu_map[i];
			if (!(map->irq == pci_irq_vector(phba->pcidev, idx)))
				continue;
			eq = phba->sli4_hba.hdwq[map->hdwq].hba_eq;
			list_add(&eq->_poll_list, eqlist);
			/* 1 is good enough. others will be a copy of this */
			break;
		}
	}
=======
		eq = phba->sli4_hba.hba_eq_hdl[idx].eq;
		list_add(&eq->_poll_list, eqlist);
	}
	kfree(tmp);
	return 0;
>>>>>>> d1988041
}

static void __lpfc_cpuhp_remove(struct lpfc_hba *phba)
{
	if (phba->sli_rev != LPFC_SLI_REV4)
		return;

	cpuhp_state_remove_instance_nocalls(lpfc_cpuhp_state,
					    &phba->cpuhp);
	/*
	 * unregistering the instance doesn't stop the polling
	 * timer. Wait for the poll timer to retire.
	 */
	synchronize_rcu();
	del_timer_sync(&phba->cpuhp_poll_timer);
}

static void lpfc_cpuhp_remove(struct lpfc_hba *phba)
{
	if (phba->pport->fc_flag & FC_OFFLINE_MODE)
		return;

	__lpfc_cpuhp_remove(phba);
}

static void lpfc_cpuhp_add(struct lpfc_hba *phba)
{
	if (phba->sli_rev != LPFC_SLI_REV4)
		return;

	rcu_read_lock();

<<<<<<< HEAD
	if (!list_empty(&phba->poll_list)) {
		timer_setup(&phba->cpuhp_poll_timer, lpfc_sli4_poll_hbtimer, 0);
		mod_timer(&phba->cpuhp_poll_timer,
			  jiffies + msecs_to_jiffies(LPFC_POLL_HB));
	}
=======
	if (!list_empty(&phba->poll_list))
		mod_timer(&phba->cpuhp_poll_timer,
			  jiffies + msecs_to_jiffies(LPFC_POLL_HB));
>>>>>>> d1988041

	rcu_read_unlock();

	cpuhp_state_add_instance_nocalls(lpfc_cpuhp_state,
					 &phba->cpuhp);
}

static int __lpfc_cpuhp_checks(struct lpfc_hba *phba, int *retval)
{
	if (phba->pport->load_flag & FC_UNLOADING) {
		*retval = -EAGAIN;
		return true;
	}

	if (phba->sli_rev != LPFC_SLI_REV4) {
		*retval = 0;
		return true;
	}

	/* proceed with the hotplug */
	return false;
}

<<<<<<< HEAD
=======
/**
 * lpfc_irq_set_aff - set IRQ affinity
 * @eqhdl: EQ handle
 * @cpu: cpu to set affinity
 *
 **/
static inline void
lpfc_irq_set_aff(struct lpfc_hba_eq_hdl *eqhdl, unsigned int cpu)
{
	cpumask_clear(&eqhdl->aff_mask);
	cpumask_set_cpu(cpu, &eqhdl->aff_mask);
	irq_set_status_flags(eqhdl->irq, IRQ_NO_BALANCING);
	irq_set_affinity_hint(eqhdl->irq, &eqhdl->aff_mask);
}

/**
 * lpfc_irq_clear_aff - clear IRQ affinity
 * @eqhdl: EQ handle
 *
 **/
static inline void
lpfc_irq_clear_aff(struct lpfc_hba_eq_hdl *eqhdl)
{
	cpumask_clear(&eqhdl->aff_mask);
	irq_clear_status_flags(eqhdl->irq, IRQ_NO_BALANCING);
}

/**
 * lpfc_irq_rebalance - rebalances IRQ affinity according to cpuhp event
 * @phba: pointer to HBA context object.
 * @cpu: cpu going offline/online
 * @offline: true, cpu is going offline. false, cpu is coming online.
 *
 * If cpu is going offline, we'll try our best effort to find the next
 * online cpu on the phba's original_mask and migrate all offlining IRQ
 * affinities.
 *
 * If cpu is coming online, reaffinitize the IRQ back to the onlining cpu.
 *
 * Note: Call only if NUMA or NHT mode is enabled, otherwise rely on
 *	 PCI_IRQ_AFFINITY to auto-manage IRQ affinity.
 *
 **/
static void
lpfc_irq_rebalance(struct lpfc_hba *phba, unsigned int cpu, bool offline)
{
	struct lpfc_vector_map_info *cpup;
	struct cpumask *aff_mask;
	unsigned int cpu_select, cpu_next, idx;
	const struct cpumask *orig_mask;

	if (phba->irq_chann_mode == NORMAL_MODE)
		return;

	orig_mask = &phba->sli4_hba.irq_aff_mask;

	if (!cpumask_test_cpu(cpu, orig_mask))
		return;

	cpup = &phba->sli4_hba.cpu_map[cpu];

	if (!(cpup->flag & LPFC_CPU_FIRST_IRQ))
		return;

	if (offline) {
		/* Find next online CPU on original mask */
		cpu_next = cpumask_next_wrap(cpu, orig_mask, cpu, true);
		cpu_select = lpfc_next_online_cpu(orig_mask, cpu_next);

		/* Found a valid CPU */
		if ((cpu_select < nr_cpu_ids) && (cpu_select != cpu)) {
			/* Go through each eqhdl and ensure offlining
			 * cpu aff_mask is migrated
			 */
			for (idx = 0; idx < phba->cfg_irq_chann; idx++) {
				aff_mask = lpfc_get_aff_mask(idx);

				/* Migrate affinity */
				if (cpumask_test_cpu(cpu, aff_mask))
					lpfc_irq_set_aff(lpfc_get_eq_hdl(idx),
							 cpu_select);
			}
		} else {
			/* Rely on irqbalance if no online CPUs left on NUMA */
			for (idx = 0; idx < phba->cfg_irq_chann; idx++)
				lpfc_irq_clear_aff(lpfc_get_eq_hdl(idx));
		}
	} else {
		/* Migrate affinity back to this CPU */
		lpfc_irq_set_aff(lpfc_get_eq_hdl(cpup->eq), cpu);
	}
}

>>>>>>> d1988041
static int lpfc_cpu_offline(unsigned int cpu, struct hlist_node *node)
{
	struct lpfc_hba *phba = hlist_entry_safe(node, struct lpfc_hba, cpuhp);
	struct lpfc_queue *eq, *next;
	LIST_HEAD(eqlist);
	int retval;

	if (!phba) {
		WARN_ONCE(!phba, "cpu: %u. phba:NULL", raw_smp_processor_id());
		return 0;
	}

	if (__lpfc_cpuhp_checks(phba, &retval))
		return retval;

<<<<<<< HEAD
	lpfc_cpuhp_get_eq(phba, cpu, &eqlist);
=======
	lpfc_irq_rebalance(phba, cpu, true);

	retval = lpfc_cpuhp_get_eq(phba, cpu, &eqlist);
	if (retval)
		return retval;
>>>>>>> d1988041

	/* start polling on these eq's */
	list_for_each_entry_safe(eq, next, &eqlist, _poll_list) {
		list_del_init(&eq->_poll_list);
		lpfc_sli4_start_polling(eq);
	}

	return 0;
}

static int lpfc_cpu_online(unsigned int cpu, struct hlist_node *node)
{
	struct lpfc_hba *phba = hlist_entry_safe(node, struct lpfc_hba, cpuhp);
	struct lpfc_queue *eq, *next;
	unsigned int n;
	int retval;

	if (!phba) {
		WARN_ONCE(!phba, "cpu: %u. phba:NULL", raw_smp_processor_id());
		return 0;
	}

	if (__lpfc_cpuhp_checks(phba, &retval))
		return retval;

<<<<<<< HEAD
=======
	lpfc_irq_rebalance(phba, cpu, false);

>>>>>>> d1988041
	list_for_each_entry_safe(eq, next, &phba->poll_list, _poll_list) {
		n = lpfc_find_cpu_handle(phba, eq->hdwq, LPFC_FIND_BY_HDWQ);
		if (n == cpu)
			lpfc_sli4_stop_polling(eq);
	}

	return 0;
}

/**
 * lpfc_sli4_enable_msix - Enable MSI-X interrupt mode to SLI-4 device
 * @phba: pointer to lpfc hba data structure.
 *
 * This routine is invoked to enable the MSI-X interrupt vectors to device
 * with SLI-4 interface spec.  It also allocates MSI-X vectors and maps them
 * to cpus on the system.
 *
 * When cfg_irq_numa is enabled, the adapter will only allocate vectors for
 * the number of cpus on the same numa node as this adapter.  The vectors are
 * allocated without requesting OS affinity mapping.  A vector will be
 * allocated and assigned to each online and offline cpu.  If the cpu is
 * online, then affinity will be set to that cpu.  If the cpu is offline, then
 * affinity will be set to the nearest peer cpu within the numa node that is
 * online.  If there are no online cpus within the numa node, affinity is not
 * assigned and the OS may do as it pleases. Note: cpu vector affinity mapping
 * is consistent with the way cpu online/offline is handled when cfg_irq_numa is
 * configured.
 *
 * If numa mode is not enabled and there is more than 1 vector allocated, then
 * the driver relies on the managed irq interface where the OS assigns vector to
 * cpu affinity.  The driver will then use that affinity mapping to setup its
 * cpu mapping table.
 *
 * Return codes
 * 0 - successful
 * other values - error
 **/
static int
lpfc_sli4_enable_msix(struct lpfc_hba *phba)
{
	int vectors, rc, index;
	char *name;
	const struct cpumask *aff_mask = NULL;
	unsigned int cpu = 0, cpu_cnt = 0, cpu_select = nr_cpu_ids;
	struct lpfc_vector_map_info *cpup;
	struct lpfc_hba_eq_hdl *eqhdl;
	const struct cpumask *maskp;
	unsigned int flags = PCI_IRQ_MSIX;

	/* Set up MSI-X multi-message vectors */
	vectors = phba->cfg_irq_chann;

	if (phba->irq_chann_mode != NORMAL_MODE)
		aff_mask = &phba->sli4_hba.irq_aff_mask;

	if (aff_mask) {
		cpu_cnt = cpumask_weight(aff_mask);
		vectors = min(phba->cfg_irq_chann, cpu_cnt);

		/* cpu: iterates over aff_mask including offline or online
		 * cpu_select: iterates over online aff_mask to set affinity
		 */
		cpu = cpumask_first(aff_mask);
		cpu_select = lpfc_next_online_cpu(aff_mask, cpu);
	} else {
		flags |= PCI_IRQ_AFFINITY;
	}

	rc = pci_alloc_irq_vectors(phba->pcidev, 1, vectors, flags);
	if (rc < 0) {
		lpfc_printf_log(phba, KERN_INFO, LOG_INIT,
				"0484 PCI enable MSI-X failed (%d)\n", rc);
		goto vec_fail_out;
	}
	vectors = rc;

	/* Assign MSI-X vectors to interrupt handlers */
	for (index = 0; index < vectors; index++) {
		eqhdl = lpfc_get_eq_hdl(index);
		name = eqhdl->handler_name;
		memset(name, 0, LPFC_SLI4_HANDLER_NAME_SZ);
		snprintf(name, LPFC_SLI4_HANDLER_NAME_SZ,
			 LPFC_DRIVER_HANDLER_NAME"%d", index);

		eqhdl->idx = index;
		rc = request_irq(pci_irq_vector(phba->pcidev, index),
			 &lpfc_sli4_hba_intr_handler, 0,
			 name, eqhdl);
		if (rc) {
			lpfc_printf_log(phba, KERN_WARNING, LOG_INIT,
					"0486 MSI-X fast-path (%d) "
					"request_irq failed (%d)\n", index, rc);
			goto cfg_fail_out;
		}

		eqhdl->irq = pci_irq_vector(phba->pcidev, index);

		if (aff_mask) {
			/* If found a neighboring online cpu, set affinity */
			if (cpu_select < nr_cpu_ids)
				lpfc_irq_set_aff(eqhdl, cpu_select);

			/* Assign EQ to cpu_map */
			lpfc_assign_eq_map_info(phba, index,
						LPFC_CPU_FIRST_IRQ,
						cpu);

			/* Iterate to next offline or online cpu in aff_mask */
			cpu = cpumask_next(cpu, aff_mask);

			/* Find next online cpu in aff_mask to set affinity */
			cpu_select = lpfc_next_online_cpu(aff_mask, cpu);
		} else if (vectors == 1) {
			cpu = cpumask_first(cpu_present_mask);
			lpfc_assign_eq_map_info(phba, index, LPFC_CPU_FIRST_IRQ,
						cpu);
		} else {
			maskp = pci_irq_get_affinity(phba->pcidev, index);

			/* Loop through all CPUs associated with vector index */
			for_each_cpu_and(cpu, maskp, cpu_present_mask) {
				cpup = &phba->sli4_hba.cpu_map[cpu];

				/* If this is the first CPU thats assigned to
				 * this vector, set LPFC_CPU_FIRST_IRQ.
				 *
				 * With certain platforms its possible that irq
				 * vectors are affinitized to all the cpu's.
				 * This can result in each cpu_map.eq to be set
				 * to the last vector, resulting in overwrite
				 * of all the previous cpu_map.eq.  Ensure that
				 * each vector receives a place in cpu_map.
				 * Later call to lpfc_cpu_affinity_check will
				 * ensure we are nicely balanced out.
				 */
				if (cpup->eq != LPFC_VECTOR_MAP_EMPTY)
					continue;
				lpfc_assign_eq_map_info(phba, index,
							LPFC_CPU_FIRST_IRQ,
							cpu);
				break;
			}
		}
	}

	if (vectors != phba->cfg_irq_chann) {
		lpfc_printf_log(phba, KERN_ERR, LOG_TRACE_EVENT,
				"3238 Reducing IO channels to match number of "
				"MSI-X vectors, requested %d got %d\n",
				phba->cfg_irq_chann, vectors);
		if (phba->cfg_irq_chann > vectors)
			phba->cfg_irq_chann = vectors;
	}

	return rc;

cfg_fail_out:
	/* free the irq already requested */
	for (--index; index >= 0; index--) {
		eqhdl = lpfc_get_eq_hdl(index);
		lpfc_irq_clear_aff(eqhdl);
		irq_set_affinity_hint(eqhdl->irq, NULL);
		free_irq(eqhdl->irq, eqhdl);
	}

	/* Unconfigure MSI-X capability structure */
	pci_free_irq_vectors(phba->pcidev);

vec_fail_out:
	return rc;
}

/**
 * lpfc_sli4_enable_msi - Enable MSI interrupt mode to SLI-4 device
 * @phba: pointer to lpfc hba data structure.
 *
 * This routine is invoked to enable the MSI interrupt mode to device with
 * SLI-4 interface spec. The kernel function pci_alloc_irq_vectors() is
 * called to enable the MSI vector. The device driver is responsible for
 * calling the request_irq() to register MSI vector with a interrupt the
 * handler, which is done in this function.
 *
 * Return codes
 * 	0 - successful
 * 	other values - error
 **/
static int
lpfc_sli4_enable_msi(struct lpfc_hba *phba)
{
	int rc, index;
	unsigned int cpu;
	struct lpfc_hba_eq_hdl *eqhdl;

	rc = pci_alloc_irq_vectors(phba->pcidev, 1, 1,
				   PCI_IRQ_MSI | PCI_IRQ_AFFINITY);
	if (rc > 0)
		lpfc_printf_log(phba, KERN_INFO, LOG_INIT,
				"0487 PCI enable MSI mode success.\n");
	else {
		lpfc_printf_log(phba, KERN_INFO, LOG_INIT,
				"0488 PCI enable MSI mode failed (%d)\n", rc);
		return rc ? rc : -1;
	}

	rc = request_irq(phba->pcidev->irq, lpfc_sli4_intr_handler,
			 0, LPFC_DRIVER_NAME, phba);
	if (rc) {
		pci_free_irq_vectors(phba->pcidev);
		lpfc_printf_log(phba, KERN_WARNING, LOG_INIT,
				"0490 MSI request_irq failed (%d)\n", rc);
		return rc;
	}

	eqhdl = lpfc_get_eq_hdl(0);
	eqhdl->irq = pci_irq_vector(phba->pcidev, 0);

	cpu = cpumask_first(cpu_present_mask);
	lpfc_assign_eq_map_info(phba, 0, LPFC_CPU_FIRST_IRQ, cpu);

	for (index = 0; index < phba->cfg_irq_chann; index++) {
		eqhdl = lpfc_get_eq_hdl(index);
		eqhdl->idx = index;
	}

	return 0;
}

/**
 * lpfc_sli4_enable_intr - Enable device interrupt to SLI-4 device
 * @phba: pointer to lpfc hba data structure.
 * @cfg_mode: Interrupt configuration mode (INTx, MSI or MSI-X).
 *
 * This routine is invoked to enable device interrupt and associate driver's
 * interrupt handler(s) to interrupt vector(s) to device with SLI-4
 * interface spec. Depends on the interrupt mode configured to the driver,
 * the driver will try to fallback from the configured interrupt mode to an
 * interrupt mode which is supported by the platform, kernel, and device in
 * the order of:
 * MSI-X -> MSI -> IRQ.
 *
 * Return codes
 * 	0 - successful
 * 	other values - error
 **/
static uint32_t
lpfc_sli4_enable_intr(struct lpfc_hba *phba, uint32_t cfg_mode)
{
	uint32_t intr_mode = LPFC_INTR_ERROR;
	int retval, idx;

	if (cfg_mode == 2) {
		/* Preparation before conf_msi mbox cmd */
		retval = 0;
		if (!retval) {
			/* Now, try to enable MSI-X interrupt mode */
			retval = lpfc_sli4_enable_msix(phba);
			if (!retval) {
				/* Indicate initialization to MSI-X mode */
				phba->intr_type = MSIX;
				intr_mode = 2;
			}
		}
	}

	/* Fallback to MSI if MSI-X initialization failed */
	if (cfg_mode >= 1 && phba->intr_type == NONE) {
		retval = lpfc_sli4_enable_msi(phba);
		if (!retval) {
			/* Indicate initialization to MSI mode */
			phba->intr_type = MSI;
			intr_mode = 1;
		}
	}

	/* Fallback to INTx if both MSI-X/MSI initalization failed */
	if (phba->intr_type == NONE) {
		retval = request_irq(phba->pcidev->irq, lpfc_sli4_intr_handler,
				     IRQF_SHARED, LPFC_DRIVER_NAME, phba);
		if (!retval) {
			struct lpfc_hba_eq_hdl *eqhdl;
			unsigned int cpu;

			/* Indicate initialization to INTx mode */
			phba->intr_type = INTx;
			intr_mode = 0;

			eqhdl = lpfc_get_eq_hdl(0);
			eqhdl->irq = pci_irq_vector(phba->pcidev, 0);

			cpu = cpumask_first(cpu_present_mask);
			lpfc_assign_eq_map_info(phba, 0, LPFC_CPU_FIRST_IRQ,
						cpu);
			for (idx = 0; idx < phba->cfg_irq_chann; idx++) {
				eqhdl = lpfc_get_eq_hdl(idx);
				eqhdl->idx = idx;
			}
		}
	}
	return intr_mode;
}

/**
 * lpfc_sli4_disable_intr - Disable device interrupt to SLI-4 device
 * @phba: pointer to lpfc hba data structure.
 *
 * This routine is invoked to disable device interrupt and disassociate
 * the driver's interrupt handler(s) from interrupt vector(s) to device
 * with SLI-4 interface spec. Depending on the interrupt mode, the driver
 * will release the interrupt vector(s) for the message signaled interrupt.
 **/
static void
lpfc_sli4_disable_intr(struct lpfc_hba *phba)
{
	/* Disable the currently initialized interrupt mode */
	if (phba->intr_type == MSIX) {
		int index;
		struct lpfc_hba_eq_hdl *eqhdl;

		/* Free up MSI-X multi-message vectors */
		for (index = 0; index < phba->cfg_irq_chann; index++) {
			eqhdl = lpfc_get_eq_hdl(index);
			lpfc_irq_clear_aff(eqhdl);
			irq_set_affinity_hint(eqhdl->irq, NULL);
			free_irq(eqhdl->irq, eqhdl);
		}
	} else {
		free_irq(phba->pcidev->irq, phba);
	}

	pci_free_irq_vectors(phba->pcidev);

	/* Reset interrupt management states */
	phba->intr_type = NONE;
	phba->sli.slistat.sli_intr = 0;
}

/**
 * lpfc_unset_hba - Unset SLI3 hba device initialization
 * @phba: pointer to lpfc hba data structure.
 *
 * This routine is invoked to unset the HBA device initialization steps to
 * a device with SLI-3 interface spec.
 **/
static void
lpfc_unset_hba(struct lpfc_hba *phba)
{
	struct lpfc_vport *vport = phba->pport;
	struct Scsi_Host  *shost = lpfc_shost_from_vport(vport);

	spin_lock_irq(shost->host_lock);
	vport->load_flag |= FC_UNLOADING;
	spin_unlock_irq(shost->host_lock);

	kfree(phba->vpi_bmask);
	kfree(phba->vpi_ids);

	lpfc_stop_hba_timers(phba);

	phba->pport->work_port_events = 0;

	lpfc_sli_hba_down(phba);

	lpfc_sli_brdrestart(phba);

	lpfc_sli_disable_intr(phba);

	return;
}

/**
 * lpfc_sli4_xri_exchange_busy_wait - Wait for device XRI exchange busy
 * @phba: Pointer to HBA context object.
 *
 * This function is called in the SLI4 code path to wait for completion
 * of device's XRIs exchange busy. It will check the XRI exchange busy
 * on outstanding FCP and ELS I/Os every 10ms for up to 10 seconds; after
 * that, it will check the XRI exchange busy on outstanding FCP and ELS
 * I/Os every 30 seconds, log error message, and wait forever. Only when
 * all XRI exchange busy complete, the driver unload shall proceed with
 * invoking the function reset ioctl mailbox command to the CNA and the
 * the rest of the driver unload resource release.
 **/
static void
lpfc_sli4_xri_exchange_busy_wait(struct lpfc_hba *phba)
{
	struct lpfc_sli4_hdw_queue *qp;
	int idx, ccnt;
	int wait_time = 0;
	int io_xri_cmpl = 1;
	int nvmet_xri_cmpl = 1;
	int els_xri_cmpl = list_empty(&phba->sli4_hba.lpfc_abts_els_sgl_list);

	/* Driver just aborted IOs during the hba_unset process.  Pause
	 * here to give the HBA time to complete the IO and get entries
	 * into the abts lists.
	 */
	msleep(LPFC_XRI_EXCH_BUSY_WAIT_T1 * 5);

	/* Wait for NVME pending IO to flush back to transport. */
	if (phba->cfg_enable_fc4_type & LPFC_ENABLE_NVME)
		lpfc_nvme_wait_for_io_drain(phba);

	ccnt = 0;
	for (idx = 0; idx < phba->cfg_hdw_queue; idx++) {
		qp = &phba->sli4_hba.hdwq[idx];
		io_xri_cmpl = list_empty(&qp->lpfc_abts_io_buf_list);
		if (!io_xri_cmpl) /* if list is NOT empty */
			ccnt++;
	}
	if (ccnt)
		io_xri_cmpl = 0;

	if (phba->cfg_enable_fc4_type & LPFC_ENABLE_NVME) {
		nvmet_xri_cmpl =
			list_empty(&phba->sli4_hba.lpfc_abts_nvmet_ctx_list);
	}

	while (!els_xri_cmpl || !io_xri_cmpl || !nvmet_xri_cmpl) {
		if (wait_time > LPFC_XRI_EXCH_BUSY_WAIT_TMO) {
			if (!nvmet_xri_cmpl)
				lpfc_printf_log(phba, KERN_ERR, LOG_TRACE_EVENT,
						"6424 NVMET XRI exchange busy "
						"wait time: %d seconds.\n",
						wait_time/1000);
			if (!io_xri_cmpl)
				lpfc_printf_log(phba, KERN_ERR, LOG_TRACE_EVENT,
						"6100 IO XRI exchange busy "
						"wait time: %d seconds.\n",
						wait_time/1000);
			if (!els_xri_cmpl)
				lpfc_printf_log(phba, KERN_ERR, LOG_TRACE_EVENT,
						"2878 ELS XRI exchange busy "
						"wait time: %d seconds.\n",
						wait_time/1000);
			msleep(LPFC_XRI_EXCH_BUSY_WAIT_T2);
			wait_time += LPFC_XRI_EXCH_BUSY_WAIT_T2;
		} else {
			msleep(LPFC_XRI_EXCH_BUSY_WAIT_T1);
			wait_time += LPFC_XRI_EXCH_BUSY_WAIT_T1;
		}

		ccnt = 0;
		for (idx = 0; idx < phba->cfg_hdw_queue; idx++) {
			qp = &phba->sli4_hba.hdwq[idx];
			io_xri_cmpl = list_empty(
			    &qp->lpfc_abts_io_buf_list);
			if (!io_xri_cmpl) /* if list is NOT empty */
				ccnt++;
		}
		if (ccnt)
			io_xri_cmpl = 0;

		if (phba->cfg_enable_fc4_type & LPFC_ENABLE_NVME) {
			nvmet_xri_cmpl = list_empty(
				&phba->sli4_hba.lpfc_abts_nvmet_ctx_list);
		}
		els_xri_cmpl =
			list_empty(&phba->sli4_hba.lpfc_abts_els_sgl_list);

	}
}

/**
 * lpfc_sli4_hba_unset - Unset the fcoe hba
 * @phba: Pointer to HBA context object.
 *
 * This function is called in the SLI4 code path to reset the HBA's FCoE
 * function. The caller is not required to hold any lock. This routine
 * issues PCI function reset mailbox command to reset the FCoE function.
 * At the end of the function, it calls lpfc_hba_down_post function to
 * free any pending commands.
 **/
static void
lpfc_sli4_hba_unset(struct lpfc_hba *phba)
{
	int wait_cnt = 0;
	LPFC_MBOXQ_t *mboxq;
	struct pci_dev *pdev = phba->pcidev;

	lpfc_stop_hba_timers(phba);
	if (phba->pport)
		phba->sli4_hba.intr_enable = 0;

	/*
	 * Gracefully wait out the potential current outstanding asynchronous
	 * mailbox command.
	 */

	/* First, block any pending async mailbox command from posted */
	spin_lock_irq(&phba->hbalock);
	phba->sli.sli_flag |= LPFC_SLI_ASYNC_MBX_BLK;
	spin_unlock_irq(&phba->hbalock);
	/* Now, trying to wait it out if we can */
	while (phba->sli.sli_flag & LPFC_SLI_MBOX_ACTIVE) {
		msleep(10);
		if (++wait_cnt > LPFC_ACTIVE_MBOX_WAIT_CNT)
			break;
	}
	/* Forcefully release the outstanding mailbox command if timed out */
	if (phba->sli.sli_flag & LPFC_SLI_MBOX_ACTIVE) {
		spin_lock_irq(&phba->hbalock);
		mboxq = phba->sli.mbox_active;
		mboxq->u.mb.mbxStatus = MBX_NOT_FINISHED;
		__lpfc_mbox_cmpl_put(phba, mboxq);
		phba->sli.sli_flag &= ~LPFC_SLI_MBOX_ACTIVE;
		phba->sli.mbox_active = NULL;
		spin_unlock_irq(&phba->hbalock);
	}

	/* Abort all iocbs associated with the hba */
	lpfc_sli_hba_iocb_abort(phba);

	/* Wait for completion of device XRI exchange busy */
	lpfc_sli4_xri_exchange_busy_wait(phba);

	/* per-phba callback de-registration for hotplug event */
	if (phba->pport)
		lpfc_cpuhp_remove(phba);

	/* Disable PCI subsystem interrupt */
	lpfc_sli4_disable_intr(phba);

	/* Disable SR-IOV if enabled */
	if (phba->cfg_sriov_nr_virtfn)
		pci_disable_sriov(pdev);

	/* Stop kthread signal shall trigger work_done one more time */
	kthread_stop(phba->worker_thread);

	/* Disable FW logging to host memory */
	lpfc_ras_stop_fwlog(phba);

	/* Unset the queues shared with the hardware then release all
	 * allocated resources.
	 */
	lpfc_sli4_queue_unset(phba);
	lpfc_sli4_queue_destroy(phba);

	/* Reset SLI4 HBA FCoE function */
	lpfc_pci_function_reset(phba);

	/* Free RAS DMA memory */
	if (phba->ras_fwlog.ras_enabled)
		lpfc_sli4_ras_dma_free(phba);

	/* Stop the SLI4 device port */
	if (phba->pport)
		phba->pport->work_port_events = 0;
}

 /**
 * lpfc_pc_sli4_params_get - Get the SLI4_PARAMS port capabilities.
 * @phba: Pointer to HBA context object.
 * @mboxq: Pointer to the mailboxq memory for the mailbox command response.
 *
 * This function is called in the SLI4 code path to read the port's
 * sli4 capabilities.
 *
 * This function may be be called from any context that can block-wait
 * for the completion.  The expectation is that this routine is called
 * typically from probe_one or from the online routine.
 **/
int
lpfc_pc_sli4_params_get(struct lpfc_hba *phba, LPFC_MBOXQ_t *mboxq)
{
	int rc;
	struct lpfc_mqe *mqe;
	struct lpfc_pc_sli4_params *sli4_params;
	uint32_t mbox_tmo;

	rc = 0;
	mqe = &mboxq->u.mqe;

	/* Read the port's SLI4 Parameters port capabilities */
	lpfc_pc_sli4_params(mboxq);
	if (!phba->sli4_hba.intr_enable)
		rc = lpfc_sli_issue_mbox(phba, mboxq, MBX_POLL);
	else {
		mbox_tmo = lpfc_mbox_tmo_val(phba, mboxq);
		rc = lpfc_sli_issue_mbox_wait(phba, mboxq, mbox_tmo);
	}

	if (unlikely(rc))
		return 1;

	sli4_params = &phba->sli4_hba.pc_sli4_params;
	sli4_params->if_type = bf_get(if_type, &mqe->un.sli4_params);
	sli4_params->sli_rev = bf_get(sli_rev, &mqe->un.sli4_params);
	sli4_params->sli_family = bf_get(sli_family, &mqe->un.sli4_params);
	sli4_params->featurelevel_1 = bf_get(featurelevel_1,
					     &mqe->un.sli4_params);
	sli4_params->featurelevel_2 = bf_get(featurelevel_2,
					     &mqe->un.sli4_params);
	sli4_params->proto_types = mqe->un.sli4_params.word3;
	sli4_params->sge_supp_len = mqe->un.sli4_params.sge_supp_len;
	sli4_params->if_page_sz = bf_get(if_page_sz, &mqe->un.sli4_params);
	sli4_params->rq_db_window = bf_get(rq_db_window, &mqe->un.sli4_params);
	sli4_params->loopbk_scope = bf_get(loopbk_scope, &mqe->un.sli4_params);
	sli4_params->eq_pages_max = bf_get(eq_pages, &mqe->un.sli4_params);
	sli4_params->eqe_size = bf_get(eqe_size, &mqe->un.sli4_params);
	sli4_params->cq_pages_max = bf_get(cq_pages, &mqe->un.sli4_params);
	sli4_params->cqe_size = bf_get(cqe_size, &mqe->un.sli4_params);
	sli4_params->mq_pages_max = bf_get(mq_pages, &mqe->un.sli4_params);
	sli4_params->mqe_size = bf_get(mqe_size, &mqe->un.sli4_params);
	sli4_params->mq_elem_cnt = bf_get(mq_elem_cnt, &mqe->un.sli4_params);
	sli4_params->wq_pages_max = bf_get(wq_pages, &mqe->un.sli4_params);
	sli4_params->wqe_size = bf_get(wqe_size, &mqe->un.sli4_params);
	sli4_params->rq_pages_max = bf_get(rq_pages, &mqe->un.sli4_params);
	sli4_params->rqe_size = bf_get(rqe_size, &mqe->un.sli4_params);
	sli4_params->hdr_pages_max = bf_get(hdr_pages, &mqe->un.sli4_params);
	sli4_params->hdr_size = bf_get(hdr_size, &mqe->un.sli4_params);
	sli4_params->hdr_pp_align = bf_get(hdr_pp_align, &mqe->un.sli4_params);
	sli4_params->sgl_pages_max = bf_get(sgl_pages, &mqe->un.sli4_params);
	sli4_params->sgl_pp_align = bf_get(sgl_pp_align, &mqe->un.sli4_params);

	/* Make sure that sge_supp_len can be handled by the driver */
	if (sli4_params->sge_supp_len > LPFC_MAX_SGE_SIZE)
		sli4_params->sge_supp_len = LPFC_MAX_SGE_SIZE;

	return rc;
}

/**
 * lpfc_get_sli4_parameters - Get the SLI4 Config PARAMETERS.
 * @phba: Pointer to HBA context object.
 * @mboxq: Pointer to the mailboxq memory for the mailbox command response.
 *
 * This function is called in the SLI4 code path to read the port's
 * sli4 capabilities.
 *
 * This function may be be called from any context that can block-wait
 * for the completion.  The expectation is that this routine is called
 * typically from probe_one or from the online routine.
 **/
int
lpfc_get_sli4_parameters(struct lpfc_hba *phba, LPFC_MBOXQ_t *mboxq)
{
	int rc;
	struct lpfc_mqe *mqe = &mboxq->u.mqe;
	struct lpfc_pc_sli4_params *sli4_params;
	uint32_t mbox_tmo;
	int length;
	bool exp_wqcq_pages = true;
	struct lpfc_sli4_parameters *mbx_sli4_parameters;

	/*
	 * By default, the driver assumes the SLI4 port requires RPI
	 * header postings.  The SLI4_PARAM response will correct this
	 * assumption.
	 */
	phba->sli4_hba.rpi_hdrs_in_use = 1;

	/* Read the port's SLI4 Config Parameters */
	length = (sizeof(struct lpfc_mbx_get_sli4_parameters) -
		  sizeof(struct lpfc_sli4_cfg_mhdr));
	lpfc_sli4_config(phba, mboxq, LPFC_MBOX_SUBSYSTEM_COMMON,
			 LPFC_MBOX_OPCODE_GET_SLI4_PARAMETERS,
			 length, LPFC_SLI4_MBX_EMBED);
	if (!phba->sli4_hba.intr_enable)
		rc = lpfc_sli_issue_mbox(phba, mboxq, MBX_POLL);
	else {
		mbox_tmo = lpfc_mbox_tmo_val(phba, mboxq);
		rc = lpfc_sli_issue_mbox_wait(phba, mboxq, mbox_tmo);
	}
	if (unlikely(rc))
		return rc;
	sli4_params = &phba->sli4_hba.pc_sli4_params;
	mbx_sli4_parameters = &mqe->un.get_sli4_parameters.sli4_parameters;
	sli4_params->if_type = bf_get(cfg_if_type, mbx_sli4_parameters);
	sli4_params->sli_rev = bf_get(cfg_sli_rev, mbx_sli4_parameters);
	sli4_params->sli_family = bf_get(cfg_sli_family, mbx_sli4_parameters);
	sli4_params->featurelevel_1 = bf_get(cfg_sli_hint_1,
					     mbx_sli4_parameters);
	sli4_params->featurelevel_2 = bf_get(cfg_sli_hint_2,
					     mbx_sli4_parameters);
	if (bf_get(cfg_phwq, mbx_sli4_parameters))
		phba->sli3_options |= LPFC_SLI4_PHWQ_ENABLED;
	else
		phba->sli3_options &= ~LPFC_SLI4_PHWQ_ENABLED;
	sli4_params->sge_supp_len = mbx_sli4_parameters->sge_supp_len;
	sli4_params->loopbk_scope = bf_get(loopbk_scope, mbx_sli4_parameters);
	sli4_params->oas_supported = bf_get(cfg_oas, mbx_sli4_parameters);
	sli4_params->cqv = bf_get(cfg_cqv, mbx_sli4_parameters);
	sli4_params->mqv = bf_get(cfg_mqv, mbx_sli4_parameters);
	sli4_params->wqv = bf_get(cfg_wqv, mbx_sli4_parameters);
	sli4_params->rqv = bf_get(cfg_rqv, mbx_sli4_parameters);
	sli4_params->eqav = bf_get(cfg_eqav, mbx_sli4_parameters);
	sli4_params->cqav = bf_get(cfg_cqav, mbx_sli4_parameters);
	sli4_params->wqsize = bf_get(cfg_wqsize, mbx_sli4_parameters);
	sli4_params->bv1s = bf_get(cfg_bv1s, mbx_sli4_parameters);
	sli4_params->pls = bf_get(cfg_pvl, mbx_sli4_parameters);
	sli4_params->sgl_pages_max = bf_get(cfg_sgl_page_cnt,
					    mbx_sli4_parameters);
	sli4_params->wqpcnt = bf_get(cfg_wqpcnt, mbx_sli4_parameters);
	sli4_params->sgl_pp_align = bf_get(cfg_sgl_pp_align,
					   mbx_sli4_parameters);
	phba->sli4_hba.extents_in_use = bf_get(cfg_ext, mbx_sli4_parameters);
	phba->sli4_hba.rpi_hdrs_in_use = bf_get(cfg_hdrr, mbx_sli4_parameters);

	/* Check for Extended Pre-Registered SGL support */
	phba->cfg_xpsgl = bf_get(cfg_xpsgl, mbx_sli4_parameters);

	/* Check for firmware nvme support */
	rc = (bf_get(cfg_nvme, mbx_sli4_parameters) &&
		     bf_get(cfg_xib, mbx_sli4_parameters));

	if (rc) {
		/* Save this to indicate the Firmware supports NVME */
		sli4_params->nvme = 1;

		/* Firmware NVME support, check driver FC4 NVME support */
		if (phba->cfg_enable_fc4_type == LPFC_ENABLE_FCP) {
			lpfc_printf_log(phba, KERN_INFO, LOG_INIT | LOG_NVME,
					"6133 Disabling NVME support: "
					"FC4 type not supported: x%x\n",
					phba->cfg_enable_fc4_type);
			goto fcponly;
		}
	} else {
		/* No firmware NVME support, check driver FC4 NVME support */
		sli4_params->nvme = 0;
		if (phba->cfg_enable_fc4_type & LPFC_ENABLE_NVME) {
			lpfc_printf_log(phba, KERN_ERR, LOG_INIT | LOG_NVME,
					"6101 Disabling NVME support: Not "
					"supported by firmware (%d %d) x%x\n",
					bf_get(cfg_nvme, mbx_sli4_parameters),
					bf_get(cfg_xib, mbx_sli4_parameters),
					phba->cfg_enable_fc4_type);
fcponly:
			phba->nvme_support = 0;
			phba->nvmet_support = 0;
			phba->cfg_nvmet_mrq = 0;
			phba->cfg_nvme_seg_cnt = 0;

			/* If no FC4 type support, move to just SCSI support */
			if (!(phba->cfg_enable_fc4_type & LPFC_ENABLE_FCP))
				return -ENODEV;
			phba->cfg_enable_fc4_type = LPFC_ENABLE_FCP;
		}
	}

	/* If the NVME FC4 type is enabled, scale the sg_seg_cnt to
	 * accommodate 512K and 1M IOs in a single nvme buf.
	 */
	if (phba->cfg_enable_fc4_type & LPFC_ENABLE_NVME)
		phba->cfg_sg_seg_cnt = LPFC_MAX_NVME_SEG_CNT;

	/* Only embed PBDE for if_type 6, PBDE support requires xib be set */
	if ((bf_get(lpfc_sli_intf_if_type, &phba->sli4_hba.sli_intf) !=
	    LPFC_SLI_INTF_IF_TYPE_6) || (!bf_get(cfg_xib, mbx_sli4_parameters)))
		phba->cfg_enable_pbde = 0;

	/*
	 * To support Suppress Response feature we must satisfy 3 conditions.
	 * lpfc_suppress_rsp module parameter must be set (default).
	 * In SLI4-Parameters Descriptor:
	 * Extended Inline Buffers (XIB) must be supported.
	 * Suppress Response IU Not Supported (SRIUNS) must NOT be supported
	 * (double negative).
	 */
	if (phba->cfg_suppress_rsp && bf_get(cfg_xib, mbx_sli4_parameters) &&
	    !(bf_get(cfg_nosr, mbx_sli4_parameters)))
		phba->sli.sli_flag |= LPFC_SLI_SUPPRESS_RSP;
	else
		phba->cfg_suppress_rsp = 0;

	if (bf_get(cfg_eqdr, mbx_sli4_parameters))
		phba->sli.sli_flag |= LPFC_SLI_USE_EQDR;

	/* Make sure that sge_supp_len can be handled by the driver */
	if (sli4_params->sge_supp_len > LPFC_MAX_SGE_SIZE)
		sli4_params->sge_supp_len = LPFC_MAX_SGE_SIZE;

	/*
	 * Check whether the adapter supports an embedded copy of the
	 * FCP CMD IU within the WQE for FCP_Ixxx commands. In order
	 * to use this option, 128-byte WQEs must be used.
	 */
	if (bf_get(cfg_ext_embed_cb, mbx_sli4_parameters))
		phba->fcp_embed_io = 1;
	else
		phba->fcp_embed_io = 0;

	lpfc_printf_log(phba, KERN_INFO, LOG_INIT | LOG_NVME,
			"6422 XIB %d PBDE %d: FCP %d NVME %d %d %d\n",
			bf_get(cfg_xib, mbx_sli4_parameters),
			phba->cfg_enable_pbde,
			phba->fcp_embed_io, phba->nvme_support,
			phba->cfg_nvme_embed_cmd, phba->cfg_suppress_rsp);

	if ((bf_get(lpfc_sli_intf_if_type, &phba->sli4_hba.sli_intf) ==
	    LPFC_SLI_INTF_IF_TYPE_2) &&
	    (bf_get(lpfc_sli_intf_sli_family, &phba->sli4_hba.sli_intf) ==
		 LPFC_SLI_INTF_FAMILY_LNCR_A0))
		exp_wqcq_pages = false;

	if ((bf_get(cfg_cqpsize, mbx_sli4_parameters) & LPFC_CQ_16K_PAGE_SZ) &&
	    (bf_get(cfg_wqpsize, mbx_sli4_parameters) & LPFC_WQ_16K_PAGE_SZ) &&
	    exp_wqcq_pages &&
	    (sli4_params->wqsize & LPFC_WQ_SZ128_SUPPORT))
		phba->enab_exp_wqcq_pages = 1;
	else
		phba->enab_exp_wqcq_pages = 0;
	/*
	 * Check if the SLI port supports MDS Diagnostics
	 */
	if (bf_get(cfg_mds_diags, mbx_sli4_parameters))
		phba->mds_diags_support = 1;
	else
		phba->mds_diags_support = 0;

	/*
	 * Check if the SLI port supports NSLER
	 */
	if (bf_get(cfg_nsler, mbx_sli4_parameters))
		phba->nsler = 1;
	else
		phba->nsler = 0;

	return 0;
}

/**
 * lpfc_pci_probe_one_s3 - PCI probe func to reg SLI-3 device to PCI subsystem.
 * @pdev: pointer to PCI device
 * @pid: pointer to PCI device identifier
 *
 * This routine is to be called to attach a device with SLI-3 interface spec
 * to the PCI subsystem. When an Emulex HBA with SLI-3 interface spec is
 * presented on PCI bus, the kernel PCI subsystem looks at PCI device-specific
 * information of the device and driver to see if the driver state that it can
 * support this kind of device. If the match is successful, the driver core
 * invokes this routine. If this routine determines it can claim the HBA, it
 * does all the initialization that it needs to do to handle the HBA properly.
 *
 * Return code
 * 	0 - driver can claim the device
 * 	negative value - driver can not claim the device
 **/
static int
lpfc_pci_probe_one_s3(struct pci_dev *pdev, const struct pci_device_id *pid)
{
	struct lpfc_hba   *phba;
	struct lpfc_vport *vport = NULL;
	struct Scsi_Host  *shost = NULL;
	int error;
	uint32_t cfg_mode, intr_mode;

	/* Allocate memory for HBA structure */
	phba = lpfc_hba_alloc(pdev);
	if (!phba)
		return -ENOMEM;

	/* Perform generic PCI device enabling operation */
	error = lpfc_enable_pci_dev(phba);
	if (error)
		goto out_free_phba;

	/* Set up SLI API function jump table for PCI-device group-0 HBAs */
	error = lpfc_api_table_setup(phba, LPFC_PCI_DEV_LP);
	if (error)
		goto out_disable_pci_dev;

	/* Set up SLI-3 specific device PCI memory space */
	error = lpfc_sli_pci_mem_setup(phba);
	if (error) {
		lpfc_printf_log(phba, KERN_ERR, LOG_INIT,
				"1402 Failed to set up pci memory space.\n");
		goto out_disable_pci_dev;
	}

	/* Set up SLI-3 specific device driver resources */
	error = lpfc_sli_driver_resource_setup(phba);
	if (error) {
		lpfc_printf_log(phba, KERN_ERR, LOG_INIT,
				"1404 Failed to set up driver resource.\n");
		goto out_unset_pci_mem_s3;
	}

	/* Initialize and populate the iocb list per host */

	error = lpfc_init_iocb_list(phba, LPFC_IOCB_LIST_CNT);
	if (error) {
		lpfc_printf_log(phba, KERN_ERR, LOG_INIT,
				"1405 Failed to initialize iocb list.\n");
		goto out_unset_driver_resource_s3;
	}

	/* Set up common device driver resources */
	error = lpfc_setup_driver_resource_phase2(phba);
	if (error) {
		lpfc_printf_log(phba, KERN_ERR, LOG_INIT,
				"1406 Failed to set up driver resource.\n");
		goto out_free_iocb_list;
	}

	/* Get the default values for Model Name and Description */
	lpfc_get_hba_model_desc(phba, phba->ModelName, phba->ModelDesc);

	/* Create SCSI host to the physical port */
	error = lpfc_create_shost(phba);
	if (error) {
		lpfc_printf_log(phba, KERN_ERR, LOG_INIT,
				"1407 Failed to create scsi host.\n");
		goto out_unset_driver_resource;
	}

	/* Configure sysfs attributes */
	vport = phba->pport;
	error = lpfc_alloc_sysfs_attr(vport);
	if (error) {
		lpfc_printf_log(phba, KERN_ERR, LOG_INIT,
				"1476 Failed to allocate sysfs attr\n");
		goto out_destroy_shost;
	}

	shost = lpfc_shost_from_vport(vport); /* save shost for error cleanup */
	/* Now, trying to enable interrupt and bring up the device */
	cfg_mode = phba->cfg_use_msi;
	while (true) {
		/* Put device to a known state before enabling interrupt */
		lpfc_stop_port(phba);
		/* Configure and enable interrupt */
		intr_mode = lpfc_sli_enable_intr(phba, cfg_mode);
		if (intr_mode == LPFC_INTR_ERROR) {
			lpfc_printf_log(phba, KERN_ERR, LOG_TRACE_EVENT,
					"0431 Failed to enable interrupt.\n");
			error = -ENODEV;
			goto out_free_sysfs_attr;
		}
		/* SLI-3 HBA setup */
		if (lpfc_sli_hba_setup(phba)) {
			lpfc_printf_log(phba, KERN_ERR, LOG_TRACE_EVENT,
					"1477 Failed to set up hba\n");
			error = -ENODEV;
			goto out_remove_device;
		}

		/* Wait 50ms for the interrupts of previous mailbox commands */
		msleep(50);
		/* Check active interrupts on message signaled interrupts */
		if (intr_mode == 0 ||
		    phba->sli.slistat.sli_intr > LPFC_MSIX_VECTORS) {
			/* Log the current active interrupt mode */
			phba->intr_mode = intr_mode;
			lpfc_log_intr_mode(phba, intr_mode);
			break;
		} else {
			lpfc_printf_log(phba, KERN_INFO, LOG_INIT,
					"0447 Configure interrupt mode (%d) "
					"failed active interrupt test.\n",
					intr_mode);
			/* Disable the current interrupt mode */
			lpfc_sli_disable_intr(phba);
			/* Try next level of interrupt mode */
			cfg_mode = --intr_mode;
		}
	}

	/* Perform post initialization setup */
	lpfc_post_init_setup(phba);

	/* Check if there are static vports to be created. */
	lpfc_create_static_vport(phba);

	return 0;

out_remove_device:
	lpfc_unset_hba(phba);
out_free_sysfs_attr:
	lpfc_free_sysfs_attr(vport);
out_destroy_shost:
	lpfc_destroy_shost(phba);
out_unset_driver_resource:
	lpfc_unset_driver_resource_phase2(phba);
out_free_iocb_list:
	lpfc_free_iocb_list(phba);
out_unset_driver_resource_s3:
	lpfc_sli_driver_resource_unset(phba);
out_unset_pci_mem_s3:
	lpfc_sli_pci_mem_unset(phba);
out_disable_pci_dev:
	lpfc_disable_pci_dev(phba);
	if (shost)
		scsi_host_put(shost);
out_free_phba:
	lpfc_hba_free(phba);
	return error;
}

/**
 * lpfc_pci_remove_one_s3 - PCI func to unreg SLI-3 device from PCI subsystem.
 * @pdev: pointer to PCI device
 *
 * This routine is to be called to disattach a device with SLI-3 interface
 * spec from PCI subsystem. When an Emulex HBA with SLI-3 interface spec is
 * removed from PCI bus, it performs all the necessary cleanup for the HBA
 * device to be removed from the PCI subsystem properly.
 **/
static void
lpfc_pci_remove_one_s3(struct pci_dev *pdev)
{
	struct Scsi_Host  *shost = pci_get_drvdata(pdev);
	struct lpfc_vport *vport = (struct lpfc_vport *) shost->hostdata;
	struct lpfc_vport **vports;
	struct lpfc_hba   *phba = vport->phba;
	int i;

	spin_lock_irq(&phba->hbalock);
	vport->load_flag |= FC_UNLOADING;
	spin_unlock_irq(&phba->hbalock);

	lpfc_free_sysfs_attr(vport);

	/* Release all the vports against this physical port */
	vports = lpfc_create_vport_work_array(phba);
	if (vports != NULL)
		for (i = 0; i <= phba->max_vports && vports[i] != NULL; i++) {
			if (vports[i]->port_type == LPFC_PHYSICAL_PORT)
				continue;
			fc_vport_terminate(vports[i]->fc_vport);
		}
	lpfc_destroy_vport_work_array(phba, vports);

	/* Remove FC host and then SCSI host with the physical port */
	fc_remove_host(shost);
	scsi_remove_host(shost);

	lpfc_cleanup(vport);

	/*
	 * Bring down the SLI Layer. This step disable all interrupts,
	 * clears the rings, discards all mailbox commands, and resets
	 * the HBA.
	 */

	/* HBA interrupt will be disabled after this call */
	lpfc_sli_hba_down(phba);
	/* Stop kthread signal shall trigger work_done one more time */
	kthread_stop(phba->worker_thread);
	/* Final cleanup of txcmplq and reset the HBA */
	lpfc_sli_brdrestart(phba);

	kfree(phba->vpi_bmask);
	kfree(phba->vpi_ids);

	lpfc_stop_hba_timers(phba);
	spin_lock_irq(&phba->port_list_lock);
	list_del_init(&vport->listentry);
	spin_unlock_irq(&phba->port_list_lock);

	lpfc_debugfs_terminate(vport);

	/* Disable SR-IOV if enabled */
	if (phba->cfg_sriov_nr_virtfn)
		pci_disable_sriov(pdev);

	/* Disable interrupt */
	lpfc_sli_disable_intr(phba);

	scsi_host_put(shost);

	/*
	 * Call scsi_free before mem_free since scsi bufs are released to their
	 * corresponding pools here.
	 */
	lpfc_scsi_free(phba);
	lpfc_free_iocb_list(phba);

	lpfc_mem_free_all(phba);

	dma_free_coherent(&pdev->dev, lpfc_sli_hbq_size(),
			  phba->hbqslimp.virt, phba->hbqslimp.phys);

	/* Free resources associated with SLI2 interface */
	dma_free_coherent(&pdev->dev, SLI2_SLIM_SIZE,
			  phba->slim2p.virt, phba->slim2p.phys);

	/* unmap adapter SLIM and Control Registers */
	iounmap(phba->ctrl_regs_memmap_p);
	iounmap(phba->slim_memmap_p);

	lpfc_hba_free(phba);

	pci_release_mem_regions(pdev);
	pci_disable_device(pdev);
}

/**
 * lpfc_pci_suspend_one_s3 - PCI func to suspend SLI-3 device for power mgmnt
 * @pdev: pointer to PCI device
 * @msg: power management message
 *
 * This routine is to be called from the kernel's PCI subsystem to support
 * system Power Management (PM) to device with SLI-3 interface spec. When
 * PM invokes this method, it quiesces the device by stopping the driver's
 * worker thread for the device, turning off device's interrupt and DMA,
 * and bring the device offline. Note that as the driver implements the
 * minimum PM requirements to a power-aware driver's PM support for the
 * suspend/resume -- all the possible PM messages (SUSPEND, HIBERNATE, FREEZE)
 * to the suspend() method call will be treated as SUSPEND and the driver will
 * fully reinitialize its device during resume() method call, the driver will
 * set device to PCI_D3hot state in PCI config space instead of setting it
 * according to the @msg provided by the PM.
 *
 * Return code
 * 	0 - driver suspended the device
 * 	Error otherwise
 **/
static int
lpfc_pci_suspend_one_s3(struct pci_dev *pdev, pm_message_t msg)
{
	struct Scsi_Host *shost = pci_get_drvdata(pdev);
	struct lpfc_hba *phba = ((struct lpfc_vport *)shost->hostdata)->phba;

	lpfc_printf_log(phba, KERN_INFO, LOG_INIT,
			"0473 PCI device Power Management suspend.\n");

	/* Bring down the device */
	lpfc_offline_prep(phba, LPFC_MBX_WAIT);
	lpfc_offline(phba);
	kthread_stop(phba->worker_thread);

	/* Disable interrupt from device */
	lpfc_sli_disable_intr(phba);

	/* Save device state to PCI config space */
	pci_save_state(pdev);
	pci_set_power_state(pdev, PCI_D3hot);

	return 0;
}

/**
 * lpfc_pci_resume_one_s3 - PCI func to resume SLI-3 device for power mgmnt
 * @pdev: pointer to PCI device
 *
 * This routine is to be called from the kernel's PCI subsystem to support
 * system Power Management (PM) to device with SLI-3 interface spec. When PM
 * invokes this method, it restores the device's PCI config space state and
 * fully reinitializes the device and brings it online. Note that as the
 * driver implements the minimum PM requirements to a power-aware driver's
 * PM for suspend/resume -- all the possible PM messages (SUSPEND, HIBERNATE,
 * FREEZE) to the suspend() method call will be treated as SUSPEND and the
 * driver will fully reinitialize its device during resume() method call,
 * the device will be set to PCI_D0 directly in PCI config space before
 * restoring the state.
 *
 * Return code
 * 	0 - driver suspended the device
 * 	Error otherwise
 **/
static int
lpfc_pci_resume_one_s3(struct pci_dev *pdev)
{
	struct Scsi_Host *shost = pci_get_drvdata(pdev);
	struct lpfc_hba *phba = ((struct lpfc_vport *)shost->hostdata)->phba;
	uint32_t intr_mode;
	int error;

	lpfc_printf_log(phba, KERN_INFO, LOG_INIT,
			"0452 PCI device Power Management resume.\n");

	/* Restore device state from PCI config space */
	pci_set_power_state(pdev, PCI_D0);
	pci_restore_state(pdev);

	/*
	 * As the new kernel behavior of pci_restore_state() API call clears
	 * device saved_state flag, need to save the restored state again.
	 */
	pci_save_state(pdev);

	if (pdev->is_busmaster)
		pci_set_master(pdev);

	/* Startup the kernel thread for this host adapter. */
	phba->worker_thread = kthread_run(lpfc_do_work, phba,
					"lpfc_worker_%d", phba->brd_no);
	if (IS_ERR(phba->worker_thread)) {
		error = PTR_ERR(phba->worker_thread);
		lpfc_printf_log(phba, KERN_ERR, LOG_INIT,
				"0434 PM resume failed to start worker "
				"thread: error=x%x.\n", error);
		return error;
	}

	/* Configure and enable interrupt */
	intr_mode = lpfc_sli_enable_intr(phba, phba->intr_mode);
	if (intr_mode == LPFC_INTR_ERROR) {
		lpfc_printf_log(phba, KERN_ERR, LOG_TRACE_EVENT,
				"0430 PM resume Failed to enable interrupt\n");
		return -EIO;
	} else
		phba->intr_mode = intr_mode;

	/* Restart HBA and bring it online */
	lpfc_sli_brdrestart(phba);
	lpfc_online(phba);

	/* Log the current active interrupt mode */
	lpfc_log_intr_mode(phba, phba->intr_mode);

	return 0;
}

/**
 * lpfc_sli_prep_dev_for_recover - Prepare SLI3 device for pci slot recover
 * @phba: pointer to lpfc hba data structure.
 *
 * This routine is called to prepare the SLI3 device for PCI slot recover. It
 * aborts all the outstanding SCSI I/Os to the pci device.
 **/
static void
lpfc_sli_prep_dev_for_recover(struct lpfc_hba *phba)
{
	lpfc_printf_log(phba, KERN_ERR, LOG_TRACE_EVENT,
			"2723 PCI channel I/O abort preparing for recovery\n");

	/*
	 * There may be errored I/Os through HBA, abort all I/Os on txcmplq
	 * and let the SCSI mid-layer to retry them to recover.
	 */
	lpfc_sli_abort_fcp_rings(phba);
}

/**
 * lpfc_sli_prep_dev_for_reset - Prepare SLI3 device for pci slot reset
 * @phba: pointer to lpfc hba data structure.
 *
 * This routine is called to prepare the SLI3 device for PCI slot reset. It
 * disables the device interrupt and pci device, and aborts the internal FCP
 * pending I/Os.
 **/
static void
lpfc_sli_prep_dev_for_reset(struct lpfc_hba *phba)
{
	lpfc_printf_log(phba, KERN_ERR, LOG_TRACE_EVENT,
			"2710 PCI channel disable preparing for reset\n");

	/* Block any management I/Os to the device */
	lpfc_block_mgmt_io(phba, LPFC_MBX_WAIT);

	/* Block all SCSI devices' I/Os on the host */
	lpfc_scsi_dev_block(phba);

	/* Flush all driver's outstanding SCSI I/Os as we are to reset */
	lpfc_sli_flush_io_rings(phba);

	/* stop all timers */
	lpfc_stop_hba_timers(phba);

	/* Disable interrupt and pci device */
	lpfc_sli_disable_intr(phba);
	pci_disable_device(phba->pcidev);
}

/**
 * lpfc_sli_prep_dev_for_perm_failure - Prepare SLI3 dev for pci slot disable
 * @phba: pointer to lpfc hba data structure.
 *
 * This routine is called to prepare the SLI3 device for PCI slot permanently
 * disabling. It blocks the SCSI transport layer traffic and flushes the FCP
 * pending I/Os.
 **/
static void
lpfc_sli_prep_dev_for_perm_failure(struct lpfc_hba *phba)
{
	lpfc_printf_log(phba, KERN_ERR, LOG_TRACE_EVENT,
			"2711 PCI channel permanent disable for failure\n");
	/* Block all SCSI devices' I/Os on the host */
	lpfc_scsi_dev_block(phba);

	/* stop all timers */
	lpfc_stop_hba_timers(phba);

	/* Clean up all driver's outstanding SCSI I/Os */
	lpfc_sli_flush_io_rings(phba);
}

/**
 * lpfc_io_error_detected_s3 - Method for handling SLI-3 device PCI I/O error
 * @pdev: pointer to PCI device.
 * @state: the current PCI connection state.
 *
 * This routine is called from the PCI subsystem for I/O error handling to
 * device with SLI-3 interface spec. This function is called by the PCI
 * subsystem after a PCI bus error affecting this device has been detected.
 * When this function is invoked, it will need to stop all the I/Os and
 * interrupt(s) to the device. Once that is done, it will return
 * PCI_ERS_RESULT_NEED_RESET for the PCI subsystem to perform proper recovery
 * as desired.
 *
 * Return codes
 * 	PCI_ERS_RESULT_CAN_RECOVER - can be recovered with reset_link
 * 	PCI_ERS_RESULT_NEED_RESET - need to reset before recovery
 * 	PCI_ERS_RESULT_DISCONNECT - device could not be recovered
 **/
static pci_ers_result_t
lpfc_io_error_detected_s3(struct pci_dev *pdev, pci_channel_state_t state)
{
	struct Scsi_Host *shost = pci_get_drvdata(pdev);
	struct lpfc_hba *phba = ((struct lpfc_vport *)shost->hostdata)->phba;

	switch (state) {
	case pci_channel_io_normal:
		/* Non-fatal error, prepare for recovery */
		lpfc_sli_prep_dev_for_recover(phba);
		return PCI_ERS_RESULT_CAN_RECOVER;
	case pci_channel_io_frozen:
		/* Fatal error, prepare for slot reset */
		lpfc_sli_prep_dev_for_reset(phba);
		return PCI_ERS_RESULT_NEED_RESET;
	case pci_channel_io_perm_failure:
		/* Permanent failure, prepare for device down */
		lpfc_sli_prep_dev_for_perm_failure(phba);
		return PCI_ERS_RESULT_DISCONNECT;
	default:
		/* Unknown state, prepare and request slot reset */
		lpfc_printf_log(phba, KERN_ERR, LOG_TRACE_EVENT,
				"0472 Unknown PCI error state: x%x\n", state);
		lpfc_sli_prep_dev_for_reset(phba);
		return PCI_ERS_RESULT_NEED_RESET;
	}
}

/**
 * lpfc_io_slot_reset_s3 - Method for restarting PCI SLI-3 device from scratch.
 * @pdev: pointer to PCI device.
 *
 * This routine is called from the PCI subsystem for error handling to
 * device with SLI-3 interface spec. This is called after PCI bus has been
 * reset to restart the PCI card from scratch, as if from a cold-boot.
 * During the PCI subsystem error recovery, after driver returns
 * PCI_ERS_RESULT_NEED_RESET, the PCI subsystem will perform proper error
 * recovery and then call this routine before calling the .resume method
 * to recover the device. This function will initialize the HBA device,
 * enable the interrupt, but it will just put the HBA to offline state
 * without passing any I/O traffic.
 *
 * Return codes
 * 	PCI_ERS_RESULT_RECOVERED - the device has been recovered
 * 	PCI_ERS_RESULT_DISCONNECT - device could not be recovered
 */
static pci_ers_result_t
lpfc_io_slot_reset_s3(struct pci_dev *pdev)
{
	struct Scsi_Host *shost = pci_get_drvdata(pdev);
	struct lpfc_hba *phba = ((struct lpfc_vport *)shost->hostdata)->phba;
	struct lpfc_sli *psli = &phba->sli;
	uint32_t intr_mode;

	dev_printk(KERN_INFO, &pdev->dev, "recovering from a slot reset.\n");
	if (pci_enable_device_mem(pdev)) {
		printk(KERN_ERR "lpfc: Cannot re-enable "
			"PCI device after reset.\n");
		return PCI_ERS_RESULT_DISCONNECT;
	}

	pci_restore_state(pdev);

	/*
	 * As the new kernel behavior of pci_restore_state() API call clears
	 * device saved_state flag, need to save the restored state again.
	 */
	pci_save_state(pdev);

	if (pdev->is_busmaster)
		pci_set_master(pdev);

	spin_lock_irq(&phba->hbalock);
	psli->sli_flag &= ~LPFC_SLI_ACTIVE;
	spin_unlock_irq(&phba->hbalock);

	/* Configure and enable interrupt */
	intr_mode = lpfc_sli_enable_intr(phba, phba->intr_mode);
	if (intr_mode == LPFC_INTR_ERROR) {
		lpfc_printf_log(phba, KERN_ERR, LOG_TRACE_EVENT,
				"0427 Cannot re-enable interrupt after "
				"slot reset.\n");
		return PCI_ERS_RESULT_DISCONNECT;
	} else
		phba->intr_mode = intr_mode;

	/* Take device offline, it will perform cleanup */
	lpfc_offline_prep(phba, LPFC_MBX_WAIT);
	lpfc_offline(phba);
	lpfc_sli_brdrestart(phba);

	/* Log the current active interrupt mode */
	lpfc_log_intr_mode(phba, phba->intr_mode);

	return PCI_ERS_RESULT_RECOVERED;
}

/**
 * lpfc_io_resume_s3 - Method for resuming PCI I/O operation on SLI-3 device.
 * @pdev: pointer to PCI device
 *
 * This routine is called from the PCI subsystem for error handling to device
 * with SLI-3 interface spec. It is called when kernel error recovery tells
 * the lpfc driver that it is ok to resume normal PCI operation after PCI bus
 * error recovery. After this call, traffic can start to flow from this device
 * again.
 */
static void
lpfc_io_resume_s3(struct pci_dev *pdev)
{
	struct Scsi_Host *shost = pci_get_drvdata(pdev);
	struct lpfc_hba *phba = ((struct lpfc_vport *)shost->hostdata)->phba;

	/* Bring device online, it will be no-op for non-fatal error resume */
	lpfc_online(phba);
}

/**
 * lpfc_sli4_get_els_iocb_cnt - Calculate the # of ELS IOCBs to reserve
 * @phba: pointer to lpfc hba data structure.
 *
 * returns the number of ELS/CT IOCBs to reserve
 **/
int
lpfc_sli4_get_els_iocb_cnt(struct lpfc_hba *phba)
{
	int max_xri = phba->sli4_hba.max_cfg_param.max_xri;

	if (phba->sli_rev == LPFC_SLI_REV4) {
		if (max_xri <= 100)
			return 10;
		else if (max_xri <= 256)
			return 25;
		else if (max_xri <= 512)
			return 50;
		else if (max_xri <= 1024)
			return 100;
		else if (max_xri <= 1536)
			return 150;
		else if (max_xri <= 2048)
			return 200;
		else
			return 250;
	} else
		return 0;
}

/**
 * lpfc_sli4_get_iocb_cnt - Calculate the # of total IOCBs to reserve
 * @phba: pointer to lpfc hba data structure.
 *
 * returns the number of ELS/CT + NVMET IOCBs to reserve
 **/
int
lpfc_sli4_get_iocb_cnt(struct lpfc_hba *phba)
{
	int max_xri = lpfc_sli4_get_els_iocb_cnt(phba);

	if (phba->nvmet_support)
		max_xri += LPFC_NVMET_BUF_POST;
	return max_xri;
}


static int
lpfc_log_write_firmware_error(struct lpfc_hba *phba, uint32_t offset,
	uint32_t magic_number, uint32_t ftype, uint32_t fid, uint32_t fsize,
	const struct firmware *fw)
{
	int rc;

	/* Three cases:  (1) FW was not supported on the detected adapter.
	 * (2) FW update has been locked out administratively.
	 * (3) Some other error during FW update.
	 * In each case, an unmaskable message is written to the console
	 * for admin diagnosis.
	 */
	if (offset == ADD_STATUS_FW_NOT_SUPPORTED ||
	    (phba->pcidev->device == PCI_DEVICE_ID_LANCER_G6_FC &&
	     magic_number != MAGIC_NUMBER_G6) ||
	    (phba->pcidev->device == PCI_DEVICE_ID_LANCER_G7_FC &&
	     magic_number != MAGIC_NUMBER_G7)) {
		lpfc_printf_log(phba, KERN_ERR, LOG_TRACE_EVENT,
				"3030 This firmware version is not supported on"
				" this HBA model. Device:%x Magic:%x Type:%x "
				"ID:%x Size %d %zd\n",
				phba->pcidev->device, magic_number, ftype, fid,
				fsize, fw->size);
		rc = -EINVAL;
	} else if (offset == ADD_STATUS_FW_DOWNLOAD_HW_DISABLED) {
		lpfc_printf_log(phba, KERN_ERR, LOG_TRACE_EVENT,
				"3021 Firmware downloads have been prohibited "
				"by a system configuration setting on "
				"Device:%x Magic:%x Type:%x ID:%x Size %d "
				"%zd\n",
				phba->pcidev->device, magic_number, ftype, fid,
				fsize, fw->size);
		rc = -EACCES;
	} else {
		lpfc_printf_log(phba, KERN_ERR, LOG_TRACE_EVENT,
				"3022 FW Download failed. Add Status x%x "
				"Device:%x Magic:%x Type:%x ID:%x Size %d "
				"%zd\n",
				offset, phba->pcidev->device, magic_number,
				ftype, fid, fsize, fw->size);
		rc = -EIO;
	}
	return rc;
}

/**
 * lpfc_write_firmware - attempt to write a firmware image to the port
 * @fw: pointer to firmware image returned from request_firmware.
 * @context: pointer to firmware image returned from request_firmware.
 *
 **/
static void
lpfc_write_firmware(const struct firmware *fw, void *context)
{
	struct lpfc_hba *phba = (struct lpfc_hba *)context;
	char fwrev[FW_REV_STR_SIZE];
	struct lpfc_grp_hdr *image;
	struct list_head dma_buffer_list;
	int i, rc = 0;
	struct lpfc_dmabuf *dmabuf, *next;
	uint32_t offset = 0, temp_offset = 0;
	uint32_t magic_number, ftype, fid, fsize;

	/* It can be null in no-wait mode, sanity check */
	if (!fw) {
		rc = -ENXIO;
		goto out;
	}
	image = (struct lpfc_grp_hdr *)fw->data;

	magic_number = be32_to_cpu(image->magic_number);
	ftype = bf_get_be32(lpfc_grp_hdr_file_type, image);
	fid = bf_get_be32(lpfc_grp_hdr_id, image);
	fsize = be32_to_cpu(image->size);

	INIT_LIST_HEAD(&dma_buffer_list);
	lpfc_decode_firmware_rev(phba, fwrev, 1);
	if (strncmp(fwrev, image->revision, strnlen(image->revision, 16))) {
		lpfc_printf_log(phba, KERN_ERR, LOG_TRACE_EVENT,
				"3023 Updating Firmware, Current Version:%s "
				"New Version:%s\n",
				fwrev, image->revision);
		for (i = 0; i < LPFC_MBX_WR_CONFIG_MAX_BDE; i++) {
			dmabuf = kzalloc(sizeof(struct lpfc_dmabuf),
					 GFP_KERNEL);
			if (!dmabuf) {
				rc = -ENOMEM;
				goto release_out;
			}
			dmabuf->virt = dma_alloc_coherent(&phba->pcidev->dev,
							  SLI4_PAGE_SIZE,
							  &dmabuf->phys,
							  GFP_KERNEL);
			if (!dmabuf->virt) {
				kfree(dmabuf);
				rc = -ENOMEM;
				goto release_out;
			}
			list_add_tail(&dmabuf->list, &dma_buffer_list);
		}
		while (offset < fw->size) {
			temp_offset = offset;
			list_for_each_entry(dmabuf, &dma_buffer_list, list) {
				if (temp_offset + SLI4_PAGE_SIZE > fw->size) {
					memcpy(dmabuf->virt,
					       fw->data + temp_offset,
					       fw->size - temp_offset);
					temp_offset = fw->size;
					break;
				}
				memcpy(dmabuf->virt, fw->data + temp_offset,
				       SLI4_PAGE_SIZE);
				temp_offset += SLI4_PAGE_SIZE;
			}
			rc = lpfc_wr_object(phba, &dma_buffer_list,
				    (fw->size - offset), &offset);
			if (rc) {
				rc = lpfc_log_write_firmware_error(phba, offset,
								   magic_number,
								   ftype,
								   fid,
								   fsize,
								   fw);
				goto release_out;
			}
		}
		rc = offset;
	} else
		lpfc_printf_log(phba, KERN_ERR, LOG_TRACE_EVENT,
				"3029 Skipped Firmware update, Current "
				"Version:%s New Version:%s\n",
				fwrev, image->revision);

release_out:
	list_for_each_entry_safe(dmabuf, next, &dma_buffer_list, list) {
		list_del(&dmabuf->list);
		dma_free_coherent(&phba->pcidev->dev, SLI4_PAGE_SIZE,
				  dmabuf->virt, dmabuf->phys);
		kfree(dmabuf);
	}
	release_firmware(fw);
out:
	if (rc < 0)
		lpfc_printf_log(phba, KERN_ERR, LOG_TRACE_EVENT,
				"3062 Firmware update error, status %d.\n", rc);
	else
		lpfc_printf_log(phba, KERN_ERR, LOG_TRACE_EVENT,
				"3024 Firmware update success: size %d.\n", rc);
}

/**
 * lpfc_sli4_request_firmware_update - Request linux generic firmware upgrade
 * @phba: pointer to lpfc hba data structure.
 * @fw_upgrade: which firmware to update.
 *
 * This routine is called to perform Linux generic firmware upgrade on device
 * that supports such feature.
 **/
int
lpfc_sli4_request_firmware_update(struct lpfc_hba *phba, uint8_t fw_upgrade)
{
	uint8_t file_name[ELX_MODEL_NAME_SIZE];
	int ret;
	const struct firmware *fw;

	/* Only supported on SLI4 interface type 2 for now */
	if (bf_get(lpfc_sli_intf_if_type, &phba->sli4_hba.sli_intf) <
	    LPFC_SLI_INTF_IF_TYPE_2)
		return -EPERM;

	snprintf(file_name, ELX_MODEL_NAME_SIZE, "%s.grp", phba->ModelName);

	if (fw_upgrade == INT_FW_UPGRADE) {
		ret = request_firmware_nowait(THIS_MODULE, FW_ACTION_HOTPLUG,
					file_name, &phba->pcidev->dev,
					GFP_KERNEL, (void *)phba,
					lpfc_write_firmware);
	} else if (fw_upgrade == RUN_FW_UPGRADE) {
		ret = request_firmware(&fw, file_name, &phba->pcidev->dev);
		if (!ret)
			lpfc_write_firmware(fw, (void *)phba);
	} else {
		ret = -EINVAL;
	}

	return ret;
}

/**
 * lpfc_pci_probe_one_s4 - PCI probe func to reg SLI-4 device to PCI subsys
 * @pdev: pointer to PCI device
 * @pid: pointer to PCI device identifier
 *
 * This routine is called from the kernel's PCI subsystem to device with
 * SLI-4 interface spec. When an Emulex HBA with SLI-4 interface spec is
 * presented on PCI bus, the kernel PCI subsystem looks at PCI device-specific
 * information of the device and driver to see if the driver state that it
 * can support this kind of device. If the match is successful, the driver
 * core invokes this routine. If this routine determines it can claim the HBA,
 * it does all the initialization that it needs to do to handle the HBA
 * properly.
 *
 * Return code
 * 	0 - driver can claim the device
 * 	negative value - driver can not claim the device
 **/
static int
lpfc_pci_probe_one_s4(struct pci_dev *pdev, const struct pci_device_id *pid)
{
	struct lpfc_hba   *phba;
	struct lpfc_vport *vport = NULL;
	struct Scsi_Host  *shost = NULL;
	int error;
	uint32_t cfg_mode, intr_mode;

	/* Allocate memory for HBA structure */
	phba = lpfc_hba_alloc(pdev);
	if (!phba)
		return -ENOMEM;

	/* Perform generic PCI device enabling operation */
	error = lpfc_enable_pci_dev(phba);
	if (error)
		goto out_free_phba;

	/* Set up SLI API function jump table for PCI-device group-1 HBAs */
	error = lpfc_api_table_setup(phba, LPFC_PCI_DEV_OC);
	if (error)
		goto out_disable_pci_dev;

	/* Set up SLI-4 specific device PCI memory space */
	error = lpfc_sli4_pci_mem_setup(phba);
	if (error) {
		lpfc_printf_log(phba, KERN_ERR, LOG_INIT,
				"1410 Failed to set up pci memory space.\n");
		goto out_disable_pci_dev;
	}

	/* Set up SLI-4 Specific device driver resources */
	error = lpfc_sli4_driver_resource_setup(phba);
	if (error) {
		lpfc_printf_log(phba, KERN_ERR, LOG_INIT,
				"1412 Failed to set up driver resource.\n");
		goto out_unset_pci_mem_s4;
	}

	INIT_LIST_HEAD(&phba->active_rrq_list);
	INIT_LIST_HEAD(&phba->fcf.fcf_pri_list);

	/* Set up common device driver resources */
	error = lpfc_setup_driver_resource_phase2(phba);
	if (error) {
		lpfc_printf_log(phba, KERN_ERR, LOG_INIT,
				"1414 Failed to set up driver resource.\n");
		goto out_unset_driver_resource_s4;
	}

	/* Get the default values for Model Name and Description */
	lpfc_get_hba_model_desc(phba, phba->ModelName, phba->ModelDesc);

	/* Now, trying to enable interrupt and bring up the device */
	cfg_mode = phba->cfg_use_msi;

	/* Put device to a known state before enabling interrupt */
	phba->pport = NULL;
	lpfc_stop_port(phba);

	/* Init cpu_map array */
	lpfc_cpu_map_array_init(phba);

	/* Init hba_eq_hdl array */
	lpfc_hba_eq_hdl_array_init(phba);

	/* Configure and enable interrupt */
	intr_mode = lpfc_sli4_enable_intr(phba, cfg_mode);
	if (intr_mode == LPFC_INTR_ERROR) {
		lpfc_printf_log(phba, KERN_ERR, LOG_TRACE_EVENT,
				"0426 Failed to enable interrupt.\n");
		error = -ENODEV;
		goto out_unset_driver_resource;
	}
	/* Default to single EQ for non-MSI-X */
	if (phba->intr_type != MSIX) {
		phba->cfg_irq_chann = 1;
		if (phba->cfg_enable_fc4_type & LPFC_ENABLE_NVME) {
			if (phba->nvmet_support)
				phba->cfg_nvmet_mrq = 1;
		}
	}
	lpfc_cpu_affinity_check(phba, phba->cfg_irq_chann);

	/* Create SCSI host to the physical port */
	error = lpfc_create_shost(phba);
	if (error) {
		lpfc_printf_log(phba, KERN_ERR, LOG_INIT,
				"1415 Failed to create scsi host.\n");
		goto out_disable_intr;
	}
	vport = phba->pport;
	shost = lpfc_shost_from_vport(vport); /* save shost for error cleanup */

	/* Configure sysfs attributes */
	error = lpfc_alloc_sysfs_attr(vport);
	if (error) {
		lpfc_printf_log(phba, KERN_ERR, LOG_INIT,
				"1416 Failed to allocate sysfs attr\n");
		goto out_destroy_shost;
	}

	/* Set up SLI-4 HBA */
	if (lpfc_sli4_hba_setup(phba)) {
		lpfc_printf_log(phba, KERN_ERR, LOG_TRACE_EVENT,
				"1421 Failed to set up hba\n");
		error = -ENODEV;
		goto out_free_sysfs_attr;
	}

	/* Log the current active interrupt mode */
	phba->intr_mode = intr_mode;
	lpfc_log_intr_mode(phba, intr_mode);

	/* Perform post initialization setup */
	lpfc_post_init_setup(phba);

	/* NVME support in FW earlier in the driver load corrects the
	 * FC4 type making a check for nvme_support unnecessary.
	 */
	if (phba->nvmet_support == 0) {
		if (phba->cfg_enable_fc4_type & LPFC_ENABLE_NVME) {
			/* Create NVME binding with nvme_fc_transport. This
			 * ensures the vport is initialized.  If the localport
			 * create fails, it should not unload the driver to
			 * support field issues.
			 */
			error = lpfc_nvme_create_localport(vport);
			if (error) {
				lpfc_printf_log(phba, KERN_ERR, LOG_TRACE_EVENT,
						"6004 NVME registration "
						"failed, error x%x\n",
						error);
			}
		}
	}

	/* check for firmware upgrade or downgrade */
	if (phba->cfg_request_firmware_upgrade)
		lpfc_sli4_request_firmware_update(phba, INT_FW_UPGRADE);

	/* Check if there are static vports to be created. */
	lpfc_create_static_vport(phba);

	/* Enable RAS FW log support */
	lpfc_sli4_ras_setup(phba);

	INIT_LIST_HEAD(&phba->poll_list);
<<<<<<< HEAD
=======
	timer_setup(&phba->cpuhp_poll_timer, lpfc_sli4_poll_hbtimer, 0);
>>>>>>> d1988041
	cpuhp_state_add_instance_nocalls(lpfc_cpuhp_state, &phba->cpuhp);

	return 0;

out_free_sysfs_attr:
	lpfc_free_sysfs_attr(vport);
out_destroy_shost:
	lpfc_destroy_shost(phba);
out_disable_intr:
	lpfc_sli4_disable_intr(phba);
out_unset_driver_resource:
	lpfc_unset_driver_resource_phase2(phba);
out_unset_driver_resource_s4:
	lpfc_sli4_driver_resource_unset(phba);
out_unset_pci_mem_s4:
	lpfc_sli4_pci_mem_unset(phba);
out_disable_pci_dev:
	lpfc_disable_pci_dev(phba);
	if (shost)
		scsi_host_put(shost);
out_free_phba:
	lpfc_hba_free(phba);
	return error;
}

/**
 * lpfc_pci_remove_one_s4 - PCI func to unreg SLI-4 device from PCI subsystem
 * @pdev: pointer to PCI device
 *
 * This routine is called from the kernel's PCI subsystem to device with
 * SLI-4 interface spec. When an Emulex HBA with SLI-4 interface spec is
 * removed from PCI bus, it performs all the necessary cleanup for the HBA
 * device to be removed from the PCI subsystem properly.
 **/
static void
lpfc_pci_remove_one_s4(struct pci_dev *pdev)
{
	struct Scsi_Host *shost = pci_get_drvdata(pdev);
	struct lpfc_vport *vport = (struct lpfc_vport *) shost->hostdata;
	struct lpfc_vport **vports;
	struct lpfc_hba *phba = vport->phba;
	int i;

	/* Mark the device unloading flag */
	spin_lock_irq(&phba->hbalock);
	vport->load_flag |= FC_UNLOADING;
	spin_unlock_irq(&phba->hbalock);

	/* Free the HBA sysfs attributes */
	lpfc_free_sysfs_attr(vport);

	/* Release all the vports against this physical port */
	vports = lpfc_create_vport_work_array(phba);
	if (vports != NULL)
		for (i = 0; i <= phba->max_vports && vports[i] != NULL; i++) {
			if (vports[i]->port_type == LPFC_PHYSICAL_PORT)
				continue;
			fc_vport_terminate(vports[i]->fc_vport);
		}
	lpfc_destroy_vport_work_array(phba, vports);

	/* Remove FC host and then SCSI host with the physical port */
	fc_remove_host(shost);
	scsi_remove_host(shost);

	/* Perform ndlp cleanup on the physical port.  The nvme and nvmet
	 * localports are destroyed after to cleanup all transport memory.
	 */
	lpfc_cleanup(vport);
	lpfc_nvmet_destroy_targetport(phba);
	lpfc_nvme_destroy_localport(vport);

	/* De-allocate multi-XRI pools */
	if (phba->cfg_xri_rebalancing)
		lpfc_destroy_multixri_pools(phba);

	/*
	 * Bring down the SLI Layer. This step disables all interrupts,
	 * clears the rings, discards all mailbox commands, and resets
	 * the HBA FCoE function.
	 */
	lpfc_debugfs_terminate(vport);

	lpfc_stop_hba_timers(phba);
	spin_lock_irq(&phba->port_list_lock);
	list_del_init(&vport->listentry);
	spin_unlock_irq(&phba->port_list_lock);

	/* Perform scsi free before driver resource_unset since scsi
	 * buffers are released to their corresponding pools here.
	 */
	lpfc_io_free(phba);
	lpfc_free_iocb_list(phba);
	lpfc_sli4_hba_unset(phba);

	lpfc_unset_driver_resource_phase2(phba);
	lpfc_sli4_driver_resource_unset(phba);

	/* Unmap adapter Control and Doorbell registers */
	lpfc_sli4_pci_mem_unset(phba);

	/* Release PCI resources and disable device's PCI function */
	scsi_host_put(shost);
	lpfc_disable_pci_dev(phba);

	/* Finally, free the driver's device data structure */
	lpfc_hba_free(phba);

	return;
}

/**
 * lpfc_pci_suspend_one_s4 - PCI func to suspend SLI-4 device for power mgmnt
 * @pdev: pointer to PCI device
 * @msg: power management message
 *
 * This routine is called from the kernel's PCI subsystem to support system
 * Power Management (PM) to device with SLI-4 interface spec. When PM invokes
 * this method, it quiesces the device by stopping the driver's worker
 * thread for the device, turning off device's interrupt and DMA, and bring
 * the device offline. Note that as the driver implements the minimum PM
 * requirements to a power-aware driver's PM support for suspend/resume -- all
 * the possible PM messages (SUSPEND, HIBERNATE, FREEZE) to the suspend()
 * method call will be treated as SUSPEND and the driver will fully
 * reinitialize its device during resume() method call, the driver will set
 * device to PCI_D3hot state in PCI config space instead of setting it
 * according to the @msg provided by the PM.
 *
 * Return code
 * 	0 - driver suspended the device
 * 	Error otherwise
 **/
static int
lpfc_pci_suspend_one_s4(struct pci_dev *pdev, pm_message_t msg)
{
	struct Scsi_Host *shost = pci_get_drvdata(pdev);
	struct lpfc_hba *phba = ((struct lpfc_vport *)shost->hostdata)->phba;

	lpfc_printf_log(phba, KERN_INFO, LOG_INIT,
			"2843 PCI device Power Management suspend.\n");

	/* Bring down the device */
	lpfc_offline_prep(phba, LPFC_MBX_WAIT);
	lpfc_offline(phba);
	kthread_stop(phba->worker_thread);

	/* Disable interrupt from device */
	lpfc_sli4_disable_intr(phba);
	lpfc_sli4_queue_destroy(phba);

	/* Save device state to PCI config space */
	pci_save_state(pdev);
	pci_set_power_state(pdev, PCI_D3hot);

	return 0;
}

/**
 * lpfc_pci_resume_one_s4 - PCI func to resume SLI-4 device for power mgmnt
 * @pdev: pointer to PCI device
 *
 * This routine is called from the kernel's PCI subsystem to support system
 * Power Management (PM) to device with SLI-4 interface spac. When PM invokes
 * this method, it restores the device's PCI config space state and fully
 * reinitializes the device and brings it online. Note that as the driver
 * implements the minimum PM requirements to a power-aware driver's PM for
 * suspend/resume -- all the possible PM messages (SUSPEND, HIBERNATE, FREEZE)
 * to the suspend() method call will be treated as SUSPEND and the driver
 * will fully reinitialize its device during resume() method call, the device
 * will be set to PCI_D0 directly in PCI config space before restoring the
 * state.
 *
 * Return code
 * 	0 - driver suspended the device
 * 	Error otherwise
 **/
static int
lpfc_pci_resume_one_s4(struct pci_dev *pdev)
{
	struct Scsi_Host *shost = pci_get_drvdata(pdev);
	struct lpfc_hba *phba = ((struct lpfc_vport *)shost->hostdata)->phba;
	uint32_t intr_mode;
	int error;

	lpfc_printf_log(phba, KERN_INFO, LOG_INIT,
			"0292 PCI device Power Management resume.\n");

	/* Restore device state from PCI config space */
	pci_set_power_state(pdev, PCI_D0);
	pci_restore_state(pdev);

	/*
	 * As the new kernel behavior of pci_restore_state() API call clears
	 * device saved_state flag, need to save the restored state again.
	 */
	pci_save_state(pdev);

	if (pdev->is_busmaster)
		pci_set_master(pdev);

	 /* Startup the kernel thread for this host adapter. */
	phba->worker_thread = kthread_run(lpfc_do_work, phba,
					"lpfc_worker_%d", phba->brd_no);
	if (IS_ERR(phba->worker_thread)) {
		error = PTR_ERR(phba->worker_thread);
		lpfc_printf_log(phba, KERN_ERR, LOG_INIT,
				"0293 PM resume failed to start worker "
				"thread: error=x%x.\n", error);
		return error;
	}

	/* Configure and enable interrupt */
	intr_mode = lpfc_sli4_enable_intr(phba, phba->intr_mode);
	if (intr_mode == LPFC_INTR_ERROR) {
		lpfc_printf_log(phba, KERN_ERR, LOG_TRACE_EVENT,
				"0294 PM resume Failed to enable interrupt\n");
		return -EIO;
	} else
		phba->intr_mode = intr_mode;

	/* Restart HBA and bring it online */
	lpfc_sli_brdrestart(phba);
	lpfc_online(phba);

	/* Log the current active interrupt mode */
	lpfc_log_intr_mode(phba, phba->intr_mode);

	return 0;
}

/**
 * lpfc_sli4_prep_dev_for_recover - Prepare SLI4 device for pci slot recover
 * @phba: pointer to lpfc hba data structure.
 *
 * This routine is called to prepare the SLI4 device for PCI slot recover. It
 * aborts all the outstanding SCSI I/Os to the pci device.
 **/
static void
lpfc_sli4_prep_dev_for_recover(struct lpfc_hba *phba)
{
	lpfc_printf_log(phba, KERN_ERR, LOG_TRACE_EVENT,
			"2828 PCI channel I/O abort preparing for recovery\n");
	/*
	 * There may be errored I/Os through HBA, abort all I/Os on txcmplq
	 * and let the SCSI mid-layer to retry them to recover.
	 */
	lpfc_sli_abort_fcp_rings(phba);
}

/**
 * lpfc_sli4_prep_dev_for_reset - Prepare SLI4 device for pci slot reset
 * @phba: pointer to lpfc hba data structure.
 *
 * This routine is called to prepare the SLI4 device for PCI slot reset. It
 * disables the device interrupt and pci device, and aborts the internal FCP
 * pending I/Os.
 **/
static void
lpfc_sli4_prep_dev_for_reset(struct lpfc_hba *phba)
{
	lpfc_printf_log(phba, KERN_ERR, LOG_TRACE_EVENT,
			"2826 PCI channel disable preparing for reset\n");

	/* Block any management I/Os to the device */
	lpfc_block_mgmt_io(phba, LPFC_MBX_NO_WAIT);

	/* Block all SCSI devices' I/Os on the host */
	lpfc_scsi_dev_block(phba);

	/* Flush all driver's outstanding I/Os as we are to reset */
	lpfc_sli_flush_io_rings(phba);

	/* stop all timers */
	lpfc_stop_hba_timers(phba);

	/* Disable interrupt and pci device */
	lpfc_sli4_disable_intr(phba);
	lpfc_sli4_queue_destroy(phba);
	pci_disable_device(phba->pcidev);
}

/**
 * lpfc_sli4_prep_dev_for_perm_failure - Prepare SLI4 dev for pci slot disable
 * @phba: pointer to lpfc hba data structure.
 *
 * This routine is called to prepare the SLI4 device for PCI slot permanently
 * disabling. It blocks the SCSI transport layer traffic and flushes the FCP
 * pending I/Os.
 **/
static void
lpfc_sli4_prep_dev_for_perm_failure(struct lpfc_hba *phba)
{
	lpfc_printf_log(phba, KERN_ERR, LOG_TRACE_EVENT,
			"2827 PCI channel permanent disable for failure\n");

	/* Block all SCSI devices' I/Os on the host */
	lpfc_scsi_dev_block(phba);

	/* stop all timers */
	lpfc_stop_hba_timers(phba);

	/* Clean up all driver's outstanding I/Os */
	lpfc_sli_flush_io_rings(phba);
}

/**
 * lpfc_io_error_detected_s4 - Method for handling PCI I/O error to SLI-4 device
 * @pdev: pointer to PCI device.
 * @state: the current PCI connection state.
 *
 * This routine is called from the PCI subsystem for error handling to device
 * with SLI-4 interface spec. This function is called by the PCI subsystem
 * after a PCI bus error affecting this device has been detected. When this
 * function is invoked, it will need to stop all the I/Os and interrupt(s)
 * to the device. Once that is done, it will return PCI_ERS_RESULT_NEED_RESET
 * for the PCI subsystem to perform proper recovery as desired.
 *
 * Return codes
 * 	PCI_ERS_RESULT_NEED_RESET - need to reset before recovery
 * 	PCI_ERS_RESULT_DISCONNECT - device could not be recovered
 **/
static pci_ers_result_t
lpfc_io_error_detected_s4(struct pci_dev *pdev, pci_channel_state_t state)
{
	struct Scsi_Host *shost = pci_get_drvdata(pdev);
	struct lpfc_hba *phba = ((struct lpfc_vport *)shost->hostdata)->phba;

	switch (state) {
	case pci_channel_io_normal:
		/* Non-fatal error, prepare for recovery */
		lpfc_sli4_prep_dev_for_recover(phba);
		return PCI_ERS_RESULT_CAN_RECOVER;
	case pci_channel_io_frozen:
		/* Fatal error, prepare for slot reset */
		lpfc_sli4_prep_dev_for_reset(phba);
		return PCI_ERS_RESULT_NEED_RESET;
	case pci_channel_io_perm_failure:
		/* Permanent failure, prepare for device down */
		lpfc_sli4_prep_dev_for_perm_failure(phba);
		return PCI_ERS_RESULT_DISCONNECT;
	default:
		/* Unknown state, prepare and request slot reset */
		lpfc_printf_log(phba, KERN_ERR, LOG_TRACE_EVENT,
				"2825 Unknown PCI error state: x%x\n", state);
		lpfc_sli4_prep_dev_for_reset(phba);
		return PCI_ERS_RESULT_NEED_RESET;
	}
}

/**
 * lpfc_io_slot_reset_s4 - Method for restart PCI SLI-4 device from scratch
 * @pdev: pointer to PCI device.
 *
 * This routine is called from the PCI subsystem for error handling to device
 * with SLI-4 interface spec. It is called after PCI bus has been reset to
 * restart the PCI card from scratch, as if from a cold-boot. During the
 * PCI subsystem error recovery, after the driver returns
 * PCI_ERS_RESULT_NEED_RESET, the PCI subsystem will perform proper error
 * recovery and then call this routine before calling the .resume method to
 * recover the device. This function will initialize the HBA device, enable
 * the interrupt, but it will just put the HBA to offline state without
 * passing any I/O traffic.
 *
 * Return codes
 * 	PCI_ERS_RESULT_RECOVERED - the device has been recovered
 * 	PCI_ERS_RESULT_DISCONNECT - device could not be recovered
 */
static pci_ers_result_t
lpfc_io_slot_reset_s4(struct pci_dev *pdev)
{
	struct Scsi_Host *shost = pci_get_drvdata(pdev);
	struct lpfc_hba *phba = ((struct lpfc_vport *)shost->hostdata)->phba;
	struct lpfc_sli *psli = &phba->sli;
	uint32_t intr_mode;

	dev_printk(KERN_INFO, &pdev->dev, "recovering from a slot reset.\n");
	if (pci_enable_device_mem(pdev)) {
		printk(KERN_ERR "lpfc: Cannot re-enable "
			"PCI device after reset.\n");
		return PCI_ERS_RESULT_DISCONNECT;
	}

	pci_restore_state(pdev);

	/*
	 * As the new kernel behavior of pci_restore_state() API call clears
	 * device saved_state flag, need to save the restored state again.
	 */
	pci_save_state(pdev);

	if (pdev->is_busmaster)
		pci_set_master(pdev);

	spin_lock_irq(&phba->hbalock);
	psli->sli_flag &= ~LPFC_SLI_ACTIVE;
	spin_unlock_irq(&phba->hbalock);

	/* Configure and enable interrupt */
	intr_mode = lpfc_sli4_enable_intr(phba, phba->intr_mode);
	if (intr_mode == LPFC_INTR_ERROR) {
		lpfc_printf_log(phba, KERN_ERR, LOG_TRACE_EVENT,
				"2824 Cannot re-enable interrupt after "
				"slot reset.\n");
		return PCI_ERS_RESULT_DISCONNECT;
	} else
		phba->intr_mode = intr_mode;

	/* Log the current active interrupt mode */
	lpfc_log_intr_mode(phba, phba->intr_mode);

	return PCI_ERS_RESULT_RECOVERED;
}

/**
 * lpfc_io_resume_s4 - Method for resuming PCI I/O operation to SLI-4 device
 * @pdev: pointer to PCI device
 *
 * This routine is called from the PCI subsystem for error handling to device
 * with SLI-4 interface spec. It is called when kernel error recovery tells
 * the lpfc driver that it is ok to resume normal PCI operation after PCI bus
 * error recovery. After this call, traffic can start to flow from this device
 * again.
 **/
static void
lpfc_io_resume_s4(struct pci_dev *pdev)
{
	struct Scsi_Host *shost = pci_get_drvdata(pdev);
	struct lpfc_hba *phba = ((struct lpfc_vport *)shost->hostdata)->phba;

	/*
	 * In case of slot reset, as function reset is performed through
	 * mailbox command which needs DMA to be enabled, this operation
	 * has to be moved to the io resume phase. Taking device offline
	 * will perform the necessary cleanup.
	 */
	if (!(phba->sli.sli_flag & LPFC_SLI_ACTIVE)) {
		/* Perform device reset */
		lpfc_offline_prep(phba, LPFC_MBX_WAIT);
		lpfc_offline(phba);
		lpfc_sli_brdrestart(phba);
		/* Bring the device back online */
		lpfc_online(phba);
	}
}

/**
 * lpfc_pci_probe_one - lpfc PCI probe func to reg dev to PCI subsystem
 * @pdev: pointer to PCI device
 * @pid: pointer to PCI device identifier
 *
 * This routine is to be registered to the kernel's PCI subsystem. When an
 * Emulex HBA device is presented on PCI bus, the kernel PCI subsystem looks
 * at PCI device-specific information of the device and driver to see if the
 * driver state that it can support this kind of device. If the match is
 * successful, the driver core invokes this routine. This routine dispatches
 * the action to the proper SLI-3 or SLI-4 device probing routine, which will
 * do all the initialization that it needs to do to handle the HBA device
 * properly.
 *
 * Return code
 * 	0 - driver can claim the device
 * 	negative value - driver can not claim the device
 **/
static int
lpfc_pci_probe_one(struct pci_dev *pdev, const struct pci_device_id *pid)
{
	int rc;
	struct lpfc_sli_intf intf;

	if (pci_read_config_dword(pdev, LPFC_SLI_INTF, &intf.word0))
		return -ENODEV;

	if ((bf_get(lpfc_sli_intf_valid, &intf) == LPFC_SLI_INTF_VALID) &&
	    (bf_get(lpfc_sli_intf_slirev, &intf) == LPFC_SLI_INTF_REV_SLI4))
		rc = lpfc_pci_probe_one_s4(pdev, pid);
	else
		rc = lpfc_pci_probe_one_s3(pdev, pid);

	return rc;
}

/**
 * lpfc_pci_remove_one - lpfc PCI func to unreg dev from PCI subsystem
 * @pdev: pointer to PCI device
 *
 * This routine is to be registered to the kernel's PCI subsystem. When an
 * Emulex HBA is removed from PCI bus, the driver core invokes this routine.
 * This routine dispatches the action to the proper SLI-3 or SLI-4 device
 * remove routine, which will perform all the necessary cleanup for the
 * device to be removed from the PCI subsystem properly.
 **/
static void
lpfc_pci_remove_one(struct pci_dev *pdev)
{
	struct Scsi_Host *shost = pci_get_drvdata(pdev);
	struct lpfc_hba *phba = ((struct lpfc_vport *)shost->hostdata)->phba;

	switch (phba->pci_dev_grp) {
	case LPFC_PCI_DEV_LP:
		lpfc_pci_remove_one_s3(pdev);
		break;
	case LPFC_PCI_DEV_OC:
		lpfc_pci_remove_one_s4(pdev);
		break;
	default:
		lpfc_printf_log(phba, KERN_ERR, LOG_TRACE_EVENT,
				"1424 Invalid PCI device group: 0x%x\n",
				phba->pci_dev_grp);
		break;
	}
	return;
}

/**
 * lpfc_pci_suspend_one - lpfc PCI func to suspend dev for power management
 * @pdev: pointer to PCI device
 * @msg: power management message
 *
 * This routine is to be registered to the kernel's PCI subsystem to support
 * system Power Management (PM). When PM invokes this method, it dispatches
 * the action to the proper SLI-3 or SLI-4 device suspend routine, which will
 * suspend the device.
 *
 * Return code
 * 	0 - driver suspended the device
 * 	Error otherwise
 **/
static int
lpfc_pci_suspend_one(struct pci_dev *pdev, pm_message_t msg)
{
	struct Scsi_Host *shost = pci_get_drvdata(pdev);
	struct lpfc_hba *phba = ((struct lpfc_vport *)shost->hostdata)->phba;
	int rc = -ENODEV;

	switch (phba->pci_dev_grp) {
	case LPFC_PCI_DEV_LP:
		rc = lpfc_pci_suspend_one_s3(pdev, msg);
		break;
	case LPFC_PCI_DEV_OC:
		rc = lpfc_pci_suspend_one_s4(pdev, msg);
		break;
	default:
		lpfc_printf_log(phba, KERN_ERR, LOG_TRACE_EVENT,
				"1425 Invalid PCI device group: 0x%x\n",
				phba->pci_dev_grp);
		break;
	}
	return rc;
}

/**
 * lpfc_pci_resume_one - lpfc PCI func to resume dev for power management
 * @pdev: pointer to PCI device
 *
 * This routine is to be registered to the kernel's PCI subsystem to support
 * system Power Management (PM). When PM invokes this method, it dispatches
 * the action to the proper SLI-3 or SLI-4 device resume routine, which will
 * resume the device.
 *
 * Return code
 * 	0 - driver suspended the device
 * 	Error otherwise
 **/
static int
lpfc_pci_resume_one(struct pci_dev *pdev)
{
	struct Scsi_Host *shost = pci_get_drvdata(pdev);
	struct lpfc_hba *phba = ((struct lpfc_vport *)shost->hostdata)->phba;
	int rc = -ENODEV;

	switch (phba->pci_dev_grp) {
	case LPFC_PCI_DEV_LP:
		rc = lpfc_pci_resume_one_s3(pdev);
		break;
	case LPFC_PCI_DEV_OC:
		rc = lpfc_pci_resume_one_s4(pdev);
		break;
	default:
		lpfc_printf_log(phba, KERN_ERR, LOG_TRACE_EVENT,
				"1426 Invalid PCI device group: 0x%x\n",
				phba->pci_dev_grp);
		break;
	}
	return rc;
}

/**
 * lpfc_io_error_detected - lpfc method for handling PCI I/O error
 * @pdev: pointer to PCI device.
 * @state: the current PCI connection state.
 *
 * This routine is registered to the PCI subsystem for error handling. This
 * function is called by the PCI subsystem after a PCI bus error affecting
 * this device has been detected. When this routine is invoked, it dispatches
 * the action to the proper SLI-3 or SLI-4 device error detected handling
 * routine, which will perform the proper error detected operation.
 *
 * Return codes
 * 	PCI_ERS_RESULT_NEED_RESET - need to reset before recovery
 * 	PCI_ERS_RESULT_DISCONNECT - device could not be recovered
 **/
static pci_ers_result_t
lpfc_io_error_detected(struct pci_dev *pdev, pci_channel_state_t state)
{
	struct Scsi_Host *shost = pci_get_drvdata(pdev);
	struct lpfc_hba *phba = ((struct lpfc_vport *)shost->hostdata)->phba;
	pci_ers_result_t rc = PCI_ERS_RESULT_DISCONNECT;

	switch (phba->pci_dev_grp) {
	case LPFC_PCI_DEV_LP:
		rc = lpfc_io_error_detected_s3(pdev, state);
		break;
	case LPFC_PCI_DEV_OC:
		rc = lpfc_io_error_detected_s4(pdev, state);
		break;
	default:
		lpfc_printf_log(phba, KERN_ERR, LOG_TRACE_EVENT,
				"1427 Invalid PCI device group: 0x%x\n",
				phba->pci_dev_grp);
		break;
	}
	return rc;
}

/**
 * lpfc_io_slot_reset - lpfc method for restart PCI dev from scratch
 * @pdev: pointer to PCI device.
 *
 * This routine is registered to the PCI subsystem for error handling. This
 * function is called after PCI bus has been reset to restart the PCI card
 * from scratch, as if from a cold-boot. When this routine is invoked, it
 * dispatches the action to the proper SLI-3 or SLI-4 device reset handling
 * routine, which will perform the proper device reset.
 *
 * Return codes
 * 	PCI_ERS_RESULT_RECOVERED - the device has been recovered
 * 	PCI_ERS_RESULT_DISCONNECT - device could not be recovered
 **/
static pci_ers_result_t
lpfc_io_slot_reset(struct pci_dev *pdev)
{
	struct Scsi_Host *shost = pci_get_drvdata(pdev);
	struct lpfc_hba *phba = ((struct lpfc_vport *)shost->hostdata)->phba;
	pci_ers_result_t rc = PCI_ERS_RESULT_DISCONNECT;

	switch (phba->pci_dev_grp) {
	case LPFC_PCI_DEV_LP:
		rc = lpfc_io_slot_reset_s3(pdev);
		break;
	case LPFC_PCI_DEV_OC:
		rc = lpfc_io_slot_reset_s4(pdev);
		break;
	default:
		lpfc_printf_log(phba, KERN_ERR, LOG_TRACE_EVENT,
				"1428 Invalid PCI device group: 0x%x\n",
				phba->pci_dev_grp);
		break;
	}
	return rc;
}

/**
 * lpfc_io_resume - lpfc method for resuming PCI I/O operation
 * @pdev: pointer to PCI device
 *
 * This routine is registered to the PCI subsystem for error handling. It
 * is called when kernel error recovery tells the lpfc driver that it is
 * OK to resume normal PCI operation after PCI bus error recovery. When
 * this routine is invoked, it dispatches the action to the proper SLI-3
 * or SLI-4 device io_resume routine, which will resume the device operation.
 **/
static void
lpfc_io_resume(struct pci_dev *pdev)
{
	struct Scsi_Host *shost = pci_get_drvdata(pdev);
	struct lpfc_hba *phba = ((struct lpfc_vport *)shost->hostdata)->phba;

	switch (phba->pci_dev_grp) {
	case LPFC_PCI_DEV_LP:
		lpfc_io_resume_s3(pdev);
		break;
	case LPFC_PCI_DEV_OC:
		lpfc_io_resume_s4(pdev);
		break;
	default:
		lpfc_printf_log(phba, KERN_ERR, LOG_TRACE_EVENT,
				"1429 Invalid PCI device group: 0x%x\n",
				phba->pci_dev_grp);
		break;
	}
	return;
}

/**
 * lpfc_sli4_oas_verify - Verify OAS is supported by this adapter
 * @phba: pointer to lpfc hba data structure.
 *
 * This routine checks to see if OAS is supported for this adapter. If
 * supported, the configure Flash Optimized Fabric flag is set.  Otherwise,
 * the enable oas flag is cleared and the pool created for OAS device data
 * is destroyed.
 *
 **/
static void
lpfc_sli4_oas_verify(struct lpfc_hba *phba)
{

	if (!phba->cfg_EnableXLane)
		return;

	if (phba->sli4_hba.pc_sli4_params.oas_supported) {
		phba->cfg_fof = 1;
	} else {
		phba->cfg_fof = 0;
		mempool_destroy(phba->device_data_mem_pool);
		phba->device_data_mem_pool = NULL;
	}

	return;
}

/**
 * lpfc_sli4_ras_init - Verify RAS-FW log is supported by this adapter
 * @phba: pointer to lpfc hba data structure.
 *
 * This routine checks to see if RAS is supported by the adapter. Check the
 * function through which RAS support enablement is to be done.
 **/
void
lpfc_sli4_ras_init(struct lpfc_hba *phba)
{
	switch (phba->pcidev->device) {
	case PCI_DEVICE_ID_LANCER_G6_FC:
	case PCI_DEVICE_ID_LANCER_G7_FC:
		phba->ras_fwlog.ras_hwsupport = true;
		if (phba->cfg_ras_fwlog_func == PCI_FUNC(phba->pcidev->devfn) &&
		    phba->cfg_ras_fwlog_buffsize)
			phba->ras_fwlog.ras_enabled = true;
		else
			phba->ras_fwlog.ras_enabled = false;
		break;
	default:
		phba->ras_fwlog.ras_hwsupport = false;
	}
}


MODULE_DEVICE_TABLE(pci, lpfc_id_table);

static const struct pci_error_handlers lpfc_err_handler = {
	.error_detected = lpfc_io_error_detected,
	.slot_reset = lpfc_io_slot_reset,
	.resume = lpfc_io_resume,
};

static struct pci_driver lpfc_driver = {
	.name		= LPFC_DRIVER_NAME,
	.id_table	= lpfc_id_table,
	.probe		= lpfc_pci_probe_one,
	.remove		= lpfc_pci_remove_one,
	.shutdown	= lpfc_pci_remove_one,
	.suspend        = lpfc_pci_suspend_one,
	.resume		= lpfc_pci_resume_one,
	.err_handler    = &lpfc_err_handler,
};

static const struct file_operations lpfc_mgmt_fop = {
	.owner = THIS_MODULE,
};

static struct miscdevice lpfc_mgmt_dev = {
	.minor = MISC_DYNAMIC_MINOR,
	.name = "lpfcmgmt",
	.fops = &lpfc_mgmt_fop,
};

/**
 * lpfc_init - lpfc module initialization routine
 *
 * This routine is to be invoked when the lpfc module is loaded into the
 * kernel. The special kernel macro module_init() is used to indicate the
 * role of this routine to the kernel as lpfc module entry point.
 *
 * Return codes
 *   0 - successful
 *   -ENOMEM - FC attach transport failed
 *   all others - failed
 */
static int __init
lpfc_init(void)
{
	int error = 0;

	pr_info(LPFC_MODULE_DESC "\n");
	pr_info(LPFC_COPYRIGHT "\n");

	error = misc_register(&lpfc_mgmt_dev);
	if (error)
		printk(KERN_ERR "Could not register lpfcmgmt device, "
			"misc_register returned with status %d", error);

	error = -ENOMEM;
	lpfc_transport_functions.vport_create = lpfc_vport_create;
	lpfc_transport_functions.vport_delete = lpfc_vport_delete;
	lpfc_transport_template =
				fc_attach_transport(&lpfc_transport_functions);
	if (lpfc_transport_template == NULL)
		goto unregister;
	lpfc_vport_transport_template =
		fc_attach_transport(&lpfc_vport_transport_functions);
	if (lpfc_vport_transport_template == NULL) {
		fc_release_transport(lpfc_transport_template);
		goto unregister;
	}
	lpfc_nvme_cmd_template();
	lpfc_nvmet_cmd_template();

	/* Initialize in case vector mapping is needed */
	lpfc_present_cpu = num_present_cpus();

	error = cpuhp_setup_state_multi(CPUHP_AP_ONLINE_DYN,
					"lpfc/sli4:online",
					lpfc_cpu_online, lpfc_cpu_offline);
	if (error < 0)
		goto cpuhp_failure;
	lpfc_cpuhp_state = error;

	error = pci_register_driver(&lpfc_driver);
	if (error)
		goto unwind;

	return error;

unwind:
	cpuhp_remove_multi_state(lpfc_cpuhp_state);
cpuhp_failure:
	fc_release_transport(lpfc_transport_template);
	fc_release_transport(lpfc_vport_transport_template);
<<<<<<< HEAD
=======
unregister:
	misc_deregister(&lpfc_mgmt_dev);
>>>>>>> d1988041

	return error;
}

void lpfc_dmp_dbg(struct lpfc_hba *phba)
{
	unsigned int start_idx;
	unsigned int dbg_cnt;
	unsigned int temp_idx;
	int i;
	int j = 0;
	unsigned long rem_nsec;

	if (phba->cfg_log_verbose)
		return;

	if (atomic_cmpxchg(&phba->dbg_log_dmping, 0, 1) != 0)
		return;

	start_idx = (unsigned int)atomic_read(&phba->dbg_log_idx) % DBG_LOG_SZ;
	dbg_cnt = (unsigned int)atomic_read(&phba->dbg_log_cnt);
	temp_idx = start_idx;
	if (dbg_cnt >= DBG_LOG_SZ) {
		dbg_cnt = DBG_LOG_SZ;
		temp_idx -= 1;
	} else {
		if ((start_idx + dbg_cnt) > (DBG_LOG_SZ - 1)) {
			temp_idx = (start_idx + dbg_cnt) % DBG_LOG_SZ;
		} else {
			if (start_idx < dbg_cnt)
				start_idx = DBG_LOG_SZ - (dbg_cnt - start_idx);
			else
				start_idx -= dbg_cnt;
		}
	}
	dev_info(&phba->pcidev->dev, "start %d end %d cnt %d\n",
		 start_idx, temp_idx, dbg_cnt);

	for (i = 0; i < dbg_cnt; i++) {
		if ((start_idx + i) < DBG_LOG_SZ)
			temp_idx = (start_idx + i) % DBG_LOG_SZ;
		else
			temp_idx = j++;
		rem_nsec = do_div(phba->dbg_log[temp_idx].t_ns, NSEC_PER_SEC);
		dev_info(&phba->pcidev->dev, "%d: [%5lu.%06lu] %s",
			 temp_idx,
			 (unsigned long)phba->dbg_log[temp_idx].t_ns,
			 rem_nsec / 1000,
			 phba->dbg_log[temp_idx].log);
	}
	atomic_set(&phba->dbg_log_cnt, 0);
	atomic_set(&phba->dbg_log_dmping, 0);
}

__printf(2, 3)
void lpfc_dbg_print(struct lpfc_hba *phba, const char *fmt, ...)
{
	unsigned int idx;
	va_list args;
	int dbg_dmping = atomic_read(&phba->dbg_log_dmping);
	struct va_format vaf;


	va_start(args, fmt);
	if (unlikely(dbg_dmping)) {
		vaf.fmt = fmt;
		vaf.va = &args;
		dev_info(&phba->pcidev->dev, "%pV", &vaf);
		va_end(args);
		return;
	}
	idx = (unsigned int)atomic_fetch_add(1, &phba->dbg_log_idx) %
		DBG_LOG_SZ;

	atomic_inc(&phba->dbg_log_cnt);

	vscnprintf(phba->dbg_log[idx].log,
		   sizeof(phba->dbg_log[idx].log), fmt, args);
	va_end(args);

	phba->dbg_log[idx].t_ns = local_clock();
}

/**
 * lpfc_exit - lpfc module removal routine
 *
 * This routine is invoked when the lpfc module is removed from the kernel.
 * The special kernel macro module_exit() is used to indicate the role of
 * this routine to the kernel as lpfc module exit point.
 */
static void __exit
lpfc_exit(void)
{
	misc_deregister(&lpfc_mgmt_dev);
	pci_unregister_driver(&lpfc_driver);
	cpuhp_remove_multi_state(lpfc_cpuhp_state);
	fc_release_transport(lpfc_transport_template);
	fc_release_transport(lpfc_vport_transport_template);
	idr_destroy(&lpfc_hba_index);
}

module_init(lpfc_init);
module_exit(lpfc_exit);
MODULE_LICENSE("GPL");
MODULE_DESCRIPTION(LPFC_MODULE_DESC);
MODULE_AUTHOR("Broadcom");
MODULE_VERSION("0:" LPFC_DRIVER_VERSION);<|MERGE_RESOLUTION|>--- conflicted
+++ resolved
@@ -40,10 +40,7 @@
 #include <linux/irq.h>
 #include <linux/bitops.h>
 #include <linux/crash_dump.h>
-<<<<<<< HEAD
-=======
 #include <linux/cpu.h>
->>>>>>> d1988041
 #include <linux/cpuhotplug.h>
 
 #include <scsi/scsi.h>
@@ -11250,21 +11247,6 @@
  *
  * @phba:   pointer to lpfc hba data structure.
  * @cpu:    cpu going offline
-<<<<<<< HEAD
- * @eqlist:
- */
-static void
-lpfc_cpuhp_get_eq(struct lpfc_hba *phba, unsigned int cpu,
-		  struct list_head *eqlist)
-{
-	struct lpfc_vector_map_info *map;
-	const struct cpumask *maskp;
-	struct lpfc_queue *eq;
-	unsigned int i;
-	cpumask_t tmp;
-	u16 idx;
-
-=======
  * @eqlist: eq list to append to
  */
 static int
@@ -11280,7 +11262,6 @@
 	if (!tmp)
 		return -ENOMEM;
 
->>>>>>> d1988041
 	for (idx = 0; idx < phba->cfg_irq_chann; idx++) {
 		maskp = pci_irq_get_affinity(phba->pcidev, idx);
 		if (!maskp)
@@ -11290,11 +11271,7 @@
 		 * then we don't need to poll the eq attached
 		 * to it.
 		 */
-<<<<<<< HEAD
-		if (!cpumask_and(&tmp, maskp, cpumask_of(cpu)))
-=======
 		if (!cpumask_and(tmp, maskp, cpumask_of(cpu)))
->>>>>>> d1988041
 			continue;
 		/* get the cpus that are online and are affini-
 		 * tized to this irq vector.  If the count is
@@ -11302,13 +11279,8 @@
 		 * down this vector.  Since this cpu has not
 		 * gone offline yet, we need >1.
 		 */
-<<<<<<< HEAD
-		cpumask_and(&tmp, maskp, cpu_online_mask);
-		if (cpumask_weight(&tmp) > 1)
-=======
 		cpumask_and(tmp, maskp, cpu_online_mask);
 		if (cpumask_weight(tmp) > 1)
->>>>>>> d1988041
 			continue;
 
 		/* Now that we have an irq to shutdown, get the eq
@@ -11316,24 +11288,11 @@
 		 * the software can share an eq, but eventually
 		 * only eq will be mapped to this vector
 		 */
-<<<<<<< HEAD
-		for_each_possible_cpu(i) {
-			map = &phba->sli4_hba.cpu_map[i];
-			if (!(map->irq == pci_irq_vector(phba->pcidev, idx)))
-				continue;
-			eq = phba->sli4_hba.hdwq[map->hdwq].hba_eq;
-			list_add(&eq->_poll_list, eqlist);
-			/* 1 is good enough. others will be a copy of this */
-			break;
-		}
-	}
-=======
 		eq = phba->sli4_hba.hba_eq_hdl[idx].eq;
 		list_add(&eq->_poll_list, eqlist);
 	}
 	kfree(tmp);
 	return 0;
->>>>>>> d1988041
 }
 
 static void __lpfc_cpuhp_remove(struct lpfc_hba *phba)
@@ -11366,17 +11325,9 @@
 
 	rcu_read_lock();
 
-<<<<<<< HEAD
-	if (!list_empty(&phba->poll_list)) {
-		timer_setup(&phba->cpuhp_poll_timer, lpfc_sli4_poll_hbtimer, 0);
-		mod_timer(&phba->cpuhp_poll_timer,
-			  jiffies + msecs_to_jiffies(LPFC_POLL_HB));
-	}
-=======
 	if (!list_empty(&phba->poll_list))
 		mod_timer(&phba->cpuhp_poll_timer,
 			  jiffies + msecs_to_jiffies(LPFC_POLL_HB));
->>>>>>> d1988041
 
 	rcu_read_unlock();
 
@@ -11400,8 +11351,6 @@
 	return false;
 }
 
-<<<<<<< HEAD
-=======
 /**
  * lpfc_irq_set_aff - set IRQ affinity
  * @eqhdl: EQ handle
@@ -11495,7 +11444,6 @@
 	}
 }
 
->>>>>>> d1988041
 static int lpfc_cpu_offline(unsigned int cpu, struct hlist_node *node)
 {
 	struct lpfc_hba *phba = hlist_entry_safe(node, struct lpfc_hba, cpuhp);
@@ -11511,15 +11459,11 @@
 	if (__lpfc_cpuhp_checks(phba, &retval))
 		return retval;
 
-<<<<<<< HEAD
-	lpfc_cpuhp_get_eq(phba, cpu, &eqlist);
-=======
 	lpfc_irq_rebalance(phba, cpu, true);
 
 	retval = lpfc_cpuhp_get_eq(phba, cpu, &eqlist);
 	if (retval)
 		return retval;
->>>>>>> d1988041
 
 	/* start polling on these eq's */
 	list_for_each_entry_safe(eq, next, &eqlist, _poll_list) {
@@ -11545,11 +11489,8 @@
 	if (__lpfc_cpuhp_checks(phba, &retval))
 		return retval;
 
-<<<<<<< HEAD
-=======
 	lpfc_irq_rebalance(phba, cpu, false);
 
->>>>>>> d1988041
 	list_for_each_entry_safe(eq, next, &phba->poll_list, _poll_list) {
 		n = lpfc_find_cpu_handle(phba, eq->hdwq, LPFC_FIND_BY_HDWQ);
 		if (n == cpu)
@@ -13368,10 +13309,7 @@
 	lpfc_sli4_ras_setup(phba);
 
 	INIT_LIST_HEAD(&phba->poll_list);
-<<<<<<< HEAD
-=======
 	timer_setup(&phba->cpuhp_poll_timer, lpfc_sli4_poll_hbtimer, 0);
->>>>>>> d1988041
 	cpuhp_state_add_instance_nocalls(lpfc_cpuhp_state, &phba->cpuhp);
 
 	return 0;
@@ -14210,11 +14148,8 @@
 cpuhp_failure:
 	fc_release_transport(lpfc_transport_template);
 	fc_release_transport(lpfc_vport_transport_template);
-<<<<<<< HEAD
-=======
 unregister:
 	misc_deregister(&lpfc_mgmt_dev);
->>>>>>> d1988041
 
 	return error;
 }
