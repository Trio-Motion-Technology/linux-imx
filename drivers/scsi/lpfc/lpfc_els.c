--- conflicted
+++ resolved
@@ -5397,8 +5397,6 @@
 				ndlp->nlp_flag &= ~NLP_RELEASE_RPI;
 				spin_unlock_irq(&ndlp->lock);
 			}
-<<<<<<< HEAD
-=======
 			lpfc_drop_node(vport, ndlp);
 		} else if (ndlp->nlp_state != NLP_STE_PLOGI_ISSUE &&
 			   ndlp->nlp_state != NLP_STE_REG_LOGIN_ISSUE &&
@@ -5411,10 +5409,7 @@
 			 * the final ndlp kref drop.
 			 */
 			lpfc_drop_node(vport, ndlp);
->>>>>>> 7732c16f
-		}
-
-		lpfc_drop_node(vport, ndlp);
+		}
 	}
 
 	/* Release the originating I/O reference. */
