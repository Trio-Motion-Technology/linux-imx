// SPDX-License-Identifier: GPL-2.0
/*
 * xHCI host controller driver
 *
 * Copyright (C) 2008 Intel Corp.
 *
 * Author: Sarah Sharp
 * Some code borrowed from the Linux EHCI driver.
 */

#include <linux/usb.h>
#include <linux/pci.h>
#include <linux/slab.h>
#include <linux/dmapool.h>
#include <linux/dma-mapping.h>

#include "xhci.h"
#include "xhci-trace.h"
#include "xhci-debugfs.h"

/*
 * Allocates a generic ring segment from the ring pool, sets the dma address,
 * initializes the segment to zero, and sets the private next pointer to NULL.
 *
 * Section 4.11.1.1:
 * "All components of all Command and Transfer TRBs shall be initialized to '0'"
 */
static struct xhci_segment *xhci_segment_alloc(struct xhci_hcd *xhci,
					       unsigned int cycle_state,
					       unsigned int max_packet,
					       gfp_t flags)
{
	struct xhci_segment *seg;
	dma_addr_t	dma;
	int		i;
	struct device *dev = xhci_to_hcd(xhci)->self.sysdev;

	seg = kzalloc_node(sizeof(*seg), flags, dev_to_node(dev));
	if (!seg)
		return NULL;

	seg->trbs = dma_pool_zalloc(xhci->segment_pool, flags, &dma);
	if (!seg->trbs) {
		kfree(seg);
		return NULL;
	}

	if (max_packet) {
		seg->bounce_buf = kzalloc_node(max_packet, flags,
					dev_to_node(dev));
		if (!seg->bounce_buf) {
			dma_pool_free(xhci->segment_pool, seg->trbs, dma);
			kfree(seg);
			return NULL;
		}
	}
	/* If the cycle state is 0, set the cycle bit to 1 for all the TRBs */
	if (cycle_state == 0) {
		for (i = 0; i < TRBS_PER_SEGMENT; i++)
			seg->trbs[i].link.control |= cpu_to_le32(TRB_CYCLE);
	}
	seg->dma = dma;
	seg->next = NULL;

	return seg;
}

void xhci_segment_free(struct xhci_hcd *xhci, struct xhci_segment *seg)
{
	if (seg->trbs) {
		dma_pool_free(xhci->segment_pool, seg->trbs, seg->dma);
		seg->trbs = NULL;
	}
	kfree(seg->bounce_buf);
	kfree(seg);
}
EXPORT_SYMBOL_GPL(xhci_segment_free);

void xhci_free_segments_for_ring(struct xhci_hcd *xhci,
				struct xhci_segment *first)
{
	struct xhci_segment *seg;

	seg = first->next;
	while (seg != first) {
		struct xhci_segment *next = seg->next;
		xhci_segment_free(xhci, seg);
		seg = next;
	}
	xhci_segment_free(xhci, first);
}

/*
 * Make the prev segment point to the next segment.
 *
 * Change the last TRB in the prev segment to be a Link TRB which points to the
 * DMA address of the next segment.  The caller needs to set any Link TRB
 * related flags, such as End TRB, Toggle Cycle, and no snoop.
 */
void xhci_link_segments(struct xhci_segment *prev,
			struct xhci_segment *next,
			enum xhci_ring_type type, bool chain_links)
{
	u32 val;

	if (!prev || !next)
		return;
	prev->next = next;
	if (type != TYPE_EVENT) {
		prev->trbs[TRBS_PER_SEGMENT-1].link.segment_ptr =
			cpu_to_le64(next->dma);

		/* Set the last TRB in the segment to have a TRB type ID of Link TRB */
		val = le32_to_cpu(prev->trbs[TRBS_PER_SEGMENT-1].link.control);
		val &= ~TRB_TYPE_BITMASK;
		val |= TRB_TYPE(TRB_LINK);
		if (chain_links)
			val |= TRB_CHAIN;
		prev->trbs[TRBS_PER_SEGMENT-1].link.control = cpu_to_le32(val);
	}
}
EXPORT_SYMBOL_GPL(xhci_link_segments);

/*
 * Link the ring to the new segments.
 * Set Toggle Cycle for the new ring if needed.
 */
static void xhci_link_rings(struct xhci_hcd *xhci, struct xhci_ring *ring,
		struct xhci_segment *first, struct xhci_segment *last,
		unsigned int num_segs)
{
	struct xhci_segment *next;
	bool chain_links;

	if (!ring || !first || !last)
		return;

	/* Set chain bit for 0.95 hosts, and for isoc rings on AMD 0.96 host */
	chain_links = !!(xhci_link_trb_quirk(xhci) ||
			 (ring->type == TYPE_ISOC &&
			  (xhci->quirks & XHCI_AMD_0x96_HOST)));

	next = ring->enq_seg->next;
	xhci_link_segments(ring->enq_seg, first, ring->type, chain_links);
	xhci_link_segments(last, next, ring->type, chain_links);
	ring->num_segs += num_segs;
	ring->num_trbs_free += (TRBS_PER_SEGMENT - 1) * num_segs;

	if (ring->type != TYPE_EVENT && ring->enq_seg == ring->last_seg) {
		ring->last_seg->trbs[TRBS_PER_SEGMENT-1].link.control
			&= ~cpu_to_le32(LINK_TOGGLE);
		last->trbs[TRBS_PER_SEGMENT-1].link.control
			|= cpu_to_le32(LINK_TOGGLE);
		ring->last_seg = last;
	}
}

/*
 * We need a radix tree for mapping physical addresses of TRBs to which stream
 * ID they belong to.  We need to do this because the host controller won't tell
 * us which stream ring the TRB came from.  We could store the stream ID in an
 * event data TRB, but that doesn't help us for the cancellation case, since the
 * endpoint may stop before it reaches that event data TRB.
 *
 * The radix tree maps the upper portion of the TRB DMA address to a ring
 * segment that has the same upper portion of DMA addresses.  For example, say I
 * have segments of size 1KB, that are always 1KB aligned.  A segment may
 * start at 0x10c91000 and end at 0x10c913f0.  If I use the upper 10 bits, the
 * key to the stream ID is 0x43244.  I can use the DMA address of the TRB to
 * pass the radix tree a key to get the right stream ID:
 *
 *	0x10c90fff >> 10 = 0x43243
 *	0x10c912c0 >> 10 = 0x43244
 *	0x10c91400 >> 10 = 0x43245
 *
 * Obviously, only those TRBs with DMA addresses that are within the segment
 * will make the radix tree return the stream ID for that ring.
 *
 * Caveats for the radix tree:
 *
 * The radix tree uses an unsigned long as a key pair.  On 32-bit systems, an
 * unsigned long will be 32-bits; on a 64-bit system an unsigned long will be
 * 64-bits.  Since we only request 32-bit DMA addresses, we can use that as the
 * key on 32-bit or 64-bit systems (it would also be fine if we asked for 64-bit
 * PCI DMA addresses on a 64-bit system).  There might be a problem on 32-bit
 * extended systems (where the DMA address can be bigger than 32-bits),
 * if we allow the PCI dma mask to be bigger than 32-bits.  So don't do that.
 */
static int xhci_insert_segment_mapping(struct radix_tree_root *trb_address_map,
		struct xhci_ring *ring,
		struct xhci_segment *seg,
		gfp_t mem_flags)
{
	unsigned long key;
	int ret;

	key = (unsigned long)(seg->dma >> TRB_SEGMENT_SHIFT);
	/* Skip any segments that were already added. */
	if (radix_tree_lookup(trb_address_map, key))
		return 0;

	ret = radix_tree_maybe_preload(mem_flags);
	if (ret)
		return ret;
	ret = radix_tree_insert(trb_address_map,
			key, ring);
	radix_tree_preload_end();
	return ret;
}

static void xhci_remove_segment_mapping(struct radix_tree_root *trb_address_map,
		struct xhci_segment *seg)
{
	unsigned long key;

	key = (unsigned long)(seg->dma >> TRB_SEGMENT_SHIFT);
	if (radix_tree_lookup(trb_address_map, key))
		radix_tree_delete(trb_address_map, key);
}

static int xhci_update_stream_segment_mapping(
		struct radix_tree_root *trb_address_map,
		struct xhci_ring *ring,
		struct xhci_segment *first_seg,
		struct xhci_segment *last_seg,
		gfp_t mem_flags)
{
	struct xhci_segment *seg;
	struct xhci_segment *failed_seg;
	int ret;

	if (WARN_ON_ONCE(trb_address_map == NULL))
		return 0;

	seg = first_seg;
	do {
		ret = xhci_insert_segment_mapping(trb_address_map,
				ring, seg, mem_flags);
		if (ret)
			goto remove_streams;
		if (seg == last_seg)
			return 0;
		seg = seg->next;
	} while (seg != first_seg);

	return 0;

remove_streams:
	failed_seg = seg;
	seg = first_seg;
	do {
		xhci_remove_segment_mapping(trb_address_map, seg);
		if (seg == failed_seg)
			return ret;
		seg = seg->next;
	} while (seg != first_seg);

	return ret;
}

static void xhci_remove_stream_mapping(struct xhci_ring *ring)
{
	struct xhci_segment *seg;

	if (WARN_ON_ONCE(ring->trb_address_map == NULL))
		return;

	seg = ring->first_seg;
	do {
		xhci_remove_segment_mapping(ring->trb_address_map, seg);
		seg = seg->next;
	} while (seg != ring->first_seg);
}

static int xhci_update_stream_mapping(struct xhci_ring *ring, gfp_t mem_flags)
{
	return xhci_update_stream_segment_mapping(ring->trb_address_map, ring,
			ring->first_seg, ring->last_seg, mem_flags);
}

/* XXX: Do we need the hcd structure in all these functions? */
void xhci_ring_free(struct xhci_hcd *xhci, struct xhci_ring *ring)
{
	if (!ring)
		return;

	trace_xhci_ring_free(ring);

	if (ring->first_seg) {
		if (ring->type == TYPE_STREAM)
			xhci_remove_stream_mapping(ring);
		xhci_free_segments_for_ring(xhci, ring->first_seg);
	}

	kfree(ring);
}
EXPORT_SYMBOL_GPL(xhci_ring_free);

void xhci_initialize_ring_info(struct xhci_ring *ring,
			       unsigned int cycle_state)
{
	/* The ring is empty, so the enqueue pointer == dequeue pointer */
	ring->enqueue = ring->first_seg->trbs;
	ring->enq_seg = ring->first_seg;
	ring->dequeue = ring->enqueue;
	ring->deq_seg = ring->first_seg;
	/* The ring is initialized to 0. The producer must write 1 to the cycle
	 * bit to handover ownership of the TRB, so PCS = 1.  The consumer must
	 * compare CCS to the cycle bit to check ownership, so CCS = 1.
	 *
	 * New rings are initialized with cycle state equal to 1; if we are
	 * handling ring expansion, set the cycle state equal to the old ring.
	 */
	ring->cycle_state = cycle_state;

	/*
	 * Each segment has a link TRB, and leave an extra TRB for SW
	 * accounting purpose
	 */
	ring->num_trbs_free = ring->num_segs * (TRBS_PER_SEGMENT - 1) - 1;
}
EXPORT_SYMBOL_GPL(xhci_initialize_ring_info);

/* Allocate segments and link them for a ring */
static int xhci_alloc_segments_for_ring(struct xhci_hcd *xhci,
		struct xhci_segment **first, struct xhci_segment **last,
		unsigned int num_segs, unsigned int cycle_state,
		enum xhci_ring_type type, unsigned int max_packet, gfp_t flags)
{
	struct xhci_segment *prev;
	bool chain_links;

	/* Set chain bit for 0.95 hosts, and for isoc rings on AMD 0.96 host */
	chain_links = !!(xhci_link_trb_quirk(xhci) ||
			 (type == TYPE_ISOC &&
			  (xhci->quirks & XHCI_AMD_0x96_HOST)));

	prev = xhci_segment_alloc(xhci, cycle_state, max_packet, flags);
	if (!prev)
		return -ENOMEM;
	num_segs--;

	*first = prev;
	while (num_segs > 0) {
		struct xhci_segment	*next;

		next = xhci_segment_alloc(xhci, cycle_state, max_packet, flags);
		if (!next) {
			prev = *first;
			while (prev) {
				next = prev->next;
				xhci_segment_free(xhci, prev);
				prev = next;
			}
			return -ENOMEM;
		}
		xhci_link_segments(prev, next, type, chain_links);

		prev = next;
		num_segs--;
	}
	xhci_link_segments(prev, *first, type, chain_links);
	*last = prev;

	return 0;
}

<<<<<<< HEAD
static struct xhci_ring *xhci_vendor_alloc_transfer_ring(struct xhci_hcd *xhci,
		u32 endpoint_type, enum xhci_ring_type ring_type,
		gfp_t mem_flags)
=======
static void xhci_vendor_free_container_ctx(struct xhci_hcd *xhci, struct xhci_container_ctx *ctx)
{
	struct xhci_vendor_ops *ops = xhci_vendor_get_ops(xhci);

	if (ops && ops->free_container_ctx)
		ops->free_container_ctx(xhci, ctx);
}

static void xhci_vendor_alloc_container_ctx(struct xhci_hcd *xhci, struct xhci_container_ctx *ctx,
					    int type, gfp_t flags)
{
	struct xhci_vendor_ops *ops = xhci_vendor_get_ops(xhci);

	if (ops && ops->alloc_container_ctx)
		ops->alloc_container_ctx(xhci, ctx, type, flags);
}

static struct xhci_ring *xhci_vendor_alloc_transfer_ring(struct xhci_hcd *xhci,
		u32 endpoint_type, enum xhci_ring_type ring_type,
		unsigned int max_packet, gfp_t mem_flags)
>>>>>>> c18ab1d1
{
	struct xhci_vendor_ops *ops = xhci_vendor_get_ops(xhci);

	if (ops && ops->alloc_transfer_ring)
		return ops->alloc_transfer_ring(xhci, endpoint_type, ring_type,
<<<<<<< HEAD
						mem_flags);
=======
				max_packet, mem_flags);
>>>>>>> c18ab1d1
	return 0;
}

static void xhci_vendor_free_transfer_ring(struct xhci_hcd *xhci,
		struct xhci_virt_device *virt_dev, unsigned int ep_index)
{
	struct xhci_vendor_ops *ops = xhci_vendor_get_ops(xhci);

	if (ops && ops->free_transfer_ring)
		ops->free_transfer_ring(xhci, virt_dev, ep_index);
}

static bool xhci_vendor_is_usb_offload_enabled(struct xhci_hcd *xhci,
		struct xhci_virt_device *virt_dev, unsigned int ep_index)
{
	struct xhci_vendor_ops *ops = xhci_vendor_get_ops(xhci);

	if (ops && ops->is_usb_offload_enabled)
		return ops->is_usb_offload_enabled(xhci, virt_dev, ep_index);
	return false;
}

/*
 * Create a new ring with zero or more segments.
 *
 * Link each segment together into a ring.
 * Set the end flag and the cycle toggle bit on the last segment.
 * See section 4.9.1 and figures 15 and 16.
 */
struct xhci_ring *xhci_ring_alloc(struct xhci_hcd *xhci,
		unsigned int num_segs, unsigned int cycle_state,
		enum xhci_ring_type type, unsigned int max_packet, gfp_t flags)
{
	struct xhci_ring	*ring;
	int ret;
	struct device *dev = xhci_to_hcd(xhci)->self.sysdev;

	ring = kzalloc_node(sizeof(*ring), flags, dev_to_node(dev));
	if (!ring)
		return NULL;

	ring->num_segs = num_segs;
	ring->bounce_buf_len = max_packet;
	INIT_LIST_HEAD(&ring->td_list);
	ring->type = type;
	if (num_segs == 0)
		return ring;

	ret = xhci_alloc_segments_for_ring(xhci, &ring->first_seg,
			&ring->last_seg, num_segs, cycle_state, type,
			max_packet, flags);
	if (ret)
		goto fail;

	/* Only event ring does not use link TRB */
	if (type != TYPE_EVENT) {
		/* See section 4.9.2.1 and 6.4.4.1 */
		ring->last_seg->trbs[TRBS_PER_SEGMENT - 1].link.control |=
			cpu_to_le32(LINK_TOGGLE);
	}
	xhci_initialize_ring_info(ring, cycle_state);
	trace_xhci_ring_alloc(ring);
	return ring;

fail:
	kfree(ring);
	return NULL;
}
EXPORT_SYMBOL_GPL(xhci_ring_alloc);

void xhci_free_endpoint_ring(struct xhci_hcd *xhci,
		struct xhci_virt_device *virt_dev,
		unsigned int ep_index)
{
	if (xhci_vendor_is_usb_offload_enabled(xhci, virt_dev, ep_index))
		xhci_vendor_free_transfer_ring(xhci, virt_dev, ep_index);
	else
		xhci_ring_free(xhci, virt_dev->eps[ep_index].ring);

	virt_dev->eps[ep_index].ring = NULL;
}

/*
 * Expand an existing ring.
 * Allocate a new ring which has same segment numbers and link the two rings.
 */
int xhci_ring_expansion(struct xhci_hcd *xhci, struct xhci_ring *ring,
				unsigned int num_trbs, gfp_t flags)
{
	struct xhci_segment	*first;
	struct xhci_segment	*last;
	unsigned int		num_segs;
	unsigned int		num_segs_needed;
	int			ret;

	num_segs_needed = (num_trbs + (TRBS_PER_SEGMENT - 1) - 1) /
				(TRBS_PER_SEGMENT - 1);

	/* Allocate number of segments we needed, or double the ring size */
	num_segs = ring->num_segs > num_segs_needed ?
			ring->num_segs : num_segs_needed;

	ret = xhci_alloc_segments_for_ring(xhci, &first, &last,
			num_segs, ring->cycle_state, ring->type,
			ring->bounce_buf_len, flags);
	if (ret)
		return -ENOMEM;

	if (ring->type == TYPE_STREAM)
		ret = xhci_update_stream_segment_mapping(ring->trb_address_map,
						ring, first, last, flags);
	if (ret) {
		struct xhci_segment *next;
		do {
			next = first->next;
			xhci_segment_free(xhci, first);
			if (first == last)
				break;
			first = next;
		} while (true);
		return ret;
	}

	xhci_link_rings(xhci, ring, first, last, num_segs);
	trace_xhci_ring_expansion(ring);
	xhci_dbg_trace(xhci, trace_xhci_dbg_ring_expansion,
			"ring expansion succeed, now has %d segments",
			ring->num_segs);

	return 0;
}

struct xhci_container_ctx *xhci_alloc_container_ctx(struct xhci_hcd *xhci,
						    int type, gfp_t flags)
{
	struct xhci_container_ctx *ctx;
	struct device *dev = xhci_to_hcd(xhci)->self.sysdev;

	if ((type != XHCI_CTX_TYPE_DEVICE) && (type != XHCI_CTX_TYPE_INPUT))
		return NULL;

	ctx = kzalloc_node(sizeof(*ctx), flags, dev_to_node(dev));
	if (!ctx)
		return NULL;

	ctx->type = type;
	ctx->size = HCC_64BYTE_CONTEXT(xhci->hcc_params) ? 2048 : 1024;
	if (type == XHCI_CTX_TYPE_INPUT)
		ctx->size += CTX_SIZE(xhci->hcc_params);

	if (xhci_vendor_is_usb_offload_enabled(xhci, NULL, 0))
		xhci_vendor_alloc_container_ctx(xhci, ctx, type, flags);
	else
		ctx->bytes = dma_pool_zalloc(xhci->device_pool, flags, &ctx->dma);

	if (!ctx->bytes) {
		kfree(ctx);
		return NULL;
	}
	return ctx;
}

void xhci_free_container_ctx(struct xhci_hcd *xhci,
			     struct xhci_container_ctx *ctx)
{
	if (!ctx)
		return;
	if (xhci_vendor_is_usb_offload_enabled(xhci, NULL, 0))
		xhci_vendor_free_container_ctx(xhci, ctx);
	else
		dma_pool_free(xhci->device_pool, ctx->bytes, ctx->dma);

	kfree(ctx);
}

struct xhci_input_control_ctx *xhci_get_input_control_ctx(
					      struct xhci_container_ctx *ctx)
{
	if (ctx->type != XHCI_CTX_TYPE_INPUT)
		return NULL;

	return (struct xhci_input_control_ctx *)ctx->bytes;
}

struct xhci_slot_ctx *xhci_get_slot_ctx(struct xhci_hcd *xhci,
					struct xhci_container_ctx *ctx)
{
	if (ctx->type == XHCI_CTX_TYPE_DEVICE)
		return (struct xhci_slot_ctx *)ctx->bytes;

	return (struct xhci_slot_ctx *)
		(ctx->bytes + CTX_SIZE(xhci->hcc_params));
}
EXPORT_SYMBOL_GPL(xhci_get_slot_ctx);

struct xhci_ep_ctx *xhci_get_ep_ctx(struct xhci_hcd *xhci,
				    struct xhci_container_ctx *ctx,
				    unsigned int ep_index)
{
	/* increment ep index by offset of start of ep ctx array */
	ep_index++;
	if (ctx->type == XHCI_CTX_TYPE_INPUT)
		ep_index++;

	return (struct xhci_ep_ctx *)
		(ctx->bytes + (ep_index * CTX_SIZE(xhci->hcc_params)));
}
EXPORT_SYMBOL_GPL(xhci_get_ep_ctx);


/***************** Streams structures manipulation *************************/

static void xhci_free_stream_ctx(struct xhci_hcd *xhci,
		unsigned int num_stream_ctxs,
		struct xhci_stream_ctx *stream_ctx, dma_addr_t dma)
{
	struct device *dev = xhci_to_hcd(xhci)->self.sysdev;
	size_t size = sizeof(struct xhci_stream_ctx) * num_stream_ctxs;

	if (size > MEDIUM_STREAM_ARRAY_SIZE)
		dma_free_coherent(dev, size,
				stream_ctx, dma);
	else if (size <= SMALL_STREAM_ARRAY_SIZE)
		return dma_pool_free(xhci->small_streams_pool,
				stream_ctx, dma);
	else
		return dma_pool_free(xhci->medium_streams_pool,
				stream_ctx, dma);
}

/*
 * The stream context array for each endpoint with bulk streams enabled can
 * vary in size, based on:
 *  - how many streams the endpoint supports,
 *  - the maximum primary stream array size the host controller supports,
 *  - and how many streams the device driver asks for.
 *
 * The stream context array must be a power of 2, and can be as small as
 * 64 bytes or as large as 1MB.
 */
static struct xhci_stream_ctx *xhci_alloc_stream_ctx(struct xhci_hcd *xhci,
		unsigned int num_stream_ctxs, dma_addr_t *dma,
		gfp_t mem_flags)
{
	struct device *dev = xhci_to_hcd(xhci)->self.sysdev;
	size_t size = sizeof(struct xhci_stream_ctx) * num_stream_ctxs;

	if (size > MEDIUM_STREAM_ARRAY_SIZE)
		return dma_alloc_coherent(dev, size,
				dma, mem_flags);
	else if (size <= SMALL_STREAM_ARRAY_SIZE)
		return dma_pool_alloc(xhci->small_streams_pool,
				mem_flags, dma);
	else
		return dma_pool_alloc(xhci->medium_streams_pool,
				mem_flags, dma);
}

struct xhci_ring *xhci_dma_to_transfer_ring(
		struct xhci_virt_ep *ep,
		u64 address)
{
	if (ep->ep_state & EP_HAS_STREAMS)
		return radix_tree_lookup(&ep->stream_info->trb_address_map,
				address >> TRB_SEGMENT_SHIFT);
	return ep->ring;
}

/*
 * Change an endpoint's internal structure so it supports stream IDs.  The
 * number of requested streams includes stream 0, which cannot be used by device
 * drivers.
 *
 * The number of stream contexts in the stream context array may be bigger than
 * the number of streams the driver wants to use.  This is because the number of
 * stream context array entries must be a power of two.
 */
struct xhci_stream_info *xhci_alloc_stream_info(struct xhci_hcd *xhci,
		unsigned int num_stream_ctxs,
		unsigned int num_streams,
		unsigned int max_packet, gfp_t mem_flags)
{
	struct xhci_stream_info *stream_info;
	u32 cur_stream;
	struct xhci_ring *cur_ring;
	u64 addr;
	int ret;
	struct device *dev = xhci_to_hcd(xhci)->self.sysdev;

	xhci_dbg(xhci, "Allocating %u streams and %u "
			"stream context array entries.\n",
			num_streams, num_stream_ctxs);
	if (xhci->cmd_ring_reserved_trbs == MAX_RSVD_CMD_TRBS) {
		xhci_dbg(xhci, "Command ring has no reserved TRBs available\n");
		return NULL;
	}
	xhci->cmd_ring_reserved_trbs++;

	stream_info = kzalloc_node(sizeof(*stream_info), mem_flags,
			dev_to_node(dev));
	if (!stream_info)
		goto cleanup_trbs;

	stream_info->num_streams = num_streams;
	stream_info->num_stream_ctxs = num_stream_ctxs;

	/* Initialize the array of virtual pointers to stream rings. */
	stream_info->stream_rings = kcalloc_node(
			num_streams, sizeof(struct xhci_ring *), mem_flags,
			dev_to_node(dev));
	if (!stream_info->stream_rings)
		goto cleanup_info;

	/* Initialize the array of DMA addresses for stream rings for the HW. */
	stream_info->stream_ctx_array = xhci_alloc_stream_ctx(xhci,
			num_stream_ctxs, &stream_info->ctx_array_dma,
			mem_flags);
	if (!stream_info->stream_ctx_array)
		goto cleanup_ctx;
	memset(stream_info->stream_ctx_array, 0,
			sizeof(struct xhci_stream_ctx)*num_stream_ctxs);

	/* Allocate everything needed to free the stream rings later */
	stream_info->free_streams_command =
		xhci_alloc_command_with_ctx(xhci, true, mem_flags);
	if (!stream_info->free_streams_command)
		goto cleanup_ctx;

	INIT_RADIX_TREE(&stream_info->trb_address_map, GFP_ATOMIC);

	/* Allocate rings for all the streams that the driver will use,
	 * and add their segment DMA addresses to the radix tree.
	 * Stream 0 is reserved.
	 */

	for (cur_stream = 1; cur_stream < num_streams; cur_stream++) {
		stream_info->stream_rings[cur_stream] =
			xhci_ring_alloc(xhci, 2, 1, TYPE_STREAM, max_packet,
					mem_flags);
		cur_ring = stream_info->stream_rings[cur_stream];
		if (!cur_ring)
			goto cleanup_rings;
		cur_ring->stream_id = cur_stream;
		cur_ring->trb_address_map = &stream_info->trb_address_map;
		/* Set deq ptr, cycle bit, and stream context type */
		addr = cur_ring->first_seg->dma |
			SCT_FOR_CTX(SCT_PRI_TR) |
			cur_ring->cycle_state;
		stream_info->stream_ctx_array[cur_stream].stream_ring =
			cpu_to_le64(addr);
		xhci_dbg(xhci, "Setting stream %d ring ptr to 0x%08llx\n",
				cur_stream, (unsigned long long) addr);

		ret = xhci_update_stream_mapping(cur_ring, mem_flags);
		if (ret) {
			xhci_ring_free(xhci, cur_ring);
			stream_info->stream_rings[cur_stream] = NULL;
			goto cleanup_rings;
		}
	}
	/* Leave the other unused stream ring pointers in the stream context
	 * array initialized to zero.  This will cause the xHC to give us an
	 * error if the device asks for a stream ID we don't have setup (if it
	 * was any other way, the host controller would assume the ring is
	 * "empty" and wait forever for data to be queued to that stream ID).
	 */

	return stream_info;

cleanup_rings:
	for (cur_stream = 1; cur_stream < num_streams; cur_stream++) {
		cur_ring = stream_info->stream_rings[cur_stream];
		if (cur_ring) {
			xhci_ring_free(xhci, cur_ring);
			stream_info->stream_rings[cur_stream] = NULL;
		}
	}
	xhci_free_command(xhci, stream_info->free_streams_command);
cleanup_ctx:
	kfree(stream_info->stream_rings);
cleanup_info:
	kfree(stream_info);
cleanup_trbs:
	xhci->cmd_ring_reserved_trbs--;
	return NULL;
}
/*
 * Sets the MaxPStreams field and the Linear Stream Array field.
 * Sets the dequeue pointer to the stream context array.
 */
void xhci_setup_streams_ep_input_ctx(struct xhci_hcd *xhci,
		struct xhci_ep_ctx *ep_ctx,
		struct xhci_stream_info *stream_info)
{
	u32 max_primary_streams;
	/* MaxPStreams is the number of stream context array entries, not the
	 * number we're actually using.  Must be in 2^(MaxPstreams + 1) format.
	 * fls(0) = 0, fls(0x1) = 1, fls(0x10) = 2, fls(0x100) = 3, etc.
	 */
	max_primary_streams = fls(stream_info->num_stream_ctxs) - 2;
	xhci_dbg_trace(xhci,  trace_xhci_dbg_context_change,
			"Setting number of stream ctx array entries to %u",
			1 << (max_primary_streams + 1));
	ep_ctx->ep_info &= cpu_to_le32(~EP_MAXPSTREAMS_MASK);
	ep_ctx->ep_info |= cpu_to_le32(EP_MAXPSTREAMS(max_primary_streams)
				       | EP_HAS_LSA);
	ep_ctx->deq  = cpu_to_le64(stream_info->ctx_array_dma);
}

/*
 * Sets the MaxPStreams field and the Linear Stream Array field to 0.
 * Reinstalls the "normal" endpoint ring (at its previous dequeue mark,
 * not at the beginning of the ring).
 */
void xhci_setup_no_streams_ep_input_ctx(struct xhci_ep_ctx *ep_ctx,
		struct xhci_virt_ep *ep)
{
	dma_addr_t addr;
	ep_ctx->ep_info &= cpu_to_le32(~(EP_MAXPSTREAMS_MASK | EP_HAS_LSA));
	addr = xhci_trb_virt_to_dma(ep->ring->deq_seg, ep->ring->dequeue);
	ep_ctx->deq  = cpu_to_le64(addr | ep->ring->cycle_state);
}

/* Frees all stream contexts associated with the endpoint,
 *
 * Caller should fix the endpoint context streams fields.
 */
void xhci_free_stream_info(struct xhci_hcd *xhci,
		struct xhci_stream_info *stream_info)
{
	int cur_stream;
	struct xhci_ring *cur_ring;

	if (!stream_info)
		return;

	for (cur_stream = 1; cur_stream < stream_info->num_streams;
			cur_stream++) {
		cur_ring = stream_info->stream_rings[cur_stream];
		if (cur_ring) {
			xhci_ring_free(xhci, cur_ring);
			stream_info->stream_rings[cur_stream] = NULL;
		}
	}
	xhci_free_command(xhci, stream_info->free_streams_command);
	xhci->cmd_ring_reserved_trbs--;
	if (stream_info->stream_ctx_array)
		xhci_free_stream_ctx(xhci,
				stream_info->num_stream_ctxs,
				stream_info->stream_ctx_array,
				stream_info->ctx_array_dma);

	kfree(stream_info->stream_rings);
	kfree(stream_info);
}


/***************** Device context manipulation *************************/

static void xhci_init_endpoint_timer(struct xhci_hcd *xhci,
		struct xhci_virt_ep *ep)
{
	timer_setup(&ep->stop_cmd_timer, xhci_stop_endpoint_command_watchdog,
		    0);
	ep->xhci = xhci;
}

static void xhci_free_tt_info(struct xhci_hcd *xhci,
		struct xhci_virt_device *virt_dev,
		int slot_id)
{
	struct list_head *tt_list_head;
	struct xhci_tt_bw_info *tt_info, *next;
	bool slot_found = false;

	/* If the device never made it past the Set Address stage,
	 * it may not have the real_port set correctly.
	 */
	if (virt_dev->real_port == 0 ||
			virt_dev->real_port > HCS_MAX_PORTS(xhci->hcs_params1)) {
		xhci_dbg(xhci, "Bad real port.\n");
		return;
	}

	tt_list_head = &(xhci->rh_bw[virt_dev->real_port - 1].tts);
	list_for_each_entry_safe(tt_info, next, tt_list_head, tt_list) {
		/* Multi-TT hubs will have more than one entry */
		if (tt_info->slot_id == slot_id) {
			slot_found = true;
			list_del(&tt_info->tt_list);
			kfree(tt_info);
		} else if (slot_found) {
			break;
		}
	}
}

int xhci_alloc_tt_info(struct xhci_hcd *xhci,
		struct xhci_virt_device *virt_dev,
		struct usb_device *hdev,
		struct usb_tt *tt, gfp_t mem_flags)
{
	struct xhci_tt_bw_info		*tt_info;
	unsigned int			num_ports;
	int				i, j;
	struct device *dev = xhci_to_hcd(xhci)->self.sysdev;

	if (!tt->multi)
		num_ports = 1;
	else
		num_ports = hdev->maxchild;

	for (i = 0; i < num_ports; i++, tt_info++) {
		struct xhci_interval_bw_table *bw_table;

		tt_info = kzalloc_node(sizeof(*tt_info), mem_flags,
				dev_to_node(dev));
		if (!tt_info)
			goto free_tts;
		INIT_LIST_HEAD(&tt_info->tt_list);
		list_add(&tt_info->tt_list,
				&xhci->rh_bw[virt_dev->real_port - 1].tts);
		tt_info->slot_id = virt_dev->udev->slot_id;
		if (tt->multi)
			tt_info->ttport = i+1;
		bw_table = &tt_info->bw_table;
		for (j = 0; j < XHCI_MAX_INTERVAL; j++)
			INIT_LIST_HEAD(&bw_table->interval_bw[j].endpoints);
	}
	return 0;

free_tts:
	xhci_free_tt_info(xhci, virt_dev, virt_dev->udev->slot_id);
	return -ENOMEM;
}


/* All the xhci_tds in the ring's TD list should be freed at this point.
 * Should be called with xhci->lock held if there is any chance the TT lists
 * will be manipulated by the configure endpoint, allocate device, or update
 * hub functions while this function is removing the TT entries from the list.
 */
void xhci_free_virt_device(struct xhci_hcd *xhci, int slot_id)
{
	struct xhci_virt_device *dev;
	int i;
	int old_active_eps = 0;

	/* Slot ID 0 is reserved */
	if (slot_id == 0 || !xhci->devs[slot_id])
		return;

	dev = xhci->devs[slot_id];

	xhci->dcbaa->dev_context_ptrs[slot_id] = 0;
	if (!dev)
		return;

	trace_xhci_free_virt_device(dev);

	if (dev->tt_info)
		old_active_eps = dev->tt_info->active_eps;

	for (i = 0; i < 31; i++) {
		if (dev->eps[i].ring)
			xhci_free_endpoint_ring(xhci, dev, i);
		if (dev->eps[i].stream_info)
			xhci_free_stream_info(xhci,
					dev->eps[i].stream_info);
		/* Endpoints on the TT/root port lists should have been removed
		 * when usb_disable_device() was called for the device.
		 * We can't drop them anyway, because the udev might have gone
		 * away by this point, and we can't tell what speed it was.
		 */
		if (!list_empty(&dev->eps[i].bw_endpoint_list))
			xhci_warn(xhci, "Slot %u endpoint %u "
					"not removed from BW list!\n",
					slot_id, i);
	}
	/* If this is a hub, free the TT(s) from the TT list */
	xhci_free_tt_info(xhci, dev, slot_id);
	/* If necessary, update the number of active TTs on this root port */
	xhci_update_tt_active_eps(xhci, dev, old_active_eps);

	if (dev->in_ctx)
		xhci_free_container_ctx(xhci, dev->in_ctx);
	if (dev->out_ctx)
		xhci_free_container_ctx(xhci, dev->out_ctx);

	if (dev->udev && dev->udev->slot_id)
		dev->udev->slot_id = 0;
	kfree(xhci->devs[slot_id]);
	xhci->devs[slot_id] = NULL;
}

/*
 * Free a virt_device structure.
 * If the virt_device added a tt_info (a hub) and has children pointing to
 * that tt_info, then free the child first. Recursive.
 * We can't rely on udev at this point to find child-parent relationships.
 */
static void xhci_free_virt_devices_depth_first(struct xhci_hcd *xhci, int slot_id)
{
	struct xhci_virt_device *vdev;
	struct list_head *tt_list_head;
	struct xhci_tt_bw_info *tt_info, *next;
	int i;

	vdev = xhci->devs[slot_id];
	if (!vdev)
		return;

	if (vdev->real_port == 0 ||
			vdev->real_port > HCS_MAX_PORTS(xhci->hcs_params1)) {
		xhci_dbg(xhci, "Bad vdev->real_port.\n");
		goto out;
	}

	tt_list_head = &(xhci->rh_bw[vdev->real_port - 1].tts);
	list_for_each_entry_safe(tt_info, next, tt_list_head, tt_list) {
		/* is this a hub device that added a tt_info to the tts list */
		if (tt_info->slot_id == slot_id) {
			/* are any devices using this tt_info? */
			for (i = 1; i < HCS_MAX_SLOTS(xhci->hcs_params1); i++) {
				vdev = xhci->devs[i];
				if (vdev && (vdev->tt_info == tt_info))
					xhci_free_virt_devices_depth_first(
						xhci, i);
			}
		}
	}
out:
	/* we are now at a leaf device */
	xhci_debugfs_remove_slot(xhci, slot_id);
	xhci_free_virt_device(xhci, slot_id);
}

int xhci_alloc_virt_device(struct xhci_hcd *xhci, int slot_id,
		struct usb_device *udev, gfp_t flags)
{
	struct xhci_virt_device *dev;
	int i;

	/* Slot ID 0 is reserved */
	if (slot_id == 0 || xhci->devs[slot_id]) {
		xhci_warn(xhci, "Bad Slot ID %d\n", slot_id);
		return 0;
	}

	dev = kzalloc(sizeof(*dev), flags);
	if (!dev)
		return 0;

	dev->slot_id = slot_id;

	/* Allocate the (output) device context that will be used in the HC. */
	dev->out_ctx = xhci_alloc_container_ctx(xhci, XHCI_CTX_TYPE_DEVICE, flags);
	if (!dev->out_ctx)
		goto fail;

	xhci_dbg(xhci, "Slot %d output ctx = 0x%llx (dma)\n", slot_id,
			(unsigned long long)dev->out_ctx->dma);

	/* Allocate the (input) device context for address device command */
	dev->in_ctx = xhci_alloc_container_ctx(xhci, XHCI_CTX_TYPE_INPUT, flags);
	if (!dev->in_ctx)
		goto fail;

	xhci_dbg(xhci, "Slot %d input ctx = 0x%llx (dma)\n", slot_id,
			(unsigned long long)dev->in_ctx->dma);

	/* Initialize the cancellation list and watchdog timers for each ep */
	for (i = 0; i < 31; i++) {
		dev->eps[i].ep_index = i;
		dev->eps[i].vdev = dev;
		xhci_init_endpoint_timer(xhci, &dev->eps[i]);
		INIT_LIST_HEAD(&dev->eps[i].cancelled_td_list);
		INIT_LIST_HEAD(&dev->eps[i].bw_endpoint_list);
	}

	/* Allocate endpoint 0 ring */
	dev->eps[0].ring = xhci_ring_alloc(xhci, 2, 1, TYPE_CTRL, 0, flags);
	if (!dev->eps[0].ring)
		goto fail;

	dev->udev = udev;

	/* Point to output device context in dcbaa. */
	xhci->dcbaa->dev_context_ptrs[slot_id] = cpu_to_le64(dev->out_ctx->dma);
	xhci_dbg(xhci, "Set slot id %d dcbaa entry %p to 0x%llx\n",
		 slot_id,
		 &xhci->dcbaa->dev_context_ptrs[slot_id],
		 le64_to_cpu(xhci->dcbaa->dev_context_ptrs[slot_id]));

	trace_xhci_alloc_virt_device(dev);

	xhci->devs[slot_id] = dev;

	return 1;
fail:

	if (dev->in_ctx)
		xhci_free_container_ctx(xhci, dev->in_ctx);
	if (dev->out_ctx)
		xhci_free_container_ctx(xhci, dev->out_ctx);
	kfree(dev);

	return 0;
}

void xhci_copy_ep0_dequeue_into_input_ctx(struct xhci_hcd *xhci,
		struct usb_device *udev)
{
	struct xhci_virt_device *virt_dev;
	struct xhci_ep_ctx	*ep0_ctx;
	struct xhci_ring	*ep_ring;

	virt_dev = xhci->devs[udev->slot_id];
	ep0_ctx = xhci_get_ep_ctx(xhci, virt_dev->in_ctx, 0);
	ep_ring = virt_dev->eps[0].ring;
	/*
	 * FIXME we don't keep track of the dequeue pointer very well after a
	 * Set TR dequeue pointer, so we're setting the dequeue pointer of the
	 * host to our enqueue pointer.  This should only be called after a
	 * configured device has reset, so all control transfers should have
	 * been completed or cancelled before the reset.
	 */
	ep0_ctx->deq = cpu_to_le64(xhci_trb_virt_to_dma(ep_ring->enq_seg,
							ep_ring->enqueue)
				   | ep_ring->cycle_state);
}

/*
 * The xHCI roothub may have ports of differing speeds in any order in the port
 * status registers.
 *
 * The xHCI hardware wants to know the roothub port number that the USB device
 * is attached to (or the roothub port its ancestor hub is attached to).  All we
 * know is the index of that port under either the USB 2.0 or the USB 3.0
 * roothub, but that doesn't give us the real index into the HW port status
 * registers. Call xhci_find_raw_port_number() to get real index.
 */
static u32 xhci_find_real_port_number(struct xhci_hcd *xhci,
		struct usb_device *udev)
{
	struct usb_device *top_dev;
	struct usb_hcd *hcd;

	if (udev->speed >= USB_SPEED_SUPER)
		hcd = xhci->shared_hcd;
	else
		hcd = xhci->main_hcd;

	for (top_dev = udev; top_dev->parent && top_dev->parent->parent;
			top_dev = top_dev->parent)
		/* Found device below root hub */;

	return	xhci_find_raw_port_number(hcd, top_dev->portnum);
}

/* Setup an xHCI virtual device for a Set Address command */
int xhci_setup_addressable_virt_dev(struct xhci_hcd *xhci, struct usb_device *udev)
{
	struct xhci_virt_device *dev;
	struct xhci_ep_ctx	*ep0_ctx;
	struct xhci_slot_ctx    *slot_ctx;
	u32			port_num;
	u32			max_packets;
	struct usb_device *top_dev;

	dev = xhci->devs[udev->slot_id];
	/* Slot ID 0 is reserved */
	if (udev->slot_id == 0 || !dev) {
		xhci_warn(xhci, "Slot ID %d is not assigned to this device\n",
				udev->slot_id);
		return -EINVAL;
	}
	ep0_ctx = xhci_get_ep_ctx(xhci, dev->in_ctx, 0);
	slot_ctx = xhci_get_slot_ctx(xhci, dev->in_ctx);

	/* 3) Only the control endpoint is valid - one endpoint context */
	slot_ctx->dev_info |= cpu_to_le32(LAST_CTX(1) | udev->route);
	switch (udev->speed) {
	case USB_SPEED_SUPER_PLUS:
		slot_ctx->dev_info |= cpu_to_le32(SLOT_SPEED_SSP);
		max_packets = MAX_PACKET(512);
		break;
	case USB_SPEED_SUPER:
		slot_ctx->dev_info |= cpu_to_le32(SLOT_SPEED_SS);
		max_packets = MAX_PACKET(512);
		break;
	case USB_SPEED_HIGH:
		slot_ctx->dev_info |= cpu_to_le32(SLOT_SPEED_HS);
		max_packets = MAX_PACKET(64);
		break;
	/* USB core guesses at a 64-byte max packet first for FS devices */
	case USB_SPEED_FULL:
		slot_ctx->dev_info |= cpu_to_le32(SLOT_SPEED_FS);
		max_packets = MAX_PACKET(64);
		break;
	case USB_SPEED_LOW:
		slot_ctx->dev_info |= cpu_to_le32(SLOT_SPEED_LS);
		max_packets = MAX_PACKET(8);
		break;
	case USB_SPEED_WIRELESS:
		xhci_dbg(xhci, "FIXME xHCI doesn't support wireless speeds\n");
		return -EINVAL;
		break;
	default:
		/* Speed was set earlier, this shouldn't happen. */
		return -EINVAL;
	}
	/* Find the root hub port this device is under */
	port_num = xhci_find_real_port_number(xhci, udev);
	if (!port_num)
		return -EINVAL;
	slot_ctx->dev_info2 |= cpu_to_le32(ROOT_HUB_PORT(port_num));
	/* Set the port number in the virtual_device to the faked port number */
	for (top_dev = udev; top_dev->parent && top_dev->parent->parent;
			top_dev = top_dev->parent)
		/* Found device below root hub */;
	dev->fake_port = top_dev->portnum;
	dev->real_port = port_num;
	xhci_dbg(xhci, "Set root hub portnum to %d\n", port_num);
	xhci_dbg(xhci, "Set fake root hub portnum to %d\n", dev->fake_port);

	/* Find the right bandwidth table that this device will be a part of.
	 * If this is a full speed device attached directly to a root port (or a
	 * decendent of one), it counts as a primary bandwidth domain, not a
	 * secondary bandwidth domain under a TT.  An xhci_tt_info structure
	 * will never be created for the HS root hub.
	 */
	if (!udev->tt || !udev->tt->hub->parent) {
		dev->bw_table = &xhci->rh_bw[port_num - 1].bw_table;
	} else {
		struct xhci_root_port_bw_info *rh_bw;
		struct xhci_tt_bw_info *tt_bw;

		rh_bw = &xhci->rh_bw[port_num - 1];
		/* Find the right TT. */
		list_for_each_entry(tt_bw, &rh_bw->tts, tt_list) {
			if (tt_bw->slot_id != udev->tt->hub->slot_id)
				continue;

			if (!dev->udev->tt->multi ||
					(udev->tt->multi &&
					 tt_bw->ttport == dev->udev->ttport)) {
				dev->bw_table = &tt_bw->bw_table;
				dev->tt_info = tt_bw;
				break;
			}
		}
		if (!dev->tt_info)
			xhci_warn(xhci, "WARN: Didn't find a matching TT\n");
	}

	/* Is this a LS/FS device under an external HS hub? */
	if (udev->tt && udev->tt->hub->parent) {
		slot_ctx->tt_info = cpu_to_le32(udev->tt->hub->slot_id |
						(udev->ttport << 8));
		if (udev->tt->multi)
			slot_ctx->dev_info |= cpu_to_le32(DEV_MTT);
	}
	xhci_dbg(xhci, "udev->tt = %p\n", udev->tt);
	xhci_dbg(xhci, "udev->ttport = 0x%x\n", udev->ttport);

	/* Step 4 - ring already allocated */
	/* Step 5 */
	ep0_ctx->ep_info2 = cpu_to_le32(EP_TYPE(CTRL_EP));

	/* EP 0 can handle "burst" sizes of 1, so Max Burst Size field is 0 */
	ep0_ctx->ep_info2 |= cpu_to_le32(MAX_BURST(0) | ERROR_COUNT(3) |
					 max_packets);

	ep0_ctx->deq = cpu_to_le64(dev->eps[0].ring->first_seg->dma |
				   dev->eps[0].ring->cycle_state);

	trace_xhci_setup_addressable_virt_device(dev);

	/* Steps 7 and 8 were done in xhci_alloc_virt_device() */

	return 0;
}

/*
 * Convert interval expressed as 2^(bInterval - 1) == interval into
 * straight exponent value 2^n == interval.
 *
 */
static unsigned int xhci_parse_exponent_interval(struct usb_device *udev,
		struct usb_host_endpoint *ep)
{
	unsigned int interval;

	interval = clamp_val(ep->desc.bInterval, 1, 16) - 1;
	if (interval != ep->desc.bInterval - 1)
		dev_warn(&udev->dev,
			 "ep %#x - rounding interval to %d %sframes\n",
			 ep->desc.bEndpointAddress,
			 1 << interval,
			 udev->speed == USB_SPEED_FULL ? "" : "micro");

	if (udev->speed == USB_SPEED_FULL) {
		/*
		 * Full speed isoc endpoints specify interval in frames,
		 * not microframes. We are using microframes everywhere,
		 * so adjust accordingly.
		 */
		interval += 3;	/* 1 frame = 2^3 uframes */
	}

	return interval;
}

/*
 * Convert bInterval expressed in microframes (in 1-255 range) to exponent of
 * microframes, rounded down to nearest power of 2.
 */
static unsigned int xhci_microframes_to_exponent(struct usb_device *udev,
		struct usb_host_endpoint *ep, unsigned int desc_interval,
		unsigned int min_exponent, unsigned int max_exponent)
{
	unsigned int interval;

	interval = fls(desc_interval) - 1;
	interval = clamp_val(interval, min_exponent, max_exponent);
	if ((1 << interval) != desc_interval)
		dev_dbg(&udev->dev,
			 "ep %#x - rounding interval to %d microframes, ep desc says %d microframes\n",
			 ep->desc.bEndpointAddress,
			 1 << interval,
			 desc_interval);

	return interval;
}

static unsigned int xhci_parse_microframe_interval(struct usb_device *udev,
		struct usb_host_endpoint *ep)
{
	if (ep->desc.bInterval == 0)
		return 0;
	return xhci_microframes_to_exponent(udev, ep,
			ep->desc.bInterval, 0, 15);
}


static unsigned int xhci_parse_frame_interval(struct usb_device *udev,
		struct usb_host_endpoint *ep)
{
	return xhci_microframes_to_exponent(udev, ep,
			ep->desc.bInterval * 8, 3, 10);
}

/* Return the polling or NAK interval.
 *
 * The polling interval is expressed in "microframes".  If xHCI's Interval field
 * is set to N, it will service the endpoint every 2^(Interval)*125us.
 *
 * The NAK interval is one NAK per 1 to 255 microframes, or no NAKs if interval
 * is set to 0.
 */
static unsigned int xhci_get_endpoint_interval(struct usb_device *udev,
		struct usb_host_endpoint *ep)
{
	unsigned int interval = 0;

	switch (udev->speed) {
	case USB_SPEED_HIGH:
		/* Max NAK rate */
		if (usb_endpoint_xfer_control(&ep->desc) ||
		    usb_endpoint_xfer_bulk(&ep->desc)) {
			interval = xhci_parse_microframe_interval(udev, ep);
			break;
		}
		fallthrough;	/* SS and HS isoc/int have same decoding */

	case USB_SPEED_SUPER_PLUS:
	case USB_SPEED_SUPER:
		if (usb_endpoint_xfer_int(&ep->desc) ||
		    usb_endpoint_xfer_isoc(&ep->desc)) {
			interval = xhci_parse_exponent_interval(udev, ep);
		}
		break;

	case USB_SPEED_FULL:
		if (usb_endpoint_xfer_isoc(&ep->desc)) {
			interval = xhci_parse_exponent_interval(udev, ep);
			break;
		}
		/*
		 * Fall through for interrupt endpoint interval decoding
		 * since it uses the same rules as low speed interrupt
		 * endpoints.
		 */
		fallthrough;

	case USB_SPEED_LOW:
		if (usb_endpoint_xfer_int(&ep->desc) ||
		    usb_endpoint_xfer_isoc(&ep->desc)) {

			interval = xhci_parse_frame_interval(udev, ep);
		}
		break;

	default:
		BUG();
	}
	return interval;
}

/* The "Mult" field in the endpoint context is only set for SuperSpeed isoc eps.
 * High speed endpoint descriptors can define "the number of additional
 * transaction opportunities per microframe", but that goes in the Max Burst
 * endpoint context field.
 */
static u32 xhci_get_endpoint_mult(struct usb_device *udev,
		struct usb_host_endpoint *ep)
{
	if (udev->speed < USB_SPEED_SUPER ||
			!usb_endpoint_xfer_isoc(&ep->desc))
		return 0;
	return ep->ss_ep_comp.bmAttributes;
}

static u32 xhci_get_endpoint_max_burst(struct usb_device *udev,
				       struct usb_host_endpoint *ep)
{
	/* Super speed and Plus have max burst in ep companion desc */
	if (udev->speed >= USB_SPEED_SUPER)
		return ep->ss_ep_comp.bMaxBurst;

	if (udev->speed == USB_SPEED_HIGH &&
	    (usb_endpoint_xfer_isoc(&ep->desc) ||
	     usb_endpoint_xfer_int(&ep->desc)))
		return usb_endpoint_maxp_mult(&ep->desc) - 1;

	return 0;
}

static u32 xhci_get_endpoint_type(struct usb_host_endpoint *ep)
{
	int in;

	in = usb_endpoint_dir_in(&ep->desc);

	switch (usb_endpoint_type(&ep->desc)) {
	case USB_ENDPOINT_XFER_CONTROL:
		return CTRL_EP;
	case USB_ENDPOINT_XFER_BULK:
		return in ? BULK_IN_EP : BULK_OUT_EP;
	case USB_ENDPOINT_XFER_ISOC:
		return in ? ISOC_IN_EP : ISOC_OUT_EP;
	case USB_ENDPOINT_XFER_INT:
		return in ? INT_IN_EP : INT_OUT_EP;
	}
	return 0;
}

/* Return the maximum endpoint service interval time (ESIT) payload.
 * Basically, this is the maxpacket size, multiplied by the burst size
 * and mult size.
 */
static u32 xhci_get_max_esit_payload(struct usb_device *udev,
		struct usb_host_endpoint *ep)
{
	int max_burst;
	int max_packet;

	/* Only applies for interrupt or isochronous endpoints */
	if (usb_endpoint_xfer_control(&ep->desc) ||
			usb_endpoint_xfer_bulk(&ep->desc))
		return 0;

	/* SuperSpeedPlus Isoc ep sending over 48k per esit */
	if ((udev->speed >= USB_SPEED_SUPER_PLUS) &&
	    USB_SS_SSP_ISOC_COMP(ep->ss_ep_comp.bmAttributes))
		return le32_to_cpu(ep->ssp_isoc_ep_comp.dwBytesPerInterval);
	/* SuperSpeed or SuperSpeedPlus Isoc ep with less than 48k per esit */
	else if (udev->speed >= USB_SPEED_SUPER)
		return le16_to_cpu(ep->ss_ep_comp.wBytesPerInterval);

	max_packet = usb_endpoint_maxp(&ep->desc);
	max_burst = usb_endpoint_maxp_mult(&ep->desc);
	/* A 0 in max burst means 1 transfer per ESIT */
	return max_packet * max_burst;
}

/* Set up an endpoint with one ring segment.  Do not allocate stream rings.
 * Drivers will have to call usb_alloc_streams() to do that.
 */
int xhci_endpoint_init(struct xhci_hcd *xhci,
		struct xhci_virt_device *virt_dev,
		struct usb_device *udev,
		struct usb_host_endpoint *ep,
		gfp_t mem_flags)
{
	unsigned int ep_index;
	struct xhci_ep_ctx *ep_ctx;
	struct xhci_ring *ep_ring;
	unsigned int max_packet;
	enum xhci_ring_type ring_type;
	u32 max_esit_payload;
	u32 endpoint_type;
	unsigned int max_burst;
	unsigned int interval;
	unsigned int mult;
	unsigned int avg_trb_len;
	unsigned int err_count = 0;

	ep_index = xhci_get_endpoint_index(&ep->desc);
	ep_ctx = xhci_get_ep_ctx(xhci, virt_dev->in_ctx, ep_index);

	endpoint_type = xhci_get_endpoint_type(ep);
	if (!endpoint_type)
		return -EINVAL;

	ring_type = usb_endpoint_type(&ep->desc);

	/*
	 * Get values to fill the endpoint context, mostly from ep descriptor.
	 * The average TRB buffer lengt for bulk endpoints is unclear as we
	 * have no clue on scatter gather list entry size. For Isoc and Int,
	 * set it to max available. See xHCI 1.1 spec 4.14.1.1 for details.
	 */
	max_esit_payload = xhci_get_max_esit_payload(udev, ep);
	interval = xhci_get_endpoint_interval(udev, ep);

	/* Periodic endpoint bInterval limit quirk */
	if (usb_endpoint_xfer_int(&ep->desc) ||
	    usb_endpoint_xfer_isoc(&ep->desc)) {
		if ((xhci->quirks & XHCI_LIMIT_ENDPOINT_INTERVAL_7) &&
		    udev->speed >= USB_SPEED_HIGH &&
		    interval >= 7) {
			interval = 6;
		}
	}

	mult = xhci_get_endpoint_mult(udev, ep);
	max_packet = usb_endpoint_maxp(&ep->desc);
	max_burst = xhci_get_endpoint_max_burst(udev, ep);
	avg_trb_len = max_esit_payload;

	/* FIXME dig Mult and streams info out of ep companion desc */

	/* Allow 3 retries for everything but isoc, set CErr = 3 */
	if (!usb_endpoint_xfer_isoc(&ep->desc))
		err_count = 3;
	/* HS bulk max packet should be 512, FS bulk supports 8, 16, 32 or 64 */
	if (usb_endpoint_xfer_bulk(&ep->desc)) {
		if (udev->speed == USB_SPEED_HIGH)
			max_packet = 512;
		if (udev->speed == USB_SPEED_FULL) {
			max_packet = rounddown_pow_of_two(max_packet);
			max_packet = clamp_val(max_packet, 8, 64);
		}
	}
	/* xHCI 1.0 and 1.1 indicates that ctrl ep avg TRB Length should be 8 */
	if (usb_endpoint_xfer_control(&ep->desc) && xhci->hci_version >= 0x100)
		avg_trb_len = 8;
	/* xhci 1.1 with LEC support doesn't use mult field, use RsvdZ */
	if ((xhci->hci_version > 0x100) && HCC2_LEC(xhci->hcc_params2))
		mult = 0;

	/* Set up the endpoint ring */
	if (xhci_vendor_is_usb_offload_enabled(xhci, virt_dev, ep_index) &&
	    usb_endpoint_xfer_isoc(&ep->desc)) {
		virt_dev->eps[ep_index].new_ring =
<<<<<<< HEAD
			xhci_vendor_alloc_transfer_ring(xhci, endpoint_type, ring_type, mem_flags);
=======
			xhci_vendor_alloc_transfer_ring(xhci, endpoint_type, ring_type,
							max_packet, mem_flags);
>>>>>>> c18ab1d1
	} else {
		virt_dev->eps[ep_index].new_ring =
			xhci_ring_alloc(xhci, 2, 1, ring_type, max_packet, mem_flags);
	}

	if (!virt_dev->eps[ep_index].new_ring)
		return -ENOMEM;

	virt_dev->eps[ep_index].skip = false;
	ep_ring = virt_dev->eps[ep_index].new_ring;

	/* Fill the endpoint context */
	ep_ctx->ep_info = cpu_to_le32(EP_MAX_ESIT_PAYLOAD_HI(max_esit_payload) |
				      EP_INTERVAL(interval) |
				      EP_MULT(mult));
	ep_ctx->ep_info2 = cpu_to_le32(EP_TYPE(endpoint_type) |
				       MAX_PACKET(max_packet) |
				       MAX_BURST(max_burst) |
				       ERROR_COUNT(err_count));
	ep_ctx->deq = cpu_to_le64(ep_ring->first_seg->dma |
				  ep_ring->cycle_state);

	ep_ctx->tx_info = cpu_to_le32(EP_MAX_ESIT_PAYLOAD_LO(max_esit_payload) |
				      EP_AVG_TRB_LENGTH(avg_trb_len));

	return 0;
}

void xhci_endpoint_zero(struct xhci_hcd *xhci,
		struct xhci_virt_device *virt_dev,
		struct usb_host_endpoint *ep)
{
	unsigned int ep_index;
	struct xhci_ep_ctx *ep_ctx;

	ep_index = xhci_get_endpoint_index(&ep->desc);
	ep_ctx = xhci_get_ep_ctx(xhci, virt_dev->in_ctx, ep_index);

	ep_ctx->ep_info = 0;
	ep_ctx->ep_info2 = 0;
	ep_ctx->deq = 0;
	ep_ctx->tx_info = 0;
	/* Don't free the endpoint ring until the set interface or configuration
	 * request succeeds.
	 */
}

void xhci_clear_endpoint_bw_info(struct xhci_bw_info *bw_info)
{
	bw_info->ep_interval = 0;
	bw_info->mult = 0;
	bw_info->num_packets = 0;
	bw_info->max_packet_size = 0;
	bw_info->type = 0;
	bw_info->max_esit_payload = 0;
}

void xhci_update_bw_info(struct xhci_hcd *xhci,
		struct xhci_container_ctx *in_ctx,
		struct xhci_input_control_ctx *ctrl_ctx,
		struct xhci_virt_device *virt_dev)
{
	struct xhci_bw_info *bw_info;
	struct xhci_ep_ctx *ep_ctx;
	unsigned int ep_type;
	int i;

	for (i = 1; i < 31; i++) {
		bw_info = &virt_dev->eps[i].bw_info;

		/* We can't tell what endpoint type is being dropped, but
		 * unconditionally clearing the bandwidth info for non-periodic
		 * endpoints should be harmless because the info will never be
		 * set in the first place.
		 */
		if (!EP_IS_ADDED(ctrl_ctx, i) && EP_IS_DROPPED(ctrl_ctx, i)) {
			/* Dropped endpoint */
			xhci_clear_endpoint_bw_info(bw_info);
			continue;
		}

		if (EP_IS_ADDED(ctrl_ctx, i)) {
			ep_ctx = xhci_get_ep_ctx(xhci, in_ctx, i);
			ep_type = CTX_TO_EP_TYPE(le32_to_cpu(ep_ctx->ep_info2));

			/* Ignore non-periodic endpoints */
			if (ep_type != ISOC_OUT_EP && ep_type != INT_OUT_EP &&
					ep_type != ISOC_IN_EP &&
					ep_type != INT_IN_EP)
				continue;

			/* Added or changed endpoint */
			bw_info->ep_interval = CTX_TO_EP_INTERVAL(
					le32_to_cpu(ep_ctx->ep_info));
			/* Number of packets and mult are zero-based in the
			 * input context, but we want one-based for the
			 * interval table.
			 */
			bw_info->mult = CTX_TO_EP_MULT(
					le32_to_cpu(ep_ctx->ep_info)) + 1;
			bw_info->num_packets = CTX_TO_MAX_BURST(
					le32_to_cpu(ep_ctx->ep_info2)) + 1;
			bw_info->max_packet_size = MAX_PACKET_DECODED(
					le32_to_cpu(ep_ctx->ep_info2));
			bw_info->type = ep_type;
			bw_info->max_esit_payload = CTX_TO_MAX_ESIT_PAYLOAD(
					le32_to_cpu(ep_ctx->tx_info));
		}
	}
}

/* Copy output xhci_ep_ctx to the input xhci_ep_ctx copy.
 * Useful when you want to change one particular aspect of the endpoint and then
 * issue a configure endpoint command.
 */
void xhci_endpoint_copy(struct xhci_hcd *xhci,
		struct xhci_container_ctx *in_ctx,
		struct xhci_container_ctx *out_ctx,
		unsigned int ep_index)
{
	struct xhci_ep_ctx *out_ep_ctx;
	struct xhci_ep_ctx *in_ep_ctx;

	out_ep_ctx = xhci_get_ep_ctx(xhci, out_ctx, ep_index);
	in_ep_ctx = xhci_get_ep_ctx(xhci, in_ctx, ep_index);

	in_ep_ctx->ep_info = out_ep_ctx->ep_info;
	in_ep_ctx->ep_info2 = out_ep_ctx->ep_info2;
	in_ep_ctx->deq = out_ep_ctx->deq;
	in_ep_ctx->tx_info = out_ep_ctx->tx_info;
	if (xhci->quirks & XHCI_MTK_HOST) {
		in_ep_ctx->reserved[0] = out_ep_ctx->reserved[0];
		in_ep_ctx->reserved[1] = out_ep_ctx->reserved[1];
	}
}

/* Copy output xhci_slot_ctx to the input xhci_slot_ctx.
 * Useful when you want to change one particular aspect of the endpoint and then
 * issue a configure endpoint command.  Only the context entries field matters,
 * but we'll copy the whole thing anyway.
 */
void xhci_slot_copy(struct xhci_hcd *xhci,
		struct xhci_container_ctx *in_ctx,
		struct xhci_container_ctx *out_ctx)
{
	struct xhci_slot_ctx *in_slot_ctx;
	struct xhci_slot_ctx *out_slot_ctx;

	in_slot_ctx = xhci_get_slot_ctx(xhci, in_ctx);
	out_slot_ctx = xhci_get_slot_ctx(xhci, out_ctx);

	in_slot_ctx->dev_info = out_slot_ctx->dev_info;
	in_slot_ctx->dev_info2 = out_slot_ctx->dev_info2;
	in_slot_ctx->tt_info = out_slot_ctx->tt_info;
	in_slot_ctx->dev_state = out_slot_ctx->dev_state;
}

/* Set up the scratchpad buffer array and scratchpad buffers, if needed. */
static int scratchpad_alloc(struct xhci_hcd *xhci, gfp_t flags)
{
	int i;
	struct device *dev = xhci_to_hcd(xhci)->self.sysdev;
	int num_sp = HCS_MAX_SCRATCHPAD(xhci->hcs_params2);

	xhci_dbg_trace(xhci, trace_xhci_dbg_init,
			"Allocating %d scratchpad buffers", num_sp);

	if (!num_sp)
		return 0;

	xhci->scratchpad = kzalloc_node(sizeof(*xhci->scratchpad), flags,
				dev_to_node(dev));
	if (!xhci->scratchpad)
		goto fail_sp;

	xhci->scratchpad->sp_array = dma_alloc_coherent(dev,
				     num_sp * sizeof(u64),
				     &xhci->scratchpad->sp_dma, flags);
	if (!xhci->scratchpad->sp_array)
		goto fail_sp2;

	xhci->scratchpad->sp_buffers = kcalloc_node(num_sp, sizeof(void *),
					flags, dev_to_node(dev));
	if (!xhci->scratchpad->sp_buffers)
		goto fail_sp3;

	xhci->dcbaa->dev_context_ptrs[0] = cpu_to_le64(xhci->scratchpad->sp_dma);
	for (i = 0; i < num_sp; i++) {
		dma_addr_t dma;
		void *buf = dma_alloc_coherent(dev, xhci->page_size, &dma,
					       flags);
		if (!buf)
			goto fail_sp4;

		xhci->scratchpad->sp_array[i] = dma;
		xhci->scratchpad->sp_buffers[i] = buf;
	}

	return 0;

 fail_sp4:
	for (i = i - 1; i >= 0; i--) {
		dma_free_coherent(dev, xhci->page_size,
				    xhci->scratchpad->sp_buffers[i],
				    xhci->scratchpad->sp_array[i]);
	}

	kfree(xhci->scratchpad->sp_buffers);

 fail_sp3:
	dma_free_coherent(dev, num_sp * sizeof(u64),
			    xhci->scratchpad->sp_array,
			    xhci->scratchpad->sp_dma);

 fail_sp2:
	kfree(xhci->scratchpad);
	xhci->scratchpad = NULL;

 fail_sp:
	return -ENOMEM;
}

static void scratchpad_free(struct xhci_hcd *xhci)
{
	int num_sp;
	int i;
	struct device *dev = xhci_to_hcd(xhci)->self.sysdev;

	if (!xhci->scratchpad)
		return;

	num_sp = HCS_MAX_SCRATCHPAD(xhci->hcs_params2);

	for (i = 0; i < num_sp; i++) {
		dma_free_coherent(dev, xhci->page_size,
				    xhci->scratchpad->sp_buffers[i],
				    xhci->scratchpad->sp_array[i]);
	}
	kfree(xhci->scratchpad->sp_buffers);
	dma_free_coherent(dev, num_sp * sizeof(u64),
			    xhci->scratchpad->sp_array,
			    xhci->scratchpad->sp_dma);
	kfree(xhci->scratchpad);
	xhci->scratchpad = NULL;
}

struct xhci_command *xhci_alloc_command(struct xhci_hcd *xhci,
		bool allocate_completion, gfp_t mem_flags)
{
	struct xhci_command *command;
	struct device *dev = xhci_to_hcd(xhci)->self.sysdev;

	command = kzalloc_node(sizeof(*command), mem_flags, dev_to_node(dev));
	if (!command)
		return NULL;

	if (allocate_completion) {
		command->completion =
			kzalloc_node(sizeof(struct completion), mem_flags,
				dev_to_node(dev));
		if (!command->completion) {
			kfree(command);
			return NULL;
		}
		init_completion(command->completion);
	}

	command->status = 0;
	INIT_LIST_HEAD(&command->cmd_list);
	return command;
}
EXPORT_SYMBOL_GPL(xhci_alloc_command);

struct xhci_command *xhci_alloc_command_with_ctx(struct xhci_hcd *xhci,
		bool allocate_completion, gfp_t mem_flags)
{
	struct xhci_command *command;

	command = xhci_alloc_command(xhci, allocate_completion, mem_flags);
	if (!command)
		return NULL;

	command->in_ctx = xhci_alloc_container_ctx(xhci, XHCI_CTX_TYPE_INPUT,
						   mem_flags);
	if (!command->in_ctx) {
		kfree(command->completion);
		kfree(command);
		return NULL;
	}
	return command;
}

void xhci_urb_free_priv(struct urb_priv *urb_priv)
{
	kfree(urb_priv);
}

void xhci_free_command(struct xhci_hcd *xhci,
		struct xhci_command *command)
{
	xhci_free_container_ctx(xhci,
			command->in_ctx);
	kfree(command->completion);
	kfree(command);
}
EXPORT_SYMBOL_GPL(xhci_free_command);

int xhci_alloc_erst(struct xhci_hcd *xhci,
		    struct xhci_ring *evt_ring,
		    struct xhci_erst *erst,
		    gfp_t flags)
{
	size_t size;
	unsigned int val;
	struct xhci_segment *seg;
	struct xhci_erst_entry *entry;

	size = sizeof(struct xhci_erst_entry) * evt_ring->num_segs;
	erst->entries = dma_alloc_coherent(xhci_to_hcd(xhci)->self.sysdev,
					   size, &erst->erst_dma_addr, flags);
	if (!erst->entries)
		return -ENOMEM;

	erst->num_entries = evt_ring->num_segs;

	seg = evt_ring->first_seg;
	for (val = 0; val < evt_ring->num_segs; val++) {
		entry = &erst->entries[val];
		entry->seg_addr = cpu_to_le64(seg->dma);
		entry->seg_size = cpu_to_le32(TRBS_PER_SEGMENT);
		entry->rsvd = 0;
		seg = seg->next;
	}

	return 0;
}
EXPORT_SYMBOL_GPL(xhci_alloc_erst);

void xhci_free_erst(struct xhci_hcd *xhci, struct xhci_erst *erst)
{
	size_t size;
	struct device *dev = xhci_to_hcd(xhci)->self.sysdev;

	size = sizeof(struct xhci_erst_entry) * (erst->num_entries);
	if (erst->entries)
		dma_free_coherent(dev, size,
				erst->entries,
				erst->erst_dma_addr);
	erst->entries = NULL;
}
EXPORT_SYMBOL_GPL(xhci_free_erst);

static struct xhci_device_context_array *xhci_vendor_alloc_dcbaa(
		struct xhci_hcd *xhci, gfp_t flags)
{
	struct xhci_vendor_ops *ops = xhci_vendor_get_ops(xhci);

	if (ops && ops->alloc_dcbaa)
		return ops->alloc_dcbaa(xhci, flags);
	return 0;
}

static void xhci_vendor_free_dcbaa(struct xhci_hcd *xhci)
{
	struct xhci_vendor_ops *ops = xhci_vendor_get_ops(xhci);

	if (ops && ops->free_dcbaa)
		ops->free_dcbaa(xhci);
}

void xhci_mem_cleanup(struct xhci_hcd *xhci)
{
	struct device	*dev = xhci_to_hcd(xhci)->self.sysdev;
	int i, j, num_ports;

	cancel_delayed_work_sync(&xhci->cmd_timer);

	xhci_free_erst(xhci, &xhci->erst);

	if (xhci->event_ring)
		xhci_ring_free(xhci, xhci->event_ring);
	xhci->event_ring = NULL;
	xhci_dbg_trace(xhci, trace_xhci_dbg_init, "Freed event ring");

	if (xhci->lpm_command)
		xhci_free_command(xhci, xhci->lpm_command);
	xhci->lpm_command = NULL;
	if (xhci->cmd_ring)
		xhci_ring_free(xhci, xhci->cmd_ring);
	xhci->cmd_ring = NULL;
	xhci_dbg_trace(xhci, trace_xhci_dbg_init, "Freed command ring");
	xhci_cleanup_command_queue(xhci);

	num_ports = HCS_MAX_PORTS(xhci->hcs_params1);
	for (i = 0; i < num_ports && xhci->rh_bw; i++) {
		struct xhci_interval_bw_table *bwt = &xhci->rh_bw[i].bw_table;
		for (j = 0; j < XHCI_MAX_INTERVAL; j++) {
			struct list_head *ep = &bwt->interval_bw[j].endpoints;
			while (!list_empty(ep))
				list_del_init(ep->next);
		}
	}

	for (i = HCS_MAX_SLOTS(xhci->hcs_params1); i > 0; i--)
		xhci_free_virt_devices_depth_first(xhci, i);

	dma_pool_destroy(xhci->segment_pool);
	xhci->segment_pool = NULL;
	xhci_dbg_trace(xhci, trace_xhci_dbg_init, "Freed segment pool");

	dma_pool_destroy(xhci->device_pool);
	xhci->device_pool = NULL;
	xhci_dbg_trace(xhci, trace_xhci_dbg_init, "Freed device context pool");

	dma_pool_destroy(xhci->small_streams_pool);
	xhci->small_streams_pool = NULL;
	xhci_dbg_trace(xhci, trace_xhci_dbg_init,
			"Freed small stream array pool");

	dma_pool_destroy(xhci->medium_streams_pool);
	xhci->medium_streams_pool = NULL;
	xhci_dbg_trace(xhci, trace_xhci_dbg_init,
			"Freed medium stream array pool");

	if (xhci_vendor_is_usb_offload_enabled(xhci, NULL, 0)) {
		xhci_vendor_free_dcbaa(xhci);
	} else {
		if (xhci->dcbaa)
			dma_free_coherent(dev, sizeof(*xhci->dcbaa),
					xhci->dcbaa, xhci->dcbaa->dma);
	}
	xhci->dcbaa = NULL;

	scratchpad_free(xhci);

	if (!xhci->rh_bw)
		goto no_bw;

	for (i = 0; i < num_ports; i++) {
		struct xhci_tt_bw_info *tt, *n;
		list_for_each_entry_safe(tt, n, &xhci->rh_bw[i].tts, tt_list) {
			list_del(&tt->tt_list);
			kfree(tt);
		}
	}

no_bw:
	xhci->cmd_ring_reserved_trbs = 0;
	xhci->usb2_rhub.num_ports = 0;
	xhci->usb3_rhub.num_ports = 0;
	xhci->num_active_eps = 0;
	kfree(xhci->usb2_rhub.ports);
	kfree(xhci->usb3_rhub.ports);
	kfree(xhci->hw_ports);
	kfree(xhci->rh_bw);
	kfree(xhci->ext_caps);
	for (i = 0; i < xhci->num_port_caps; i++)
		kfree(xhci->port_caps[i].psi);
	kfree(xhci->port_caps);
	xhci->num_port_caps = 0;

	xhci->usb2_rhub.ports = NULL;
	xhci->usb3_rhub.ports = NULL;
	xhci->hw_ports = NULL;
	xhci->rh_bw = NULL;
	xhci->ext_caps = NULL;

	xhci->page_size = 0;
	xhci->page_shift = 0;
	xhci->usb2_rhub.bus_state.bus_suspended = 0;
	xhci->usb3_rhub.bus_state.bus_suspended = 0;
}

static int xhci_test_trb_in_td(struct xhci_hcd *xhci,
		struct xhci_segment *input_seg,
		union xhci_trb *start_trb,
		union xhci_trb *end_trb,
		dma_addr_t input_dma,
		struct xhci_segment *result_seg,
		char *test_name, int test_number)
{
	unsigned long long start_dma;
	unsigned long long end_dma;
	struct xhci_segment *seg;

	start_dma = xhci_trb_virt_to_dma(input_seg, start_trb);
	end_dma = xhci_trb_virt_to_dma(input_seg, end_trb);

	seg = trb_in_td(xhci, input_seg, start_trb, end_trb, input_dma, false);
	if (seg != result_seg) {
		xhci_warn(xhci, "WARN: %s TRB math test %d failed!\n",
				test_name, test_number);
		xhci_warn(xhci, "Tested TRB math w/ seg %p and "
				"input DMA 0x%llx\n",
				input_seg,
				(unsigned long long) input_dma);
		xhci_warn(xhci, "starting TRB %p (0x%llx DMA), "
				"ending TRB %p (0x%llx DMA)\n",
				start_trb, start_dma,
				end_trb, end_dma);
		xhci_warn(xhci, "Expected seg %p, got seg %p\n",
				result_seg, seg);
		trb_in_td(xhci, input_seg, start_trb, end_trb, input_dma,
			  true);
		return -1;
	}
	return 0;
}

/* TRB math checks for xhci_trb_in_td(), using the command and event rings. */
int xhci_check_trb_in_td_math(struct xhci_hcd *xhci)
{
	struct {
		dma_addr_t		input_dma;
		struct xhci_segment	*result_seg;
	} simple_test_vector [] = {
		/* A zeroed DMA field should fail */
		{ 0, NULL },
		/* One TRB before the ring start should fail */
		{ xhci->event_ring->first_seg->dma - 16, NULL },
		/* One byte before the ring start should fail */
		{ xhci->event_ring->first_seg->dma - 1, NULL },
		/* Starting TRB should succeed */
		{ xhci->event_ring->first_seg->dma, xhci->event_ring->first_seg },
		/* Ending TRB should succeed */
		{ xhci->event_ring->first_seg->dma + (TRBS_PER_SEGMENT - 1)*16,
			xhci->event_ring->first_seg },
		/* One byte after the ring end should fail */
		{ xhci->event_ring->first_seg->dma + (TRBS_PER_SEGMENT - 1)*16 + 1, NULL },
		/* One TRB after the ring end should fail */
		{ xhci->event_ring->first_seg->dma + (TRBS_PER_SEGMENT)*16, NULL },
		/* An address of all ones should fail */
		{ (dma_addr_t) (~0), NULL },
	};
	struct {
		struct xhci_segment	*input_seg;
		union xhci_trb		*start_trb;
		union xhci_trb		*end_trb;
		dma_addr_t		input_dma;
		struct xhci_segment	*result_seg;
	} complex_test_vector [] = {
		/* Test feeding a valid DMA address from a different ring */
		{	.input_seg = xhci->event_ring->first_seg,
			.start_trb = xhci->event_ring->first_seg->trbs,
			.end_trb = &xhci->event_ring->first_seg->trbs[TRBS_PER_SEGMENT - 1],
			.input_dma = xhci->cmd_ring->first_seg->dma,
			.result_seg = NULL,
		},
		/* Test feeding a valid end TRB from a different ring */
		{	.input_seg = xhci->event_ring->first_seg,
			.start_trb = xhci->event_ring->first_seg->trbs,
			.end_trb = &xhci->cmd_ring->first_seg->trbs[TRBS_PER_SEGMENT - 1],
			.input_dma = xhci->cmd_ring->first_seg->dma,
			.result_seg = NULL,
		},
		/* Test feeding a valid start and end TRB from a different ring */
		{	.input_seg = xhci->event_ring->first_seg,
			.start_trb = xhci->cmd_ring->first_seg->trbs,
			.end_trb = &xhci->cmd_ring->first_seg->trbs[TRBS_PER_SEGMENT - 1],
			.input_dma = xhci->cmd_ring->first_seg->dma,
			.result_seg = NULL,
		},
		/* TRB in this ring, but after this TD */
		{	.input_seg = xhci->event_ring->first_seg,
			.start_trb = &xhci->event_ring->first_seg->trbs[0],
			.end_trb = &xhci->event_ring->first_seg->trbs[3],
			.input_dma = xhci->event_ring->first_seg->dma + 4*16,
			.result_seg = NULL,
		},
		/* TRB in this ring, but before this TD */
		{	.input_seg = xhci->event_ring->first_seg,
			.start_trb = &xhci->event_ring->first_seg->trbs[3],
			.end_trb = &xhci->event_ring->first_seg->trbs[6],
			.input_dma = xhci->event_ring->first_seg->dma + 2*16,
			.result_seg = NULL,
		},
		/* TRB in this ring, but after this wrapped TD */
		{	.input_seg = xhci->event_ring->first_seg,
			.start_trb = &xhci->event_ring->first_seg->trbs[TRBS_PER_SEGMENT - 3],
			.end_trb = &xhci->event_ring->first_seg->trbs[1],
			.input_dma = xhci->event_ring->first_seg->dma + 2*16,
			.result_seg = NULL,
		},
		/* TRB in this ring, but before this wrapped TD */
		{	.input_seg = xhci->event_ring->first_seg,
			.start_trb = &xhci->event_ring->first_seg->trbs[TRBS_PER_SEGMENT - 3],
			.end_trb = &xhci->event_ring->first_seg->trbs[1],
			.input_dma = xhci->event_ring->first_seg->dma + (TRBS_PER_SEGMENT - 4)*16,
			.result_seg = NULL,
		},
		/* TRB not in this ring, and we have a wrapped TD */
		{	.input_seg = xhci->event_ring->first_seg,
			.start_trb = &xhci->event_ring->first_seg->trbs[TRBS_PER_SEGMENT - 3],
			.end_trb = &xhci->event_ring->first_seg->trbs[1],
			.input_dma = xhci->cmd_ring->first_seg->dma + 2*16,
			.result_seg = NULL,
		},
	};

	unsigned int num_tests;
	int i, ret;

	num_tests = ARRAY_SIZE(simple_test_vector);
	for (i = 0; i < num_tests; i++) {
		ret = xhci_test_trb_in_td(xhci,
				xhci->event_ring->first_seg,
				xhci->event_ring->first_seg->trbs,
				&xhci->event_ring->first_seg->trbs[TRBS_PER_SEGMENT - 1],
				simple_test_vector[i].input_dma,
				simple_test_vector[i].result_seg,
				"Simple", i);
		if (ret < 0)
			return ret;
	}

	num_tests = ARRAY_SIZE(complex_test_vector);
	for (i = 0; i < num_tests; i++) {
		ret = xhci_test_trb_in_td(xhci,
				complex_test_vector[i].input_seg,
				complex_test_vector[i].start_trb,
				complex_test_vector[i].end_trb,
				complex_test_vector[i].input_dma,
				complex_test_vector[i].result_seg,
				"Complex", i);
		if (ret < 0)
			return ret;
	}
	xhci_dbg(xhci, "TRB math tests passed.\n");
	return 0;
}
EXPORT_SYMBOL_GPL(xhci_check_trb_in_td_math);

static void xhci_set_hc_event_deq(struct xhci_hcd *xhci)
{
	u64 temp;
	dma_addr_t deq;

	deq = xhci_trb_virt_to_dma(xhci->event_ring->deq_seg,
			xhci->event_ring->dequeue);
	if (deq == 0 && !in_interrupt())
		xhci_warn(xhci, "WARN something wrong with SW event ring "
				"dequeue ptr.\n");
	/* Update HC event ring dequeue pointer */
	temp = xhci_read_64(xhci, &xhci->ir_set->erst_dequeue);
	temp &= ERST_PTR_MASK;
	/* Don't clear the EHB bit (which is RW1C) because
	 * there might be more events to service.
	 */
	temp &= ~ERST_EHB;
	xhci_dbg_trace(xhci, trace_xhci_dbg_init,
			"// Write event ring dequeue pointer, "
			"preserving EHB bit");
	xhci_write_64(xhci, ((u64) deq & (u64) ~ERST_PTR_MASK) | temp,
			&xhci->ir_set->erst_dequeue);
}

static void xhci_add_in_port(struct xhci_hcd *xhci, unsigned int num_ports,
		__le32 __iomem *addr, int max_caps)
{
	u32 temp, port_offset, port_count;
	int i;
	u8 major_revision, minor_revision;
	struct xhci_hub *rhub;
	struct device *dev = xhci_to_hcd(xhci)->self.sysdev;
	struct xhci_port_cap *port_cap;

	temp = readl(addr);
	major_revision = XHCI_EXT_PORT_MAJOR(temp);
	minor_revision = XHCI_EXT_PORT_MINOR(temp);

	if (major_revision == 0x03) {
		rhub = &xhci->usb3_rhub;
	} else if (major_revision <= 0x02) {
		rhub = &xhci->usb2_rhub;
	} else {
		xhci_warn(xhci, "Ignoring unknown port speed, "
				"Ext Cap %p, revision = 0x%x\n",
				addr, major_revision);
		/* Ignoring port protocol we can't understand. FIXME */
		return;
	}
	rhub->maj_rev = XHCI_EXT_PORT_MAJOR(temp);

	if (rhub->min_rev < minor_revision)
		rhub->min_rev = minor_revision;

	/* Port offset and count in the third dword, see section 7.2 */
	temp = readl(addr + 2);
	port_offset = XHCI_EXT_PORT_OFF(temp);
	port_count = XHCI_EXT_PORT_COUNT(temp);
	xhci_dbg_trace(xhci, trace_xhci_dbg_init,
			"Ext Cap %p, port offset = %u, "
			"count = %u, revision = 0x%x",
			addr, port_offset, port_count, major_revision);
	/* Port count includes the current port offset */
	if (port_offset == 0 || (port_offset + port_count - 1) > num_ports)
		/* WTF? "Valid values are ‘1’ to MaxPorts" */
		return;

	port_cap = &xhci->port_caps[xhci->num_port_caps++];
	if (xhci->num_port_caps > max_caps)
		return;

	port_cap->maj_rev = major_revision;
	port_cap->min_rev = minor_revision;
	port_cap->psi_count = XHCI_EXT_PORT_PSIC(temp);

	if (port_cap->psi_count) {
		port_cap->psi = kcalloc_node(port_cap->psi_count,
					     sizeof(*port_cap->psi),
					     GFP_KERNEL, dev_to_node(dev));
		if (!port_cap->psi)
			port_cap->psi_count = 0;

		port_cap->psi_uid_count++;
		for (i = 0; i < port_cap->psi_count; i++) {
			port_cap->psi[i] = readl(addr + 4 + i);

			/* count unique ID values, two consecutive entries can
			 * have the same ID if link is assymetric
			 */
			if (i && (XHCI_EXT_PORT_PSIV(port_cap->psi[i]) !=
				  XHCI_EXT_PORT_PSIV(port_cap->psi[i - 1])))
				port_cap->psi_uid_count++;

			xhci_dbg(xhci, "PSIV:%d PSIE:%d PLT:%d PFD:%d LP:%d PSIM:%d\n",
				  XHCI_EXT_PORT_PSIV(port_cap->psi[i]),
				  XHCI_EXT_PORT_PSIE(port_cap->psi[i]),
				  XHCI_EXT_PORT_PLT(port_cap->psi[i]),
				  XHCI_EXT_PORT_PFD(port_cap->psi[i]),
				  XHCI_EXT_PORT_LP(port_cap->psi[i]),
				  XHCI_EXT_PORT_PSIM(port_cap->psi[i]));
		}
	}
	/* cache usb2 port capabilities */
	if (major_revision < 0x03 && xhci->num_ext_caps < max_caps)
		xhci->ext_caps[xhci->num_ext_caps++] = temp;

	if ((xhci->hci_version >= 0x100) && (major_revision != 0x03) &&
		 (temp & XHCI_HLC)) {
		xhci_dbg_trace(xhci, trace_xhci_dbg_init,
			       "xHCI 1.0: support USB2 hardware lpm");
		xhci->hw_lpm_support = 1;
	}

	port_offset--;
	for (i = port_offset; i < (port_offset + port_count); i++) {
		struct xhci_port *hw_port = &xhci->hw_ports[i];
		/* Duplicate entry.  Ignore the port if the revisions differ. */
		if (hw_port->rhub) {
			xhci_warn(xhci, "Duplicate port entry, Ext Cap %p,"
					" port %u\n", addr, i);
			xhci_warn(xhci, "Port was marked as USB %u, "
					"duplicated as USB %u\n",
					hw_port->rhub->maj_rev, major_revision);
			/* Only adjust the roothub port counts if we haven't
			 * found a similar duplicate.
			 */
			if (hw_port->rhub != rhub &&
				 hw_port->hcd_portnum != DUPLICATE_ENTRY) {
				hw_port->rhub->num_ports--;
				hw_port->hcd_portnum = DUPLICATE_ENTRY;
			}
			continue;
		}
		hw_port->rhub = rhub;
		hw_port->port_cap = port_cap;
		rhub->num_ports++;
	}
	/* FIXME: Should we disable ports not in the Extended Capabilities? */
}

static void xhci_create_rhub_port_array(struct xhci_hcd *xhci,
					struct xhci_hub *rhub, gfp_t flags)
{
	int port_index = 0;
	int i;
	struct device *dev = xhci_to_hcd(xhci)->self.sysdev;

	if (!rhub->num_ports)
		return;
	rhub->ports = kcalloc_node(rhub->num_ports, sizeof(*rhub->ports),
			flags, dev_to_node(dev));
	if (!rhub->ports)
		return;

	for (i = 0; i < HCS_MAX_PORTS(xhci->hcs_params1); i++) {
		if (xhci->hw_ports[i].rhub != rhub ||
		    xhci->hw_ports[i].hcd_portnum == DUPLICATE_ENTRY)
			continue;
		xhci->hw_ports[i].hcd_portnum = port_index;
		rhub->ports[port_index] = &xhci->hw_ports[i];
		port_index++;
		if (port_index == rhub->num_ports)
			break;
	}
}

/*
 * Scan the Extended Capabilities for the "Supported Protocol Capabilities" that
 * specify what speeds each port is supposed to be.  We can't count on the port
 * speed bits in the PORTSC register being correct until a device is connected,
 * but we need to set up the two fake roothubs with the correct number of USB
 * 3.0 and USB 2.0 ports at host controller initialization time.
 */
static int xhci_setup_port_arrays(struct xhci_hcd *xhci, gfp_t flags)
{
	void __iomem *base;
	u32 offset;
	unsigned int num_ports;
	int i, j;
	int cap_count = 0;
	u32 cap_start;
	struct device *dev = xhci_to_hcd(xhci)->self.sysdev;

	num_ports = HCS_MAX_PORTS(xhci->hcs_params1);
	xhci->hw_ports = kcalloc_node(num_ports, sizeof(*xhci->hw_ports),
				flags, dev_to_node(dev));
	if (!xhci->hw_ports)
		return -ENOMEM;

	for (i = 0; i < num_ports; i++) {
		xhci->hw_ports[i].addr = &xhci->op_regs->port_status_base +
			NUM_PORT_REGS * i;
		xhci->hw_ports[i].hw_portnum = i;
	}

	xhci->rh_bw = kcalloc_node(num_ports, sizeof(*xhci->rh_bw), flags,
				   dev_to_node(dev));
	if (!xhci->rh_bw)
		return -ENOMEM;
	for (i = 0; i < num_ports; i++) {
		struct xhci_interval_bw_table *bw_table;

		INIT_LIST_HEAD(&xhci->rh_bw[i].tts);
		bw_table = &xhci->rh_bw[i].bw_table;
		for (j = 0; j < XHCI_MAX_INTERVAL; j++)
			INIT_LIST_HEAD(&bw_table->interval_bw[j].endpoints);
	}
	base = &xhci->cap_regs->hc_capbase;

	cap_start = xhci_find_next_ext_cap(base, 0, XHCI_EXT_CAPS_PROTOCOL);
	if (!cap_start) {
		xhci_err(xhci, "No Extended Capability registers, unable to set up roothub\n");
		return -ENODEV;
	}

	offset = cap_start;
	/* count extended protocol capability entries for later caching */
	while (offset) {
		cap_count++;
		offset = xhci_find_next_ext_cap(base, offset,
						      XHCI_EXT_CAPS_PROTOCOL);
	}

	xhci->ext_caps = kcalloc_node(cap_count, sizeof(*xhci->ext_caps),
				flags, dev_to_node(dev));
	if (!xhci->ext_caps)
		return -ENOMEM;

	xhci->port_caps = kcalloc_node(cap_count, sizeof(*xhci->port_caps),
				flags, dev_to_node(dev));
	if (!xhci->port_caps)
		return -ENOMEM;

	offset = cap_start;

	while (offset) {
		xhci_add_in_port(xhci, num_ports, base + offset, cap_count);
		if (xhci->usb2_rhub.num_ports + xhci->usb3_rhub.num_ports ==
		    num_ports)
			break;
		offset = xhci_find_next_ext_cap(base, offset,
						XHCI_EXT_CAPS_PROTOCOL);
	}
	if (xhci->usb2_rhub.num_ports == 0 && xhci->usb3_rhub.num_ports == 0) {
		xhci_warn(xhci, "No ports on the roothubs?\n");
		return -ENODEV;
	}
	xhci_dbg_trace(xhci, trace_xhci_dbg_init,
		       "Found %u USB 2.0 ports and %u USB 3.0 ports.",
		       xhci->usb2_rhub.num_ports, xhci->usb3_rhub.num_ports);

	/* Place limits on the number of roothub ports so that the hub
	 * descriptors aren't longer than the USB core will allocate.
	 */
	if (xhci->usb3_rhub.num_ports > USB_SS_MAXPORTS) {
		xhci_dbg_trace(xhci, trace_xhci_dbg_init,
				"Limiting USB 3.0 roothub ports to %u.",
				USB_SS_MAXPORTS);
		xhci->usb3_rhub.num_ports = USB_SS_MAXPORTS;
	}
	if (xhci->usb2_rhub.num_ports > USB_MAXCHILDREN) {
		xhci_dbg_trace(xhci, trace_xhci_dbg_init,
				"Limiting USB 2.0 roothub ports to %u.",
				USB_MAXCHILDREN);
		xhci->usb2_rhub.num_ports = USB_MAXCHILDREN;
	}

	/*
	 * Note we could have all USB 3.0 ports, or all USB 2.0 ports.
	 * Not sure how the USB core will handle a hub with no ports...
	 */

	xhci_create_rhub_port_array(xhci, &xhci->usb2_rhub, flags);
	xhci_create_rhub_port_array(xhci, &xhci->usb3_rhub, flags);

	return 0;
}

int xhci_mem_init(struct xhci_hcd *xhci, gfp_t flags)
{
	dma_addr_t	dma;
	struct device	*dev = xhci_to_hcd(xhci)->self.sysdev;
	unsigned int	val, val2;
	u64		val_64;
	u32		page_size, temp;
	int		i, ret;

	INIT_LIST_HEAD(&xhci->cmd_list);

	/* init command timeout work */
	INIT_DELAYED_WORK(&xhci->cmd_timer, xhci_handle_command_timeout);
	init_completion(&xhci->cmd_ring_stop_completion);

	page_size = readl(&xhci->op_regs->page_size);
	xhci_dbg_trace(xhci, trace_xhci_dbg_init,
			"Supported page size register = 0x%x", page_size);
	for (i = 0; i < 16; i++) {
		if ((0x1 & page_size) != 0)
			break;
		page_size = page_size >> 1;
	}
	if (i < 16)
		xhci_dbg_trace(xhci, trace_xhci_dbg_init,
			"Supported page size of %iK", (1 << (i+12)) / 1024);
	else
		xhci_warn(xhci, "WARN: no supported page size\n");
	/* Use 4K pages, since that's common and the minimum the HC supports */
	xhci->page_shift = 12;
	xhci->page_size = 1 << xhci->page_shift;
	xhci_dbg_trace(xhci, trace_xhci_dbg_init,
			"HCD page size set to %iK", xhci->page_size / 1024);

	/*
	 * Program the Number of Device Slots Enabled field in the CONFIG
	 * register with the max value of slots the HC can handle.
	 */
	val = HCS_MAX_SLOTS(readl(&xhci->cap_regs->hcs_params1));
	xhci_dbg_trace(xhci, trace_xhci_dbg_init,
			"// xHC can handle at most %d device slots.", val);
	val2 = readl(&xhci->op_regs->config_reg);
	val |= (val2 & ~HCS_SLOTS_MASK);
	xhci_dbg_trace(xhci, trace_xhci_dbg_init,
			"// Setting Max device slots reg = 0x%x.", val);
	writel(val, &xhci->op_regs->config_reg);

	/*
	 * xHCI section 5.4.6 - doorbell array must be
	 * "physically contiguous and 64-byte (cache line) aligned".
	 */
	if (xhci_vendor_is_usb_offload_enabled(xhci, NULL, 0)) {
		xhci->dcbaa = xhci_vendor_alloc_dcbaa(xhci, flags);
		if (!xhci->dcbaa)
			goto fail;
	} else {
		xhci->dcbaa = dma_alloc_coherent(dev, sizeof(*xhci->dcbaa), &dma,
				flags);
		if (!xhci->dcbaa)
			goto fail;
		xhci->dcbaa->dma = dma;
	}
	xhci_dbg_trace(xhci, trace_xhci_dbg_init,
			"// Device context base array address = 0x%llx (DMA), %p (virt)",
			(unsigned long long)xhci->dcbaa->dma, xhci->dcbaa);
	xhci_write_64(xhci, xhci->dcbaa->dma, &xhci->op_regs->dcbaa_ptr);

	/*
	 * Initialize the ring segment pool.  The ring must be a contiguous
	 * structure comprised of TRBs.  The TRBs must be 16 byte aligned,
	 * however, the command ring segment needs 64-byte aligned segments
	 * and our use of dma addresses in the trb_address_map radix tree needs
	 * TRB_SEGMENT_SIZE alignment, so we pick the greater alignment need.
	 */
	xhci->segment_pool = dma_pool_create("xHCI ring segments", dev,
			TRB_SEGMENT_SIZE, TRB_SEGMENT_SIZE, xhci->page_size);

	/* See Table 46 and Note on Figure 55 */
	xhci->device_pool = dma_pool_create("xHCI input/output contexts", dev,
			2112, 64, xhci->page_size);
	if (!xhci->segment_pool || !xhci->device_pool)
		goto fail;

	/* Linear stream context arrays don't have any boundary restrictions,
	 * and only need to be 16-byte aligned.
	 */
	xhci->small_streams_pool =
		dma_pool_create("xHCI 256 byte stream ctx arrays",
			dev, SMALL_STREAM_ARRAY_SIZE, 16, 0);
	xhci->medium_streams_pool =
		dma_pool_create("xHCI 1KB stream ctx arrays",
			dev, MEDIUM_STREAM_ARRAY_SIZE, 16, 0);
	/* Any stream context array bigger than MEDIUM_STREAM_ARRAY_SIZE
	 * will be allocated with dma_alloc_coherent()
	 */

	if (!xhci->small_streams_pool || !xhci->medium_streams_pool)
		goto fail;

	/* Set up the command ring to have one segments for now. */
	xhci->cmd_ring = xhci_ring_alloc(xhci, 1, 1, TYPE_COMMAND, 0, flags);
	if (!xhci->cmd_ring)
		goto fail;
	xhci_dbg_trace(xhci, trace_xhci_dbg_init,
			"Allocated command ring at %p", xhci->cmd_ring);
	xhci_dbg_trace(xhci, trace_xhci_dbg_init, "First segment DMA is 0x%llx",
			(unsigned long long)xhci->cmd_ring->first_seg->dma);

	/* Set the address in the Command Ring Control register */
	val_64 = xhci_read_64(xhci, &xhci->op_regs->cmd_ring);
	val_64 = (val_64 & (u64) CMD_RING_RSVD_BITS) |
		(xhci->cmd_ring->first_seg->dma & (u64) ~CMD_RING_RSVD_BITS) |
		xhci->cmd_ring->cycle_state;
	xhci_dbg_trace(xhci, trace_xhci_dbg_init,
			"// Setting command ring address to 0x%016llx", val_64);
	xhci_write_64(xhci, val_64, &xhci->op_regs->cmd_ring);

	xhci->lpm_command = xhci_alloc_command_with_ctx(xhci, true, flags);
	if (!xhci->lpm_command)
		goto fail;

	/* Reserve one command ring TRB for disabling LPM.
	 * Since the USB core grabs the shared usb_bus bandwidth mutex before
	 * disabling LPM, we only need to reserve one TRB for all devices.
	 */
	xhci->cmd_ring_reserved_trbs++;

	val = readl(&xhci->cap_regs->db_off);
	val &= DBOFF_MASK;
	xhci_dbg_trace(xhci, trace_xhci_dbg_init,
			"// Doorbell array is located at offset 0x%x"
			" from cap regs base addr", val);
	xhci->dba = (void __iomem *) xhci->cap_regs + val;
	/* Set ir_set to interrupt register set 0 */
	xhci->ir_set = &xhci->run_regs->ir_set[0];

	/*
	 * Event ring setup: Allocate a normal ring, but also setup
	 * the event ring segment table (ERST).  Section 4.9.3.
	 */
	xhci_dbg_trace(xhci, trace_xhci_dbg_init, "// Allocating event ring");
	xhci->event_ring = xhci_ring_alloc(xhci, ERST_NUM_SEGS, 1, TYPE_EVENT,
					0, flags);
	if (!xhci->event_ring)
		goto fail;
	if (xhci_check_trb_in_td_math(xhci) < 0)
		goto fail;

	ret = xhci_alloc_erst(xhci, xhci->event_ring, &xhci->erst, flags);
	if (ret)
		goto fail;

	/* set ERST count with the number of entries in the segment table */
	val = readl(&xhci->ir_set->erst_size);
	val &= ERST_SIZE_MASK;
	val |= ERST_NUM_SEGS;
	xhci_dbg_trace(xhci, trace_xhci_dbg_init,
			"// Write ERST size = %i to ir_set 0 (some bits preserved)",
			val);
	writel(val, &xhci->ir_set->erst_size);

	xhci_dbg_trace(xhci, trace_xhci_dbg_init,
			"// Set ERST entries to point to event ring.");
	/* set the segment table base address */
	xhci_dbg_trace(xhci, trace_xhci_dbg_init,
			"// Set ERST base address for ir_set 0 = 0x%llx",
			(unsigned long long)xhci->erst.erst_dma_addr);
	val_64 = xhci_read_64(xhci, &xhci->ir_set->erst_base);
	val_64 &= ERST_PTR_MASK;
	val_64 |= (xhci->erst.erst_dma_addr & (u64) ~ERST_PTR_MASK);
	xhci_write_64(xhci, val_64, &xhci->ir_set->erst_base);

	/* Set the event ring dequeue address */
	xhci_set_hc_event_deq(xhci);
	xhci_dbg_trace(xhci, trace_xhci_dbg_init,
			"Wrote ERST address to ir_set 0.");

	/*
	 * XXX: Might need to set the Interrupter Moderation Register to
	 * something other than the default (~1ms minimum between interrupts).
	 * See section 5.5.1.2.
	 */
	for (i = 0; i < MAX_HC_SLOTS; i++)
		xhci->devs[i] = NULL;
	for (i = 0; i < USB_MAXCHILDREN; i++) {
		xhci->usb2_rhub.bus_state.resume_done[i] = 0;
		xhci->usb3_rhub.bus_state.resume_done[i] = 0;
		/* Only the USB 2.0 completions will ever be used. */
		init_completion(&xhci->usb2_rhub.bus_state.rexit_done[i]);
		init_completion(&xhci->usb3_rhub.bus_state.u3exit_done[i]);
	}

	if (scratchpad_alloc(xhci, flags))
		goto fail;
	if (xhci_setup_port_arrays(xhci, flags))
		goto fail;

	/* Enable USB 3.0 device notifications for function remote wake, which
	 * is necessary for allowing USB 3.0 devices to do remote wakeup from
	 * U3 (device suspend).
	 */
	temp = readl(&xhci->op_regs->dev_notification);
	temp &= ~DEV_NOTE_MASK;
	temp |= DEV_NOTE_FWAKE;
	writel(temp, &xhci->op_regs->dev_notification);

	return 0;

fail:
	xhci_halt(xhci);
	xhci_reset(xhci);
	xhci_mem_cleanup(xhci);
	return -ENOMEM;
}<|MERGE_RESOLUTION|>--- conflicted
+++ resolved
@@ -365,11 +365,6 @@
 	return 0;
 }
 
-<<<<<<< HEAD
-static struct xhci_ring *xhci_vendor_alloc_transfer_ring(struct xhci_hcd *xhci,
-		u32 endpoint_type, enum xhci_ring_type ring_type,
-		gfp_t mem_flags)
-=======
 static void xhci_vendor_free_container_ctx(struct xhci_hcd *xhci, struct xhci_container_ctx *ctx)
 {
 	struct xhci_vendor_ops *ops = xhci_vendor_get_ops(xhci);
@@ -390,17 +385,12 @@
 static struct xhci_ring *xhci_vendor_alloc_transfer_ring(struct xhci_hcd *xhci,
 		u32 endpoint_type, enum xhci_ring_type ring_type,
 		unsigned int max_packet, gfp_t mem_flags)
->>>>>>> c18ab1d1
 {
 	struct xhci_vendor_ops *ops = xhci_vendor_get_ops(xhci);
 
 	if (ops && ops->alloc_transfer_ring)
 		return ops->alloc_transfer_ring(xhci, endpoint_type, ring_type,
-<<<<<<< HEAD
-						mem_flags);
-=======
 				max_packet, mem_flags);
->>>>>>> c18ab1d1
 	return 0;
 }
 
@@ -1568,12 +1558,8 @@
 	if (xhci_vendor_is_usb_offload_enabled(xhci, virt_dev, ep_index) &&
 	    usb_endpoint_xfer_isoc(&ep->desc)) {
 		virt_dev->eps[ep_index].new_ring =
-<<<<<<< HEAD
-			xhci_vendor_alloc_transfer_ring(xhci, endpoint_type, ring_type, mem_flags);
-=======
 			xhci_vendor_alloc_transfer_ring(xhci, endpoint_type, ring_type,
 							max_packet, mem_flags);
->>>>>>> c18ab1d1
 	} else {
 		virt_dev->eps[ep_index].new_ring =
 			xhci_ring_alloc(xhci, 2, 1, ring_type, max_packet, mem_flags);
