--- conflicted
+++ resolved
@@ -573,33 +573,9 @@
 	return 0;
 }
 
-<<<<<<< HEAD
-static u32 get_esit_boundary(struct mu3h_sch_ep_info *sch_ep)
-{
-	u32 boundary = sch_ep->esit;
-
-	if (sch_ep->sch_tt) { /* LS/FS with TT */
-		/*
-		 * tune for CS, normally esit >= 8 for FS/LS,
-		 * not add one for other types to avoid access array
-		 * out of boundary
-		 */
-		if (sch_ep->ep_type == ISOC_OUT_EP && boundary > 1)
-			boundary--;
-	}
-
-	return boundary;
-}
-
 static int check_sch_bw(struct mu3h_sch_ep_info *sch_ep)
 {
 	struct mu3h_sch_bw_info *sch_bw = sch_ep->bw_info;
-	const u32 esit_boundary = get_esit_boundary(sch_ep);
-=======
-static int check_sch_bw(struct mu3h_sch_ep_info *sch_ep)
-{
-	struct mu3h_sch_bw_info *sch_bw = sch_ep->bw_info;
->>>>>>> 3b17187f
 	const u32 bw_boundary = get_bw_boundary(sch_ep->speed);
 	u32 offset;
 	u32 worst_bw;
