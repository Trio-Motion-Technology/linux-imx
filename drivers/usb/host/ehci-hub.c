--- conflicted
+++ resolved
@@ -434,11 +434,7 @@
 		{
 			struct fsl_usb2_platform_data *pdata;
 			pdata = hcd->self.controller->platform_data;
-<<<<<<< HEAD
-			if (pdata->platform_rh_resume)
-=======
 			if (pdata && pdata->platform_rh_resume)
->>>>>>> b9022a5b
 				pdata->platform_rh_resume(pdata);
 		}
 #endif
@@ -1083,11 +1079,7 @@
 			{
 				struct fsl_usb2_platform_data *pdata;
 				pdata = hcd->self.controller->platform_data;
-<<<<<<< HEAD
-				if (pdata->platform_rh_suspend)
-=======
 				if (pdata && pdata->platform_rh_suspend)
->>>>>>> b9022a5b
 					pdata->platform_rh_suspend(pdata);
 			}
 #endif
