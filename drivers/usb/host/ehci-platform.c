--- conflicted
+++ resolved
@@ -462,13 +462,10 @@
 
 	ehci_resume(hcd, priv->reset_on_resume);
 
-<<<<<<< HEAD
-=======
 	pm_runtime_disable(dev);
 	pm_runtime_set_active(dev);
 	pm_runtime_enable(dev);
 
->>>>>>> d1988041
 	if (priv->quirk_poll)
 		quirk_poll_init(priv);
 
