--- conflicted
+++ resolved
@@ -206,11 +206,7 @@
 
 	if (IS_ERR(info->vbus)) {
 		if (PTR_ERR(info->vbus) != -EPROBE_DEFER)
-<<<<<<< HEAD
-			dev_err(dev, "failed to get vbus\n");
-=======
 			dev_err(dev, "failed to get vbus: %ld\n", PTR_ERR(info->vbus));
->>>>>>> d1988041
 		return PTR_ERR(info->vbus);
 	}
 
