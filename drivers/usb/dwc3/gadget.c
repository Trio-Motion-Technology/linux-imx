// SPDX-License-Identifier: GPL-2.0
/*
 * gadget.c - DesignWare USB3 DRD Controller Gadget Framework Link
 *
 * Copyright (C) 2010-2011 Texas Instruments Incorporated - https://www.ti.com
 *
 * Authors: Felipe Balbi <balbi@ti.com>,
 *	    Sebastian Andrzej Siewior <bigeasy@linutronix.de>
 */

#include <linux/kernel.h>
#include <linux/delay.h>
#include <linux/slab.h>
#include <linux/spinlock.h>
#include <linux/platform_device.h>
#include <linux/pm_runtime.h>
#include <linux/interrupt.h>
#include <linux/io.h>
#include <linux/list.h>
#include <linux/dma-mapping.h>

#include <linux/usb/ch9.h>
#include <linux/usb/gadget.h>

#include "debug.h"
#include "core.h"
#include "gadget.h"
#include "io.h"

#define DWC3_ALIGN_FRAME(d, n)	(((d)->frame_number + ((d)->interval * (n))) \
					& ~((d)->interval - 1))

/**
 * dwc3_gadget_set_test_mode - enables usb2 test modes
 * @dwc: pointer to our context structure
 * @mode: the mode to set (J, K SE0 NAK, Force Enable)
 *
 * Caller should take care of locking. This function will return 0 on
 * success or -EINVAL if wrong Test Selector is passed.
 */
int dwc3_gadget_set_test_mode(struct dwc3 *dwc, int mode)
{
	u32		reg;

	reg = dwc3_readl(dwc->regs, DWC3_DCTL);
	reg &= ~DWC3_DCTL_TSTCTRL_MASK;

	switch (mode) {
	case USB_TEST_J:
	case USB_TEST_K:
	case USB_TEST_SE0_NAK:
	case USB_TEST_PACKET:
	case USB_TEST_FORCE_ENABLE:
		reg |= mode << 1;
		break;
	default:
		return -EINVAL;
	}

	dwc3_gadget_dctl_write_safe(dwc, reg);

	return 0;
}

/**
 * dwc3_gadget_get_link_state - gets current state of usb link
 * @dwc: pointer to our context structure
 *
 * Caller should take care of locking. This function will
 * return the link state on success (>= 0) or -ETIMEDOUT.
 */
int dwc3_gadget_get_link_state(struct dwc3 *dwc)
{
	u32		reg;

	reg = dwc3_readl(dwc->regs, DWC3_DSTS);

	return DWC3_DSTS_USBLNKST(reg);
}

/**
 * dwc3_gadget_set_link_state - sets usb link to a particular state
 * @dwc: pointer to our context structure
 * @state: the state to put link into
 *
 * Caller should take care of locking. This function will
 * return 0 on success or -ETIMEDOUT.
 */
int dwc3_gadget_set_link_state(struct dwc3 *dwc, enum dwc3_link_state state)
{
	int		retries = 10000;
	u32		reg;

	/*
	 * Wait until device controller is ready. Only applies to 1.94a and
	 * later RTL.
	 */
	if (!DWC3_VER_IS_PRIOR(DWC3, 194A)) {
		while (--retries) {
			reg = dwc3_readl(dwc->regs, DWC3_DSTS);
			if (reg & DWC3_DSTS_DCNRD)
				udelay(5);
			else
				break;
		}

		if (retries <= 0)
			return -ETIMEDOUT;
	}

	reg = dwc3_readl(dwc->regs, DWC3_DCTL);
	reg &= ~DWC3_DCTL_ULSTCHNGREQ_MASK;

	/* set no action before sending new link state change */
	dwc3_writel(dwc->regs, DWC3_DCTL, reg);

	/* set requested state */
	reg |= DWC3_DCTL_ULSTCHNGREQ(state);
	dwc3_writel(dwc->regs, DWC3_DCTL, reg);

	/*
	 * The following code is racy when called from dwc3_gadget_wakeup,
	 * and is not needed, at least on newer versions
	 */
	if (!DWC3_VER_IS_PRIOR(DWC3, 194A))
		return 0;

	/* wait for a change in DSTS */
	retries = 10000;
	while (--retries) {
		reg = dwc3_readl(dwc->regs, DWC3_DSTS);

		if (DWC3_DSTS_USBLNKST(reg) == state)
			return 0;

		udelay(5);
	}

	return -ETIMEDOUT;
}

/**
 * dwc3_ep_inc_trb - increment a trb index.
 * @index: Pointer to the TRB index to increment.
 *
 * The index should never point to the link TRB. After incrementing,
 * if it is point to the link TRB, wrap around to the beginning. The
 * link TRB is always at the last TRB entry.
 */
static void dwc3_ep_inc_trb(u8 *index)
{
	(*index)++;
	if (*index == (DWC3_TRB_NUM - 1))
		*index = 0;
}

/**
 * dwc3_ep_inc_enq - increment endpoint's enqueue pointer
 * @dep: The endpoint whose enqueue pointer we're incrementing
 */
static void dwc3_ep_inc_enq(struct dwc3_ep *dep)
{
	dwc3_ep_inc_trb(&dep->trb_enqueue);
}

/**
 * dwc3_ep_inc_deq - increment endpoint's dequeue pointer
 * @dep: The endpoint whose enqueue pointer we're incrementing
 */
static void dwc3_ep_inc_deq(struct dwc3_ep *dep)
{
	dwc3_ep_inc_trb(&dep->trb_dequeue);
}

static void dwc3_gadget_del_and_unmap_request(struct dwc3_ep *dep,
		struct dwc3_request *req, int status)
{
	struct dwc3			*dwc = dep->dwc;

	list_del(&req->list);
	req->remaining = 0;
	req->needs_extra_trb = false;

	if (req->request.status == -EINPROGRESS)
		req->request.status = status;

	if (req->trb)
		usb_gadget_unmap_request_by_dev(dwc->sysdev,
				&req->request, req->direction);

	req->trb = NULL;
	trace_dwc3_gadget_giveback(req);

	if (dep->number > 1)
		pm_runtime_put(dwc->dev);
}

/**
 * dwc3_gadget_giveback - call struct usb_request's ->complete callback
 * @dep: The endpoint to whom the request belongs to
 * @req: The request we're giving back
 * @status: completion code for the request
 *
 * Must be called with controller's lock held and interrupts disabled. This
 * function will unmap @req and call its ->complete() callback to notify upper
 * layers that it has completed.
 */
void dwc3_gadget_giveback(struct dwc3_ep *dep, struct dwc3_request *req,
		int status)
{
	struct dwc3			*dwc = dep->dwc;

	dwc3_gadget_del_and_unmap_request(dep, req, status);
	req->status = DWC3_REQUEST_STATUS_COMPLETED;

	spin_unlock(&dwc->lock);
	usb_gadget_giveback_request(&dep->endpoint, &req->request);
	spin_lock(&dwc->lock);
}

/**
 * dwc3_send_gadget_generic_command - issue a generic command for the controller
 * @dwc: pointer to the controller context
 * @cmd: the command to be issued
 * @param: command parameter
 *
 * Caller should take care of locking. Issue @cmd with a given @param to @dwc
 * and wait for its completion.
 */
int dwc3_send_gadget_generic_command(struct dwc3 *dwc, unsigned int cmd,
		u32 param)
{
	u32		timeout = 500;
	int		status = 0;
	int		ret = 0;
	u32		reg;

	dwc3_writel(dwc->regs, DWC3_DGCMDPAR, param);
	dwc3_writel(dwc->regs, DWC3_DGCMD, cmd | DWC3_DGCMD_CMDACT);

	do {
		reg = dwc3_readl(dwc->regs, DWC3_DGCMD);
		if (!(reg & DWC3_DGCMD_CMDACT)) {
			status = DWC3_DGCMD_STATUS(reg);
			if (status)
				ret = -EINVAL;
			break;
		}
	} while (--timeout);

	if (!timeout) {
		ret = -ETIMEDOUT;
		status = -ETIMEDOUT;
	}

	trace_dwc3_gadget_generic_cmd(cmd, param, status);

	return ret;
}

static int __dwc3_gadget_wakeup(struct dwc3 *dwc);

/**
 * dwc3_send_gadget_ep_cmd - issue an endpoint command
 * @dep: the endpoint to which the command is going to be issued
 * @cmd: the command to be issued
 * @params: parameters to the command
 *
 * Caller should handle locking. This function will issue @cmd with given
 * @params to @dep and wait for its completion.
 */
int dwc3_send_gadget_ep_cmd(struct dwc3_ep *dep, unsigned int cmd,
		struct dwc3_gadget_ep_cmd_params *params)
{
	const struct usb_endpoint_descriptor *desc = dep->endpoint.desc;
	struct dwc3		*dwc = dep->dwc;
	u32			timeout = 5000;
	u32			saved_config = 0;
	u32			reg;

	int			cmd_status = 0;
	int			ret = -EINVAL;

	/*
	 * When operating in USB 2.0 speeds (HS/FS), if GUSB2PHYCFG.ENBLSLPM or
	 * GUSB2PHYCFG.SUSPHY is set, it must be cleared before issuing an
	 * endpoint command.
	 *
	 * Save and clear both GUSB2PHYCFG.ENBLSLPM and GUSB2PHYCFG.SUSPHY
	 * settings. Restore them after the command is completed.
	 *
	 * DWC_usb3 3.30a and DWC_usb31 1.90a programming guide section 3.2.2
	 */
	if (dwc->gadget->speed <= USB_SPEED_HIGH) {
		reg = dwc3_readl(dwc->regs, DWC3_GUSB2PHYCFG(0));
		if (unlikely(reg & DWC3_GUSB2PHYCFG_SUSPHY)) {
			saved_config |= DWC3_GUSB2PHYCFG_SUSPHY;
			reg &= ~DWC3_GUSB2PHYCFG_SUSPHY;
		}

		if (reg & DWC3_GUSB2PHYCFG_ENBLSLPM) {
			saved_config |= DWC3_GUSB2PHYCFG_ENBLSLPM;
			reg &= ~DWC3_GUSB2PHYCFG_ENBLSLPM;
		}

		if (saved_config)
			dwc3_writel(dwc->regs, DWC3_GUSB2PHYCFG(0), reg);
	}

	if (DWC3_DEPCMD_CMD(cmd) == DWC3_DEPCMD_STARTTRANSFER) {
		int link_state;

		link_state = dwc3_gadget_get_link_state(dwc);
		if (link_state == DWC3_LINK_STATE_U1 ||
		    link_state == DWC3_LINK_STATE_U2 ||
		    link_state == DWC3_LINK_STATE_U3) {
			ret = __dwc3_gadget_wakeup(dwc);
			dev_WARN_ONCE(dwc->dev, ret, "wakeup failed --> %d\n",
					ret);
		}
	}

	dwc3_writel(dep->regs, DWC3_DEPCMDPAR0, params->param0);
	dwc3_writel(dep->regs, DWC3_DEPCMDPAR1, params->param1);
	dwc3_writel(dep->regs, DWC3_DEPCMDPAR2, params->param2);

	/*
	 * Synopsys Databook 2.60a states in section 6.3.2.5.6 of that if we're
	 * not relying on XferNotReady, we can make use of a special "No
	 * Response Update Transfer" command where we should clear both CmdAct
	 * and CmdIOC bits.
	 *
	 * With this, we don't need to wait for command completion and can
	 * straight away issue further commands to the endpoint.
	 *
	 * NOTICE: We're making an assumption that control endpoints will never
	 * make use of Update Transfer command. This is a safe assumption
	 * because we can never have more than one request at a time with
	 * Control Endpoints. If anybody changes that assumption, this chunk
	 * needs to be updated accordingly.
	 */
	if (DWC3_DEPCMD_CMD(cmd) == DWC3_DEPCMD_UPDATETRANSFER &&
			!usb_endpoint_xfer_isoc(desc))
		cmd &= ~(DWC3_DEPCMD_CMDIOC | DWC3_DEPCMD_CMDACT);
	else
		cmd |= DWC3_DEPCMD_CMDACT;

	dwc3_writel(dep->regs, DWC3_DEPCMD, cmd);
	do {
		reg = dwc3_readl(dep->regs, DWC3_DEPCMD);
		if (!(reg & DWC3_DEPCMD_CMDACT)) {
			cmd_status = DWC3_DEPCMD_STATUS(reg);

			switch (cmd_status) {
			case 0:
				ret = 0;
				break;
			case DEPEVT_TRANSFER_NO_RESOURCE:
				dev_WARN(dwc->dev, "No resource for %s\n",
					 dep->name);
				ret = -EINVAL;
				break;
			case DEPEVT_TRANSFER_BUS_EXPIRY:
				/*
				 * SW issues START TRANSFER command to
				 * isochronous ep with future frame interval. If
				 * future interval time has already passed when
				 * core receives the command, it will respond
				 * with an error status of 'Bus Expiry'.
				 *
				 * Instead of always returning -EINVAL, let's
				 * give a hint to the gadget driver that this is
				 * the case by returning -EAGAIN.
				 */
				ret = -EAGAIN;
				break;
			default:
				dev_WARN(dwc->dev, "UNKNOWN cmd status\n");
			}

			break;
		}
	} while (--timeout);

	if (timeout == 0) {
		ret = -ETIMEDOUT;
		cmd_status = -ETIMEDOUT;
	}

	trace_dwc3_gadget_ep_cmd(dep, cmd, params, cmd_status);

	if (DWC3_DEPCMD_CMD(cmd) == DWC3_DEPCMD_STARTTRANSFER) {
		if (ret == 0)
			dep->flags |= DWC3_EP_TRANSFER_STARTED;

		if (ret != -ETIMEDOUT)
			dwc3_gadget_ep_get_transfer_index(dep);
	}

	if (saved_config) {
		reg = dwc3_readl(dwc->regs, DWC3_GUSB2PHYCFG(0));
		reg |= saved_config;
		dwc3_writel(dwc->regs, DWC3_GUSB2PHYCFG(0), reg);
	}

	return ret;
}

static int dwc3_send_clear_stall_ep_cmd(struct dwc3_ep *dep)
{
	struct dwc3 *dwc = dep->dwc;
	struct dwc3_gadget_ep_cmd_params params;
	u32 cmd = DWC3_DEPCMD_CLEARSTALL;

	/*
	 * As of core revision 2.60a the recommended programming model
	 * is to set the ClearPendIN bit when issuing a Clear Stall EP
	 * command for IN endpoints. This is to prevent an issue where
	 * some (non-compliant) hosts may not send ACK TPs for pending
	 * IN transfers due to a mishandled error condition. Synopsys
	 * STAR 9000614252.
	 */
	if (dep->direction &&
	    !DWC3_VER_IS_PRIOR(DWC3, 260A) &&
	    (dwc->gadget->speed >= USB_SPEED_SUPER))
		cmd |= DWC3_DEPCMD_CLEARPENDIN;

	memset(&params, 0, sizeof(params));

	return dwc3_send_gadget_ep_cmd(dep, cmd, &params);
}

static dma_addr_t dwc3_trb_dma_offset(struct dwc3_ep *dep,
		struct dwc3_trb *trb)
{
	u32		offset = (char *) trb - (char *) dep->trb_pool;

	return dep->trb_pool_dma + offset;
}

static int dwc3_alloc_trb_pool(struct dwc3_ep *dep)
{
	struct dwc3		*dwc = dep->dwc;

	if (dep->trb_pool)
		return 0;

	dep->trb_pool = dma_alloc_coherent(dwc->sysdev,
			sizeof(struct dwc3_trb) * DWC3_TRB_NUM,
			&dep->trb_pool_dma, GFP_KERNEL);
	if (!dep->trb_pool) {
		dev_err(dep->dwc->dev, "failed to allocate trb pool for %s\n",
				dep->name);
		return -ENOMEM;
	}

	return 0;
}

static void dwc3_free_trb_pool(struct dwc3_ep *dep)
{
	struct dwc3		*dwc = dep->dwc;

	dma_free_coherent(dwc->sysdev, sizeof(struct dwc3_trb) * DWC3_TRB_NUM,
			dep->trb_pool, dep->trb_pool_dma);

	dep->trb_pool = NULL;
	dep->trb_pool_dma = 0;
}

static int dwc3_gadget_set_xfer_resource(struct dwc3_ep *dep)
{
	struct dwc3_gadget_ep_cmd_params params;

	memset(&params, 0x00, sizeof(params));

	params.param0 = DWC3_DEPXFERCFG_NUM_XFER_RES(1);

	return dwc3_send_gadget_ep_cmd(dep, DWC3_DEPCMD_SETTRANSFRESOURCE,
			&params);
}

/**
 * dwc3_gadget_start_config - configure ep resources
 * @dep: endpoint that is being enabled
 *
 * Issue a %DWC3_DEPCMD_DEPSTARTCFG command to @dep. After the command's
 * completion, it will set Transfer Resource for all available endpoints.
 *
 * The assignment of transfer resources cannot perfectly follow the data book
 * due to the fact that the controller driver does not have all knowledge of the
 * configuration in advance. It is given this information piecemeal by the
 * composite gadget framework after every SET_CONFIGURATION and
 * SET_INTERFACE. Trying to follow the databook programming model in this
 * scenario can cause errors. For two reasons:
 *
 * 1) The databook says to do %DWC3_DEPCMD_DEPSTARTCFG for every
 * %USB_REQ_SET_CONFIGURATION and %USB_REQ_SET_INTERFACE (8.1.5). This is
 * incorrect in the scenario of multiple interfaces.
 *
 * 2) The databook does not mention doing more %DWC3_DEPCMD_DEPXFERCFG for new
 * endpoint on alt setting (8.1.6).
 *
 * The following simplified method is used instead:
 *
 * All hardware endpoints can be assigned a transfer resource and this setting
 * will stay persistent until either a core reset or hibernation. So whenever we
 * do a %DWC3_DEPCMD_DEPSTARTCFG(0) we can go ahead and do
 * %DWC3_DEPCMD_DEPXFERCFG for every hardware endpoint as well. We are
 * guaranteed that there are as many transfer resources as endpoints.
 *
 * This function is called for each endpoint when it is being enabled but is
 * triggered only when called for EP0-out, which always happens first, and which
 * should only happen in one of the above conditions.
 */
static int dwc3_gadget_start_config(struct dwc3_ep *dep)
{
	struct dwc3_gadget_ep_cmd_params params;
	struct dwc3		*dwc;
	u32			cmd;
	int			i;
	int			ret;

	if (dep->number)
		return 0;

	memset(&params, 0x00, sizeof(params));
	cmd = DWC3_DEPCMD_DEPSTARTCFG;
	dwc = dep->dwc;

	ret = dwc3_send_gadget_ep_cmd(dep, cmd, &params);
	if (ret)
		return ret;

	for (i = 0; i < DWC3_ENDPOINTS_NUM; i++) {
		struct dwc3_ep *dep = dwc->eps[i];

		if (!dep)
			continue;

		ret = dwc3_gadget_set_xfer_resource(dep);
		if (ret)
			return ret;
	}

	return 0;
}

static int dwc3_gadget_set_ep_config(struct dwc3_ep *dep, unsigned int action)
{
	const struct usb_ss_ep_comp_descriptor *comp_desc;
	const struct usb_endpoint_descriptor *desc;
	struct dwc3_gadget_ep_cmd_params params;
	struct dwc3 *dwc = dep->dwc;

	comp_desc = dep->endpoint.comp_desc;
	desc = dep->endpoint.desc;

	memset(&params, 0x00, sizeof(params));

	params.param0 = DWC3_DEPCFG_EP_TYPE(usb_endpoint_type(desc))
		| DWC3_DEPCFG_MAX_PACKET_SIZE(usb_endpoint_maxp(desc));

	/* Burst size is only needed in SuperSpeed mode */
	if (dwc->gadget->speed >= USB_SPEED_SUPER) {
		u32 burst = dep->endpoint.maxburst;

		params.param0 |= DWC3_DEPCFG_BURST_SIZE(burst - 1);
	}

	params.param0 |= action;
	if (action == DWC3_DEPCFG_ACTION_RESTORE)
		params.param2 |= dep->saved_state;

	if (usb_endpoint_xfer_control(desc))
		params.param1 = DWC3_DEPCFG_XFER_COMPLETE_EN;

	if (dep->number <= 1 || usb_endpoint_xfer_isoc(desc))
		params.param1 |= DWC3_DEPCFG_XFER_NOT_READY_EN;

	if (usb_ss_max_streams(comp_desc) && usb_endpoint_xfer_bulk(desc)) {
		params.param1 |= DWC3_DEPCFG_STREAM_CAPABLE
			| DWC3_DEPCFG_XFER_COMPLETE_EN
			| DWC3_DEPCFG_STREAM_EVENT_EN;
		dep->stream_capable = true;
	}

	if (!usb_endpoint_xfer_control(desc))
		params.param1 |= DWC3_DEPCFG_XFER_IN_PROGRESS_EN;

	/*
	 * We are doing 1:1 mapping for endpoints, meaning
	 * Physical Endpoints 2 maps to Logical Endpoint 2 and
	 * so on. We consider the direction bit as part of the physical
	 * endpoint number. So USB endpoint 0x81 is 0x03.
	 */
	params.param1 |= DWC3_DEPCFG_EP_NUMBER(dep->number);

	/*
	 * We must use the lower 16 TX FIFOs even though
	 * HW might have more
	 */
	if (dep->direction)
		params.param0 |= DWC3_DEPCFG_FIFO_NUMBER(dep->number >> 1);

	if (desc->bInterval) {
		u8 bInterval_m1;

		/*
		 * Valid range for DEPCFG.bInterval_m1 is from 0 to 13.
		 *
		 * NOTE: The programming guide incorrectly stated bInterval_m1
		 * must be set to 0 when operating in fullspeed. Internally the
		 * controller does not have this limitation. See DWC_usb3x
		 * programming guide section 3.2.2.1.
		 */
		bInterval_m1 = min_t(u8, desc->bInterval - 1, 13);

		if (usb_endpoint_type(desc) == USB_ENDPOINT_XFER_INT &&
		    dwc->gadget->speed == USB_SPEED_FULL)
			dep->interval = desc->bInterval;
		else
			dep->interval = 1 << (desc->bInterval - 1);

		params.param1 |= DWC3_DEPCFG_BINTERVAL_M1(bInterval_m1);
	}

	return dwc3_send_gadget_ep_cmd(dep, DWC3_DEPCMD_SETEPCONFIG, &params);
}

static void dwc3_stop_active_transfer(struct dwc3_ep *dep, bool force,
		bool interrupt);

/**
 * __dwc3_gadget_ep_enable - initializes a hw endpoint
 * @dep: endpoint to be initialized
 * @action: one of INIT, MODIFY or RESTORE
 *
 * Caller should take care of locking. Execute all necessary commands to
 * initialize a HW endpoint so it can be used by a gadget driver.
 */
static int __dwc3_gadget_ep_enable(struct dwc3_ep *dep, unsigned int action)
{
	const struct usb_endpoint_descriptor *desc = dep->endpoint.desc;
	struct dwc3		*dwc = dep->dwc;

	u32			reg;
	int			ret;

	if (!(dep->flags & DWC3_EP_ENABLED)) {
		ret = dwc3_gadget_start_config(dep);
		if (ret)
			return ret;
	}

	ret = dwc3_gadget_set_ep_config(dep, action);
	if (ret)
		return ret;

	if (!(dep->flags & DWC3_EP_ENABLED)) {
		struct dwc3_trb	*trb_st_hw;
		struct dwc3_trb	*trb_link;

		dep->type = usb_endpoint_type(desc);
		dep->flags |= DWC3_EP_ENABLED;

		reg = dwc3_readl(dwc->regs, DWC3_DALEPENA);
		reg |= DWC3_DALEPENA_EP(dep->number);
		dwc3_writel(dwc->regs, DWC3_DALEPENA, reg);

		if (usb_endpoint_xfer_control(desc))
			goto out;

		/* Initialize the TRB ring */
		dep->trb_dequeue = 0;
		dep->trb_enqueue = 0;
		memset(dep->trb_pool, 0,
		       sizeof(struct dwc3_trb) * DWC3_TRB_NUM);

		/* Link TRB. The HWO bit is never reset */
		trb_st_hw = &dep->trb_pool[0];

		trb_link = &dep->trb_pool[DWC3_TRB_NUM - 1];
		trb_link->bpl = lower_32_bits(dwc3_trb_dma_offset(dep, trb_st_hw));
		trb_link->bph = upper_32_bits(dwc3_trb_dma_offset(dep, trb_st_hw));
		trb_link->ctrl |= DWC3_TRBCTL_LINK_TRB;
		trb_link->ctrl |= DWC3_TRB_CTRL_HWO;
	}

	/*
	 * Issue StartTransfer here with no-op TRB so we can always rely on No
	 * Response Update Transfer command.
	 */
	if (usb_endpoint_xfer_bulk(desc) ||
			usb_endpoint_xfer_int(desc)) {
		struct dwc3_gadget_ep_cmd_params params;
		struct dwc3_trb	*trb;
		dma_addr_t trb_dma;
		u32 cmd;

		memset(&params, 0, sizeof(params));
		trb = &dep->trb_pool[0];
		trb_dma = dwc3_trb_dma_offset(dep, trb);

		params.param0 = upper_32_bits(trb_dma);
		params.param1 = lower_32_bits(trb_dma);

		cmd = DWC3_DEPCMD_STARTTRANSFER;

		ret = dwc3_send_gadget_ep_cmd(dep, cmd, &params);
		if (ret < 0)
			return ret;

		if (dep->stream_capable) {
			/*
			 * For streams, at start, there maybe a race where the
			 * host primes the endpoint before the function driver
			 * queues a request to initiate a stream. In that case,
			 * the controller will not see the prime to generate the
			 * ERDY and start stream. To workaround this, issue a
			 * no-op TRB as normal, but end it immediately. As a
			 * result, when the function driver queues the request,
			 * the next START_TRANSFER command will cause the
			 * controller to generate an ERDY to initiate the
			 * stream.
			 */
			dwc3_stop_active_transfer(dep, true, true);

			/*
			 * All stream eps will reinitiate stream on NoStream
			 * rejection until we can determine that the host can
			 * prime after the first transfer.
			 *
			 * However, if the controller is capable of
			 * TXF_FLUSH_BYPASS, then IN direction endpoints will
			 * automatically restart the stream without the driver
			 * initiation.
			 */
			if (!dep->direction ||
			    !(dwc->hwparams.hwparams9 &
			      DWC3_GHWPARAMS9_DEV_TXF_FLUSH_BYPASS))
				dep->flags |= DWC3_EP_FORCE_RESTART_STREAM;
		}
	}

out:
	trace_dwc3_gadget_ep_enable(dep);

	return 0;
}

static void dwc3_remove_requests(struct dwc3 *dwc, struct dwc3_ep *dep)
{
	struct dwc3_request		*req;

	dwc3_stop_active_transfer(dep, true, false);

	/* - giveback all requests to gadget driver */
	while (!list_empty(&dep->started_list)) {
		req = next_request(&dep->started_list);

		dwc3_gadget_giveback(dep, req, -ESHUTDOWN);
	}

	while (!list_empty(&dep->pending_list)) {
		req = next_request(&dep->pending_list);

		dwc3_gadget_giveback(dep, req, -ESHUTDOWN);
	}

	while (!list_empty(&dep->cancelled_list)) {
		req = next_request(&dep->cancelled_list);

		dwc3_gadget_giveback(dep, req, -ESHUTDOWN);
	}
}

/**
 * __dwc3_gadget_ep_disable - disables a hw endpoint
 * @dep: the endpoint to disable
 *
 * This function undoes what __dwc3_gadget_ep_enable did and also removes
 * requests which are currently being processed by the hardware and those which
 * are not yet scheduled.
 *
 * Caller should take care of locking.
 */
static int __dwc3_gadget_ep_disable(struct dwc3_ep *dep)
{
	struct dwc3		*dwc = dep->dwc;
	u32			reg;

	trace_dwc3_gadget_ep_disable(dep);

	/* make sure HW endpoint isn't stalled */
	if (dep->flags & DWC3_EP_STALL)
		__dwc3_gadget_ep_set_halt(dep, 0, false);

	reg = dwc3_readl(dwc->regs, DWC3_DALEPENA);
	reg &= ~DWC3_DALEPENA_EP(dep->number);
	dwc3_writel(dwc->regs, DWC3_DALEPENA, reg);

	/* Clear out the ep descriptors for non-ep0 */
	if (dep->number > 1) {
		dep->endpoint.comp_desc = NULL;
		dep->endpoint.desc = NULL;
	}

	dwc3_remove_requests(dwc, dep);

	dep->stream_capable = false;
	dep->type = 0;
	dep->flags = 0;

	return 0;
}

/* -------------------------------------------------------------------------- */

static int dwc3_gadget_ep0_enable(struct usb_ep *ep,
		const struct usb_endpoint_descriptor *desc)
{
	return -EINVAL;
}

static int dwc3_gadget_ep0_disable(struct usb_ep *ep)
{
	return -EINVAL;
}

/* -------------------------------------------------------------------------- */

static int dwc3_gadget_ep_enable(struct usb_ep *ep,
		const struct usb_endpoint_descriptor *desc)
{
	struct dwc3_ep			*dep;
	struct dwc3			*dwc;
	unsigned long			flags;
	int				ret;

	if (!ep || !desc || desc->bDescriptorType != USB_DT_ENDPOINT) {
		pr_debug("dwc3: invalid parameters\n");
		return -EINVAL;
	}

	if (!desc->wMaxPacketSize) {
		pr_debug("dwc3: missing wMaxPacketSize\n");
		return -EINVAL;
	}

	dep = to_dwc3_ep(ep);
	dwc = dep->dwc;

	if (dev_WARN_ONCE(dwc->dev, dep->flags & DWC3_EP_ENABLED,
					"%s is already enabled\n",
					dep->name))
		return 0;

	spin_lock_irqsave(&dwc->lock, flags);
	ret = __dwc3_gadget_ep_enable(dep, DWC3_DEPCFG_ACTION_INIT);
	spin_unlock_irqrestore(&dwc->lock, flags);

	return ret;
}

static int dwc3_gadget_ep_disable(struct usb_ep *ep)
{
	struct dwc3_ep			*dep;
	struct dwc3			*dwc;
	unsigned long			flags;
	int				ret;

	if (!ep) {
		pr_debug("dwc3: invalid parameters\n");
		return -EINVAL;
	}

	dep = to_dwc3_ep(ep);
	dwc = dep->dwc;

	if (dev_WARN_ONCE(dwc->dev, !(dep->flags & DWC3_EP_ENABLED),
					"%s is already disabled\n",
					dep->name))
		return 0;

	spin_lock_irqsave(&dwc->lock, flags);
	ret = __dwc3_gadget_ep_disable(dep);
	spin_unlock_irqrestore(&dwc->lock, flags);

	return ret;
}

static struct usb_request *dwc3_gadget_ep_alloc_request(struct usb_ep *ep,
		gfp_t gfp_flags)
{
	struct dwc3_request		*req;
	struct dwc3_ep			*dep = to_dwc3_ep(ep);

	req = kzalloc(sizeof(*req), gfp_flags);
	if (!req)
		return NULL;

	req->direction	= dep->direction;
	req->epnum	= dep->number;
	req->dep	= dep;
	req->status	= DWC3_REQUEST_STATUS_UNKNOWN;

	trace_dwc3_alloc_request(req);

	return &req->request;
}

static void dwc3_gadget_ep_free_request(struct usb_ep *ep,
		struct usb_request *request)
{
	struct dwc3_request		*req = to_dwc3_request(request);

	trace_dwc3_free_request(req);
	kfree(req);
}

/**
 * dwc3_ep_prev_trb - returns the previous TRB in the ring
 * @dep: The endpoint with the TRB ring
 * @index: The index of the current TRB in the ring
 *
 * Returns the TRB prior to the one pointed to by the index. If the
 * index is 0, we will wrap backwards, skip the link TRB, and return
 * the one just before that.
 */
static struct dwc3_trb *dwc3_ep_prev_trb(struct dwc3_ep *dep, u8 index)
{
	u8 tmp = index;

	if (!tmp)
		tmp = DWC3_TRB_NUM - 1;

	return &dep->trb_pool[tmp - 1];
}

static u32 dwc3_calc_trbs_left(struct dwc3_ep *dep)
{
	struct dwc3_trb		*tmp;
	u8			trbs_left;

	/*
	 * If enqueue & dequeue are equal than it is either full or empty.
	 *
	 * One way to know for sure is if the TRB right before us has HWO bit
	 * set or not. If it has, then we're definitely full and can't fit any
	 * more transfers in our ring.
	 */
	if (dep->trb_enqueue == dep->trb_dequeue) {
		tmp = dwc3_ep_prev_trb(dep, dep->trb_enqueue);
		if (tmp->ctrl & DWC3_TRB_CTRL_HWO)
			return 0;

		return DWC3_TRB_NUM - 1;
	}

	trbs_left = dep->trb_dequeue - dep->trb_enqueue;
	trbs_left &= (DWC3_TRB_NUM - 1);

	if (dep->trb_dequeue < dep->trb_enqueue)
		trbs_left--;

	return trbs_left;
}

static void __dwc3_prepare_one_trb(struct dwc3_ep *dep, struct dwc3_trb *trb,
		dma_addr_t dma, unsigned int length, unsigned int chain,
		unsigned int node, unsigned int stream_id,
		unsigned int short_not_ok, unsigned int no_interrupt,
		unsigned int is_last, bool must_interrupt)
{
	struct dwc3		*dwc = dep->dwc;
	struct usb_gadget	*gadget = dwc->gadget;
	enum usb_device_speed	speed = gadget->speed;

	trb->size = DWC3_TRB_SIZE_LENGTH(length);
	trb->bpl = lower_32_bits(dma);
	trb->bph = upper_32_bits(dma);

	switch (usb_endpoint_type(dep->endpoint.desc)) {
	case USB_ENDPOINT_XFER_CONTROL:
		trb->ctrl = DWC3_TRBCTL_CONTROL_SETUP;
		break;

	case USB_ENDPOINT_XFER_ISOC:
		if (!node) {
			trb->ctrl = DWC3_TRBCTL_ISOCHRONOUS_FIRST;

			/*
			 * USB Specification 2.0 Section 5.9.2 states that: "If
			 * there is only a single transaction in the microframe,
			 * only a DATA0 data packet PID is used.  If there are
			 * two transactions per microframe, DATA1 is used for
			 * the first transaction data packet and DATA0 is used
			 * for the second transaction data packet.  If there are
			 * three transactions per microframe, DATA2 is used for
			 * the first transaction data packet, DATA1 is used for
			 * the second, and DATA0 is used for the third."
			 *
			 * IOW, we should satisfy the following cases:
			 *
			 * 1) length <= maxpacket
			 *	- DATA0
			 *
			 * 2) maxpacket < length <= (2 * maxpacket)
			 *	- DATA1, DATA0
			 *
			 * 3) (2 * maxpacket) < length <= (3 * maxpacket)
			 *	- DATA2, DATA1, DATA0
			 */
			if (speed == USB_SPEED_HIGH) {
				struct usb_ep *ep = &dep->endpoint;
				unsigned int mult = 2;
				unsigned int maxp = usb_endpoint_maxp(ep->desc);

				if (length <= (2 * maxp))
					mult--;

				if (length <= maxp)
					mult--;

				trb->size |= DWC3_TRB_SIZE_PCM1(mult);
			}
		} else {
			trb->ctrl = DWC3_TRBCTL_ISOCHRONOUS;
		}

		/* always enable Interrupt on Missed ISOC */
		trb->ctrl |= DWC3_TRB_CTRL_ISP_IMI;
		break;

	case USB_ENDPOINT_XFER_BULK:
	case USB_ENDPOINT_XFER_INT:
		trb->ctrl = DWC3_TRBCTL_NORMAL;
		break;
	default:
		/*
		 * This is only possible with faulty memory because we
		 * checked it already :)
		 */
		dev_WARN(dwc->dev, "Unknown endpoint type %d\n",
				usb_endpoint_type(dep->endpoint.desc));
	}

	/*
	 * Enable Continue on Short Packet
	 * when endpoint is not a stream capable
	 */
	if (usb_endpoint_dir_out(dep->endpoint.desc)) {
		if (!dep->stream_capable)
			trb->ctrl |= DWC3_TRB_CTRL_CSP;

		if (short_not_ok)
			trb->ctrl |= DWC3_TRB_CTRL_ISP_IMI;
	}

	if ((!no_interrupt && !chain) || must_interrupt)
		trb->ctrl |= DWC3_TRB_CTRL_IOC;

	if (chain)
		trb->ctrl |= DWC3_TRB_CTRL_CHN;
	else if (dep->stream_capable && is_last)
		trb->ctrl |= DWC3_TRB_CTRL_LST;

	if (usb_endpoint_xfer_bulk(dep->endpoint.desc) && dep->stream_capable)
		trb->ctrl |= DWC3_TRB_CTRL_SID_SOFN(stream_id);

	trb->ctrl |= DWC3_TRB_CTRL_HWO;

	dwc3_ep_inc_enq(dep);

	trace_dwc3_prepare_trb(dep, trb);
}

/**
 * dwc3_prepare_one_trb - setup one TRB from one request
 * @dep: endpoint for which this request is prepared
 * @req: dwc3_request pointer
 * @trb_length: buffer size of the TRB
 * @chain: should this TRB be chained to the next?
 * @node: only for isochronous endpoints. First TRB needs different type.
 * @use_bounce_buffer: set to use bounce buffer
 * @must_interrupt: set to interrupt on TRB completion
 */
static void dwc3_prepare_one_trb(struct dwc3_ep *dep,
		struct dwc3_request *req, unsigned int trb_length,
		unsigned int chain, unsigned int node, bool use_bounce_buffer,
		bool must_interrupt)
{
	struct dwc3_trb		*trb;
	dma_addr_t		dma;
	unsigned int		stream_id = req->request.stream_id;
	unsigned int		short_not_ok = req->request.short_not_ok;
	unsigned int		no_interrupt = req->request.no_interrupt;
	unsigned int		is_last = req->request.is_last;

	if (use_bounce_buffer)
		dma = dep->dwc->bounce_addr;
	else if (req->request.num_sgs > 0)
		dma = sg_dma_address(req->start_sg);
	else
		dma = req->request.dma;

	trb = &dep->trb_pool[dep->trb_enqueue];

	if (!req->trb) {
		dwc3_gadget_move_started_request(req);
		req->trb = trb;
		req->trb_dma = dwc3_trb_dma_offset(dep, trb);
	}

	req->num_trbs++;

	__dwc3_prepare_one_trb(dep, trb, dma, trb_length, chain, node,
			stream_id, short_not_ok, no_interrupt, is_last,
			must_interrupt);
}

static bool dwc3_needs_extra_trb(struct dwc3_ep *dep, struct dwc3_request *req)
{
	unsigned int maxp = usb_endpoint_maxp(dep->endpoint.desc);
	unsigned int rem = req->request.length % maxp;

	if ((req->request.length && req->request.zero && !rem &&
			!usb_endpoint_xfer_isoc(dep->endpoint.desc)) ||
			(!req->direction && rem))
		return true;

	return false;
}

/**
 * dwc3_prepare_last_sg - prepare TRBs for the last SG entry
 * @dep: The endpoint that the request belongs to
 * @req: The request to prepare
 * @entry_length: The last SG entry size
 * @node: Indicates whether this is not the first entry (for isoc only)
 *
 * Return the number of TRBs prepared.
 */
static int dwc3_prepare_last_sg(struct dwc3_ep *dep,
		struct dwc3_request *req, unsigned int entry_length,
		unsigned int node)
{
	unsigned int maxp = usb_endpoint_maxp(dep->endpoint.desc);
	unsigned int rem = req->request.length % maxp;
	unsigned int num_trbs = 1;

	if (dwc3_needs_extra_trb(dep, req))
		num_trbs++;

	if (dwc3_calc_trbs_left(dep) < num_trbs)
		return 0;

	req->needs_extra_trb = num_trbs > 1;

	/* Prepare a normal TRB */
	if (req->direction || req->request.length)
		dwc3_prepare_one_trb(dep, req, entry_length,
				req->needs_extra_trb, node, false, false);

	/* Prepare extra TRBs for ZLP and MPS OUT transfer alignment */
	if ((!req->direction && !req->request.length) || req->needs_extra_trb)
		dwc3_prepare_one_trb(dep, req,
				req->direction ? 0 : maxp - rem,
				false, 1, true, false);

	return num_trbs;
}

static int dwc3_prepare_trbs_sg(struct dwc3_ep *dep,
		struct dwc3_request *req)
{
	struct scatterlist *sg = req->start_sg;
	struct scatterlist *s;
	int		i;
	unsigned int length = req->request.length;
	unsigned int remaining = req->request.num_mapped_sgs
		- req->num_queued_sgs;
	unsigned int num_trbs = req->num_trbs;
	bool needs_extra_trb = dwc3_needs_extra_trb(dep, req);

	/*
	 * If we resume preparing the request, then get the remaining length of
	 * the request and resume where we left off.
	 */
	for_each_sg(req->request.sg, s, req->num_queued_sgs, i)
		length -= sg_dma_len(s);

	for_each_sg(sg, s, remaining, i) {
		unsigned int num_trbs_left = dwc3_calc_trbs_left(dep);
		unsigned int trb_length;
		bool must_interrupt = false;
		bool last_sg = false;

		trb_length = min_t(unsigned int, length, sg_dma_len(s));

		length -= trb_length;

		/*
		 * IOMMU driver is coalescing the list of sgs which shares a
		 * page boundary into one and giving it to USB driver. With
		 * this the number of sgs mapped is not equal to the number of
		 * sgs passed. So mark the chain bit to false if it isthe last
		 * mapped sg.
		 */
		if ((i == remaining - 1) || !length)
			last_sg = true;

		if (!num_trbs_left)
			break;

		if (last_sg) {
			if (!dwc3_prepare_last_sg(dep, req, trb_length, i))
				break;
		} else {
			/*
			 * Look ahead to check if we have enough TRBs for the
			 * next SG entry. If not, set interrupt on this TRB to
			 * resume preparing the next SG entry when more TRBs are
			 * free.
			 */
			if (num_trbs_left == 1 || (needs_extra_trb &&
					num_trbs_left <= 2 &&
					sg_dma_len(sg_next(s)) >= length))
				must_interrupt = true;

			dwc3_prepare_one_trb(dep, req, trb_length, 1, i, false,
					must_interrupt);
		}

		/*
		 * There can be a situation where all sgs in sglist are not
		 * queued because of insufficient trb number. To handle this
		 * case, update start_sg to next sg to be queued, so that
		 * we have free trbs we can continue queuing from where we
		 * previously stopped
		 */
		if (!last_sg)
			req->start_sg = sg_next(s);

		req->num_queued_sgs++;
		req->num_pending_sgs--;

		/*
		 * The number of pending SG entries may not correspond to the
		 * number of mapped SG entries. If all the data are queued, then
		 * don't include unused SG entries.
		 */
		if (length == 0) {
			req->num_pending_sgs = 0;
			break;
		}

		if (must_interrupt)
			break;
	}

	return req->num_trbs - num_trbs;
}

static int dwc3_prepare_trbs_linear(struct dwc3_ep *dep,
		struct dwc3_request *req)
{
	return dwc3_prepare_last_sg(dep, req, req->request.length, 0);
}

/*
 * dwc3_prepare_trbs - setup TRBs from requests
 * @dep: endpoint for which requests are being prepared
 *
 * The function goes through the requests list and sets up TRBs for the
 * transfers. The function returns once there are no more TRBs available or
 * it runs out of requests.
 *
 * Returns the number of TRBs prepared or negative errno.
 */
static int dwc3_prepare_trbs(struct dwc3_ep *dep)
{
	struct dwc3_request	*req, *n;
	int			ret = 0;

	BUILD_BUG_ON_NOT_POWER_OF_2(DWC3_TRB_NUM);

	/*
	 * We can get in a situation where there's a request in the started list
	 * but there weren't enough TRBs to fully kick it in the first time
	 * around, so it has been waiting for more TRBs to be freed up.
	 *
	 * In that case, we should check if we have a request with pending_sgs
	 * in the started list and prepare TRBs for that request first,
	 * otherwise we will prepare TRBs completely out of order and that will
	 * break things.
	 */
	list_for_each_entry(req, &dep->started_list, list) {
		if (req->num_pending_sgs > 0) {
			ret = dwc3_prepare_trbs_sg(dep, req);
			if (!ret || req->num_pending_sgs)
				return ret;
		}

		if (!dwc3_calc_trbs_left(dep))
			return ret;

		/*
		 * Don't prepare beyond a transfer. In DWC_usb32, its transfer
		 * burst capability may try to read and use TRBs beyond the
		 * active transfer instead of stopping.
		 */
		if (dep->stream_capable && req->request.is_last)
			return ret;
	}

	list_for_each_entry_safe(req, n, &dep->pending_list, list) {
		struct dwc3	*dwc = dep->dwc;

		ret = usb_gadget_map_request_by_dev(dwc->sysdev, &req->request,
						    dep->direction);
		if (ret)
			return ret;

		req->sg			= req->request.sg;
		req->start_sg		= req->sg;
		req->num_queued_sgs	= 0;
		req->num_pending_sgs	= req->request.num_mapped_sgs;

		if (req->num_pending_sgs > 0) {
			ret = dwc3_prepare_trbs_sg(dep, req);
			if (req->num_pending_sgs)
				return ret;
		} else {
			ret = dwc3_prepare_trbs_linear(dep, req);
		}

		if (!ret || !dwc3_calc_trbs_left(dep))
			return ret;

		/*
		 * Don't prepare beyond a transfer. In DWC_usb32, its transfer
		 * burst capability may try to read and use TRBs beyond the
		 * active transfer instead of stopping.
		 */
		if (dep->stream_capable && req->request.is_last)
			return ret;
	}

	return ret;
}

static void dwc3_gadget_ep_cleanup_cancelled_requests(struct dwc3_ep *dep);

static int __dwc3_gadget_kick_transfer(struct dwc3_ep *dep)
{
	struct dwc3_gadget_ep_cmd_params params;
	struct dwc3_request		*req;
	int				starting;
	int				ret;
	u32				cmd;

	/*
	 * Note that it's normal to have no new TRBs prepared (i.e. ret == 0).
	 * This happens when we need to stop and restart a transfer such as in
	 * the case of reinitiating a stream or retrying an isoc transfer.
	 */
	ret = dwc3_prepare_trbs(dep);
	if (ret < 0)
		return ret;

	starting = !(dep->flags & DWC3_EP_TRANSFER_STARTED);

	/*
	 * If there's no new TRB prepared and we don't need to restart a
	 * transfer, there's no need to update the transfer.
	 */
	if (!ret && !starting)
		return ret;

	req = next_request(&dep->started_list);
	if (!req) {
		dep->flags |= DWC3_EP_PENDING_REQUEST;
		return 0;
	}

	memset(&params, 0, sizeof(params));

	if (starting) {
		params.param0 = upper_32_bits(req->trb_dma);
		params.param1 = lower_32_bits(req->trb_dma);
		cmd = DWC3_DEPCMD_STARTTRANSFER;

		if (dep->stream_capable)
			cmd |= DWC3_DEPCMD_PARAM(req->request.stream_id);

		if (usb_endpoint_xfer_isoc(dep->endpoint.desc))
			cmd |= DWC3_DEPCMD_PARAM(dep->frame_number);
	} else {
		cmd = DWC3_DEPCMD_UPDATETRANSFER |
			DWC3_DEPCMD_PARAM(dep->resource_index);
	}

	ret = dwc3_send_gadget_ep_cmd(dep, cmd, &params);
	if (ret < 0) {
		struct dwc3_request *tmp;

		if (ret == -EAGAIN)
			return ret;

		dwc3_stop_active_transfer(dep, true, true);

		list_for_each_entry_safe(req, tmp, &dep->started_list, list)
			dwc3_gadget_move_cancelled_request(req, DWC3_REQUEST_STATUS_DEQUEUED);

		/* If ep isn't started, then there's no end transfer pending */
		if (!(dep->flags & DWC3_EP_END_TRANSFER_PENDING))
			dwc3_gadget_ep_cleanup_cancelled_requests(dep);

		return ret;
	}

	if (dep->stream_capable && req->request.is_last)
		dep->flags |= DWC3_EP_WAIT_TRANSFER_COMPLETE;

	return 0;
}

static int __dwc3_gadget_get_frame(struct dwc3 *dwc)
{
	u32			reg;

	reg = dwc3_readl(dwc->regs, DWC3_DSTS);
	return DWC3_DSTS_SOFFN(reg);
}

/**
 * dwc3_gadget_start_isoc_quirk - workaround invalid frame number
 * @dep: isoc endpoint
 *
 * This function tests for the correct combination of BIT[15:14] from the 16-bit
 * microframe number reported by the XferNotReady event for the future frame
 * number to start the isoc transfer.
 *
 * In DWC_usb31 version 1.70a-ea06 and prior, for highspeed and fullspeed
 * isochronous IN, BIT[15:14] of the 16-bit microframe number reported by the
 * XferNotReady event are invalid. The driver uses this number to schedule the
 * isochronous transfer and passes it to the START TRANSFER command. Because
 * this number is invalid, the command may fail. If BIT[15:14] matches the
 * internal 16-bit microframe, the START TRANSFER command will pass and the
 * transfer will start at the scheduled time, if it is off by 1, the command
 * will still pass, but the transfer will start 2 seconds in the future. For all
 * other conditions, the START TRANSFER command will fail with bus-expiry.
 *
 * In order to workaround this issue, we can test for the correct combination of
 * BIT[15:14] by sending START TRANSFER commands with different values of
 * BIT[15:14]: 'b00, 'b01, 'b10, and 'b11. Each combination is 2^14 uframe apart
 * (or 2 seconds). 4 seconds into the future will result in a bus-expiry status.
 * As the result, within the 4 possible combinations for BIT[15:14], there will
 * be 2 successful and 2 failure START COMMAND status. One of the 2 successful
 * command status will result in a 2-second delay start. The smaller BIT[15:14]
 * value is the correct combination.
 *
 * Since there are only 4 outcomes and the results are ordered, we can simply
 * test 2 START TRANSFER commands with BIT[15:14] combinations 'b00 and 'b01 to
 * deduce the smaller successful combination.
 *
 * Let test0 = test status for combination 'b00 and test1 = test status for 'b01
 * of BIT[15:14]. The correct combination is as follow:
 *
 * if test0 fails and test1 passes, BIT[15:14] is 'b01
 * if test0 fails and test1 fails, BIT[15:14] is 'b10
 * if test0 passes and test1 fails, BIT[15:14] is 'b11
 * if test0 passes and test1 passes, BIT[15:14] is 'b00
 *
 * Synopsys STAR 9001202023: Wrong microframe number for isochronous IN
 * endpoints.
 */
static int dwc3_gadget_start_isoc_quirk(struct dwc3_ep *dep)
{
	int cmd_status = 0;
	bool test0;
	bool test1;

	while (dep->combo_num < 2) {
		struct dwc3_gadget_ep_cmd_params params;
		u32 test_frame_number;
		u32 cmd;

		/*
		 * Check if we can start isoc transfer on the next interval or
		 * 4 uframes in the future with BIT[15:14] as dep->combo_num
		 */
		test_frame_number = dep->frame_number & DWC3_FRNUMBER_MASK;
		test_frame_number |= dep->combo_num << 14;
		test_frame_number += max_t(u32, 4, dep->interval);

		params.param0 = upper_32_bits(dep->dwc->bounce_addr);
		params.param1 = lower_32_bits(dep->dwc->bounce_addr);

		cmd = DWC3_DEPCMD_STARTTRANSFER;
		cmd |= DWC3_DEPCMD_PARAM(test_frame_number);
		cmd_status = dwc3_send_gadget_ep_cmd(dep, cmd, &params);

		/* Redo if some other failure beside bus-expiry is received */
		if (cmd_status && cmd_status != -EAGAIN) {
			dep->start_cmd_status = 0;
			dep->combo_num = 0;
			return 0;
		}

		/* Store the first test status */
		if (dep->combo_num == 0)
			dep->start_cmd_status = cmd_status;

		dep->combo_num++;

		/*
		 * End the transfer if the START_TRANSFER command is successful
		 * to wait for the next XferNotReady to test the command again
		 */
		if (cmd_status == 0) {
			dwc3_stop_active_transfer(dep, true, true);
			return 0;
		}
	}

	/* test0 and test1 are both completed at this point */
	test0 = (dep->start_cmd_status == 0);
	test1 = (cmd_status == 0);

	if (!test0 && test1)
		dep->combo_num = 1;
	else if (!test0 && !test1)
		dep->combo_num = 2;
	else if (test0 && !test1)
		dep->combo_num = 3;
	else if (test0 && test1)
		dep->combo_num = 0;

	dep->frame_number &= DWC3_FRNUMBER_MASK;
	dep->frame_number |= dep->combo_num << 14;
	dep->frame_number += max_t(u32, 4, dep->interval);

	/* Reinitialize test variables */
	dep->start_cmd_status = 0;
	dep->combo_num = 0;

	return __dwc3_gadget_kick_transfer(dep);
}

static int __dwc3_gadget_start_isoc(struct dwc3_ep *dep)
{
	const struct usb_endpoint_descriptor *desc = dep->endpoint.desc;
	struct dwc3 *dwc = dep->dwc;
	int ret;
	int i;

	if (list_empty(&dep->pending_list) &&
	    list_empty(&dep->started_list)) {
		dep->flags |= DWC3_EP_PENDING_REQUEST;
		return -EAGAIN;
	}

	if (!dwc->dis_start_transfer_quirk &&
	    (DWC3_VER_IS_PRIOR(DWC31, 170A) ||
	     DWC3_VER_TYPE_IS_WITHIN(DWC31, 170A, EA01, EA06))) {
		if (dwc->gadget->speed <= USB_SPEED_HIGH && dep->direction)
			return dwc3_gadget_start_isoc_quirk(dep);
	}

	if (desc->bInterval <= 14 &&
	    dwc->gadget->speed >= USB_SPEED_HIGH) {
		u32 frame = __dwc3_gadget_get_frame(dwc);
		bool rollover = frame <
				(dep->frame_number & DWC3_FRNUMBER_MASK);

		/*
		 * frame_number is set from XferNotReady and may be already
		 * out of date. DSTS only provides the lower 14 bit of the
		 * current frame number. So add the upper two bits of
		 * frame_number and handle a possible rollover.
		 * This will provide the correct frame_number unless more than
		 * rollover has happened since XferNotReady.
		 */

		dep->frame_number = (dep->frame_number & ~DWC3_FRNUMBER_MASK) |
				     frame;
		if (rollover)
			dep->frame_number += BIT(14);
	}

	for (i = 0; i < DWC3_ISOC_MAX_RETRIES; i++) {
		dep->frame_number = DWC3_ALIGN_FRAME(dep, i + 1);

		ret = __dwc3_gadget_kick_transfer(dep);
		if (ret != -EAGAIN)
			break;
	}

	/*
	 * After a number of unsuccessful start attempts due to bus-expiry
	 * status, issue END_TRANSFER command and retry on the next XferNotReady
	 * event.
	 */
	if (ret == -EAGAIN) {
		struct dwc3_gadget_ep_cmd_params params;
		u32 cmd;

		cmd = DWC3_DEPCMD_ENDTRANSFER |
			DWC3_DEPCMD_CMDIOC |
			DWC3_DEPCMD_PARAM(dep->resource_index);

		dep->resource_index = 0;
		memset(&params, 0, sizeof(params));

		ret = dwc3_send_gadget_ep_cmd(dep, cmd, &params);
		if (!ret)
			dep->flags |= DWC3_EP_END_TRANSFER_PENDING;
	}

	return ret;
}

static int __dwc3_gadget_ep_queue(struct dwc3_ep *dep, struct dwc3_request *req)
{
	struct dwc3		*dwc = dep->dwc;

	if (!dep->endpoint.desc || !dwc->pullups_connected || !dwc->connected) {
		dev_err(dwc->dev, "%s: can't queue to disabled endpoint\n",
				dep->name);
		return -ESHUTDOWN;
	}

	if (WARN(req->dep != dep, "request %pK belongs to '%s'\n",
				&req->request, req->dep->name))
		return -EINVAL;

	if (WARN(req->status < DWC3_REQUEST_STATUS_COMPLETED,
				"%s: request %pK already in flight\n",
				dep->name, &req->request))
		return -EINVAL;

	pm_runtime_get(dwc->dev);

	req->request.actual	= 0;
	req->request.status	= -EINPROGRESS;

	trace_dwc3_ep_queue(req);

	list_add_tail(&req->list, &dep->pending_list);
	req->status = DWC3_REQUEST_STATUS_QUEUED;

	if (dep->flags & DWC3_EP_WAIT_TRANSFER_COMPLETE)
		return 0;

	/*
	 * Start the transfer only after the END_TRANSFER is completed
	 * and endpoint STALL is cleared.
	 */
	if ((dep->flags & DWC3_EP_END_TRANSFER_PENDING) ||
	    (dep->flags & DWC3_EP_WEDGE) ||
	    (dep->flags & DWC3_EP_STALL)) {
		dep->flags |= DWC3_EP_DELAY_START;
		return 0;
	}

	/*
	 * NOTICE: Isochronous endpoints should NEVER be prestarted. We must
	 * wait for a XferNotReady event so we will know what's the current
	 * (micro-)frame number.
	 *
	 * Without this trick, we are very, very likely gonna get Bus Expiry
	 * errors which will force us issue EndTransfer command.
	 */
	if (usb_endpoint_xfer_isoc(dep->endpoint.desc)) {
		if (!(dep->flags & DWC3_EP_PENDING_REQUEST) &&
				!(dep->flags & DWC3_EP_TRANSFER_STARTED))
			return 0;

		if ((dep->flags & DWC3_EP_PENDING_REQUEST)) {
			if (!(dep->flags & DWC3_EP_TRANSFER_STARTED))
				return __dwc3_gadget_start_isoc(dep);
		}
	}

	__dwc3_gadget_kick_transfer(dep);

	return 0;
}

static int dwc3_gadget_ep_queue(struct usb_ep *ep, struct usb_request *request,
	gfp_t gfp_flags)
{
	struct dwc3_request		*req = to_dwc3_request(request);
	struct dwc3_ep			*dep = to_dwc3_ep(ep);
	struct dwc3			*dwc = dep->dwc;

	unsigned long			flags;

	int				ret;

	spin_lock_irqsave(&dwc->lock, flags);
	ret = __dwc3_gadget_ep_queue(dep, req);
	spin_unlock_irqrestore(&dwc->lock, flags);

	return ret;
}

static void dwc3_gadget_ep_skip_trbs(struct dwc3_ep *dep, struct dwc3_request *req)
{
	int i;

	/* If req->trb is not set, then the request has not started */
	if (!req->trb)
		return;

	/*
	 * If request was already started, this means we had to
	 * stop the transfer. With that we also need to ignore
	 * all TRBs used by the request, however TRBs can only
	 * be modified after completion of END_TRANSFER
	 * command. So what we do here is that we wait for
	 * END_TRANSFER completion and only after that, we jump
	 * over TRBs by clearing HWO and incrementing dequeue
	 * pointer.
	 */
	for (i = 0; i < req->num_trbs; i++) {
		struct dwc3_trb *trb;

		trb = &dep->trb_pool[dep->trb_dequeue];
		trb->ctrl &= ~DWC3_TRB_CTRL_HWO;
		dwc3_ep_inc_deq(dep);
	}

	req->num_trbs = 0;
}

static void dwc3_gadget_ep_cleanup_cancelled_requests(struct dwc3_ep *dep)
{
	struct dwc3_request		*req;
	struct dwc3_request		*tmp;
	struct dwc3			*dwc = dep->dwc;

	list_for_each_entry_safe(req, tmp, &dep->cancelled_list, list) {
		dwc3_gadget_ep_skip_trbs(dep, req);
		switch (req->status) {
		case DWC3_REQUEST_STATUS_DISCONNECTED:
			dwc3_gadget_giveback(dep, req, -ESHUTDOWN);
			break;
		case DWC3_REQUEST_STATUS_DEQUEUED:
			dwc3_gadget_giveback(dep, req, -ECONNRESET);
			break;
		case DWC3_REQUEST_STATUS_STALLED:
			dwc3_gadget_giveback(dep, req, -EPIPE);
			break;
		default:
			dev_err(dwc->dev, "request cancelled with wrong reason:%d\n", req->status);
			dwc3_gadget_giveback(dep, req, -ECONNRESET);
			break;
		}
	}
}

static int dwc3_gadget_ep_dequeue(struct usb_ep *ep,
		struct usb_request *request)
{
	struct dwc3_request		*req = to_dwc3_request(request);
	struct dwc3_request		*r = NULL;

	struct dwc3_ep			*dep = to_dwc3_ep(ep);
	struct dwc3			*dwc = dep->dwc;

	unsigned long			flags;
	int				ret = 0;

	trace_dwc3_ep_dequeue(req);

	spin_lock_irqsave(&dwc->lock, flags);

	list_for_each_entry(r, &dep->cancelled_list, list) {
		if (r == req)
			goto out;
	}

	list_for_each_entry(r, &dep->pending_list, list) {
		if (r == req) {
			dwc3_gadget_giveback(dep, req, -ECONNRESET);
			goto out;
		}
	}

	list_for_each_entry(r, &dep->started_list, list) {
		if (r == req) {
			struct dwc3_request *t;

			/* wait until it is processed */
			dwc3_stop_active_transfer(dep, true, true);

			/*
			 * Remove any started request if the transfer is
			 * cancelled.
			 */
			list_for_each_entry_safe(r, t, &dep->started_list, list)
				dwc3_gadget_move_cancelled_request(r,
						DWC3_REQUEST_STATUS_DEQUEUED);

			dep->flags &= ~DWC3_EP_WAIT_TRANSFER_COMPLETE;

			goto out;
		}
	}

	dev_err(dwc->dev, "request %pK was not queued to %s\n",
		request, ep->name);
	ret = -EINVAL;
out:
	spin_unlock_irqrestore(&dwc->lock, flags);

	return ret;
}

int __dwc3_gadget_ep_set_halt(struct dwc3_ep *dep, int value, int protocol)
{
	struct dwc3_gadget_ep_cmd_params	params;
	struct dwc3				*dwc = dep->dwc;
	struct dwc3_request			*req;
	struct dwc3_request			*tmp;
	int					ret;

	if (usb_endpoint_xfer_isoc(dep->endpoint.desc)) {
		dev_err(dwc->dev, "%s is of Isochronous type\n", dep->name);
		return -EINVAL;
	}

	memset(&params, 0x00, sizeof(params));

	if (value) {
		struct dwc3_trb *trb;

		unsigned int transfer_in_flight;
		unsigned int started;

		if (dep->number > 1)
			trb = dwc3_ep_prev_trb(dep, dep->trb_enqueue);
		else
			trb = &dwc->ep0_trb[dep->trb_enqueue];

		transfer_in_flight = trb->ctrl & DWC3_TRB_CTRL_HWO;
		started = !list_empty(&dep->started_list);

		if (!protocol && ((dep->direction && transfer_in_flight) ||
				(!dep->direction && started))) {
			return -EAGAIN;
		}

		ret = dwc3_send_gadget_ep_cmd(dep, DWC3_DEPCMD_SETSTALL,
				&params);
		if (ret)
			dev_err(dwc->dev, "failed to set STALL on %s\n",
					dep->name);
		else
			dep->flags |= DWC3_EP_STALL;
	} else {
		/*
		 * Don't issue CLEAR_STALL command to control endpoints. The
		 * controller automatically clears the STALL when it receives
		 * the SETUP token.
		 */
		if (dep->number <= 1) {
			dep->flags &= ~(DWC3_EP_STALL | DWC3_EP_WEDGE);
			return 0;
		}

		dwc3_stop_active_transfer(dep, true, true);

		list_for_each_entry_safe(req, tmp, &dep->started_list, list)
			dwc3_gadget_move_cancelled_request(req, DWC3_REQUEST_STATUS_STALLED);

		if (dep->flags & DWC3_EP_END_TRANSFER_PENDING) {
			dep->flags |= DWC3_EP_PENDING_CLEAR_STALL;
			return 0;
		}

		dwc3_gadget_ep_cleanup_cancelled_requests(dep);

		ret = dwc3_send_clear_stall_ep_cmd(dep);
		if (ret) {
			dev_err(dwc->dev, "failed to clear STALL on %s\n",
					dep->name);
			return ret;
		}

		dep->flags &= ~(DWC3_EP_STALL | DWC3_EP_WEDGE);

		if ((dep->flags & DWC3_EP_DELAY_START) &&
		    !usb_endpoint_xfer_isoc(dep->endpoint.desc))
			__dwc3_gadget_kick_transfer(dep);

		dep->flags &= ~DWC3_EP_DELAY_START;
	}

	return ret;
}

static int dwc3_gadget_ep_set_halt(struct usb_ep *ep, int value)
{
	struct dwc3_ep			*dep = to_dwc3_ep(ep);
	struct dwc3			*dwc = dep->dwc;

	unsigned long			flags;

	int				ret;

	spin_lock_irqsave(&dwc->lock, flags);
	ret = __dwc3_gadget_ep_set_halt(dep, value, false);
	spin_unlock_irqrestore(&dwc->lock, flags);

	return ret;
}

static int dwc3_gadget_ep_set_wedge(struct usb_ep *ep)
{
	struct dwc3_ep			*dep = to_dwc3_ep(ep);
	struct dwc3			*dwc = dep->dwc;
	unsigned long			flags;
	int				ret;

	spin_lock_irqsave(&dwc->lock, flags);
	dep->flags |= DWC3_EP_WEDGE;

	if (dep->number == 0 || dep->number == 1)
		ret = __dwc3_gadget_ep0_set_halt(ep, 1);
	else
		ret = __dwc3_gadget_ep_set_halt(dep, 1, false);
	spin_unlock_irqrestore(&dwc->lock, flags);

	return ret;
}

/* -------------------------------------------------------------------------- */

static struct usb_endpoint_descriptor dwc3_gadget_ep0_desc = {
	.bLength	= USB_DT_ENDPOINT_SIZE,
	.bDescriptorType = USB_DT_ENDPOINT,
	.bmAttributes	= USB_ENDPOINT_XFER_CONTROL,
};

static const struct usb_ep_ops dwc3_gadget_ep0_ops = {
	.enable		= dwc3_gadget_ep0_enable,
	.disable	= dwc3_gadget_ep0_disable,
	.alloc_request	= dwc3_gadget_ep_alloc_request,
	.free_request	= dwc3_gadget_ep_free_request,
	.queue		= dwc3_gadget_ep0_queue,
	.dequeue	= dwc3_gadget_ep_dequeue,
	.set_halt	= dwc3_gadget_ep0_set_halt,
	.set_wedge	= dwc3_gadget_ep_set_wedge,
};

static const struct usb_ep_ops dwc3_gadget_ep_ops = {
	.enable		= dwc3_gadget_ep_enable,
	.disable	= dwc3_gadget_ep_disable,
	.alloc_request	= dwc3_gadget_ep_alloc_request,
	.free_request	= dwc3_gadget_ep_free_request,
	.queue		= dwc3_gadget_ep_queue,
	.dequeue	= dwc3_gadget_ep_dequeue,
	.set_halt	= dwc3_gadget_ep_set_halt,
	.set_wedge	= dwc3_gadget_ep_set_wedge,
};

/* -------------------------------------------------------------------------- */

static int dwc3_gadget_get_frame(struct usb_gadget *g)
{
	struct dwc3		*dwc = gadget_to_dwc(g);

	return __dwc3_gadget_get_frame(dwc);
}

static int __dwc3_gadget_wakeup(struct dwc3 *dwc)
{
	int			retries;

	int			ret;
	u32			reg;

	u8			link_state;

	/*
	 * According to the Databook Remote wakeup request should
	 * be issued only when the device is in early suspend state.
	 *
	 * We can check that via USB Link State bits in DSTS register.
	 */
	reg = dwc3_readl(dwc->regs, DWC3_DSTS);

	link_state = DWC3_DSTS_USBLNKST(reg);

	switch (link_state) {
	case DWC3_LINK_STATE_RESET:
	case DWC3_LINK_STATE_RX_DET:	/* in HS, means Early Suspend */
	case DWC3_LINK_STATE_U3:	/* in HS, means SUSPEND */
	case DWC3_LINK_STATE_U2:	/* in HS, means Sleep (L1) */
	case DWC3_LINK_STATE_U1:
	case DWC3_LINK_STATE_RESUME:
		break;
	default:
		return -EINVAL;
	}

	ret = dwc3_gadget_set_link_state(dwc, DWC3_LINK_STATE_RECOV);
	if (ret < 0) {
		dev_err(dwc->dev, "failed to put link in Recovery\n");
		return ret;
	}

	/* Recent versions do this automatically */
	if (DWC3_VER_IS_PRIOR(DWC3, 194A)) {
		/* write zeroes to Link Change Request */
		reg = dwc3_readl(dwc->regs, DWC3_DCTL);
		reg &= ~DWC3_DCTL_ULSTCHNGREQ_MASK;
		dwc3_writel(dwc->regs, DWC3_DCTL, reg);
	}

	/* poll until Link State changes to ON */
	retries = 20000;

	while (retries--) {
		reg = dwc3_readl(dwc->regs, DWC3_DSTS);

		/* in HS, means ON */
		if (DWC3_DSTS_USBLNKST(reg) == DWC3_LINK_STATE_U0)
			break;
	}

	if (DWC3_DSTS_USBLNKST(reg) != DWC3_LINK_STATE_U0) {
		dev_err(dwc->dev, "failed to send remote wakeup\n");
		return -EINVAL;
	}

	return 0;
}

static int dwc3_gadget_wakeup(struct usb_gadget *g)
{
	struct dwc3		*dwc = gadget_to_dwc(g);
	unsigned long		flags;
	int			ret;

	spin_lock_irqsave(&dwc->lock, flags);
	ret = __dwc3_gadget_wakeup(dwc);
	spin_unlock_irqrestore(&dwc->lock, flags);

	return ret;
}

static int dwc3_gadget_set_selfpowered(struct usb_gadget *g,
		int is_selfpowered)
{
	struct dwc3		*dwc = gadget_to_dwc(g);
	unsigned long		flags;

	spin_lock_irqsave(&dwc->lock, flags);
	g->is_selfpowered = !!is_selfpowered;
	spin_unlock_irqrestore(&dwc->lock, flags);

	return 0;
}

static void dwc3_stop_active_transfers(struct dwc3 *dwc)
{
	u32 epnum;

	for (epnum = 2; epnum < dwc->num_eps; epnum++) {
		struct dwc3_ep *dep;

		dep = dwc->eps[epnum];
		if (!dep)
			continue;

		dwc3_remove_requests(dwc, dep);
	}
}

static void __dwc3_gadget_set_ssp_rate(struct dwc3 *dwc)
{
	enum usb_ssp_rate	ssp_rate = dwc->gadget_ssp_rate;
	u32			reg;

	if (ssp_rate == USB_SSP_GEN_UNKNOWN)
		ssp_rate = dwc->max_ssp_rate;

	reg = dwc3_readl(dwc->regs, DWC3_DCFG);
	reg &= ~DWC3_DCFG_SPEED_MASK;
	reg &= ~DWC3_DCFG_NUMLANES(~0);

	if (ssp_rate == USB_SSP_GEN_1x2)
		reg |= DWC3_DCFG_SUPERSPEED;
	else if (dwc->max_ssp_rate != USB_SSP_GEN_1x2)
		reg |= DWC3_DCFG_SUPERSPEED_PLUS;

	if (ssp_rate != USB_SSP_GEN_2x1 &&
	    dwc->max_ssp_rate != USB_SSP_GEN_2x1)
		reg |= DWC3_DCFG_NUMLANES(1);

	dwc3_writel(dwc->regs, DWC3_DCFG, reg);
}

static void __dwc3_gadget_set_speed(struct dwc3 *dwc)
{
	enum usb_device_speed	speed;
	u32			reg;

	speed = dwc->gadget_max_speed;
	if (speed == USB_SPEED_UNKNOWN || speed > dwc->maximum_speed)
		speed = dwc->maximum_speed;

	if (speed == USB_SPEED_SUPER_PLUS &&
	    DWC3_IP_IS(DWC32)) {
		__dwc3_gadget_set_ssp_rate(dwc);
		return;
	}

	reg = dwc3_readl(dwc->regs, DWC3_DCFG);
	reg &= ~(DWC3_DCFG_SPEED_MASK);

	/*
	 * WORKAROUND: DWC3 revision < 2.20a have an issue
	 * which would cause metastability state on Run/Stop
	 * bit if we try to force the IP to USB2-only mode.
	 *
	 * Because of that, we cannot configure the IP to any
	 * speed other than the SuperSpeed
	 *
	 * Refers to:
	 *
	 * STAR#9000525659: Clock Domain Crossing on DCTL in
	 * USB 2.0 Mode
	 */
	if (DWC3_VER_IS_PRIOR(DWC3, 220A) &&
	    !dwc->dis_metastability_quirk) {
		reg |= DWC3_DCFG_SUPERSPEED;
	} else {
		switch (speed) {
		case USB_SPEED_FULL:
			reg |= DWC3_DCFG_FULLSPEED;
			break;
		case USB_SPEED_HIGH:
			reg |= DWC3_DCFG_HIGHSPEED;
			break;
		case USB_SPEED_SUPER:
			reg |= DWC3_DCFG_SUPERSPEED;
			break;
		case USB_SPEED_SUPER_PLUS:
			if (DWC3_IP_IS(DWC3))
				reg |= DWC3_DCFG_SUPERSPEED;
			else
				reg |= DWC3_DCFG_SUPERSPEED_PLUS;
			break;
		default:
			dev_err(dwc->dev, "invalid speed (%d)\n", speed);

			if (DWC3_IP_IS(DWC3))
				reg |= DWC3_DCFG_SUPERSPEED;
			else
				reg |= DWC3_DCFG_SUPERSPEED_PLUS;
		}
	}

	if (DWC3_IP_IS(DWC32) &&
	    speed > USB_SPEED_UNKNOWN &&
	    speed < USB_SPEED_SUPER_PLUS)
		reg &= ~DWC3_DCFG_NUMLANES(~0);

	dwc3_writel(dwc->regs, DWC3_DCFG, reg);
}

static int dwc3_gadget_run_stop(struct dwc3 *dwc, int is_on, int suspend)
{
	u32			reg;
	u32			timeout = 500;

	if (pm_runtime_suspended(dwc->dev))
		return 0;

	reg = dwc3_readl(dwc->regs, DWC3_DCTL);
	if (is_on) {
		if (DWC3_VER_IS_WITHIN(DWC3, ANY, 187A)) {
			reg &= ~DWC3_DCTL_TRGTULST_MASK;
			reg |= DWC3_DCTL_TRGTULST_RX_DET;
		}

		if (!DWC3_VER_IS_PRIOR(DWC3, 194A))
			reg &= ~DWC3_DCTL_KEEP_CONNECT;
		reg |= DWC3_DCTL_RUN_STOP;

		if (dwc->has_hibernation)
			reg |= DWC3_DCTL_KEEP_CONNECT;

		__dwc3_gadget_set_speed(dwc);
		dwc->pullups_connected = true;
	} else {
		reg &= ~DWC3_DCTL_RUN_STOP;

		if (dwc->has_hibernation && !suspend)
			reg &= ~DWC3_DCTL_KEEP_CONNECT;

		dwc->pullups_connected = false;
	}

	dwc3_gadget_dctl_write_safe(dwc, reg);

	do {
		reg = dwc3_readl(dwc->regs, DWC3_DSTS);
		reg &= DWC3_DSTS_DEVCTRLHLT;
	} while (--timeout && !(!is_on ^ !reg));

	if (!timeout)
		return -ETIMEDOUT;

	return 0;
}

static void dwc3_gadget_disable_irq(struct dwc3 *dwc);
static void __dwc3_gadget_stop(struct dwc3 *dwc);
static int __dwc3_gadget_start(struct dwc3 *dwc);

static int dwc3_gadget_pullup(struct usb_gadget *g, int is_on)
{
	struct dwc3		*dwc = gadget_to_dwc(g);
	unsigned long		flags;
	int			ret;

	is_on = !!is_on;

	/*
	 * Per databook, when we want to stop the gadget, if a control transfer
	 * is still in process, complete it and get the core into setup phase.
	 */
	if (!is_on && dwc->ep0state != EP0_SETUP_PHASE) {
		reinit_completion(&dwc->ep0_in_setup);

		ret = wait_for_completion_timeout(&dwc->ep0_in_setup,
				msecs_to_jiffies(DWC3_PULL_UP_TIMEOUT));
		if (ret == 0) {
			dev_err(dwc->dev, "timed out waiting for SETUP phase\n");
			return -ETIMEDOUT;
		}
	}

	/*
	 * Check the return value for successful resume, or error.  For a
	 * successful resume, the DWC3 runtime PM resume routine will handle
	 * the run stop sequence, so avoid duplicate operations here.
	 */
	ret = pm_runtime_get_sync(dwc->dev);
	if (!ret || ret < 0) {
		pm_runtime_put(dwc->dev);
		return 0;
	}

	/*
	 * Synchronize and disable any further event handling while controller
	 * is being enabled/disabled.
	 */
	disable_irq(dwc->irq_gadget);

	spin_lock_irqsave(&dwc->lock, flags);

	if (!is_on) {
		u32 count;

		dwc->connected = false;
		/*
		 * In the Synopsis DesignWare Cores USB3 Databook Rev. 3.30a
		 * Section 4.1.8 Table 4-7, it states that for a device-initiated
		 * disconnect, the SW needs to ensure that it sends "a DEPENDXFER
		 * command for any active transfers" before clearing the RunStop
		 * bit.
		 */
		dwc3_stop_active_transfers(dwc);
		__dwc3_gadget_stop(dwc);

		/*
		 * In the Synopsis DesignWare Cores USB3 Databook Rev. 3.30a
		 * Section 1.3.4, it mentions that for the DEVCTRLHLT bit, the
		 * "software needs to acknowledge the events that are generated
		 * (by writing to GEVNTCOUNTn) while it is waiting for this bit
		 * to be set to '1'."
		 */
		count = dwc3_readl(dwc->regs, DWC3_GEVNTCOUNT(0));
		count &= DWC3_GEVNTCOUNT_MASK;
		if (count > 0) {
			dwc3_writel(dwc->regs, DWC3_GEVNTCOUNT(0), count);
			dwc->ev_buf->lpos = (dwc->ev_buf->lpos + count) %
						dwc->ev_buf->length;
		}
	} else {
		__dwc3_gadget_start(dwc);
	}

	ret = dwc3_gadget_run_stop(dwc, is_on, false);
	spin_unlock_irqrestore(&dwc->lock, flags);
	enable_irq(dwc->irq_gadget);

	pm_runtime_put(dwc->dev);

	return ret;
}

static void dwc3_gadget_enable_irq(struct dwc3 *dwc)
{
	u32			reg;

	/* Enable all but Start and End of Frame IRQs */
	reg = (DWC3_DEVTEN_EVNTOVERFLOWEN |
			DWC3_DEVTEN_CMDCMPLTEN |
			DWC3_DEVTEN_ERRTICERREN |
			DWC3_DEVTEN_WKUPEVTEN |
			DWC3_DEVTEN_CONNECTDONEEN |
			DWC3_DEVTEN_USBRSTEN |
			DWC3_DEVTEN_DISCONNEVTEN);

	if (DWC3_VER_IS_PRIOR(DWC3, 250A))
		reg |= DWC3_DEVTEN_ULSTCNGEN;

	/* On 2.30a and above this bit enables U3/L2-L1 Suspend Events */
	if (!DWC3_VER_IS_PRIOR(DWC3, 230A))
<<<<<<< HEAD
		reg |= DWC3_DEVTEN_EOPFEN;
=======
		reg |= DWC3_DEVTEN_U3L2L1SUSPEN;
>>>>>>> 25423f4b

	dwc3_writel(dwc->regs, DWC3_DEVTEN, reg);
}

static void dwc3_gadget_disable_irq(struct dwc3 *dwc)
{
	/* mask all interrupts */
	dwc3_writel(dwc->regs, DWC3_DEVTEN, 0x00);
}

static irqreturn_t dwc3_interrupt(int irq, void *_dwc);
static irqreturn_t dwc3_thread_interrupt(int irq, void *_dwc);

/**
 * dwc3_gadget_setup_nump - calculate and initialize NUMP field of %DWC3_DCFG
 * @dwc: pointer to our context structure
 *
 * The following looks like complex but it's actually very simple. In order to
 * calculate the number of packets we can burst at once on OUT transfers, we're
 * gonna use RxFIFO size.
 *
 * To calculate RxFIFO size we need two numbers:
 * MDWIDTH = size, in bits, of the internal memory bus
 * RAM2_DEPTH = depth, in MDWIDTH, of internal RAM2 (where RxFIFO sits)
 *
 * Given these two numbers, the formula is simple:
 *
 * RxFIFO Size = (RAM2_DEPTH * MDWIDTH / 8) - 24 - 16;
 *
 * 24 bytes is for 3x SETUP packets
 * 16 bytes is a clock domain crossing tolerance
 *
 * Given RxFIFO Size, NUMP = RxFIFOSize / 1024;
 */
static void dwc3_gadget_setup_nump(struct dwc3 *dwc)
{
	u32 ram2_depth;
	u32 mdwidth;
	u32 nump;
	u32 reg;

	ram2_depth = DWC3_GHWPARAMS7_RAM2_DEPTH(dwc->hwparams.hwparams7);
	mdwidth = dwc3_mdwidth(dwc);

	nump = ((ram2_depth * mdwidth / 8) - 24 - 16) / 1024;
	nump = min_t(u32, nump, 16);

	/* update NumP */
	reg = dwc3_readl(dwc->regs, DWC3_DCFG);
	reg &= ~DWC3_DCFG_NUMP_MASK;
	reg |= nump << DWC3_DCFG_NUMP_SHIFT;
	dwc3_writel(dwc->regs, DWC3_DCFG, reg);
}

static int __dwc3_gadget_start(struct dwc3 *dwc)
{
	struct dwc3_ep		*dep;
	int			ret = 0;
	u32			reg;

	/*
	 * Use IMOD if enabled via dwc->imod_interval. Otherwise, if
	 * the core supports IMOD, disable it.
	 */
	if (dwc->imod_interval) {
		dwc3_writel(dwc->regs, DWC3_DEV_IMOD(0), dwc->imod_interval);
		dwc3_writel(dwc->regs, DWC3_GEVNTCOUNT(0), DWC3_GEVNTCOUNT_EHB);
	} else if (dwc3_has_imod(dwc)) {
		dwc3_writel(dwc->regs, DWC3_DEV_IMOD(0), 0);
	}

	/*
	 * We are telling dwc3 that we want to use DCFG.NUMP as ACK TP's NUMP
	 * field instead of letting dwc3 itself calculate that automatically.
	 *
	 * This way, we maximize the chances that we'll be able to get several
	 * bursts of data without going through any sort of endpoint throttling.
	 */
	reg = dwc3_readl(dwc->regs, DWC3_GRXTHRCFG);
	if (DWC3_IP_IS(DWC3))
		reg &= ~DWC3_GRXTHRCFG_PKTCNTSEL;
	else
		reg &= ~DWC31_GRXTHRCFG_PKTCNTSEL;

	dwc3_writel(dwc->regs, DWC3_GRXTHRCFG, reg);

	dwc3_gadget_setup_nump(dwc);

	/*
	 * Currently the controller handles single stream only. So, Ignore
	 * Packet Pending bit for stream selection and don't search for another
	 * stream if the host sends Data Packet with PP=0 (for OUT direction) or
	 * ACK with NumP=0 and PP=0 (for IN direction). This slightly improves
	 * the stream performance.
	 */
	reg = dwc3_readl(dwc->regs, DWC3_DCFG);
	reg |= DWC3_DCFG_IGNSTRMPP;
	dwc3_writel(dwc->regs, DWC3_DCFG, reg);

	/* Start with SuperSpeed Default */
	dwc3_gadget_ep0_desc.wMaxPacketSize = cpu_to_le16(512);

	dep = dwc->eps[0];
	ret = __dwc3_gadget_ep_enable(dep, DWC3_DEPCFG_ACTION_INIT);
	if (ret) {
		dev_err(dwc->dev, "failed to enable %s\n", dep->name);
		goto err0;
	}

	dep = dwc->eps[1];
	ret = __dwc3_gadget_ep_enable(dep, DWC3_DEPCFG_ACTION_INIT);
	if (ret) {
		dev_err(dwc->dev, "failed to enable %s\n", dep->name);
		goto err1;
	}

	/* begin to receive SETUP packets */
	dwc->ep0state = EP0_SETUP_PHASE;
	dwc->link_state = DWC3_LINK_STATE_SS_DIS;
	dwc3_ep0_out_start(dwc);

	dwc3_gadget_enable_irq(dwc);

	return 0;

err1:
	__dwc3_gadget_ep_disable(dwc->eps[0]);

err0:
	return ret;
}

static int dwc3_gadget_start(struct usb_gadget *g,
		struct usb_gadget_driver *driver)
{
	struct dwc3		*dwc = gadget_to_dwc(g);
	unsigned long		flags;
	int			ret;
	int			irq;

	irq = dwc->irq_gadget;
	ret = request_threaded_irq(irq, dwc3_interrupt, dwc3_thread_interrupt,
			IRQF_SHARED, "dwc3", dwc->ev_buf);
	if (ret) {
		dev_err(dwc->dev, "failed to request irq #%d --> %d\n",
				irq, ret);
		return ret;
	}

	spin_lock_irqsave(&dwc->lock, flags);
	dwc->gadget_driver	= driver;
	spin_unlock_irqrestore(&dwc->lock, flags);

	return 0;
}

static void __dwc3_gadget_stop(struct dwc3 *dwc)
{
	dwc3_gadget_disable_irq(dwc);
	__dwc3_gadget_ep_disable(dwc->eps[0]);
	__dwc3_gadget_ep_disable(dwc->eps[1]);
}

static int dwc3_gadget_stop(struct usb_gadget *g)
{
	struct dwc3		*dwc = gadget_to_dwc(g);
	unsigned long		flags;

	spin_lock_irqsave(&dwc->lock, flags);
	dwc->gadget_driver	= NULL;
	spin_unlock_irqrestore(&dwc->lock, flags);

	free_irq(dwc->irq_gadget, dwc->ev_buf);

	return 0;
}

static void dwc3_gadget_config_params(struct usb_gadget *g,
				      struct usb_dcd_config_params *params)
{
	struct dwc3		*dwc = gadget_to_dwc(g);

	params->besl_baseline = USB_DEFAULT_BESL_UNSPECIFIED;
	params->besl_deep = USB_DEFAULT_BESL_UNSPECIFIED;

	/* Recommended BESL */
	if (!dwc->dis_enblslpm_quirk) {
		/*
		 * If the recommended BESL baseline is 0 or if the BESL deep is
		 * less than 2, Microsoft's Windows 10 host usb stack will issue
		 * a usb reset immediately after it receives the extended BOS
		 * descriptor and the enumeration will fail. To maintain
		 * compatibility with the Windows' usb stack, let's set the
		 * recommended BESL baseline to 1 and clamp the BESL deep to be
		 * within 2 to 15.
		 */
		params->besl_baseline = 1;
		if (dwc->is_utmi_l1_suspend)
			params->besl_deep =
				clamp_t(u8, dwc->hird_threshold, 2, 15);
	}

	/* U1 Device exit Latency */
	if (dwc->dis_u1_entry_quirk)
		params->bU1devExitLat = 0;
	else
		params->bU1devExitLat = DWC3_DEFAULT_U1_DEV_EXIT_LAT;

	/* U2 Device exit Latency */
	if (dwc->dis_u2_entry_quirk)
		params->bU2DevExitLat = 0;
	else
		params->bU2DevExitLat =
				cpu_to_le16(DWC3_DEFAULT_U2_DEV_EXIT_LAT);
}

static void dwc3_gadget_set_speed(struct usb_gadget *g,
				  enum usb_device_speed speed)
{
	struct dwc3		*dwc = gadget_to_dwc(g);
	unsigned long		flags;

	spin_lock_irqsave(&dwc->lock, flags);
	dwc->gadget_max_speed = speed;
	spin_unlock_irqrestore(&dwc->lock, flags);
}

static void dwc3_gadget_set_ssp_rate(struct usb_gadget *g,
				     enum usb_ssp_rate rate)
{
	struct dwc3		*dwc = gadget_to_dwc(g);
	unsigned long		flags;

	spin_lock_irqsave(&dwc->lock, flags);
	dwc->gadget_max_speed = USB_SPEED_SUPER_PLUS;
	dwc->gadget_ssp_rate = rate;
	spin_unlock_irqrestore(&dwc->lock, flags);
}

static int dwc3_gadget_vbus_draw(struct usb_gadget *g, unsigned int mA)
{
	struct dwc3		*dwc = gadget_to_dwc(g);
	union power_supply_propval	val = {0};
	int				ret;

	if (dwc->usb2_phy)
		return usb_phy_set_power(dwc->usb2_phy, mA);

	if (!dwc->usb_psy)
		return -EOPNOTSUPP;

	val.intval = 1000 * mA;
	ret = power_supply_set_property(dwc->usb_psy, POWER_SUPPLY_PROP_INPUT_CURRENT_LIMIT, &val);

	return ret;
}

static const struct usb_gadget_ops dwc3_gadget_ops = {
	.get_frame		= dwc3_gadget_get_frame,
	.wakeup			= dwc3_gadget_wakeup,
	.set_selfpowered	= dwc3_gadget_set_selfpowered,
	.pullup			= dwc3_gadget_pullup,
	.udc_start		= dwc3_gadget_start,
	.udc_stop		= dwc3_gadget_stop,
	.udc_set_speed		= dwc3_gadget_set_speed,
	.udc_set_ssp_rate	= dwc3_gadget_set_ssp_rate,
	.get_config_params	= dwc3_gadget_config_params,
	.vbus_draw		= dwc3_gadget_vbus_draw,
};

/* -------------------------------------------------------------------------- */

static int dwc3_gadget_init_control_endpoint(struct dwc3_ep *dep)
{
	struct dwc3 *dwc = dep->dwc;

	usb_ep_set_maxpacket_limit(&dep->endpoint, 512);
	dep->endpoint.maxburst = 1;
	dep->endpoint.ops = &dwc3_gadget_ep0_ops;
	if (!dep->direction)
		dwc->gadget->ep0 = &dep->endpoint;

	dep->endpoint.caps.type_control = true;

	return 0;
}

static int dwc3_gadget_init_in_endpoint(struct dwc3_ep *dep)
{
	struct dwc3 *dwc = dep->dwc;
	u32 mdwidth;
	int size;

	mdwidth = dwc3_mdwidth(dwc);

	/* MDWIDTH is represented in bits, we need it in bytes */
	mdwidth /= 8;

	size = dwc3_readl(dwc->regs, DWC3_GTXFIFOSIZ(dep->number >> 1));
	if (DWC3_IP_IS(DWC3))
		size = DWC3_GTXFIFOSIZ_TXFDEP(size);
	else
		size = DWC31_GTXFIFOSIZ_TXFDEP(size);

	/* FIFO Depth is in MDWDITH bytes. Multiply */
	size *= mdwidth;

	/*
	 * To meet performance requirement, a minimum TxFIFO size of 3x
	 * MaxPacketSize is recommended for endpoints that support burst and a
	 * minimum TxFIFO size of 2x MaxPacketSize for endpoints that don't
	 * support burst. Use those numbers and we can calculate the max packet
	 * limit as below.
	 */
	if (dwc->maximum_speed >= USB_SPEED_SUPER)
		size /= 3;
	else
		size /= 2;

	usb_ep_set_maxpacket_limit(&dep->endpoint, size);

	dep->endpoint.max_streams = 16;
	dep->endpoint.ops = &dwc3_gadget_ep_ops;
	list_add_tail(&dep->endpoint.ep_list,
			&dwc->gadget->ep_list);
	dep->endpoint.caps.type_iso = true;
	dep->endpoint.caps.type_bulk = true;
	dep->endpoint.caps.type_int = true;

	return dwc3_alloc_trb_pool(dep);
}

static int dwc3_gadget_init_out_endpoint(struct dwc3_ep *dep)
{
	struct dwc3 *dwc = dep->dwc;
	u32 mdwidth;
	int size;

	mdwidth = dwc3_mdwidth(dwc);

	/* MDWIDTH is represented in bits, convert to bytes */
	mdwidth /= 8;

	/* All OUT endpoints share a single RxFIFO space */
	size = dwc3_readl(dwc->regs, DWC3_GRXFIFOSIZ(0));
	if (DWC3_IP_IS(DWC3))
		size = DWC3_GRXFIFOSIZ_RXFDEP(size);
	else
		size = DWC31_GRXFIFOSIZ_RXFDEP(size);

	/* FIFO depth is in MDWDITH bytes */
	size *= mdwidth;

	/*
	 * To meet performance requirement, a minimum recommended RxFIFO size
	 * is defined as follow:
	 * RxFIFO size >= (3 x MaxPacketSize) +
	 * (3 x 8 bytes setup packets size) + (16 bytes clock crossing margin)
	 *
	 * Then calculate the max packet limit as below.
	 */
	size -= (3 * 8) + 16;
	if (size < 0)
		size = 0;
	else
		size /= 3;

	usb_ep_set_maxpacket_limit(&dep->endpoint, size);
	dep->endpoint.max_streams = 16;
	dep->endpoint.ops = &dwc3_gadget_ep_ops;
	list_add_tail(&dep->endpoint.ep_list,
			&dwc->gadget->ep_list);
	dep->endpoint.caps.type_iso = true;
	dep->endpoint.caps.type_bulk = true;
	dep->endpoint.caps.type_int = true;

	return dwc3_alloc_trb_pool(dep);
}

static int dwc3_gadget_init_endpoint(struct dwc3 *dwc, u8 epnum)
{
	struct dwc3_ep			*dep;
	bool				direction = epnum & 1;
	int				ret;
	u8				num = epnum >> 1;

	dep = kzalloc(sizeof(*dep), GFP_KERNEL);
	if (!dep)
		return -ENOMEM;

	dep->dwc = dwc;
	dep->number = epnum;
	dep->direction = direction;
	dep->regs = dwc->regs + DWC3_DEP_BASE(epnum);
	dwc->eps[epnum] = dep;
	dep->combo_num = 0;
	dep->start_cmd_status = 0;

	snprintf(dep->name, sizeof(dep->name), "ep%u%s", num,
			direction ? "in" : "out");

	dep->endpoint.name = dep->name;

	if (!(dep->number > 1)) {
		dep->endpoint.desc = &dwc3_gadget_ep0_desc;
		dep->endpoint.comp_desc = NULL;
	}

	if (num == 0)
		ret = dwc3_gadget_init_control_endpoint(dep);
	else if (direction)
		ret = dwc3_gadget_init_in_endpoint(dep);
	else
		ret = dwc3_gadget_init_out_endpoint(dep);

	if (ret)
		return ret;

	dep->endpoint.caps.dir_in = direction;
	dep->endpoint.caps.dir_out = !direction;

	INIT_LIST_HEAD(&dep->pending_list);
	INIT_LIST_HEAD(&dep->started_list);
	INIT_LIST_HEAD(&dep->cancelled_list);

	dwc3_debugfs_create_endpoint_dir(dep);

	return 0;
}

static int dwc3_gadget_init_endpoints(struct dwc3 *dwc, u8 total)
{
	u8				epnum;

	INIT_LIST_HEAD(&dwc->gadget->ep_list);

	for (epnum = 0; epnum < total; epnum++) {
		int			ret;

		ret = dwc3_gadget_init_endpoint(dwc, epnum);
		if (ret)
			return ret;
	}

	return 0;
}

static void dwc3_gadget_free_endpoints(struct dwc3 *dwc)
{
	struct dwc3_ep			*dep;
	u8				epnum;

	for (epnum = 0; epnum < DWC3_ENDPOINTS_NUM; epnum++) {
		dep = dwc->eps[epnum];
		if (!dep)
			continue;
		/*
		 * Physical endpoints 0 and 1 are special; they form the
		 * bi-directional USB endpoint 0.
		 *
		 * For those two physical endpoints, we don't allocate a TRB
		 * pool nor do we add them the endpoints list. Due to that, we
		 * shouldn't do these two operations otherwise we would end up
		 * with all sorts of bugs when removing dwc3.ko.
		 */
		if (epnum != 0 && epnum != 1) {
			dwc3_free_trb_pool(dep);
			list_del(&dep->endpoint.ep_list);
		}

		debugfs_remove_recursive(debugfs_lookup(dep->name, dwc->root));
		kfree(dep);
	}
}

/* -------------------------------------------------------------------------- */

static int dwc3_gadget_ep_reclaim_completed_trb(struct dwc3_ep *dep,
		struct dwc3_request *req, struct dwc3_trb *trb,
		const struct dwc3_event_depevt *event, int status, int chain)
{
	unsigned int		count;

	dwc3_ep_inc_deq(dep);

	trace_dwc3_complete_trb(dep, trb);
	req->num_trbs--;

	/*
	 * If we're in the middle of series of chained TRBs and we
	 * receive a short transfer along the way, DWC3 will skip
	 * through all TRBs including the last TRB in the chain (the
	 * where CHN bit is zero. DWC3 will also avoid clearing HWO
	 * bit and SW has to do it manually.
	 *
	 * We're going to do that here to avoid problems of HW trying
	 * to use bogus TRBs for transfers.
	 */
	if (chain && (trb->ctrl & DWC3_TRB_CTRL_HWO))
		trb->ctrl &= ~DWC3_TRB_CTRL_HWO;

	/*
	 * For isochronous transfers, the first TRB in a service interval must
	 * have the Isoc-First type. Track and report its interval frame number.
	 */
	if (usb_endpoint_xfer_isoc(dep->endpoint.desc) &&
	    (trb->ctrl & DWC3_TRBCTL_ISOCHRONOUS_FIRST)) {
		unsigned int frame_number;

		frame_number = DWC3_TRB_CTRL_GET_SID_SOFN(trb->ctrl);
		frame_number &= ~(dep->interval - 1);
		req->request.frame_number = frame_number;
	}

	/*
	 * We use bounce buffer for requests that needs extra TRB or OUT ZLP. If
	 * this TRB points to the bounce buffer address, it's a MPS alignment
	 * TRB. Don't add it to req->remaining calculation.
	 */
	if (trb->bpl == lower_32_bits(dep->dwc->bounce_addr) &&
	    trb->bph == upper_32_bits(dep->dwc->bounce_addr)) {
		trb->ctrl &= ~DWC3_TRB_CTRL_HWO;
		return 1;
	}

	count = trb->size & DWC3_TRB_SIZE_MASK;
	req->remaining += count;

	if ((trb->ctrl & DWC3_TRB_CTRL_HWO) && status != -ESHUTDOWN)
		return 1;

	if (event->status & DEPEVT_STATUS_SHORT && !chain)
		return 1;

	if ((trb->ctrl & DWC3_TRB_CTRL_IOC) ||
	    (trb->ctrl & DWC3_TRB_CTRL_LST))
		return 1;

	return 0;
}

static int dwc3_gadget_ep_reclaim_trb_sg(struct dwc3_ep *dep,
		struct dwc3_request *req, const struct dwc3_event_depevt *event,
		int status)
{
	struct dwc3_trb *trb = &dep->trb_pool[dep->trb_dequeue];
	struct scatterlist *sg = req->sg;
	struct scatterlist *s;
	unsigned int num_queued = req->num_queued_sgs;
	unsigned int i;
	int ret = 0;

	for_each_sg(sg, s, num_queued, i) {
		trb = &dep->trb_pool[dep->trb_dequeue];

		req->sg = sg_next(s);
		req->num_queued_sgs--;

		ret = dwc3_gadget_ep_reclaim_completed_trb(dep, req,
				trb, event, status, true);
		if (ret)
			break;
	}

	return ret;
}

static int dwc3_gadget_ep_reclaim_trb_linear(struct dwc3_ep *dep,
		struct dwc3_request *req, const struct dwc3_event_depevt *event,
		int status)
{
	struct dwc3_trb *trb = &dep->trb_pool[dep->trb_dequeue];

	return dwc3_gadget_ep_reclaim_completed_trb(dep, req, trb,
			event, status, false);
}

static bool dwc3_gadget_ep_request_completed(struct dwc3_request *req)
{
	return req->num_pending_sgs == 0 && req->num_queued_sgs == 0;
}

static int dwc3_gadget_ep_cleanup_completed_request(struct dwc3_ep *dep,
		const struct dwc3_event_depevt *event,
		struct dwc3_request *req, int status)
{
	int ret;

	if (req->request.num_mapped_sgs)
		ret = dwc3_gadget_ep_reclaim_trb_sg(dep, req, event,
				status);
	else
		ret = dwc3_gadget_ep_reclaim_trb_linear(dep, req, event,
				status);

	req->request.actual = req->request.length - req->remaining;

	if (!dwc3_gadget_ep_request_completed(req))
		goto out;

	if (req->needs_extra_trb) {
		ret = dwc3_gadget_ep_reclaim_trb_linear(dep, req, event,
				status);
		req->needs_extra_trb = false;
	}

	dwc3_gadget_giveback(dep, req, status);

out:
	return ret;
}

static void dwc3_gadget_ep_cleanup_completed_requests(struct dwc3_ep *dep,
		const struct dwc3_event_depevt *event, int status)
{
	struct dwc3_request	*req;
	struct dwc3_request	*tmp;

	list_for_each_entry_safe(req, tmp, &dep->started_list, list) {
		int ret;

		ret = dwc3_gadget_ep_cleanup_completed_request(dep, event,
				req, status);
		if (ret)
			break;
	}
}

static bool dwc3_gadget_ep_should_continue(struct dwc3_ep *dep)
{
	struct dwc3_request	*req;
	struct dwc3		*dwc = dep->dwc;

	if (!dep->endpoint.desc || !dwc->pullups_connected ||
	    !dwc->connected)
		return false;

	if (!list_empty(&dep->pending_list))
		return true;

	/*
	 * We only need to check the first entry of the started list. We can
	 * assume the completed requests are removed from the started list.
	 */
	req = next_request(&dep->started_list);
	if (!req)
		return false;

	return !dwc3_gadget_ep_request_completed(req);
}

static void dwc3_gadget_endpoint_frame_from_event(struct dwc3_ep *dep,
		const struct dwc3_event_depevt *event)
{
	dep->frame_number = event->parameters;
}

static bool dwc3_gadget_endpoint_trbs_complete(struct dwc3_ep *dep,
		const struct dwc3_event_depevt *event, int status)
{
	struct dwc3		*dwc = dep->dwc;
	bool			no_started_trb = true;

	dwc3_gadget_ep_cleanup_completed_requests(dep, event, status);

	if (dep->flags & DWC3_EP_END_TRANSFER_PENDING)
		goto out;

	if (usb_endpoint_xfer_isoc(dep->endpoint.desc) &&
		list_empty(&dep->started_list) &&
		(list_empty(&dep->pending_list) || status == -EXDEV))
		dwc3_stop_active_transfer(dep, true, true);
	else if (dwc3_gadget_ep_should_continue(dep))
		if (__dwc3_gadget_kick_transfer(dep) == 0)
			no_started_trb = false;

out:
	/*
	 * WORKAROUND: This is the 2nd half of U1/U2 -> U0 workaround.
	 * See dwc3_gadget_linksts_change_interrupt() for 1st half.
	 */
	if (DWC3_VER_IS_PRIOR(DWC3, 183A)) {
		u32		reg;
		int		i;

		for (i = 0; i < DWC3_ENDPOINTS_NUM; i++) {
			dep = dwc->eps[i];

			if (!(dep->flags & DWC3_EP_ENABLED))
				continue;

			if (!list_empty(&dep->started_list))
				return no_started_trb;
		}

		reg = dwc3_readl(dwc->regs, DWC3_DCTL);
		reg |= dwc->u1u2;
		dwc3_writel(dwc->regs, DWC3_DCTL, reg);

		dwc->u1u2 = 0;
	}

	return no_started_trb;
}

static void dwc3_gadget_endpoint_transfer_in_progress(struct dwc3_ep *dep,
		const struct dwc3_event_depevt *event)
{
	int status = 0;

	if (usb_endpoint_xfer_isoc(dep->endpoint.desc))
		dwc3_gadget_endpoint_frame_from_event(dep, event);

	if (event->status & DEPEVT_STATUS_BUSERR)
		status = -ECONNRESET;

	if (event->status & DEPEVT_STATUS_MISSED_ISOC)
		status = -EXDEV;

	dwc3_gadget_endpoint_trbs_complete(dep, event, status);
}

static void dwc3_gadget_endpoint_transfer_complete(struct dwc3_ep *dep,
		const struct dwc3_event_depevt *event)
{
	int status = 0;

	dep->flags &= ~DWC3_EP_TRANSFER_STARTED;

	if (event->status & DEPEVT_STATUS_BUSERR)
		status = -ECONNRESET;

	if (dwc3_gadget_endpoint_trbs_complete(dep, event, status))
		dep->flags &= ~DWC3_EP_WAIT_TRANSFER_COMPLETE;
}

static void dwc3_gadget_endpoint_transfer_not_ready(struct dwc3_ep *dep,
		const struct dwc3_event_depevt *event)
{
	dwc3_gadget_endpoint_frame_from_event(dep, event);

	/*
	 * The XferNotReady event is generated only once before the endpoint
	 * starts. It will be generated again when END_TRANSFER command is
	 * issued. For some controller versions, the XferNotReady event may be
	 * generated while the END_TRANSFER command is still in process. Ignore
	 * it and wait for the next XferNotReady event after the command is
	 * completed.
	 */
	if (dep->flags & DWC3_EP_END_TRANSFER_PENDING)
		return;

	(void) __dwc3_gadget_start_isoc(dep);
}

static void dwc3_gadget_endpoint_command_complete(struct dwc3_ep *dep,
		const struct dwc3_event_depevt *event)
{
	u8 cmd = DEPEVT_PARAMETER_CMD(event->parameters);

	if (cmd != DWC3_DEPCMD_ENDTRANSFER)
		return;

	dep->flags &= ~DWC3_EP_END_TRANSFER_PENDING;
	dep->flags &= ~DWC3_EP_TRANSFER_STARTED;
	dwc3_gadget_ep_cleanup_cancelled_requests(dep);

	if (dep->flags & DWC3_EP_PENDING_CLEAR_STALL) {
		struct dwc3 *dwc = dep->dwc;

		dep->flags &= ~DWC3_EP_PENDING_CLEAR_STALL;
		if (dwc3_send_clear_stall_ep_cmd(dep)) {
			struct usb_ep *ep0 = &dwc->eps[0]->endpoint;

			dev_err(dwc->dev, "failed to clear STALL on %s\n", dep->name);
			if (dwc->delayed_status)
				__dwc3_gadget_ep0_set_halt(ep0, 1);
			return;
		}

		dep->flags &= ~(DWC3_EP_STALL | DWC3_EP_WEDGE);
		if (dwc->delayed_status)
			dwc3_ep0_send_delayed_status(dwc);
	}

	if ((dep->flags & DWC3_EP_DELAY_START) &&
	    !usb_endpoint_xfer_isoc(dep->endpoint.desc))
		__dwc3_gadget_kick_transfer(dep);

	dep->flags &= ~DWC3_EP_DELAY_START;
}

static void dwc3_gadget_endpoint_stream_event(struct dwc3_ep *dep,
		const struct dwc3_event_depevt *event)
{
	struct dwc3 *dwc = dep->dwc;

	if (event->status == DEPEVT_STREAMEVT_FOUND) {
		dep->flags |= DWC3_EP_FIRST_STREAM_PRIMED;
		goto out;
	}

	/* Note: NoStream rejection event param value is 0 and not 0xFFFF */
	switch (event->parameters) {
	case DEPEVT_STREAM_PRIME:
		/*
		 * If the host can properly transition the endpoint state from
		 * idle to prime after a NoStream rejection, there's no need to
		 * force restarting the endpoint to reinitiate the stream. To
		 * simplify the check, assume the host follows the USB spec if
		 * it primed the endpoint more than once.
		 */
		if (dep->flags & DWC3_EP_FORCE_RESTART_STREAM) {
			if (dep->flags & DWC3_EP_FIRST_STREAM_PRIMED)
				dep->flags &= ~DWC3_EP_FORCE_RESTART_STREAM;
			else
				dep->flags |= DWC3_EP_FIRST_STREAM_PRIMED;
		}

		break;
	case DEPEVT_STREAM_NOSTREAM:
		if ((dep->flags & DWC3_EP_IGNORE_NEXT_NOSTREAM) ||
		    !(dep->flags & DWC3_EP_FORCE_RESTART_STREAM) ||
		    !(dep->flags & DWC3_EP_WAIT_TRANSFER_COMPLETE))
			break;

		/*
		 * If the host rejects a stream due to no active stream, by the
		 * USB and xHCI spec, the endpoint will be put back to idle
		 * state. When the host is ready (buffer added/updated), it will
		 * prime the endpoint to inform the usb device controller. This
		 * triggers the device controller to issue ERDY to restart the
		 * stream. However, some hosts don't follow this and keep the
		 * endpoint in the idle state. No prime will come despite host
		 * streams are updated, and the device controller will not be
		 * triggered to generate ERDY to move the next stream data. To
		 * workaround this and maintain compatibility with various
		 * hosts, force to reinitate the stream until the host is ready
		 * instead of waiting for the host to prime the endpoint.
		 */
		if (DWC3_VER_IS_WITHIN(DWC32, 100A, ANY)) {
			unsigned int cmd = DWC3_DGCMD_SET_ENDPOINT_PRIME;

			dwc3_send_gadget_generic_command(dwc, cmd, dep->number);
		} else {
			dep->flags |= DWC3_EP_DELAY_START;
			dwc3_stop_active_transfer(dep, true, true);
			return;
		}
		break;
	}

out:
	dep->flags &= ~DWC3_EP_IGNORE_NEXT_NOSTREAM;
}

static void dwc3_endpoint_interrupt(struct dwc3 *dwc,
		const struct dwc3_event_depevt *event)
{
	struct dwc3_ep		*dep;
	u8			epnum = event->endpoint_number;

	dep = dwc->eps[epnum];

	if (!(dep->flags & DWC3_EP_ENABLED)) {
		if (!(dep->flags & DWC3_EP_TRANSFER_STARTED))
			return;

		/* Handle only EPCMDCMPLT when EP disabled */
		if (event->endpoint_event != DWC3_DEPEVT_EPCMDCMPLT)
			return;
	}

	if (epnum == 0 || epnum == 1) {
		dwc3_ep0_interrupt(dwc, event);
		return;
	}

	switch (event->endpoint_event) {
	case DWC3_DEPEVT_XFERINPROGRESS:
		dwc3_gadget_endpoint_transfer_in_progress(dep, event);
		break;
	case DWC3_DEPEVT_XFERNOTREADY:
		dwc3_gadget_endpoint_transfer_not_ready(dep, event);
		break;
	case DWC3_DEPEVT_EPCMDCMPLT:
		dwc3_gadget_endpoint_command_complete(dep, event);
		break;
	case DWC3_DEPEVT_XFERCOMPLETE:
		dwc3_gadget_endpoint_transfer_complete(dep, event);
		break;
	case DWC3_DEPEVT_STREAMEVT:
		dwc3_gadget_endpoint_stream_event(dep, event);
		break;
	case DWC3_DEPEVT_RXTXFIFOEVT:
		break;
	}
}

static void dwc3_disconnect_gadget(struct dwc3 *dwc)
{
	if (dwc->gadget_driver && dwc->gadget_driver->disconnect) {
		spin_unlock(&dwc->lock);
		dwc->gadget_driver->disconnect(dwc->gadget);
		spin_lock(&dwc->lock);
	}
}

static void dwc3_suspend_gadget(struct dwc3 *dwc)
{
	if (dwc->gadget_driver && dwc->gadget_driver->suspend) {
		spin_unlock(&dwc->lock);
		dwc->gadget_driver->suspend(dwc->gadget);
		spin_lock(&dwc->lock);
	}
}

static void dwc3_resume_gadget(struct dwc3 *dwc)
{
	if (dwc->gadget_driver && dwc->gadget_driver->resume) {
		spin_unlock(&dwc->lock);
		dwc->gadget_driver->resume(dwc->gadget);
		spin_lock(&dwc->lock);
	}
}

static void dwc3_reset_gadget(struct dwc3 *dwc)
{
	if (!dwc->gadget_driver)
		return;

	if (dwc->gadget->speed != USB_SPEED_UNKNOWN) {
		spin_unlock(&dwc->lock);
		usb_gadget_udc_reset(dwc->gadget, dwc->gadget_driver);
		spin_lock(&dwc->lock);
	}
}

static void dwc3_stop_active_transfer(struct dwc3_ep *dep, bool force,
	bool interrupt)
{
	struct dwc3_gadget_ep_cmd_params params;
	u32 cmd;
	int ret;

	if (!(dep->flags & DWC3_EP_TRANSFER_STARTED) ||
	    (dep->flags & DWC3_EP_END_TRANSFER_PENDING))
		return;

	/*
	 * NOTICE: We are violating what the Databook says about the
	 * EndTransfer command. Ideally we would _always_ wait for the
	 * EndTransfer Command Completion IRQ, but that's causing too
	 * much trouble synchronizing between us and gadget driver.
	 *
	 * We have discussed this with the IP Provider and it was
	 * suggested to giveback all requests here.
	 *
	 * Note also that a similar handling was tested by Synopsys
	 * (thanks a lot Paul) and nothing bad has come out of it.
	 * In short, what we're doing is issuing EndTransfer with
	 * CMDIOC bit set and delay kicking transfer until the
	 * EndTransfer command had completed.
	 *
	 * As of IP version 3.10a of the DWC_usb3 IP, the controller
	 * supports a mode to work around the above limitation. The
	 * software can poll the CMDACT bit in the DEPCMD register
	 * after issuing a EndTransfer command. This mode is enabled
	 * by writing GUCTL2[14]. This polling is already done in the
	 * dwc3_send_gadget_ep_cmd() function so if the mode is
	 * enabled, the EndTransfer command will have completed upon
	 * returning from this function.
	 *
	 * This mode is NOT available on the DWC_usb31 IP.
	 */

	cmd = DWC3_DEPCMD_ENDTRANSFER;
	cmd |= force ? DWC3_DEPCMD_HIPRI_FORCERM : 0;
	cmd |= interrupt ? DWC3_DEPCMD_CMDIOC : 0;
	cmd |= DWC3_DEPCMD_PARAM(dep->resource_index);
	memset(&params, 0, sizeof(params));
	ret = dwc3_send_gadget_ep_cmd(dep, cmd, &params);
	WARN_ON_ONCE(ret);
	dep->resource_index = 0;

	/*
	 * The END_TRANSFER command will cause the controller to generate a
	 * NoStream Event, and it's not due to the host DP NoStream rejection.
	 * Ignore the next NoStream event.
	 */
	if (dep->stream_capable)
		dep->flags |= DWC3_EP_IGNORE_NEXT_NOSTREAM;

	if (!interrupt)
		dep->flags &= ~DWC3_EP_TRANSFER_STARTED;
	else
		dep->flags |= DWC3_EP_END_TRANSFER_PENDING;
}

static void dwc3_clear_stall_all_ep(struct dwc3 *dwc)
{
	u32 epnum;

	for (epnum = 1; epnum < DWC3_ENDPOINTS_NUM; epnum++) {
		struct dwc3_ep *dep;
		int ret;

		dep = dwc->eps[epnum];
		if (!dep)
			continue;

		if (!(dep->flags & DWC3_EP_STALL))
			continue;

		dep->flags &= ~DWC3_EP_STALL;

		ret = dwc3_send_clear_stall_ep_cmd(dep);
		WARN_ON_ONCE(ret);
	}
}

static void dwc3_gadget_disconnect_interrupt(struct dwc3 *dwc)
{
	int			reg;

	dwc3_gadget_set_link_state(dwc, DWC3_LINK_STATE_RX_DET);

	reg = dwc3_readl(dwc->regs, DWC3_DCTL);
	reg &= ~DWC3_DCTL_INITU1ENA;
	reg &= ~DWC3_DCTL_INITU2ENA;
	dwc3_gadget_dctl_write_safe(dwc, reg);

	dwc3_disconnect_gadget(dwc);

	dwc->gadget->speed = USB_SPEED_UNKNOWN;
	dwc->setup_packet_pending = false;
	usb_gadget_set_state(dwc->gadget, USB_STATE_NOTATTACHED);

	dwc->connected = false;
}

static void dwc3_gadget_reset_interrupt(struct dwc3 *dwc)
{
	u32			reg;

	/*
	 * Ideally, dwc3_reset_gadget() would trigger the function
	 * drivers to stop any active transfers through ep disable.
	 * However, for functions which defer ep disable, such as mass
	 * storage, we will need to rely on the call to stop active
	 * transfers here, and avoid allowing of request queuing.
	 */
	dwc->connected = false;

	/*
	 * WORKAROUND: DWC3 revisions <1.88a have an issue which
	 * would cause a missing Disconnect Event if there's a
	 * pending Setup Packet in the FIFO.
	 *
	 * There's no suggested workaround on the official Bug
	 * report, which states that "unless the driver/application
	 * is doing any special handling of a disconnect event,
	 * there is no functional issue".
	 *
	 * Unfortunately, it turns out that we _do_ some special
	 * handling of a disconnect event, namely complete all
	 * pending transfers, notify gadget driver of the
	 * disconnection, and so on.
	 *
	 * Our suggested workaround is to follow the Disconnect
	 * Event steps here, instead, based on a setup_packet_pending
	 * flag. Such flag gets set whenever we have a SETUP_PENDING
	 * status for EP0 TRBs and gets cleared on XferComplete for the
	 * same endpoint.
	 *
	 * Refers to:
	 *
	 * STAR#9000466709: RTL: Device : Disconnect event not
	 * generated if setup packet pending in FIFO
	 */
	if (DWC3_VER_IS_PRIOR(DWC3, 188A)) {
		if (dwc->setup_packet_pending)
			dwc3_gadget_disconnect_interrupt(dwc);
	}

	dwc3_reset_gadget(dwc);
	/*
	 * In the Synopsis DesignWare Cores USB3 Databook Rev. 3.30a
	 * Section 4.1.2 Table 4-2, it states that during a USB reset, the SW
	 * needs to ensure that it sends "a DEPENDXFER command for any active
	 * transfers."
	 */
	dwc3_stop_active_transfers(dwc);
	dwc->connected = true;

	reg = dwc3_readl(dwc->regs, DWC3_DCTL);
	reg &= ~DWC3_DCTL_TSTCTRL_MASK;
	dwc3_gadget_dctl_write_safe(dwc, reg);
	dwc->test_mode = false;
	dwc3_clear_stall_all_ep(dwc);

	/* Reset device address to zero */
	reg = dwc3_readl(dwc->regs, DWC3_DCFG);
	reg &= ~(DWC3_DCFG_DEVADDR_MASK);
	dwc3_writel(dwc->regs, DWC3_DCFG, reg);
}

static void dwc3_gadget_conndone_interrupt(struct dwc3 *dwc)
{
	struct dwc3_ep		*dep;
	int			ret;
	u32			reg;
	u8			lanes = 1;
	u8			speed;

	reg = dwc3_readl(dwc->regs, DWC3_DSTS);
	speed = reg & DWC3_DSTS_CONNECTSPD;
	dwc->speed = speed;

	if (DWC3_IP_IS(DWC32))
		lanes = DWC3_DSTS_CONNLANES(reg) + 1;

	dwc->gadget->ssp_rate = USB_SSP_GEN_UNKNOWN;

	/*
	 * RAMClkSel is reset to 0 after USB reset, so it must be reprogrammed
	 * each time on Connect Done.
	 *
	 * Currently we always use the reset value. If any platform
	 * wants to set this to a different value, we need to add a
	 * setting and update GCTL.RAMCLKSEL here.
	 */

	switch (speed) {
	case DWC3_DSTS_SUPERSPEED_PLUS:
		dwc3_gadget_ep0_desc.wMaxPacketSize = cpu_to_le16(512);
		dwc->gadget->ep0->maxpacket = 512;
		dwc->gadget->speed = USB_SPEED_SUPER_PLUS;

		if (lanes > 1)
			dwc->gadget->ssp_rate = USB_SSP_GEN_2x2;
		else
			dwc->gadget->ssp_rate = USB_SSP_GEN_2x1;
		break;
	case DWC3_DSTS_SUPERSPEED:
		/*
		 * WORKAROUND: DWC3 revisions <1.90a have an issue which
		 * would cause a missing USB3 Reset event.
		 *
		 * In such situations, we should force a USB3 Reset
		 * event by calling our dwc3_gadget_reset_interrupt()
		 * routine.
		 *
		 * Refers to:
		 *
		 * STAR#9000483510: RTL: SS : USB3 reset event may
		 * not be generated always when the link enters poll
		 */
		if (DWC3_VER_IS_PRIOR(DWC3, 190A))
			dwc3_gadget_reset_interrupt(dwc);

		dwc3_gadget_ep0_desc.wMaxPacketSize = cpu_to_le16(512);
		dwc->gadget->ep0->maxpacket = 512;
		dwc->gadget->speed = USB_SPEED_SUPER;

		if (lanes > 1) {
			dwc->gadget->speed = USB_SPEED_SUPER_PLUS;
			dwc->gadget->ssp_rate = USB_SSP_GEN_1x2;
		}
		break;
	case DWC3_DSTS_HIGHSPEED:
		dwc3_gadget_ep0_desc.wMaxPacketSize = cpu_to_le16(64);
		dwc->gadget->ep0->maxpacket = 64;
		dwc->gadget->speed = USB_SPEED_HIGH;
		break;
	case DWC3_DSTS_FULLSPEED:
		dwc3_gadget_ep0_desc.wMaxPacketSize = cpu_to_le16(64);
		dwc->gadget->ep0->maxpacket = 64;
		dwc->gadget->speed = USB_SPEED_FULL;
		break;
	}

	dwc->eps[1]->endpoint.maxpacket = dwc->gadget->ep0->maxpacket;

	/* Enable USB2 LPM Capability */

	if (!DWC3_VER_IS_WITHIN(DWC3, ANY, 194A) &&
	    !dwc->usb2_gadget_lpm_disable &&
	    (speed != DWC3_DSTS_SUPERSPEED) &&
	    (speed != DWC3_DSTS_SUPERSPEED_PLUS)) {
		reg = dwc3_readl(dwc->regs, DWC3_DCFG);
		reg |= DWC3_DCFG_LPM_CAP;
		dwc3_writel(dwc->regs, DWC3_DCFG, reg);

		reg = dwc3_readl(dwc->regs, DWC3_DCTL);
		reg &= ~(DWC3_DCTL_HIRD_THRES_MASK | DWC3_DCTL_L1_HIBER_EN);

		reg |= DWC3_DCTL_HIRD_THRES(dwc->hird_threshold |
					    (dwc->is_utmi_l1_suspend << 4));

		/*
		 * When dwc3 revisions >= 2.40a, LPM Erratum is enabled and
		 * DCFG.LPMCap is set, core responses with an ACK and the
		 * BESL value in the LPM token is less than or equal to LPM
		 * NYET threshold.
		 */
		WARN_ONCE(DWC3_VER_IS_PRIOR(DWC3, 240A) && dwc->has_lpm_erratum,
				"LPM Erratum not available on dwc3 revisions < 2.40a\n");

		if (dwc->has_lpm_erratum && !DWC3_VER_IS_PRIOR(DWC3, 240A))
			reg |= DWC3_DCTL_NYET_THRES(dwc->lpm_nyet_threshold);

		dwc3_gadget_dctl_write_safe(dwc, reg);
	} else {
		if (dwc->usb2_gadget_lpm_disable) {
			reg = dwc3_readl(dwc->regs, DWC3_DCFG);
			reg &= ~DWC3_DCFG_LPM_CAP;
			dwc3_writel(dwc->regs, DWC3_DCFG, reg);
		}

		reg = dwc3_readl(dwc->regs, DWC3_DCTL);
		reg &= ~DWC3_DCTL_HIRD_THRES_MASK;
		dwc3_gadget_dctl_write_safe(dwc, reg);
	}

	dep = dwc->eps[0];
	ret = __dwc3_gadget_ep_enable(dep, DWC3_DEPCFG_ACTION_MODIFY);
	if (ret) {
		dev_err(dwc->dev, "failed to enable %s\n", dep->name);
		return;
	}

	dep = dwc->eps[1];
	ret = __dwc3_gadget_ep_enable(dep, DWC3_DEPCFG_ACTION_MODIFY);
	if (ret) {
		dev_err(dwc->dev, "failed to enable %s\n", dep->name);
		return;
	}

	/*
	 * Configure PHY via GUSB3PIPECTLn if required.
	 *
	 * Update GTXFIFOSIZn
	 *
	 * In both cases reset values should be sufficient.
	 */
}

static void dwc3_gadget_wakeup_interrupt(struct dwc3 *dwc)
{
	/*
	 * TODO take core out of low power mode when that's
	 * implemented.
	 */

	if (dwc->gadget_driver && dwc->gadget_driver->resume) {
		spin_unlock(&dwc->lock);
		dwc->gadget_driver->resume(dwc->gadget);
		spin_lock(&dwc->lock);
	}
}

static void dwc3_gadget_linksts_change_interrupt(struct dwc3 *dwc,
		unsigned int evtinfo)
{
	enum dwc3_link_state	next = evtinfo & DWC3_LINK_STATE_MASK;
	unsigned int		pwropt;

	/*
	 * WORKAROUND: DWC3 < 2.50a have an issue when configured without
	 * Hibernation mode enabled which would show up when device detects
	 * host-initiated U3 exit.
	 *
	 * In that case, device will generate a Link State Change Interrupt
	 * from U3 to RESUME which is only necessary if Hibernation is
	 * configured in.
	 *
	 * There are no functional changes due to such spurious event and we
	 * just need to ignore it.
	 *
	 * Refers to:
	 *
	 * STAR#9000570034 RTL: SS Resume event generated in non-Hibernation
	 * operational mode
	 */
	pwropt = DWC3_GHWPARAMS1_EN_PWROPT(dwc->hwparams.hwparams1);
	if (DWC3_VER_IS_PRIOR(DWC3, 250A) &&
			(pwropt != DWC3_GHWPARAMS1_EN_PWROPT_HIB)) {
		if ((dwc->link_state == DWC3_LINK_STATE_U3) &&
				(next == DWC3_LINK_STATE_RESUME)) {
			return;
		}
	}

	/*
	 * WORKAROUND: DWC3 Revisions <1.83a have an issue which, depending
	 * on the link partner, the USB session might do multiple entry/exit
	 * of low power states before a transfer takes place.
	 *
	 * Due to this problem, we might experience lower throughput. The
	 * suggested workaround is to disable DCTL[12:9] bits if we're
	 * transitioning from U1/U2 to U0 and enable those bits again
	 * after a transfer completes and there are no pending transfers
	 * on any of the enabled endpoints.
	 *
	 * This is the first half of that workaround.
	 *
	 * Refers to:
	 *
	 * STAR#9000446952: RTL: Device SS : if U1/U2 ->U0 takes >128us
	 * core send LGO_Ux entering U0
	 */
	if (DWC3_VER_IS_PRIOR(DWC3, 183A)) {
		if (next == DWC3_LINK_STATE_U0) {
			u32	u1u2;
			u32	reg;

			switch (dwc->link_state) {
			case DWC3_LINK_STATE_U1:
			case DWC3_LINK_STATE_U2:
				reg = dwc3_readl(dwc->regs, DWC3_DCTL);
				u1u2 = reg & (DWC3_DCTL_INITU2ENA
						| DWC3_DCTL_ACCEPTU2ENA
						| DWC3_DCTL_INITU1ENA
						| DWC3_DCTL_ACCEPTU1ENA);

				if (!dwc->u1u2)
					dwc->u1u2 = reg & u1u2;

				reg &= ~u1u2;

				dwc3_gadget_dctl_write_safe(dwc, reg);
				break;
			default:
				/* do nothing */
				break;
			}
		}
	}

	switch (next) {
	case DWC3_LINK_STATE_U1:
		if (dwc->speed == USB_SPEED_SUPER)
			dwc3_suspend_gadget(dwc);
		break;
	case DWC3_LINK_STATE_U2:
	case DWC3_LINK_STATE_U3:
		dwc3_suspend_gadget(dwc);
		break;
	case DWC3_LINK_STATE_RESUME:
		dwc3_resume_gadget(dwc);
		break;
	default:
		/* do nothing */
		break;
	}

	dwc->link_state = next;
}

static void dwc3_gadget_suspend_interrupt(struct dwc3 *dwc,
					  unsigned int evtinfo)
{
	enum dwc3_link_state next = evtinfo & DWC3_LINK_STATE_MASK;

	if (dwc->link_state != next && next == DWC3_LINK_STATE_U3)
		dwc3_suspend_gadget(dwc);

	dwc->link_state = next;
}

static void dwc3_gadget_hibernation_interrupt(struct dwc3 *dwc,
		unsigned int evtinfo)
{
	unsigned int is_ss = evtinfo & BIT(4);

	/*
	 * WORKAROUND: DWC3 revison 2.20a with hibernation support
	 * have a known issue which can cause USB CV TD.9.23 to fail
	 * randomly.
	 *
	 * Because of this issue, core could generate bogus hibernation
	 * events which SW needs to ignore.
	 *
	 * Refers to:
	 *
	 * STAR#9000546576: Device Mode Hibernation: Issue in USB 2.0
	 * Device Fallback from SuperSpeed
	 */
	if (is_ss ^ (dwc->speed == USB_SPEED_SUPER))
		return;

	/* enter hibernation here */
}

static void dwc3_gadget_interrupt(struct dwc3 *dwc,
		const struct dwc3_event_devt *event)
{
	switch (event->type) {
	case DWC3_DEVICE_EVENT_DISCONNECT:
		dwc3_gadget_disconnect_interrupt(dwc);
		break;
	case DWC3_DEVICE_EVENT_RESET:
		dwc3_gadget_reset_interrupt(dwc);
		break;
	case DWC3_DEVICE_EVENT_CONNECT_DONE:
		dwc3_gadget_conndone_interrupt(dwc);
		break;
	case DWC3_DEVICE_EVENT_WAKEUP:
		dwc3_gadget_wakeup_interrupt(dwc);
		break;
	case DWC3_DEVICE_EVENT_HIBER_REQ:
		if (dev_WARN_ONCE(dwc->dev, !dwc->has_hibernation,
					"unexpected hibernation event\n"))
			break;

		dwc3_gadget_hibernation_interrupt(dwc, event->event_info);
		break;
	case DWC3_DEVICE_EVENT_LINK_STATUS_CHANGE:
		dwc3_gadget_linksts_change_interrupt(dwc, event->event_info);
		break;
	case DWC3_DEVICE_EVENT_SUSPEND:
		/* It changed to be suspend event for version 2.30a and above */
		if (!DWC3_VER_IS_PRIOR(DWC3, 230A)) {
			/*
			 * Ignore suspend event until the gadget enters into
			 * USB_STATE_CONFIGURED state.
			 */
			if (dwc->gadget->state >= USB_STATE_CONFIGURED)
				dwc3_gadget_suspend_interrupt(dwc,
						event->event_info);
		}
		break;
	case DWC3_DEVICE_EVENT_SOF:
	case DWC3_DEVICE_EVENT_ERRATIC_ERROR:
	case DWC3_DEVICE_EVENT_CMD_CMPL:
	case DWC3_DEVICE_EVENT_OVERFLOW:
		break;
	default:
		dev_WARN(dwc->dev, "UNKNOWN IRQ %d\n", event->type);
	}
}

static void dwc3_process_event_entry(struct dwc3 *dwc,
		const union dwc3_event *event)
{
	trace_dwc3_event(event->raw, dwc);

	if (!event->type.is_devspec)
		dwc3_endpoint_interrupt(dwc, &event->depevt);
	else if (event->type.type == DWC3_EVENT_TYPE_DEV)
		dwc3_gadget_interrupt(dwc, &event->devt);
	else
		dev_err(dwc->dev, "UNKNOWN IRQ type %d\n", event->raw);
}

static irqreturn_t dwc3_process_event_buf(struct dwc3_event_buffer *evt)
{
	struct dwc3 *dwc = evt->dwc;
	irqreturn_t ret = IRQ_NONE;
	int left;
	u32 reg;

	left = evt->count;

	if (!(evt->flags & DWC3_EVENT_PENDING))
		return IRQ_NONE;

	while (left > 0) {
		union dwc3_event event;

		event.raw = *(u32 *) (evt->cache + evt->lpos);

		dwc3_process_event_entry(dwc, &event);

		/*
		 * FIXME we wrap around correctly to the next entry as
		 * almost all entries are 4 bytes in size. There is one
		 * entry which has 12 bytes which is a regular entry
		 * followed by 8 bytes data. ATM I don't know how
		 * things are organized if we get next to the a
		 * boundary so I worry about that once we try to handle
		 * that.
		 */
		evt->lpos = (evt->lpos + 4) % evt->length;
		left -= 4;
	}

	evt->count = 0;
	evt->flags &= ~DWC3_EVENT_PENDING;
	ret = IRQ_HANDLED;

	/* Unmask interrupt */
	reg = dwc3_readl(dwc->regs, DWC3_GEVNTSIZ(0));
	reg &= ~DWC3_GEVNTSIZ_INTMASK;
	dwc3_writel(dwc->regs, DWC3_GEVNTSIZ(0), reg);

	if (dwc->imod_interval) {
		dwc3_writel(dwc->regs, DWC3_GEVNTCOUNT(0), DWC3_GEVNTCOUNT_EHB);
		dwc3_writel(dwc->regs, DWC3_DEV_IMOD(0), dwc->imod_interval);
	}

	return ret;
}

static irqreturn_t dwc3_thread_interrupt(int irq, void *_evt)
{
	struct dwc3_event_buffer *evt = _evt;
	struct dwc3 *dwc = evt->dwc;
	unsigned long flags;
	irqreturn_t ret = IRQ_NONE;

	spin_lock_irqsave(&dwc->lock, flags);
	ret = dwc3_process_event_buf(evt);
	spin_unlock_irqrestore(&dwc->lock, flags);

	return ret;
}

static irqreturn_t dwc3_check_event_buf(struct dwc3_event_buffer *evt)
{
	struct dwc3 *dwc = evt->dwc;
	u32 amount;
	u32 count;
	u32 reg;

	if (pm_runtime_suspended(dwc->dev)) {
		pm_runtime_get(dwc->dev);
		disable_irq_nosync(dwc->irq_gadget);
		dwc->pending_events = true;
		return IRQ_HANDLED;
	}

	/*
	 * With PCIe legacy interrupt, test shows that top-half irq handler can
	 * be called again after HW interrupt deassertion. Check if bottom-half
	 * irq event handler completes before caching new event to prevent
	 * losing events.
	 */
	if (evt->flags & DWC3_EVENT_PENDING)
		return IRQ_HANDLED;

	count = dwc3_readl(dwc->regs, DWC3_GEVNTCOUNT(0));
	count &= DWC3_GEVNTCOUNT_MASK;
	if (!count)
		return IRQ_NONE;

	evt->count = count;
	evt->flags |= DWC3_EVENT_PENDING;

	/* Mask interrupt */
	reg = dwc3_readl(dwc->regs, DWC3_GEVNTSIZ(0));
	reg |= DWC3_GEVNTSIZ_INTMASK;
	dwc3_writel(dwc->regs, DWC3_GEVNTSIZ(0), reg);

	amount = min(count, evt->length - evt->lpos);
	memcpy(evt->cache + evt->lpos, evt->buf + evt->lpos, amount);

	if (amount < count)
		memcpy(evt->cache, evt->buf, count - amount);

	dwc3_writel(dwc->regs, DWC3_GEVNTCOUNT(0), count);

	return IRQ_WAKE_THREAD;
}

static irqreturn_t dwc3_interrupt(int irq, void *_evt)
{
	struct dwc3_event_buffer	*evt = _evt;

	return dwc3_check_event_buf(evt);
}

static int dwc3_gadget_get_irq(struct dwc3 *dwc)
{
	struct platform_device *dwc3_pdev = to_platform_device(dwc->dev);
	int irq;

	irq = platform_get_irq_byname_optional(dwc3_pdev, "peripheral");
	if (irq > 0)
		goto out;

	if (irq == -EPROBE_DEFER)
		goto out;

	irq = platform_get_irq_byname_optional(dwc3_pdev, "dwc_usb3");
	if (irq > 0)
		goto out;

	if (irq == -EPROBE_DEFER)
		goto out;

	irq = platform_get_irq(dwc3_pdev, 0);
	if (irq > 0)
		goto out;

	if (!irq)
		irq = -EINVAL;

out:
	return irq;
}

static void dwc_gadget_release(struct device *dev)
{
	struct usb_gadget *gadget = container_of(dev, struct usb_gadget, dev);

	kfree(gadget);
}

/**
 * dwc3_gadget_init - initializes gadget related registers
 * @dwc: pointer to our controller context structure
 *
 * Returns 0 on success otherwise negative errno.
 */
int dwc3_gadget_init(struct dwc3 *dwc)
{
	int ret;
	int irq;
	struct device *dev;

	irq = dwc3_gadget_get_irq(dwc);
	if (irq < 0) {
		ret = irq;
		goto err0;
	}

	dwc->irq_gadget = irq;

	dwc->ep0_trb = dma_alloc_coherent(dwc->sysdev,
					  sizeof(*dwc->ep0_trb) * 2,
					  &dwc->ep0_trb_addr, GFP_KERNEL);
	if (!dwc->ep0_trb) {
		dev_err(dwc->dev, "failed to allocate ep0 trb\n");
		ret = -ENOMEM;
		goto err0;
	}

	dwc->setup_buf = kzalloc(DWC3_EP0_SETUP_SIZE, GFP_KERNEL);
	if (!dwc->setup_buf) {
		ret = -ENOMEM;
		goto err1;
	}

	dwc->bounce = dma_alloc_coherent(dwc->sysdev, DWC3_BOUNCE_SIZE,
			&dwc->bounce_addr, GFP_KERNEL);
	if (!dwc->bounce) {
		ret = -ENOMEM;
		goto err2;
	}

	init_completion(&dwc->ep0_in_setup);
	dwc->gadget = kzalloc(sizeof(struct usb_gadget), GFP_KERNEL);
	if (!dwc->gadget) {
		ret = -ENOMEM;
		goto err3;
	}


	usb_initialize_gadget(dwc->dev, dwc->gadget, dwc_gadget_release);
	dev				= &dwc->gadget->dev;
	dev->platform_data		= dwc;
	dwc->gadget->ops		= &dwc3_gadget_ops;
	dwc->gadget->speed		= USB_SPEED_UNKNOWN;
	dwc->gadget->ssp_rate		= USB_SSP_GEN_UNKNOWN;
	dwc->gadget->sg_supported	= true;
	dwc->gadget->name		= "dwc3-gadget";
	dwc->gadget->lpm_capable	= !dwc->usb2_gadget_lpm_disable;

	/*
	 * FIXME We might be setting max_speed to <SUPER, however versions
	 * <2.20a of dwc3 have an issue with metastability (documented
	 * elsewhere in this driver) which tells us we can't set max speed to
	 * anything lower than SUPER.
	 *
	 * Because gadget.max_speed is only used by composite.c and function
	 * drivers (i.e. it won't go into dwc3's registers) we are allowing this
	 * to happen so we avoid sending SuperSpeed Capability descriptor
	 * together with our BOS descriptor as that could confuse host into
	 * thinking we can handle super speed.
	 *
	 * Note that, in fact, we won't even support GetBOS requests when speed
	 * is less than super speed because we don't have means, yet, to tell
	 * composite.c that we are USB 2.0 + LPM ECN.
	 */
	if (DWC3_VER_IS_PRIOR(DWC3, 220A) &&
	    !dwc->dis_metastability_quirk)
		dev_info(dwc->dev, "changing max_speed on rev %08x\n",
				dwc->revision);

	dwc->gadget->max_speed		= dwc->maximum_speed;
	dwc->gadget->max_ssp_rate	= dwc->max_ssp_rate;

	/*
	 * REVISIT: Here we should clear all pending IRQs to be
	 * sure we're starting from a well known location.
	 */

	ret = dwc3_gadget_init_endpoints(dwc, dwc->num_eps);
	if (ret)
		goto err4;

	ret = usb_add_gadget(dwc->gadget);
	if (ret) {
		dev_err(dwc->dev, "failed to add gadget\n");
		goto err5;
	}

	if (DWC3_IP_IS(DWC32) && dwc->maximum_speed == USB_SPEED_SUPER_PLUS)
		dwc3_gadget_set_ssp_rate(dwc->gadget, dwc->max_ssp_rate);
	else
		dwc3_gadget_set_speed(dwc->gadget, dwc->maximum_speed);

	return 0;

err5:
	dwc3_gadget_free_endpoints(dwc);
err4:
	usb_put_gadget(dwc->gadget);
	dwc->gadget = NULL;
err3:
	dma_free_coherent(dwc->sysdev, DWC3_BOUNCE_SIZE, dwc->bounce,
			dwc->bounce_addr);

err2:
	kfree(dwc->setup_buf);

err1:
	dma_free_coherent(dwc->sysdev, sizeof(*dwc->ep0_trb) * 2,
			dwc->ep0_trb, dwc->ep0_trb_addr);

err0:
	return ret;
}

/* -------------------------------------------------------------------------- */

void dwc3_gadget_exit(struct dwc3 *dwc)
{
	if (!dwc->gadget)
		return;

	usb_del_gadget(dwc->gadget);
	dwc3_gadget_free_endpoints(dwc);
	usb_put_gadget(dwc->gadget);
	dma_free_coherent(dwc->sysdev, DWC3_BOUNCE_SIZE, dwc->bounce,
			  dwc->bounce_addr);
	kfree(dwc->setup_buf);
	dma_free_coherent(dwc->sysdev, sizeof(*dwc->ep0_trb) * 2,
			  dwc->ep0_trb, dwc->ep0_trb_addr);
}

int dwc3_gadget_suspend(struct dwc3 *dwc)
{
	if (!dwc->gadget_driver)
		return 0;

	dwc3_gadget_run_stop(dwc, false, false);
	dwc3_disconnect_gadget(dwc);
	__dwc3_gadget_stop(dwc);

	return 0;
}

int dwc3_gadget_resume(struct dwc3 *dwc)
{
	int			ret;

	if (!dwc->gadget_driver)
		return 0;

	ret = __dwc3_gadget_start(dwc);
	if (ret < 0)
		goto err0;

	ret = dwc3_gadget_run_stop(dwc, true, false);
	if (ret < 0)
		goto err1;

	return 0;

err1:
	__dwc3_gadget_stop(dwc);

err0:
	return ret;
}

void dwc3_gadget_process_pending_events(struct dwc3 *dwc)
{
	if (dwc->pending_events) {
		dwc3_interrupt(dwc->irq_gadget, dwc->ev_buf);
		dwc->pending_events = false;
		enable_irq(dwc->irq_gadget);
	}
}<|MERGE_RESOLUTION|>--- conflicted
+++ resolved
@@ -2327,11 +2327,7 @@
 
 	/* On 2.30a and above this bit enables U3/L2-L1 Suspend Events */
 	if (!DWC3_VER_IS_PRIOR(DWC3, 230A))
-<<<<<<< HEAD
-		reg |= DWC3_DEVTEN_EOPFEN;
-=======
 		reg |= DWC3_DEVTEN_U3L2L1SUSPEN;
->>>>>>> 25423f4b
 
 	dwc3_writel(dwc->regs, DWC3_DEVTEN, reg);
 }
