// SPDX-License-Identifier: GPL-2.0
#include <linux/configfs.h>
#include <linux/module.h>
#include <linux/slab.h>
#include <linux/device.h>
#include <linux/nls.h>
#include <linux/idr.h>
#include <linux/usb/composite.h>
#include <linux/usb/gadget_configfs.h>
#include "configfs.h"
#include "u_f.h"
#include "u_os_desc.h"

<<<<<<< HEAD
#ifdef CONFIG_USB_CONFIGFS_UEVENT
#include <linux/platform_device.h>
#include <linux/kdev_t.h>
#include <linux/usb/ch9.h>

#ifdef CONFIG_USB_CONFIGFS_F_ACC
extern int acc_ctrlrequest(struct usb_composite_dev *cdev,
				const struct usb_ctrlrequest *ctrl);
void acc_disconnect(void);
#endif
static struct class *android_class;
static struct device *android_device;
static int index;
static int gadget_index;

struct device *create_function_device(char *name)
{
	if (android_device && !IS_ERR(android_device))
		return device_create(android_class, android_device,
			MKDEV(0, index++), NULL, name);
	else
		return ERR_PTR(-EINVAL);
}
EXPORT_SYMBOL_GPL(create_function_device);
#endif

#define DRIVER_NAME "configfs-gadget"

static DEFINE_IDA(driver_id_numbers);

=======
>>>>>>> b4ecddcc
int check_user_usb_string(const char *name,
		struct usb_gadget_strings *stringtab_dev)
{
	u16 num;
	int ret;

	ret = kstrtou16(name, 0, &num);
	if (ret)
		return ret;

	if (!usb_validate_langid(num))
		return -EINVAL;

	stringtab_dev->language = num;
	return 0;
}

#define MAX_NAME_LEN	40
#define MAX_USB_STRING_LANGS 2

static const struct usb_descriptor_header *otg_desc[2];

struct gadget_info {
	struct config_group group;
	struct config_group functions_group;
	struct config_group configs_group;
	struct config_group strings_group;
	struct config_group os_desc_group;

	struct mutex lock;
	struct usb_gadget_strings *gstrings[MAX_USB_STRING_LANGS + 1];
	struct list_head string_list;
	struct list_head available_func;

	struct usb_composite_driver composite;
	struct usb_composite_dev cdev;
	int driver_id_number;
	bool use_os_desc;
	char b_vendor_code;
	char qw_sign[OS_STRING_QW_SIGN_LEN];
	spinlock_t spinlock;
	bool unbind;
#ifdef CONFIG_USB_CONFIGFS_UEVENT
	bool connected;
	bool sw_connected;
	struct work_struct work;
	struct device *dev;
#endif
};

static inline struct gadget_info *to_gadget_info(struct config_item *item)
{
	return container_of(to_config_group(item), struct gadget_info, group);
}

struct config_usb_cfg {
	struct config_group group;
	struct config_group strings_group;
	struct list_head string_list;
	struct usb_configuration c;
	struct list_head func_list;
	struct usb_gadget_strings *gstrings[MAX_USB_STRING_LANGS + 1];
};

static inline struct config_usb_cfg *to_config_usb_cfg(struct config_item *item)
{
	return container_of(to_config_group(item), struct config_usb_cfg,
			group);
}

static inline struct gadget_info *cfg_to_gadget_info(struct config_usb_cfg *cfg)
{
	return container_of(cfg->c.cdev, struct gadget_info, cdev);
}

struct gadget_strings {
	struct usb_gadget_strings stringtab_dev;
	struct usb_string strings[USB_GADGET_FIRST_AVAIL_IDX];
	char *manufacturer;
	char *product;
	char *serialnumber;

	struct config_group group;
	struct list_head list;
};

struct gadget_config_name {
	struct usb_gadget_strings stringtab_dev;
	struct usb_string strings;
	char *configuration;

	struct config_group group;
	struct list_head list;
};

#define USB_MAX_STRING_WITH_NULL_LEN	(USB_MAX_STRING_LEN+1)

static int usb_string_copy(const char *s, char **s_copy)
{
	int ret;
	char *str;
	char *copy = *s_copy;
	ret = strlen(s);
	if (ret > USB_MAX_STRING_LEN)
		return -EOVERFLOW;

	if (copy) {
		str = copy;
	} else {
		str = kmalloc(USB_MAX_STRING_WITH_NULL_LEN, GFP_KERNEL);
		if (!str)
			return -ENOMEM;
	}
	strcpy(str, s);
	if (str[ret - 1] == '\n')
		str[ret - 1] = '\0';
	*s_copy = str;
	return 0;
}

#define GI_DEVICE_DESC_SIMPLE_R_u8(__name)	\
static ssize_t gadget_dev_desc_##__name##_show(struct config_item *item, \
			char *page)	\
{	\
	return sprintf(page, "0x%02x\n", \
		to_gadget_info(item)->cdev.desc.__name); \
}

#define GI_DEVICE_DESC_SIMPLE_R_u16(__name)	\
static ssize_t gadget_dev_desc_##__name##_show(struct config_item *item, \
			char *page)	\
{	\
	return sprintf(page, "0x%04x\n", \
		le16_to_cpup(&to_gadget_info(item)->cdev.desc.__name)); \
}


#define GI_DEVICE_DESC_SIMPLE_W_u8(_name)		\
static ssize_t gadget_dev_desc_##_name##_store(struct config_item *item, \
		const char *page, size_t len)		\
{							\
	u8 val;						\
	int ret;					\
	ret = kstrtou8(page, 0, &val);			\
	if (ret)					\
		return ret;				\
	to_gadget_info(item)->cdev.desc._name = val;	\
	return len;					\
}

#define GI_DEVICE_DESC_SIMPLE_W_u16(_name)	\
static ssize_t gadget_dev_desc_##_name##_store(struct config_item *item, \
		const char *page, size_t len)		\
{							\
	u16 val;					\
	int ret;					\
	ret = kstrtou16(page, 0, &val);			\
	if (ret)					\
		return ret;				\
	to_gadget_info(item)->cdev.desc._name = cpu_to_le16p(&val);	\
	return len;					\
}

#define GI_DEVICE_DESC_SIMPLE_RW(_name, _type)	\
	GI_DEVICE_DESC_SIMPLE_R_##_type(_name)	\
	GI_DEVICE_DESC_SIMPLE_W_##_type(_name)

GI_DEVICE_DESC_SIMPLE_R_u16(bcdUSB);
GI_DEVICE_DESC_SIMPLE_RW(bDeviceClass, u8);
GI_DEVICE_DESC_SIMPLE_RW(bDeviceSubClass, u8);
GI_DEVICE_DESC_SIMPLE_RW(bDeviceProtocol, u8);
GI_DEVICE_DESC_SIMPLE_RW(bMaxPacketSize0, u8);
GI_DEVICE_DESC_SIMPLE_RW(idVendor, u16);
GI_DEVICE_DESC_SIMPLE_RW(idProduct, u16);
GI_DEVICE_DESC_SIMPLE_R_u16(bcdDevice);

static ssize_t is_valid_bcd(u16 bcd_val)
{
	if ((bcd_val & 0xf) > 9)
		return -EINVAL;
	if (((bcd_val >> 4) & 0xf) > 9)
		return -EINVAL;
	if (((bcd_val >> 8) & 0xf) > 9)
		return -EINVAL;
	if (((bcd_val >> 12) & 0xf) > 9)
		return -EINVAL;
	return 0;
}

static ssize_t gadget_dev_desc_bcdDevice_store(struct config_item *item,
		const char *page, size_t len)
{
	u16 bcdDevice;
	int ret;

	ret = kstrtou16(page, 0, &bcdDevice);
	if (ret)
		return ret;
	ret = is_valid_bcd(bcdDevice);
	if (ret)
		return ret;

	to_gadget_info(item)->cdev.desc.bcdDevice = cpu_to_le16(bcdDevice);
	return len;
}

static ssize_t gadget_dev_desc_bcdUSB_store(struct config_item *item,
		const char *page, size_t len)
{
	u16 bcdUSB;
	int ret;

	ret = kstrtou16(page, 0, &bcdUSB);
	if (ret)
		return ret;
	ret = is_valid_bcd(bcdUSB);
	if (ret)
		return ret;

	to_gadget_info(item)->cdev.desc.bcdUSB = cpu_to_le16(bcdUSB);
	return len;
}

static ssize_t gadget_dev_desc_UDC_show(struct config_item *item, char *page)
{
	struct gadget_info *gi = to_gadget_info(item);
	char *udc_name;
	int ret;

	mutex_lock(&gi->lock);
	udc_name = gi->composite.gadget_driver.udc_name;
	ret = sprintf(page, "%s\n", udc_name ?: "");
	mutex_unlock(&gi->lock);

	return ret;
}

static int unregister_gadget(struct gadget_info *gi)
{
	int ret;

	if (!gi->composite.gadget_driver.udc_name)
		return -ENODEV;

	ret = usb_gadget_unregister_driver(&gi->composite.gadget_driver);
	if (ret)
		return ret;
	kfree(gi->composite.gadget_driver.udc_name);
	gi->composite.gadget_driver.udc_name = NULL;
	return 0;
}

static ssize_t gadget_dev_desc_UDC_store(struct config_item *item,
		const char *page, size_t len)
{
	struct gadget_info *gi = to_gadget_info(item);
	char *name;
	int ret;

	if (strlen(page) < len)
		return -EOVERFLOW;

	name = kstrdup(page, GFP_KERNEL);
	if (!name)
		return -ENOMEM;
	if (name[len - 1] == '\n')
		name[len - 1] = '\0';

	mutex_lock(&gi->lock);

	if (!strlen(name) || strcmp(name, "none") == 0) {
		ret = unregister_gadget(gi);
		if (ret)
			goto err;
		kfree(name);
	} else {
		if (gi->composite.gadget_driver.udc_name) {
			ret = -EBUSY;
			goto err;
		}
		gi->composite.gadget_driver.udc_name = name;
		ret = usb_gadget_register_driver(&gi->composite.gadget_driver);
		if (ret) {
			gi->composite.gadget_driver.udc_name = NULL;
			goto err;
		}
	}
	mutex_unlock(&gi->lock);
	return len;
err:
	kfree(name);
	mutex_unlock(&gi->lock);
	return ret;
}

static ssize_t gadget_dev_desc_max_speed_show(struct config_item *item,
					      char *page)
{
	enum usb_device_speed speed = to_gadget_info(item)->composite.max_speed;

	return sprintf(page, "%s\n", usb_speed_string(speed));
}

static ssize_t gadget_dev_desc_max_speed_store(struct config_item *item,
					       const char *page, size_t len)
{
	struct gadget_info *gi = to_gadget_info(item);

	mutex_lock(&gi->lock);

	/* Prevent changing of max_speed after the driver is binded */
	if (gi->composite.gadget_driver.udc_name)
		goto err;

	if (strncmp(page, "super-speed-plus", 16) == 0)
		gi->composite.max_speed = USB_SPEED_SUPER_PLUS;
	else if (strncmp(page, "super-speed", 11) == 0)
		gi->composite.max_speed = USB_SPEED_SUPER;
	else if (strncmp(page, "high-speed", 10) == 0)
		gi->composite.max_speed = USB_SPEED_HIGH;
	else if (strncmp(page, "full-speed", 10) == 0)
		gi->composite.max_speed = USB_SPEED_FULL;
	else if (strncmp(page, "low-speed", 9) == 0)
		gi->composite.max_speed = USB_SPEED_LOW;
	else
		goto err;

	gi->composite.gadget_driver.max_speed = gi->composite.max_speed;

	mutex_unlock(&gi->lock);
	return len;
err:
	mutex_unlock(&gi->lock);
	return -EINVAL;
}

CONFIGFS_ATTR(gadget_dev_desc_, bDeviceClass);
CONFIGFS_ATTR(gadget_dev_desc_, bDeviceSubClass);
CONFIGFS_ATTR(gadget_dev_desc_, bDeviceProtocol);
CONFIGFS_ATTR(gadget_dev_desc_, bMaxPacketSize0);
CONFIGFS_ATTR(gadget_dev_desc_, idVendor);
CONFIGFS_ATTR(gadget_dev_desc_, idProduct);
CONFIGFS_ATTR(gadget_dev_desc_, bcdDevice);
CONFIGFS_ATTR(gadget_dev_desc_, bcdUSB);
CONFIGFS_ATTR(gadget_dev_desc_, UDC);
CONFIGFS_ATTR(gadget_dev_desc_, max_speed);

static struct configfs_attribute *gadget_root_attrs[] = {
	&gadget_dev_desc_attr_bDeviceClass,
	&gadget_dev_desc_attr_bDeviceSubClass,
	&gadget_dev_desc_attr_bDeviceProtocol,
	&gadget_dev_desc_attr_bMaxPacketSize0,
	&gadget_dev_desc_attr_idVendor,
	&gadget_dev_desc_attr_idProduct,
	&gadget_dev_desc_attr_bcdDevice,
	&gadget_dev_desc_attr_bcdUSB,
	&gadget_dev_desc_attr_UDC,
	&gadget_dev_desc_attr_max_speed,
	NULL,
};

static inline struct gadget_strings *to_gadget_strings(struct config_item *item)
{
	return container_of(to_config_group(item), struct gadget_strings,
			 group);
}

static inline struct gadget_config_name *to_gadget_config_name(
		struct config_item *item)
{
	return container_of(to_config_group(item), struct gadget_config_name,
			 group);
}

static inline struct usb_function_instance *to_usb_function_instance(
		struct config_item *item)
{
	return container_of(to_config_group(item),
			 struct usb_function_instance, group);
}

static void gadget_info_attr_release(struct config_item *item)
{
	struct gadget_info *gi = to_gadget_info(item);

	WARN_ON(!list_empty(&gi->cdev.configs));
	WARN_ON(!list_empty(&gi->string_list));
	WARN_ON(!list_empty(&gi->available_func));
	kfree(gi->composite.gadget_driver.function);
	kfree(gi->composite.gadget_driver.driver.name);
	kfree(gi);
}

static struct configfs_item_operations gadget_root_item_ops = {
	.release                = gadget_info_attr_release,
};

static void gadget_config_attr_release(struct config_item *item)
{
	struct config_usb_cfg *cfg = to_config_usb_cfg(item);

	WARN_ON(!list_empty(&cfg->c.functions));
	list_del(&cfg->c.list);
	kfree(cfg->c.label);
	kfree(cfg);
}

static int config_usb_cfg_link(
	struct config_item *usb_cfg_ci,
	struct config_item *usb_func_ci)
{
	struct config_usb_cfg *cfg = to_config_usb_cfg(usb_cfg_ci);
	struct gadget_info *gi = cfg_to_gadget_info(cfg);

	struct usb_function_instance *fi =
			to_usb_function_instance(usb_func_ci);
	struct usb_function_instance *a_fi = NULL, *iter;
	struct usb_function *f;
	int ret;

	mutex_lock(&gi->lock);
	/*
	 * Make sure this function is from within our _this_ gadget and not
	 * from another gadget or a random directory.
	 * Also a function instance can only be linked once.
	 */

	if (gi->composite.gadget_driver.udc_name) {
		ret = -EINVAL;
		goto out;
	}

	list_for_each_entry(iter, &gi->available_func, cfs_list) {
		if (iter != fi)
			continue;
		a_fi = iter;
		break;
	}
	if (!a_fi) {
		ret = -EINVAL;
		goto out;
	}

	list_for_each_entry(f, &cfg->func_list, list) {
		if (f->fi == fi) {
			ret = -EEXIST;
			goto out;
		}
	}

	f = usb_get_function(fi);
	if (IS_ERR(f)) {
		ret = PTR_ERR(f);
		goto out;
	}

	/* stash the function until we bind it to the gadget */
	list_add_tail(&f->list, &cfg->func_list);
	ret = 0;
out:
	mutex_unlock(&gi->lock);
	return ret;
}

static void config_usb_cfg_unlink(
	struct config_item *usb_cfg_ci,
	struct config_item *usb_func_ci)
{
	struct config_usb_cfg *cfg = to_config_usb_cfg(usb_cfg_ci);
	struct gadget_info *gi = cfg_to_gadget_info(cfg);

	struct usb_function_instance *fi =
			to_usb_function_instance(usb_func_ci);
	struct usb_function *f;

	/*
	 * ideally I would like to forbid to unlink functions while a gadget is
	 * bound to an UDC. Since this isn't possible at the moment, we simply
	 * force an unbind, the function is available here and then we can
	 * remove the function.
	 */
	mutex_lock(&gi->lock);
	if (gi->composite.gadget_driver.udc_name)
		unregister_gadget(gi);
	WARN_ON(gi->composite.gadget_driver.udc_name);

	list_for_each_entry(f, &cfg->func_list, list) {
		if (f->fi == fi) {
			list_del(&f->list);
			usb_put_function(f);
			mutex_unlock(&gi->lock);
			return;
		}
	}
	mutex_unlock(&gi->lock);
	WARN(1, "Unable to locate function to unbind\n");
}

static struct configfs_item_operations gadget_config_item_ops = {
	.release                = gadget_config_attr_release,
	.allow_link             = config_usb_cfg_link,
	.drop_link              = config_usb_cfg_unlink,
};


static ssize_t gadget_config_desc_MaxPower_show(struct config_item *item,
		char *page)
{
	struct config_usb_cfg *cfg = to_config_usb_cfg(item);

	return sprintf(page, "%u\n", cfg->c.MaxPower);
}

static ssize_t gadget_config_desc_MaxPower_store(struct config_item *item,
		const char *page, size_t len)
{
	struct config_usb_cfg *cfg = to_config_usb_cfg(item);
	u16 val;
	int ret;
	ret = kstrtou16(page, 0, &val);
	if (ret)
		return ret;
	if (DIV_ROUND_UP(val, 8) > 0xff)
		return -ERANGE;
	cfg->c.MaxPower = val;
	return len;
}

static ssize_t gadget_config_desc_bmAttributes_show(struct config_item *item,
		char *page)
{
	struct config_usb_cfg *cfg = to_config_usb_cfg(item);

	return sprintf(page, "0x%02x\n", cfg->c.bmAttributes);
}

static ssize_t gadget_config_desc_bmAttributes_store(struct config_item *item,
		const char *page, size_t len)
{
	struct config_usb_cfg *cfg = to_config_usb_cfg(item);
	u8 val;
	int ret;
	ret = kstrtou8(page, 0, &val);
	if (ret)
		return ret;
	if (!(val & USB_CONFIG_ATT_ONE))
		return -EINVAL;
	if (val & ~(USB_CONFIG_ATT_ONE | USB_CONFIG_ATT_SELFPOWER |
				USB_CONFIG_ATT_WAKEUP))
		return -EINVAL;
	cfg->c.bmAttributes = val;
	return len;
}

CONFIGFS_ATTR(gadget_config_desc_, MaxPower);
CONFIGFS_ATTR(gadget_config_desc_, bmAttributes);

static struct configfs_attribute *gadget_config_attrs[] = {
	&gadget_config_desc_attr_MaxPower,
	&gadget_config_desc_attr_bmAttributes,
	NULL,
};

static const struct config_item_type gadget_config_type = {
	.ct_item_ops	= &gadget_config_item_ops,
	.ct_attrs	= gadget_config_attrs,
	.ct_owner	= THIS_MODULE,
};

static const struct config_item_type gadget_root_type = {
	.ct_item_ops	= &gadget_root_item_ops,
	.ct_attrs	= gadget_root_attrs,
	.ct_owner	= THIS_MODULE,
};

static void composite_init_dev(struct usb_composite_dev *cdev)
{
	spin_lock_init(&cdev->lock);
	INIT_LIST_HEAD(&cdev->configs);
	INIT_LIST_HEAD(&cdev->gstrings);
}

static struct config_group *function_make(
		struct config_group *group,
		const char *name)
{
	struct gadget_info *gi;
	struct usb_function_instance *fi;
	char buf[MAX_NAME_LEN];
	char *func_name;
	char *instance_name;
	int ret;

	ret = snprintf(buf, MAX_NAME_LEN, "%s", name);
	if (ret >= MAX_NAME_LEN)
		return ERR_PTR(-ENAMETOOLONG);

	func_name = buf;
	instance_name = strchr(func_name, '.');
	if (!instance_name) {
		pr_err("Unable to locate . in FUNC.INSTANCE\n");
		return ERR_PTR(-EINVAL);
	}
	*instance_name = '\0';
	instance_name++;

	fi = usb_get_function_instance(func_name);
	if (IS_ERR(fi))
		return ERR_CAST(fi);

	ret = config_item_set_name(&fi->group.cg_item, "%s", name);
	if (ret) {
		usb_put_function_instance(fi);
		return ERR_PTR(ret);
	}
	if (fi->set_inst_name) {
		ret = fi->set_inst_name(fi, instance_name);
		if (ret) {
			usb_put_function_instance(fi);
			return ERR_PTR(ret);
		}
	}

	gi = container_of(group, struct gadget_info, functions_group);

	mutex_lock(&gi->lock);
	list_add_tail(&fi->cfs_list, &gi->available_func);
	mutex_unlock(&gi->lock);
	return &fi->group;
}

static void function_drop(
		struct config_group *group,
		struct config_item *item)
{
	struct usb_function_instance *fi = to_usb_function_instance(item);
	struct gadget_info *gi;

	gi = container_of(group, struct gadget_info, functions_group);

	mutex_lock(&gi->lock);
	list_del(&fi->cfs_list);
	mutex_unlock(&gi->lock);
	config_item_put(item);
}

static struct configfs_group_operations functions_ops = {
	.make_group     = &function_make,
	.drop_item      = &function_drop,
};

static const struct config_item_type functions_type = {
	.ct_group_ops   = &functions_ops,
	.ct_owner       = THIS_MODULE,
};

GS_STRINGS_RW(gadget_config_name, configuration);

static struct configfs_attribute *gadget_config_name_langid_attrs[] = {
	&gadget_config_name_attr_configuration,
	NULL,
};

static void gadget_config_name_attr_release(struct config_item *item)
{
	struct gadget_config_name *cn = to_gadget_config_name(item);

	kfree(cn->configuration);

	list_del(&cn->list);
	kfree(cn);
}

USB_CONFIG_STRING_RW_OPS(gadget_config_name);
USB_CONFIG_STRINGS_LANG(gadget_config_name, config_usb_cfg);

static struct config_group *config_desc_make(
		struct config_group *group,
		const char *name)
{
	struct gadget_info *gi;
	struct config_usb_cfg *cfg;
	char buf[MAX_NAME_LEN];
	char *num_str;
	u8 num;
	int ret;

	gi = container_of(group, struct gadget_info, configs_group);
	ret = snprintf(buf, MAX_NAME_LEN, "%s", name);
	if (ret >= MAX_NAME_LEN)
		return ERR_PTR(-ENAMETOOLONG);

	num_str = strchr(buf, '.');
	if (!num_str) {
		pr_err("Unable to locate . in name.bConfigurationValue\n");
		return ERR_PTR(-EINVAL);
	}

	*num_str = '\0';
	num_str++;

	if (!strlen(buf))
		return ERR_PTR(-EINVAL);

	ret = kstrtou8(num_str, 0, &num);
	if (ret)
		return ERR_PTR(ret);

	cfg = kzalloc(sizeof(*cfg), GFP_KERNEL);
	if (!cfg)
		return ERR_PTR(-ENOMEM);
	cfg->c.label = kstrdup(buf, GFP_KERNEL);
	if (!cfg->c.label) {
		ret = -ENOMEM;
		goto err;
	}
	cfg->c.bConfigurationValue = num;
	cfg->c.MaxPower = CONFIG_USB_GADGET_VBUS_DRAW;
	cfg->c.bmAttributes = USB_CONFIG_ATT_ONE;
	INIT_LIST_HEAD(&cfg->string_list);
	INIT_LIST_HEAD(&cfg->func_list);

	config_group_init_type_name(&cfg->group, name,
				&gadget_config_type);

	config_group_init_type_name(&cfg->strings_group, "strings",
			&gadget_config_name_strings_type);
	configfs_add_default_group(&cfg->strings_group, &cfg->group);

	ret = usb_add_config_only(&gi->cdev, &cfg->c);
	if (ret)
		goto err;

	return &cfg->group;
err:
	kfree(cfg->c.label);
	kfree(cfg);
	return ERR_PTR(ret);
}

static void config_desc_drop(
		struct config_group *group,
		struct config_item *item)
{
	config_item_put(item);
}

static struct configfs_group_operations config_desc_ops = {
	.make_group     = &config_desc_make,
	.drop_item      = &config_desc_drop,
};

static const struct config_item_type config_desc_type = {
	.ct_group_ops   = &config_desc_ops,
	.ct_owner       = THIS_MODULE,
};

GS_STRINGS_RW(gadget_strings, manufacturer);
GS_STRINGS_RW(gadget_strings, product);
GS_STRINGS_RW(gadget_strings, serialnumber);

static struct configfs_attribute *gadget_strings_langid_attrs[] = {
	&gadget_strings_attr_manufacturer,
	&gadget_strings_attr_product,
	&gadget_strings_attr_serialnumber,
	NULL,
};

static void gadget_strings_attr_release(struct config_item *item)
{
	struct gadget_strings *gs = to_gadget_strings(item);

	kfree(gs->manufacturer);
	kfree(gs->product);
	kfree(gs->serialnumber);

	list_del(&gs->list);
	kfree(gs);
}

USB_CONFIG_STRING_RW_OPS(gadget_strings);
USB_CONFIG_STRINGS_LANG(gadget_strings, gadget_info);

static inline struct gadget_info *os_desc_item_to_gadget_info(
		struct config_item *item)
{
	return container_of(to_config_group(item),
			struct gadget_info, os_desc_group);
}

static ssize_t os_desc_use_show(struct config_item *item, char *page)
{
	return sprintf(page, "%d\n",
			os_desc_item_to_gadget_info(item)->use_os_desc);
}

static ssize_t os_desc_use_store(struct config_item *item, const char *page,
				 size_t len)
{
	struct gadget_info *gi = os_desc_item_to_gadget_info(item);
	int ret;
	bool use;

	mutex_lock(&gi->lock);
	ret = strtobool(page, &use);
	if (!ret) {
		gi->use_os_desc = use;
		ret = len;
	}
	mutex_unlock(&gi->lock);

	return ret;
}

static ssize_t os_desc_b_vendor_code_show(struct config_item *item, char *page)
{
	return sprintf(page, "0x%02x\n",
			os_desc_item_to_gadget_info(item)->b_vendor_code);
}

static ssize_t os_desc_b_vendor_code_store(struct config_item *item,
					   const char *page, size_t len)
{
	struct gadget_info *gi = os_desc_item_to_gadget_info(item);
	int ret;
	u8 b_vendor_code;

	mutex_lock(&gi->lock);
	ret = kstrtou8(page, 0, &b_vendor_code);
	if (!ret) {
		gi->b_vendor_code = b_vendor_code;
		ret = len;
	}
	mutex_unlock(&gi->lock);

	return ret;
}

static ssize_t os_desc_qw_sign_show(struct config_item *item, char *page)
{
	struct gadget_info *gi = os_desc_item_to_gadget_info(item);
	int res;

	res = utf16s_to_utf8s((wchar_t *) gi->qw_sign, OS_STRING_QW_SIGN_LEN,
			      UTF16_LITTLE_ENDIAN, page, PAGE_SIZE - 1);
	page[res++] = '\n';

	return res;
}

static ssize_t os_desc_qw_sign_store(struct config_item *item, const char *page,
				     size_t len)
{
	struct gadget_info *gi = os_desc_item_to_gadget_info(item);
	int res, l;

	l = min((int)len, OS_STRING_QW_SIGN_LEN >> 1);
	if (page[l - 1] == '\n')
		--l;

	mutex_lock(&gi->lock);
	res = utf8s_to_utf16s(page, l,
			      UTF16_LITTLE_ENDIAN, (wchar_t *) gi->qw_sign,
			      OS_STRING_QW_SIGN_LEN);
	if (res > 0)
		res = len;
	mutex_unlock(&gi->lock);

	return res;
}

CONFIGFS_ATTR(os_desc_, use);
CONFIGFS_ATTR(os_desc_, b_vendor_code);
CONFIGFS_ATTR(os_desc_, qw_sign);

static struct configfs_attribute *os_desc_attrs[] = {
	&os_desc_attr_use,
	&os_desc_attr_b_vendor_code,
	&os_desc_attr_qw_sign,
	NULL,
};

static int os_desc_link(struct config_item *os_desc_ci,
			struct config_item *usb_cfg_ci)
{
	struct gadget_info *gi = os_desc_item_to_gadget_info(os_desc_ci);
	struct usb_composite_dev *cdev = &gi->cdev;
	struct config_usb_cfg *c_target = to_config_usb_cfg(usb_cfg_ci);
	struct usb_configuration *c = NULL, *iter;
	int ret;

	mutex_lock(&gi->lock);
	list_for_each_entry(iter, &cdev->configs, list) {
		if (iter != &c_target->c)
			continue;
		c = iter;
		break;
	}
	if (!c) {
		ret = -EINVAL;
		goto out;
	}

	if (cdev->os_desc_config) {
		ret = -EBUSY;
		goto out;
	}

	cdev->os_desc_config = &c_target->c;
	ret = 0;

out:
	mutex_unlock(&gi->lock);
	return ret;
}

static void os_desc_unlink(struct config_item *os_desc_ci,
			  struct config_item *usb_cfg_ci)
{
	struct gadget_info *gi = os_desc_item_to_gadget_info(os_desc_ci);
	struct usb_composite_dev *cdev = &gi->cdev;

	mutex_lock(&gi->lock);
	if (gi->composite.gadget_driver.udc_name)
		unregister_gadget(gi);
	cdev->os_desc_config = NULL;
	WARN_ON(gi->composite.gadget_driver.udc_name);
	mutex_unlock(&gi->lock);
}

static struct configfs_item_operations os_desc_ops = {
	.allow_link		= os_desc_link,
	.drop_link		= os_desc_unlink,
};

static struct config_item_type os_desc_type = {
	.ct_item_ops	= &os_desc_ops,
	.ct_attrs	= os_desc_attrs,
	.ct_owner	= THIS_MODULE,
};

static inline struct usb_os_desc_ext_prop
*to_usb_os_desc_ext_prop(struct config_item *item)
{
	return container_of(item, struct usb_os_desc_ext_prop, item);
}

static ssize_t ext_prop_type_show(struct config_item *item, char *page)
{
	return sprintf(page, "%d\n", to_usb_os_desc_ext_prop(item)->type);
}

static ssize_t ext_prop_type_store(struct config_item *item,
				   const char *page, size_t len)
{
	struct usb_os_desc_ext_prop *ext_prop = to_usb_os_desc_ext_prop(item);
	struct usb_os_desc *desc = to_usb_os_desc(ext_prop->item.ci_parent);
	u8 type;
	int ret;

	if (desc->opts_mutex)
		mutex_lock(desc->opts_mutex);
	ret = kstrtou8(page, 0, &type);
	if (ret)
		goto end;
	if (type < USB_EXT_PROP_UNICODE || type > USB_EXT_PROP_UNICODE_MULTI) {
		ret = -EINVAL;
		goto end;
	}

	if ((ext_prop->type == USB_EXT_PROP_BINARY ||
	    ext_prop->type == USB_EXT_PROP_LE32 ||
	    ext_prop->type == USB_EXT_PROP_BE32) &&
	    (type == USB_EXT_PROP_UNICODE ||
	    type == USB_EXT_PROP_UNICODE_ENV ||
	    type == USB_EXT_PROP_UNICODE_LINK))
		ext_prop->data_len <<= 1;
	else if ((ext_prop->type == USB_EXT_PROP_UNICODE ||
		   ext_prop->type == USB_EXT_PROP_UNICODE_ENV ||
		   ext_prop->type == USB_EXT_PROP_UNICODE_LINK) &&
		   (type == USB_EXT_PROP_BINARY ||
		   type == USB_EXT_PROP_LE32 ||
		   type == USB_EXT_PROP_BE32))
		ext_prop->data_len >>= 1;
	ext_prop->type = type;
	ret = len;

end:
	if (desc->opts_mutex)
		mutex_unlock(desc->opts_mutex);
	return ret;
}

static ssize_t ext_prop_data_show(struct config_item *item, char *page)
{
	struct usb_os_desc_ext_prop *ext_prop = to_usb_os_desc_ext_prop(item);
	int len = ext_prop->data_len;

	if (ext_prop->type == USB_EXT_PROP_UNICODE ||
	    ext_prop->type == USB_EXT_PROP_UNICODE_ENV ||
	    ext_prop->type == USB_EXT_PROP_UNICODE_LINK)
		len >>= 1;
	memcpy(page, ext_prop->data, len);

	return len;
}

static ssize_t ext_prop_data_store(struct config_item *item,
				   const char *page, size_t len)
{
	struct usb_os_desc_ext_prop *ext_prop = to_usb_os_desc_ext_prop(item);
	struct usb_os_desc *desc = to_usb_os_desc(ext_prop->item.ci_parent);
	char *new_data;
	size_t ret_len = len;

	if (page[len - 1] == '\n' || page[len - 1] == '\0')
		--len;
	new_data = kmemdup(page, len, GFP_KERNEL);
	if (!new_data)
		return -ENOMEM;

	if (desc->opts_mutex)
		mutex_lock(desc->opts_mutex);
	kfree(ext_prop->data);
	ext_prop->data = new_data;
	desc->ext_prop_len -= ext_prop->data_len;
	ext_prop->data_len = len;
	desc->ext_prop_len += ext_prop->data_len;
	if (ext_prop->type == USB_EXT_PROP_UNICODE ||
	    ext_prop->type == USB_EXT_PROP_UNICODE_ENV ||
	    ext_prop->type == USB_EXT_PROP_UNICODE_LINK) {
		desc->ext_prop_len -= ext_prop->data_len;
		ext_prop->data_len <<= 1;
		ext_prop->data_len += 2;
		desc->ext_prop_len += ext_prop->data_len;
	}
	if (desc->opts_mutex)
		mutex_unlock(desc->opts_mutex);
	return ret_len;
}

CONFIGFS_ATTR(ext_prop_, type);
CONFIGFS_ATTR(ext_prop_, data);

static struct configfs_attribute *ext_prop_attrs[] = {
	&ext_prop_attr_type,
	&ext_prop_attr_data,
	NULL,
};

static void usb_os_desc_ext_prop_release(struct config_item *item)
{
	struct usb_os_desc_ext_prop *ext_prop = to_usb_os_desc_ext_prop(item);

	kfree(ext_prop); /* frees a whole chunk */
}

static struct configfs_item_operations ext_prop_ops = {
	.release		= usb_os_desc_ext_prop_release,
};

static struct config_item *ext_prop_make(
		struct config_group *group,
		const char *name)
{
	struct usb_os_desc_ext_prop *ext_prop;
	struct config_item_type *ext_prop_type;
	struct usb_os_desc *desc;
	char *vlabuf;

	vla_group(data_chunk);
	vla_item(data_chunk, struct usb_os_desc_ext_prop, ext_prop, 1);
	vla_item(data_chunk, struct config_item_type, ext_prop_type, 1);

	vlabuf = kzalloc(vla_group_size(data_chunk), GFP_KERNEL);
	if (!vlabuf)
		return ERR_PTR(-ENOMEM);

	ext_prop = vla_ptr(vlabuf, data_chunk, ext_prop);
	ext_prop_type = vla_ptr(vlabuf, data_chunk, ext_prop_type);

	desc = container_of(group, struct usb_os_desc, group);
	ext_prop_type->ct_item_ops = &ext_prop_ops;
	ext_prop_type->ct_attrs = ext_prop_attrs;
	ext_prop_type->ct_owner = desc->owner;

	config_item_init_type_name(&ext_prop->item, name, ext_prop_type);

	ext_prop->name = kstrdup(name, GFP_KERNEL);
	if (!ext_prop->name) {
		kfree(vlabuf);
		return ERR_PTR(-ENOMEM);
	}
	desc->ext_prop_len += 14;
	ext_prop->name_len = 2 * strlen(ext_prop->name) + 2;
	if (desc->opts_mutex)
		mutex_lock(desc->opts_mutex);
	desc->ext_prop_len += ext_prop->name_len;
	list_add_tail(&ext_prop->entry, &desc->ext_prop);
	++desc->ext_prop_count;
	if (desc->opts_mutex)
		mutex_unlock(desc->opts_mutex);

	return &ext_prop->item;
}

static void ext_prop_drop(struct config_group *group, struct config_item *item)
{
	struct usb_os_desc_ext_prop *ext_prop = to_usb_os_desc_ext_prop(item);
	struct usb_os_desc *desc = to_usb_os_desc(&group->cg_item);

	if (desc->opts_mutex)
		mutex_lock(desc->opts_mutex);
	list_del(&ext_prop->entry);
	--desc->ext_prop_count;
	kfree(ext_prop->name);
	desc->ext_prop_len -= (ext_prop->name_len + ext_prop->data_len + 14);
	if (desc->opts_mutex)
		mutex_unlock(desc->opts_mutex);
	config_item_put(item);
}

static struct configfs_group_operations interf_grp_ops = {
	.make_item	= &ext_prop_make,
	.drop_item	= &ext_prop_drop,
};

static ssize_t interf_grp_compatible_id_show(struct config_item *item,
					     char *page)
{
	memcpy(page, to_usb_os_desc(item)->ext_compat_id, 8);
	return 8;
}

static ssize_t interf_grp_compatible_id_store(struct config_item *item,
					      const char *page, size_t len)
{
	struct usb_os_desc *desc = to_usb_os_desc(item);
	int l;

	l = min_t(int, 8, len);
	if (page[l - 1] == '\n')
		--l;
	if (desc->opts_mutex)
		mutex_lock(desc->opts_mutex);
	memcpy(desc->ext_compat_id, page, l);

	if (desc->opts_mutex)
		mutex_unlock(desc->opts_mutex);

	return len;
}

static ssize_t interf_grp_sub_compatible_id_show(struct config_item *item,
						 char *page)
{
	memcpy(page, to_usb_os_desc(item)->ext_compat_id + 8, 8);
	return 8;
}

static ssize_t interf_grp_sub_compatible_id_store(struct config_item *item,
						  const char *page, size_t len)
{
	struct usb_os_desc *desc = to_usb_os_desc(item);
	int l;

	l = min_t(int, 8, len);
	if (page[l - 1] == '\n')
		--l;
	if (desc->opts_mutex)
		mutex_lock(desc->opts_mutex);
	memcpy(desc->ext_compat_id + 8, page, l);

	if (desc->opts_mutex)
		mutex_unlock(desc->opts_mutex);

	return len;
}

CONFIGFS_ATTR(interf_grp_, compatible_id);
CONFIGFS_ATTR(interf_grp_, sub_compatible_id);

static struct configfs_attribute *interf_grp_attrs[] = {
	&interf_grp_attr_compatible_id,
	&interf_grp_attr_sub_compatible_id,
	NULL
};

struct config_group *usb_os_desc_prepare_interf_dir(
		struct config_group *parent,
		int n_interf,
		struct usb_os_desc **desc,
		char **names,
		struct module *owner)
{
	struct config_group *os_desc_group;
	struct config_item_type *os_desc_type, *interface_type;

	vla_group(data_chunk);
	vla_item(data_chunk, struct config_group, os_desc_group, 1);
	vla_item(data_chunk, struct config_item_type, os_desc_type, 1);
	vla_item(data_chunk, struct config_item_type, interface_type, 1);

	char *vlabuf = kzalloc(vla_group_size(data_chunk), GFP_KERNEL);
	if (!vlabuf)
		return ERR_PTR(-ENOMEM);

	os_desc_group = vla_ptr(vlabuf, data_chunk, os_desc_group);
	os_desc_type = vla_ptr(vlabuf, data_chunk, os_desc_type);
	interface_type = vla_ptr(vlabuf, data_chunk, interface_type);

	os_desc_type->ct_owner = owner;
	config_group_init_type_name(os_desc_group, "os_desc", os_desc_type);
	configfs_add_default_group(os_desc_group, parent);

	interface_type->ct_group_ops = &interf_grp_ops;
	interface_type->ct_attrs = interf_grp_attrs;
	interface_type->ct_owner = owner;

	while (n_interf--) {
		struct usb_os_desc *d;

		d = desc[n_interf];
		d->owner = owner;
		config_group_init_type_name(&d->group, "", interface_type);
		config_item_set_name(&d->group.cg_item, "interface.%s",
				     names[n_interf]);
		configfs_add_default_group(&d->group, os_desc_group);
	}

	return os_desc_group;
}
EXPORT_SYMBOL(usb_os_desc_prepare_interf_dir);

static int configfs_do_nothing(struct usb_composite_dev *cdev)
{
	WARN_ON(1);
	return -EINVAL;
}

int composite_dev_prepare(struct usb_composite_driver *composite,
		struct usb_composite_dev *dev);

int composite_os_desc_req_prepare(struct usb_composite_dev *cdev,
				  struct usb_ep *ep0);

static void purge_configs_funcs(struct gadget_info *gi)
{
	struct usb_configuration	*c;

	list_for_each_entry(c, &gi->cdev.configs, list) {
		struct usb_function *f, *tmp;
		struct config_usb_cfg *cfg;

		cfg = container_of(c, struct config_usb_cfg, c);

		list_for_each_entry_safe_reverse(f, tmp, &c->functions, list) {

			list_move(&f->list, &cfg->func_list);
			if (f->unbind) {
				dev_dbg(&gi->cdev.gadget->dev,
					"unbind function '%s'/%p\n",
					f->name, f);
				f->unbind(c, f);
			}
		}
		c->next_interface_id = 0;
		memset(c->interface, 0, sizeof(c->interface));
		c->superspeed_plus = 0;
		c->superspeed = 0;
		c->highspeed = 0;
		c->fullspeed = 0;
	}
}

static int configfs_composite_bind(struct usb_gadget *gadget,
		struct usb_gadget_driver *gdriver)
{
	struct usb_composite_driver     *composite = to_cdriver(gdriver);
	struct gadget_info		*gi = container_of(composite,
						struct gadget_info, composite);
	struct usb_composite_dev	*cdev = &gi->cdev;
	struct usb_configuration	*c;
	struct usb_string		*s;
	unsigned			i;
	int				ret;

	/* the gi->lock is hold by the caller */
	gi->unbind = 0;
	cdev->gadget = gadget;
	set_gadget_data(gadget, cdev);
	ret = composite_dev_prepare(composite, cdev);
	if (ret)
		return ret;
	/* and now the gadget bind */
	ret = -EINVAL;

	if (list_empty(&gi->cdev.configs)) {
		pr_err("Need at least one configuration in %s.\n",
				gi->composite.name);
		goto err_comp_cleanup;
	}


	list_for_each_entry(c, &gi->cdev.configs, list) {
		struct config_usb_cfg *cfg;

		cfg = container_of(c, struct config_usb_cfg, c);
		if (list_empty(&cfg->func_list)) {
			pr_err("Config %s/%d of %s needs at least one function.\n",
			      c->label, c->bConfigurationValue,
			      gi->composite.name);
			goto err_comp_cleanup;
		}
	}

	/* init all strings */
	if (!list_empty(&gi->string_list)) {
		struct gadget_strings *gs;

		i = 0;
		list_for_each_entry(gs, &gi->string_list, list) {

			gi->gstrings[i] = &gs->stringtab_dev;
			gs->stringtab_dev.strings = gs->strings;
			gs->strings[USB_GADGET_MANUFACTURER_IDX].s =
				gs->manufacturer;
			gs->strings[USB_GADGET_PRODUCT_IDX].s = gs->product;
			gs->strings[USB_GADGET_SERIAL_IDX].s = gs->serialnumber;
			i++;
		}
		gi->gstrings[i] = NULL;
		s = usb_gstrings_attach(&gi->cdev, gi->gstrings,
				USB_GADGET_FIRST_AVAIL_IDX);
		if (IS_ERR(s)) {
			ret = PTR_ERR(s);
			goto err_comp_cleanup;
		}

		gi->cdev.desc.iManufacturer = s[USB_GADGET_MANUFACTURER_IDX].id;
		gi->cdev.desc.iProduct = s[USB_GADGET_PRODUCT_IDX].id;
		gi->cdev.desc.iSerialNumber = s[USB_GADGET_SERIAL_IDX].id;
	}

	if (gi->use_os_desc) {
		cdev->use_os_string = true;
		cdev->b_vendor_code = gi->b_vendor_code;
		memcpy(cdev->qw_sign, gi->qw_sign, OS_STRING_QW_SIGN_LEN);
	}

	if (gadget_is_otg(gadget) && !otg_desc[0]) {
		struct usb_descriptor_header *usb_desc;

		usb_desc = usb_otg_descriptor_alloc(gadget);
		if (!usb_desc) {
			ret = -ENOMEM;
			goto err_comp_cleanup;
		}
		usb_otg_descriptor_init(gadget, usb_desc);
		otg_desc[0] = usb_desc;
		otg_desc[1] = NULL;
	}

	/* Go through all configs, attach all functions */
	list_for_each_entry(c, &gi->cdev.configs, list) {
		struct config_usb_cfg *cfg;
		struct usb_function *f;
		struct usb_function *tmp;
		struct gadget_config_name *cn;

		if (gadget_is_otg(gadget))
			c->descriptors = otg_desc;

		cfg = container_of(c, struct config_usb_cfg, c);
		if (!list_empty(&cfg->string_list)) {
			i = 0;
			list_for_each_entry(cn, &cfg->string_list, list) {
				cfg->gstrings[i] = &cn->stringtab_dev;
				cn->stringtab_dev.strings = &cn->strings;
				cn->strings.s = cn->configuration;
				i++;
			}
			cfg->gstrings[i] = NULL;
			s = usb_gstrings_attach(&gi->cdev, cfg->gstrings, 1);
			if (IS_ERR(s)) {
				ret = PTR_ERR(s);
				goto err_comp_cleanup;
			}
			c->iConfiguration = s[0].id;
		}

		list_for_each_entry_safe(f, tmp, &cfg->func_list, list) {
			list_del(&f->list);
			ret = usb_add_function(c, f);
			if (ret) {
				list_add(&f->list, &cfg->func_list);
				goto err_purge_funcs;
			}
		}
		ret = usb_gadget_check_config(cdev->gadget);
		if (ret)
			goto err_purge_funcs;

		usb_ep_autoconfig_reset(cdev->gadget);
	}
	if (cdev->use_os_string) {
		ret = composite_os_desc_req_prepare(cdev, gadget->ep0);
		if (ret)
			goto err_purge_funcs;
	}

	usb_ep_autoconfig_reset(cdev->gadget);
	return 0;

err_purge_funcs:
	purge_configs_funcs(gi);
err_comp_cleanup:
	composite_dev_cleanup(cdev);
	return ret;
}

#ifdef CONFIG_USB_CONFIGFS_UEVENT
static void android_work(struct work_struct *data)
{
	struct gadget_info *gi = container_of(data, struct gadget_info, work);
	struct usb_composite_dev *cdev = &gi->cdev;
	char *disconnected[2] = { "USB_STATE=DISCONNECTED", NULL };
	char *connected[2]    = { "USB_STATE=CONNECTED", NULL };
	char *configured[2]   = { "USB_STATE=CONFIGURED", NULL };
	/* 0-connected 1-configured 2-disconnected*/
	bool status[3] = { false, false, false };
	unsigned long flags;
	bool uevent_sent = false;

	spin_lock_irqsave(&cdev->lock, flags);
	if (cdev->config)
		status[1] = true;

	if (gi->connected != gi->sw_connected) {
		if (gi->connected)
			status[0] = true;
		else
			status[2] = true;
		gi->sw_connected = gi->connected;
	}
	spin_unlock_irqrestore(&cdev->lock, flags);

	if (status[0]) {
		kobject_uevent_env(&gi->dev->kobj, KOBJ_CHANGE, connected);
		pr_info("%s: sent uevent %s\n", __func__, connected[0]);
		uevent_sent = true;
	}

	if (status[1]) {
		kobject_uevent_env(&gi->dev->kobj, KOBJ_CHANGE, configured);
		pr_info("%s: sent uevent %s\n", __func__, configured[0]);
		uevent_sent = true;
	}

	if (status[2]) {
		kobject_uevent_env(&gi->dev->kobj, KOBJ_CHANGE, disconnected);
		pr_info("%s: sent uevent %s\n", __func__, disconnected[0]);
		uevent_sent = true;
	}

	if (!uevent_sent) {
		pr_info("%s: did not send uevent (%d %d %p)\n", __func__,
			gi->connected, gi->sw_connected, cdev->config);
	}
}
#endif

static void configfs_composite_unbind(struct usb_gadget *gadget)
{
	struct usb_composite_dev	*cdev;
	struct gadget_info		*gi;
	unsigned long flags;

	/* the gi->lock is hold by the caller */

	cdev = get_gadget_data(gadget);
	gi = container_of(cdev, struct gadget_info, cdev);
	spin_lock_irqsave(&gi->spinlock, flags);
	gi->unbind = 1;
	spin_unlock_irqrestore(&gi->spinlock, flags);

	kfree(otg_desc[0]);
	otg_desc[0] = NULL;
	purge_configs_funcs(gi);
	composite_dev_cleanup(cdev);
	usb_ep_autoconfig_reset(cdev->gadget);
	spin_lock_irqsave(&gi->spinlock, flags);
	cdev->gadget = NULL;
	cdev->deactivations = 0;
	gadget->deactivated = false;
	set_gadget_data(gadget, NULL);
	spin_unlock_irqrestore(&gi->spinlock, flags);
}

#ifdef CONFIG_USB_CONFIGFS_UEVENT
static int android_setup(struct usb_gadget *gadget,
			const struct usb_ctrlrequest *c)
{
	struct usb_composite_dev *cdev = get_gadget_data(gadget);
	unsigned long flags;
	struct gadget_info *gi = container_of(cdev, struct gadget_info, cdev);
	int value = -EOPNOTSUPP;
	struct usb_function_instance *fi;

	spin_lock_irqsave(&cdev->lock, flags);
	if (!gi->connected) {
		gi->connected = 1;
		schedule_work(&gi->work);
	}
	spin_unlock_irqrestore(&cdev->lock, flags);
	list_for_each_entry(fi, &gi->available_func, cfs_list) {
		if (fi != NULL && fi->f != NULL && fi->f->setup != NULL) {
			value = fi->f->setup(fi->f, c);
			if (value >= 0)
				break;
		}
	}

#ifdef CONFIG_USB_CONFIGFS_F_ACC
	if (value < 0)
		value = acc_ctrlrequest(cdev, c);
#endif

	if (value < 0)
		value = composite_setup(gadget, c);

	spin_lock_irqsave(&cdev->lock, flags);
	if (c->bRequest == USB_REQ_SET_CONFIGURATION &&
						cdev->config) {
		schedule_work(&gi->work);
	}
	spin_unlock_irqrestore(&cdev->lock, flags);

	return value;
}

#else // CONFIG_USB_CONFIGFS_UEVENT

static int configfs_composite_setup(struct usb_gadget *gadget,
		const struct usb_ctrlrequest *ctrl)
{
	struct usb_composite_dev *cdev;
	struct gadget_info *gi;
	unsigned long flags;
	int ret;

	cdev = get_gadget_data(gadget);
	if (!cdev)
		return 0;

	gi = container_of(cdev, struct gadget_info, cdev);
	spin_lock_irqsave(&gi->spinlock, flags);
	cdev = get_gadget_data(gadget);
	if (!cdev || gi->unbind) {
		spin_unlock_irqrestore(&gi->spinlock, flags);
		return 0;
	}

	ret = composite_setup(gadget, ctrl);
	spin_unlock_irqrestore(&gi->spinlock, flags);
	return ret;
}

#endif // CONFIG_USB_CONFIGFS_UEVENT

static void configfs_composite_disconnect(struct usb_gadget *gadget)
{
	struct usb_composite_dev *cdev;
	struct gadget_info *gi;
	unsigned long flags;

	cdev = get_gadget_data(gadget);
	if (!cdev)
		return;

#ifdef CONFIG_USB_CONFIGFS_F_ACC
	/*
	 * accessory HID support can be active while the
	 * accessory function is not actually enabled,
	 * so we need to inform it when we are disconnected.
	 */
	acc_disconnect();
#endif
	gi = container_of(cdev, struct gadget_info, cdev);
	spin_lock_irqsave(&gi->spinlock, flags);
	cdev = get_gadget_data(gadget);
	if (!cdev || gi->unbind) {
		spin_unlock_irqrestore(&gi->spinlock, flags);
		return;
	}

#ifdef CONFIG_USB_CONFIGFS_UEVENT
	gi->connected = 0;
	schedule_work(&gi->work);
#endif
	composite_disconnect(gadget);
	spin_unlock_irqrestore(&gi->spinlock, flags);
}

static void configfs_composite_reset(struct usb_gadget *gadget)
{
	struct usb_composite_dev *cdev;
	struct gadget_info *gi;
	unsigned long flags;

	cdev = get_gadget_data(gadget);
	if (!cdev)
		return;

	gi = container_of(cdev, struct gadget_info, cdev);
	spin_lock_irqsave(&gi->spinlock, flags);
	cdev = get_gadget_data(gadget);
	if (!cdev || gi->unbind) {
		spin_unlock_irqrestore(&gi->spinlock, flags);
		return;
	}

	composite_reset(gadget);
	spin_unlock_irqrestore(&gi->spinlock, flags);
}

static void configfs_composite_suspend(struct usb_gadget *gadget)
{
	struct usb_composite_dev *cdev;
	struct gadget_info *gi;
	unsigned long flags;

	cdev = get_gadget_data(gadget);
	if (!cdev)
		return;

	gi = container_of(cdev, struct gadget_info, cdev);
	spin_lock_irqsave(&gi->spinlock, flags);
	cdev = get_gadget_data(gadget);
	if (!cdev || gi->unbind) {
		spin_unlock_irqrestore(&gi->spinlock, flags);
		return;
	}

	composite_suspend(gadget);
	spin_unlock_irqrestore(&gi->spinlock, flags);
}

static void configfs_composite_resume(struct usb_gadget *gadget)
{
	struct usb_composite_dev *cdev;
	struct gadget_info *gi;
	unsigned long flags;

	cdev = get_gadget_data(gadget);
	if (!cdev)
		return;

	gi = container_of(cdev, struct gadget_info, cdev);
	spin_lock_irqsave(&gi->spinlock, flags);
	cdev = get_gadget_data(gadget);
	if (!cdev || gi->unbind) {
		spin_unlock_irqrestore(&gi->spinlock, flags);
		return;
	}

	composite_resume(gadget);
	spin_unlock_irqrestore(&gi->spinlock, flags);
}

static const struct usb_gadget_driver configfs_driver_template = {
	.bind           = configfs_composite_bind,
	.unbind         = configfs_composite_unbind,

#ifdef CONFIG_USB_CONFIGFS_UEVENT
	.setup          = android_setup,
#else
	.setup          = configfs_composite_setup,
#endif
	.reset          = configfs_composite_reset,
	.disconnect     = configfs_composite_disconnect,
	.suspend	= configfs_composite_suspend,
	.resume		= configfs_composite_resume,

	.max_speed	= USB_SPEED_SUPER_PLUS,
	.driver = {
		.owner          = THIS_MODULE,
	},
	.match_existing_only = 1,
};

#ifdef CONFIG_USB_CONFIGFS_UEVENT
static ssize_t state_show(struct device *pdev, struct device_attribute *attr,
			char *buf)
{
	struct gadget_info *dev = dev_get_drvdata(pdev);
	struct usb_composite_dev *cdev;
	char *state = "DISCONNECTED";
	unsigned long flags;

	if (!dev)
		goto out;

	cdev = &dev->cdev;

	if (!cdev)
		goto out;

	spin_lock_irqsave(&cdev->lock, flags);
	if (cdev->config)
		state = "CONFIGURED";
	else if (dev->connected)
		state = "CONNECTED";
	spin_unlock_irqrestore(&cdev->lock, flags);
out:
	return sprintf(buf, "%s\n", state);
}

static DEVICE_ATTR(state, S_IRUGO, state_show, NULL);

static struct device_attribute *android_usb_attributes[] = {
	&dev_attr_state,
	NULL
};

static int android_device_create(struct gadget_info *gi)
{
	struct device_attribute **attrs;
	struct device_attribute *attr;

	INIT_WORK(&gi->work, android_work);
	gi->dev = device_create(android_class, NULL,
			MKDEV(0, 0), NULL, "android%d", gadget_index++);
	if (IS_ERR(gi->dev))
		return PTR_ERR(gi->dev);

	dev_set_drvdata(gi->dev, gi);
	if (!android_device)
		android_device = gi->dev;

	attrs = android_usb_attributes;
	while ((attr = *attrs++)) {
		int err;

		err = device_create_file(gi->dev, attr);
		if (err) {
			device_destroy(gi->dev->class,
				       gi->dev->devt);
			return err;
		}
	}

	return 0;
}

static void android_device_destroy(struct gadget_info *gi)
{
	struct device_attribute **attrs;
	struct device_attribute *attr;

	attrs = android_usb_attributes;
	while ((attr = *attrs++))
		device_remove_file(gi->dev, attr);
	device_destroy(gi->dev->class, gi->dev->devt);
}
#else
static inline int android_device_create(struct gadget_info *gi)
{
	return 0;
}

static inline void android_device_destroy(struct gadget_info *gi)
{
}
#endif

static struct config_group *gadgets_make(
		struct config_group *group,
		const char *name)
{
	struct gadget_info *gi;
	int ret = 0;

	gi = kzalloc(sizeof(*gi), GFP_KERNEL);
	if (!gi)
		return ERR_PTR(-ENOMEM);

	config_group_init_type_name(&gi->group, name, &gadget_root_type);

	config_group_init_type_name(&gi->functions_group, "functions",
			&functions_type);
	configfs_add_default_group(&gi->functions_group, &gi->group);

	config_group_init_type_name(&gi->configs_group, "configs",
			&config_desc_type);
	configfs_add_default_group(&gi->configs_group, &gi->group);

	config_group_init_type_name(&gi->strings_group, "strings",
			&gadget_strings_strings_type);
	configfs_add_default_group(&gi->strings_group, &gi->group);

	config_group_init_type_name(&gi->os_desc_group, "os_desc",
			&os_desc_type);
	configfs_add_default_group(&gi->os_desc_group, &gi->group);

	gi->composite.bind = configfs_do_nothing;
	gi->composite.unbind = configfs_do_nothing;
	gi->composite.suspend = NULL;
	gi->composite.resume = NULL;
	gi->composite.max_speed = USB_SPEED_SUPER_PLUS;

	spin_lock_init(&gi->spinlock);
	mutex_init(&gi->lock);
	INIT_LIST_HEAD(&gi->string_list);
	INIT_LIST_HEAD(&gi->available_func);

	composite_init_dev(&gi->cdev);
	gi->cdev.desc.bLength = USB_DT_DEVICE_SIZE;
	gi->cdev.desc.bDescriptorType = USB_DT_DEVICE;
	gi->cdev.desc.bcdDevice = cpu_to_le16(get_default_bcdDevice());

	gi->composite.gadget_driver = configfs_driver_template;

	gi->composite.gadget_driver.driver.name = kasprintf(GFP_KERNEL,
							    "configfs-gadget.%s", name);
	if (!gi->composite.gadget_driver.driver.name)
		goto err;

	gi->composite.gadget_driver.function = kstrdup(name, GFP_KERNEL);
	gi->composite.name = gi->composite.gadget_driver.function;

	if (!gi->composite.gadget_driver.function)
		goto out_free_driver_name;

	if (android_device_create(gi) < 0)
		goto err;

	return &gi->group;

out_free_driver_name:
	kfree(gi->composite.gadget_driver.driver.name);
err:
	kfree(gi);
	return ERR_PTR(ret);
}

static void gadgets_drop(struct config_group *group, struct config_item *item)
{
	struct gadget_info *gi;

	gi = container_of(to_config_group(item), struct gadget_info, group);
	config_item_put(item);
	android_device_destroy(gi);
}

static struct configfs_group_operations gadgets_ops = {
	.make_group     = &gadgets_make,
	.drop_item      = &gadgets_drop,
};

static const struct config_item_type gadgets_type = {
	.ct_group_ops   = &gadgets_ops,
	.ct_owner       = THIS_MODULE,
};

static struct configfs_subsystem gadget_subsys = {
	.su_group = {
		.cg_item = {
			.ci_namebuf = "usb_gadget",
			.ci_type = &gadgets_type,
		},
	},
	.su_mutex = __MUTEX_INITIALIZER(gadget_subsys.su_mutex),
};

void unregister_gadget_item(struct config_item *item)
{
	struct gadget_info *gi = to_gadget_info(item);

	mutex_lock(&gi->lock);
	unregister_gadget(gi);
	mutex_unlock(&gi->lock);
}
EXPORT_SYMBOL_GPL(unregister_gadget_item);

static int __init gadget_cfs_init(void)
{
	int ret;

	config_group_init(&gadget_subsys.su_group);

	ret = configfs_register_subsystem(&gadget_subsys);

#ifdef CONFIG_USB_CONFIGFS_UEVENT
	android_class = class_create(THIS_MODULE, "android_usb");
	if (IS_ERR(android_class))
		return PTR_ERR(android_class);
#endif

	return ret;
}
module_init(gadget_cfs_init);

static void __exit gadget_cfs_exit(void)
{
	configfs_unregister_subsystem(&gadget_subsys);
#ifdef CONFIG_USB_CONFIGFS_UEVENT
	if (!IS_ERR(android_class))
		class_destroy(android_class);
#endif

}
module_exit(gadget_cfs_exit);<|MERGE_RESOLUTION|>--- conflicted
+++ resolved
@@ -4,14 +4,12 @@
 #include <linux/slab.h>
 #include <linux/device.h>
 #include <linux/nls.h>
-#include <linux/idr.h>
 #include <linux/usb/composite.h>
 #include <linux/usb/gadget_configfs.h>
 #include "configfs.h"
 #include "u_f.h"
 #include "u_os_desc.h"
 
-<<<<<<< HEAD
 #ifdef CONFIG_USB_CONFIGFS_UEVENT
 #include <linux/platform_device.h>
 #include <linux/kdev_t.h>
@@ -38,12 +36,6 @@
 EXPORT_SYMBOL_GPL(create_function_device);
 #endif
 
-#define DRIVER_NAME "configfs-gadget"
-
-static DEFINE_IDA(driver_id_numbers);
-
-=======
->>>>>>> b4ecddcc
 int check_user_usb_string(const char *name,
 		struct usb_gadget_strings *stringtab_dev)
 {
@@ -80,7 +72,6 @@
 
 	struct usb_composite_driver composite;
 	struct usb_composite_dev cdev;
-	int driver_id_number;
 	bool use_os_desc;
 	char b_vendor_code;
 	char qw_sign[OS_STRING_QW_SIGN_LEN];
@@ -1825,7 +1816,6 @@
 		const char *name)
 {
 	struct gadget_info *gi;
-	int ret = 0;
 
 	gi = kzalloc(sizeof(*gi), GFP_KERNEL);
 	if (!gi)
@@ -1879,7 +1869,7 @@
 		goto out_free_driver_name;
 
 	if (android_device_create(gi) < 0)
-		goto err;
+		goto out_free_driver_name;
 
 	return &gi->group;
 
@@ -1887,7 +1877,7 @@
 	kfree(gi->composite.gadget_driver.driver.name);
 err:
 	kfree(gi);
-	return ERR_PTR(ret);
+	return ERR_PTR(-ENOMEM);
 }
 
 static void gadgets_drop(struct config_group *group, struct config_item *item)
