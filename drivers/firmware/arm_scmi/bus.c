--- conflicted
+++ resolved
@@ -139,14 +139,12 @@
 {
 	int retval;
 
-<<<<<<< HEAD
+	if (!driver->probe)
+		return -EINVAL;
+
 	retval = scmi_request_protocol_device(driver->id_table);
 	if (retval)
 		return retval;
-=======
-	if (!driver->probe)
-		return -EINVAL;
->>>>>>> 1cd6e30b
 
 	driver->driver.bus = &scmi_bus_type;
 	driver->driver.name = driver->name;
