--- conflicted
+++ resolved
@@ -360,18 +360,9 @@
 			break;
 		}
 
-<<<<<<< HEAD
-			meson_calc_reg_and_bit(bank, pin, REG_PULLEN, &reg,
-					       &bit);
-			ret = regmap_update_bits(pc->reg_pullen, reg,
-						 BIT(bit), 0);
-			if (ret)
-				return ret;
-=======
 		switch (param) {
 		case PIN_CONFIG_BIAS_DISABLE:
 			ret = meson_pinconf_disable_bias(pc, pin);
->>>>>>> f7688b48
 			break;
 		case PIN_CONFIG_BIAS_PULL_UP:
 			ret = meson_pinconf_enable_bias(pc, pin, true);
