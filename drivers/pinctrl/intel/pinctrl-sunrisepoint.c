// SPDX-License-Identifier: GPL-2.0
/*
 * Intel Sunrisepoint PCH pinctrl/GPIO driver
 *
 * Copyright (C) 2015, Intel Corporation
 * Authors: Mathias Nyman <mathias.nyman@linux.intel.com>
 *          Mika Westerberg <mika.westerberg@linux.intel.com>
 */

#include <linux/mod_devicetable.h>
#include <linux/module.h>
#include <linux/platform_device.h>

#include <linux/pinctrl/pinctrl.h>

#include "pinctrl-intel.h"

#define SPT_PAD_OWN		0x020
#define SPT_H_PADCFGLOCK	0x090
#define SPT_LP_PADCFGLOCK	0x0a0
#define SPT_HOSTSW_OWN		0x0d0
#define SPT_GPI_IS		0x100
#define SPT_GPI_IE		0x120

#define SPT_COMMUNITY(b, s, e, pl, gs, gn, g, n)	\
	{						\
		.barno = (b),				\
		.padown_offset = SPT_PAD_OWN,		\
<<<<<<< HEAD
		.padcfglock_offset = SPT_LP_PADCFGLOCK,	\
=======
		.padcfglock_offset = (pl),		\
>>>>>>> d1988041
		.hostown_offset = SPT_HOSTSW_OWN,	\
		.is_offset = SPT_GPI_IS,		\
		.ie_offset = SPT_GPI_IE,		\
		.gpp_size = (gs),			\
		.gpp_num_padown_regs = (gn),		\
		.pin_base = (s),			\
		.npins = ((e) - (s) + 1),		\
		.gpps = (g),				\
		.ngpps = (n),				\
	}

#define SPT_LP_COMMUNITY(b, s, e)			\
	SPT_COMMUNITY(b, s, e, SPT_LP_PADCFGLOCK, 24, 4, NULL, 0)

#define SPT_H_GPP(r, s, e, g)				\
	{						\
		.reg_num = (r),				\
		.base = (s),				\
		.size = ((e) - (s) + 1),		\
		.gpio_base = (g),			\
	}

<<<<<<< HEAD
#define SPTH_COMMUNITY(b, s, e, g)			\
	{						\
		.barno = (b),				\
		.padown_offset = SPT_PAD_OWN,		\
		.padcfglock_offset = SPT_H_PADCFGLOCK,	\
		.hostown_offset = SPT_HOSTSW_OWN,	\
		.is_offset = SPT_GPI_IS,		\
		.ie_offset = SPT_GPI_IE,		\
		.pin_base = (s),			\
		.npins = ((e) - (s) + 1),		\
		.gpps = (g),				\
		.ngpps = ARRAY_SIZE(g),			\
	}
=======
#define SPT_H_COMMUNITY(b, s, e, g)			\
	SPT_COMMUNITY(b, s, e, SPT_H_PADCFGLOCK, 0, 0, g, ARRAY_SIZE(g))
>>>>>>> d1988041

/* Sunrisepoint-LP */
static const struct pinctrl_pin_desc sptlp_pins[] = {
	/* GPP_A */
	PINCTRL_PIN(0, "RCINB"),
	PINCTRL_PIN(1, "LAD_0"),
	PINCTRL_PIN(2, "LAD_1"),
	PINCTRL_PIN(3, "LAD_2"),
	PINCTRL_PIN(4, "LAD_3"),
	PINCTRL_PIN(5, "LFRAMEB"),
	PINCTRL_PIN(6, "SERIQ"),
	PINCTRL_PIN(7, "PIRQAB"),
	PINCTRL_PIN(8, "CLKRUNB"),
	PINCTRL_PIN(9, "CLKOUT_LPC_0"),
	PINCTRL_PIN(10, "CLKOUT_LPC_1"),
	PINCTRL_PIN(11, "PMEB"),
	PINCTRL_PIN(12, "BM_BUSYB"),
	PINCTRL_PIN(13, "SUSWARNB_SUS_PWRDNACK"),
	PINCTRL_PIN(14, "SUS_STATB"),
	PINCTRL_PIN(15, "SUSACKB"),
	PINCTRL_PIN(16, "SD_1P8_SEL"),
	PINCTRL_PIN(17, "SD_PWR_EN_B"),
	PINCTRL_PIN(18, "ISH_GP_0"),
	PINCTRL_PIN(19, "ISH_GP_1"),
	PINCTRL_PIN(20, "ISH_GP_2"),
	PINCTRL_PIN(21, "ISH_GP_3"),
	PINCTRL_PIN(22, "ISH_GP_4"),
	PINCTRL_PIN(23, "ISH_GP_5"),
	/* GPP_B */
	PINCTRL_PIN(24, "CORE_VID_0"),
	PINCTRL_PIN(25, "CORE_VID_1"),
	PINCTRL_PIN(26, "VRALERTB"),
	PINCTRL_PIN(27, "CPU_GP_2"),
	PINCTRL_PIN(28, "CPU_GP_3"),
	PINCTRL_PIN(29, "SRCCLKREQB_0"),
	PINCTRL_PIN(30, "SRCCLKREQB_1"),
	PINCTRL_PIN(31, "SRCCLKREQB_2"),
	PINCTRL_PIN(32, "SRCCLKREQB_3"),
	PINCTRL_PIN(33, "SRCCLKREQB_4"),
	PINCTRL_PIN(34, "SRCCLKREQB_5"),
	PINCTRL_PIN(35, "EXT_PWR_GATEB"),
	PINCTRL_PIN(36, "SLP_S0B"),
	PINCTRL_PIN(37, "PLTRSTB"),
	PINCTRL_PIN(38, "SPKR"),
	PINCTRL_PIN(39, "GSPI0_CSB"),
	PINCTRL_PIN(40, "GSPI0_CLK"),
	PINCTRL_PIN(41, "GSPI0_MISO"),
	PINCTRL_PIN(42, "GSPI0_MOSI"),
	PINCTRL_PIN(43, "GSPI1_CSB"),
	PINCTRL_PIN(44, "GSPI1_CLK"),
	PINCTRL_PIN(45, "GSPI1_MISO"),
	PINCTRL_PIN(46, "GSPI1_MOSI"),
	PINCTRL_PIN(47, "SML1ALERTB"),
	/* GPP_C */
	PINCTRL_PIN(48, "SMBCLK"),
	PINCTRL_PIN(49, "SMBDATA"),
	PINCTRL_PIN(50, "SMBALERTB"),
	PINCTRL_PIN(51, "SML0CLK"),
	PINCTRL_PIN(52, "SML0DATA"),
	PINCTRL_PIN(53, "SML0ALERTB"),
	PINCTRL_PIN(54, "SML1CLK"),
	PINCTRL_PIN(55, "SML1DATA"),
	PINCTRL_PIN(56, "UART0_RXD"),
	PINCTRL_PIN(57, "UART0_TXD"),
	PINCTRL_PIN(58, "UART0_RTSB"),
	PINCTRL_PIN(59, "UART0_CTSB"),
	PINCTRL_PIN(60, "UART1_RXD"),
	PINCTRL_PIN(61, "UART1_TXD"),
	PINCTRL_PIN(62, "UART1_RTSB"),
	PINCTRL_PIN(63, "UART1_CTSB"),
	PINCTRL_PIN(64, "I2C0_SDA"),
	PINCTRL_PIN(65, "I2C0_SCL"),
	PINCTRL_PIN(66, "I2C1_SDA"),
	PINCTRL_PIN(67, "I2C1_SCL"),
	PINCTRL_PIN(68, "UART2_RXD"),
	PINCTRL_PIN(69, "UART2_TXD"),
	PINCTRL_PIN(70, "UART2_RTSB"),
	PINCTRL_PIN(71, "UART2_CTSB"),
	/* GPP_D */
	PINCTRL_PIN(72, "SPI1_CSB"),
	PINCTRL_PIN(73, "SPI1_CLK"),
	PINCTRL_PIN(74, "SPI1_MISO_IO_1"),
	PINCTRL_PIN(75, "SPI1_MOSI_IO_0"),
	PINCTRL_PIN(76, "FLASHTRIG"),
	PINCTRL_PIN(77, "ISH_I2C0_SDA"),
	PINCTRL_PIN(78, "ISH_I2C0_SCL"),
	PINCTRL_PIN(79, "ISH_I2C1_SDA"),
	PINCTRL_PIN(80, "ISH_I2C1_SCL"),
	PINCTRL_PIN(81, "ISH_SPI_CSB"),
	PINCTRL_PIN(82, "ISH_SPI_CLK"),
	PINCTRL_PIN(83, "ISH_SPI_MISO"),
	PINCTRL_PIN(84, "ISH_SPI_MOSI"),
	PINCTRL_PIN(85, "ISH_UART0_RXD"),
	PINCTRL_PIN(86, "ISH_UART0_TXD"),
	PINCTRL_PIN(87, "ISH_UART0_RTSB"),
	PINCTRL_PIN(88, "ISH_UART0_CTSB"),
	PINCTRL_PIN(89, "DMIC_CLK_1"),
	PINCTRL_PIN(90, "DMIC_DATA_1"),
	PINCTRL_PIN(91, "DMIC_CLK_0"),
	PINCTRL_PIN(92, "DMIC_DATA_0"),
	PINCTRL_PIN(93, "SPI1_IO_2"),
	PINCTRL_PIN(94, "SPI1_IO_3"),
	PINCTRL_PIN(95, "SSP_MCLK"),
	/* GPP_E */
	PINCTRL_PIN(96, "SATAXPCIE_0"),
	PINCTRL_PIN(97, "SATAXPCIE_1"),
	PINCTRL_PIN(98, "SATAXPCIE_2"),
	PINCTRL_PIN(99, "CPU_GP_0"),
	PINCTRL_PIN(100, "SATA_DEVSLP_0"),
	PINCTRL_PIN(101, "SATA_DEVSLP_1"),
	PINCTRL_PIN(102, "SATA_DEVSLP_2"),
	PINCTRL_PIN(103, "CPU_GP_1"),
	PINCTRL_PIN(104, "SATA_LEDB"),
	PINCTRL_PIN(105, "USB2_OCB_0"),
	PINCTRL_PIN(106, "USB2_OCB_1"),
	PINCTRL_PIN(107, "USB2_OCB_2"),
	PINCTRL_PIN(108, "USB2_OCB_3"),
	PINCTRL_PIN(109, "DDSP_HPD_0"),
	PINCTRL_PIN(110, "DDSP_HPD_1"),
	PINCTRL_PIN(111, "DDSP_HPD_2"),
	PINCTRL_PIN(112, "DDSP_HPD_3"),
	PINCTRL_PIN(113, "EDP_HPD"),
	PINCTRL_PIN(114, "DDPB_CTRLCLK"),
	PINCTRL_PIN(115, "DDPB_CTRLDATA"),
	PINCTRL_PIN(116, "DDPC_CTRLCLK"),
	PINCTRL_PIN(117, "DDPC_CTRLDATA"),
	PINCTRL_PIN(118, "DDPD_CTRLCLK"),
	PINCTRL_PIN(119, "DDPD_CTRLDATA"),
	/* GPP_F */
	PINCTRL_PIN(120, "SSP2_SCLK"),
	PINCTRL_PIN(121, "SSP2_SFRM"),
	PINCTRL_PIN(122, "SSP2_TXD"),
	PINCTRL_PIN(123, "SSP2_RXD"),
	PINCTRL_PIN(124, "I2C2_SDA"),
	PINCTRL_PIN(125, "I2C2_SCL"),
	PINCTRL_PIN(126, "I2C3_SDA"),
	PINCTRL_PIN(127, "I2C3_SCL"),
	PINCTRL_PIN(128, "I2C4_SDA"),
	PINCTRL_PIN(129, "I2C4_SCL"),
	PINCTRL_PIN(130, "I2C5_SDA"),
	PINCTRL_PIN(131, "I2C5_SCL"),
	PINCTRL_PIN(132, "EMMC_CMD"),
	PINCTRL_PIN(133, "EMMC_DATA_0"),
	PINCTRL_PIN(134, "EMMC_DATA_1"),
	PINCTRL_PIN(135, "EMMC_DATA_2"),
	PINCTRL_PIN(136, "EMMC_DATA_3"),
	PINCTRL_PIN(137, "EMMC_DATA_4"),
	PINCTRL_PIN(138, "EMMC_DATA_5"),
	PINCTRL_PIN(139, "EMMC_DATA_6"),
	PINCTRL_PIN(140, "EMMC_DATA_7"),
	PINCTRL_PIN(141, "EMMC_RCLK"),
	PINCTRL_PIN(142, "EMMC_CLK"),
	PINCTRL_PIN(143, "GPP_F_23"),
	/* GPP_G */
	PINCTRL_PIN(144, "SD_CMD"),
	PINCTRL_PIN(145, "SD_DATA_0"),
	PINCTRL_PIN(146, "SD_DATA_1"),
	PINCTRL_PIN(147, "SD_DATA_2"),
	PINCTRL_PIN(148, "SD_DATA_3"),
	PINCTRL_PIN(149, "SD_CDB"),
	PINCTRL_PIN(150, "SD_CLK"),
	PINCTRL_PIN(151, "SD_WP"),
};

static const unsigned sptlp_spi0_pins[] = { 39, 40, 41, 42 };
static const unsigned sptlp_spi1_pins[] = { 43, 44, 45, 46 };
static const unsigned sptlp_uart0_pins[] = { 56, 57, 58, 59 };
static const unsigned sptlp_uart1_pins[] = { 60, 61, 62, 63 };
static const unsigned sptlp_uart2_pins[] = { 68, 69, 71, 71 };
static const unsigned sptlp_i2c0_pins[] = { 64, 65 };
static const unsigned sptlp_i2c1_pins[] = { 66, 67 };
static const unsigned sptlp_i2c2_pins[] = { 124, 125 };
static const unsigned sptlp_i2c3_pins[] = { 126, 127 };
static const unsigned sptlp_i2c4_pins[] = { 128, 129 };
static const unsigned sptlp_i2c4b_pins[] = { 85, 86 };
static const unsigned sptlp_i2c5_pins[] = { 130, 131 };
static const unsigned sptlp_ssp2_pins[] = { 120, 121, 122, 123 };
static const unsigned sptlp_emmc_pins[] = {
	132, 133, 134, 135, 136, 137, 138, 139, 140, 141, 142,
};
static const unsigned sptlp_sd_pins[] = {
	144, 145, 146, 147, 148, 149, 150, 151,
};

static const struct intel_pingroup sptlp_groups[] = {
	PIN_GROUP("spi0_grp", sptlp_spi0_pins, 1),
	PIN_GROUP("spi1_grp", sptlp_spi1_pins, 1),
	PIN_GROUP("uart0_grp", sptlp_uart0_pins, 1),
	PIN_GROUP("uart1_grp", sptlp_uart1_pins, 1),
	PIN_GROUP("uart2_grp", sptlp_uart2_pins, 1),
	PIN_GROUP("i2c0_grp", sptlp_i2c0_pins, 1),
	PIN_GROUP("i2c1_grp", sptlp_i2c1_pins, 1),
	PIN_GROUP("i2c2_grp", sptlp_i2c2_pins, 1),
	PIN_GROUP("i2c3_grp", sptlp_i2c3_pins, 1),
	PIN_GROUP("i2c4_grp", sptlp_i2c4_pins, 1),
	PIN_GROUP("i2c4b_grp", sptlp_i2c4b_pins, 3),
	PIN_GROUP("i2c5_grp", sptlp_i2c5_pins, 1),
	PIN_GROUP("ssp2_grp", sptlp_ssp2_pins, 1),
	PIN_GROUP("emmc_grp", sptlp_emmc_pins, 1),
	PIN_GROUP("sd_grp", sptlp_sd_pins, 1),
};

static const char * const sptlp_spi0_groups[] = { "spi0_grp" };
static const char * const sptlp_spi1_groups[] = { "spi0_grp" };
static const char * const sptlp_uart0_groups[] = { "uart0_grp" };
static const char * const sptlp_uart1_groups[] = { "uart1_grp" };
static const char * const sptlp_uart2_groups[] = { "uart2_grp" };
static const char * const sptlp_i2c0_groups[] = { "i2c0_grp" };
static const char * const sptlp_i2c1_groups[] = { "i2c1_grp" };
static const char * const sptlp_i2c2_groups[] = { "i2c2_grp" };
static const char * const sptlp_i2c3_groups[] = { "i2c3_grp" };
static const char * const sptlp_i2c4_groups[] = { "i2c4_grp", "i2c4b_grp" };
static const char * const sptlp_i2c5_groups[] = { "i2c5_grp" };
static const char * const sptlp_ssp2_groups[] = { "ssp2_grp" };
static const char * const sptlp_emmc_groups[] = { "emmc_grp" };
static const char * const sptlp_sd_groups[] = { "sd_grp" };

static const struct intel_function sptlp_functions[] = {
	FUNCTION("spi0", sptlp_spi0_groups),
	FUNCTION("spi1", sptlp_spi1_groups),
	FUNCTION("uart0", sptlp_uart0_groups),
	FUNCTION("uart1", sptlp_uart1_groups),
	FUNCTION("uart2", sptlp_uart2_groups),
	FUNCTION("i2c0", sptlp_i2c0_groups),
	FUNCTION("i2c1", sptlp_i2c1_groups),
	FUNCTION("i2c2", sptlp_i2c2_groups),
	FUNCTION("i2c3", sptlp_i2c3_groups),
	FUNCTION("i2c4", sptlp_i2c4_groups),
	FUNCTION("i2c5", sptlp_i2c5_groups),
	FUNCTION("ssp2", sptlp_ssp2_groups),
	FUNCTION("emmc", sptlp_emmc_groups),
	FUNCTION("sd", sptlp_sd_groups),
};

static const struct intel_community sptlp_communities[] = {
	SPT_LP_COMMUNITY(0, 0, 47),
	SPT_LP_COMMUNITY(1, 48, 119),
	SPT_LP_COMMUNITY(2, 120, 151),
};

static const struct intel_pinctrl_soc_data sptlp_soc_data = {
	.pins = sptlp_pins,
	.npins = ARRAY_SIZE(sptlp_pins),
	.groups = sptlp_groups,
	.ngroups = ARRAY_SIZE(sptlp_groups),
	.functions = sptlp_functions,
	.nfunctions = ARRAY_SIZE(sptlp_functions),
	.communities = sptlp_communities,
	.ncommunities = ARRAY_SIZE(sptlp_communities),
};

/* Sunrisepoint-H */
static const struct pinctrl_pin_desc spth_pins[] = {
	/* GPP_A */
	PINCTRL_PIN(0, "RCINB"),
	PINCTRL_PIN(1, "LAD_0"),
	PINCTRL_PIN(2, "LAD_1"),
	PINCTRL_PIN(3, "LAD_2"),
	PINCTRL_PIN(4, "LAD_3"),
	PINCTRL_PIN(5, "LFRAMEB"),
	PINCTRL_PIN(6, "SERIQ"),
	PINCTRL_PIN(7, "PIRQAB"),
	PINCTRL_PIN(8, "CLKRUNB"),
	PINCTRL_PIN(9, "CLKOUT_LPC_0"),
	PINCTRL_PIN(10, "CLKOUT_LPC_1"),
	PINCTRL_PIN(11, "PMEB"),
	PINCTRL_PIN(12, "BM_BUSYB"),
	PINCTRL_PIN(13, "SUSWARNB_SUS_PWRDNACK"),
	PINCTRL_PIN(14, "SUS_STATB"),
	PINCTRL_PIN(15, "SUSACKB"),
	PINCTRL_PIN(16, "CLKOUT_48"),
	PINCTRL_PIN(17, "ISH_GP_7"),
	PINCTRL_PIN(18, "ISH_GP_0"),
	PINCTRL_PIN(19, "ISH_GP_1"),
	PINCTRL_PIN(20, "ISH_GP_2"),
	PINCTRL_PIN(21, "ISH_GP_3"),
	PINCTRL_PIN(22, "ISH_GP_4"),
	PINCTRL_PIN(23, "ISH_GP_5"),
	/* GPP_B */
	PINCTRL_PIN(24, "CORE_VID_0"),
	PINCTRL_PIN(25, "CORE_VID_1"),
	PINCTRL_PIN(26, "VRALERTB"),
	PINCTRL_PIN(27, "CPU_GP_2"),
	PINCTRL_PIN(28, "CPU_GP_3"),
	PINCTRL_PIN(29, "SRCCLKREQB_0"),
	PINCTRL_PIN(30, "SRCCLKREQB_1"),
	PINCTRL_PIN(31, "SRCCLKREQB_2"),
	PINCTRL_PIN(32, "SRCCLKREQB_3"),
	PINCTRL_PIN(33, "SRCCLKREQB_4"),
	PINCTRL_PIN(34, "SRCCLKREQB_5"),
	PINCTRL_PIN(35, "EXT_PWR_GATEB"),
	PINCTRL_PIN(36, "SLP_S0B"),
	PINCTRL_PIN(37, "PLTRSTB"),
	PINCTRL_PIN(38, "SPKR"),
	PINCTRL_PIN(39, "GSPI0_CSB"),
	PINCTRL_PIN(40, "GSPI0_CLK"),
	PINCTRL_PIN(41, "GSPI0_MISO"),
	PINCTRL_PIN(42, "GSPI0_MOSI"),
	PINCTRL_PIN(43, "GSPI1_CSB"),
	PINCTRL_PIN(44, "GSPI1_CLK"),
	PINCTRL_PIN(45, "GSPI1_MISO"),
	PINCTRL_PIN(46, "GSPI1_MOSI"),
	PINCTRL_PIN(47, "SML1ALERTB"),
	/* GPP_C */
	PINCTRL_PIN(48, "SMBCLK"),
	PINCTRL_PIN(49, "SMBDATA"),
	PINCTRL_PIN(50, "SMBALERTB"),
	PINCTRL_PIN(51, "SML0CLK"),
	PINCTRL_PIN(52, "SML0DATA"),
	PINCTRL_PIN(53, "SML0ALERTB"),
	PINCTRL_PIN(54, "SML1CLK"),
	PINCTRL_PIN(55, "SML1DATA"),
	PINCTRL_PIN(56, "UART0_RXD"),
	PINCTRL_PIN(57, "UART0_TXD"),
	PINCTRL_PIN(58, "UART0_RTSB"),
	PINCTRL_PIN(59, "UART0_CTSB"),
	PINCTRL_PIN(60, "UART1_RXD"),
	PINCTRL_PIN(61, "UART1_TXD"),
	PINCTRL_PIN(62, "UART1_RTSB"),
	PINCTRL_PIN(63, "UART1_CTSB"),
	PINCTRL_PIN(64, "I2C0_SDA"),
	PINCTRL_PIN(65, "I2C0_SCL"),
	PINCTRL_PIN(66, "I2C1_SDA"),
	PINCTRL_PIN(67, "I2C1_SCL"),
	PINCTRL_PIN(68, "UART2_RXD"),
	PINCTRL_PIN(69, "UART2_TXD"),
	PINCTRL_PIN(70, "UART2_RTSB"),
	PINCTRL_PIN(71, "UART2_CTSB"),
	/* GPP_D */
	PINCTRL_PIN(72, "SPI1_CSB"),
	PINCTRL_PIN(73, "SPI1_CLK"),
	PINCTRL_PIN(74, "SPI1_MISO_IO_1"),
	PINCTRL_PIN(75, "SPI1_MOSI_IO_0"),
	PINCTRL_PIN(76, "ISH_I2C2_SDA"),
	PINCTRL_PIN(77, "SSP0_SFRM"),
	PINCTRL_PIN(78, "SSP0_TXD"),
	PINCTRL_PIN(79, "SSP0_RXD"),
	PINCTRL_PIN(80, "SSP0_SCLK"),
	PINCTRL_PIN(81, "ISH_SPI_CSB"),
	PINCTRL_PIN(82, "ISH_SPI_CLK"),
	PINCTRL_PIN(83, "ISH_SPI_MISO"),
	PINCTRL_PIN(84, "ISH_SPI_MOSI"),
	PINCTRL_PIN(85, "ISH_UART0_RXD"),
	PINCTRL_PIN(86, "ISH_UART0_TXD"),
	PINCTRL_PIN(87, "ISH_UART0_RTSB"),
	PINCTRL_PIN(88, "ISH_UART0_CTSB"),
	PINCTRL_PIN(89, "DMIC_CLK_1"),
	PINCTRL_PIN(90, "DMIC_DATA_1"),
	PINCTRL_PIN(91, "DMIC_CLK_0"),
	PINCTRL_PIN(92, "DMIC_DATA_0"),
	PINCTRL_PIN(93, "SPI1_IO_2"),
	PINCTRL_PIN(94, "SPI1_IO_3"),
	PINCTRL_PIN(95, "ISH_I2C2_SCL"),
	/* GPP_E */
	PINCTRL_PIN(96, "SATAXPCIE_0"),
	PINCTRL_PIN(97, "SATAXPCIE_1"),
	PINCTRL_PIN(98, "SATAXPCIE_2"),
	PINCTRL_PIN(99, "CPU_GP_0"),
	PINCTRL_PIN(100, "SATA_DEVSLP_0"),
	PINCTRL_PIN(101, "SATA_DEVSLP_1"),
	PINCTRL_PIN(102, "SATA_DEVSLP_2"),
	PINCTRL_PIN(103, "CPU_GP_1"),
	PINCTRL_PIN(104, "SATA_LEDB"),
	PINCTRL_PIN(105, "USB2_OCB_0"),
	PINCTRL_PIN(106, "USB2_OCB_1"),
	PINCTRL_PIN(107, "USB2_OCB_2"),
	PINCTRL_PIN(108, "USB2_OCB_3"),
	/* GPP_F */
	PINCTRL_PIN(109, "SATAXPCIE_3"),
	PINCTRL_PIN(110, "SATAXPCIE_4"),
	PINCTRL_PIN(111, "SATAXPCIE_5"),
	PINCTRL_PIN(112, "SATAXPCIE_6"),
	PINCTRL_PIN(113, "SATAXPCIE_7"),
	PINCTRL_PIN(114, "SATA_DEVSLP_3"),
	PINCTRL_PIN(115, "SATA_DEVSLP_4"),
	PINCTRL_PIN(116, "SATA_DEVSLP_5"),
	PINCTRL_PIN(117, "SATA_DEVSLP_6"),
	PINCTRL_PIN(118, "SATA_DEVSLP_7"),
	PINCTRL_PIN(119, "SATA_SCLOCK"),
	PINCTRL_PIN(120, "SATA_SLOAD"),
	PINCTRL_PIN(121, "SATA_SDATAOUT1"),
	PINCTRL_PIN(122, "SATA_SDATAOUT0"),
	PINCTRL_PIN(123, "GPP_F_14"),
	PINCTRL_PIN(124, "USB_OCB_4"),
	PINCTRL_PIN(125, "USB_OCB_5"),
	PINCTRL_PIN(126, "USB_OCB_6"),
	PINCTRL_PIN(127, "USB_OCB_7"),
	PINCTRL_PIN(128, "L_VDDEN"),
	PINCTRL_PIN(129, "L_BKLTEN"),
	PINCTRL_PIN(130, "L_BKLTCTL"),
	PINCTRL_PIN(131, "GPP_F_22"),
	PINCTRL_PIN(132, "GPP_F_23"),
	/* GPP_G */
	PINCTRL_PIN(133, "FAN_TACH_0"),
	PINCTRL_PIN(134, "FAN_TACH_1"),
	PINCTRL_PIN(135, "FAN_TACH_2"),
	PINCTRL_PIN(136, "FAN_TACH_3"),
	PINCTRL_PIN(137, "FAN_TACH_4"),
	PINCTRL_PIN(138, "FAN_TACH_5"),
	PINCTRL_PIN(139, "FAN_TACH_6"),
	PINCTRL_PIN(140, "FAN_TACH_7"),
	PINCTRL_PIN(141, "FAN_PWM_0"),
	PINCTRL_PIN(142, "FAN_PWM_1"),
	PINCTRL_PIN(143, "FAN_PWM_2"),
	PINCTRL_PIN(144, "FAN_PWM_3"),
	PINCTRL_PIN(145, "GSXDOUT"),
	PINCTRL_PIN(146, "GSXSLOAD"),
	PINCTRL_PIN(147, "GSXDIN"),
	PINCTRL_PIN(148, "GSXRESETB"),
	PINCTRL_PIN(149, "GSXCLK"),
	PINCTRL_PIN(150, "ADR_COMPLETE"),
	PINCTRL_PIN(151, "NMIB"),
	PINCTRL_PIN(152, "SMIB"),
	PINCTRL_PIN(153, "GPP_G_20"),
	PINCTRL_PIN(154, "GPP_G_21"),
	PINCTRL_PIN(155, "GPP_G_22"),
	PINCTRL_PIN(156, "GPP_G_23"),
	/* GPP_H */
	PINCTRL_PIN(157, "SRCCLKREQB_6"),
	PINCTRL_PIN(158, "SRCCLKREQB_7"),
	PINCTRL_PIN(159, "SRCCLKREQB_8"),
	PINCTRL_PIN(160, "SRCCLKREQB_9"),
	PINCTRL_PIN(161, "SRCCLKREQB_10"),
	PINCTRL_PIN(162, "SRCCLKREQB_11"),
	PINCTRL_PIN(163, "SRCCLKREQB_12"),
	PINCTRL_PIN(164, "SRCCLKREQB_13"),
	PINCTRL_PIN(165, "SRCCLKREQB_14"),
	PINCTRL_PIN(166, "SRCCLKREQB_15"),
	PINCTRL_PIN(167, "SML2CLK"),
	PINCTRL_PIN(168, "SML2DATA"),
	PINCTRL_PIN(169, "SML2ALERTB"),
	PINCTRL_PIN(170, "SML3CLK"),
	PINCTRL_PIN(171, "SML3DATA"),
	PINCTRL_PIN(172, "SML3ALERTB"),
	PINCTRL_PIN(173, "SML4CLK"),
	PINCTRL_PIN(174, "SML4DATA"),
	PINCTRL_PIN(175, "SML4ALERTB"),
	PINCTRL_PIN(176, "ISH_I2C0_SDA"),
	PINCTRL_PIN(177, "ISH_I2C0_SCL"),
	PINCTRL_PIN(178, "ISH_I2C1_SDA"),
	PINCTRL_PIN(179, "ISH_I2C1_SCL"),
	PINCTRL_PIN(180, "GPP_H_23"),
	/* GPP_I */
	PINCTRL_PIN(181, "DDSP_HDP_0"),
	PINCTRL_PIN(182, "DDSP_HDP_1"),
	PINCTRL_PIN(183, "DDSP_HDP_2"),
	PINCTRL_PIN(184, "DDSP_HDP_3"),
	PINCTRL_PIN(185, "EDP_HPD"),
	PINCTRL_PIN(186, "DDPB_CTRLCLK"),
	PINCTRL_PIN(187, "DDPB_CTRLDATA"),
	PINCTRL_PIN(188, "DDPC_CTRLCLK"),
	PINCTRL_PIN(189, "DDPC_CTRLDATA"),
	PINCTRL_PIN(190, "DDPD_CTRLCLK"),
	PINCTRL_PIN(191, "DDPD_CTRLDATA"),
};

static const unsigned spth_spi0_pins[] = { 39, 40, 41, 42 };
static const unsigned spth_spi1_pins[] = { 43, 44, 45, 46 };
static const unsigned spth_uart0_pins[] = { 56, 57, 58, 59 };
static const unsigned spth_uart1_pins[] = { 60, 61, 62, 63 };
static const unsigned spth_uart2_pins[] = { 68, 69, 71, 71 };
static const unsigned spth_i2c0_pins[] = { 64, 65 };
static const unsigned spth_i2c1_pins[] = { 66, 67 };
static const unsigned spth_i2c2_pins[] = { 76, 95 };

static const struct intel_pingroup spth_groups[] = {
	PIN_GROUP("spi0_grp", spth_spi0_pins, 1),
	PIN_GROUP("spi1_grp", spth_spi1_pins, 1),
	PIN_GROUP("uart0_grp", spth_uart0_pins, 1),
	PIN_GROUP("uart1_grp", spth_uart1_pins, 1),
	PIN_GROUP("uart2_grp", spth_uart2_pins, 1),
	PIN_GROUP("i2c0_grp", spth_i2c0_pins, 1),
	PIN_GROUP("i2c1_grp", spth_i2c1_pins, 1),
	PIN_GROUP("i2c2_grp", spth_i2c2_pins, 2),
};

static const char * const spth_spi0_groups[] = { "spi0_grp" };
static const char * const spth_spi1_groups[] = { "spi0_grp" };
static const char * const spth_uart0_groups[] = { "uart0_grp" };
static const char * const spth_uart1_groups[] = { "uart1_grp" };
static const char * const spth_uart2_groups[] = { "uart2_grp" };
static const char * const spth_i2c0_groups[] = { "i2c0_grp" };
static const char * const spth_i2c1_groups[] = { "i2c1_grp" };
static const char * const spth_i2c2_groups[] = { "i2c2_grp" };

static const struct intel_function spth_functions[] = {
	FUNCTION("spi0", spth_spi0_groups),
	FUNCTION("spi1", spth_spi1_groups),
	FUNCTION("uart0", spth_uart0_groups),
	FUNCTION("uart1", spth_uart1_groups),
	FUNCTION("uart2", spth_uart2_groups),
	FUNCTION("i2c0", spth_i2c0_groups),
	FUNCTION("i2c1", spth_i2c1_groups),
	FUNCTION("i2c2", spth_i2c2_groups),
};

static const struct intel_padgroup spth_community0_gpps[] = {
	SPT_H_GPP(0, 0, 23, 0),		/* GPP_A */
	SPT_H_GPP(1, 24, 47, 24),	/* GPP_B */
};

static const struct intel_padgroup spth_community1_gpps[] = {
	SPT_H_GPP(0, 48, 71, 48),	/* GPP_C */
	SPT_H_GPP(1, 72, 95, 72),	/* GPP_D */
	SPT_H_GPP(2, 96, 108, 96),	/* GPP_E */
	SPT_H_GPP(3, 109, 132, 120),	/* GPP_F */
	SPT_H_GPP(4, 133, 156, 144),	/* GPP_G */
	SPT_H_GPP(5, 157, 180, 168),	/* GPP_H */
};

static const struct intel_padgroup spth_community3_gpps[] = {
	SPT_H_GPP(0, 181, 191, 192),	/* GPP_I */
};

static const struct intel_community spth_communities[] = {
	SPT_H_COMMUNITY(0, 0, 47, spth_community0_gpps),
	SPT_H_COMMUNITY(1, 48, 180, spth_community1_gpps),
	SPT_H_COMMUNITY(2, 181, 191, spth_community3_gpps),
};

static const struct intel_pinctrl_soc_data spth_soc_data = {
	.pins = spth_pins,
	.npins = ARRAY_SIZE(spth_pins),
	.groups = spth_groups,
	.ngroups = ARRAY_SIZE(spth_groups),
	.functions = spth_functions,
	.nfunctions = ARRAY_SIZE(spth_functions),
	.communities = spth_communities,
	.ncommunities = ARRAY_SIZE(spth_communities),
};

static const struct acpi_device_id spt_pinctrl_acpi_match[] = {
	{ "INT344B", (kernel_ulong_t)&sptlp_soc_data },
	{ "INT3451", (kernel_ulong_t)&spth_soc_data },
	{ "INT345D", (kernel_ulong_t)&spth_soc_data },
	{ }
};
MODULE_DEVICE_TABLE(acpi, spt_pinctrl_acpi_match);

static INTEL_PINCTRL_PM_OPS(spt_pinctrl_pm_ops);

static struct platform_driver spt_pinctrl_driver = {
	.probe = intel_pinctrl_probe_by_hid,
	.driver = {
		.name = "sunrisepoint-pinctrl",
		.acpi_match_table = spt_pinctrl_acpi_match,
		.pm = &spt_pinctrl_pm_ops,
	},
};

static int __init spt_pinctrl_init(void)
{
	return platform_driver_register(&spt_pinctrl_driver);
}
subsys_initcall(spt_pinctrl_init);

static void __exit spt_pinctrl_exit(void)
{
	platform_driver_unregister(&spt_pinctrl_driver);
}
module_exit(spt_pinctrl_exit);

MODULE_AUTHOR("Mathias Nyman <mathias.nyman@linux.intel.com>");
MODULE_AUTHOR("Mika Westerberg <mika.westerberg@linux.intel.com>");
MODULE_DESCRIPTION("Intel Sunrisepoint PCH pinctrl/GPIO driver");
MODULE_LICENSE("GPL v2");<|MERGE_RESOLUTION|>--- conflicted
+++ resolved
@@ -26,11 +26,7 @@
 	{						\
 		.barno = (b),				\
 		.padown_offset = SPT_PAD_OWN,		\
-<<<<<<< HEAD
-		.padcfglock_offset = SPT_LP_PADCFGLOCK,	\
-=======
 		.padcfglock_offset = (pl),		\
->>>>>>> d1988041
 		.hostown_offset = SPT_HOSTSW_OWN,	\
 		.is_offset = SPT_GPI_IS,		\
 		.ie_offset = SPT_GPI_IE,		\
@@ -53,24 +49,8 @@
 		.gpio_base = (g),			\
 	}
 
-<<<<<<< HEAD
-#define SPTH_COMMUNITY(b, s, e, g)			\
-	{						\
-		.barno = (b),				\
-		.padown_offset = SPT_PAD_OWN,		\
-		.padcfglock_offset = SPT_H_PADCFGLOCK,	\
-		.hostown_offset = SPT_HOSTSW_OWN,	\
-		.is_offset = SPT_GPI_IS,		\
-		.ie_offset = SPT_GPI_IE,		\
-		.pin_base = (s),			\
-		.npins = ((e) - (s) + 1),		\
-		.gpps = (g),				\
-		.ngpps = ARRAY_SIZE(g),			\
-	}
-=======
 #define SPT_H_COMMUNITY(b, s, e, g)			\
 	SPT_COMMUNITY(b, s, e, SPT_H_PADCFGLOCK, 0, 0, g, ARRAY_SIZE(g))
->>>>>>> d1988041
 
 /* Sunrisepoint-LP */
 static const struct pinctrl_pin_desc sptlp_pins[] = {
