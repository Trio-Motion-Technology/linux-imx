--- conflicted
+++ resolved
@@ -226,11 +226,7 @@
 {
 	struct array_bounds_flex_array *not_checked;
 	struct array_bounds *checked;
-<<<<<<< HEAD
-	int i;
-=======
 	volatile int i;
->>>>>>> 5d30bcac
 
 	not_checked = kmalloc(sizeof(*not_checked) * 2, GFP_KERNEL);
 	checked = kmalloc(sizeof(*checked) * 2, GFP_KERNEL);
