--- conflicted
+++ resolved
@@ -653,11 +653,7 @@
 	mmc_host_clk_sysfs_init(host);
 
 	mmc_start_host(host);
-<<<<<<< HEAD
 	if (!(host->pm_caps & MMC_PM_IGNORE_PM_NOTIFY))
-=======
-	if (!(host->pm_caps& MMC_PM_IGNORE_PM_NOTIFY))
->>>>>>> ce632c5c
 		register_pm_notifier(&host->pm_notify);
 
 	return 0;
@@ -675,14 +671,9 @@
  */
 void mmc_remove_host(struct mmc_host *host)
 {
-<<<<<<< HEAD
 	if (!(host->pm_caps & MMC_PM_IGNORE_PM_NOTIFY))
 		unregister_pm_notifier(&host->pm_notify);
 
-=======
-	if (!(host->pm_caps& MMC_PM_IGNORE_PM_NOTIFY))
-		unregister_pm_notifier(&host->pm_notify);
->>>>>>> ce632c5c
 	mmc_stop_host(host);
 
 #ifdef CONFIG_DEBUG_FS
