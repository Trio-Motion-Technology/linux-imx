--- conflicted
+++ resolved
@@ -172,10 +172,7 @@
 	u32 core_dll_config_3;
 	u32 core_ddr_config_old; /* Applicable to sdcc minor ver < 0x49 */
 	u32 core_ddr_config;
-<<<<<<< HEAD
-=======
 	u32 core_dll_usr_ctl; /* Present on SDCC5.1 onwards */
->>>>>>> d1988041
 };
 
 static const struct sdhci_msm_offset sdhci_msm_v5_offset = {
@@ -205,10 +202,7 @@
 	.core_dll_config_2 = 0x254,
 	.core_dll_config_3 = 0x258,
 	.core_ddr_config = 0x25c,
-<<<<<<< HEAD
-=======
 	.core_dll_usr_ctl = 0x388,
->>>>>>> d1988041
 };
 
 static const struct sdhci_msm_offset sdhci_msm_mci_offset = {
@@ -286,13 +280,10 @@
 	bool use_cdr;
 	u32 transfer_mode;
 	bool updated_ddr_cfg;
-<<<<<<< HEAD
-=======
 	bool uses_tassadar_dll;
 	u32 dll_config;
 	u32 ddr_config;
 	bool vqmmc_enabled;
->>>>>>> d1988041
 };
 
 static const struct sdhci_msm_offset *sdhci_priv_msm_offset(struct sdhci_host *host)
@@ -1012,11 +1003,7 @@
 		ddr_cfg_offset = msm_offset->core_ddr_config;
 	else
 		ddr_cfg_offset = msm_offset->core_ddr_config_old;
-<<<<<<< HEAD
-	writel_relaxed(DDR_CONFIG_POR_VAL, host->ioaddr + ddr_cfg_offset);
-=======
 	writel_relaxed(msm_host->ddr_config, host->ioaddr + ddr_cfg_offset);
->>>>>>> d1988041
 
 	if (mmc->ios.enhanced_strobe) {
 		config = readl_relaxed(host->ioaddr +
@@ -2409,13 +2396,10 @@
 	if (core_major == 1 && core_minor >= 0x49)
 		msm_host->updated_ddr_cfg = true;
 
-<<<<<<< HEAD
-=======
 	ret = sdhci_msm_register_vreg(msm_host);
 	if (ret)
 		goto clk_disable;
 
->>>>>>> d1988041
 	/*
 	 * Power on reset state may trigger power irq if previous status of
 	 * PWRCTL was either BUS_ON or IO_HIGH_V. So before enabling pwr irq
