// SPDX-License-Identifier: GPL-2.0-only
/**
 * SDHCI Controller driver for TI's OMAP SoCs
 *
 * Copyright (C) 2017 Texas Instruments
 * Author: Kishon Vijay Abraham I <kishon@ti.com>
 */

#include <linux/delay.h>
#include <linux/mmc/slot-gpio.h>
#include <linux/module.h>
#include <linux/of.h>
#include <linux/of_device.h>
#include <linux/platform_device.h>
#include <linux/pm_runtime.h>
#include <linux/regulator/consumer.h>
#include <linux/pinctrl/consumer.h>
#include <linux/sys_soc.h>
#include <linux/thermal.h>

#include "sdhci-pltfm.h"

#define SDHCI_OMAP_CON		0x12c
#define CON_DW8			BIT(5)
#define CON_DMA_MASTER		BIT(20)
#define CON_DDR			BIT(19)
#define CON_CLKEXTFREE		BIT(16)
#define CON_PADEN		BIT(15)
#define CON_CTPL		BIT(11)
#define CON_INIT		BIT(1)
#define CON_OD			BIT(0)

#define SDHCI_OMAP_DLL		0x0134
#define DLL_SWT			BIT(20)
#define DLL_FORCE_SR_C_SHIFT	13
#define DLL_FORCE_SR_C_MASK	(0x7f << DLL_FORCE_SR_C_SHIFT)
#define DLL_FORCE_VALUE		BIT(12)
#define DLL_CALIB		BIT(1)

#define SDHCI_OMAP_CMD		0x20c

#define SDHCI_OMAP_PSTATE	0x0224
#define PSTATE_DLEV_DAT0	BIT(20)
#define PSTATE_DATI		BIT(1)

#define SDHCI_OMAP_HCTL		0x228
#define HCTL_SDBP		BIT(8)
#define HCTL_SDVS_SHIFT		9
#define HCTL_SDVS_MASK		(0x7 << HCTL_SDVS_SHIFT)
#define HCTL_SDVS_33		(0x7 << HCTL_SDVS_SHIFT)
#define HCTL_SDVS_30		(0x6 << HCTL_SDVS_SHIFT)
#define HCTL_SDVS_18		(0x5 << HCTL_SDVS_SHIFT)

#define SDHCI_OMAP_SYSCTL	0x22c
#define SYSCTL_CEN		BIT(2)
#define SYSCTL_CLKD_SHIFT	6
#define SYSCTL_CLKD_MASK	0x3ff

#define SDHCI_OMAP_STAT		0x230

#define SDHCI_OMAP_IE		0x234
#define INT_CC_EN		BIT(0)

#define SDHCI_OMAP_AC12		0x23c
#define AC12_V1V8_SIGEN		BIT(19)
#define AC12_SCLK_SEL		BIT(23)

#define SDHCI_OMAP_CAPA		0x240
#define CAPA_VS33		BIT(24)
#define CAPA_VS30		BIT(25)
#define CAPA_VS18		BIT(26)

#define SDHCI_OMAP_CAPA2	0x0244
#define CAPA2_TSDR50		BIT(13)

#define SDHCI_OMAP_TIMEOUT	1		/* 1 msec */

#define SYSCTL_CLKD_MAX		0x3FF

#define IOV_1V8			1800000		/* 180000 uV */
#define IOV_3V0			3000000		/* 300000 uV */
#define IOV_3V3			3300000		/* 330000 uV */

#define MAX_PHASE_DELAY		0x7C

/* sdhci-omap controller flags */
#define SDHCI_OMAP_REQUIRE_IODELAY	BIT(0)

struct sdhci_omap_data {
	u32 offset;
	u8 flags;
};

struct sdhci_omap_host {
	char			*version;
	void __iomem		*base;
	struct device		*dev;
	struct	regulator	*pbias;
	bool			pbias_enabled;
	struct sdhci_host	*host;
	u8			bus_mode;
	u8			power_mode;
	u8			timing;
	u8			flags;

	struct pinctrl		*pinctrl;
	struct pinctrl_state	**pinctrl_state;
	bool			is_tuning;
};

static void sdhci_omap_start_clock(struct sdhci_omap_host *omap_host);
static void sdhci_omap_stop_clock(struct sdhci_omap_host *omap_host);

static inline u32 sdhci_omap_readl(struct sdhci_omap_host *host,
				   unsigned int offset)
{
	return readl(host->base + offset);
}

static inline void sdhci_omap_writel(struct sdhci_omap_host *host,
				     unsigned int offset, u32 data)
{
	writel(data, host->base + offset);
}

static int sdhci_omap_set_pbias(struct sdhci_omap_host *omap_host,
				bool power_on, unsigned int iov)
{
	int ret;
	struct device *dev = omap_host->dev;

	if (IS_ERR(omap_host->pbias))
		return 0;

	if (power_on) {
		ret = regulator_set_voltage(omap_host->pbias, iov, iov);
		if (ret) {
			dev_err(dev, "pbias set voltage failed\n");
			return ret;
		}

		if (omap_host->pbias_enabled)
			return 0;

		ret = regulator_enable(omap_host->pbias);
		if (ret) {
			dev_err(dev, "pbias reg enable fail\n");
			return ret;
		}

		omap_host->pbias_enabled = true;
	} else {
		if (!omap_host->pbias_enabled)
			return 0;

		ret = regulator_disable(omap_host->pbias);
		if (ret) {
			dev_err(dev, "pbias reg disable fail\n");
			return ret;
		}
		omap_host->pbias_enabled = false;
	}

	return 0;
}

static int sdhci_omap_enable_iov(struct sdhci_omap_host *omap_host,
				 unsigned int iov)
{
	int ret;
	struct sdhci_host *host = omap_host->host;
	struct mmc_host *mmc = host->mmc;

	ret = sdhci_omap_set_pbias(omap_host, false, 0);
	if (ret)
		return ret;

	if (!IS_ERR(mmc->supply.vqmmc)) {
		ret = regulator_set_voltage(mmc->supply.vqmmc, iov, iov);
		if (ret) {
			dev_err(mmc_dev(mmc), "vqmmc set voltage failed\n");
			return ret;
		}
	}

	ret = sdhci_omap_set_pbias(omap_host, true, iov);
	if (ret)
		return ret;

	return 0;
}

static void sdhci_omap_conf_bus_power(struct sdhci_omap_host *omap_host,
				      unsigned char signal_voltage)
{
	u32 reg;
	ktime_t timeout;

	reg = sdhci_omap_readl(omap_host, SDHCI_OMAP_HCTL);
	reg &= ~HCTL_SDVS_MASK;

	if (signal_voltage == MMC_SIGNAL_VOLTAGE_330)
		reg |= HCTL_SDVS_33;
	else
		reg |= HCTL_SDVS_18;

	sdhci_omap_writel(omap_host, SDHCI_OMAP_HCTL, reg);

	reg |= HCTL_SDBP;
	sdhci_omap_writel(omap_host, SDHCI_OMAP_HCTL, reg);

	/* wait 1ms */
	timeout = ktime_add_ms(ktime_get(), SDHCI_OMAP_TIMEOUT);
	while (1) {
		bool timedout = ktime_after(ktime_get(), timeout);

		if (sdhci_omap_readl(omap_host, SDHCI_OMAP_HCTL) & HCTL_SDBP)
			break;
		if (WARN_ON(timedout))
			return;
		usleep_range(5, 10);
	}
}

static void sdhci_omap_enable_sdio_irq(struct mmc_host *mmc, int enable)
{
	struct sdhci_host *host = mmc_priv(mmc);
	struct sdhci_pltfm_host *pltfm_host = sdhci_priv(host);
	struct sdhci_omap_host *omap_host = sdhci_pltfm_priv(pltfm_host);
	u32 reg;

	reg = sdhci_omap_readl(omap_host, SDHCI_OMAP_CON);
	if (enable)
		reg |= (CON_CTPL | CON_CLKEXTFREE);
	else
		reg &= ~(CON_CTPL | CON_CLKEXTFREE);
	sdhci_omap_writel(omap_host, SDHCI_OMAP_CON, reg);

	sdhci_enable_sdio_irq(mmc, enable);
}

static inline void sdhci_omap_set_dll(struct sdhci_omap_host *omap_host,
				      int count)
{
	int i;
	u32 reg;

	reg = sdhci_omap_readl(omap_host, SDHCI_OMAP_DLL);
	reg |= DLL_FORCE_VALUE;
	reg &= ~DLL_FORCE_SR_C_MASK;
	reg |= (count << DLL_FORCE_SR_C_SHIFT);
	sdhci_omap_writel(omap_host, SDHCI_OMAP_DLL, reg);

	reg |= DLL_CALIB;
	sdhci_omap_writel(omap_host, SDHCI_OMAP_DLL, reg);
	for (i = 0; i < 1000; i++) {
		reg = sdhci_omap_readl(omap_host, SDHCI_OMAP_DLL);
		if (reg & DLL_CALIB)
			break;
	}
	reg &= ~DLL_CALIB;
	sdhci_omap_writel(omap_host, SDHCI_OMAP_DLL, reg);
}

static void sdhci_omap_disable_tuning(struct sdhci_omap_host *omap_host)
{
	u32 reg;

	reg = sdhci_omap_readl(omap_host, SDHCI_OMAP_AC12);
	reg &= ~AC12_SCLK_SEL;
	sdhci_omap_writel(omap_host, SDHCI_OMAP_AC12, reg);

	reg = sdhci_omap_readl(omap_host, SDHCI_OMAP_DLL);
	reg &= ~(DLL_FORCE_VALUE | DLL_SWT);
	sdhci_omap_writel(omap_host, SDHCI_OMAP_DLL, reg);
}

static int sdhci_omap_execute_tuning(struct mmc_host *mmc, u32 opcode)
{
	struct sdhci_host *host = mmc_priv(mmc);
	struct sdhci_pltfm_host *pltfm_host = sdhci_priv(host);
	struct sdhci_omap_host *omap_host = sdhci_pltfm_priv(pltfm_host);
	struct thermal_zone_device *thermal_dev;
	struct device *dev = omap_host->dev;
	struct mmc_ios *ios = &mmc->ios;
	u32 start_window = 0, max_window = 0;
<<<<<<< HEAD
=======
	bool single_point_failure = false;
>>>>>>> f7688b48
	bool dcrc_was_enabled = false;
	u8 cur_match, prev_match = 0;
	u32 length = 0, max_len = 0;
	u32 phase_delay = 0;
	int temperature;
	int ret = 0;
	u32 reg;
	int i;

	/* clock tuning is not needed for upto 52MHz */
	if (ios->clock <= 52000000)
		return 0;

	reg = sdhci_omap_readl(omap_host, SDHCI_OMAP_CAPA2);
	if (ios->timing == MMC_TIMING_UHS_SDR50 && !(reg & CAPA2_TSDR50))
		return 0;

	thermal_dev = thermal_zone_get_zone_by_name("cpu_thermal");
	if (IS_ERR(thermal_dev)) {
		dev_err(dev, "Unable to get thermal zone for tuning\n");
		return PTR_ERR(thermal_dev);
	}

	ret = thermal_zone_get_temp(thermal_dev, &temperature);
	if (ret)
		return ret;

	reg = sdhci_omap_readl(omap_host, SDHCI_OMAP_DLL);
	reg |= DLL_SWT;
	sdhci_omap_writel(omap_host, SDHCI_OMAP_DLL, reg);

	/*
	 * OMAP5/DRA74X/DRA72x Errata i802:
	 * DCRC error interrupts (MMCHS_STAT[21] DCRC=0x1) can occur
	 * during the tuning procedure. So disable it during the
	 * tuning procedure.
	 */
	if (host->ier & SDHCI_INT_DATA_CRC) {
		host->ier &= ~SDHCI_INT_DATA_CRC;
		dcrc_was_enabled = true;
	}
<<<<<<< HEAD
=======

	omap_host->is_tuning = true;
>>>>>>> f7688b48

	/*
	 * Stage 1: Search for a maximum pass window ignoring any
	 * any single point failures. If the tuning value ends up
	 * near it, move away from it in stage 2 below
	 */
	while (phase_delay <= MAX_PHASE_DELAY) {
		sdhci_omap_set_dll(omap_host, phase_delay);

		cur_match = !mmc_send_tuning(mmc, opcode, NULL);
		if (cur_match) {
			if (prev_match) {
				length++;
			} else if (single_point_failure) {
				/* ignore single point failure */
				length++;
			} else {
				start_window = phase_delay;
				length = 1;
			}
		} else {
			single_point_failure = prev_match;
		}

		if (length > max_len) {
			max_window = start_window;
			max_len = length;
		}

		prev_match = cur_match;
		phase_delay += 4;
	}

	if (!max_len) {
		dev_err(dev, "Unable to find match\n");
		ret = -EIO;
		goto tuning_error;
	}

	/*
	 * Assign tuning value as a ratio of maximum pass window based
	 * on temperature
	 */
	if (temperature < -20000)
		phase_delay = min(max_window + 4 * (max_len - 1) - 24,
				  max_window +
				  DIV_ROUND_UP(13 * max_len, 16) * 4);
	else if (temperature < 20000)
		phase_delay = max_window + DIV_ROUND_UP(9 * max_len, 16) * 4;
	else if (temperature < 40000)
		phase_delay = max_window + DIV_ROUND_UP(8 * max_len, 16) * 4;
	else if (temperature < 70000)
		phase_delay = max_window + DIV_ROUND_UP(7 * max_len, 16) * 4;
	else if (temperature < 90000)
		phase_delay = max_window + DIV_ROUND_UP(5 * max_len, 16) * 4;
	else if (temperature < 120000)
		phase_delay = max_window + DIV_ROUND_UP(4 * max_len, 16) * 4;
	else
		phase_delay = max_window + DIV_ROUND_UP(3 * max_len, 16) * 4;

	/*
	 * Stage 2: Search for a single point failure near the chosen tuning
	 * value in two steps. First in the +3 to +10 range and then in the
	 * +2 to -10 range. If found, move away from it in the appropriate
	 * direction by the appropriate amount depending on the temperature.
	 */
	for (i = 3; i <= 10; i++) {
		sdhci_omap_set_dll(omap_host, phase_delay + i);

		if (mmc_send_tuning(mmc, opcode, NULL)) {
			if (temperature < 10000)
				phase_delay += i + 6;
			else if (temperature < 20000)
				phase_delay += i - 12;
			else if (temperature < 70000)
				phase_delay += i - 8;
			else
				phase_delay += i - 6;

			goto single_failure_found;
		}
	}

	for (i = 2; i >= -10; i--) {
		sdhci_omap_set_dll(omap_host, phase_delay + i);

		if (mmc_send_tuning(mmc, opcode, NULL)) {
			if (temperature < 10000)
				phase_delay += i + 12;
			else if (temperature < 20000)
				phase_delay += i + 8;
			else if (temperature < 70000)
				phase_delay += i + 8;
			else if (temperature < 90000)
				phase_delay += i + 10;
			else
				phase_delay += i + 12;

			goto single_failure_found;
		}
	}

single_failure_found:
	reg = sdhci_omap_readl(omap_host, SDHCI_OMAP_AC12);
	if (!(reg & AC12_SCLK_SEL)) {
		ret = -EIO;
		goto tuning_error;
	}

	sdhci_omap_set_dll(omap_host, phase_delay);

	omap_host->is_tuning = false;

	goto ret;

tuning_error:
	omap_host->is_tuning = false;
	dev_err(dev, "Tuning failed\n");
	sdhci_omap_disable_tuning(omap_host);

ret:
	sdhci_reset(host, SDHCI_RESET_CMD | SDHCI_RESET_DATA);
	/* Reenable forbidden interrupt */
	if (dcrc_was_enabled)
		host->ier |= SDHCI_INT_DATA_CRC;
	sdhci_writel(host, host->ier, SDHCI_INT_ENABLE);
	sdhci_writel(host, host->ier, SDHCI_SIGNAL_ENABLE);
	return ret;
}

static int sdhci_omap_card_busy(struct mmc_host *mmc)
{
	u32 reg, ac12;
	int ret = false;
	struct sdhci_host *host = mmc_priv(mmc);
	struct sdhci_pltfm_host *pltfm_host;
	struct sdhci_omap_host *omap_host;
	u32 ier = host->ier;

	pltfm_host = sdhci_priv(host);
	omap_host = sdhci_pltfm_priv(pltfm_host);

	reg = sdhci_omap_readl(omap_host, SDHCI_OMAP_CON);
	ac12 = sdhci_omap_readl(omap_host, SDHCI_OMAP_AC12);
	reg &= ~CON_CLKEXTFREE;
	if (ac12 & AC12_V1V8_SIGEN)
		reg |= CON_CLKEXTFREE;
	reg |= CON_PADEN;
	sdhci_omap_writel(omap_host, SDHCI_OMAP_CON, reg);

	disable_irq(host->irq);
	ier |= SDHCI_INT_CARD_INT;
	sdhci_writel(host, ier, SDHCI_INT_ENABLE);
	sdhci_writel(host, ier, SDHCI_SIGNAL_ENABLE);

	/*
	 * Delay is required for PSTATE to correctly reflect
	 * DLEV/CLEV values after PADEN is set.
	 */
	usleep_range(50, 100);
	reg = sdhci_omap_readl(omap_host, SDHCI_OMAP_PSTATE);
	if ((reg & PSTATE_DATI) || !(reg & PSTATE_DLEV_DAT0))
		ret = true;

	reg = sdhci_omap_readl(omap_host, SDHCI_OMAP_CON);
	reg &= ~(CON_CLKEXTFREE | CON_PADEN);
	sdhci_omap_writel(omap_host, SDHCI_OMAP_CON, reg);

	sdhci_writel(host, host->ier, SDHCI_INT_ENABLE);
	sdhci_writel(host, host->ier, SDHCI_SIGNAL_ENABLE);
	enable_irq(host->irq);

	return ret;
}

static int sdhci_omap_start_signal_voltage_switch(struct mmc_host *mmc,
						  struct mmc_ios *ios)
{
	u32 reg;
	int ret;
	unsigned int iov;
	struct sdhci_host *host = mmc_priv(mmc);
	struct sdhci_pltfm_host *pltfm_host;
	struct sdhci_omap_host *omap_host;
	struct device *dev;

	pltfm_host = sdhci_priv(host);
	omap_host = sdhci_pltfm_priv(pltfm_host);
	dev = omap_host->dev;

	if (ios->signal_voltage == MMC_SIGNAL_VOLTAGE_330) {
		reg = sdhci_omap_readl(omap_host, SDHCI_OMAP_CAPA);
		if (!(reg & CAPA_VS33))
			return -EOPNOTSUPP;

		sdhci_omap_conf_bus_power(omap_host, ios->signal_voltage);

		reg = sdhci_omap_readl(omap_host, SDHCI_OMAP_AC12);
		reg &= ~AC12_V1V8_SIGEN;
		sdhci_omap_writel(omap_host, SDHCI_OMAP_AC12, reg);

		iov = IOV_3V3;
	} else if (ios->signal_voltage == MMC_SIGNAL_VOLTAGE_180) {
		reg = sdhci_omap_readl(omap_host, SDHCI_OMAP_CAPA);
		if (!(reg & CAPA_VS18))
			return -EOPNOTSUPP;

		sdhci_omap_conf_bus_power(omap_host, ios->signal_voltage);

		reg = sdhci_omap_readl(omap_host, SDHCI_OMAP_AC12);
		reg |= AC12_V1V8_SIGEN;
		sdhci_omap_writel(omap_host, SDHCI_OMAP_AC12, reg);

		iov = IOV_1V8;
	} else {
		return -EOPNOTSUPP;
	}

	ret = sdhci_omap_enable_iov(omap_host, iov);
	if (ret) {
		dev_err(dev, "failed to switch IO voltage to %dmV\n", iov);
		return ret;
	}

	dev_dbg(dev, "IO voltage switched to %dmV\n", iov);
	return 0;
}

static void sdhci_omap_set_timing(struct sdhci_omap_host *omap_host, u8 timing)
{
	int ret;
	struct pinctrl_state *pinctrl_state;
	struct device *dev = omap_host->dev;

	if (!(omap_host->flags & SDHCI_OMAP_REQUIRE_IODELAY))
		return;

	if (omap_host->timing == timing)
		return;

	sdhci_omap_stop_clock(omap_host);

	pinctrl_state = omap_host->pinctrl_state[timing];
	ret = pinctrl_select_state(omap_host->pinctrl, pinctrl_state);
	if (ret) {
		dev_err(dev, "failed to select pinctrl state\n");
		return;
	}

	sdhci_omap_start_clock(omap_host);
	omap_host->timing = timing;
}

static void sdhci_omap_set_power_mode(struct sdhci_omap_host *omap_host,
				      u8 power_mode)
{
	if (omap_host->bus_mode == MMC_POWER_OFF)
		sdhci_omap_disable_tuning(omap_host);
	omap_host->power_mode = power_mode;
}

static void sdhci_omap_set_bus_mode(struct sdhci_omap_host *omap_host,
				    unsigned int mode)
{
	u32 reg;

	if (omap_host->bus_mode == mode)
		return;

	reg = sdhci_omap_readl(omap_host, SDHCI_OMAP_CON);
	if (mode == MMC_BUSMODE_OPENDRAIN)
		reg |= CON_OD;
	else
		reg &= ~CON_OD;
	sdhci_omap_writel(omap_host, SDHCI_OMAP_CON, reg);

	omap_host->bus_mode = mode;
}

static void sdhci_omap_set_ios(struct mmc_host *mmc, struct mmc_ios *ios)
{
	struct sdhci_host *host = mmc_priv(mmc);
	struct sdhci_pltfm_host *pltfm_host;
	struct sdhci_omap_host *omap_host;

	pltfm_host = sdhci_priv(host);
	omap_host = sdhci_pltfm_priv(pltfm_host);

	sdhci_omap_set_bus_mode(omap_host, ios->bus_mode);
	sdhci_omap_set_timing(omap_host, ios->timing);
	sdhci_set_ios(mmc, ios);
	sdhci_omap_set_power_mode(omap_host, ios->power_mode);
}

static u16 sdhci_omap_calc_divisor(struct sdhci_pltfm_host *host,
				   unsigned int clock)
{
	u16 dsor;

	dsor = DIV_ROUND_UP(clk_get_rate(host->clk), clock);
	if (dsor > SYSCTL_CLKD_MAX)
		dsor = SYSCTL_CLKD_MAX;

	return dsor;
}

static void sdhci_omap_start_clock(struct sdhci_omap_host *omap_host)
{
	u32 reg;

	reg = sdhci_omap_readl(omap_host, SDHCI_OMAP_SYSCTL);
	reg |= SYSCTL_CEN;
	sdhci_omap_writel(omap_host, SDHCI_OMAP_SYSCTL, reg);
}

static void sdhci_omap_stop_clock(struct sdhci_omap_host *omap_host)
{
	u32 reg;

	reg = sdhci_omap_readl(omap_host, SDHCI_OMAP_SYSCTL);
	reg &= ~SYSCTL_CEN;
	sdhci_omap_writel(omap_host, SDHCI_OMAP_SYSCTL, reg);
}

static void sdhci_omap_set_clock(struct sdhci_host *host, unsigned int clock)
{
	struct sdhci_pltfm_host *pltfm_host = sdhci_priv(host);
	struct sdhci_omap_host *omap_host = sdhci_pltfm_priv(pltfm_host);
	unsigned long clkdiv;

	sdhci_omap_stop_clock(omap_host);

	if (!clock)
		return;

	clkdiv = sdhci_omap_calc_divisor(pltfm_host, clock);
	clkdiv = (clkdiv & SYSCTL_CLKD_MASK) << SYSCTL_CLKD_SHIFT;
	sdhci_enable_clk(host, clkdiv);

	sdhci_omap_start_clock(omap_host);
}

static void sdhci_omap_set_power(struct sdhci_host *host, unsigned char mode,
			  unsigned short vdd)
{
	struct mmc_host *mmc = host->mmc;

	mmc_regulator_set_ocr(mmc, mmc->supply.vmmc, vdd);
}

static int sdhci_omap_enable_dma(struct sdhci_host *host)
{
	u32 reg;
	struct sdhci_pltfm_host *pltfm_host = sdhci_priv(host);
	struct sdhci_omap_host *omap_host = sdhci_pltfm_priv(pltfm_host);

	reg = sdhci_omap_readl(omap_host, SDHCI_OMAP_CON);
	reg |= CON_DMA_MASTER;
	sdhci_omap_writel(omap_host, SDHCI_OMAP_CON, reg);

	return 0;
}

static unsigned int sdhci_omap_get_min_clock(struct sdhci_host *host)
{
	struct sdhci_pltfm_host *pltfm_host = sdhci_priv(host);

	return clk_get_rate(pltfm_host->clk) / SYSCTL_CLKD_MAX;
}

static void sdhci_omap_set_bus_width(struct sdhci_host *host, int width)
{
	struct sdhci_pltfm_host *pltfm_host = sdhci_priv(host);
	struct sdhci_omap_host *omap_host = sdhci_pltfm_priv(pltfm_host);
	u32 reg;

	reg = sdhci_omap_readl(omap_host, SDHCI_OMAP_CON);
	if (width == MMC_BUS_WIDTH_8)
		reg |= CON_DW8;
	else
		reg &= ~CON_DW8;
	sdhci_omap_writel(omap_host, SDHCI_OMAP_CON, reg);

	sdhci_set_bus_width(host, width);
}

static void sdhci_omap_init_74_clocks(struct sdhci_host *host, u8 power_mode)
{
	u32 reg;
	ktime_t timeout;
	struct sdhci_pltfm_host *pltfm_host = sdhci_priv(host);
	struct sdhci_omap_host *omap_host = sdhci_pltfm_priv(pltfm_host);

	if (omap_host->power_mode == power_mode)
		return;

	if (power_mode != MMC_POWER_ON)
		return;

	disable_irq(host->irq);

	reg = sdhci_omap_readl(omap_host, SDHCI_OMAP_CON);
	reg |= CON_INIT;
	sdhci_omap_writel(omap_host, SDHCI_OMAP_CON, reg);
	sdhci_omap_writel(omap_host, SDHCI_OMAP_CMD, 0x0);

	/* wait 1ms */
	timeout = ktime_add_ms(ktime_get(), SDHCI_OMAP_TIMEOUT);
	while (1) {
		bool timedout = ktime_after(ktime_get(), timeout);

		if (sdhci_omap_readl(omap_host, SDHCI_OMAP_STAT) & INT_CC_EN)
			break;
		if (WARN_ON(timedout))
			return;
		usleep_range(5, 10);
	}

	reg = sdhci_omap_readl(omap_host, SDHCI_OMAP_CON);
	reg &= ~CON_INIT;
	sdhci_omap_writel(omap_host, SDHCI_OMAP_CON, reg);
	sdhci_omap_writel(omap_host, SDHCI_OMAP_STAT, INT_CC_EN);

	enable_irq(host->irq);
}

static void sdhci_omap_set_uhs_signaling(struct sdhci_host *host,
					 unsigned int timing)
{
	u32 reg;
	struct sdhci_pltfm_host *pltfm_host = sdhci_priv(host);
	struct sdhci_omap_host *omap_host = sdhci_pltfm_priv(pltfm_host);

	sdhci_omap_stop_clock(omap_host);

	reg = sdhci_omap_readl(omap_host, SDHCI_OMAP_CON);
	if (timing == MMC_TIMING_UHS_DDR50 || timing == MMC_TIMING_MMC_DDR52)
		reg |= CON_DDR;
	else
		reg &= ~CON_DDR;
	sdhci_omap_writel(omap_host, SDHCI_OMAP_CON, reg);

	sdhci_set_uhs_signaling(host, timing);
	sdhci_omap_start_clock(omap_host);
}

static void sdhci_omap_reset(struct sdhci_host *host, u8 mask)
{
	struct sdhci_pltfm_host *pltfm_host = sdhci_priv(host);
	struct sdhci_omap_host *omap_host = sdhci_pltfm_priv(pltfm_host);

	/* Don't reset data lines during tuning operation */
	if (omap_host->is_tuning)
		mask &= ~SDHCI_RESET_DATA;

	sdhci_reset(host, mask);
}

#define CMD_ERR_MASK (SDHCI_INT_CRC | SDHCI_INT_END_BIT | SDHCI_INT_INDEX |\
		      SDHCI_INT_TIMEOUT)
#define CMD_MASK (CMD_ERR_MASK | SDHCI_INT_RESPONSE)

static u32 sdhci_omap_irq(struct sdhci_host *host, u32 intmask)
{
	struct sdhci_pltfm_host *pltfm_host = sdhci_priv(host);
	struct sdhci_omap_host *omap_host = sdhci_pltfm_priv(pltfm_host);

	if (omap_host->is_tuning && host->cmd && !host->data_early &&
	    (intmask & CMD_ERR_MASK)) {

		/*
		 * Since we are not resetting data lines during tuning
		 * operation, data error or data complete interrupts
		 * might still arrive. Mark this request as a failure
		 * but still wait for the data interrupt
		 */
		if (intmask & SDHCI_INT_TIMEOUT)
			host->cmd->error = -ETIMEDOUT;
		else
			host->cmd->error = -EILSEQ;

		host->cmd = NULL;

		/*
		 * Sometimes command error interrupts and command complete
		 * interrupt will arrive together. Clear all command related
		 * interrupts here.
		 */
		sdhci_writel(host, intmask & CMD_MASK, SDHCI_INT_STATUS);
		intmask &= ~CMD_MASK;
	}

	return intmask;
}

static struct sdhci_ops sdhci_omap_ops = {
	.set_clock = sdhci_omap_set_clock,
	.set_power = sdhci_omap_set_power,
	.enable_dma = sdhci_omap_enable_dma,
	.get_max_clock = sdhci_pltfm_clk_get_max_clock,
	.get_min_clock = sdhci_omap_get_min_clock,
	.set_bus_width = sdhci_omap_set_bus_width,
	.platform_send_init_74_clocks = sdhci_omap_init_74_clocks,
	.reset = sdhci_omap_reset,
	.set_uhs_signaling = sdhci_omap_set_uhs_signaling,
	.irq = sdhci_omap_irq,
};

static int sdhci_omap_set_capabilities(struct sdhci_omap_host *omap_host)
{
	u32 reg;
	int ret = 0;
	struct device *dev = omap_host->dev;
	struct regulator *vqmmc;

	vqmmc = regulator_get(dev, "vqmmc");
	if (IS_ERR(vqmmc)) {
		ret = PTR_ERR(vqmmc);
		goto reg_put;
	}

	/* voltage capabilities might be set by boot loader, clear it */
	reg = sdhci_omap_readl(omap_host, SDHCI_OMAP_CAPA);
	reg &= ~(CAPA_VS18 | CAPA_VS30 | CAPA_VS33);

	if (regulator_is_supported_voltage(vqmmc, IOV_3V3, IOV_3V3))
		reg |= CAPA_VS33;
	if (regulator_is_supported_voltage(vqmmc, IOV_1V8, IOV_1V8))
		reg |= CAPA_VS18;

	sdhci_omap_writel(omap_host, SDHCI_OMAP_CAPA, reg);

reg_put:
	regulator_put(vqmmc);

	return ret;
}

static const struct sdhci_pltfm_data sdhci_omap_pdata = {
	.quirks = SDHCI_QUIRK_BROKEN_CARD_DETECTION |
		  SDHCI_QUIRK_DATA_TIMEOUT_USES_SDCLK |
		  SDHCI_QUIRK_CAP_CLOCK_BASE_BROKEN |
		  SDHCI_QUIRK_NO_HISPD_BIT |
		  SDHCI_QUIRK_BROKEN_ADMA_ZEROLEN_DESC,
	.quirks2 = SDHCI_QUIRK2_ACMD23_BROKEN |
		   SDHCI_QUIRK2_PRESET_VALUE_BROKEN |
		   SDHCI_QUIRK2_RSP_136_HAS_CRC |
		   SDHCI_QUIRK2_DISABLE_HW_TIMEOUT,
	.ops = &sdhci_omap_ops,
};

static const struct sdhci_omap_data k2g_data = {
	.offset = 0x200,
};

static const struct sdhci_omap_data dra7_data = {
	.offset = 0x200,
	.flags	= SDHCI_OMAP_REQUIRE_IODELAY,
};

static const struct of_device_id omap_sdhci_match[] = {
	{ .compatible = "ti,dra7-sdhci", .data = &dra7_data },
	{ .compatible = "ti,k2g-sdhci", .data = &k2g_data },
	{},
};
MODULE_DEVICE_TABLE(of, omap_sdhci_match);

static struct pinctrl_state
*sdhci_omap_iodelay_pinctrl_state(struct sdhci_omap_host *omap_host, char *mode,
				  u32 *caps, u32 capmask)
{
	struct device *dev = omap_host->dev;
	char *version = omap_host->version;
	struct pinctrl_state *pinctrl_state = ERR_PTR(-ENODEV);
	char str[20];

	if (!(*caps & capmask))
		goto ret;

	if (version) {
		snprintf(str, 20, "%s-%s", mode, version);
		pinctrl_state = pinctrl_lookup_state(omap_host->pinctrl, str);
	}

	if (IS_ERR(pinctrl_state))
		pinctrl_state = pinctrl_lookup_state(omap_host->pinctrl, mode);

	if (IS_ERR(pinctrl_state)) {
		dev_err(dev, "no pinctrl state for %s mode", mode);
		*caps &= ~capmask;
	}

ret:
	return pinctrl_state;
}

static int sdhci_omap_config_iodelay_pinctrl_state(struct sdhci_omap_host
						   *omap_host)
{
	struct device *dev = omap_host->dev;
	struct sdhci_host *host = omap_host->host;
	struct mmc_host *mmc = host->mmc;
	u32 *caps = &mmc->caps;
	u32 *caps2 = &mmc->caps2;
	struct pinctrl_state *state;
	struct pinctrl_state **pinctrl_state;

	if (!(omap_host->flags & SDHCI_OMAP_REQUIRE_IODELAY))
		return 0;

	pinctrl_state = devm_kcalloc(dev,
				     MMC_TIMING_MMC_HS200 + 1,
				     sizeof(*pinctrl_state),
				     GFP_KERNEL);
	if (!pinctrl_state)
		return -ENOMEM;

	omap_host->pinctrl = devm_pinctrl_get(omap_host->dev);
	if (IS_ERR(omap_host->pinctrl)) {
		dev_err(dev, "Cannot get pinctrl\n");
		return PTR_ERR(omap_host->pinctrl);
	}

	state = pinctrl_lookup_state(omap_host->pinctrl, "default");
	if (IS_ERR(state)) {
		dev_err(dev, "no pinctrl state for default mode\n");
		return PTR_ERR(state);
	}
	pinctrl_state[MMC_TIMING_LEGACY] = state;

	state = sdhci_omap_iodelay_pinctrl_state(omap_host, "sdr104", caps,
						 MMC_CAP_UHS_SDR104);
	if (!IS_ERR(state))
		pinctrl_state[MMC_TIMING_UHS_SDR104] = state;

	state = sdhci_omap_iodelay_pinctrl_state(omap_host, "ddr50", caps,
						 MMC_CAP_UHS_DDR50);
	if (!IS_ERR(state))
		pinctrl_state[MMC_TIMING_UHS_DDR50] = state;

	state = sdhci_omap_iodelay_pinctrl_state(omap_host, "sdr50", caps,
						 MMC_CAP_UHS_SDR50);
	if (!IS_ERR(state))
		pinctrl_state[MMC_TIMING_UHS_SDR50] = state;

	state = sdhci_omap_iodelay_pinctrl_state(omap_host, "sdr25", caps,
						 MMC_CAP_UHS_SDR25);
	if (!IS_ERR(state))
		pinctrl_state[MMC_TIMING_UHS_SDR25] = state;

	state = sdhci_omap_iodelay_pinctrl_state(omap_host, "sdr12", caps,
						 MMC_CAP_UHS_SDR12);
	if (!IS_ERR(state))
		pinctrl_state[MMC_TIMING_UHS_SDR12] = state;

	state = sdhci_omap_iodelay_pinctrl_state(omap_host, "ddr_1_8v", caps,
						 MMC_CAP_1_8V_DDR);
	if (!IS_ERR(state)) {
		pinctrl_state[MMC_TIMING_MMC_DDR52] = state;
	} else {
		state = sdhci_omap_iodelay_pinctrl_state(omap_host, "ddr_3_3v",
							 caps,
							 MMC_CAP_3_3V_DDR);
		if (!IS_ERR(state))
			pinctrl_state[MMC_TIMING_MMC_DDR52] = state;
	}

	state = sdhci_omap_iodelay_pinctrl_state(omap_host, "hs", caps,
						 MMC_CAP_SD_HIGHSPEED);
	if (!IS_ERR(state))
		pinctrl_state[MMC_TIMING_SD_HS] = state;

	state = sdhci_omap_iodelay_pinctrl_state(omap_host, "hs", caps,
						 MMC_CAP_MMC_HIGHSPEED);
	if (!IS_ERR(state))
		pinctrl_state[MMC_TIMING_MMC_HS] = state;

	state = sdhci_omap_iodelay_pinctrl_state(omap_host, "hs200_1_8v", caps2,
						 MMC_CAP2_HS200_1_8V_SDR);
	if (!IS_ERR(state))
		pinctrl_state[MMC_TIMING_MMC_HS200] = state;

	omap_host->pinctrl_state = pinctrl_state;

	return 0;
}

static const struct soc_device_attribute sdhci_omap_soc_devices[] = {
	{
		.machine = "DRA7[45]*",
		.revision = "ES1.[01]",
	},
	{
		/* sentinel */
	}
};

static int sdhci_omap_probe(struct platform_device *pdev)
{
	int ret;
	u32 offset;
	struct device *dev = &pdev->dev;
	struct sdhci_host *host;
	struct sdhci_pltfm_host *pltfm_host;
	struct sdhci_omap_host *omap_host;
	struct mmc_host *mmc;
	const struct of_device_id *match;
	struct sdhci_omap_data *data;
	const struct soc_device_attribute *soc;

	match = of_match_device(omap_sdhci_match, dev);
	if (!match)
		return -EINVAL;

	data = (struct sdhci_omap_data *)match->data;
	if (!data) {
		dev_err(dev, "no sdhci omap data\n");
		return -EINVAL;
	}
	offset = data->offset;

	host = sdhci_pltfm_init(pdev, &sdhci_omap_pdata,
				sizeof(*omap_host));
	if (IS_ERR(host)) {
		dev_err(dev, "Failed sdhci_pltfm_init\n");
		return PTR_ERR(host);
	}

	pltfm_host = sdhci_priv(host);
	omap_host = sdhci_pltfm_priv(pltfm_host);
	omap_host->host = host;
	omap_host->base = host->ioaddr;
	omap_host->dev = dev;
	omap_host->power_mode = MMC_POWER_UNDEFINED;
	omap_host->timing = MMC_TIMING_LEGACY;
	omap_host->flags = data->flags;
	host->ioaddr += offset;

	mmc = host->mmc;
	sdhci_get_of_property(pdev);
	ret = mmc_of_parse(mmc);
	if (ret)
		goto err_pltfm_free;

	soc = soc_device_match(sdhci_omap_soc_devices);
	if (soc) {
		omap_host->version = "rev11";
		if (!strcmp(dev_name(dev), "4809c000.mmc"))
			mmc->f_max = 96000000;
		if (!strcmp(dev_name(dev), "480b4000.mmc"))
			mmc->f_max = 48000000;
		if (!strcmp(dev_name(dev), "480ad000.mmc"))
			mmc->f_max = 48000000;
	}

	if (!mmc_can_gpio_ro(mmc))
		mmc->caps2 |= MMC_CAP2_NO_WRITE_PROTECT;

	pltfm_host->clk = devm_clk_get(dev, "fck");
	if (IS_ERR(pltfm_host->clk)) {
		ret = PTR_ERR(pltfm_host->clk);
		goto err_pltfm_free;
	}

	ret = clk_set_rate(pltfm_host->clk, mmc->f_max);
	if (ret) {
		dev_err(dev, "failed to set clock to %d\n", mmc->f_max);
		goto err_pltfm_free;
	}

	omap_host->pbias = devm_regulator_get_optional(dev, "pbias");
	if (IS_ERR(omap_host->pbias)) {
		ret = PTR_ERR(omap_host->pbias);
		if (ret != -ENODEV)
			goto err_pltfm_free;
		dev_dbg(dev, "unable to get pbias regulator %d\n", ret);
	}
	omap_host->pbias_enabled = false;

	/*
	 * omap_device_pm_domain has callbacks to enable the main
	 * functional clock, interface clock and also configure the
	 * SYSCONFIG register of omap devices. The callback will be invoked
	 * as part of pm_runtime_get_sync.
	 */
	pm_runtime_enable(dev);
	ret = pm_runtime_get_sync(dev);
	if (ret < 0) {
		dev_err(dev, "pm_runtime_get_sync failed\n");
		pm_runtime_put_noidle(dev);
		goto err_rpm_disable;
	}

	ret = sdhci_omap_set_capabilities(omap_host);
	if (ret) {
		dev_err(dev, "failed to set system capabilities\n");
		goto err_put_sync;
	}

	host->mmc_host_ops.start_signal_voltage_switch =
					sdhci_omap_start_signal_voltage_switch;
	host->mmc_host_ops.set_ios = sdhci_omap_set_ios;
	host->mmc_host_ops.card_busy = sdhci_omap_card_busy;
	host->mmc_host_ops.execute_tuning = sdhci_omap_execute_tuning;
	host->mmc_host_ops.enable_sdio_irq = sdhci_omap_enable_sdio_irq;

	ret = sdhci_setup_host(host);
	if (ret)
		goto err_put_sync;

	ret = sdhci_omap_config_iodelay_pinctrl_state(omap_host);
	if (ret)
		goto err_cleanup_host;

	ret = __sdhci_add_host(host);
	if (ret)
		goto err_cleanup_host;

	return 0;

err_cleanup_host:
	sdhci_cleanup_host(host);

err_put_sync:
	pm_runtime_put_sync(dev);

err_rpm_disable:
	pm_runtime_disable(dev);

err_pltfm_free:
	sdhci_pltfm_free(pdev);
	return ret;
}

static int sdhci_omap_remove(struct platform_device *pdev)
{
	struct device *dev = &pdev->dev;
	struct sdhci_host *host = platform_get_drvdata(pdev);

	sdhci_remove_host(host, true);
	pm_runtime_put_sync(dev);
	pm_runtime_disable(dev);
	sdhci_pltfm_free(pdev);

	return 0;
}

static struct platform_driver sdhci_omap_driver = {
	.probe = sdhci_omap_probe,
	.remove = sdhci_omap_remove,
	.driver = {
		   .name = "sdhci-omap",
		   .of_match_table = omap_sdhci_match,
		  },
};

module_platform_driver(sdhci_omap_driver);

MODULE_DESCRIPTION("SDHCI driver for OMAP SoCs");
MODULE_AUTHOR("Texas Instruments Inc.");
MODULE_LICENSE("GPL v2");
MODULE_ALIAS("platform:sdhci_omap");<|MERGE_RESOLUTION|>--- conflicted
+++ resolved
@@ -284,10 +284,7 @@
 	struct device *dev = omap_host->dev;
 	struct mmc_ios *ios = &mmc->ios;
 	u32 start_window = 0, max_window = 0;
-<<<<<<< HEAD
-=======
 	bool single_point_failure = false;
->>>>>>> f7688b48
 	bool dcrc_was_enabled = false;
 	u8 cur_match, prev_match = 0;
 	u32 length = 0, max_len = 0;
@@ -329,11 +326,8 @@
 		host->ier &= ~SDHCI_INT_DATA_CRC;
 		dcrc_was_enabled = true;
 	}
-<<<<<<< HEAD
-=======
 
 	omap_host->is_tuning = true;
->>>>>>> f7688b48
 
 	/*
 	 * Stage 1: Search for a maximum pass window ignoring any
