// SPDX-License-Identifier: GPL-2.0
/*
 * Freescale eSDHC i.MX controller driver for the platform bus.
 *
 * derived from the OF-version.
 *
 * Copyright (c) 2010 Pengutronix e.K.
 *   Author: Wolfram Sang <kernel@pengutronix.de>
 */

#include <linux/bitfield.h>
#include <linux/io.h>
#include <linux/iopoll.h>
#include <linux/delay.h>
#include <linux/err.h>
#include <linux/clk.h>
#include <linux/module.h>
#include <linux/slab.h>
#include <linux/pm_qos.h>
#include <linux/mmc/host.h>
#include <linux/mmc/mmc.h>
#include <linux/mmc/sdio.h>
#include <linux/mmc/slot-gpio.h>
#include <linux/of.h>
#include <linux/of_device.h>
#include <linux/pinctrl/consumer.h>
#include <linux/platform_data/mmc-esdhc-imx.h>
#include <linux/pm_runtime.h>
#include "sdhci-pltfm.h"
#include "sdhci-esdhc.h"
#include "cqhci.h"

#define ESDHC_SYS_CTRL_DTOCV_MASK	0x0f
#define	ESDHC_CTRL_D3CD			0x08
#define ESDHC_BURST_LEN_EN_INCR		(1 << 27)
/* VENDOR SPEC register */
#define ESDHC_VENDOR_SPEC		0xc0
#define  ESDHC_VENDOR_SPEC_SDIO_QUIRK	(1 << 1)
#define  ESDHC_VENDOR_SPEC_VSELECT	(1 << 1)
#define  ESDHC_VENDOR_SPEC_FRC_SDCLK_ON	(1 << 8)
#define ESDHC_DEBUG_SEL_AND_STATUS_REG		0xc2
#define ESDHC_DEBUG_SEL_REG			0xc3
#define ESDHC_DEBUG_SEL_MASK			0xf
#define ESDHC_DEBUG_SEL_CMD_STATE		1
#define ESDHC_DEBUG_SEL_DATA_STATE		2
#define ESDHC_DEBUG_SEL_TRANS_STATE		3
#define ESDHC_DEBUG_SEL_DMA_STATE		4
#define ESDHC_DEBUG_SEL_ADMA_STATE		5
#define ESDHC_DEBUG_SEL_FIFO_STATE		6
#define ESDHC_DEBUG_SEL_ASYNC_FIFO_STATE	7
#define ESDHC_WTMK_LVL			0x44
#define  ESDHC_WTMK_DEFAULT_VAL		0x10401040
#define  ESDHC_WTMK_LVL_RD_WML_MASK	0x000000FF
#define  ESDHC_WTMK_LVL_RD_WML_SHIFT	0
#define  ESDHC_WTMK_LVL_WR_WML_MASK	0x00FF0000
#define  ESDHC_WTMK_LVL_WR_WML_SHIFT	16
#define  ESDHC_WTMK_LVL_WML_VAL_DEF	64
#define  ESDHC_WTMK_LVL_WML_VAL_MAX	128
#define ESDHC_MIX_CTRL			0x48
#define  ESDHC_MIX_CTRL_DDREN		(1 << 3)
#define  ESDHC_MIX_CTRL_AC23EN		(1 << 7)
#define  ESDHC_MIX_CTRL_EXE_TUNE	(1 << 22)
#define  ESDHC_MIX_CTRL_SMPCLK_SEL	(1 << 23)
#define  ESDHC_MIX_CTRL_AUTO_TUNE_EN	(1 << 24)
#define  ESDHC_MIX_CTRL_FBCLK_SEL	(1 << 25)
#define  ESDHC_MIX_CTRL_HS400_EN	(1 << 26)
#define  ESDHC_MIX_CTRL_HS400_ES_EN	(1 << 27)
/* Bits 3 and 6 are not SDHCI standard definitions */
#define  ESDHC_MIX_CTRL_SDHCI_MASK	0xb7
/* Tuning bits */
#define  ESDHC_MIX_CTRL_TUNING_MASK	0x03c00000

/* dll control register */
#define ESDHC_DLL_CTRL			0x60
#define ESDHC_DLL_OVERRIDE_VAL_SHIFT	9
#define ESDHC_DLL_OVERRIDE_EN_SHIFT	8

/* tune control register */
#define ESDHC_TUNE_CTRL_STATUS		0x68
#define  ESDHC_TUNE_CTRL_STEP		1
#define  ESDHC_TUNE_CTRL_MIN		0
#define  ESDHC_TUNE_CTRL_MAX		((1 << 7) - 1)

/* strobe dll register */
#define ESDHC_STROBE_DLL_CTRL		0x70
#define ESDHC_STROBE_DLL_CTRL_ENABLE	(1 << 0)
#define ESDHC_STROBE_DLL_CTRL_RESET	(1 << 1)
#define ESDHC_STROBE_DLL_CTRL_SLV_DLY_TARGET_DEFAULT	0x7
#define ESDHC_STROBE_DLL_CTRL_SLV_DLY_TARGET_SHIFT	3
#define ESDHC_STROBE_DLL_CTRL_SLV_UPDATE_INT_DEFAULT	(4 << 20)

#define ESDHC_STROBE_DLL_STATUS		0x74
#define ESDHC_STROBE_DLL_STS_REF_LOCK	(1 << 1)
#define ESDHC_STROBE_DLL_STS_SLV_LOCK	0x1

#define ESDHC_VEND_SPEC2		0xc8
#define ESDHC_VEND_SPEC2_EN_BUSY_IRQ	(1 << 8)

#define ESDHC_TUNING_CTRL		0xcc
#define ESDHC_STD_TUNING_EN		(1 << 24)
/* NOTE: the minimum valid tuning start tap for mx6sl is 1 */
#define ESDHC_TUNING_START_TAP_DEFAULT	0x1
#define ESDHC_TUNING_START_TAP_MASK	0x7f
<<<<<<< HEAD
=======
#define ESDHC_TUNING_CMD_CRC_CHECK_DISABLE	(1 << 7)
>>>>>>> d1988041
#define ESDHC_TUNING_STEP_MASK		0x00070000
#define ESDHC_TUNING_STEP_SHIFT		16

/* pinctrl state */
#define ESDHC_PINCTRL_STATE_100MHZ	"state_100mhz"
#define ESDHC_PINCTRL_STATE_200MHZ	"state_200mhz"

/*
 * Our interpretation of the SDHCI_HOST_CONTROL register
 */
#define ESDHC_CTRL_4BITBUS		(0x1 << 1)
#define ESDHC_CTRL_8BITBUS		(0x2 << 1)
#define ESDHC_CTRL_BUSWIDTH_MASK	(0x3 << 1)

/*
 * There is an INT DMA ERR mismatch between eSDHC and STD SDHC SPEC:
 * Bit25 is used in STD SPEC, and is reserved in fsl eSDHC design,
 * but bit28 is used as the INT DMA ERR in fsl eSDHC design.
 * Define this macro DMA error INT for fsl eSDHC
 */
#define ESDHC_INT_VENDOR_SPEC_DMA_ERR	(1 << 28)

/* the address offset of CQHCI */
#define ESDHC_CQHCI_ADDR_OFFSET		0x100

/*
 * The CMDTYPE of the CMD register (offset 0xE) should be set to
 * "11" when the STOP CMD12 is issued on imx53 to abort one
 * open ended multi-blk IO. Otherwise the TC INT wouldn't
 * be generated.
 * In exact block transfer, the controller doesn't complete the
 * operations automatically as required at the end of the
 * transfer and remains on hold if the abort command is not sent.
 * As a result, the TC flag is not asserted and SW received timeout
 * exception. Bit1 of Vendor Spec register is used to fix it.
 */
#define ESDHC_FLAG_MULTIBLK_NO_INT	BIT(1)
/*
 * The flag tells that the ESDHC controller is an USDHC block that is
 * integrated on the i.MX6 series.
 */
#define ESDHC_FLAG_USDHC		BIT(3)
/* The IP supports manual tuning process */
#define ESDHC_FLAG_MAN_TUNING		BIT(4)
/* The IP supports standard tuning process */
#define ESDHC_FLAG_STD_TUNING		BIT(5)
/* The IP has SDHCI_CAPABILITIES_1 register */
#define ESDHC_FLAG_HAVE_CAP1		BIT(6)
/*
 * The IP has erratum ERR004536
 * uSDHC: ADMA Length Mismatch Error occurs if the AHB read access is slow,
 * when reading data from the card
 * This flag is also set for i.MX25 and i.MX35 in order to get
 * SDHCI_QUIRK_BROKEN_ADMA, but for different reasons (ADMA capability bits).
 */
#define ESDHC_FLAG_ERR004536		BIT(7)
/* The IP supports HS200 mode */
#define ESDHC_FLAG_HS200		BIT(8)
/* The IP supports HS400 mode */
#define ESDHC_FLAG_HS400		BIT(9)
/*
 * The IP has errata ERR010450
 * uSDHC: Due to the I/O timing limit, for SDR mode, SD card clock can't
 * exceed 150MHz, for DDR mode, SD card clock can't exceed 45MHz.
 */
#define ESDHC_FLAG_ERR010450		BIT(10)
/* The IP supports HS400ES mode */
#define ESDHC_FLAG_HS400_ES		BIT(11)
/* The IP has Host Controller Interface for Command Queuing */
#define ESDHC_FLAG_CQHCI		BIT(12)
/* need request pmqos during low power */
#define ESDHC_FLAG_PMQOS		BIT(13)
/* The IP state got lost in low power mode */
#define ESDHC_FLAG_STATE_LOST_IN_LPMODE		BIT(14)
/* The IP lost clock rate in PM_RUNTIME */
#define ESDHC_FLAG_CLK_RATE_LOST_IN_PM_RUNTIME	BIT(15)
/*
 * The IP do not support the ACMD23 feature completely when use ADMA mode.
 * In ADMA mode, it only use the 16 bit block count of the register 0x4
 * (BLOCK_ATT) as the CMD23's argument for ACMD23 mode, which means it will
 * ignore the upper 16 bit of the CMD23's argument. This will block the reliable
 * write operation in RPMB, because RPMB reliable write need to set the bit31
 * of the CMD23's argument.
 * imx6qpdl/imx6sx/imx6sl/imx7d has this limitation only for ADMA mode, SDMA
 * do not has this limitation. so when these SoC use ADMA mode, it need to
 * disable the ACMD23 feature.
 */
#define ESDHC_FLAG_BROKEN_AUTO_CMD23	BIT(16)

struct esdhc_soc_data {
	u32 flags;
};

static const struct esdhc_soc_data esdhc_imx25_data = {
	.flags = ESDHC_FLAG_ERR004536,
};

static const struct esdhc_soc_data esdhc_imx35_data = {
	.flags = ESDHC_FLAG_ERR004536,
};

static const struct esdhc_soc_data esdhc_imx51_data = {
	.flags = 0,
};

static const struct esdhc_soc_data esdhc_imx53_data = {
	.flags = ESDHC_FLAG_MULTIBLK_NO_INT,
};

static const struct esdhc_soc_data usdhc_imx6q_data = {
	.flags = ESDHC_FLAG_USDHC | ESDHC_FLAG_MAN_TUNING
			| ESDHC_FLAG_BROKEN_AUTO_CMD23,
};

static const struct esdhc_soc_data usdhc_imx6sl_data = {
	.flags = ESDHC_FLAG_USDHC | ESDHC_FLAG_STD_TUNING
			| ESDHC_FLAG_HAVE_CAP1 | ESDHC_FLAG_ERR004536
			| ESDHC_FLAG_HS200
			| ESDHC_FLAG_BROKEN_AUTO_CMD23,
};

static const struct esdhc_soc_data usdhc_imx6sll_data = {
	.flags = ESDHC_FLAG_USDHC | ESDHC_FLAG_STD_TUNING
			| ESDHC_FLAG_HAVE_CAP1 | ESDHC_FLAG_HS200
			| ESDHC_FLAG_HS400
			| ESDHC_FLAG_STATE_LOST_IN_LPMODE,
};

static const struct esdhc_soc_data usdhc_imx6sx_data = {
	.flags = ESDHC_FLAG_USDHC | ESDHC_FLAG_STD_TUNING
			| ESDHC_FLAG_HAVE_CAP1 | ESDHC_FLAG_HS200
			| ESDHC_FLAG_STATE_LOST_IN_LPMODE
			| ESDHC_FLAG_BROKEN_AUTO_CMD23,
};

static const struct esdhc_soc_data usdhc_imx6ull_data = {
	.flags = ESDHC_FLAG_USDHC | ESDHC_FLAG_STD_TUNING
			| ESDHC_FLAG_HAVE_CAP1 | ESDHC_FLAG_HS200
			| ESDHC_FLAG_ERR010450
			| ESDHC_FLAG_STATE_LOST_IN_LPMODE,
};

static const struct esdhc_soc_data usdhc_imx7d_data = {
	.flags = ESDHC_FLAG_USDHC | ESDHC_FLAG_STD_TUNING
			| ESDHC_FLAG_HAVE_CAP1 | ESDHC_FLAG_HS200
			| ESDHC_FLAG_HS400
			| ESDHC_FLAG_STATE_LOST_IN_LPMODE
			| ESDHC_FLAG_BROKEN_AUTO_CMD23,
};

static struct esdhc_soc_data usdhc_imx7ulp_data = {
	.flags = ESDHC_FLAG_USDHC | ESDHC_FLAG_STD_TUNING
			| ESDHC_FLAG_HAVE_CAP1 | ESDHC_FLAG_HS200
			| ESDHC_FLAG_PMQOS | ESDHC_FLAG_HS400
			| ESDHC_FLAG_STATE_LOST_IN_LPMODE,
};

static struct esdhc_soc_data usdhc_imx8qxp_data = {
	.flags = ESDHC_FLAG_USDHC | ESDHC_FLAG_STD_TUNING
			| ESDHC_FLAG_HAVE_CAP1 | ESDHC_FLAG_HS200
			| ESDHC_FLAG_HS400 | ESDHC_FLAG_HS400_ES
			| ESDHC_FLAG_CQHCI
			| ESDHC_FLAG_STATE_LOST_IN_LPMODE
			| ESDHC_FLAG_CLK_RATE_LOST_IN_PM_RUNTIME,
};

static struct esdhc_soc_data usdhc_imx8mm_data = {
	.flags = ESDHC_FLAG_USDHC | ESDHC_FLAG_STD_TUNING
			| ESDHC_FLAG_HAVE_CAP1 | ESDHC_FLAG_HS200
			| ESDHC_FLAG_HS400 | ESDHC_FLAG_HS400_ES
			| ESDHC_FLAG_CQHCI
			| ESDHC_FLAG_STATE_LOST_IN_LPMODE,
};

struct pltfm_imx_data {
	u32 scratchpad;
	struct pinctrl *pinctrl;
	struct pinctrl_state *pins_100mhz;
	struct pinctrl_state *pins_200mhz;
	const struct esdhc_soc_data *socdata;
	struct esdhc_platform_data boarddata;
	struct clk *clk_ipg;
	struct clk *clk_ahb;
	struct clk *clk_per;
	unsigned int actual_clock;
	enum {
		NO_CMD_PENDING,      /* no multiblock command pending */
		MULTIBLK_IN_PROCESS, /* exact multiblock cmd in process */
		WAIT_FOR_INT,        /* sent CMD12, waiting for response INT */
	} multiblock_status;
	u32 is_ddr;
	struct pm_qos_request pm_qos_req;
};

static const struct platform_device_id imx_esdhc_devtype[] = {
	{
		.name = "sdhci-esdhc-imx25",
		.driver_data = (kernel_ulong_t) &esdhc_imx25_data,
	}, {
		.name = "sdhci-esdhc-imx35",
		.driver_data = (kernel_ulong_t) &esdhc_imx35_data,
	}, {
		.name = "sdhci-esdhc-imx51",
		.driver_data = (kernel_ulong_t) &esdhc_imx51_data,
	}, {
		/* sentinel */
	}
};
MODULE_DEVICE_TABLE(platform, imx_esdhc_devtype);

static const struct of_device_id imx_esdhc_dt_ids[] = {
	{ .compatible = "fsl,imx25-esdhc", .data = &esdhc_imx25_data, },
	{ .compatible = "fsl,imx35-esdhc", .data = &esdhc_imx35_data, },
	{ .compatible = "fsl,imx51-esdhc", .data = &esdhc_imx51_data, },
	{ .compatible = "fsl,imx53-esdhc", .data = &esdhc_imx53_data, },
	{ .compatible = "fsl,imx6sx-usdhc", .data = &usdhc_imx6sx_data, },
	{ .compatible = "fsl,imx6sl-usdhc", .data = &usdhc_imx6sl_data, },
	{ .compatible = "fsl,imx6sll-usdhc", .data = &usdhc_imx6sll_data, },
	{ .compatible = "fsl,imx6q-usdhc", .data = &usdhc_imx6q_data, },
	{ .compatible = "fsl,imx6ull-usdhc", .data = &usdhc_imx6ull_data, },
	{ .compatible = "fsl,imx7d-usdhc", .data = &usdhc_imx7d_data, },
	{ .compatible = "fsl,imx7ulp-usdhc", .data = &usdhc_imx7ulp_data, },
	{ .compatible = "fsl,imx8qxp-usdhc", .data = &usdhc_imx8qxp_data, },
	{ .compatible = "fsl,imx8mm-usdhc", .data = &usdhc_imx8mm_data, },
	{ /* sentinel */ }
};
MODULE_DEVICE_TABLE(of, imx_esdhc_dt_ids);

static inline int is_imx25_esdhc(struct pltfm_imx_data *data)
{
	return data->socdata == &esdhc_imx25_data;
}

static inline int is_imx53_esdhc(struct pltfm_imx_data *data)
{
	return data->socdata == &esdhc_imx53_data;
}

static inline int is_imx6q_usdhc(struct pltfm_imx_data *data)
{
	return data->socdata == &usdhc_imx6q_data;
}

static inline int esdhc_is_usdhc(struct pltfm_imx_data *data)
{
	return !!(data->socdata->flags & ESDHC_FLAG_USDHC);
}

static inline void esdhc_clrset_le(struct sdhci_host *host, u32 mask, u32 val, int reg)
{
	void __iomem *base = host->ioaddr + (reg & ~0x3);
	u32 shift = (reg & 0x3) * 8;

	writel(((readl(base) & ~(mask << shift)) | (val << shift)), base);
}

#define DRIVER_NAME "sdhci-esdhc-imx"
#define ESDHC_IMX_DUMP(f, x...) \
	pr_err("%s: " DRIVER_NAME ": " f, mmc_hostname(host->mmc), ## x)
static void esdhc_dump_debug_regs(struct sdhci_host *host)
{
	int i;
	char *debug_status[7] = {
				 "cmd debug status",
				 "data debug status",
				 "trans debug status",
				 "dma debug status",
				 "adma debug status",
				 "fifo debug status",
				 "async fifo debug status"
	};

	ESDHC_IMX_DUMP("========= ESDHC IMX DEBUG STATUS DUMP =========\n");
	for (i = 0; i < 7; i++) {
		esdhc_clrset_le(host, ESDHC_DEBUG_SEL_MASK,
			ESDHC_DEBUG_SEL_CMD_STATE + i, ESDHC_DEBUG_SEL_REG);
		ESDHC_IMX_DUMP("%s:  0x%04x\n", debug_status[i],
			readw(host->ioaddr + ESDHC_DEBUG_SEL_AND_STATUS_REG));
	}

	esdhc_clrset_le(host, ESDHC_DEBUG_SEL_MASK, 0, ESDHC_DEBUG_SEL_REG);

}

static inline void esdhc_wait_for_card_clock_gate_off(struct sdhci_host *host)
{
	u32 present_state;
	int ret;

	ret = readl_poll_timeout(host->ioaddr + ESDHC_PRSSTAT, present_state,
				(present_state & ESDHC_CLOCK_GATE_OFF), 2, 100);
	if (ret == -ETIMEDOUT)
		dev_warn(mmc_dev(host->mmc), "%s: card clock still not gate off in 100us!.\n", __func__);
}

static u32 esdhc_readl_le(struct sdhci_host *host, int reg)
{
	struct sdhci_pltfm_host *pltfm_host = sdhci_priv(host);
	struct pltfm_imx_data *imx_data = sdhci_pltfm_priv(pltfm_host);
	u32 val = readl(host->ioaddr + reg);

	if (unlikely(reg == SDHCI_PRESENT_STATE)) {
		u32 fsl_prss = val;
		/* save the least 20 bits */
		val = fsl_prss & 0x000FFFFF;
		/* move dat[0-3] bits */
		val |= (fsl_prss & 0x0F000000) >> 4;
		/* move cmd line bit */
		val |= (fsl_prss & 0x00800000) << 1;
	}

	if (unlikely(reg == SDHCI_CAPABILITIES)) {
		/* ignore bit[0-15] as it stores cap_1 register val for mx6sl */
		if (imx_data->socdata->flags & ESDHC_FLAG_HAVE_CAP1)
			val &= 0xffff0000;

		/* In FSL esdhc IC module, only bit20 is used to indicate the
		 * ADMA2 capability of esdhc, but this bit is messed up on
		 * some SOCs (e.g. on MX25, MX35 this bit is set, but they
		 * don't actually support ADMA2). So set the BROKEN_ADMA
		 * quirk on MX25/35 platforms.
		 */

		if (val & SDHCI_CAN_DO_ADMA1) {
			val &= ~SDHCI_CAN_DO_ADMA1;
			val |= SDHCI_CAN_DO_ADMA2;
		}
	}

	if (unlikely(reg == SDHCI_CAPABILITIES_1)) {
		if (esdhc_is_usdhc(imx_data)) {
			if (imx_data->socdata->flags & ESDHC_FLAG_HAVE_CAP1)
				val = readl(host->ioaddr + SDHCI_CAPABILITIES) & 0xFFFF;
			else
				/* imx6q/dl does not have cap_1 register, fake one */
				val = SDHCI_SUPPORT_DDR50 | SDHCI_SUPPORT_SDR104
					| SDHCI_SUPPORT_SDR50
					| SDHCI_USE_SDR50_TUNING
					| FIELD_PREP(SDHCI_RETUNING_MODE_MASK,
						     SDHCI_TUNING_MODE_3);

			if (imx_data->socdata->flags & ESDHC_FLAG_HS400)
				val |= SDHCI_SUPPORT_HS400;

			/*
			 * Do not advertise faster UHS modes if there are no
			 * pinctrl states for 100MHz/200MHz.
			 */
			if (IS_ERR_OR_NULL(imx_data->pins_100mhz) ||
			    IS_ERR_OR_NULL(imx_data->pins_200mhz))
				val &= ~(SDHCI_SUPPORT_SDR50 | SDHCI_SUPPORT_DDR50
					 | SDHCI_SUPPORT_SDR104 | SDHCI_SUPPORT_HS400);
		}
	}

	if (unlikely(reg == SDHCI_MAX_CURRENT) && esdhc_is_usdhc(imx_data)) {
		val = 0;
		val |= FIELD_PREP(SDHCI_MAX_CURRENT_330_MASK, 0xFF);
		val |= FIELD_PREP(SDHCI_MAX_CURRENT_300_MASK, 0xFF);
		val |= FIELD_PREP(SDHCI_MAX_CURRENT_180_MASK, 0xFF);
	}

	if (unlikely(reg == SDHCI_INT_STATUS)) {
		if (val & ESDHC_INT_VENDOR_SPEC_DMA_ERR) {
			val &= ~ESDHC_INT_VENDOR_SPEC_DMA_ERR;
			val |= SDHCI_INT_ADMA_ERROR;
		}

		/*
		 * mask off the interrupt we get in response to the manually
		 * sent CMD12
		 */
		if ((imx_data->multiblock_status == WAIT_FOR_INT) &&
		    ((val & SDHCI_INT_RESPONSE) == SDHCI_INT_RESPONSE)) {
			val &= ~SDHCI_INT_RESPONSE;
			writel(SDHCI_INT_RESPONSE, host->ioaddr +
						   SDHCI_INT_STATUS);
			imx_data->multiblock_status = NO_CMD_PENDING;
		}
	}

	return val;
}

static void esdhc_writel_le(struct sdhci_host *host, u32 val, int reg)
{
	struct sdhci_pltfm_host *pltfm_host = sdhci_priv(host);
	struct pltfm_imx_data *imx_data = sdhci_pltfm_priv(pltfm_host);
	u32 data;

	if (unlikely(reg == SDHCI_INT_ENABLE || reg == SDHCI_SIGNAL_ENABLE ||
			reg == SDHCI_INT_STATUS)) {
		if ((val & SDHCI_INT_CARD_INT) && !esdhc_is_usdhc(imx_data)) {
			/*
			 * Clear and then set D3CD bit to avoid missing the
			 * card interrupt. This is an eSDHC controller problem
			 * so we need to apply the following workaround: clear
			 * and set D3CD bit will make eSDHC re-sample the card
			 * interrupt. In case a card interrupt was lost,
			 * re-sample it by the following steps.
			 */
			data = readl(host->ioaddr + SDHCI_HOST_CONTROL);
			data &= ~ESDHC_CTRL_D3CD;
			writel(data, host->ioaddr + SDHCI_HOST_CONTROL);
			data |= ESDHC_CTRL_D3CD;
			writel(data, host->ioaddr + SDHCI_HOST_CONTROL);
		}

		if (val & SDHCI_INT_ADMA_ERROR) {
			val &= ~SDHCI_INT_ADMA_ERROR;
			val |= ESDHC_INT_VENDOR_SPEC_DMA_ERR;
		}
	}

	if (unlikely((imx_data->socdata->flags & ESDHC_FLAG_MULTIBLK_NO_INT)
				&& (reg == SDHCI_INT_STATUS)
				&& (val & SDHCI_INT_DATA_END))) {
			u32 v;
			v = readl(host->ioaddr + ESDHC_VENDOR_SPEC);
			v &= ~ESDHC_VENDOR_SPEC_SDIO_QUIRK;
			writel(v, host->ioaddr + ESDHC_VENDOR_SPEC);

			if (imx_data->multiblock_status == MULTIBLK_IN_PROCESS)
			{
				/* send a manual CMD12 with RESPTYP=none */
				data = MMC_STOP_TRANSMISSION << 24 |
				       SDHCI_CMD_ABORTCMD << 16;
				writel(data, host->ioaddr + SDHCI_TRANSFER_MODE);
				imx_data->multiblock_status = WAIT_FOR_INT;
			}
	}

	writel(val, host->ioaddr + reg);
}

static u16 esdhc_readw_le(struct sdhci_host *host, int reg)
{
	struct sdhci_pltfm_host *pltfm_host = sdhci_priv(host);
	struct pltfm_imx_data *imx_data = sdhci_pltfm_priv(pltfm_host);
	u16 ret = 0;
	u32 val;

	if (unlikely(reg == SDHCI_HOST_VERSION)) {
		reg ^= 2;
		if (esdhc_is_usdhc(imx_data)) {
			/*
			 * The usdhc register returns a wrong host version.
			 * Correct it here.
			 */
			return SDHCI_SPEC_300;
		}
	}

	if (unlikely(reg == SDHCI_HOST_CONTROL2)) {
		val = readl(host->ioaddr + ESDHC_VENDOR_SPEC);
		if (val & ESDHC_VENDOR_SPEC_VSELECT)
			ret |= SDHCI_CTRL_VDD_180;

		if (esdhc_is_usdhc(imx_data)) {
			if (imx_data->socdata->flags & ESDHC_FLAG_MAN_TUNING)
				val = readl(host->ioaddr + ESDHC_MIX_CTRL);
			else if (imx_data->socdata->flags & ESDHC_FLAG_STD_TUNING)
				/* the std tuning bits is in ACMD12_ERR for imx6sl */
				val = readl(host->ioaddr + SDHCI_AUTO_CMD_STATUS);
		}

		if (val & ESDHC_MIX_CTRL_EXE_TUNE)
			ret |= SDHCI_CTRL_EXEC_TUNING;
		if (val & ESDHC_MIX_CTRL_SMPCLK_SEL)
			ret |= SDHCI_CTRL_TUNED_CLK;

		ret &= ~SDHCI_CTRL_PRESET_VAL_ENABLE;

		return ret;
	}

	if (unlikely(reg == SDHCI_TRANSFER_MODE)) {
		if (esdhc_is_usdhc(imx_data)) {
			u32 m = readl(host->ioaddr + ESDHC_MIX_CTRL);
			ret = m & ESDHC_MIX_CTRL_SDHCI_MASK;
			/* Swap AC23 bit */
			if (m & ESDHC_MIX_CTRL_AC23EN) {
				ret &= ~ESDHC_MIX_CTRL_AC23EN;
				ret |= SDHCI_TRNS_AUTO_CMD23;
			}
		} else {
			ret = readw(host->ioaddr + SDHCI_TRANSFER_MODE);
		}

		return ret;
	}

	return readw(host->ioaddr + reg);
}

static void esdhc_writew_le(struct sdhci_host *host, u16 val, int reg)
{
	struct sdhci_pltfm_host *pltfm_host = sdhci_priv(host);
	struct pltfm_imx_data *imx_data = sdhci_pltfm_priv(pltfm_host);
	u32 new_val = 0;

	switch (reg) {
	case SDHCI_CLOCK_CONTROL:
		new_val = readl(host->ioaddr + ESDHC_VENDOR_SPEC);
		if (val & SDHCI_CLOCK_CARD_EN)
			new_val |= ESDHC_VENDOR_SPEC_FRC_SDCLK_ON;
		else
			new_val &= ~ESDHC_VENDOR_SPEC_FRC_SDCLK_ON;
		writel(new_val, host->ioaddr + ESDHC_VENDOR_SPEC);
		if (!(new_val & ESDHC_VENDOR_SPEC_FRC_SDCLK_ON))
			esdhc_wait_for_card_clock_gate_off(host);
		return;
	case SDHCI_HOST_CONTROL2:
		new_val = readl(host->ioaddr + ESDHC_VENDOR_SPEC);
		if (val & SDHCI_CTRL_VDD_180)
			new_val |= ESDHC_VENDOR_SPEC_VSELECT;
		else
			new_val &= ~ESDHC_VENDOR_SPEC_VSELECT;
		writel(new_val, host->ioaddr + ESDHC_VENDOR_SPEC);
		if (imx_data->socdata->flags & ESDHC_FLAG_MAN_TUNING) {
			new_val = readl(host->ioaddr + ESDHC_MIX_CTRL);
			if (val & SDHCI_CTRL_TUNED_CLK) {
				new_val |= ESDHC_MIX_CTRL_SMPCLK_SEL;
				new_val |= ESDHC_MIX_CTRL_AUTO_TUNE_EN;
			} else {
				new_val &= ~ESDHC_MIX_CTRL_SMPCLK_SEL;
				new_val &= ~ESDHC_MIX_CTRL_AUTO_TUNE_EN;
			}
			writel(new_val , host->ioaddr + ESDHC_MIX_CTRL);
		} else if (imx_data->socdata->flags & ESDHC_FLAG_STD_TUNING) {
			u32 v = readl(host->ioaddr + SDHCI_AUTO_CMD_STATUS);
			u32 m = readl(host->ioaddr + ESDHC_MIX_CTRL);
			if (val & SDHCI_CTRL_TUNED_CLK) {
				v |= ESDHC_MIX_CTRL_SMPCLK_SEL;
			} else {
				v &= ~ESDHC_MIX_CTRL_SMPCLK_SEL;
				m &= ~ESDHC_MIX_CTRL_FBCLK_SEL;
				m &= ~ESDHC_MIX_CTRL_AUTO_TUNE_EN;
			}

			if (val & SDHCI_CTRL_EXEC_TUNING) {
				v |= ESDHC_MIX_CTRL_EXE_TUNE;
				m |= ESDHC_MIX_CTRL_FBCLK_SEL;
				m |= ESDHC_MIX_CTRL_AUTO_TUNE_EN;
			} else {
				v &= ~ESDHC_MIX_CTRL_EXE_TUNE;
			}

			writel(v, host->ioaddr + SDHCI_AUTO_CMD_STATUS);
			writel(m, host->ioaddr + ESDHC_MIX_CTRL);
		}
		return;
	case SDHCI_TRANSFER_MODE:
		if ((imx_data->socdata->flags & ESDHC_FLAG_MULTIBLK_NO_INT)
				&& (host->cmd->opcode == SD_IO_RW_EXTENDED)
				&& (host->cmd->data->blocks > 1)
				&& (host->cmd->data->flags & MMC_DATA_READ)) {
			u32 v;
			v = readl(host->ioaddr + ESDHC_VENDOR_SPEC);
			v |= ESDHC_VENDOR_SPEC_SDIO_QUIRK;
			writel(v, host->ioaddr + ESDHC_VENDOR_SPEC);
		}

		if (esdhc_is_usdhc(imx_data)) {
			u32 wml;
			u32 m = readl(host->ioaddr + ESDHC_MIX_CTRL);
			/* Swap AC23 bit */
			if (val & SDHCI_TRNS_AUTO_CMD23) {
				val &= ~SDHCI_TRNS_AUTO_CMD23;
				val |= ESDHC_MIX_CTRL_AC23EN;
			}
			m = val | (m & ~ESDHC_MIX_CTRL_SDHCI_MASK);
			writel(m, host->ioaddr + ESDHC_MIX_CTRL);

			/* Set watermark levels for PIO access to maximum value
			 * (128 words) to accommodate full 512 bytes buffer.
			 * For DMA access restore the levels to default value.
			 */
			m = readl(host->ioaddr + ESDHC_WTMK_LVL);
			if (val & SDHCI_TRNS_DMA) {
				wml = ESDHC_WTMK_LVL_WML_VAL_DEF;
			} else {
				u8 ctrl;
				wml = ESDHC_WTMK_LVL_WML_VAL_MAX;

				/*
				 * Since already disable DMA mode, so also need
				 * to clear the DMASEL. Otherwise, for standard
				 * tuning, when send tuning command, usdhc will
				 * still prefetch the ADMA script from wrong
				 * DMA address, then we will see IOMMU report
				 * some error which show lack of TLB mapping.
				 */
				ctrl = sdhci_readb(host, SDHCI_HOST_CONTROL);
				ctrl &= ~SDHCI_CTRL_DMA_MASK;
				sdhci_writeb(host, ctrl, SDHCI_HOST_CONTROL);
			}
			m &= ~(ESDHC_WTMK_LVL_RD_WML_MASK |
			       ESDHC_WTMK_LVL_WR_WML_MASK);
			m |= (wml << ESDHC_WTMK_LVL_RD_WML_SHIFT) |
			     (wml << ESDHC_WTMK_LVL_WR_WML_SHIFT);
			writel(m, host->ioaddr + ESDHC_WTMK_LVL);
		} else {
			/*
			 * Postpone this write, we must do it together with a
			 * command write that is down below.
			 */
			imx_data->scratchpad = val;
		}
		return;
	case SDHCI_COMMAND:
		if (host->cmd->opcode == MMC_STOP_TRANSMISSION)
			val |= SDHCI_CMD_ABORTCMD;

		if ((host->cmd->opcode == MMC_SET_BLOCK_COUNT) &&
		    (imx_data->socdata->flags & ESDHC_FLAG_MULTIBLK_NO_INT))
			imx_data->multiblock_status = MULTIBLK_IN_PROCESS;

		if (esdhc_is_usdhc(imx_data))
			writel(val << 16,
			       host->ioaddr + SDHCI_TRANSFER_MODE);
		else
			writel(val << 16 | imx_data->scratchpad,
			       host->ioaddr + SDHCI_TRANSFER_MODE);
		return;
	case SDHCI_BLOCK_SIZE:
		val &= ~SDHCI_MAKE_BLKSZ(0x7, 0);
		break;
	}
	esdhc_clrset_le(host, 0xffff, val, reg);
}

static u8 esdhc_readb_le(struct sdhci_host *host, int reg)
{
	u8 ret;
	u32 val;

	switch (reg) {
	case SDHCI_HOST_CONTROL:
		val = readl(host->ioaddr + reg);

		ret = val & SDHCI_CTRL_LED;
		ret |= (val >> 5) & SDHCI_CTRL_DMA_MASK;
		ret |= (val & ESDHC_CTRL_4BITBUS);
		ret |= (val & ESDHC_CTRL_8BITBUS) << 3;
		return ret;
	}

	return readb(host->ioaddr + reg);
}

static void esdhc_writeb_le(struct sdhci_host *host, u8 val, int reg)
{
	struct sdhci_pltfm_host *pltfm_host = sdhci_priv(host);
	struct pltfm_imx_data *imx_data = sdhci_pltfm_priv(pltfm_host);
	u32 new_val = 0;
	u32 mask;

	switch (reg) {
	case SDHCI_POWER_CONTROL:
		/*
		 * FSL put some DMA bits here
		 * If your board has a regulator, code should be here
		 */
		return;
	case SDHCI_HOST_CONTROL:
		/* FSL messed up here, so we need to manually compose it. */
		new_val = val & SDHCI_CTRL_LED;
		/* ensure the endianness */
		new_val |= ESDHC_HOST_CONTROL_LE;
		/* bits 8&9 are reserved on mx25 */
		if (!is_imx25_esdhc(imx_data)) {
			/* DMA mode bits are shifted */
			new_val |= (val & SDHCI_CTRL_DMA_MASK) << 5;
		}

		/*
		 * Do not touch buswidth bits here. This is done in
		 * esdhc_pltfm_bus_width.
		 * Do not touch the D3CD bit either which is used for the
		 * SDIO interrupt erratum workaround.
		 */
		mask = 0xffff & ~(ESDHC_CTRL_BUSWIDTH_MASK | ESDHC_CTRL_D3CD);

		esdhc_clrset_le(host, mask, new_val, reg);
		return;
	case SDHCI_SOFTWARE_RESET:
		if (val & SDHCI_RESET_DATA)
			new_val = readl(host->ioaddr + SDHCI_HOST_CONTROL);
		break;
	}
	esdhc_clrset_le(host, 0xff, val, reg);

	if (reg == SDHCI_SOFTWARE_RESET) {
		if (val & SDHCI_RESET_ALL) {
			/*
			 * The esdhc has a design violation to SDHC spec which
			 * tells that software reset should not affect card
			 * detection circuit. But esdhc clears its SYSCTL
			 * register bits [0..2] during the software reset. This
			 * will stop those clocks that card detection circuit
			 * relies on. To work around it, we turn the clocks on
			 * back to keep card detection circuit functional.
			 */
			esdhc_clrset_le(host, 0x7, 0x7, ESDHC_SYSTEM_CONTROL);
			/*
			 * The reset on usdhc fails to clear MIX_CTRL register.
			 * Do it manually here.
			 */
			if (esdhc_is_usdhc(imx_data)) {
				/*
				 * the tuning bits should be kept during reset
				 */
				new_val = readl(host->ioaddr + ESDHC_MIX_CTRL);
				writel(new_val & ESDHC_MIX_CTRL_TUNING_MASK,
						host->ioaddr + ESDHC_MIX_CTRL);
				imx_data->is_ddr = 0;
			}
		} else if (val & SDHCI_RESET_DATA) {
			/*
			 * The eSDHC DAT line software reset clears at least the
			 * data transfer width on i.MX25, so make sure that the
			 * Host Control register is unaffected.
			 */
			esdhc_clrset_le(host, 0xff, new_val,
					SDHCI_HOST_CONTROL);
		}
	}
}

static unsigned int esdhc_pltfm_get_max_clock(struct sdhci_host *host)
{
	struct sdhci_pltfm_host *pltfm_host = sdhci_priv(host);

	return pltfm_host->clock;
}

static unsigned int esdhc_pltfm_get_min_clock(struct sdhci_host *host)
{
	struct sdhci_pltfm_host *pltfm_host = sdhci_priv(host);

	return pltfm_host->clock / 256 / 16;
}

static inline void esdhc_pltfm_set_clock(struct sdhci_host *host,
					 unsigned int clock)
{
	struct sdhci_pltfm_host *pltfm_host = sdhci_priv(host);
	struct pltfm_imx_data *imx_data = sdhci_pltfm_priv(pltfm_host);
	unsigned int host_clock = pltfm_host->clock;
	int ddr_pre_div = imx_data->is_ddr ? 2 : 1;
	int pre_div = 1;
	int div = 1;
	int ret;
	u32 temp, val;

	if (esdhc_is_usdhc(imx_data)) {
		val = readl(host->ioaddr + ESDHC_VENDOR_SPEC);
		writel(val & ~ESDHC_VENDOR_SPEC_FRC_SDCLK_ON,
			host->ioaddr + ESDHC_VENDOR_SPEC);
		esdhc_wait_for_card_clock_gate_off(host);
	}

	if (clock == 0) {
		host->mmc->actual_clock = 0;
		return;
	}

	/* For i.MX53 eSDHCv3, SYSCTL.SDCLKFS may not be set to 0. */
	if (is_imx53_esdhc(imx_data)) {
		/*
		 * According to the i.MX53 reference manual, if DLLCTRL[10] can
		 * be set, then the controller is eSDHCv3, else it is eSDHCv2.
		 */
		val = readl(host->ioaddr + ESDHC_DLL_CTRL);
		writel(val | BIT(10), host->ioaddr + ESDHC_DLL_CTRL);
		temp = readl(host->ioaddr + ESDHC_DLL_CTRL);
		writel(val, host->ioaddr + ESDHC_DLL_CTRL);
		if (temp & BIT(10))
			pre_div = 2;
	}

	temp = sdhci_readl(host, ESDHC_SYSTEM_CONTROL);
	temp &= ~(ESDHC_CLOCK_IPGEN | ESDHC_CLOCK_HCKEN | ESDHC_CLOCK_PEREN
		| ESDHC_CLOCK_MASK);
	sdhci_writel(host, temp, ESDHC_SYSTEM_CONTROL);

	if (imx_data->socdata->flags & ESDHC_FLAG_ERR010450) {
		unsigned int max_clock;

		max_clock = imx_data->is_ddr ? 45000000 : 150000000;

		clock = min(clock, max_clock);
	}

	while (host_clock / (16 * pre_div * ddr_pre_div) > clock &&
			pre_div < 256)
		pre_div *= 2;

	while (host_clock / (div * pre_div * ddr_pre_div) > clock && div < 16)
		div++;

	host->mmc->actual_clock = host_clock / (div * pre_div * ddr_pre_div);
	dev_dbg(mmc_dev(host->mmc), "desired SD clock: %d, actual: %d\n",
		clock, host->mmc->actual_clock);

	pre_div >>= 1;
	div--;

	temp = sdhci_readl(host, ESDHC_SYSTEM_CONTROL);
	temp |= (ESDHC_CLOCK_IPGEN | ESDHC_CLOCK_HCKEN | ESDHC_CLOCK_PEREN
		| (div << ESDHC_DIVIDER_SHIFT)
		| (pre_div << ESDHC_PREDIV_SHIFT));
	sdhci_writel(host, temp, ESDHC_SYSTEM_CONTROL);

	/* need to wait the bit 3 of the PRSSTAT to be set, make sure card clock is stable */
	ret = readl_poll_timeout(host->ioaddr + ESDHC_PRSSTAT, temp,
				(temp & ESDHC_CLOCK_STABLE), 2, 100);
	if (ret == -ETIMEDOUT)
		dev_warn(mmc_dev(host->mmc), "card clock still not stable in 100us!.\n");

	if (esdhc_is_usdhc(imx_data)) {
		val = readl(host->ioaddr + ESDHC_VENDOR_SPEC);
		writel(val | ESDHC_VENDOR_SPEC_FRC_SDCLK_ON,
			host->ioaddr + ESDHC_VENDOR_SPEC);
	}

}

static unsigned int esdhc_pltfm_get_ro(struct sdhci_host *host)
{
	struct sdhci_pltfm_host *pltfm_host = sdhci_priv(host);
	struct pltfm_imx_data *imx_data = sdhci_pltfm_priv(pltfm_host);
	struct esdhc_platform_data *boarddata = &imx_data->boarddata;

	switch (boarddata->wp_type) {
	case ESDHC_WP_GPIO:
		return mmc_gpio_get_ro(host->mmc);
	case ESDHC_WP_CONTROLLER:
		return !(readl(host->ioaddr + SDHCI_PRESENT_STATE) &
			       SDHCI_WRITE_PROTECT);
	case ESDHC_WP_NONE:
		break;
	}

	return -ENOSYS;
}

static void esdhc_pltfm_set_bus_width(struct sdhci_host *host, int width)
{
	u32 ctrl;

	switch (width) {
	case MMC_BUS_WIDTH_8:
		ctrl = ESDHC_CTRL_8BITBUS;
		break;
	case MMC_BUS_WIDTH_4:
		ctrl = ESDHC_CTRL_4BITBUS;
		break;
	default:
		ctrl = 0;
		break;
	}

	esdhc_clrset_le(host, ESDHC_CTRL_BUSWIDTH_MASK, ctrl,
			SDHCI_HOST_CONTROL);
}

static int usdhc_execute_tuning(struct mmc_host *mmc, u32 opcode)
{
	struct sdhci_host *host = mmc_priv(mmc);

	/*
	 * i.MX uSDHC internally already uses a fixed optimized timing for
	 * DDR50, normally does not require tuning for DDR50 mode.
	 */
	if (host->timing == MMC_TIMING_UHS_DDR50)
		return 0;

	return sdhci_execute_tuning(mmc, opcode);
}

static void esdhc_prepare_tuning(struct sdhci_host *host, u32 val)
{
	u32 reg;
	u8 sw_rst;
	int ret;

	/* FIXME: delay a bit for card to be ready for next tuning due to errors */
	mdelay(1);

	/* IC suggest to reset USDHC before every tuning command */
	esdhc_clrset_le(host, 0xff, SDHCI_RESET_ALL, SDHCI_SOFTWARE_RESET);
	ret = readb_poll_timeout(host->ioaddr + SDHCI_SOFTWARE_RESET, sw_rst,
				!(sw_rst & SDHCI_RESET_ALL), 10, 100);
	if (ret == -ETIMEDOUT)
		dev_warn(mmc_dev(host->mmc),
		"warning! RESET_ALL never complete before sending tuning command\n");

	reg = readl(host->ioaddr + ESDHC_MIX_CTRL);
	reg |= ESDHC_MIX_CTRL_EXE_TUNE | ESDHC_MIX_CTRL_SMPCLK_SEL |
			ESDHC_MIX_CTRL_FBCLK_SEL;
	writel(reg, host->ioaddr + ESDHC_MIX_CTRL);
	writel(val << 8, host->ioaddr + ESDHC_TUNE_CTRL_STATUS);
	dev_dbg(mmc_dev(host->mmc),
		"tuning with delay 0x%x ESDHC_TUNE_CTRL_STATUS 0x%x\n",
			val, readl(host->ioaddr + ESDHC_TUNE_CTRL_STATUS));
}

static void esdhc_post_tuning(struct sdhci_host *host)
{
	u32 reg;

	reg = readl(host->ioaddr + ESDHC_MIX_CTRL);
	reg &= ~ESDHC_MIX_CTRL_EXE_TUNE;
	reg |= ESDHC_MIX_CTRL_AUTO_TUNE_EN;
	writel(reg, host->ioaddr + ESDHC_MIX_CTRL);
}

static int esdhc_executing_tuning(struct sdhci_host *host, u32 opcode)
{
	int min, max, avg, ret;

	/* find the mininum delay first which can pass tuning */
	min = ESDHC_TUNE_CTRL_MIN;
	while (min < ESDHC_TUNE_CTRL_MAX) {
		esdhc_prepare_tuning(host, min);
		if (!mmc_send_tuning(host->mmc, opcode, NULL))
			break;
		min += ESDHC_TUNE_CTRL_STEP;
	}

	/* find the maxinum delay which can not pass tuning */
	max = min + ESDHC_TUNE_CTRL_STEP;
	while (max < ESDHC_TUNE_CTRL_MAX) {
		esdhc_prepare_tuning(host, max);
		if (mmc_send_tuning(host->mmc, opcode, NULL)) {
			max -= ESDHC_TUNE_CTRL_STEP;
			break;
		}
		max += ESDHC_TUNE_CTRL_STEP;
	}

	/* use average delay to get the best timing */
	avg = (min + max) / 2;
	esdhc_prepare_tuning(host, avg);
	ret = mmc_send_tuning(host->mmc, opcode, NULL);
	esdhc_post_tuning(host);

	dev_dbg(mmc_dev(host->mmc), "tuning %s at 0x%x ret %d\n",
		ret ? "failed" : "passed", avg, ret);

	return ret;
}

static void esdhc_hs400_enhanced_strobe(struct mmc_host *mmc, struct mmc_ios *ios)
{
	struct sdhci_host *host = mmc_priv(mmc);
	u32 m;

	m = readl(host->ioaddr + ESDHC_MIX_CTRL);
	if (ios->enhanced_strobe)
		m |= ESDHC_MIX_CTRL_HS400_ES_EN;
	else
		m &= ~ESDHC_MIX_CTRL_HS400_ES_EN;
	writel(m, host->ioaddr + ESDHC_MIX_CTRL);
}

static int esdhc_change_pinstate(struct sdhci_host *host,
						unsigned int uhs)
{
	struct sdhci_pltfm_host *pltfm_host = sdhci_priv(host);
	struct pltfm_imx_data *imx_data = sdhci_pltfm_priv(pltfm_host);
	struct pinctrl_state *pinctrl;

	dev_dbg(mmc_dev(host->mmc), "change pinctrl state for uhs %d\n", uhs);

	if (IS_ERR(imx_data->pinctrl) ||
		IS_ERR(imx_data->pins_100mhz) ||
		IS_ERR(imx_data->pins_200mhz))
		return -EINVAL;

	switch (uhs) {
	case MMC_TIMING_UHS_SDR50:
	case MMC_TIMING_UHS_DDR50:
		pinctrl = imx_data->pins_100mhz;
		break;
	case MMC_TIMING_UHS_SDR104:
	case MMC_TIMING_MMC_HS200:
	case MMC_TIMING_MMC_HS400:
		pinctrl = imx_data->pins_200mhz;
		break;
	default:
		/* back to default state for other legacy timing */
		return pinctrl_select_default_state(mmc_dev(host->mmc));
	}

	return pinctrl_select_state(imx_data->pinctrl, pinctrl);
}

/*
 * For HS400 eMMC, there is a data_strobe line. This signal is generated
 * by the device and used for data output and CRC status response output
 * in HS400 mode. The frequency of this signal follows the frequency of
 * CLK generated by host. The host receives the data which is aligned to the
 * edge of data_strobe line. Due to the time delay between CLK line and
 * data_strobe line, if the delay time is larger than one clock cycle,
 * then CLK and data_strobe line will be misaligned, read error shows up.
 */
static void esdhc_set_strobe_dll(struct sdhci_host *host)
{
	struct sdhci_pltfm_host *pltfm_host = sdhci_priv(host);
	struct pltfm_imx_data *imx_data = sdhci_pltfm_priv(pltfm_host);
	u32 strobe_delay;
	u32 v;
	int ret;

	/* disable clock before enabling strobe dll */
	writel(readl(host->ioaddr + ESDHC_VENDOR_SPEC) &
		~ESDHC_VENDOR_SPEC_FRC_SDCLK_ON,
		host->ioaddr + ESDHC_VENDOR_SPEC);
	esdhc_wait_for_card_clock_gate_off(host);

	/* force a reset on strobe dll */
	writel(ESDHC_STROBE_DLL_CTRL_RESET,
		host->ioaddr + ESDHC_STROBE_DLL_CTRL);
	/* clear the reset bit on strobe dll before any setting */
	writel(0, host->ioaddr + ESDHC_STROBE_DLL_CTRL);

	/*
	 * enable strobe dll ctrl and adjust the delay target
	 * for the uSDHC loopback read clock
	 */
	if (imx_data->boarddata.strobe_dll_delay_target)
		strobe_delay = imx_data->boarddata.strobe_dll_delay_target;
	else
		strobe_delay = ESDHC_STROBE_DLL_CTRL_SLV_DLY_TARGET_DEFAULT;
	v = ESDHC_STROBE_DLL_CTRL_ENABLE |
		ESDHC_STROBE_DLL_CTRL_SLV_UPDATE_INT_DEFAULT |
		(strobe_delay << ESDHC_STROBE_DLL_CTRL_SLV_DLY_TARGET_SHIFT);
	writel(v, host->ioaddr + ESDHC_STROBE_DLL_CTRL);

	/* wait max 50us to get the REF/SLV lock */
	ret = readl_poll_timeout(host->ioaddr + ESDHC_STROBE_DLL_STATUS, v,
		((v & ESDHC_STROBE_DLL_STS_REF_LOCK) && (v & ESDHC_STROBE_DLL_STS_SLV_LOCK)), 1, 50);
	if (ret == -ETIMEDOUT)
		dev_warn(mmc_dev(host->mmc),
		"warning! HS400 strobe DLL status REF/SLV not lock in 50us, STROBE DLL status is %x!\n", v);
}

static void esdhc_reset_tuning(struct sdhci_host *host)
{
	struct sdhci_pltfm_host *pltfm_host = sdhci_priv(host);
	struct pltfm_imx_data *imx_data = sdhci_pltfm_priv(pltfm_host);
	u32 ctrl;

	/* Reset the tuning circuit */
	if (esdhc_is_usdhc(imx_data)) {
		if (imx_data->socdata->flags & ESDHC_FLAG_MAN_TUNING) {
			ctrl = readl(host->ioaddr + ESDHC_MIX_CTRL);
			ctrl &= ~ESDHC_MIX_CTRL_SMPCLK_SEL;
			ctrl &= ~ESDHC_MIX_CTRL_FBCLK_SEL;
			writel(ctrl, host->ioaddr + ESDHC_MIX_CTRL);
			writel(0, host->ioaddr + ESDHC_TUNE_CTRL_STATUS);
		} else if (imx_data->socdata->flags & ESDHC_FLAG_STD_TUNING) {
			ctrl = readl(host->ioaddr + SDHCI_AUTO_CMD_STATUS);
			ctrl &= ~ESDHC_MIX_CTRL_SMPCLK_SEL;
			writel(ctrl, host->ioaddr + SDHCI_AUTO_CMD_STATUS);
		}
	}
}

static void esdhc_set_uhs_signaling(struct sdhci_host *host, unsigned timing)
{
	u32 m;
	struct sdhci_pltfm_host *pltfm_host = sdhci_priv(host);
	struct pltfm_imx_data *imx_data = sdhci_pltfm_priv(pltfm_host);
	struct esdhc_platform_data *boarddata = &imx_data->boarddata;

	/* disable ddr mode and disable HS400 mode */
	m = readl(host->ioaddr + ESDHC_MIX_CTRL);
	m &= ~(ESDHC_MIX_CTRL_DDREN | ESDHC_MIX_CTRL_HS400_EN);
	imx_data->is_ddr = 0;

	switch (timing) {
	case MMC_TIMING_UHS_SDR12:
	case MMC_TIMING_UHS_SDR25:
	case MMC_TIMING_UHS_SDR50:
	case MMC_TIMING_UHS_SDR104:
	case MMC_TIMING_MMC_HS:
	case MMC_TIMING_MMC_HS200:
		writel(m, host->ioaddr + ESDHC_MIX_CTRL);
		break;
	case MMC_TIMING_UHS_DDR50:
	case MMC_TIMING_MMC_DDR52:
		m |= ESDHC_MIX_CTRL_DDREN;
		writel(m, host->ioaddr + ESDHC_MIX_CTRL);
		imx_data->is_ddr = 1;
		if (boarddata->delay_line) {
			u32 v;
			v = boarddata->delay_line <<
				ESDHC_DLL_OVERRIDE_VAL_SHIFT |
				(1 << ESDHC_DLL_OVERRIDE_EN_SHIFT);
			if (is_imx53_esdhc(imx_data))
				v <<= 1;
			writel(v, host->ioaddr + ESDHC_DLL_CTRL);
		}
		break;
	case MMC_TIMING_MMC_HS400:
		m |= ESDHC_MIX_CTRL_DDREN | ESDHC_MIX_CTRL_HS400_EN;
		writel(m, host->ioaddr + ESDHC_MIX_CTRL);
		imx_data->is_ddr = 1;
		/* update clock after enable DDR for strobe DLL lock */
		host->ops->set_clock(host, host->clock);
		esdhc_set_strobe_dll(host);
		break;
	case MMC_TIMING_LEGACY:
	default:
		esdhc_reset_tuning(host);
		break;
	}

	esdhc_change_pinstate(host, timing);
}

static void esdhc_reset(struct sdhci_host *host, u8 mask)
{
	sdhci_reset(host, mask);

	sdhci_writel(host, host->ier, SDHCI_INT_ENABLE);
	sdhci_writel(host, host->ier, SDHCI_SIGNAL_ENABLE);
}

static unsigned int esdhc_get_max_timeout_count(struct sdhci_host *host)
{
	struct sdhci_pltfm_host *pltfm_host = sdhci_priv(host);
	struct pltfm_imx_data *imx_data = sdhci_pltfm_priv(pltfm_host);

	/* Doc Erratum: the uSDHC actual maximum timeout count is 1 << 29 */
	return esdhc_is_usdhc(imx_data) ? 1 << 29 : 1 << 27;
}

static void esdhc_set_timeout(struct sdhci_host *host, struct mmc_command *cmd)
{
	struct sdhci_pltfm_host *pltfm_host = sdhci_priv(host);
	struct pltfm_imx_data *imx_data = sdhci_pltfm_priv(pltfm_host);

	/* use maximum timeout counter */
	esdhc_clrset_le(host, ESDHC_SYS_CTRL_DTOCV_MASK,
			esdhc_is_usdhc(imx_data) ? 0xF : 0xE,
			SDHCI_TIMEOUT_CONTROL);
}

static u32 esdhc_cqhci_irq(struct sdhci_host *host, u32 intmask)
{
	int cmd_error = 0;
	int data_error = 0;

	if (!sdhci_cqe_irq(host, intmask, &cmd_error, &data_error))
		return intmask;

	cqhci_irq(host->mmc, intmask, cmd_error, data_error);

	return 0;
}

static struct sdhci_ops sdhci_esdhc_ops = {
	.read_l = esdhc_readl_le,
	.read_w = esdhc_readw_le,
	.read_b = esdhc_readb_le,
	.write_l = esdhc_writel_le,
	.write_w = esdhc_writew_le,
	.write_b = esdhc_writeb_le,
	.set_clock = esdhc_pltfm_set_clock,
	.get_max_clock = esdhc_pltfm_get_max_clock,
	.get_min_clock = esdhc_pltfm_get_min_clock,
	.get_max_timeout_count = esdhc_get_max_timeout_count,
	.get_ro = esdhc_pltfm_get_ro,
	.set_timeout = esdhc_set_timeout,
	.set_bus_width = esdhc_pltfm_set_bus_width,
	.set_uhs_signaling = esdhc_set_uhs_signaling,
	.reset = esdhc_reset,
	.irq = esdhc_cqhci_irq,
	.dump_vendor_regs = esdhc_dump_debug_regs,
};

static const struct sdhci_pltfm_data sdhci_esdhc_imx_pdata = {
	.quirks = ESDHC_DEFAULT_QUIRKS | SDHCI_QUIRK_NO_HISPD_BIT
			| SDHCI_QUIRK_NO_ENDATTR_IN_NOPDESC
			| SDHCI_QUIRK_BROKEN_ADMA_ZEROLEN_DESC
			| SDHCI_QUIRK_BROKEN_CARD_DETECTION,
	.ops = &sdhci_esdhc_ops,
};

static void sdhci_esdhc_imx_hwinit(struct sdhci_host *host)
{
	struct sdhci_pltfm_host *pltfm_host = sdhci_priv(host);
	struct pltfm_imx_data *imx_data = sdhci_pltfm_priv(pltfm_host);
	struct cqhci_host *cq_host = host->mmc->cqe_private;
	int tmp;

	if (esdhc_is_usdhc(imx_data)) {
		/*
		 * The imx6q ROM code will change the default watermark
		 * level setting to something insane.  Change it back here.
		 */
		writel(ESDHC_WTMK_DEFAULT_VAL, host->ioaddr + ESDHC_WTMK_LVL);

		/*
		 * ROM code will change the bit burst_length_enable setting
		 * to zero if this usdhc is chosen to boot system. Change
		 * it back here, otherwise it will impact the performance a
		 * lot. This bit is used to enable/disable the burst length
		 * for the external AHB2AXI bridge. It's useful especially
		 * for INCR transfer because without burst length indicator,
		 * the AHB2AXI bridge does not know the burst length in
		 * advance. And without burst length indicator, AHB INCR
		 * transfer can only be converted to singles on the AXI side.
		 */
		writel(readl(host->ioaddr + SDHCI_HOST_CONTROL)
			| ESDHC_BURST_LEN_EN_INCR,
			host->ioaddr + SDHCI_HOST_CONTROL);

		/*
		 * erratum ESDHC_FLAG_ERR004536 fix for MX6Q TO1.2 and MX6DL
		 * TO1.1, it's harmless for MX6SL
		 */
		writel(readl(host->ioaddr + 0x6c) & ~BIT(7),
			host->ioaddr + 0x6c);

		/* disable DLL_CTRL delay line settings */
		writel(0x0, host->ioaddr + ESDHC_DLL_CTRL);

		/*
		 * For the case of command with busy, if set the bit
		 * ESDHC_VEND_SPEC2_EN_BUSY_IRQ, USDHC will generate a
		 * transfer complete interrupt when busy is deasserted.
		 * When CQHCI use DCMD to send a CMD need R1b respons,
		 * CQHCI require to set ESDHC_VEND_SPEC2_EN_BUSY_IRQ,
		 * otherwise DCMD will always meet timeout waiting for
		 * hardware interrupt issue.
		 */
		if (imx_data->socdata->flags & ESDHC_FLAG_CQHCI) {
			tmp = readl(host->ioaddr + ESDHC_VEND_SPEC2);
			tmp |= ESDHC_VEND_SPEC2_EN_BUSY_IRQ;
			writel(tmp, host->ioaddr + ESDHC_VEND_SPEC2);

			host->quirks &= ~SDHCI_QUIRK_NO_BUSY_IRQ;
		}

		if (imx_data->socdata->flags & ESDHC_FLAG_STD_TUNING) {
			tmp = readl(host->ioaddr + ESDHC_TUNING_CTRL);
			tmp |= ESDHC_STD_TUNING_EN |
				ESDHC_TUNING_START_TAP_DEFAULT;
			if (imx_data->boarddata.tuning_start_tap) {
				tmp &= ~ESDHC_TUNING_START_TAP_MASK;
				tmp |= imx_data->boarddata.tuning_start_tap;
			}

			if (imx_data->boarddata.tuning_step) {
				tmp &= ~ESDHC_TUNING_STEP_MASK;
				tmp |= imx_data->boarddata.tuning_step
					<< ESDHC_TUNING_STEP_SHIFT;
			}

			/* Disable the CMD CRC check for tuning, if not, need to
			 * add some delay after every tuning command, because
			 * hardware standard tuning logic will directly go to next
			 * step once it detect the CMD CRC error, will not wait for
			 * the card side to finally send out the tuning data, trigger
			 * the buffer read ready interrupt immediately. If usdhc send
			 * the next tuning command some eMMC card will stuck, can't
			 * response, block the tuning procedure or the first command
			 * after the whole tuning procedure always can't get any response.
			 */
			tmp |= ESDHC_TUNING_CMD_CRC_CHECK_DISABLE;
			writel(tmp, host->ioaddr + ESDHC_TUNING_CTRL);
		} else if (imx_data->socdata->flags & ESDHC_FLAG_MAN_TUNING) {
			/*
			 * ESDHC_STD_TUNING_EN may be configed in bootloader
			 * or ROM code, so clear this bit here to make sure
			 * the manual tuning can work.
			 */
			tmp = readl(host->ioaddr + ESDHC_TUNING_CTRL);
			tmp &= ~ESDHC_STD_TUNING_EN;
			writel(tmp, host->ioaddr + ESDHC_TUNING_CTRL);
		}

		/*
		 * On i.MX8MM, we are running Dual Linux OS, with 1st Linux using SD Card
		 * as rootfs storage, 2nd Linux using eMMC as rootfs storage. We let the
		 * the 1st linux configure power/clock for the 2nd Linux.
		 *
		 * When the 2nd Linux is booting into rootfs stage, we let the 1st Linux
		 * to destroy the 2nd linux, then restart the 2nd linux, we met SDHCI dump.
		 * After we clear the pending interrupt and halt CQCTL, issue gone.
		 */
		if (cq_host) {
			tmp = cqhci_readl(cq_host, CQHCI_IS);
			cqhci_writel(cq_host, tmp, CQHCI_IS);
			cqhci_writel(cq_host, CQHCI_HALT, CQHCI_CTL);
		}
	}
}

static void esdhc_cqe_enable(struct mmc_host *mmc)
{
	struct sdhci_host *host = mmc_priv(mmc);
	struct cqhci_host *cq_host = mmc->cqe_private;
	u32 reg;
	u16 mode;
	int count = 10;

	/*
	 * CQE gets stuck if it sees Buffer Read Enable bit set, which can be
	 * the case after tuning, so ensure the buffer is drained.
	 */
	reg = sdhci_readl(host, SDHCI_PRESENT_STATE);
	while (reg & SDHCI_DATA_AVAILABLE) {
		sdhci_readl(host, SDHCI_BUFFER);
		reg = sdhci_readl(host, SDHCI_PRESENT_STATE);
		if (count-- == 0) {
			dev_warn(mmc_dev(host->mmc),
				"CQE may get stuck because the Buffer Read Enable bit is set\n");
			break;
		}
		mdelay(1);
	}

	/*
	 * Runtime resume will reset the entire host controller, which
	 * will also clear the DMAEN/BCEN of register ESDHC_MIX_CTRL.
	 * Here set DMAEN and BCEN when enable CMDQ.
	 */
	mode = sdhci_readw(host, SDHCI_TRANSFER_MODE);
	if (host->flags & SDHCI_REQ_USE_DMA)
		mode |= SDHCI_TRNS_DMA;
	if (!(host->quirks2 & SDHCI_QUIRK2_SUPPORT_SINGLE))
		mode |= SDHCI_TRNS_BLK_CNT_EN;
	sdhci_writew(host, mode, SDHCI_TRANSFER_MODE);

	/*
	 * Though Runtime resume reset the entire host controller,
	 * but do not impact the CQHCI side, need to clear the
	 * HALT bit, avoid CQHCI stuck in the first request when
	 * system resume back.
	 */
	cqhci_writel(cq_host, 0, CQHCI_CTL);
	if (cqhci_readl(cq_host, CQHCI_CTL) && CQHCI_HALT)
		dev_err(mmc_dev(host->mmc),
			"failed to exit halt state when enable CQE\n");


	sdhci_cqe_enable(mmc);
}

static void esdhc_sdhci_dumpregs(struct mmc_host *mmc)
{
	sdhci_dumpregs(mmc_priv(mmc));
}

static const struct cqhci_host_ops esdhc_cqhci_ops = {
	.enable		= esdhc_cqe_enable,
	.disable	= sdhci_cqe_disable,
	.dumpregs	= esdhc_sdhci_dumpregs,
};

#ifdef CONFIG_OF
static int
sdhci_esdhc_imx_probe_dt(struct platform_device *pdev,
			 struct sdhci_host *host,
			 struct pltfm_imx_data *imx_data)
{
	struct device_node *np = pdev->dev.of_node;
	struct esdhc_platform_data *boarddata = &imx_data->boarddata;
	int ret;

	if (of_get_property(np, "fsl,wp-controller", NULL))
		boarddata->wp_type = ESDHC_WP_CONTROLLER;

	/*
	 * If we have this property, then activate WP check.
	 * Retrieveing and requesting the actual WP GPIO will happen
	 * in the call to mmc_of_parse().
	 */
	if (of_property_read_bool(np, "wp-gpios"))
		boarddata->wp_type = ESDHC_WP_GPIO;

	of_property_read_u32(np, "fsl,tuning-step", &boarddata->tuning_step);
	of_property_read_u32(np, "fsl,tuning-start-tap",
			     &boarddata->tuning_start_tap);

	of_property_read_u32(np, "fsl,strobe-dll-delay-target",
				&boarddata->strobe_dll_delay_target);
	if (of_find_property(np, "no-1-8-v", NULL))
		host->quirks2 |= SDHCI_QUIRK2_NO_1_8_V;

	if (of_property_read_u32(np, "fsl,delay-line", &boarddata->delay_line))
		boarddata->delay_line = 0;

	mmc_of_parse_voltage(np, &host->ocr_mask);

	if (esdhc_is_usdhc(imx_data)) {
		imx_data->pins_100mhz = pinctrl_lookup_state(imx_data->pinctrl,
						ESDHC_PINCTRL_STATE_100MHZ);
		imx_data->pins_200mhz = pinctrl_lookup_state(imx_data->pinctrl,
						ESDHC_PINCTRL_STATE_200MHZ);
	}

	/* call to generic mmc_of_parse to support additional capabilities */
	ret = mmc_of_parse(host->mmc);
	if (ret)
		return ret;

	if (mmc_gpio_get_cd(host->mmc) >= 0)
		host->quirks &= ~SDHCI_QUIRK_BROKEN_CARD_DETECTION;

	return 0;
}
#else
static inline int
sdhci_esdhc_imx_probe_dt(struct platform_device *pdev,
			 struct sdhci_host *host,
			 struct pltfm_imx_data *imx_data)
{
	return -ENODEV;
}
#endif

static int sdhci_esdhc_imx_probe_nondt(struct platform_device *pdev,
			 struct sdhci_host *host,
			 struct pltfm_imx_data *imx_data)
{
	struct esdhc_platform_data *boarddata = &imx_data->boarddata;
	int err;

	if (!host->mmc->parent->platform_data) {
		dev_err(mmc_dev(host->mmc), "no board data!\n");
		return -EINVAL;
	}

	imx_data->boarddata = *((struct esdhc_platform_data *)
				host->mmc->parent->platform_data);
	/* write_protect */
	if (boarddata->wp_type == ESDHC_WP_GPIO) {
		host->mmc->caps2 |= MMC_CAP2_RO_ACTIVE_HIGH;

<<<<<<< HEAD
		err = mmc_gpiod_request_ro(host->mmc, "wp", 0, 0, NULL);
=======
		err = mmc_gpiod_request_ro(host->mmc, "wp", 0, 0);
>>>>>>> d1988041
		if (err) {
			dev_err(mmc_dev(host->mmc),
				"failed to request write-protect gpio!\n");
			return err;
		}
	}

	/* card_detect */
	switch (boarddata->cd_type) {
	case ESDHC_CD_GPIO:
		err = mmc_gpiod_request_cd(host->mmc, "cd", 0, false, 0);
		if (err) {
			dev_err(mmc_dev(host->mmc),
				"failed to request card-detect gpio!\n");
			return err;
		}
		fallthrough;

	case ESDHC_CD_CONTROLLER:
		/* we have a working card_detect back */
		host->quirks &= ~SDHCI_QUIRK_BROKEN_CARD_DETECTION;
		break;

	case ESDHC_CD_PERMANENT:
		host->mmc->caps |= MMC_CAP_NONREMOVABLE;
		break;

	case ESDHC_CD_NONE:
		break;
	}

	switch (boarddata->max_bus_width) {
	case 8:
		host->mmc->caps |= MMC_CAP_8_BIT_DATA | MMC_CAP_4_BIT_DATA;
		break;
	case 4:
		host->mmc->caps |= MMC_CAP_4_BIT_DATA;
		break;
	case 1:
	default:
		host->quirks |= SDHCI_QUIRK_FORCE_1_BIT_DATA;
		break;
	}

	return 0;
}

static int sdhci_esdhc_imx_probe(struct platform_device *pdev)
{
	const struct of_device_id *of_id =
			of_match_device(imx_esdhc_dt_ids, &pdev->dev);
	struct sdhci_pltfm_host *pltfm_host;
	struct sdhci_host *host;
	struct cqhci_host *cq_host;
	int err;
	struct pltfm_imx_data *imx_data;

	host = sdhci_pltfm_init(pdev, &sdhci_esdhc_imx_pdata,
				sizeof(*imx_data));
	if (IS_ERR(host))
		return PTR_ERR(host);

	pltfm_host = sdhci_priv(host);

	imx_data = sdhci_pltfm_priv(pltfm_host);

	imx_data->socdata = of_id ? of_id->data : (struct esdhc_soc_data *)
						  pdev->id_entry->driver_data;

	if (imx_data->socdata->flags & ESDHC_FLAG_PMQOS)
		cpu_latency_qos_add_request(&imx_data->pm_qos_req, 0);

	imx_data->clk_ipg = devm_clk_get(&pdev->dev, "ipg");
	if (IS_ERR(imx_data->clk_ipg)) {
		err = PTR_ERR(imx_data->clk_ipg);
		goto free_sdhci;
	}

	imx_data->clk_ahb = devm_clk_get(&pdev->dev, "ahb");
	if (IS_ERR(imx_data->clk_ahb)) {
		err = PTR_ERR(imx_data->clk_ahb);
		goto free_sdhci;
	}

	imx_data->clk_per = devm_clk_get(&pdev->dev, "per");
	if (IS_ERR(imx_data->clk_per)) {
		err = PTR_ERR(imx_data->clk_per);
		goto free_sdhci;
	}

	pltfm_host->clk = imx_data->clk_per;
	pltfm_host->clock = clk_get_rate(pltfm_host->clk);
	err = clk_prepare_enable(imx_data->clk_per);
	if (err)
		goto free_sdhci;
	err = clk_prepare_enable(imx_data->clk_ipg);
	if (err)
		goto disable_per_clk;
	err = clk_prepare_enable(imx_data->clk_ahb);
	if (err)
		goto disable_ipg_clk;

	imx_data->pinctrl = devm_pinctrl_get(&pdev->dev);
	if (IS_ERR(imx_data->pinctrl))
		dev_warn(mmc_dev(host->mmc), "could not get pinctrl\n");

	if (esdhc_is_usdhc(imx_data)) {
		host->quirks2 |= SDHCI_QUIRK2_PRESET_VALUE_BROKEN;
		host->mmc->caps |= MMC_CAP_1_8V_DDR | MMC_CAP_3_3V_DDR;

		/* GPIO CD can be set as a wakeup source */
		host->mmc->caps |= MMC_CAP_CD_WAKE;

		if (!(imx_data->socdata->flags & ESDHC_FLAG_HS200))
			host->quirks2 |= SDHCI_QUIRK2_BROKEN_HS200;

		/* clear tuning bits in case ROM has set it already */
		writel(0x0, host->ioaddr + ESDHC_MIX_CTRL);
		writel(0x0, host->ioaddr + SDHCI_AUTO_CMD_STATUS);
		writel(0x0, host->ioaddr + ESDHC_TUNE_CTRL_STATUS);

		/*
		 * Link usdhc specific mmc_host_ops execute_tuning function,
		 * to replace the standard one in sdhci_ops.
		 */
		host->mmc_host_ops.execute_tuning = usdhc_execute_tuning;
	}

	if (imx_data->socdata->flags & ESDHC_FLAG_MAN_TUNING)
		sdhci_esdhc_ops.platform_execute_tuning =
					esdhc_executing_tuning;

	if (imx_data->socdata->flags & ESDHC_FLAG_ERR004536)
		host->quirks |= SDHCI_QUIRK_BROKEN_ADMA;

	if (imx_data->socdata->flags & ESDHC_FLAG_HS400)
		host->quirks2 |= SDHCI_QUIRK2_CAPS_BIT63_FOR_HS400;

	if (imx_data->socdata->flags & ESDHC_FLAG_BROKEN_AUTO_CMD23)
		host->quirks2 |= SDHCI_QUIRK2_ACMD23_BROKEN;

	if (imx_data->socdata->flags & ESDHC_FLAG_HS400_ES) {
		host->mmc->caps2 |= MMC_CAP2_HS400_ES;
		host->mmc_host_ops.hs400_enhanced_strobe =
					esdhc_hs400_enhanced_strobe;
	}

	if (imx_data->socdata->flags & ESDHC_FLAG_CQHCI) {
		host->mmc->caps2 |= MMC_CAP2_CQE | MMC_CAP2_CQE_DCMD;
		cq_host = devm_kzalloc(&pdev->dev, sizeof(*cq_host), GFP_KERNEL);
		if (!cq_host) {
			err = -ENOMEM;
			goto disable_ahb_clk;
		}

		cq_host->mmio = host->ioaddr + ESDHC_CQHCI_ADDR_OFFSET;
		cq_host->ops = &esdhc_cqhci_ops;

		err = cqhci_init(cq_host, host->mmc, false);
		if (err)
			goto disable_ahb_clk;
	}

	if (of_id)
		err = sdhci_esdhc_imx_probe_dt(pdev, host, imx_data);
	else
		err = sdhci_esdhc_imx_probe_nondt(pdev, host, imx_data);
	if (err)
		goto disable_ahb_clk;

	sdhci_esdhc_imx_hwinit(host);

	err = sdhci_add_host(host);
	if (err)
		goto disable_ahb_clk;

	pm_runtime_set_active(&pdev->dev);
	pm_runtime_set_autosuspend_delay(&pdev->dev, 50);
	pm_runtime_use_autosuspend(&pdev->dev);
	pm_suspend_ignore_children(&pdev->dev, 1);
	pm_runtime_enable(&pdev->dev);

	return 0;

disable_ahb_clk:
	clk_disable_unprepare(imx_data->clk_ahb);
disable_ipg_clk:
	clk_disable_unprepare(imx_data->clk_ipg);
disable_per_clk:
	clk_disable_unprepare(imx_data->clk_per);
free_sdhci:
	if (imx_data->socdata->flags & ESDHC_FLAG_PMQOS)
		cpu_latency_qos_remove_request(&imx_data->pm_qos_req);
	sdhci_pltfm_free(pdev);
	return err;
}

static int sdhci_esdhc_imx_remove(struct platform_device *pdev)
{
	struct sdhci_host *host = platform_get_drvdata(pdev);
	struct sdhci_pltfm_host *pltfm_host = sdhci_priv(host);
	struct pltfm_imx_data *imx_data = sdhci_pltfm_priv(pltfm_host);
	int dead = (readl(host->ioaddr + SDHCI_INT_STATUS) == 0xffffffff);

	pm_runtime_get_sync(&pdev->dev);
	pm_runtime_disable(&pdev->dev);
	pm_runtime_put_noidle(&pdev->dev);

	sdhci_remove_host(host, dead);

	clk_disable_unprepare(imx_data->clk_per);
	clk_disable_unprepare(imx_data->clk_ipg);
	clk_disable_unprepare(imx_data->clk_ahb);

	if (imx_data->socdata->flags & ESDHC_FLAG_PMQOS)
		cpu_latency_qos_remove_request(&imx_data->pm_qos_req);

	sdhci_pltfm_free(pdev);

	return 0;
}

#ifdef CONFIG_PM_SLEEP
static int sdhci_esdhc_suspend(struct device *dev)
{
	struct sdhci_host *host = dev_get_drvdata(dev);
	struct sdhci_pltfm_host *pltfm_host = sdhci_priv(host);
	struct pltfm_imx_data *imx_data = sdhci_pltfm_priv(pltfm_host);
	int ret;

	if (host->mmc->caps2 & MMC_CAP2_CQE) {
		ret = cqhci_suspend(host->mmc);
		if (ret)
			return ret;
	}

	if ((imx_data->socdata->flags & ESDHC_FLAG_STATE_LOST_IN_LPMODE) &&
		(host->tuning_mode != SDHCI_TUNING_MODE_1)) {
		mmc_retune_timer_stop(host->mmc);
		mmc_retune_needed(host->mmc);
	}

	if (host->tuning_mode != SDHCI_TUNING_MODE_3)
		mmc_retune_needed(host->mmc);

	ret = sdhci_suspend_host(host);
	if (ret)
		return ret;

	ret = pinctrl_pm_select_sleep_state(dev);
	if (ret)
		return ret;

	ret = mmc_gpio_set_cd_wake(host->mmc, true);

	return ret;
}

static int sdhci_esdhc_resume(struct device *dev)
{
	struct sdhci_host *host = dev_get_drvdata(dev);
	int ret;

	ret = pinctrl_pm_select_default_state(dev);
	if (ret)
		return ret;

	/* re-initialize hw state in case it's lost in low power mode */
	sdhci_esdhc_imx_hwinit(host);

	ret = sdhci_resume_host(host);
	if (ret)
		return ret;

	if (host->mmc->caps2 & MMC_CAP2_CQE)
		ret = cqhci_resume(host->mmc);

	if (!ret)
		ret = mmc_gpio_set_cd_wake(host->mmc, false);

	return ret;
}
#endif

#ifdef CONFIG_PM
static int sdhci_esdhc_runtime_suspend(struct device *dev)
{
	struct sdhci_host *host = dev_get_drvdata(dev);
	struct sdhci_pltfm_host *pltfm_host = sdhci_priv(host);
	struct pltfm_imx_data *imx_data = sdhci_pltfm_priv(pltfm_host);
	int ret;

	if (host->mmc->caps2 & MMC_CAP2_CQE) {
		ret = cqhci_suspend(host->mmc);
		if (ret)
			return ret;
	}

	ret = sdhci_runtime_suspend_host(host);
	if (ret)
		return ret;

	if (host->tuning_mode != SDHCI_TUNING_MODE_3)
		mmc_retune_needed(host->mmc);

	imx_data->actual_clock = host->mmc->actual_clock;
	esdhc_pltfm_set_clock(host, 0);
	clk_disable_unprepare(imx_data->clk_per);
	clk_disable_unprepare(imx_data->clk_ipg);
	clk_disable_unprepare(imx_data->clk_ahb);

	if (imx_data->socdata->flags & ESDHC_FLAG_PMQOS)
		cpu_latency_qos_remove_request(&imx_data->pm_qos_req);

	return ret;
}

static int sdhci_esdhc_runtime_resume(struct device *dev)
{
	struct sdhci_host *host = dev_get_drvdata(dev);
	struct sdhci_pltfm_host *pltfm_host = sdhci_priv(host);
	struct pltfm_imx_data *imx_data = sdhci_pltfm_priv(pltfm_host);
	int err;

	if (imx_data->socdata->flags & ESDHC_FLAG_PMQOS)
		cpu_latency_qos_add_request(&imx_data->pm_qos_req, 0);

	if (imx_data->socdata->flags & ESDHC_FLAG_CLK_RATE_LOST_IN_PM_RUNTIME)
		clk_set_rate(imx_data->clk_per, pltfm_host->clock);

	err = clk_prepare_enable(imx_data->clk_ahb);
	if (err)
		goto remove_pm_qos_request;

	err = clk_prepare_enable(imx_data->clk_per);
	if (err)
		goto disable_ahb_clk;

	err = clk_prepare_enable(imx_data->clk_ipg);
	if (err)
		goto disable_per_clk;

	esdhc_pltfm_set_clock(host, imx_data->actual_clock);

	err = sdhci_runtime_resume_host(host, 0);
	if (err)
		goto disable_ipg_clk;

	if (host->mmc->caps2 & MMC_CAP2_CQE)
		err = cqhci_resume(host->mmc);

	return err;

disable_ipg_clk:
	clk_disable_unprepare(imx_data->clk_ipg);
disable_per_clk:
	clk_disable_unprepare(imx_data->clk_per);
disable_ahb_clk:
	clk_disable_unprepare(imx_data->clk_ahb);
remove_pm_qos_request:
	if (imx_data->socdata->flags & ESDHC_FLAG_PMQOS)
		cpu_latency_qos_remove_request(&imx_data->pm_qos_req);
	return err;
}
#endif

static const struct dev_pm_ops sdhci_esdhc_pmops = {
	SET_SYSTEM_SLEEP_PM_OPS(sdhci_esdhc_suspend, sdhci_esdhc_resume)
	SET_RUNTIME_PM_OPS(sdhci_esdhc_runtime_suspend,
				sdhci_esdhc_runtime_resume, NULL)
};

static struct platform_driver sdhci_esdhc_imx_driver = {
	.driver		= {
		.name	= "sdhci-esdhc-imx",
		.probe_type = PROBE_PREFER_ASYNCHRONOUS,
		.of_match_table = imx_esdhc_dt_ids,
		.pm	= &sdhci_esdhc_pmops,
	},
	.id_table	= imx_esdhc_devtype,
	.probe		= sdhci_esdhc_imx_probe,
	.remove		= sdhci_esdhc_imx_remove,
};

module_platform_driver(sdhci_esdhc_imx_driver);

MODULE_DESCRIPTION("SDHCI driver for Freescale i.MX eSDHC");
MODULE_AUTHOR("Wolfram Sang <kernel@pengutronix.de>");
MODULE_LICENSE("GPL v2");<|MERGE_RESOLUTION|>--- conflicted
+++ resolved
@@ -101,10 +101,7 @@
 /* NOTE: the minimum valid tuning start tap for mx6sl is 1 */
 #define ESDHC_TUNING_START_TAP_DEFAULT	0x1
 #define ESDHC_TUNING_START_TAP_MASK	0x7f
-<<<<<<< HEAD
-=======
 #define ESDHC_TUNING_CMD_CRC_CHECK_DISABLE	(1 << 7)
->>>>>>> d1988041
 #define ESDHC_TUNING_STEP_MASK		0x00070000
 #define ESDHC_TUNING_STEP_SHIFT		16
 
@@ -1552,11 +1549,7 @@
 	if (boarddata->wp_type == ESDHC_WP_GPIO) {
 		host->mmc->caps2 |= MMC_CAP2_RO_ACTIVE_HIGH;
 
-<<<<<<< HEAD
-		err = mmc_gpiod_request_ro(host->mmc, "wp", 0, 0, NULL);
-=======
 		err = mmc_gpiod_request_ro(host->mmc, "wp", 0, 0);
->>>>>>> d1988041
 		if (err) {
 			dev_err(mmc_dev(host->mmc),
 				"failed to request write-protect gpio!\n");
