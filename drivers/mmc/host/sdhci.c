--- conflicted
+++ resolved
@@ -1029,18 +1029,6 @@
 	}
 
 	sdhci_writeb(host, count, SDHCI_TIMEOUT_CONTROL);
-<<<<<<< HEAD
-}
-EXPORT_SYMBOL_GPL(__sdhci_set_timeout);
-
-static void sdhci_set_timeout(struct sdhci_host *host, struct mmc_command *cmd)
-{
-	if (host->ops->set_timeout)
-		host->ops->set_timeout(host, cmd);
-	else
-		__sdhci_set_timeout(host, cmd);
-=======
->>>>>>> d1988041
 }
 EXPORT_SYMBOL_GPL(__sdhci_set_timeout);
 
@@ -4156,9 +4144,6 @@
 		       mmc_hostname(mmc), host->version);
 	}
 
-	if (host->quirks & SDHCI_QUIRK_BROKEN_CQE)
-		mmc->caps2 &= ~MMC_CAP2_CQE;
-
 	if (host->quirks & SDHCI_QUIRK_FORCE_DMA)
 		host->flags |= SDHCI_USE_SDMA;
 	else if (!(host->caps & SDHCI_CAN_DO_SDMA))
