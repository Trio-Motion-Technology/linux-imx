--- conflicted
+++ resolved
@@ -95,8 +95,6 @@
 	sdhci_adma_write_desc(host, desc, addr, len, cmd);
 }
 
-<<<<<<< HEAD
-=======
 static unsigned int dwcmshc_get_max_clock(struct sdhci_host *host)
 {
 	struct sdhci_pltfm_host *pltfm_host = sdhci_priv(host);
@@ -107,7 +105,6 @@
 		return pltfm_host->clock;
 }
 
->>>>>>> 3b17187f
 static void dwcmshc_check_auto_cmd23(struct mmc_host *mmc,
 				     struct mmc_request *mrq)
 {
@@ -280,8 +277,6 @@
 	.ops = &sdhci_dwcmshc_ops,
 	.quirks = SDHCI_QUIRK_CAP_CLOCK_BASE_BROKEN,
 	.quirks2 = SDHCI_QUIRK2_PRESET_VALUE_BROKEN,
-<<<<<<< HEAD
-=======
 };
 
 static const struct sdhci_pltfm_data sdhci_dwcmshc_rk3568_pdata = {
@@ -343,7 +338,6 @@
 static const struct acpi_device_id sdhci_dwcmshc_acpi_ids[] = {
 	{ .id = "MLNXBF30" },
 	{}
->>>>>>> 3b17187f
 };
 #endif
 
@@ -402,9 +396,6 @@
 
 	sdhci_get_of_property(pdev);
 
-<<<<<<< HEAD
-	host->mmc_host_ops.request = dwcmshc_request;
-=======
 	priv->vendor_specific_area1 =
 		sdhci_readl(host, DWCMSHC_P_VENDOR_AREA1) & DWCMSHC_AREA1_MASK;
 
@@ -426,7 +417,6 @@
 	}
 
 	host->mmc->caps |= MMC_CAP_WAIT_WHILE_BUSY;
->>>>>>> 3b17187f
 
 	err = sdhci_add_host(host);
 	if (err)
