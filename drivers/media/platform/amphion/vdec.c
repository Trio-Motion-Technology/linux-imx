--- conflicted
+++ resolved
@@ -211,15 +211,12 @@
 	case V4L2_CID_MPEG_VIDEO_DEC_DISPLAY_DELAY:
 		vdec->params.display_delay = ctrl->val;
 		break;
-<<<<<<< HEAD
 	case V4L2_CID_MPEG_VIDEO_HEADER_MODE:
 		inst->header_separate = ctrl->val == V4L2_MPEG_VIDEO_HEADER_MODE_SEPARATE ? 1 : 0;
 		break;
 	case V4L2_CID_SECUREMODE:
 		inst->secure_mode = ctrl->val;
 		break;
-=======
->>>>>>> 7732c16f
 	default:
 		ret = -EINVAL;
 		break;
@@ -262,7 +259,6 @@
 			  V4L2_CID_MPEG_VIDEO_DEC_DISPLAY_DELAY_ENABLE,
 			  0, 1, 1, 0);
 
-<<<<<<< HEAD
 	v4l2_ctrl_new_std_menu(&inst->ctrl_handler, &vdec_ctrl_ops,
 			  V4L2_CID_MPEG_VIDEO_HEADER_MODE,
 			  V4L2_MPEG_VIDEO_HEADER_MODE_JOINED_WITH_1ST_FRAME,
@@ -270,8 +266,6 @@
 				  (1 << V4L2_MPEG_VIDEO_HEADER_MODE_JOINED_WITH_1ST_FRAME)),
 			  V4L2_MPEG_VIDEO_HEADER_MODE_JOINED_WITH_1ST_FRAME);
 
-=======
->>>>>>> 7732c16f
 	ctrl = v4l2_ctrl_new_std(&inst->ctrl_handler, &vdec_ctrl_ops,
 				 V4L2_CID_MIN_BUFFERS_FOR_CAPTURE, 1, 32, 1, 2);
 	if (ctrl)
