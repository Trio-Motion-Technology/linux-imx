// SPDX-License-Identifier: GPL-2.0
/*
 * V4L2 driver for the JPEG encoder/decoder from i.MX8QXP/i.MX8QM application
 * processors.
 *
 * The multi-planar buffers API is used.
 *
 * Baseline and extended sequential jpeg decoding is supported.
 * Progressive jpeg decoding is not supported by the IP.
 * Supports encode and decode of various formats:
 *     YUV444, YUV422, YUV420, BGR, ABGR, Gray
 * YUV420 is the only multi-planar format supported.
 * Minimum resolution is 64 x 64, maximum 8192 x 8192.
 * To achieve 8192 x 8192, modify in defconfig: CONFIG_CMA_SIZE_MBYTES=320
 * The alignment requirements for the resolution depend on the format,
 * multiple of 16 resolutions should work for all formats.
 * Special workarounds are made in the driver to support NV12 1080p.
 * When decoding, the driver detects image resolution and pixel format
 * from the jpeg stream, by parsing the jpeg markers.
 *
 * The IP has 4 slots available for context switching, but only slot 0
 * was fully tested to work. Context switching is not used by the driver.
 * Each driver instance (context) allocates a slot for itself, but this
 * is postponed until device_run, to allow unlimited opens.
 *
 * The driver submits jobs to the IP by setting up a descriptor for the
 * used slot, and then validating it. The encoder has an additional descriptor
 * for the configuration phase. The driver expects FRM_DONE interrupt from
 * IP to mark the job as finished.
 *
 * The decoder IP has some limitations regarding the component ID's,
 * but the driver works around this by replacing them in the jpeg stream.
 *
 * A module parameter is available for debug purpose (jpeg_tracing), to enable
 * it, enable dynamic debug for this module and:
 * echo 1 > /sys/module/mxc_jpeg_encdec/parameters/jpeg_tracing
 *
 * This is inspired by the drivers/media/platform/samsung/s5p-jpeg driver
 *
 * Copyright 2018-2019 NXP
 */

#include <linux/kernel.h>
#include <linux/module.h>
#include <linux/io.h>
#include <linux/clk.h>
#include <linux/of_platform.h>
#include <linux/platform_device.h>
#include <linux/slab.h>
#include <linux/irqreturn.h>
#include <linux/interrupt.h>
#include <linux/pm_runtime.h>
#include <linux/pm_domain.h>
#include <linux/string.h>

#include <media/v4l2-jpeg.h>
#include <media/v4l2-mem2mem.h>
#include <media/v4l2-ioctl.h>
#include <media/v4l2-common.h>
#include <media/v4l2-event.h>
#include <media/videobuf2-dma-contig.h>

#include "mxc-jpeg-hw.h"
#include "mxc-jpeg.h"

static const struct mxc_jpeg_fmt mxc_formats[] = {
	{
		.name		= "JPEG",
		.fourcc		= V4L2_PIX_FMT_JPEG,
		.subsampling	= -1,
		.nc		= -1,
		.mem_planes	= 1,
		.comp_planes	= 1,
		.flags		= MXC_JPEG_FMT_TYPE_ENC,
	},
	{
		.name		= "BGR", /*BGR packed format*/
		.fourcc		= V4L2_PIX_FMT_BGR24,
		.subsampling	= V4L2_JPEG_CHROMA_SUBSAMPLING_444,
		.nc		= 3,
		.depth		= 24,
		.mem_planes	= 1,
		.comp_planes	= 1,
		.h_align	= 3,
		.v_align	= 3,
		.flags		= MXC_JPEG_FMT_TYPE_RAW,
		.precision	= 8,
		.is_rgb		= 1,
	},
	{
		.name		= "BGR 12bit", /*12-bit BGR packed format*/
		.fourcc		= V4L2_PIX_FMT_BGR48_12,
		.subsampling	= V4L2_JPEG_CHROMA_SUBSAMPLING_444,
		.nc		= 3,
		.depth		= 36,
		.mem_planes	= 1,
		.comp_planes	= 1,
		.h_align	= 3,
		.v_align	= 3,
		.flags		= MXC_JPEG_FMT_TYPE_RAW,
		.precision	= 12,
		.is_rgb		= 1,
	},
	{
		.name		= "ABGR", /* ABGR packed format */
		.fourcc		= V4L2_PIX_FMT_ABGR32,
		.subsampling	= V4L2_JPEG_CHROMA_SUBSAMPLING_444,
		.nc		= 4,
		.depth		= 32,
		.mem_planes	= 1,
		.comp_planes	= 1,
		.h_align	= 3,
		.v_align	= 3,
		.flags		= MXC_JPEG_FMT_TYPE_RAW,
		.precision	= 8,
		.is_rgb		= 1,
	},
	{
		.name		= "ABGR 12bit", /* 12-bit ABGR packed format */
		.fourcc		= V4L2_PIX_FMT_ABGR64_12,
		.subsampling	= V4L2_JPEG_CHROMA_SUBSAMPLING_444,
		.nc		= 4,
		.depth		= 48,
		.mem_planes	= 1,
		.comp_planes	= 1,
		.h_align	= 3,
		.v_align	= 3,
		.flags		= MXC_JPEG_FMT_TYPE_RAW,
		.precision	= 12,
		.is_rgb		= 1,
	},
	{
		.name		= "YUV420", /* 1st plane = Y, 2nd plane = UV */
		.fourcc		= V4L2_PIX_FMT_NV12M,
		.subsampling	= V4L2_JPEG_CHROMA_SUBSAMPLING_420,
		.nc		= 3,
		.depth		= 12, /* 6 bytes (4Y + UV) for 4 pixels */
		.mem_planes	= 2,
		.comp_planes	= 2, /* 1 plane Y, 1 plane UV interleaved */
<<<<<<< HEAD
=======
		.h_align	= 4,
		.v_align	= 4,
		.flags		= MXC_JPEG_FMT_TYPE_RAW,
		.precision	= 8,
	},
	{
		.name		= "YUV420", /* 1st plane = Y, 2nd plane = UV */
		.fourcc		= V4L2_PIX_FMT_NV12,
		.subsampling	= V4L2_JPEG_CHROMA_SUBSAMPLING_420,
		.nc		= 3,
		.depth		= 12, /* 6 bytes (4Y + UV) for 4 pixels */
		.mem_planes	= 1,
		.comp_planes	= 2, /* 1 plane Y, 1 plane UV interleaved */
>>>>>>> 2d49d167
		.h_align	= 4,
		.v_align	= 4,
		.flags		= MXC_JPEG_FMT_TYPE_RAW,
		.precision	= 8,
	},
	{
<<<<<<< HEAD
		.name		= "YUV420", /* 1st plane = Y, 2nd plane = UV */
		.fourcc		= V4L2_PIX_FMT_NV12,
		.subsampling	= V4L2_JPEG_CHROMA_SUBSAMPLING_420,
		.nc		= 3,
		.depth		= 12, /* 6 bytes (4Y + UV) for 4 pixels */
		.mem_planes	= 1,
		.comp_planes	= 2, /* 1 plane Y, 1 plane UV interleaved */
		.h_align	= 4,
		.v_align	= 4,
		.flags		= MXC_JPEG_FMT_TYPE_RAW,
		.precision	= 8,
	},
	{
=======
>>>>>>> 2d49d167
		.name		= "YUV420 12bit", /* 1st plane = Y, 2nd plane = UV */
		.fourcc		= V4L2_PIX_FMT_P012M,
		.subsampling	= V4L2_JPEG_CHROMA_SUBSAMPLING_420,
		.nc		= 3,
		.depth		= 18, /* 6 x 12 bits (4Y + UV) for 4 pixels */
		.mem_planes	= 2,
		.comp_planes	= 2, /* 1 plane Y, 1 plane UV interleaved */
		.h_align	= 4,
		.v_align	= 4,
		.flags		= MXC_JPEG_FMT_TYPE_RAW,
		.precision	= 12,
	},
	{
		.name		= "YUV420 12bit", /* 1st plane = Y, 2nd plane = UV */
		.fourcc		= V4L2_PIX_FMT_P012,
		.subsampling	= V4L2_JPEG_CHROMA_SUBSAMPLING_420,
		.nc		= 3,
		.depth		= 18, /* 6 x 12 bits (4Y + UV) for 4 pixels */
		.mem_planes	= 1,
		.comp_planes	= 2, /* 1 plane Y, 1 plane UV interleaved */
		.h_align	= 4,
		.v_align	= 4,
		.flags		= MXC_JPEG_FMT_TYPE_RAW,
		.precision	= 12,
	},
	{
		.name		= "YUV422", /* YUYV */
		.fourcc		= V4L2_PIX_FMT_YUYV,
		.subsampling	= V4L2_JPEG_CHROMA_SUBSAMPLING_422,
		.nc		= 3,
		.depth		= 16,
		.mem_planes	= 1,
		.comp_planes	= 1,
		.h_align	= 4,
		.v_align	= 3,
		.flags		= MXC_JPEG_FMT_TYPE_RAW,
		.precision	= 8,
	},
	{
		.name		= "YUV422 12bit", /* YUYV */
		.fourcc		= V4L2_PIX_FMT_Y212,
		.subsampling	= V4L2_JPEG_CHROMA_SUBSAMPLING_422,
		.nc		= 3,
		.depth		= 24,
		.mem_planes	= 1,
		.comp_planes	= 1,
		.h_align	= 4,
		.v_align	= 3,
		.flags		= MXC_JPEG_FMT_TYPE_RAW,
		.precision	= 12,
	},
	{
		.name		= "YUV444", /* YUVYUV */
		.fourcc		= V4L2_PIX_FMT_YUV24,
		.subsampling	= V4L2_JPEG_CHROMA_SUBSAMPLING_444,
		.nc		= 3,
		.depth		= 24,
		.mem_planes	= 1,
		.comp_planes	= 1,
		.h_align	= 3,
		.v_align	= 3,
		.flags		= MXC_JPEG_FMT_TYPE_RAW,
		.precision	= 8,
	},
	{
		.name		= "YUV444 12bit", /* YUVYUV */
		.fourcc		= V4L2_PIX_FMT_YUV48_12,
		.subsampling	= V4L2_JPEG_CHROMA_SUBSAMPLING_444,
		.nc		= 3,
		.depth		= 36,
		.mem_planes	= 1,
		.comp_planes	= 1,
		.h_align	= 3,
		.v_align	= 3,
		.flags		= MXC_JPEG_FMT_TYPE_RAW,
		.precision	= 12,
	},
	{
		.name		= "Gray", /* Gray (Y8/Y12) or Single Comp */
		.fourcc		= V4L2_PIX_FMT_GREY,
		.subsampling	= V4L2_JPEG_CHROMA_SUBSAMPLING_GRAY,
		.nc		= 1,
		.depth		= 8,
		.mem_planes	= 1,
		.comp_planes	= 1,
		.h_align	= 3,
		.v_align	= 3,
		.flags		= MXC_JPEG_FMT_TYPE_RAW,
		.precision	= 8,
	},
	{
		.name		= "Gray 12bit", /* Gray (Y8/Y12) or Single Comp */
		.fourcc		= V4L2_PIX_FMT_Y012,
		.subsampling	= V4L2_JPEG_CHROMA_SUBSAMPLING_GRAY,
		.nc		= 1,
		.depth		= 12,
		.mem_planes	= 1,
		.comp_planes	= 1,
		.h_align	= 3,
		.v_align	= 3,
		.flags		= MXC_JPEG_FMT_TYPE_RAW,
		.precision	= 12,
	},
};

#define MXC_JPEG_NUM_FORMATS ARRAY_SIZE(mxc_formats)

static const int mxc_decode_mode = MXC_JPEG_DECODE;
static const int mxc_encode_mode = MXC_JPEG_ENCODE;

static const struct of_device_id mxc_jpeg_match[] = {
	{
		.compatible = "nxp,imx8qxp-jpgdec",
		.data       = &mxc_decode_mode,
	},
	{
		.compatible = "nxp,imx8qxp-jpgenc",
		.data       = &mxc_encode_mode,
	},
	{ },
};

/*
 * default configuration stream, 64x64 yuv422
 * split by JPEG marker, so it's easier to modify & use
 */
static const unsigned char jpeg_soi[] = {
	0xFF, 0xD8
};

static const unsigned char jpeg_app0[] = {
	0xFF, 0xE0,
	0x00, 0x10, 0x4A, 0x46, 0x49, 0x46, 0x00,
	0x01, 0x01, 0x00, 0x00, 0x01, 0x00, 0x01,
	0x00, 0x00
};

static const unsigned char jpeg_app14[] = {
	0xFF, 0xEE,
	0x00, 0x0E, 0x41, 0x64, 0x6F, 0x62, 0x65,
	0x00, 0x64, 0x00, 0x00, 0x00, 0x00, 0x00
};

static const unsigned char jpeg_dqt[] = {
	0xFF, 0xDB,
	0x00, 0x84, 0x00, 0x10, 0x0B, 0x0C, 0x0E,
	0x0C, 0x0A, 0x10, 0x0E, 0x0D, 0x0E, 0x12,
	0x11, 0x10, 0x13, 0x18, 0x28, 0x1A, 0x18,
	0x16, 0x16, 0x18, 0x31, 0x23, 0x25, 0x1D,
	0x28, 0x3A, 0x33, 0x3D, 0x3C, 0x39, 0x33,
	0x38, 0x37, 0x40, 0x48, 0x5C, 0x4E, 0x40,
	0x44, 0x57, 0x45, 0x37, 0x38, 0x50, 0x6D,
	0x51, 0x57, 0x5F, 0x62, 0x67, 0x68, 0x67,
	0x3E, 0x4D, 0x71, 0x79, 0x70, 0x64, 0x78,
	0x5C, 0x65, 0x67, 0x63, 0x01, 0x11, 0x12,
	0x12, 0x18, 0x15, 0x18, 0x2F, 0x1A, 0x1A,
	0x2F, 0x63, 0x42, 0x38, 0x42, 0x63, 0x63,
	0x63, 0x63, 0x63, 0x63, 0x63, 0x63, 0x63,
	0x63, 0x63, 0x63, 0x63, 0x63, 0x63, 0x63,
	0x63, 0x63, 0x63, 0x63, 0x63, 0x63, 0x63,
	0x63, 0x63, 0x63, 0x63, 0x63, 0x63, 0x63,
	0x63, 0x63, 0x63, 0x63, 0x63, 0x63, 0x63,
	0x63, 0x63, 0x63, 0x63, 0x63, 0x63, 0x63,
	0x63, 0x63, 0x63, 0x63, 0x63, 0x63
};

static const unsigned char jpeg_dqt_extseq[] = {
	0xFF, 0xDB,
	0x01, 0x04,
	0x10,
	0x00, 0x80, 0x00, 0x58, 0x00, 0x60, 0x00, 0x70,
	0x00, 0x60, 0x00, 0x50, 0x00, 0x80, 0x00, 0x70,
	0x00, 0x68, 0x00, 0x70, 0x00, 0x90, 0x00, 0x88,
	0x00, 0x80, 0x00, 0x98, 0x00, 0xC0, 0x01, 0x40,
	0x00, 0xD0, 0x00, 0xC0, 0x00, 0xB0, 0x00, 0xB0,
	0x00, 0xC0, 0x01, 0x88, 0x01, 0x18, 0x01, 0x28,
	0x00, 0xE8, 0x01, 0x40, 0x01, 0xD0, 0x01, 0x98,
	0x01, 0xE8, 0x01, 0xE0, 0x01, 0xC8, 0x01, 0x98,
	0x01, 0xC0, 0x01, 0xB8, 0x02, 0x00, 0x02, 0x40,
	0x02, 0xE0, 0x02, 0x70, 0x02, 0x00, 0x02, 0x20,
	0x02, 0xB8, 0x02, 0x28, 0x01, 0xB8, 0x01, 0xC0,
	0x02, 0x80, 0x03, 0x68, 0x02, 0x88, 0x02, 0xB8,
	0x02, 0xF8, 0x03, 0x10, 0x03, 0x38, 0x03, 0x40,
	0x03, 0x38, 0x01, 0xF0, 0x02, 0x68, 0x03, 0x88,
	0x03, 0xC8, 0x03, 0x80, 0x03, 0x20, 0x03, 0xC0,
	0x02, 0xE0, 0x03, 0x28, 0x03, 0x38, 0x03, 0x18,
	0x11,
	0x00, 0x88, 0x00, 0x90, 0x00, 0x90, 0x00, 0xC0,
	0x00, 0xA8, 0x00, 0xC0, 0x01, 0x78, 0x00, 0xD0,
	0x00, 0xD0, 0x01, 0x78, 0x03, 0x18, 0x02, 0x10,
	0x01, 0xC0, 0x02, 0x10, 0x03, 0x18, 0x03, 0x18,
	0x03, 0x18, 0x03, 0x18, 0x03, 0x18, 0x03, 0x18,
	0x03, 0x18, 0x03, 0x18, 0x03, 0x18, 0x03, 0x18,
	0x03, 0x18, 0x03, 0x18, 0x03, 0x18, 0x03, 0x18,
	0x03, 0x18, 0x03, 0x18, 0x03, 0x18, 0x03, 0x18,
	0x03, 0x18, 0x03, 0x18, 0x03, 0x18, 0x03, 0x18,
	0x03, 0x18, 0x03, 0x18, 0x03, 0x18, 0x03, 0x18,
	0x03, 0x18, 0x03, 0x18, 0x03, 0x18, 0x03, 0x18,
	0x03, 0x18, 0x03, 0x18, 0x03, 0x18, 0x03, 0x18,
	0x03, 0x18, 0x03, 0x18, 0x03, 0x18, 0x03, 0x18,
	0x03, 0x18, 0x03, 0x18, 0x03, 0x18, 0x03, 0x18,
	0x03, 0x18, 0x03, 0x18, 0x03, 0x18, 0x03, 0x18,
	0x03, 0x18, 0x03, 0x18, 0x03, 0x18, 0x03, 0x18,
};

static const unsigned char jpeg_sof_maximal[] = {
	0xFF, 0xC0,
	0x00, 0x14, 0x08, 0x00, 0x40, 0x00, 0x40,
	0x04, 0x01, 0x11, 0x00, 0x02, 0x11, 0x01,
	0x03, 0x11, 0x01, 0x04, 0x11, 0x01
};

static const unsigned char jpeg_sof_extseq[] = {
	0xFF, 0xC1,
	0x00, 0x14, 0x08, 0x00, 0x40, 0x00, 0x40,
	0x04, 0x01, 0x11, 0x00, 0x02, 0x11, 0x01,
	0x03, 0x11, 0x01, 0x04, 0x11, 0x01
};

static const unsigned char jpeg_dht[] = {
	0xFF, 0xC4,
	0x01, 0xA2, 0x00, 0x00, 0x01, 0x05, 0x01,
	0x01, 0x01, 0x01, 0x01, 0x01, 0x00, 0x00,
	0x00, 0x00, 0x00, 0x00, 0x00, 0x00, 0x01,
	0x02, 0x03, 0x04, 0x05, 0x06, 0x07, 0x08,
	0x09, 0x0A, 0x0B, 0x10, 0x00, 0x02, 0x01,
	0x03, 0x03, 0x02, 0x04, 0x03, 0x05, 0x05,
	0x04, 0x04, 0x00, 0x00, 0x01, 0x7D, 0x01,
	0x02, 0x03, 0x00, 0x04, 0x11, 0x05, 0x12,
	0x21, 0x31, 0x41, 0x06, 0x13, 0x51, 0x61,
	0x07, 0x22, 0x71, 0x14, 0x32, 0x81, 0x91,
	0xA1, 0x08, 0x23, 0x42, 0xB1, 0xC1, 0x15,
	0x52, 0xD1, 0xF0, 0x24, 0x33, 0x62, 0x72,
	0x82, 0x09, 0x0A, 0x16, 0x17, 0x18, 0x19,
	0x1A, 0x25, 0x26, 0x27, 0x28, 0x29, 0x2A,
	0x34, 0x35, 0x36, 0x37, 0x38, 0x39, 0x3A,
	0x43, 0x44, 0x45, 0x46, 0x47, 0x48, 0x49,
	0x4A, 0x53, 0x54, 0x55, 0x56, 0x57, 0x58,
	0x59, 0x5A, 0x63, 0x64, 0x65, 0x66, 0x67,
	0x68, 0x69, 0x6A, 0x73, 0x74, 0x75, 0x76,
	0x77, 0x78, 0x79, 0x7A, 0x83, 0x84, 0x85,
	0x86, 0x87, 0x88, 0x89, 0x8A, 0x92, 0x93,
	0x94, 0x95, 0x96, 0x97, 0x98, 0x99, 0x9A,
	0xA2, 0xA3, 0xA4, 0xA5, 0xA6, 0xA7, 0xA8,
	0xA9, 0xAA, 0xB2, 0xB3, 0xB4, 0xB5, 0xB6,
	0xB7, 0xB8, 0xB9, 0xBA, 0xC2, 0xC3, 0xC4,
	0xC5, 0xC6, 0xC7, 0xC8, 0xC9, 0xCA, 0xD2,
	0xD3, 0xD4, 0xD5, 0xD6, 0xD7, 0xD8, 0xD9,
	0xDA, 0xE1, 0xE2, 0xE3, 0xE4, 0xE5, 0xE6,
	0xE7, 0xE8, 0xE9, 0xEA, 0xF1, 0xF2, 0xF3,
	0xF4, 0xF5, 0xF6, 0xF7, 0xF8, 0xF9, 0xFA,
	0x01, 0x00, 0x03, 0x01, 0x01, 0x01, 0x01,
	0x01, 0x01, 0x01, 0x01, 0x01, 0x00, 0x00,
	0x00, 0x00, 0x00, 0x00, 0x01, 0x02, 0x03,
	0x04, 0x05, 0x06, 0x07, 0x08, 0x09, 0x0A,
	0x0B, 0x11, 0x00, 0x02, 0x01, 0x02, 0x04,
	0x04, 0x03, 0x04, 0x07, 0x05, 0x04, 0x04,
	0x00, 0x01, 0x02, 0x77, 0x00, 0x01, 0x02,
	0x03, 0x11, 0x04, 0x05, 0x21, 0x31, 0x06,
	0x12, 0x41, 0x51, 0x07, 0x61, 0x71, 0x13,
	0x22, 0x32, 0x81, 0x08, 0x14, 0x42, 0x91,
	0xA1, 0xB1, 0xC1, 0x09, 0x23, 0x33, 0x52,
	0xF0, 0x15, 0x62, 0x72, 0xD1, 0x0A, 0x16,
	0x24, 0x34, 0xE1, 0x25, 0xF1, 0x17, 0x18,
	0x19, 0x1A, 0x26, 0x27, 0x28, 0x29, 0x2A,
	0x35, 0x36, 0x37, 0x38, 0x39, 0x3A, 0x43,
	0x44, 0x45, 0x46, 0x47, 0x48, 0x49, 0x4A,
	0x53, 0x54, 0x55, 0x56, 0x57, 0x58, 0x59,
	0x5A, 0x63, 0x64, 0x65, 0x66, 0x67, 0x68,
	0x69, 0x6A, 0x73, 0x74, 0x75, 0x76, 0x77,
	0x78, 0x79, 0x7A, 0x82, 0x83, 0x84, 0x85,
	0x86, 0x87, 0x88, 0x89, 0x8A, 0x92, 0x93,
	0x94, 0x95, 0x96, 0x97, 0x98, 0x99, 0x9A,
	0xA2, 0xA3, 0xA4, 0xA5, 0xA6, 0xA7, 0xA8,
	0xA9, 0xAA, 0xB2, 0xB3, 0xB4, 0xB5, 0xB6,
	0xB7, 0xB8, 0xB9, 0xBA, 0xC2, 0xC3, 0xC4,
	0xC5, 0xC6, 0xC7, 0xC8, 0xC9, 0xCA, 0xD2,
	0xD3, 0xD4, 0xD5, 0xD6, 0xD7, 0xD8, 0xD9,
	0xDA, 0xE2, 0xE3, 0xE4, 0xE5, 0xE6, 0xE7,
	0xE8, 0xE9, 0xEA, 0xF2, 0xF3, 0xF4, 0xF5,
	0xF6, 0xF7, 0xF8, 0xF9, 0xFA
};

static const unsigned char jpeg_dht_extseq[] = {
	0xFF, 0xC4,
	0x02, 0x2a, 0x00, 0x00, 0x01, 0x05, 0x01,
	0x01, 0x01, 0x01, 0x01, 0x01, 0x01, 0x01,
	0x01, 0x01, 0x00, 0x00, 0x00, 0x00, 0x01,
	0x02, 0x03, 0x04, 0x05, 0x06, 0x07, 0x08,
	0x09, 0x0a, 0x0b, 0x0c, 0x0d, 0x0e, 0x0f,
	0x10, 0x00, 0x02, 0x01, 0x03, 0x03, 0x02,
	0x04, 0x03, 0x05, 0x05, 0x02, 0x03, 0x02,
	0x00, 0x00, 0xbf, 0x01, 0x02, 0x03, 0x00,
	0x04, 0x11, 0x05, 0x12, 0x21, 0x31, 0x41,
	0x06, 0x13, 0x51, 0x61, 0x07, 0x22, 0x71,
	0x14, 0x32, 0x81, 0x91, 0xa1, 0x08, 0x23,
	0x42, 0xb1, 0xc1, 0x15, 0x52, 0xd1, 0xf0,
	0x24, 0x33, 0x62, 0x72, 0x82, 0x09, 0x0a,
	0x16, 0x17, 0x18, 0x19, 0x1a, 0x25, 0x26,
	0x27, 0x28, 0x29, 0x2a, 0x34, 0x35, 0x36,
	0x37, 0x38, 0x39, 0x3a, 0x43, 0x44, 0x45,
	0x46, 0x47, 0x48, 0x49, 0x4a, 0x53, 0x54,
	0x55, 0x56, 0x57, 0x58, 0x59, 0x5a, 0x63,
	0x64, 0x65, 0x66, 0x67, 0x68, 0x69, 0x6a,
	0x73, 0x74, 0x75, 0x76, 0x77, 0x78, 0x79,
	0x7a, 0x83, 0x84, 0x85, 0x86, 0x87, 0x88,
	0x89, 0x8a, 0x92, 0x93, 0x94, 0x95, 0x96,
	0x97, 0x98, 0x99, 0x9a, 0xa2, 0xa3, 0xa4,
	0xa5, 0xa6, 0xa7, 0xa8, 0xa9, 0xaa, 0xb2,
	0xb3, 0xb4, 0xb5, 0xb6, 0xb7, 0xb8, 0xb9,
	0xba, 0xc2, 0xc3, 0xc4, 0xc5, 0xc6, 0xc7,
	0xc8, 0xc9, 0xca, 0xd2, 0xd3, 0xd4, 0xd5,
	0xd6, 0xd7, 0xd8, 0xd9, 0xda, 0xe1, 0xe2,
	0xe3, 0xe4, 0xe5, 0xe6, 0xe7, 0xe8, 0xe9,
	0xea, 0xf1, 0xf2, 0xf3, 0xf4, 0xf5, 0xf6,
	0xf7, 0xf8, 0xf9, 0xfa, 0x0b, 0x0c, 0x0d,
	0x0e, 0x1b, 0x1c, 0x1d, 0x1e, 0x2b, 0x2c,
	0x2d, 0x2e, 0x3b, 0x3c, 0x3d, 0x3e, 0x4b,
	0x4c, 0x4d, 0x4e, 0x5b, 0x5c, 0x5d, 0x5e,
	0x6b, 0x6c, 0x6d, 0x6e, 0x7b, 0x7c, 0x7d,
	0x7e, 0x8b, 0x8c, 0x8d, 0x8e, 0x9b, 0x9c,
	0x9d, 0x9e, 0xab, 0xac, 0xad, 0xae, 0xbb,
	0xbc, 0xbd, 0xbe, 0xcb, 0xcc, 0xcd, 0xce,
	0xdb, 0xdc, 0xdd, 0xde, 0xeb, 0xec, 0xed,
	0xee, 0xfb, 0xfc, 0xfd, 0xfe, 0x01, 0x00,
	0x01, 0x05, 0x01, 0x01, 0x01, 0x01, 0x01,
	0x01, 0x01, 0x01, 0x01, 0x01, 0x00, 0x00,
	0x00, 0x00, 0x01, 0x02, 0x03, 0x04, 0x05,
	0x06, 0x07, 0x08, 0x09, 0x0a, 0x0b, 0x0c,
	0x0d, 0x0e, 0x0f, 0x11, 0x00, 0x02, 0x01,
	0x03, 0x03, 0x02, 0x04, 0x03, 0x05, 0x05,
	0x02, 0x03, 0x02, 0x00, 0x00, 0xbf, 0x01,
	0x02, 0x03, 0x00, 0x04, 0x11, 0x05, 0x12,
	0x21, 0x31, 0x41, 0x06, 0x13, 0x51, 0x61,
	0x07, 0x22, 0x71, 0x14, 0x32, 0x81, 0x91,
	0xa1, 0x08, 0x23, 0x42, 0xb1, 0xc1, 0x15,
	0x52, 0xd1, 0xf0, 0x24, 0x33, 0x62, 0x72,
	0x82, 0x09, 0x0a, 0x16, 0x17, 0x18, 0x19,
	0x1a, 0x25, 0x26, 0x27, 0x28, 0x29, 0x2a,
	0x34, 0x35, 0x36, 0x37, 0x38, 0x39, 0x3a,
	0x43, 0x44, 0x45, 0x46, 0x47, 0x48, 0x49,
	0x4a, 0x53, 0x54, 0x55, 0x56, 0x57, 0x58,
	0x59, 0x5a, 0x63, 0x64, 0x65, 0x66, 0x67,
	0x68, 0x69, 0x6a, 0x73, 0x74, 0x75, 0x76,
	0x77, 0x78, 0x79, 0x7a, 0x83, 0x84, 0x85,
	0x86, 0x87, 0x88, 0x89, 0x8a, 0x92, 0x93,
	0x94, 0x95, 0x96, 0x97, 0x98, 0x99, 0x9a,
	0xa2, 0xa3, 0xa4, 0xa5, 0xa6, 0xa7, 0xa8,
	0xa9, 0xaa, 0xb2, 0xb3, 0xb4, 0xb5, 0xb6,
	0xb7, 0xb8, 0xb9, 0xba, 0xc2, 0xc3, 0xc4,
	0xc5, 0xc6, 0xc7, 0xc8, 0xc9, 0xca, 0xd2,
	0xd3, 0xd4, 0xd5, 0xd6, 0xd7, 0xd8, 0xd9,
	0xda, 0xe1, 0xe2, 0xe3, 0xe4, 0xe5, 0xe6,
	0xe7, 0xe8, 0xe9, 0xea, 0xf1, 0xf2, 0xf3,
	0xf4, 0xf5, 0xf6, 0xf7, 0xf8, 0xf9, 0xfa,
	0x0b, 0x0c, 0x0d, 0x0e, 0x1b, 0x1c, 0x1d,
	0x1e, 0x2b, 0x2c, 0x2d, 0x2e, 0x3b, 0x3c,
	0x3d, 0x3e, 0x4b, 0x4c, 0x4d, 0x4e, 0x5b,
	0x5c, 0x5d, 0x5e, 0x6b, 0x6c, 0x6d, 0x6e,
	0x7b, 0x7c, 0x7d, 0x7e, 0x8b, 0x8c, 0x8d,
	0x8e, 0x9b, 0x9c, 0x9d, 0x9e, 0xab, 0xac,
	0xad, 0xae, 0xbb, 0xbc, 0xbd, 0xbe, 0xcb,
	0xcc, 0xcd, 0xce, 0xdb, 0xdc, 0xdd, 0xde,
	0xeb, 0xec, 0xed, 0xee, 0xfb, 0xfc, 0xfd,
	0xfe,
};

static const unsigned char jpeg_dri[] = {
	0xFF, 0xDD,
	0x00, 0x04, 0x00, 0x20
};

static const unsigned char jpeg_sos_maximal[] = {
	0xFF, 0xDA,
	0x00, 0x0C, 0x04, 0x01, 0x00, 0x02, 0x11, 0x03,
	0x11, 0x04, 0x11, 0x00, 0x3F, 0x00
};

static const unsigned char jpeg_image_red[] = {
	0xFC, 0x5F, 0xA2, 0xBF, 0xCA, 0x73, 0xFE, 0xFE,
	0x02, 0x8A, 0x00, 0x28, 0xA0, 0x02, 0x8A, 0x00,
	0x28, 0xA0, 0x02, 0x8A, 0x00, 0x28, 0xA0, 0x02,
	0x8A, 0x00, 0x28, 0xA0, 0x02, 0x8A, 0x00, 0x28,
	0xA0, 0x02, 0x8A, 0x00, 0x28, 0xA0, 0x02, 0x8A,
	0x00, 0x28, 0xA0, 0x02, 0x8A, 0x00, 0x28, 0xA0,
	0x02, 0x8A, 0x00, 0x28, 0xA0, 0x02, 0x8A, 0x00,
	0x28, 0xA0, 0x02, 0x8A, 0x00, 0x28, 0xA0, 0x02,
	0x8A, 0x00, 0x28, 0xA0, 0x02, 0x8A, 0x00, 0x28,
	0xA0, 0x02, 0x8A, 0x00, 0x28, 0xA0, 0x02, 0x8A,
	0x00, 0x28, 0xA0, 0x02, 0x8A, 0x00
};

static const unsigned char jpeg_eoi[] = {
	0xFF, 0xD9
};

struct mxc_jpeg_src_buf {
	/* common v4l buffer stuff -- must be first */
	struct vb2_v4l2_buffer	b;
	struct list_head	list;

	/* mxc-jpeg specific */
	bool			dht_needed;
	bool			jpeg_parse_error;
	const struct mxc_jpeg_fmt	*fmt;
	int			w;
	int			h;
};

static inline struct mxc_jpeg_src_buf *vb2_to_mxc_buf(struct vb2_buffer *vb)
{
	return container_of(to_vb2_v4l2_buffer(vb),
			    struct mxc_jpeg_src_buf, b);
}

static unsigned int debug;
module_param(debug, int, 0644);
MODULE_PARM_DESC(debug, "Debug level (0-3)");

static unsigned int sw_reset = 1;
module_param(sw_reset, int, 0644);
MODULE_PARM_DESC(sw_reset, "SW reset every frame (0=no reset, 1=do reset)");

static unsigned int hw_timeout = 2000;
module_param(hw_timeout, int, 0644);
MODULE_PARM_DESC(hw_timeout, "MXC JPEG hw timeout, the number of milliseconds");

static void mxc_jpeg_bytesperline(struct mxc_jpeg_q_data *q, u32 precision);
static void mxc_jpeg_sizeimage(struct mxc_jpeg_q_data *q);

static void _bswap16(u16 *a)
{
	*a = ((*a & 0x00FF) << 8) | ((*a & 0xFF00) >> 8);
}

static void print_mxc_buf(struct mxc_jpeg_dev *jpeg, struct vb2_buffer *buf,
			  unsigned long len)
{
	unsigned int plane_no;
	u32 dma_addr;
	void *vaddr;
	unsigned long payload;

	if (debug < 3)
		return;

	for (plane_no = 0; plane_no < buf->num_planes; plane_no++) {
		payload = vb2_get_plane_payload(buf, plane_no);
		if (len == 0)
			len = payload;
		dma_addr = vb2_dma_contig_plane_dma_addr(buf, plane_no);
		vaddr = vb2_plane_vaddr(buf, plane_no);
		v4l2_dbg(3, debug, &jpeg->v4l2_dev,
			 "plane %d (vaddr=%p dma_addr=%x payload=%ld):",
			  plane_no, vaddr, dma_addr, payload);
		print_hex_dump(KERN_DEBUG, "", DUMP_PREFIX_OFFSET, 32, 1,
			       vaddr, len, false);
	}
}

static inline struct mxc_jpeg_ctx *mxc_jpeg_fh_to_ctx(struct v4l2_fh *fh)
{
	return container_of(fh, struct mxc_jpeg_ctx, fh);
}

static int enum_fmt(const struct mxc_jpeg_fmt *mxc_formats, int n,
		    struct v4l2_fmtdesc *f, u32 type)
{
	int i, num = 0;

	for (i = 0; i < n; ++i) {
		if (mxc_formats[i].flags == type) {
			/* index-th format of searched type found ? */
			if (num == f->index)
				break;
			/* Correct type but haven't reached our index yet,
			 * just increment per-type index
			 */
			++num;
		}
	}

	/* Format not found */
	if (i >= n)
		return -EINVAL;

	f->pixelformat = mxc_formats[i].fourcc;

	return 0;
}

static const struct mxc_jpeg_fmt *mxc_jpeg_find_format(u32 pixelformat)
{
	unsigned int k;

	for (k = 0; k < MXC_JPEG_NUM_FORMATS; k++) {
		const struct mxc_jpeg_fmt *fmt = &mxc_formats[k];

		if (fmt->fourcc == pixelformat)
			return fmt;
	}
	return NULL;
}

static enum mxc_jpeg_image_format mxc_jpeg_fourcc_to_imgfmt(u32 fourcc)
{
	switch (fourcc) {
	case V4L2_PIX_FMT_GREY:
	case V4L2_PIX_FMT_Y012:
		return MXC_JPEG_GRAY;
	case V4L2_PIX_FMT_YUYV:
	case V4L2_PIX_FMT_Y212:
		return MXC_JPEG_YUV422;
	case V4L2_PIX_FMT_NV12:
	case V4L2_PIX_FMT_NV12M:
	case V4L2_PIX_FMT_P012:
	case V4L2_PIX_FMT_P012M:
		return MXC_JPEG_YUV420;
	case V4L2_PIX_FMT_YUV24:
	case V4L2_PIX_FMT_YUV48_12:
		return MXC_JPEG_YUV444;
	case V4L2_PIX_FMT_BGR24:
	case V4L2_PIX_FMT_BGR48_12:
		return MXC_JPEG_BGR;
	case V4L2_PIX_FMT_ABGR32:
	case V4L2_PIX_FMT_ABGR64_12:
		return MXC_JPEG_ABGR;
	default:
		return MXC_JPEG_INVALID;
	}
}

static struct mxc_jpeg_q_data *mxc_jpeg_get_q_data(struct mxc_jpeg_ctx *ctx,
						   enum v4l2_buf_type type)
{
	if (V4L2_TYPE_IS_OUTPUT(type))
		return &ctx->out_q;
	return &ctx->cap_q;
}

static void mxc_jpeg_addrs(struct mxc_jpeg_desc *desc,
			   struct vb2_buffer *raw_buf,
			   struct vb2_buffer *jpeg_buf, int offset)
{
	int img_fmt = desc->stm_ctrl & STM_CTRL_IMAGE_FORMAT_MASK;
	struct mxc_jpeg_ctx *ctx = vb2_get_drv_priv(raw_buf->vb2_queue);
	struct mxc_jpeg_q_data *q_data;

	q_data = mxc_jpeg_get_q_data(ctx, raw_buf->type);
	desc->buf_base0 = vb2_dma_contig_plane_dma_addr(raw_buf, 0);
	desc->buf_base1 = 0;
	if (img_fmt == STM_CTRL_IMAGE_FORMAT(MXC_JPEG_YUV420)) {
		if (raw_buf->num_planes == 2)
			desc->buf_base1 = vb2_dma_contig_plane_dma_addr(raw_buf, 1);
		else
			desc->buf_base1 = desc->buf_base0 + q_data->sizeimage[0];
	}
	desc->stm_bufbase = vb2_dma_contig_plane_dma_addr(jpeg_buf, 0) +
		offset;
}

static bool mxc_jpeg_is_extended_sequential(const struct mxc_jpeg_fmt *fmt)
{
	if (!fmt || !(fmt->flags & MXC_JPEG_FMT_TYPE_RAW))
		return false;

	if (fmt->precision > 8)
		return true;

	return false;
}

static void notify_eos(struct mxc_jpeg_ctx *ctx)
{
	const struct v4l2_event ev = {
		.type = V4L2_EVENT_EOS
	};

	dev_dbg(ctx->mxc_jpeg->dev, "Notify app event EOS reached");
	v4l2_event_queue_fh(&ctx->fh, &ev);
}

static void notify_src_chg(struct mxc_jpeg_ctx *ctx)
{
	const struct v4l2_event ev = {
			.type = V4L2_EVENT_SOURCE_CHANGE,
			.u.src_change.changes =
			V4L2_EVENT_SRC_CH_RESOLUTION,
		};

	dev_dbg(ctx->mxc_jpeg->dev, "Notify app event SRC_CH_RESOLUTION");
	v4l2_event_queue_fh(&ctx->fh, &ev);
}

static int mxc_get_free_slot(struct mxc_jpeg_slot_data slot_data[], int n)
{
	int free_slot = 0;

	while (slot_data[free_slot].used && free_slot < n)
		free_slot++;

	return free_slot; /* >=n when there are no more free slots */
}

static bool mxc_jpeg_alloc_slot_data(struct mxc_jpeg_dev *jpeg,
				     unsigned int slot)
{
	struct mxc_jpeg_desc *desc;
	struct mxc_jpeg_desc *cfg_desc;
	void *cfg_stm;

	if (jpeg->slot_data[slot].desc)
		goto skip_alloc; /* already allocated, reuse it */

	/* allocate descriptor for decoding/encoding phase */
	desc = dma_alloc_coherent(jpeg->dev,
				  sizeof(struct mxc_jpeg_desc),
				  &jpeg->slot_data[slot].desc_handle,
				  GFP_ATOMIC);
	if (!desc)
		goto err;
	jpeg->slot_data[slot].desc = desc;

	/* allocate descriptor for configuration phase (encoder only) */
	cfg_desc = dma_alloc_coherent(jpeg->dev,
				      sizeof(struct mxc_jpeg_desc),
				      &jpeg->slot_data[slot].cfg_desc_handle,
				      GFP_ATOMIC);
	if (!cfg_desc)
		goto err;
	jpeg->slot_data[slot].cfg_desc = cfg_desc;

	/* allocate configuration stream */
	cfg_stm = dma_alloc_coherent(jpeg->dev,
				     MXC_JPEG_MAX_CFG_STREAM,
				     &jpeg->slot_data[slot].cfg_stream_handle,
				     GFP_ATOMIC);
	if (!cfg_stm)
		goto err;
	memset(cfg_stm, 0, MXC_JPEG_MAX_CFG_STREAM);
	jpeg->slot_data[slot].cfg_stream_vaddr = cfg_stm;

skip_alloc:
	jpeg->slot_data[slot].used = true;

	return true;
err:
	dev_err(jpeg->dev, "Could not allocate descriptors for slot %d", slot);

	return false;
}

static void mxc_jpeg_free_slot_data(struct mxc_jpeg_dev *jpeg,
				    unsigned int slot)
{
	if (slot >= MXC_MAX_SLOTS) {
		dev_err(jpeg->dev, "Invalid slot %d, nothing to free.", slot);
		return;
	}

	/* free descriptor for decoding/encoding phase */
	dma_free_coherent(jpeg->dev, sizeof(struct mxc_jpeg_desc),
			  jpeg->slot_data[slot].desc,
			  jpeg->slot_data[slot].desc_handle);

	/* free descriptor for encoder configuration phase / decoder DHT */
	dma_free_coherent(jpeg->dev, sizeof(struct mxc_jpeg_desc),
			  jpeg->slot_data[slot].cfg_desc,
			  jpeg->slot_data[slot].cfg_desc_handle);

	/* free configuration stream */
	dma_free_coherent(jpeg->dev, MXC_JPEG_MAX_CFG_STREAM,
			  jpeg->slot_data[slot].cfg_stream_vaddr,
			  jpeg->slot_data[slot].cfg_stream_handle);

	jpeg->slot_data[slot].used = false;
}

static void mxc_jpeg_check_and_set_last_buffer(struct mxc_jpeg_ctx *ctx,
					       struct vb2_v4l2_buffer *src_buf,
					       struct vb2_v4l2_buffer *dst_buf)
{
	if (v4l2_m2m_is_last_draining_src_buf(ctx->fh.m2m_ctx, src_buf)) {
		dst_buf->flags |= V4L2_BUF_FLAG_LAST;
		v4l2_m2m_mark_stopped(ctx->fh.m2m_ctx);
		notify_eos(ctx);
		ctx->header_parsed = false;
	}
}

static void mxc_jpeg_job_finish(struct mxc_jpeg_ctx *ctx, enum vb2_buffer_state state, bool reset)
{
	struct mxc_jpeg_dev *jpeg = ctx->mxc_jpeg;
	void __iomem *reg = jpeg->base_reg;
	struct vb2_v4l2_buffer *src_buf, *dst_buf;

	dst_buf = v4l2_m2m_next_dst_buf(ctx->fh.m2m_ctx);
	src_buf = v4l2_m2m_next_src_buf(ctx->fh.m2m_ctx);
	mxc_jpeg_check_and_set_last_buffer(ctx, src_buf, dst_buf);
	v4l2_m2m_src_buf_remove(ctx->fh.m2m_ctx);
	v4l2_m2m_dst_buf_remove(ctx->fh.m2m_ctx);
	v4l2_m2m_buf_done(src_buf, state);
	v4l2_m2m_buf_done(dst_buf, state);

	mxc_jpeg_disable_irq(reg, ctx->slot);
	ctx->mxc_jpeg->slot_data[ctx->slot].used = false;
	if (reset)
		mxc_jpeg_sw_reset(reg);
}

static u32 mxc_jpeg_get_plane_size(struct mxc_jpeg_q_data *q_data, u32 plane_no)
{
	const struct mxc_jpeg_fmt *fmt = q_data->fmt;
	u32 size;
	int i;

	if (plane_no >= fmt->mem_planes)
		return 0;

	if (fmt->mem_planes == fmt->comp_planes)
		return q_data->sizeimage[plane_no];

	if (plane_no < fmt->mem_planes - 1)
		return q_data->sizeimage[plane_no];

	size = q_data->sizeimage[fmt->mem_planes - 1];
	for (i = fmt->mem_planes; i < fmt->comp_planes; i++)
		size += q_data->sizeimage[i];

	return size;
}

static irqreturn_t mxc_jpeg_dec_irq(int irq, void *priv)
{
	struct mxc_jpeg_dev *jpeg = priv;
	struct mxc_jpeg_ctx *ctx;
	void __iomem *reg = jpeg->base_reg;
	struct device *dev = jpeg->dev;
	struct vb2_v4l2_buffer *src_buf, *dst_buf;
	struct mxc_jpeg_src_buf *jpeg_src_buf;
	enum vb2_buffer_state buf_state;
	u32 dec_ret, com_status;
	unsigned long payload;
	struct mxc_jpeg_q_data *q_data;
	enum v4l2_buf_type cap_type = V4L2_BUF_TYPE_VIDEO_CAPTURE_MPLANE;
	unsigned int slot;

	spin_lock(&jpeg->hw_lock);

	com_status = readl(reg + COM_STATUS);
	slot = COM_STATUS_CUR_SLOT(com_status);
	dev_dbg(dev, "Irq %d on slot %d.\n", irq, slot);

	ctx = v4l2_m2m_get_curr_priv(jpeg->m2m_dev);
	if (WARN_ON(!ctx))
		goto job_unlock;

	if (slot != ctx->slot) {
		/* TODO investigate when adding multi-instance support */
		dev_warn(dev, "IRQ slot %d != context slot %d.\n",
			 slot, ctx->slot);
		goto job_unlock;
	}

	if (!jpeg->slot_data[slot].used)
		goto job_unlock;

	dec_ret = readl(reg + MXC_SLOT_OFFSET(slot, SLOT_STATUS));
	writel(dec_ret, reg + MXC_SLOT_OFFSET(slot, SLOT_STATUS)); /* w1c */

	dst_buf = v4l2_m2m_next_dst_buf(ctx->fh.m2m_ctx);
	src_buf = v4l2_m2m_next_src_buf(ctx->fh.m2m_ctx);
	if (!dst_buf || !src_buf) {
		dev_err(dev, "No source or destination buffer.\n");
		goto job_unlock;
	}
	jpeg_src_buf = vb2_to_mxc_buf(&src_buf->vb2_buf);

	if (dec_ret & SLOT_STATUS_ENC_CONFIG_ERR) {
		u32 ret = readl(reg + CAST_STATUS12);

		dev_err(dev, "Encoder/decoder error, dec_ret = 0x%08x, status=0x%08x",
			dec_ret, ret);
		mxc_jpeg_clr_desc(reg, slot);
		mxc_jpeg_sw_reset(reg);
		buf_state = VB2_BUF_STATE_ERROR;
		goto buffers_done;
	}

	if (!(dec_ret & SLOT_STATUS_FRMDONE))
		goto job_unlock;

	if (jpeg->mode == MXC_JPEG_ENCODE &&
	    ctx->enc_state == MXC_JPEG_ENC_CONF) {
		q_data = mxc_jpeg_get_q_data(ctx, V4L2_BUF_TYPE_VIDEO_OUTPUT_MPLANE);
		ctx->enc_state = MXC_JPEG_ENCODING;
		dev_dbg(dev, "Encoder config finished. Start encoding...\n");
		mxc_jpeg_enc_set_quality(dev, reg, ctx->jpeg_quality);
		mxc_jpeg_enc_mode_go(dev, reg, mxc_jpeg_is_extended_sequential(q_data->fmt));
		goto job_unlock;
	}
	if (jpeg->mode == MXC_JPEG_DECODE && jpeg_src_buf->dht_needed) {
		jpeg_src_buf->dht_needed = false;
		dev_dbg(dev, "Decoder DHT cfg finished. Start decoding...\n");
		goto job_unlock;
	}

	if (jpeg->mode == MXC_JPEG_ENCODE) {
		payload = readl(reg + MXC_SLOT_OFFSET(slot, SLOT_BUF_PTR));
		vb2_set_plane_payload(&dst_buf->vb2_buf, 0, payload);
		dev_dbg(dev, "Encoding finished, payload size: %ld\n",
			payload);
	} else {
		q_data = mxc_jpeg_get_q_data(ctx, cap_type);
		payload = mxc_jpeg_get_plane_size(q_data, 0);
		vb2_set_plane_payload(&dst_buf->vb2_buf, 0, payload);
		vb2_set_plane_payload(&dst_buf->vb2_buf, 1, 0);
		if (q_data->fmt->mem_planes == 2) {
			payload = mxc_jpeg_get_plane_size(q_data, 1);
			vb2_set_plane_payload(&dst_buf->vb2_buf, 1, payload);
		}
		dev_dbg(dev, "Decoding finished, payload size: %ld + %ld\n",
			vb2_get_plane_payload(&dst_buf->vb2_buf, 0),
			vb2_get_plane_payload(&dst_buf->vb2_buf, 1));
	}

	/* short preview of the results */
	dev_dbg(dev, "src_buf preview: ");
	print_mxc_buf(jpeg, &src_buf->vb2_buf, 32);
	dev_dbg(dev, "dst_buf preview: ");
	print_mxc_buf(jpeg, &dst_buf->vb2_buf, 32);
	buf_state = VB2_BUF_STATE_DONE;

buffers_done:
	mxc_jpeg_job_finish(ctx, buf_state, sw_reset);
	spin_unlock(&jpeg->hw_lock);
	cancel_delayed_work(&ctx->task_timer);
	v4l2_m2m_job_finish(jpeg->m2m_dev, ctx->fh.m2m_ctx);
	return IRQ_HANDLED;
job_unlock:
	spin_unlock(&jpeg->hw_lock);
	return IRQ_HANDLED;
}

static int mxc_jpeg_fixup_sof(struct mxc_jpeg_sof *sof,
			      u32 fourcc,
			      u16 w, u16 h)
{
	int sof_length;
	const struct mxc_jpeg_fmt *fmt = mxc_jpeg_find_format(fourcc);

	if (fmt)
		sof->precision = fmt->precision;
	else
		sof->precision = 8; /* TODO allow 8/12 bit precision*/
	sof->height = h;
	_bswap16(&sof->height);
	sof->width = w;
	_bswap16(&sof->width);

	switch (fourcc) {
	case V4L2_PIX_FMT_NV12:
	case V4L2_PIX_FMT_NV12M:
	case V4L2_PIX_FMT_P012:
	case V4L2_PIX_FMT_P012M:
		sof->components_no = 3;
		sof->comp[0].v = 0x2;
		sof->comp[0].h = 0x2;
		break;
	case V4L2_PIX_FMT_YUYV:
	case V4L2_PIX_FMT_Y212:
		sof->components_no = 3;
		sof->comp[0].v = 0x1;
		sof->comp[0].h = 0x2;
		break;
	case V4L2_PIX_FMT_YUV24:
	case V4L2_PIX_FMT_YUV48_12:
	case V4L2_PIX_FMT_BGR24:
	case V4L2_PIX_FMT_BGR48_12:
	default:
		sof->components_no = 3;
		break;
	case V4L2_PIX_FMT_ABGR32:
	case V4L2_PIX_FMT_ABGR64_12:
		sof->components_no = 4;
		break;
	case V4L2_PIX_FMT_GREY:
	case V4L2_PIX_FMT_Y012:
		sof->components_no = 1;
		break;
	}
	sof_length = 8 + 3 * sof->components_no;
	sof->length = sof_length;
	_bswap16(&sof->length);

	return sof_length; /* not swaped */
}

static int mxc_jpeg_fixup_sos(struct mxc_jpeg_sos *sos,
			      u32 fourcc)
{
	int sos_length;
	u8 *sof_u8 = (u8 *)sos;

	switch (fourcc) {
	case V4L2_PIX_FMT_NV12:
	case V4L2_PIX_FMT_NV12M:
	case V4L2_PIX_FMT_P012:
	case V4L2_PIX_FMT_P012M:
		sos->components_no = 3;
		break;
	case V4L2_PIX_FMT_YUYV:
	case V4L2_PIX_FMT_Y212:
		sos->components_no = 3;
		break;
	case V4L2_PIX_FMT_YUV24:
	case V4L2_PIX_FMT_YUV48_12:
	case V4L2_PIX_FMT_BGR24:
	case V4L2_PIX_FMT_BGR48_12:
	default:
		sos->components_no = 3;
		break;
	case V4L2_PIX_FMT_ABGR32:
	case V4L2_PIX_FMT_ABGR64_12:
		sos->components_no = 4;
		break;
	case V4L2_PIX_FMT_GREY:
	case V4L2_PIX_FMT_Y012:
		sos->components_no = 1;
		break;
	}
	sos_length = 6 + 2 * sos->components_no;
	sos->length = sos_length;
	_bswap16(&sos->length);

	/* SOS ignorable bytes, not so ignorable after all */
	sof_u8[sos_length - 1] = 0x0;
	sof_u8[sos_length - 2] = 0x3f;
	sof_u8[sos_length - 3] = 0x0;

	return sos_length; /* not swaped */
}

static unsigned int mxc_jpeg_setup_cfg_stream(void *cfg_stream_vaddr,
					      u32 fourcc,
					      u16 w, u16 h)
{
	/*
	 * There is a hardware issue that first 128 bytes of configuration data
	 * can't be loaded correctly.
	 * To avoid this issue, we need to write the configuration from
	 * an offset which should be no less than 0x80 (128 bytes).
	 */
	unsigned int offset = 0x80;
	u8 *cfg = (u8 *)cfg_stream_vaddr;
	struct mxc_jpeg_sof *sof;
	struct mxc_jpeg_sos *sos;
	const struct mxc_jpeg_fmt *fmt = mxc_jpeg_find_format(fourcc);

	if (!fmt)
		return 0;

	memcpy(cfg + offset, jpeg_soi, ARRAY_SIZE(jpeg_soi));
	offset += ARRAY_SIZE(jpeg_soi);

	if (fmt->is_rgb) {
		memcpy(cfg + offset, jpeg_app14, sizeof(jpeg_app14));
		offset += sizeof(jpeg_app14);
	} else {
		memcpy(cfg + offset, jpeg_app0, sizeof(jpeg_app0));
		offset += sizeof(jpeg_app0);
	}

	if (mxc_jpeg_is_extended_sequential(fmt)) {
		memcpy(cfg + offset, jpeg_dqt_extseq, sizeof(jpeg_dqt_extseq));
		offset += sizeof(jpeg_dqt_extseq);
<<<<<<< HEAD

		memcpy(cfg + offset, jpeg_sof_extseq, sizeof(jpeg_sof_extseq));
	} else {
		memcpy(cfg + offset, jpeg_dqt, sizeof(jpeg_dqt));
		offset += sizeof(jpeg_dqt);

=======

		memcpy(cfg + offset, jpeg_sof_extseq, sizeof(jpeg_sof_extseq));
	} else {
		memcpy(cfg + offset, jpeg_dqt, sizeof(jpeg_dqt));
		offset += sizeof(jpeg_dqt);

>>>>>>> 2d49d167
		memcpy(cfg + offset, jpeg_sof_maximal, sizeof(jpeg_sof_maximal));
	}
	offset += 2; /* skip marker ID */
	sof = (struct mxc_jpeg_sof *)(cfg + offset);
	offset += mxc_jpeg_fixup_sof(sof, fourcc, w, h);

	if (mxc_jpeg_is_extended_sequential(fmt)) {
		memcpy(cfg + offset, jpeg_dht_extseq, sizeof(jpeg_dht_extseq));
		offset += sizeof(jpeg_dht_extseq);
	} else {
		memcpy(cfg + offset, jpeg_dht, sizeof(jpeg_dht));
		offset += sizeof(jpeg_dht);
	}

	memcpy(cfg + offset, jpeg_dri, sizeof(jpeg_dri));
	offset += sizeof(jpeg_dri);

	memcpy(cfg + offset, jpeg_sos_maximal, sizeof(jpeg_sos_maximal));
	offset += 2; /* skip marker ID */
	sos = (struct mxc_jpeg_sos *)(cfg + offset);
	offset += mxc_jpeg_fixup_sos(sos, fourcc);

	memcpy(cfg + offset, jpeg_image_red, sizeof(jpeg_image_red));
	offset += sizeof(jpeg_image_red);

	memcpy(cfg + offset, jpeg_eoi, sizeof(jpeg_eoi));
	offset += sizeof(jpeg_eoi);

	return offset;
}

static void mxc_jpeg_config_dec_desc(struct vb2_buffer *out_buf,
				     struct mxc_jpeg_ctx *ctx,
				     struct vb2_buffer *src_buf,
				     struct vb2_buffer *dst_buf)
{
	enum v4l2_buf_type cap_type = V4L2_BUF_TYPE_VIDEO_CAPTURE_MPLANE;
	struct mxc_jpeg_q_data *q_data_cap;
	enum mxc_jpeg_image_format img_fmt;
	struct mxc_jpeg_dev *jpeg = ctx->mxc_jpeg;
	void __iomem *reg = jpeg->base_reg;
	unsigned int slot = ctx->slot;
	struct mxc_jpeg_desc *desc = jpeg->slot_data[slot].desc;
	struct mxc_jpeg_desc *cfg_desc = jpeg->slot_data[slot].cfg_desc;
	dma_addr_t desc_handle = jpeg->slot_data[slot].desc_handle;
	dma_addr_t cfg_desc_handle = jpeg->slot_data[slot].cfg_desc_handle;
	dma_addr_t cfg_stream_handle = jpeg->slot_data[slot].cfg_stream_handle;
	unsigned int *cfg_size = &jpeg->slot_data[slot].cfg_stream_size;
	void *cfg_stream_vaddr = jpeg->slot_data[slot].cfg_stream_vaddr;
	struct mxc_jpeg_src_buf *jpeg_src_buf;

	jpeg_src_buf = vb2_to_mxc_buf(src_buf);

	/* setup the decoding descriptor */
	desc->next_descpt_ptr = 0; /* end of chain */
	q_data_cap = mxc_jpeg_get_q_data(ctx, cap_type);
	desc->imgsize = q_data_cap->w_adjusted << 16 | q_data_cap->h_adjusted;
	img_fmt = mxc_jpeg_fourcc_to_imgfmt(q_data_cap->fmt->fourcc);
	desc->stm_ctrl &= ~STM_CTRL_IMAGE_FORMAT(0xF); /* clear image format */
	desc->stm_ctrl |= STM_CTRL_IMAGE_FORMAT(img_fmt);
	desc->stm_ctrl |= STM_CTRL_BITBUF_PTR_CLR(1);
	if (mxc_jpeg_is_extended_sequential(jpeg_src_buf->fmt))
		desc->stm_ctrl |= STM_CTRL_PIXEL_PRECISION;
	else
		desc->stm_ctrl &= ~STM_CTRL_PIXEL_PRECISION;
	desc->line_pitch = q_data_cap->bytesperline[0];
	mxc_jpeg_addrs(desc, dst_buf, src_buf, 0);
	mxc_jpeg_set_bufsize(desc, ALIGN(vb2_plane_size(src_buf, 0), 1024));
	print_descriptor_info(jpeg->dev, desc);

	if (!jpeg_src_buf->dht_needed) {
		/* validate the decoding descriptor */
		mxc_jpeg_set_desc(desc_handle, reg, slot);
		return;
	}

	/*
	 * if a default huffman table is needed, use the config descriptor to
	 * inject a DHT, by chaining it before the decoding descriptor
	 */
	*cfg_size = mxc_jpeg_setup_cfg_stream(cfg_stream_vaddr,
					      V4L2_PIX_FMT_YUYV,
					      MXC_JPEG_MIN_WIDTH,
					      MXC_JPEG_MIN_HEIGHT);
	cfg_desc->next_descpt_ptr = desc_handle | MXC_NXT_DESCPT_EN;
	cfg_desc->buf_base0 = vb2_dma_contig_plane_dma_addr(dst_buf, 0);
	cfg_desc->buf_base1 = 0;
	cfg_desc->imgsize = MXC_JPEG_MIN_WIDTH << 16;
	cfg_desc->imgsize |= MXC_JPEG_MIN_HEIGHT;
	cfg_desc->line_pitch = MXC_JPEG_MIN_WIDTH * 2;
	cfg_desc->stm_ctrl = STM_CTRL_IMAGE_FORMAT(MXC_JPEG_YUV422);
	cfg_desc->stm_ctrl |= STM_CTRL_BITBUF_PTR_CLR(1);
	cfg_desc->stm_bufbase = cfg_stream_handle;
	cfg_desc->stm_bufsize = ALIGN(*cfg_size, 1024);
	print_descriptor_info(jpeg->dev, cfg_desc);

	/* validate the configuration descriptor */
	mxc_jpeg_set_desc(cfg_desc_handle, reg, slot);
}

static void mxc_jpeg_config_enc_desc(struct vb2_buffer *out_buf,
				     struct mxc_jpeg_ctx *ctx,
				     struct vb2_buffer *src_buf,
				     struct vb2_buffer *dst_buf)
{
	struct mxc_jpeg_dev *jpeg = ctx->mxc_jpeg;
	void __iomem *reg = jpeg->base_reg;
	unsigned int slot = ctx->slot;
	struct mxc_jpeg_desc *desc = jpeg->slot_data[slot].desc;
	struct mxc_jpeg_desc *cfg_desc = jpeg->slot_data[slot].cfg_desc;
	dma_addr_t desc_handle = jpeg->slot_data[slot].desc_handle;
	dma_addr_t cfg_desc_handle = jpeg->slot_data[slot].cfg_desc_handle;
	void *cfg_stream_vaddr = jpeg->slot_data[slot].cfg_stream_vaddr;
	struct mxc_jpeg_q_data *q_data;
	enum mxc_jpeg_image_format img_fmt;
	int w, h;

	q_data = mxc_jpeg_get_q_data(ctx, src_buf->vb2_queue->type);

	jpeg->slot_data[slot].cfg_stream_size =
			mxc_jpeg_setup_cfg_stream(cfg_stream_vaddr,
						  q_data->fmt->fourcc,
						  q_data->crop.width,
						  q_data->crop.height);

	/* chain the config descriptor with the encoding descriptor */
	cfg_desc->next_descpt_ptr = desc_handle | MXC_NXT_DESCPT_EN;

	cfg_desc->buf_base0 = jpeg->slot_data[slot].cfg_stream_handle;
	cfg_desc->buf_base1 = 0;
	cfg_desc->line_pitch = 0;
	cfg_desc->stm_bufbase = 0; /* no output expected */
	cfg_desc->stm_bufsize = 0x0;
	cfg_desc->imgsize = 0;
	cfg_desc->stm_ctrl = STM_CTRL_CONFIG_MOD(1);
	cfg_desc->stm_ctrl |= STM_CTRL_BITBUF_PTR_CLR(1);

	desc->next_descpt_ptr = 0; /* end of chain */

	/* use adjusted resolution for CAST IP job */
	w = q_data->crop.width;
	h = q_data->crop.height;
	v4l_bound_align_image(&w, w, MXC_JPEG_MAX_WIDTH, q_data->fmt->h_align,
			      &h, h, MXC_JPEG_MAX_HEIGHT, q_data->fmt->v_align, 0);
	mxc_jpeg_set_res(desc, w, h);
	mxc_jpeg_set_line_pitch(desc, q_data->bytesperline[0]);
	mxc_jpeg_set_bufsize(desc, ALIGN(vb2_plane_size(dst_buf, 0), 1024));
	img_fmt = mxc_jpeg_fourcc_to_imgfmt(q_data->fmt->fourcc);
	if (img_fmt == MXC_JPEG_INVALID)
		dev_err(jpeg->dev, "No valid image format detected\n");
	desc->stm_ctrl = STM_CTRL_CONFIG_MOD(0) |
			 STM_CTRL_IMAGE_FORMAT(img_fmt);
	desc->stm_ctrl |= STM_CTRL_BITBUF_PTR_CLR(1);
	if (mxc_jpeg_is_extended_sequential(q_data->fmt))
		desc->stm_ctrl |= STM_CTRL_PIXEL_PRECISION;
	else
		desc->stm_ctrl &= ~STM_CTRL_PIXEL_PRECISION;
	mxc_jpeg_addrs(desc, src_buf, dst_buf, 0);
	dev_dbg(jpeg->dev, "cfg_desc:\n");
	print_descriptor_info(jpeg->dev, cfg_desc);
	dev_dbg(jpeg->dev, "enc desc:\n");
	print_descriptor_info(jpeg->dev, desc);
	print_wrapper_info(jpeg->dev, reg);
	print_cast_status(jpeg->dev, reg, MXC_JPEG_ENCODE);

	/* validate the configuration descriptor */
	mxc_jpeg_set_desc(cfg_desc_handle, reg, slot);
}

static const struct mxc_jpeg_fmt *mxc_jpeg_get_sibling_format(const struct mxc_jpeg_fmt *fmt)
{
	int i;

	for (i = 0; i < MXC_JPEG_NUM_FORMATS; i++) {
		if (mxc_formats[i].subsampling == fmt->subsampling &&
		    mxc_formats[i].nc == fmt->nc &&
		    mxc_formats[i].precision == fmt->precision &&
		    mxc_formats[i].is_rgb == fmt->is_rgb &&
		    mxc_formats[i].fourcc != fmt->fourcc)
			return &mxc_formats[i];
	}

	return NULL;
}

static bool mxc_jpeg_compare_format(const struct mxc_jpeg_fmt *fmt1,
				    const struct mxc_jpeg_fmt *fmt2)
{
	if (fmt1 == fmt2)
		return true;
	if (mxc_jpeg_get_sibling_format(fmt1) == fmt2)
		return true;
	return false;
}

<<<<<<< HEAD
=======
static void mxc_jpeg_set_last_buffer(struct mxc_jpeg_ctx *ctx)
{
	struct vb2_v4l2_buffer *next_dst_buf;

	next_dst_buf = v4l2_m2m_dst_buf_remove(ctx->fh.m2m_ctx);
	if (!next_dst_buf) {
		ctx->fh.m2m_ctx->is_draining = true;
		ctx->fh.m2m_ctx->next_buf_last = true;
		return;
	}

	v4l2_m2m_last_buffer_done(ctx->fh.m2m_ctx, next_dst_buf);
}

>>>>>>> 2d49d167
static bool mxc_jpeg_source_change(struct mxc_jpeg_ctx *ctx,
				   struct mxc_jpeg_src_buf *jpeg_src_buf)
{
	struct device *dev = ctx->mxc_jpeg->dev;
	struct mxc_jpeg_q_data *q_data_cap;

	if (!jpeg_src_buf->fmt)
		return false;

	q_data_cap = mxc_jpeg_get_q_data(ctx, V4L2_BUF_TYPE_VIDEO_CAPTURE);
	if (mxc_jpeg_compare_format(q_data_cap->fmt, jpeg_src_buf->fmt))
		jpeg_src_buf->fmt = q_data_cap->fmt;
<<<<<<< HEAD
	if (q_data_cap->fmt != jpeg_src_buf->fmt ||
=======
	if (ctx->need_initial_source_change_evt ||
	    q_data_cap->fmt != jpeg_src_buf->fmt ||
>>>>>>> 2d49d167
	    q_data_cap->w != jpeg_src_buf->w ||
	    q_data_cap->h != jpeg_src_buf->h) {
		dev_dbg(dev, "Detected jpeg res=(%dx%d)->(%dx%d), pixfmt=%c%c%c%c\n",
			q_data_cap->w, q_data_cap->h,
			jpeg_src_buf->w, jpeg_src_buf->h,
			(jpeg_src_buf->fmt->fourcc & 0xff),
			(jpeg_src_buf->fmt->fourcc >>  8) & 0xff,
			(jpeg_src_buf->fmt->fourcc >> 16) & 0xff,
			(jpeg_src_buf->fmt->fourcc >> 24) & 0xff);

		/*
		 * set-up the capture queue with the pixelformat and resolution
		 * detected from the jpeg output stream
		 */
		q_data_cap->w = jpeg_src_buf->w;
		q_data_cap->h = jpeg_src_buf->h;
		q_data_cap->fmt = jpeg_src_buf->fmt;
		q_data_cap->w_adjusted = q_data_cap->w;
		q_data_cap->h_adjusted = q_data_cap->h;
		q_data_cap->crop.left = 0;
		q_data_cap->crop.top = 0;
		q_data_cap->crop.width = jpeg_src_buf->w;
		q_data_cap->crop.height = jpeg_src_buf->h;

		/*
		 * align up the resolution for CAST IP,
		 * but leave the buffer resolution unchanged
		 */
		v4l_bound_align_image(&q_data_cap->w_adjusted,
				      q_data_cap->w_adjusted,  /* adjust up */
				      MXC_JPEG_MAX_WIDTH,
				      q_data_cap->fmt->h_align,
				      &q_data_cap->h_adjusted,
				      q_data_cap->h_adjusted, /* adjust up */
				      MXC_JPEG_MAX_HEIGHT,
				      q_data_cap->fmt->v_align,
				      0);

		/* setup bytesperline/sizeimage for capture queue */
		mxc_jpeg_bytesperline(q_data_cap, jpeg_src_buf->fmt->precision);
		mxc_jpeg_sizeimage(q_data_cap);
		notify_src_chg(ctx);
		ctx->source_change = 1;
		ctx->need_initial_source_change_evt = false;
		if (vb2_is_streaming(v4l2_m2m_get_dst_vq(ctx->fh.m2m_ctx)))
			mxc_jpeg_set_last_buffer(ctx);
	}

	return ctx->source_change ? true : false;
}

static int mxc_jpeg_job_ready(void *priv)
{
	struct mxc_jpeg_ctx *ctx = priv;

	return ctx->source_change ? 0 : 1;
}

static void mxc_jpeg_device_run_timeout(struct work_struct *work)
{
	struct delayed_work *dwork = to_delayed_work(work);
	struct mxc_jpeg_ctx *ctx = container_of(dwork, struct mxc_jpeg_ctx, task_timer);
	struct mxc_jpeg_dev *jpeg = ctx->mxc_jpeg;
	unsigned long flags;

	spin_lock_irqsave(&ctx->mxc_jpeg->hw_lock, flags);
	if (ctx->slot < MXC_MAX_SLOTS && ctx->mxc_jpeg->slot_data[ctx->slot].used) {
		dev_warn(jpeg->dev, "%s timeout, cancel it\n",
			 ctx->mxc_jpeg->mode == MXC_JPEG_DECODE ? "decode" : "encode");
		mxc_jpeg_job_finish(ctx, VB2_BUF_STATE_ERROR, true);
		v4l2_m2m_job_finish(ctx->mxc_jpeg->m2m_dev, ctx->fh.m2m_ctx);
	}
	spin_unlock_irqrestore(&ctx->mxc_jpeg->hw_lock, flags);
}

static void mxc_jpeg_device_run(void *priv)
{
	struct mxc_jpeg_ctx *ctx = priv;
	struct mxc_jpeg_dev *jpeg = ctx->mxc_jpeg;
	void __iomem *reg = jpeg->base_reg;
	struct device *dev = jpeg->dev;
	struct vb2_v4l2_buffer *src_buf, *dst_buf;
	unsigned long flags;
	struct mxc_jpeg_q_data *q_data_cap, *q_data_out;
	struct mxc_jpeg_src_buf *jpeg_src_buf;

	spin_lock_irqsave(&ctx->mxc_jpeg->hw_lock, flags);
	src_buf = v4l2_m2m_next_src_buf(ctx->fh.m2m_ctx);
	dst_buf = v4l2_m2m_next_dst_buf(ctx->fh.m2m_ctx);
	if (!src_buf || !dst_buf) {
		dev_err(dev, "Null src or dst buf\n");
		goto end;
	}

	q_data_cap = mxc_jpeg_get_q_data(ctx, V4L2_BUF_TYPE_VIDEO_CAPTURE);
	if (!q_data_cap)
		goto end;
	q_data_out = mxc_jpeg_get_q_data(ctx, V4L2_BUF_TYPE_VIDEO_OUTPUT);
	if (!q_data_out)
		goto end;
	src_buf->sequence = q_data_out->sequence++;
	dst_buf->sequence = q_data_cap->sequence++;

	v4l2_m2m_buf_copy_metadata(src_buf, dst_buf, true);

	jpeg_src_buf = vb2_to_mxc_buf(&src_buf->vb2_buf);
	if (q_data_cap->fmt->mem_planes != dst_buf->vb2_buf.num_planes) {
		dev_err(dev, "Capture format %s has %d planes, but capture buffer has %d planes\n",
			q_data_cap->fmt->name, q_data_cap->fmt->mem_planes,
			dst_buf->vb2_buf.num_planes);
		jpeg_src_buf->jpeg_parse_error = true;
	}
	if (jpeg_src_buf->jpeg_parse_error) {
		mxc_jpeg_check_and_set_last_buffer(ctx, src_buf, dst_buf);
		v4l2_m2m_src_buf_remove(ctx->fh.m2m_ctx);
		v4l2_m2m_dst_buf_remove(ctx->fh.m2m_ctx);
		v4l2_m2m_buf_done(src_buf, VB2_BUF_STATE_ERROR);
		v4l2_m2m_buf_done(dst_buf, VB2_BUF_STATE_ERROR);
		spin_unlock_irqrestore(&ctx->mxc_jpeg->hw_lock, flags);
		v4l2_m2m_job_finish(jpeg->m2m_dev, ctx->fh.m2m_ctx);

		return;
	}
	if (ctx->mxc_jpeg->mode == MXC_JPEG_DECODE) {
		if (ctx->source_change || mxc_jpeg_source_change(ctx, jpeg_src_buf)) {
			spin_unlock_irqrestore(&ctx->mxc_jpeg->hw_lock, flags);
			v4l2_m2m_job_finish(jpeg->m2m_dev, ctx->fh.m2m_ctx);
			return;
		}
	}

	mxc_jpeg_enable(reg);
	mxc_jpeg_set_l_endian(reg, 1);

	ctx->slot = mxc_get_free_slot(jpeg->slot_data, MXC_MAX_SLOTS);
	if (ctx->slot >= MXC_MAX_SLOTS) {
		dev_err(dev, "No more free slots\n");
		goto end;
	}
	if (!mxc_jpeg_alloc_slot_data(jpeg, ctx->slot)) {
		dev_err(dev, "Cannot allocate slot data\n");
		goto end;
	}

	mxc_jpeg_enable_slot(reg, ctx->slot);
	mxc_jpeg_enable_irq(reg, ctx->slot);

	if (jpeg->mode == MXC_JPEG_ENCODE) {
		dev_dbg(dev, "Encoding on slot %d\n", ctx->slot);
		ctx->enc_state = MXC_JPEG_ENC_CONF;
		mxc_jpeg_config_enc_desc(&dst_buf->vb2_buf, ctx,
					 &src_buf->vb2_buf, &dst_buf->vb2_buf);
		/* start config phase */
		mxc_jpeg_enc_mode_conf(dev, reg,
				       mxc_jpeg_is_extended_sequential(q_data_out->fmt));
	} else {
		dev_dbg(dev, "Decoding on slot %d\n", ctx->slot);
		print_mxc_buf(jpeg, &src_buf->vb2_buf, 0);
		mxc_jpeg_config_dec_desc(&dst_buf->vb2_buf, ctx,
					 &src_buf->vb2_buf, &dst_buf->vb2_buf);
		mxc_jpeg_dec_mode_go(dev, reg);
	}
	schedule_delayed_work(&ctx->task_timer, msecs_to_jiffies(hw_timeout));
end:
	spin_unlock_irqrestore(&ctx->mxc_jpeg->hw_lock, flags);
}

static int mxc_jpeg_decoder_cmd(struct file *file, void *priv,
				struct v4l2_decoder_cmd *cmd)
{
	struct v4l2_fh *fh = file->private_data;
	struct mxc_jpeg_ctx *ctx = mxc_jpeg_fh_to_ctx(fh);
	unsigned long flags;
	int ret;

	ret = v4l2_m2m_ioctl_try_decoder_cmd(file, fh, cmd);
	if (ret < 0)
		return ret;

	if (!vb2_is_streaming(v4l2_m2m_get_src_vq(fh->m2m_ctx)))
		return 0;

	spin_lock_irqsave(&ctx->mxc_jpeg->hw_lock, flags);
	ret = v4l2_m2m_ioctl_decoder_cmd(file, priv, cmd);
	spin_unlock_irqrestore(&ctx->mxc_jpeg->hw_lock, flags);
	if (ret < 0)
		return ret;

	if (cmd->cmd == V4L2_DEC_CMD_STOP &&
	    v4l2_m2m_has_stopped(fh->m2m_ctx)) {
		notify_eos(ctx);
		ctx->header_parsed = false;
	}

	if (cmd->cmd == V4L2_DEC_CMD_START &&
	    v4l2_m2m_has_stopped(fh->m2m_ctx))
		vb2_clear_last_buffer_dequeued(&fh->m2m_ctx->cap_q_ctx.q);
	return 0;
}

static int mxc_jpeg_encoder_cmd(struct file *file, void *priv,
				struct v4l2_encoder_cmd *cmd)
{
	struct v4l2_fh *fh = file->private_data;
	struct mxc_jpeg_ctx *ctx = mxc_jpeg_fh_to_ctx(fh);
	unsigned long flags;
	int ret;

	ret = v4l2_m2m_ioctl_try_encoder_cmd(file, fh, cmd);
	if (ret < 0)
		return ret;

	if (!vb2_is_streaming(v4l2_m2m_get_src_vq(fh->m2m_ctx)) ||
	    !vb2_is_streaming(v4l2_m2m_get_dst_vq(fh->m2m_ctx)))
		return 0;

	spin_lock_irqsave(&ctx->mxc_jpeg->hw_lock, flags);
	ret = v4l2_m2m_ioctl_encoder_cmd(file, fh, cmd);
	spin_unlock_irqrestore(&ctx->mxc_jpeg->hw_lock, flags);
	if (ret < 0)
		return 0;

	if (cmd->cmd == V4L2_ENC_CMD_STOP &&
	    v4l2_m2m_has_stopped(fh->m2m_ctx))
		notify_eos(ctx);

	if (cmd->cmd == V4L2_ENC_CMD_START &&
	    v4l2_m2m_has_stopped(fh->m2m_ctx))
		vb2_clear_last_buffer_dequeued(&fh->m2m_ctx->cap_q_ctx.q);

	return 0;
}

static int mxc_jpeg_queue_setup(struct vb2_queue *q,
				unsigned int *nbuffers,
				unsigned int *nplanes,
				unsigned int sizes[],
				struct device *alloc_ctxs[])
{
	struct mxc_jpeg_ctx *ctx = vb2_get_drv_priv(q);
	struct mxc_jpeg_q_data *q_data = NULL;
	int i;

	q_data = mxc_jpeg_get_q_data(ctx, q->type);
	if (!q_data)
		return -EINVAL;

	/* Handle CREATE_BUFS situation - *nplanes != 0 */
	if (*nplanes) {
		if (*nplanes != q_data->fmt->mem_planes)
			return -EINVAL;
		for (i = 0; i < *nplanes; i++) {
			if (sizes[i] < mxc_jpeg_get_plane_size(q_data, i))
				return -EINVAL;
		}
		return 0;
	}

	/* Handle REQBUFS situation */
	*nplanes = q_data->fmt->mem_planes;
	for (i = 0; i < *nplanes; i++)
		sizes[i] = mxc_jpeg_get_plane_size(q_data, i);
<<<<<<< HEAD
=======

	if (V4L2_TYPE_IS_OUTPUT(q->type))
		ctx->need_initial_source_change_evt = true;
>>>>>>> 2d49d167

	return 0;
}

static int mxc_jpeg_start_streaming(struct vb2_queue *q, unsigned int count)
{
	struct mxc_jpeg_ctx *ctx = vb2_get_drv_priv(q);
	struct mxc_jpeg_q_data *q_data = mxc_jpeg_get_q_data(ctx, q->type);
	int ret;

	v4l2_m2m_update_start_streaming_state(ctx->fh.m2m_ctx, q);

	if (ctx->mxc_jpeg->mode == MXC_JPEG_DECODE && V4L2_TYPE_IS_CAPTURE(q->type))
		ctx->source_change = 0;
	dev_dbg(ctx->mxc_jpeg->dev, "Start streaming ctx=%p", ctx);
	q_data->sequence = 0;

	ret = pm_runtime_resume_and_get(ctx->mxc_jpeg->dev);
	if (ret < 0) {
		dev_err(ctx->mxc_jpeg->dev, "Failed to power up jpeg\n");
		return ret;
	}

	return 0;
}

static void mxc_jpeg_stop_streaming(struct vb2_queue *q)
{
	struct mxc_jpeg_ctx *ctx = vb2_get_drv_priv(q);
	struct vb2_v4l2_buffer *vbuf;

	dev_dbg(ctx->mxc_jpeg->dev, "Stop streaming ctx=%p", ctx);

	/* Release all active buffers */
	for (;;) {
		if (V4L2_TYPE_IS_OUTPUT(q->type))
			vbuf = v4l2_m2m_src_buf_remove(ctx->fh.m2m_ctx);
		else
			vbuf = v4l2_m2m_dst_buf_remove(ctx->fh.m2m_ctx);
		if (!vbuf)
			break;
		v4l2_m2m_buf_done(vbuf, VB2_BUF_STATE_ERROR);
	}

<<<<<<< HEAD
	if (V4L2_TYPE_IS_OUTPUT(q->type) || !ctx->source_change)
		v4l2_m2m_update_stop_streaming_state(ctx->fh.m2m_ctx, q);
=======
	v4l2_m2m_update_stop_streaming_state(ctx->fh.m2m_ctx, q);
	/* if V4L2_DEC_CMD_STOP is sent before the source change triggered,
	 * restore the is_draining flag
	 */
	if (V4L2_TYPE_IS_CAPTURE(q->type) && ctx->source_change && ctx->fh.m2m_ctx->last_src_buf)
		ctx->fh.m2m_ctx->is_draining = true;

>>>>>>> 2d49d167
	if (V4L2_TYPE_IS_OUTPUT(q->type) &&
	    v4l2_m2m_has_stopped(ctx->fh.m2m_ctx)) {
		notify_eos(ctx);
		ctx->header_parsed = false;
	}

	pm_runtime_put_sync(&ctx->mxc_jpeg->pdev->dev);
}

static int mxc_jpeg_valid_comp_id(struct device *dev,
				  struct mxc_jpeg_sof *sof,
				  struct mxc_jpeg_sos *sos)
{
	int valid = 1;
	int i;

	/*
	 * there's a limitation in the IP that the component IDs must be
	 * between 0..4, if they are not, let's patch them
	 */
	for (i = 0; i < sof->components_no; i++)
		if (sof->comp[i].id > MXC_JPEG_MAX_COMPONENTS) {
			valid = 0;
			dev_err(dev, "Component %d has invalid ID: %d",
				i, sof->comp[i].id);
		}
	if (!valid)
		/* patch all comp IDs if at least one is invalid */
		for (i = 0; i < sof->components_no; i++) {
			dev_warn(dev, "Component %d ID patched to: %d",
				 i, i + 1);
			sof->comp[i].id = i + 1;
			sos->comp[i].id = i + 1;
		}

	return valid;
}

static bool mxc_jpeg_match_image_format(const struct mxc_jpeg_fmt *fmt,
					const struct v4l2_jpeg_header *header)
{
	if (fmt->subsampling != header->frame.subsampling ||
	    fmt->nc != header->frame.num_components ||
	    fmt->precision != header->frame.precision)
		return false;

	/*
	 * If the transform flag from APP14 marker is 0, images that are
	 * encoded with 3 components have RGB colorspace, see Recommendation
	 * ITU-T T.872 chapter 6.5.3 APP14 marker segment for colour encoding
	 */
	if (header->frame.subsampling == V4L2_JPEG_CHROMA_SUBSAMPLING_444) {
		u8 is_rgb = header->app14_tf == V4L2_JPEG_APP14_TF_CMYK_RGB ? 1 : 0;

		if (is_rgb != fmt->is_rgb)
			return false;
	}
	return true;
}

static u32 mxc_jpeg_get_image_format(struct device *dev,
				     const struct v4l2_jpeg_header *header)
{
	int i;
	u32 fourcc = 0;

	for (i = 0; i < MXC_JPEG_NUM_FORMATS; i++) {
		if (mxc_jpeg_match_image_format(&mxc_formats[i], header)) {
			fourcc = mxc_formats[i].fourcc;
			break;
		}
	}
	if (fourcc == 0) {
		dev_err(dev,
			"Could not identify image format nc=%d, subsampling=%d, precision=%d\n",
			header->frame.num_components,
			header->frame.subsampling,
			header->frame.precision);
		return fourcc;
	}

	return fourcc;
}

static void mxc_jpeg_bytesperline(struct mxc_jpeg_q_data *q, u32 precision)
{
	/* Bytes distance between the leftmost pixels in two adjacent lines */
	if (q->fmt->fourcc == V4L2_PIX_FMT_JPEG) {
		/* bytesperline unused for compressed formats */
		q->bytesperline[0] = 0;
		q->bytesperline[1] = 0;
	} else if (q->fmt->subsampling == V4L2_JPEG_CHROMA_SUBSAMPLING_420) {
		/* When the image format is planar the bytesperline value
		 * applies to the first plane and is divided by the same factor
		 * as the width field for the other planes
		 */
		q->bytesperline[0] = q->w_adjusted * DIV_ROUND_UP(precision, 8);
		q->bytesperline[1] = q->bytesperline[0];
	} else if (q->fmt->subsampling == V4L2_JPEG_CHROMA_SUBSAMPLING_422) {
		q->bytesperline[0] = q->w_adjusted * DIV_ROUND_UP(precision, 8) * 2;
		q->bytesperline[1] = 0;
	} else if (q->fmt->subsampling == V4L2_JPEG_CHROMA_SUBSAMPLING_444) {
		q->bytesperline[0] = q->w_adjusted * DIV_ROUND_UP(precision, 8) * q->fmt->nc;
		q->bytesperline[1] = 0;
	} else {
		/* grayscale */
		q->bytesperline[0] = q->w_adjusted * DIV_ROUND_UP(precision, 8);
		q->bytesperline[1] = 0;
	}
}

static void mxc_jpeg_sizeimage(struct mxc_jpeg_q_data *q)
{
	if (q->fmt->fourcc == V4L2_PIX_FMT_JPEG) {
		/* if no sizeimage from user, assume worst jpeg compression */
		if (!q->sizeimage[0])
			q->sizeimage[0] = 6 * q->w * q->h;
		q->sizeimage[1] = 0;

		if (q->sizeimage[0] > MXC_JPEG_MAX_SIZEIMAGE)
			q->sizeimage[0] = MXC_JPEG_MAX_SIZEIMAGE;

		/* jpeg stream size must be multiple of 1K */
		q->sizeimage[0] = ALIGN(q->sizeimage[0], 1024);
	} else {
		q->sizeimage[0] = q->bytesperline[0] * q->h_adjusted;
		q->sizeimage[1] = 0;
		if (q->fmt->subsampling == V4L2_JPEG_CHROMA_SUBSAMPLING_420)
			q->sizeimage[1] = q->sizeimage[0] / 2;
	}
}

static int mxc_jpeg_parse(struct mxc_jpeg_ctx *ctx, struct vb2_buffer *vb)
{
	struct device *dev = ctx->mxc_jpeg->dev;
	struct mxc_jpeg_q_data *q_data_out;
	struct mxc_jpeg_q_data *q_data_cap;
	u32 fourcc;
	struct v4l2_jpeg_header header;
	struct mxc_jpeg_sof *psof = NULL;
	struct mxc_jpeg_sos *psos = NULL;
	struct mxc_jpeg_src_buf *jpeg_src_buf = vb2_to_mxc_buf(vb);
	u8 *src_addr = (u8 *)vb2_plane_vaddr(vb, 0);
	u32 size = vb2_get_plane_payload(vb, 0);
	int ret;

	memset(&header, 0, sizeof(header));
	ret = v4l2_jpeg_parse_header((void *)src_addr, size, &header);
	if (ret < 0) {
		dev_err(dev, "Error parsing JPEG stream markers\n");
		return ret;
	}

	/* if DHT marker present, no need to inject default one */
	jpeg_src_buf->dht_needed = (header.num_dht == 0);

	q_data_out = mxc_jpeg_get_q_data(ctx,
					 V4L2_BUF_TYPE_VIDEO_OUTPUT_MPLANE);
	if (q_data_out->w == 0 && q_data_out->h == 0) {
		dev_warn(dev, "Invalid user resolution 0x0");
		dev_warn(dev, "Keeping resolution from JPEG: %dx%d",
			 header.frame.width, header.frame.height);
	} else if (header.frame.width != q_data_out->w ||
		   header.frame.height != q_data_out->h) {
		dev_err(dev,
			"Resolution mismatch: %dx%d (JPEG) versus %dx%d(user)",
			header.frame.width, header.frame.height,
			q_data_out->w, q_data_out->h);
	}
	q_data_out->w = header.frame.width;
	q_data_out->h = header.frame.height;
	if (header.frame.width > MXC_JPEG_MAX_WIDTH ||
	    header.frame.height > MXC_JPEG_MAX_HEIGHT) {
		dev_err(dev, "JPEG width or height should be <= 8192: %dx%d\n",
			header.frame.width, header.frame.height);
		return -EINVAL;
	}
	if (header.frame.width < MXC_JPEG_MIN_WIDTH ||
	    header.frame.height < MXC_JPEG_MIN_HEIGHT) {
		dev_err(dev, "JPEG width or height should be > 64: %dx%d\n",
			header.frame.width, header.frame.height);
		return -EINVAL;
	}
	if (header.frame.num_components > V4L2_JPEG_MAX_COMPONENTS) {
		dev_err(dev, "JPEG number of components should be <=%d",
			V4L2_JPEG_MAX_COMPONENTS);
		return -EINVAL;
	}
	/* check and, if necessary, patch component IDs*/
	psof = (struct mxc_jpeg_sof *)header.sof.start;
	psos = (struct mxc_jpeg_sos *)header.sos.start;
	if (!mxc_jpeg_valid_comp_id(dev, psof, psos))
		dev_warn(dev, "JPEG component ids should be 0-3 or 1-4");

	q_data_cap = mxc_jpeg_get_q_data(ctx, V4L2_BUF_TYPE_VIDEO_CAPTURE_MPLANE);
	if (q_data_cap->fmt && mxc_jpeg_match_image_format(q_data_cap->fmt, &header))
		fourcc = q_data_cap->fmt->fourcc;
	else
		fourcc = mxc_jpeg_get_image_format(dev, &header);
	if (fourcc == 0)
		return -EINVAL;

	jpeg_src_buf->fmt = mxc_jpeg_find_format(fourcc);
	jpeg_src_buf->w = header.frame.width;
	jpeg_src_buf->h = header.frame.height;
	ctx->header_parsed = true;

	if (!v4l2_m2m_num_src_bufs_ready(ctx->fh.m2m_ctx))
		mxc_jpeg_source_change(ctx, jpeg_src_buf);

	return 0;
}

static void mxc_jpeg_buf_queue(struct vb2_buffer *vb)
{
	int ret;
	struct vb2_v4l2_buffer *vbuf = to_vb2_v4l2_buffer(vb);
	struct mxc_jpeg_ctx *ctx = vb2_get_drv_priv(vb->vb2_queue);
	struct mxc_jpeg_src_buf *jpeg_src_buf;

	if (V4L2_TYPE_IS_CAPTURE(vb->vb2_queue->type) &&
	    vb2_is_streaming(vb->vb2_queue) &&
	    v4l2_m2m_dst_buf_is_last(ctx->fh.m2m_ctx)) {
		struct mxc_jpeg_q_data *q_data;

		q_data = mxc_jpeg_get_q_data(ctx, vb->vb2_queue->type);
		vbuf->field = V4L2_FIELD_NONE;
		vbuf->sequence = q_data->sequence++;
		v4l2_m2m_last_buffer_done(ctx->fh.m2m_ctx, vbuf);
		notify_eos(ctx);
		ctx->header_parsed = false;
		return;
	}

	if (vb->vb2_queue->type == V4L2_BUF_TYPE_VIDEO_CAPTURE_MPLANE)
		goto end;

	/* for V4L2_BUF_TYPE_VIDEO_OUTPUT_MPLANE */
	if (ctx->mxc_jpeg->mode != MXC_JPEG_DECODE)
		goto end;

	jpeg_src_buf = vb2_to_mxc_buf(vb);
	jpeg_src_buf->jpeg_parse_error = false;
	ret = mxc_jpeg_parse(ctx, vb);
	if (ret)
		jpeg_src_buf->jpeg_parse_error = true;

end:
	v4l2_m2m_buf_queue(ctx->fh.m2m_ctx, vbuf);
}

static int mxc_jpeg_buf_out_validate(struct vb2_buffer *vb)
{
	struct vb2_v4l2_buffer *vbuf = to_vb2_v4l2_buffer(vb);

	vbuf->field = V4L2_FIELD_NONE;

	return 0;
}

static int mxc_jpeg_buf_prepare(struct vb2_buffer *vb)
{
	struct vb2_v4l2_buffer *vbuf = to_vb2_v4l2_buffer(vb);
	struct mxc_jpeg_ctx *ctx = vb2_get_drv_priv(vb->vb2_queue);
	struct mxc_jpeg_q_data *q_data = NULL;
	struct device *dev = ctx->mxc_jpeg->dev;
	unsigned long sizeimage;
	int i;

	vbuf->field = V4L2_FIELD_NONE;

	q_data = mxc_jpeg_get_q_data(ctx, vb->vb2_queue->type);
	if (!q_data)
		return -EINVAL;
	for (i = 0; i < q_data->fmt->mem_planes; i++) {
		sizeimage = mxc_jpeg_get_plane_size(q_data, i);
<<<<<<< HEAD
		if (vb2_plane_size(vb, i) < sizeimage) {
=======
		if (!ctx->source_change && vb2_plane_size(vb, i) < sizeimage) {
>>>>>>> 2d49d167
			dev_err(dev, "plane %d too small (%lu < %lu)",
				i, vb2_plane_size(vb, i), sizeimage);
			return -EINVAL;
		}
	}
	if (V4L2_TYPE_IS_CAPTURE(vb->vb2_queue->type)) {
		vb2_set_plane_payload(vb, 0, 0);
		vb2_set_plane_payload(vb, 1, 0);
	}
	return 0;
}

static const struct vb2_ops mxc_jpeg_qops = {
	.queue_setup		= mxc_jpeg_queue_setup,
	.wait_prepare		= vb2_ops_wait_prepare,
	.wait_finish		= vb2_ops_wait_finish,
	.buf_out_validate	= mxc_jpeg_buf_out_validate,
	.buf_prepare		= mxc_jpeg_buf_prepare,
	.start_streaming	= mxc_jpeg_start_streaming,
	.stop_streaming		= mxc_jpeg_stop_streaming,
	.buf_queue		= mxc_jpeg_buf_queue,
};

static int mxc_jpeg_queue_init(void *priv, struct vb2_queue *src_vq,
			       struct vb2_queue *dst_vq)
{
	struct mxc_jpeg_ctx *ctx = priv;
	int ret;

	src_vq->type = V4L2_BUF_TYPE_VIDEO_OUTPUT_MPLANE;
	src_vq->io_modes = VB2_MMAP | VB2_DMABUF;
	src_vq->drv_priv = ctx;
	src_vq->buf_struct_size = sizeof(struct mxc_jpeg_src_buf);
	src_vq->ops = &mxc_jpeg_qops;
	src_vq->mem_ops = &vb2_dma_contig_memops;
	src_vq->timestamp_flags = V4L2_BUF_FLAG_TIMESTAMP_COPY;
	src_vq->lock = &ctx->mxc_jpeg->lock;
	src_vq->dev = ctx->mxc_jpeg->dev;

	ret = vb2_queue_init(src_vq);
	if (ret)
		return ret;

	dst_vq->type = V4L2_BUF_TYPE_VIDEO_CAPTURE_MPLANE;
	dst_vq->io_modes = VB2_MMAP | VB2_DMABUF;
	dst_vq->drv_priv = ctx;
	dst_vq->buf_struct_size = sizeof(struct v4l2_m2m_buffer);
	dst_vq->ops = &mxc_jpeg_qops;
	dst_vq->mem_ops = &vb2_dma_contig_memops;
	dst_vq->timestamp_flags = V4L2_BUF_FLAG_TIMESTAMP_COPY;
	dst_vq->lock = &ctx->mxc_jpeg->lock;
	dst_vq->dev = ctx->mxc_jpeg->dev;

	ret = vb2_queue_init(dst_vq);
	return ret;
}

static void mxc_jpeg_set_default_params(struct mxc_jpeg_ctx *ctx)
{
	struct mxc_jpeg_q_data *out_q = &ctx->out_q;
	struct mxc_jpeg_q_data *cap_q = &ctx->cap_q;
	struct mxc_jpeg_q_data *q[2] = {out_q, cap_q};
	int i;

	if (ctx->mxc_jpeg->mode == MXC_JPEG_ENCODE) {
		out_q->fmt = mxc_jpeg_find_format(MXC_JPEG_DEFAULT_PFMT);
		cap_q->fmt = mxc_jpeg_find_format(V4L2_PIX_FMT_JPEG);
	} else {
		out_q->fmt = mxc_jpeg_find_format(V4L2_PIX_FMT_JPEG);
		cap_q->fmt = mxc_jpeg_find_format(MXC_JPEG_DEFAULT_PFMT);
	}

	for (i = 0; i < 2; i++) {
		q[i]->w = MXC_JPEG_DEFAULT_WIDTH;
		q[i]->h = MXC_JPEG_DEFAULT_HEIGHT;
		q[i]->w_adjusted = MXC_JPEG_DEFAULT_WIDTH;
		q[i]->h_adjusted = MXC_JPEG_DEFAULT_HEIGHT;
		q[i]->crop.left = 0;
		q[i]->crop.top = 0;
		q[i]->crop.width = MXC_JPEG_DEFAULT_WIDTH;
		q[i]->crop.height = MXC_JPEG_DEFAULT_HEIGHT;
		mxc_jpeg_bytesperline(q[i], q[i]->fmt->precision);
		mxc_jpeg_sizeimage(q[i]);
	}
}

static int mxc_jpeg_s_ctrl(struct v4l2_ctrl *ctrl)
{
	struct mxc_jpeg_ctx *ctx =
		container_of(ctrl->handler, struct mxc_jpeg_ctx, ctrl_handler);

	switch (ctrl->id) {
	case V4L2_CID_JPEG_COMPRESSION_QUALITY:
		ctx->jpeg_quality = ctrl->val;
		break;
	default:
		dev_err(ctx->mxc_jpeg->dev, "Invalid control, id = %d, val = %d\n",
			ctrl->id, ctrl->val);
		return -EINVAL;
	}

	return 0;
}

static const struct v4l2_ctrl_ops mxc_jpeg_ctrl_ops = {
	.s_ctrl = mxc_jpeg_s_ctrl,
};

static void mxc_jpeg_encode_ctrls(struct mxc_jpeg_ctx *ctx)
{
	v4l2_ctrl_new_std(&ctx->ctrl_handler, &mxc_jpeg_ctrl_ops,
			  V4L2_CID_JPEG_COMPRESSION_QUALITY, 1, 100, 1, 75);
}

static int mxc_jpeg_ctrls_setup(struct mxc_jpeg_ctx *ctx)
{
	int err;

	v4l2_ctrl_handler_init(&ctx->ctrl_handler, 2);

	if (ctx->mxc_jpeg->mode == MXC_JPEG_ENCODE)
		mxc_jpeg_encode_ctrls(ctx);

	if (ctx->ctrl_handler.error) {
		err = ctx->ctrl_handler.error;

		v4l2_ctrl_handler_free(&ctx->ctrl_handler);
		return err;
	}

	err = v4l2_ctrl_handler_setup(&ctx->ctrl_handler);
	if (err)
		v4l2_ctrl_handler_free(&ctx->ctrl_handler);
	return err;
}

static int mxc_jpeg_open(struct file *file)
{
	struct mxc_jpeg_dev *mxc_jpeg = video_drvdata(file);
	struct video_device *mxc_vfd = video_devdata(file);
	struct device *dev = mxc_jpeg->dev;
	struct mxc_jpeg_ctx *ctx;
	int ret = 0;

	ctx = kzalloc(sizeof(*ctx), GFP_KERNEL);
	if (!ctx)
		return -ENOMEM;

	if (mutex_lock_interruptible(&mxc_jpeg->lock)) {
		ret = -ERESTARTSYS;
		goto free;
	}

	v4l2_fh_init(&ctx->fh, mxc_vfd);
	file->private_data = &ctx->fh;
	v4l2_fh_add(&ctx->fh);

	ctx->mxc_jpeg = mxc_jpeg;

	ctx->fh.m2m_ctx = v4l2_m2m_ctx_init(mxc_jpeg->m2m_dev, ctx,
					    mxc_jpeg_queue_init);

	if (IS_ERR(ctx->fh.m2m_ctx)) {
		ret = PTR_ERR(ctx->fh.m2m_ctx);
		goto error;
	}

	ret = mxc_jpeg_ctrls_setup(ctx);
	if (ret) {
		dev_err(ctx->mxc_jpeg->dev, "failed to setup mxc jpeg controls\n");
		goto err_ctrls_setup;
	}
	ctx->fh.ctrl_handler = &ctx->ctrl_handler;
	mxc_jpeg_set_default_params(ctx);
	ctx->slot = MXC_MAX_SLOTS; /* slot not allocated yet */
	INIT_DELAYED_WORK(&ctx->task_timer, mxc_jpeg_device_run_timeout);

	if (mxc_jpeg->mode == MXC_JPEG_DECODE)
		dev_dbg(dev, "Opened JPEG decoder instance %p\n", ctx);
	else
		dev_dbg(dev, "Opened JPEG encoder instance %p\n", ctx);
	mutex_unlock(&mxc_jpeg->lock);

	return 0;

err_ctrls_setup:
	v4l2_m2m_ctx_release(ctx->fh.m2m_ctx);
error:
	v4l2_fh_del(&ctx->fh);
	v4l2_fh_exit(&ctx->fh);
	mutex_unlock(&mxc_jpeg->lock);
free:
	kfree(ctx);
	return ret;
}

static int mxc_jpeg_querycap(struct file *file, void *priv,
			     struct v4l2_capability *cap)
{
	strscpy(cap->driver, MXC_JPEG_NAME " codec", sizeof(cap->driver));
	strscpy(cap->card, MXC_JPEG_NAME " codec", sizeof(cap->card));
	cap->device_caps = V4L2_CAP_STREAMING | V4L2_CAP_VIDEO_M2M_MPLANE;
	cap->capabilities = cap->device_caps | V4L2_CAP_DEVICE_CAPS;

	return 0;
}

static int mxc_jpeg_enum_fmt_vid_cap(struct file *file, void *priv,
				     struct v4l2_fmtdesc *f)
{
	struct mxc_jpeg_ctx *ctx = mxc_jpeg_fh_to_ctx(priv);
	struct mxc_jpeg_q_data *q_data = mxc_jpeg_get_q_data(ctx, f->type);

	if (ctx->mxc_jpeg->mode == MXC_JPEG_ENCODE) {
		return enum_fmt(mxc_formats, MXC_JPEG_NUM_FORMATS, f,
			MXC_JPEG_FMT_TYPE_ENC);
	} else if (!ctx->header_parsed) {
		return enum_fmt(mxc_formats, MXC_JPEG_NUM_FORMATS, f,
			MXC_JPEG_FMT_TYPE_RAW);
	} else {
		/* For the decoder CAPTURE queue, only enumerate the raw formats
		 * supported for the format currently active on OUTPUT
		 * (more precisely what was propagated on capture queue
		 * after jpeg parse on the output buffer)
		 */
		int ret = -EINVAL;
		const struct mxc_jpeg_fmt *sibling;

		switch (f->index) {
		case 0:
			f->pixelformat = q_data->fmt->fourcc;
			ret = 0;
			break;
		case 1:
			sibling = mxc_jpeg_get_sibling_format(q_data->fmt);
			if (sibling) {
				f->pixelformat = sibling->fourcc;
				ret = 0;
			}
			break;
		default:
			break;
		}
		return ret;
	}
}

static int mxc_jpeg_enum_fmt_vid_out(struct file *file, void *priv,
				     struct v4l2_fmtdesc *f)
{
	struct mxc_jpeg_ctx *ctx = mxc_jpeg_fh_to_ctx(priv);
	u32 type = ctx->mxc_jpeg->mode == MXC_JPEG_DECODE ?  MXC_JPEG_FMT_TYPE_ENC :
							     MXC_JPEG_FMT_TYPE_RAW;
	int ret;

	ret = enum_fmt(mxc_formats, MXC_JPEG_NUM_FORMATS, f, type);
	if (ret)
		return ret;
	if (ctx->mxc_jpeg->mode == MXC_JPEG_DECODE)
		f->flags = V4L2_FMT_FLAG_DYN_RESOLUTION;
	return 0;
}

static u32 mxc_jpeg_get_fmt_type(struct mxc_jpeg_ctx *ctx, u32 type)
{
	if (ctx->mxc_jpeg->mode == MXC_JPEG_DECODE)
		return V4L2_TYPE_IS_OUTPUT(type) ? MXC_JPEG_FMT_TYPE_ENC : MXC_JPEG_FMT_TYPE_RAW;
	else
		return V4L2_TYPE_IS_CAPTURE(type) ? MXC_JPEG_FMT_TYPE_ENC : MXC_JPEG_FMT_TYPE_RAW;
}

static u32 mxc_jpeg_get_default_fourcc(struct mxc_jpeg_ctx *ctx, u32 type)
<<<<<<< HEAD
{
	if (ctx->mxc_jpeg->mode == MXC_JPEG_DECODE)
		return V4L2_TYPE_IS_OUTPUT(type) ? V4L2_PIX_FMT_JPEG : MXC_JPEG_DEFAULT_PFMT;
	else
		return V4L2_TYPE_IS_CAPTURE(type) ? V4L2_PIX_FMT_JPEG : MXC_JPEG_DEFAULT_PFMT;
}

static u32 mxc_jpeg_try_fourcc(struct mxc_jpeg_ctx *ctx, u32 fourcc)
{
=======
{
	if (ctx->mxc_jpeg->mode == MXC_JPEG_DECODE)
		return V4L2_TYPE_IS_OUTPUT(type) ? V4L2_PIX_FMT_JPEG : MXC_JPEG_DEFAULT_PFMT;
	else
		return V4L2_TYPE_IS_CAPTURE(type) ? V4L2_PIX_FMT_JPEG : MXC_JPEG_DEFAULT_PFMT;
}

static u32 mxc_jpeg_try_fourcc(struct mxc_jpeg_ctx *ctx, u32 fourcc)
{
>>>>>>> 2d49d167
	const struct mxc_jpeg_fmt *sibling;
	struct mxc_jpeg_q_data *q_data_cap;

	if (ctx->mxc_jpeg->mode != MXC_JPEG_DECODE)
		return fourcc;
	if (!ctx->header_parsed)
		return fourcc;

	q_data_cap = &ctx->cap_q;
	if (q_data_cap->fmt->fourcc == fourcc)
		return fourcc;

	sibling = mxc_jpeg_get_sibling_format(q_data_cap->fmt);
	if (sibling && sibling->fourcc == fourcc)
		return sibling->fourcc;

	return q_data_cap->fmt->fourcc;
}

static int mxc_jpeg_try_fmt(struct v4l2_format *f,
			    struct mxc_jpeg_ctx *ctx, struct mxc_jpeg_q_data *q_data)
{
	const struct mxc_jpeg_fmt *fmt;
	struct v4l2_pix_format_mplane *pix_mp = &f->fmt.pix_mp;
	struct v4l2_plane_pix_format *pfmt;
	u32 fourcc = f->fmt.pix_mp.pixelformat;
	u32 w = (pix_mp->width < MXC_JPEG_MAX_WIDTH) ?
		 pix_mp->width : MXC_JPEG_MAX_WIDTH;
	u32 h = (pix_mp->height < MXC_JPEG_MAX_HEIGHT) ?
		 pix_mp->height : MXC_JPEG_MAX_HEIGHT;
	int i;

	fmt = mxc_jpeg_find_format(fourcc);
	if (!fmt || fmt->flags != mxc_jpeg_get_fmt_type(ctx, f->type)) {
		dev_warn(ctx->mxc_jpeg->dev, "Format not supported: %c%c%c%c, use the default.\n",
			 (fourcc & 0xff),
			 (fourcc >>  8) & 0xff,
			 (fourcc >> 16) & 0xff,
			 (fourcc >> 24) & 0xff);
		fourcc = mxc_jpeg_get_default_fourcc(ctx, f->type);
		fmt = mxc_jpeg_find_format(fourcc);
		if (!fmt)
			return -EINVAL;
		f->fmt.pix_mp.pixelformat = fourcc;
	}
	q_data->fmt = fmt;

	memset(pix_mp->reserved, 0, sizeof(pix_mp->reserved));
	pix_mp->field = V4L2_FIELD_NONE;
	pix_mp->num_planes = fmt->mem_planes;
	pix_mp->pixelformat = fmt->fourcc;

	q_data->w = w;
	q_data->h = h;
	q_data->w_adjusted = w;
	q_data->h_adjusted = h;
	v4l_bound_align_image(&q_data->w_adjusted,
			      w, /* adjust upwards*/
			      MXC_JPEG_MAX_WIDTH,
			      fmt->h_align,
			      &q_data->h_adjusted,
			      h, /* adjust upwards*/
			      MXC_JPEG_MAX_HEIGHT,
			      fmt->v_align,
			      0);
	for (i = 0; i < pix_mp->num_planes; i++) {
		pfmt = &pix_mp->plane_fmt[i];
		q_data->bytesperline[i] = pfmt->bytesperline;
		q_data->sizeimage[i] = pfmt->sizeimage;
	}

	/* calculate bytesperline & sizeimage */
	mxc_jpeg_bytesperline(q_data, fmt->precision);
	mxc_jpeg_sizeimage(q_data);

	/* adjust user format according to our calculations */
	for (i = 0; i < pix_mp->num_planes; i++) {
		pfmt = &pix_mp->plane_fmt[i];
		memset(pfmt->reserved, 0, sizeof(pfmt->reserved));
		pfmt->bytesperline = q_data->bytesperline[i];
		pfmt->sizeimage = mxc_jpeg_get_plane_size(q_data, i);
	}

	/* fix colorspace information to sRGB for both output & capture */
	pix_mp->colorspace = V4L2_COLORSPACE_SRGB;
	pix_mp->ycbcr_enc = V4L2_YCBCR_ENC_601;
	pix_mp->xfer_func = V4L2_XFER_FUNC_SRGB;
	/*
	 * this hardware does not change the range of the samples
	 * but since inside JPEG the YUV quantization is full-range,
	 * this driver will always use full-range for the raw frames, too
	 */
	pix_mp->quantization = V4L2_QUANTIZATION_FULL_RANGE;

	if (fmt->flags == MXC_JPEG_FMT_TYPE_RAW) {
		q_data->crop.left = 0;
		q_data->crop.top = 0;
		q_data->crop.width = q_data->w;
		q_data->crop.height = q_data->h;
	}

	pix_mp->width = q_data->w_adjusted;
	pix_mp->height = q_data->h_adjusted;

	return 0;
}

static int mxc_jpeg_try_fmt_vid_cap(struct file *file, void *priv,
				    struct v4l2_format *f)
{
	struct mxc_jpeg_ctx *ctx = mxc_jpeg_fh_to_ctx(priv);
	struct mxc_jpeg_dev *jpeg = ctx->mxc_jpeg;
	struct device *dev = jpeg->dev;
	struct mxc_jpeg_q_data tmp_q;

	if (!V4L2_TYPE_IS_MULTIPLANAR(f->type)) {
		dev_err(dev, "TRY_FMT with Invalid type: %d\n", f->type);
		return -EINVAL;
	}

	if (ctx->mxc_jpeg->mode != MXC_JPEG_DECODE && V4L2_TYPE_IS_CAPTURE(f->type))
		f->fmt.pix_mp.pixelformat = mxc_jpeg_try_fourcc(ctx, f->fmt.pix_mp.pixelformat);

	return mxc_jpeg_try_fmt(f, ctx, &tmp_q);
}

static int mxc_jpeg_try_fmt_vid_out(struct file *file, void *priv,
				    struct v4l2_format *f)
{
	struct mxc_jpeg_ctx *ctx = mxc_jpeg_fh_to_ctx(priv);
	struct mxc_jpeg_dev *jpeg = ctx->mxc_jpeg;
	struct device *dev = jpeg->dev;
	struct mxc_jpeg_q_data tmp_q;

	if (!V4L2_TYPE_IS_MULTIPLANAR(f->type)) {
		dev_err(dev, "TRY_FMT with Invalid type: %d\n", f->type);
		return -EINVAL;
	}

	return mxc_jpeg_try_fmt(f, ctx, &tmp_q);
}

static void mxc_jpeg_s_parsed_fmt(struct mxc_jpeg_ctx *ctx, struct v4l2_format *f)
{
	struct v4l2_pix_format_mplane *pix_mp = &f->fmt.pix_mp;
	struct mxc_jpeg_q_data *q_data_cap;

	if (ctx->mxc_jpeg->mode != MXC_JPEG_DECODE || !V4L2_TYPE_IS_CAPTURE(f->type))
		return;
	if (!ctx->header_parsed)
		return;

	q_data_cap = mxc_jpeg_get_q_data(ctx, f->type);
	pix_mp->pixelformat = mxc_jpeg_try_fourcc(ctx, pix_mp->pixelformat);
	pix_mp->width = q_data_cap->w;
	pix_mp->height = q_data_cap->h;
}

static int mxc_jpeg_s_fmt(struct mxc_jpeg_ctx *ctx,
			  struct v4l2_format *f)
{
	struct vb2_queue *vq;
	struct mxc_jpeg_dev *jpeg = ctx->mxc_jpeg;

	vq = v4l2_m2m_get_vq(ctx->fh.m2m_ctx, f->type);
	if (!vq)
		return -EINVAL;

	if (vb2_is_busy(vq)) {
		v4l2_err(&jpeg->v4l2_dev, "queue busy\n");
		return -EBUSY;
	}

	mxc_jpeg_s_parsed_fmt(ctx, f);

	return mxc_jpeg_try_fmt(f, ctx, mxc_jpeg_get_q_data(ctx, f->type));
}

static int mxc_jpeg_s_fmt_vid_cap(struct file *file, void *priv,
				  struct v4l2_format *f)
{
	return mxc_jpeg_s_fmt(mxc_jpeg_fh_to_ctx(priv), f);
}

static int mxc_jpeg_s_fmt_vid_out(struct file *file, void *priv,
				  struct v4l2_format *f)
{
	int ret;
	struct mxc_jpeg_ctx *ctx = mxc_jpeg_fh_to_ctx(priv);
	struct vb2_queue *dst_vq;
	struct mxc_jpeg_q_data *q_data_cap;
	enum v4l2_buf_type cap_type = V4L2_BUF_TYPE_VIDEO_CAPTURE_MPLANE;
	struct v4l2_format fc;

	ret = mxc_jpeg_s_fmt(mxc_jpeg_fh_to_ctx(priv), f);
	if (ret)
		return ret;

	if (ctx->mxc_jpeg->mode != MXC_JPEG_DECODE)
		return 0;

	dst_vq = v4l2_m2m_get_vq(ctx->fh.m2m_ctx, cap_type);
	if (!dst_vq)
		return -EINVAL;

	if (vb2_is_busy(dst_vq))
		return 0;

	q_data_cap = mxc_jpeg_get_q_data(ctx, cap_type);
	if (q_data_cap->w == f->fmt.pix_mp.width && q_data_cap->h == f->fmt.pix_mp.height)
		return 0;
	memset(&fc, 0, sizeof(fc));
	fc.type = cap_type;
	fc.fmt.pix_mp.pixelformat = q_data_cap->fmt->fourcc;
	fc.fmt.pix_mp.width = f->fmt.pix_mp.width;
	fc.fmt.pix_mp.height = f->fmt.pix_mp.height;

	return mxc_jpeg_s_fmt_vid_cap(file, priv, &fc);
}

static int mxc_jpeg_g_fmt_vid(struct file *file, void *priv,
			      struct v4l2_format *f)
{
	struct mxc_jpeg_ctx *ctx = mxc_jpeg_fh_to_ctx(priv);
	struct mxc_jpeg_dev *jpeg = ctx->mxc_jpeg;
	struct device *dev = jpeg->dev;
	struct v4l2_pix_format_mplane   *pix_mp = &f->fmt.pix_mp;
	struct mxc_jpeg_q_data *q_data = mxc_jpeg_get_q_data(ctx, f->type);
	int i;

	if (!V4L2_TYPE_IS_MULTIPLANAR(f->type)) {
		dev_err(dev, "G_FMT with Invalid type: %d\n", f->type);
		return -EINVAL;
	}

	pix_mp->pixelformat = q_data->fmt->fourcc;
	pix_mp->width = q_data->w;
	pix_mp->height = q_data->h;
	pix_mp->field = V4L2_FIELD_NONE;
	if (q_data->fmt->flags == MXC_JPEG_FMT_TYPE_RAW) {
		pix_mp->width = q_data->w_adjusted;
		pix_mp->height = q_data->h_adjusted;
	}

	/* fix colorspace information to sRGB for both output & capture */
	pix_mp->colorspace = V4L2_COLORSPACE_SRGB;
	pix_mp->ycbcr_enc = V4L2_YCBCR_ENC_601;
	pix_mp->xfer_func = V4L2_XFER_FUNC_SRGB;
	pix_mp->quantization = V4L2_QUANTIZATION_FULL_RANGE;

	pix_mp->num_planes = q_data->fmt->mem_planes;
	for (i = 0; i < pix_mp->num_planes; i++) {
		pix_mp->plane_fmt[i].bytesperline = q_data->bytesperline[i];
		pix_mp->plane_fmt[i].sizeimage = mxc_jpeg_get_plane_size(q_data, i);
<<<<<<< HEAD
	}

	return 0;
}

static int mxc_jpeg_dec_g_selection(struct file *file, void *fh, struct v4l2_selection *s)
{
	struct mxc_jpeg_ctx *ctx = mxc_jpeg_fh_to_ctx(fh);
	struct mxc_jpeg_q_data *q_data_cap;

	if (s->type != V4L2_BUF_TYPE_VIDEO_CAPTURE && s->type != V4L2_BUF_TYPE_VIDEO_CAPTURE_MPLANE)
		return -EINVAL;

	q_data_cap = mxc_jpeg_get_q_data(ctx, s->type);

	switch (s->target) {
	case V4L2_SEL_TGT_COMPOSE:
	case V4L2_SEL_TGT_COMPOSE_DEFAULT:
		s->r = q_data_cap->crop;
		break;
	case V4L2_SEL_TGT_COMPOSE_PADDED:
	case V4L2_SEL_TGT_COMPOSE_BOUNDS:
		s->r.left = 0;
		s->r.top = 0;
		s->r.width = q_data_cap->w_adjusted;
		s->r.height = q_data_cap->h_adjusted;
		break;
	default:
		return -EINVAL;
=======
>>>>>>> 2d49d167
	}

	return 0;
}

<<<<<<< HEAD
=======
static int mxc_jpeg_dec_g_selection(struct file *file, void *fh, struct v4l2_selection *s)
{
	struct mxc_jpeg_ctx *ctx = mxc_jpeg_fh_to_ctx(fh);
	struct mxc_jpeg_q_data *q_data_cap;

	if (s->type != V4L2_BUF_TYPE_VIDEO_CAPTURE && s->type != V4L2_BUF_TYPE_VIDEO_CAPTURE_MPLANE)
		return -EINVAL;

	q_data_cap = mxc_jpeg_get_q_data(ctx, s->type);

	switch (s->target) {
	case V4L2_SEL_TGT_COMPOSE:
	case V4L2_SEL_TGT_COMPOSE_DEFAULT:
		s->r = q_data_cap->crop;
		break;
	case V4L2_SEL_TGT_COMPOSE_PADDED:
	case V4L2_SEL_TGT_COMPOSE_BOUNDS:
		s->r.left = 0;
		s->r.top = 0;
		s->r.width = q_data_cap->w_adjusted;
		s->r.height = q_data_cap->h_adjusted;
		break;
	default:
		return -EINVAL;
	}

	return 0;
}

>>>>>>> 2d49d167
static int mxc_jpeg_enc_g_selection(struct file *file, void *fh, struct v4l2_selection *s)
{
	struct mxc_jpeg_ctx *ctx = mxc_jpeg_fh_to_ctx(fh);
	struct mxc_jpeg_q_data *q_data_out;

	if (s->type != V4L2_BUF_TYPE_VIDEO_OUTPUT && s->type != V4L2_BUF_TYPE_VIDEO_OUTPUT_MPLANE)
		return -EINVAL;

	q_data_out = mxc_jpeg_get_q_data(ctx, s->type);

	switch (s->target) {
	case V4L2_SEL_TGT_CROP_DEFAULT:
	case V4L2_SEL_TGT_CROP_BOUNDS:
		s->r.left = 0;
		s->r.top = 0;
		s->r.width = q_data_out->w;
		s->r.height = q_data_out->h;
		break;
	case V4L2_SEL_TGT_CROP:
		s->r = q_data_out->crop;
		break;
	default:
		return -EINVAL;
	}

	return 0;
}

static int mxc_jpeg_g_selection(struct file *file, void *fh, struct v4l2_selection *s)
{
	struct mxc_jpeg_ctx *ctx = mxc_jpeg_fh_to_ctx(fh);

	if (ctx->mxc_jpeg->mode == MXC_JPEG_DECODE)
		return mxc_jpeg_dec_g_selection(file, fh, s);
	else
		return mxc_jpeg_enc_g_selection(file, fh, s);
}

static int mxc_jpeg_s_selection(struct file *file, void *fh, struct v4l2_selection *s)
{
	struct mxc_jpeg_ctx *ctx = mxc_jpeg_fh_to_ctx(fh);
	struct mxc_jpeg_q_data *q_data_out;

	if (ctx->mxc_jpeg->mode != MXC_JPEG_ENCODE)
		return -ENOTTY;

	if (s->type != V4L2_BUF_TYPE_VIDEO_OUTPUT && s->type != V4L2_BUF_TYPE_VIDEO_OUTPUT_MPLANE)
		return -EINVAL;
	if (s->target != V4L2_SEL_TGT_CROP)
		return -EINVAL;

	q_data_out = mxc_jpeg_get_q_data(ctx, s->type);
	if (s->r.left || s->r.top)
		return -EINVAL;
	if (s->r.width > q_data_out->w || s->r.height > q_data_out->h)
		return -EINVAL;

	q_data_out->crop.left = 0;
	q_data_out->crop.top = 0;
	q_data_out->crop.width = s->r.width;
	q_data_out->crop.height = s->r.height;

	return 0;
}

static int mxc_jpeg_subscribe_event(struct v4l2_fh *fh,
				    const struct v4l2_event_subscription *sub)
{
	switch (sub->type) {
	case V4L2_EVENT_EOS:
		return v4l2_event_subscribe(fh, sub, 0, NULL);
	case V4L2_EVENT_SOURCE_CHANGE:
		return v4l2_src_change_event_subscribe(fh, sub);
	case V4L2_EVENT_CTRL:
		return v4l2_ctrl_subscribe_event(fh, sub);
	default:
		return -EINVAL;
	}
}

static const struct v4l2_ioctl_ops mxc_jpeg_ioctl_ops = {
	.vidioc_querycap		= mxc_jpeg_querycap,
	.vidioc_enum_fmt_vid_cap	= mxc_jpeg_enum_fmt_vid_cap,
	.vidioc_enum_fmt_vid_out	= mxc_jpeg_enum_fmt_vid_out,

	.vidioc_try_fmt_vid_cap_mplane	= mxc_jpeg_try_fmt_vid_cap,
	.vidioc_try_fmt_vid_out_mplane	= mxc_jpeg_try_fmt_vid_out,

	.vidioc_s_fmt_vid_cap_mplane	= mxc_jpeg_s_fmt_vid_cap,
	.vidioc_s_fmt_vid_out_mplane	= mxc_jpeg_s_fmt_vid_out,

	.vidioc_g_fmt_vid_cap_mplane	= mxc_jpeg_g_fmt_vid,
	.vidioc_g_fmt_vid_out_mplane	= mxc_jpeg_g_fmt_vid,

	.vidioc_g_selection		= mxc_jpeg_g_selection,
	.vidioc_s_selection		= mxc_jpeg_s_selection,

	.vidioc_subscribe_event		= mxc_jpeg_subscribe_event,
	.vidioc_unsubscribe_event	= v4l2_event_unsubscribe,

	.vidioc_try_decoder_cmd		= v4l2_m2m_ioctl_try_decoder_cmd,
	.vidioc_decoder_cmd		= mxc_jpeg_decoder_cmd,
	.vidioc_try_encoder_cmd		= v4l2_m2m_ioctl_try_encoder_cmd,
	.vidioc_encoder_cmd		= mxc_jpeg_encoder_cmd,

	.vidioc_qbuf			= v4l2_m2m_ioctl_qbuf,
	.vidioc_dqbuf			= v4l2_m2m_ioctl_dqbuf,

	.vidioc_create_bufs		= v4l2_m2m_ioctl_create_bufs,
	.vidioc_prepare_buf		= v4l2_m2m_ioctl_prepare_buf,
	.vidioc_reqbufs			= v4l2_m2m_ioctl_reqbufs,
	.vidioc_querybuf		= v4l2_m2m_ioctl_querybuf,
	.vidioc_expbuf			= v4l2_m2m_ioctl_expbuf,
	.vidioc_streamon		= v4l2_m2m_ioctl_streamon,
	.vidioc_streamoff		= v4l2_m2m_ioctl_streamoff,
};

static int mxc_jpeg_release(struct file *file)
{
	struct mxc_jpeg_dev *mxc_jpeg = video_drvdata(file);
	struct mxc_jpeg_ctx *ctx = mxc_jpeg_fh_to_ctx(file->private_data);
	struct device *dev = mxc_jpeg->dev;

	mutex_lock(&mxc_jpeg->lock);
	if (mxc_jpeg->mode == MXC_JPEG_DECODE)
		dev_dbg(dev, "Release JPEG decoder instance on slot %d.",
			ctx->slot);
	else
		dev_dbg(dev, "Release JPEG encoder instance on slot %d.",
			ctx->slot);
	v4l2_ctrl_handler_free(&ctx->ctrl_handler);
	v4l2_m2m_ctx_release(ctx->fh.m2m_ctx);
	v4l2_fh_del(&ctx->fh);
	v4l2_fh_exit(&ctx->fh);
	kfree(ctx);
	mutex_unlock(&mxc_jpeg->lock);

	return 0;
}

static const struct v4l2_file_operations mxc_jpeg_fops = {
	.owner		= THIS_MODULE,
	.open		= mxc_jpeg_open,
	.release	= mxc_jpeg_release,
	.poll		= v4l2_m2m_fop_poll,
	.unlocked_ioctl	= video_ioctl2,
	.mmap		= v4l2_m2m_fop_mmap,
};

static const struct v4l2_m2m_ops mxc_jpeg_m2m_ops = {
	.job_ready      = mxc_jpeg_job_ready,
	.device_run	= mxc_jpeg_device_run,
};

static void mxc_jpeg_detach_pm_domains(struct mxc_jpeg_dev *jpeg)
{
	int i;

	for (i = 0; i < jpeg->num_domains; i++) {
		if (jpeg->pd_link[i] && !IS_ERR(jpeg->pd_link[i]))
			device_link_del(jpeg->pd_link[i]);
		if (jpeg->pd_dev[i] && !IS_ERR(jpeg->pd_dev[i]))
			dev_pm_domain_detach(jpeg->pd_dev[i], true);
		jpeg->pd_dev[i] = NULL;
		jpeg->pd_link[i] = NULL;
	}
}

static int mxc_jpeg_attach_pm_domains(struct mxc_jpeg_dev *jpeg)
{
	struct device *dev = jpeg->dev;
	struct device_node *np = jpeg->pdev->dev.of_node;
	int i;
	int ret;

	jpeg->num_domains = of_count_phandle_with_args(np, "power-domains",
						       "#power-domain-cells");
	if (jpeg->num_domains < 0) {
		dev_err(dev, "No power domains defined for jpeg node\n");
		return jpeg->num_domains;
	}

	jpeg->pd_dev = devm_kmalloc_array(dev, jpeg->num_domains,
					  sizeof(*jpeg->pd_dev), GFP_KERNEL);
	if (!jpeg->pd_dev)
		return -ENOMEM;

	jpeg->pd_link = devm_kmalloc_array(dev, jpeg->num_domains,
					   sizeof(*jpeg->pd_link), GFP_KERNEL);
	if (!jpeg->pd_link)
		return -ENOMEM;

	for (i = 0; i < jpeg->num_domains; i++) {
		jpeg->pd_dev[i] = dev_pm_domain_attach_by_id(dev, i);
		if (IS_ERR(jpeg->pd_dev[i])) {
			ret = PTR_ERR(jpeg->pd_dev[i]);
			goto fail;
		}

		jpeg->pd_link[i] = device_link_add(dev, jpeg->pd_dev[i],
						   DL_FLAG_STATELESS |
						   DL_FLAG_PM_RUNTIME);
		if (!jpeg->pd_link[i]) {
			ret = -EINVAL;
			goto fail;
		}
	}

	return 0;
fail:
	mxc_jpeg_detach_pm_domains(jpeg);
	return ret;
}

static int mxc_jpeg_probe(struct platform_device *pdev)
{
	struct mxc_jpeg_dev *jpeg;
	struct device *dev = &pdev->dev;
	int dec_irq;
	int ret;
	int mode;
	const struct of_device_id *of_id;
	unsigned int slot;

	of_id = of_match_node(mxc_jpeg_match, dev->of_node);
	if (!of_id)
		return -ENODEV;
	mode = *(const int *)of_id->data;

	jpeg = devm_kzalloc(dev, sizeof(struct mxc_jpeg_dev), GFP_KERNEL);
	if (!jpeg)
		return -ENOMEM;

	mutex_init(&jpeg->lock);
	spin_lock_init(&jpeg->hw_lock);

	ret = dma_set_mask_and_coherent(dev, DMA_BIT_MASK(32));
	if (ret) {
		dev_err(&pdev->dev, "No suitable DMA available.\n");
		goto err_irq;
	}

	jpeg->base_reg = devm_platform_ioremap_resource(pdev, 0);
	if (IS_ERR(jpeg->base_reg))
		return PTR_ERR(jpeg->base_reg);

	for (slot = 0; slot < MXC_MAX_SLOTS; slot++) {
		dec_irq = platform_get_irq(pdev, slot);
		if (dec_irq < 0) {
			ret = dec_irq;
			goto err_irq;
		}
		ret = devm_request_irq(&pdev->dev, dec_irq, mxc_jpeg_dec_irq,
				       0, pdev->name, jpeg);
		if (ret) {
			dev_err(&pdev->dev, "Failed to request irq %d (%d)\n",
				dec_irq, ret);
			goto err_irq;
		}
	}

	jpeg->pdev = pdev;
	jpeg->dev = dev;
	jpeg->mode = mode;

	/* Get clocks */
	ret = devm_clk_bulk_get_all(&pdev->dev, &jpeg->clks);
	if (ret < 0) {
		dev_err(dev, "failed to get clock\n");
		goto err_clk;
	}
	jpeg->num_clks = ret;

	ret = mxc_jpeg_attach_pm_domains(jpeg);
	if (ret < 0) {
		dev_err(dev, "failed to attach power domains %d\n", ret);
		return ret;
	}

	/* v4l2 */
	ret = v4l2_device_register(dev, &jpeg->v4l2_dev);
	if (ret) {
		dev_err(dev, "failed to register v4l2 device\n");
		goto err_register;
	}
	jpeg->m2m_dev = v4l2_m2m_init(&mxc_jpeg_m2m_ops);
	if (IS_ERR(jpeg->m2m_dev)) {
		dev_err(dev, "failed to register v4l2 device\n");
		ret = PTR_ERR(jpeg->m2m_dev);
		goto err_m2m;
	}

	jpeg->dec_vdev = video_device_alloc();
	if (!jpeg->dec_vdev) {
		dev_err(dev, "failed to register v4l2 device\n");
		ret = -ENOMEM;
		goto err_vdev_alloc;
	}
	if (mode == MXC_JPEG_ENCODE)
		snprintf(jpeg->dec_vdev->name,
			 sizeof(jpeg->dec_vdev->name),
			 "%s-enc", MXC_JPEG_NAME);
	else
		snprintf(jpeg->dec_vdev->name,
			 sizeof(jpeg->dec_vdev->name),
			 "%s-dec", MXC_JPEG_NAME);

	jpeg->dec_vdev->fops = &mxc_jpeg_fops;
	jpeg->dec_vdev->ioctl_ops = &mxc_jpeg_ioctl_ops;
	jpeg->dec_vdev->minor = -1;
	jpeg->dec_vdev->release = video_device_release;
	jpeg->dec_vdev->lock = &jpeg->lock; /* lock for ioctl serialization */
	jpeg->dec_vdev->v4l2_dev = &jpeg->v4l2_dev;
	jpeg->dec_vdev->vfl_dir = VFL_DIR_M2M;
	jpeg->dec_vdev->device_caps = V4L2_CAP_STREAMING |
					V4L2_CAP_VIDEO_M2M_MPLANE;
	if (mode == MXC_JPEG_ENCODE) {
		v4l2_disable_ioctl(jpeg->dec_vdev, VIDIOC_DECODER_CMD);
		v4l2_disable_ioctl(jpeg->dec_vdev, VIDIOC_TRY_DECODER_CMD);
	} else {
		v4l2_disable_ioctl(jpeg->dec_vdev, VIDIOC_ENCODER_CMD);
		v4l2_disable_ioctl(jpeg->dec_vdev, VIDIOC_TRY_ENCODER_CMD);
	}
	ret = video_register_device(jpeg->dec_vdev, VFL_TYPE_VIDEO, -1);
	if (ret) {
		dev_err(dev, "failed to register video device\n");
		goto err_vdev_register;
	}
	video_set_drvdata(jpeg->dec_vdev, jpeg);
	if (mode == MXC_JPEG_ENCODE)
		v4l2_info(&jpeg->v4l2_dev,
			  "encoder device registered as /dev/video%d (%d,%d)\n",
			  jpeg->dec_vdev->num, VIDEO_MAJOR,
			  jpeg->dec_vdev->minor);
	else
		v4l2_info(&jpeg->v4l2_dev,
			  "decoder device registered as /dev/video%d (%d,%d)\n",
			  jpeg->dec_vdev->num, VIDEO_MAJOR,
			  jpeg->dec_vdev->minor);

	platform_set_drvdata(pdev, jpeg);
	pm_runtime_enable(dev);

	return 0;

err_vdev_register:
	video_device_release(jpeg->dec_vdev);

err_vdev_alloc:
	v4l2_m2m_release(jpeg->m2m_dev);

err_m2m:
	v4l2_device_unregister(&jpeg->v4l2_dev);

err_register:
	mxc_jpeg_detach_pm_domains(jpeg);

err_irq:
err_clk:
	return ret;
}

#ifdef CONFIG_PM
static int mxc_jpeg_runtime_resume(struct device *dev)
{
	struct mxc_jpeg_dev *jpeg = dev_get_drvdata(dev);
	int ret;

	ret = clk_bulk_prepare_enable(jpeg->num_clks, jpeg->clks);
	if (ret < 0) {
		dev_err(dev, "failed to enable clock\n");
		return ret;
	}

	return 0;
}

static int mxc_jpeg_runtime_suspend(struct device *dev)
{
	struct mxc_jpeg_dev *jpeg = dev_get_drvdata(dev);

	clk_bulk_disable_unprepare(jpeg->num_clks, jpeg->clks);

	return 0;
}
#endif

#ifdef CONFIG_PM_SLEEP
static int mxc_jpeg_suspend(struct device *dev)
{
	struct mxc_jpeg_dev *jpeg = dev_get_drvdata(dev);

	v4l2_m2m_suspend(jpeg->m2m_dev);
	return pm_runtime_force_suspend(dev);
}

static int mxc_jpeg_resume(struct device *dev)
{
	struct mxc_jpeg_dev *jpeg = dev_get_drvdata(dev);
	int ret;

	ret = pm_runtime_force_resume(dev);
	if (ret < 0)
		return ret;

	v4l2_m2m_resume(jpeg->m2m_dev);
	return ret;
}
#endif

static const struct dev_pm_ops	mxc_jpeg_pm_ops = {
	SET_RUNTIME_PM_OPS(mxc_jpeg_runtime_suspend,
			   mxc_jpeg_runtime_resume, NULL)
	SET_SYSTEM_SLEEP_PM_OPS(mxc_jpeg_suspend, mxc_jpeg_resume)
};

static int mxc_jpeg_remove(struct platform_device *pdev)
{
	unsigned int slot;
	struct mxc_jpeg_dev *jpeg = platform_get_drvdata(pdev);

	for (slot = 0; slot < MXC_MAX_SLOTS; slot++)
		mxc_jpeg_free_slot_data(jpeg, slot);

	pm_runtime_disable(&pdev->dev);
	video_unregister_device(jpeg->dec_vdev);
	v4l2_m2m_release(jpeg->m2m_dev);
	v4l2_device_unregister(&jpeg->v4l2_dev);
	mxc_jpeg_detach_pm_domains(jpeg);

	return 0;
}

MODULE_DEVICE_TABLE(of, mxc_jpeg_match);

static struct platform_driver mxc_jpeg_driver = {
	.probe = mxc_jpeg_probe,
	.remove = mxc_jpeg_remove,
	.driver = {
		.name = "mxc-jpeg",
		.of_match_table = mxc_jpeg_match,
		.pm = &mxc_jpeg_pm_ops,
	},
};
module_platform_driver(mxc_jpeg_driver);

MODULE_AUTHOR("Zhengyu Shen <zhengyu.shen_1@nxp.com>");
MODULE_AUTHOR("Mirela Rabulea <mirela.rabulea@nxp.com>");
MODULE_DESCRIPTION("V4L2 driver for i.MX8 QXP/QM JPEG encoder/decoder");
MODULE_LICENSE("GPL v2");<|MERGE_RESOLUTION|>--- conflicted
+++ resolved
@@ -137,8 +137,6 @@
 		.depth		= 12, /* 6 bytes (4Y + UV) for 4 pixels */
 		.mem_planes	= 2,
 		.comp_planes	= 2, /* 1 plane Y, 1 plane UV interleaved */
-<<<<<<< HEAD
-=======
 		.h_align	= 4,
 		.v_align	= 4,
 		.flags		= MXC_JPEG_FMT_TYPE_RAW,
@@ -152,29 +150,12 @@
 		.depth		= 12, /* 6 bytes (4Y + UV) for 4 pixels */
 		.mem_planes	= 1,
 		.comp_planes	= 2, /* 1 plane Y, 1 plane UV interleaved */
->>>>>>> 2d49d167
 		.h_align	= 4,
 		.v_align	= 4,
 		.flags		= MXC_JPEG_FMT_TYPE_RAW,
 		.precision	= 8,
 	},
 	{
-<<<<<<< HEAD
-		.name		= "YUV420", /* 1st plane = Y, 2nd plane = UV */
-		.fourcc		= V4L2_PIX_FMT_NV12,
-		.subsampling	= V4L2_JPEG_CHROMA_SUBSAMPLING_420,
-		.nc		= 3,
-		.depth		= 12, /* 6 bytes (4Y + UV) for 4 pixels */
-		.mem_planes	= 1,
-		.comp_planes	= 2, /* 1 plane Y, 1 plane UV interleaved */
-		.h_align	= 4,
-		.v_align	= 4,
-		.flags		= MXC_JPEG_FMT_TYPE_RAW,
-		.precision	= 8,
-	},
-	{
-=======
->>>>>>> 2d49d167
 		.name		= "YUV420 12bit", /* 1st plane = Y, 2nd plane = UV */
 		.fourcc		= V4L2_PIX_FMT_P012M,
 		.subsampling	= V4L2_JPEG_CHROMA_SUBSAMPLING_420,
@@ -1151,21 +1132,12 @@
 	if (mxc_jpeg_is_extended_sequential(fmt)) {
 		memcpy(cfg + offset, jpeg_dqt_extseq, sizeof(jpeg_dqt_extseq));
 		offset += sizeof(jpeg_dqt_extseq);
-<<<<<<< HEAD
 
 		memcpy(cfg + offset, jpeg_sof_extseq, sizeof(jpeg_sof_extseq));
 	} else {
 		memcpy(cfg + offset, jpeg_dqt, sizeof(jpeg_dqt));
 		offset += sizeof(jpeg_dqt);
 
-=======
-
-		memcpy(cfg + offset, jpeg_sof_extseq, sizeof(jpeg_sof_extseq));
-	} else {
-		memcpy(cfg + offset, jpeg_dqt, sizeof(jpeg_dqt));
-		offset += sizeof(jpeg_dqt);
-
->>>>>>> 2d49d167
 		memcpy(cfg + offset, jpeg_sof_maximal, sizeof(jpeg_sof_maximal));
 	}
 	offset += 2; /* skip marker ID */
@@ -1361,8 +1333,6 @@
 	return false;
 }
 
-<<<<<<< HEAD
-=======
 static void mxc_jpeg_set_last_buffer(struct mxc_jpeg_ctx *ctx)
 {
 	struct vb2_v4l2_buffer *next_dst_buf;
@@ -1377,7 +1347,6 @@
 	v4l2_m2m_last_buffer_done(ctx->fh.m2m_ctx, next_dst_buf);
 }
 
->>>>>>> 2d49d167
 static bool mxc_jpeg_source_change(struct mxc_jpeg_ctx *ctx,
 				   struct mxc_jpeg_src_buf *jpeg_src_buf)
 {
@@ -1390,12 +1359,8 @@
 	q_data_cap = mxc_jpeg_get_q_data(ctx, V4L2_BUF_TYPE_VIDEO_CAPTURE);
 	if (mxc_jpeg_compare_format(q_data_cap->fmt, jpeg_src_buf->fmt))
 		jpeg_src_buf->fmt = q_data_cap->fmt;
-<<<<<<< HEAD
-	if (q_data_cap->fmt != jpeg_src_buf->fmt ||
-=======
 	if (ctx->need_initial_source_change_evt ||
 	    q_data_cap->fmt != jpeg_src_buf->fmt ||
->>>>>>> 2d49d167
 	    q_data_cap->w != jpeg_src_buf->w ||
 	    q_data_cap->h != jpeg_src_buf->h) {
 		dev_dbg(dev, "Detected jpeg res=(%dx%d)->(%dx%d), pixfmt=%c%c%c%c\n",
@@ -1658,12 +1623,9 @@
 	*nplanes = q_data->fmt->mem_planes;
 	for (i = 0; i < *nplanes; i++)
 		sizes[i] = mxc_jpeg_get_plane_size(q_data, i);
-<<<<<<< HEAD
-=======
 
 	if (V4L2_TYPE_IS_OUTPUT(q->type))
 		ctx->need_initial_source_change_evt = true;
->>>>>>> 2d49d167
 
 	return 0;
 }
@@ -1708,10 +1670,6 @@
 		v4l2_m2m_buf_done(vbuf, VB2_BUF_STATE_ERROR);
 	}
 
-<<<<<<< HEAD
-	if (V4L2_TYPE_IS_OUTPUT(q->type) || !ctx->source_change)
-		v4l2_m2m_update_stop_streaming_state(ctx->fh.m2m_ctx, q);
-=======
 	v4l2_m2m_update_stop_streaming_state(ctx->fh.m2m_ctx, q);
 	/* if V4L2_DEC_CMD_STOP is sent before the source change triggered,
 	 * restore the is_draining flag
@@ -1719,7 +1677,6 @@
 	if (V4L2_TYPE_IS_CAPTURE(q->type) && ctx->source_change && ctx->fh.m2m_ctx->last_src_buf)
 		ctx->fh.m2m_ctx->is_draining = true;
 
->>>>>>> 2d49d167
 	if (V4L2_TYPE_IS_OUTPUT(q->type) &&
 	    v4l2_m2m_has_stopped(ctx->fh.m2m_ctx)) {
 		notify_eos(ctx);
@@ -1996,11 +1953,7 @@
 		return -EINVAL;
 	for (i = 0; i < q_data->fmt->mem_planes; i++) {
 		sizeimage = mxc_jpeg_get_plane_size(q_data, i);
-<<<<<<< HEAD
-		if (vb2_plane_size(vb, i) < sizeimage) {
-=======
 		if (!ctx->source_change && vb2_plane_size(vb, i) < sizeimage) {
->>>>>>> 2d49d167
 			dev_err(dev, "plane %d too small (%lu < %lu)",
 				i, vb2_plane_size(vb, i), sizeimage);
 			return -EINVAL;
@@ -2273,7 +2226,6 @@
 }
 
 static u32 mxc_jpeg_get_default_fourcc(struct mxc_jpeg_ctx *ctx, u32 type)
-<<<<<<< HEAD
 {
 	if (ctx->mxc_jpeg->mode == MXC_JPEG_DECODE)
 		return V4L2_TYPE_IS_OUTPUT(type) ? V4L2_PIX_FMT_JPEG : MXC_JPEG_DEFAULT_PFMT;
@@ -2283,17 +2235,6 @@
 
 static u32 mxc_jpeg_try_fourcc(struct mxc_jpeg_ctx *ctx, u32 fourcc)
 {
-=======
-{
-	if (ctx->mxc_jpeg->mode == MXC_JPEG_DECODE)
-		return V4L2_TYPE_IS_OUTPUT(type) ? V4L2_PIX_FMT_JPEG : MXC_JPEG_DEFAULT_PFMT;
-	else
-		return V4L2_TYPE_IS_CAPTURE(type) ? V4L2_PIX_FMT_JPEG : MXC_JPEG_DEFAULT_PFMT;
-}
-
-static u32 mxc_jpeg_try_fourcc(struct mxc_jpeg_ctx *ctx, u32 fourcc)
-{
->>>>>>> 2d49d167
 	const struct mxc_jpeg_fmt *sibling;
 	struct mxc_jpeg_q_data *q_data_cap;
 
@@ -2548,7 +2489,6 @@
 	for (i = 0; i < pix_mp->num_planes; i++) {
 		pix_mp->plane_fmt[i].bytesperline = q_data->bytesperline[i];
 		pix_mp->plane_fmt[i].sizeimage = mxc_jpeg_get_plane_size(q_data, i);
-<<<<<<< HEAD
 	}
 
 	return 0;
@@ -2578,45 +2518,11 @@
 		break;
 	default:
 		return -EINVAL;
-=======
->>>>>>> 2d49d167
 	}
 
 	return 0;
 }
 
-<<<<<<< HEAD
-=======
-static int mxc_jpeg_dec_g_selection(struct file *file, void *fh, struct v4l2_selection *s)
-{
-	struct mxc_jpeg_ctx *ctx = mxc_jpeg_fh_to_ctx(fh);
-	struct mxc_jpeg_q_data *q_data_cap;
-
-	if (s->type != V4L2_BUF_TYPE_VIDEO_CAPTURE && s->type != V4L2_BUF_TYPE_VIDEO_CAPTURE_MPLANE)
-		return -EINVAL;
-
-	q_data_cap = mxc_jpeg_get_q_data(ctx, s->type);
-
-	switch (s->target) {
-	case V4L2_SEL_TGT_COMPOSE:
-	case V4L2_SEL_TGT_COMPOSE_DEFAULT:
-		s->r = q_data_cap->crop;
-		break;
-	case V4L2_SEL_TGT_COMPOSE_PADDED:
-	case V4L2_SEL_TGT_COMPOSE_BOUNDS:
-		s->r.left = 0;
-		s->r.top = 0;
-		s->r.width = q_data_cap->w_adjusted;
-		s->r.height = q_data_cap->h_adjusted;
-		break;
-	default:
-		return -EINVAL;
-	}
-
-	return 0;
-}
-
->>>>>>> 2d49d167
 static int mxc_jpeg_enc_g_selection(struct file *file, void *fh, struct v4l2_selection *s)
 {
 	struct mxc_jpeg_ctx *ctx = mxc_jpeg_fh_to_ctx(fh);
