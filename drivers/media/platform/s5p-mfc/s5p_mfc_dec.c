// SPDX-License-Identifier: GPL-2.0-or-later
/*
 * linux/drivers/media/platform/s5p-mfc/s5p_mfc_dec.c
 *
 * Copyright (C) 2011 Samsung Electronics Co., Ltd.
 *		http://www.samsung.com/
 * Kamil Debski, <k.debski@samsung.com>
 */

#include <linux/clk.h>
#include <linux/interrupt.h>
#include <linux/io.h>
#include <linux/module.h>
#include <linux/platform_device.h>
#include <linux/sched.h>
#include <linux/slab.h>
#include <linux/videodev2.h>
#include <linux/workqueue.h>
#include <media/v4l2-ctrls.h>
#include <media/v4l2-event.h>
#include <media/videobuf2-v4l2.h>
#include "s5p_mfc_common.h"
#include "s5p_mfc_ctrl.h"
#include "s5p_mfc_debug.h"
#include "s5p_mfc_dec.h"
#include "s5p_mfc_intr.h"
#include "s5p_mfc_opr.h"
#include "s5p_mfc_pm.h"

static struct s5p_mfc_fmt formats[] = {
	{
		.fourcc		= V4L2_PIX_FMT_NV12MT_16X16,
		.codec_mode	= S5P_MFC_CODEC_NONE,
		.type		= MFC_FMT_RAW,
		.num_planes	= 2,
		.versions	= MFC_V6_BIT | MFC_V7_BIT,
	},
	{
		.fourcc		= V4L2_PIX_FMT_NV12MT,
		.codec_mode	= S5P_MFC_CODEC_NONE,
		.type		= MFC_FMT_RAW,
		.num_planes	= 2,
		.versions	= MFC_V5_BIT,
	},
	{
		.fourcc		= V4L2_PIX_FMT_NV12M,
		.codec_mode	= S5P_MFC_CODEC_NONE,
		.type		= MFC_FMT_RAW,
		.num_planes	= 2,
		.versions	= MFC_V6PLUS_BITS,
	},
	{
		.fourcc		= V4L2_PIX_FMT_NV21M,
		.codec_mode	= S5P_MFC_CODEC_NONE,
		.type		= MFC_FMT_RAW,
		.num_planes	= 2,
		.versions	= MFC_V6PLUS_BITS,
	},
	{
		.fourcc		= V4L2_PIX_FMT_H264,
		.codec_mode	= S5P_MFC_CODEC_H264_DEC,
		.type		= MFC_FMT_DEC,
		.num_planes	= 1,
		.versions	= MFC_V5PLUS_BITS,
	},
	{
		.fourcc		= V4L2_PIX_FMT_H264_MVC,
		.codec_mode	= S5P_MFC_CODEC_H264_MVC_DEC,
		.type		= MFC_FMT_DEC,
		.num_planes	= 1,
		.versions	= MFC_V6PLUS_BITS,
	},
	{
		.fourcc		= V4L2_PIX_FMT_H263,
		.codec_mode	= S5P_MFC_CODEC_H263_DEC,
		.type		= MFC_FMT_DEC,
		.num_planes	= 1,
		.versions	= MFC_V5PLUS_BITS,
	},
	{
		.fourcc		= V4L2_PIX_FMT_MPEG1,
		.codec_mode	= S5P_MFC_CODEC_MPEG2_DEC,
		.type		= MFC_FMT_DEC,
		.num_planes	= 1,
		.versions	= MFC_V5PLUS_BITS,
	},
	{
		.fourcc		= V4L2_PIX_FMT_MPEG2,
		.codec_mode	= S5P_MFC_CODEC_MPEG2_DEC,
		.type		= MFC_FMT_DEC,
		.num_planes	= 1,
		.versions	= MFC_V5PLUS_BITS,
	},
	{
		.fourcc		= V4L2_PIX_FMT_MPEG4,
		.codec_mode	= S5P_MFC_CODEC_MPEG4_DEC,
		.type		= MFC_FMT_DEC,
		.num_planes	= 1,
		.versions	= MFC_V5PLUS_BITS,
	},
	{
		.fourcc		= V4L2_PIX_FMT_XVID,
		.codec_mode	= S5P_MFC_CODEC_MPEG4_DEC,
		.type		= MFC_FMT_DEC,
		.num_planes	= 1,
		.versions	= MFC_V5PLUS_BITS,
	},
	{
		.fourcc		= V4L2_PIX_FMT_VC1_ANNEX_G,
		.codec_mode	= S5P_MFC_CODEC_VC1_DEC,
		.type		= MFC_FMT_DEC,
		.num_planes	= 1,
		.versions	= MFC_V5PLUS_BITS,
	},
	{
		.fourcc		= V4L2_PIX_FMT_VC1_ANNEX_L,
		.codec_mode	= S5P_MFC_CODEC_VC1RCV_DEC,
		.type		= MFC_FMT_DEC,
		.num_planes	= 1,
		.versions	= MFC_V5PLUS_BITS,
	},
	{
		.fourcc		= V4L2_PIX_FMT_VP8,
		.codec_mode	= S5P_MFC_CODEC_VP8_DEC,
		.type		= MFC_FMT_DEC,
		.num_planes	= 1,
		.versions	= MFC_V6PLUS_BITS,
	},
	{
		.fourcc		= V4L2_PIX_FMT_HEVC,
		.codec_mode	= S5P_FIMV_CODEC_HEVC_DEC,
		.type		= MFC_FMT_DEC,
		.num_planes	= 1,
		.versions	= MFC_V10_BIT,
	},
	{
		.fourcc		= V4L2_PIX_FMT_VP9,
		.codec_mode	= S5P_FIMV_CODEC_VP9_DEC,
		.type		= MFC_FMT_DEC,
		.num_planes	= 1,
		.versions	= MFC_V10_BIT,
	},
};

#define NUM_FORMATS ARRAY_SIZE(formats)

/* Find selected format description */
static struct s5p_mfc_fmt *find_format(struct v4l2_format *f, unsigned int t)
{
	unsigned int i;

	for (i = 0; i < NUM_FORMATS; i++) {
		if (formats[i].fourcc == f->fmt.pix_mp.pixelformat &&
		    formats[i].type == t)
			return &formats[i];
	}
	return NULL;
}

static struct mfc_control controls[] = {
	{
		.id = V4L2_CID_MPEG_MFC51_VIDEO_DECODER_H264_DISPLAY_DELAY,
		.type = V4L2_CTRL_TYPE_INTEGER,
		.name = "H264 Display Delay",
		.minimum = 0,
		.maximum = 16383,
		.step = 1,
		.default_value = 0,
	},
	{
		.id = V4L2_CID_MPEG_VIDEO_DEC_DISPLAY_DELAY,
		.type = V4L2_CTRL_TYPE_INTEGER,
		.minimum = 0,
		.maximum = 16383,
<<<<<<< HEAD
=======
		.step = 1,
>>>>>>> 8a30a2ca
		.default_value = 0,
	},
	{
		.id = V4L2_CID_MPEG_MFC51_VIDEO_DECODER_H264_DISPLAY_DELAY_ENABLE,
		.type = V4L2_CTRL_TYPE_BOOLEAN,
		.name = "H264 Display Delay Enable",
		.minimum = 0,
		.maximum = 1,
		.step = 1,
		.default_value = 0,
	},
	{
		.id = V4L2_CID_MPEG_VIDEO_DEC_DISPLAY_DELAY_ENABLE,
		.type = V4L2_CTRL_TYPE_BOOLEAN,
		.minimum = 0,
		.maximum = 1,
		.default_value = 0,
	},
	{
		.id = V4L2_CID_MPEG_VIDEO_DECODER_MPEG4_DEBLOCK_FILTER,
		.type = V4L2_CTRL_TYPE_BOOLEAN,
		.name = "Mpeg4 Loop Filter Enable",
		.minimum = 0,
		.maximum = 1,
		.step = 1,
		.default_value = 0,
	},
	{
		.id = V4L2_CID_MPEG_VIDEO_DECODER_SLICE_INTERFACE,
		.type = V4L2_CTRL_TYPE_BOOLEAN,
		.name = "Slice Interface Enable",
		.minimum = 0,
		.maximum = 1,
		.step = 1,
		.default_value = 0,
	},
	{
		.id = V4L2_CID_MIN_BUFFERS_FOR_CAPTURE,
		.type = V4L2_CTRL_TYPE_INTEGER,
		.name = "Minimum number of cap bufs",
		.minimum = 1,
		.maximum = 32,
		.step = 1,
		.default_value = 1,
		.is_volatile = 1,
	},
};

#define NUM_CTRLS ARRAY_SIZE(controls)

/* Check whether a context should be run on hardware */
static int s5p_mfc_ctx_ready(struct s5p_mfc_ctx *ctx)
{
	/* Context is to parse header */
	if (ctx->src_queue_cnt >= 1 && ctx->state == MFCINST_GOT_INST)
		return 1;
	/* Context is to decode a frame */
	if (ctx->src_queue_cnt >= 1 &&
	    ctx->state == MFCINST_RUNNING &&
	    ctx->dst_queue_cnt >= ctx->pb_count)
		return 1;
	/* Context is to return last frame */
	if (ctx->state == MFCINST_FINISHING &&
	    ctx->dst_queue_cnt >= ctx->pb_count)
		return 1;
	/* Context is to set buffers */
	if (ctx->src_queue_cnt >= 1 &&
	    ctx->state == MFCINST_HEAD_PARSED &&
	    ctx->capture_state == QUEUE_BUFS_MMAPED)
		return 1;
	/* Resolution change */
	if ((ctx->state == MFCINST_RES_CHANGE_INIT ||
		ctx->state == MFCINST_RES_CHANGE_FLUSH) &&
		ctx->dst_queue_cnt >= ctx->pb_count)
		return 1;
	if (ctx->state == MFCINST_RES_CHANGE_END &&
		ctx->src_queue_cnt >= 1)
		return 1;
	mfc_debug(2, "ctx is not ready\n");
	return 0;
}

static const struct s5p_mfc_codec_ops decoder_codec_ops = {
	.pre_seq_start		= NULL,
	.post_seq_start		= NULL,
	.pre_frame_start	= NULL,
	.post_frame_start	= NULL,
};

/* Query capabilities of the device */
static int vidioc_querycap(struct file *file, void *priv,
			   struct v4l2_capability *cap)
{
	struct s5p_mfc_dev *dev = video_drvdata(file);

	strscpy(cap->driver, S5P_MFC_NAME, sizeof(cap->driver));
	strscpy(cap->card, dev->vfd_dec->name, sizeof(cap->card));
	snprintf(cap->bus_info, sizeof(cap->bus_info), "platform:%s",
		 dev_name(&dev->plat_dev->dev));
	return 0;
}

/* Enumerate format */
static int vidioc_enum_fmt(struct file *file, struct v4l2_fmtdesc *f,
							bool out)
{
	struct s5p_mfc_dev *dev = video_drvdata(file);
	int i, j = 0;

	for (i = 0; i < ARRAY_SIZE(formats); ++i) {
		if (out && formats[i].type != MFC_FMT_DEC)
			continue;
		else if (!out && formats[i].type != MFC_FMT_RAW)
			continue;
		else if ((dev->variant->version_bit & formats[i].versions) == 0)
			continue;

		if (j == f->index)
			break;
		++j;
	}
	if (i == ARRAY_SIZE(formats))
		return -EINVAL;
	f->pixelformat = formats[i].fourcc;
	return 0;
}

static int vidioc_enum_fmt_vid_cap(struct file *file, void *pirv,
				   struct v4l2_fmtdesc *f)
{
	return vidioc_enum_fmt(file, f, false);
}

static int vidioc_enum_fmt_vid_out(struct file *file, void *priv,
				   struct v4l2_fmtdesc *f)
{
	return vidioc_enum_fmt(file, f, true);
}

/* Get format */
static int vidioc_g_fmt(struct file *file, void *priv, struct v4l2_format *f)
{
	struct s5p_mfc_ctx *ctx = fh_to_ctx(priv);
	struct v4l2_pix_format_mplane *pix_mp;

	mfc_debug_enter();
	pix_mp = &f->fmt.pix_mp;
	if (f->type == V4L2_BUF_TYPE_VIDEO_CAPTURE_MPLANE &&
	    (ctx->state == MFCINST_GOT_INST || ctx->state ==
						MFCINST_RES_CHANGE_END)) {
		/* If the MFC is parsing the header,
		 * so wait until it is finished */
		s5p_mfc_wait_for_done_ctx(ctx, S5P_MFC_R2H_CMD_SEQ_DONE_RET,
									0);
	}
	if (f->type == V4L2_BUF_TYPE_VIDEO_CAPTURE_MPLANE &&
	    ctx->state >= MFCINST_HEAD_PARSED &&
	    ctx->state < MFCINST_ABORT) {
		/* This is run on CAPTURE (decode output) */
		/* Width and height are set to the dimensions
		   of the movie, the buffer is bigger and
		   further processing stages should crop to this
		   rectangle. */
		pix_mp->width = ctx->buf_width;
		pix_mp->height = ctx->buf_height;
		pix_mp->field = V4L2_FIELD_NONE;
		pix_mp->num_planes = 2;
		/* Set pixelformat to the format in which MFC
		   outputs the decoded frame */
		pix_mp->pixelformat = ctx->dst_fmt->fourcc;
		pix_mp->plane_fmt[0].bytesperline = ctx->buf_width;
		pix_mp->plane_fmt[0].sizeimage = ctx->luma_size;
		pix_mp->plane_fmt[1].bytesperline = ctx->buf_width;
		pix_mp->plane_fmt[1].sizeimage = ctx->chroma_size;
	} else if (f->type == V4L2_BUF_TYPE_VIDEO_OUTPUT_MPLANE) {
		/* This is run on OUTPUT
		   The buffer contains compressed image
		   so width and height have no meaning */
		pix_mp->width = 0;
		pix_mp->height = 0;
		pix_mp->field = V4L2_FIELD_NONE;
		pix_mp->plane_fmt[0].bytesperline = ctx->dec_src_buf_size;
		pix_mp->plane_fmt[0].sizeimage = ctx->dec_src_buf_size;
		pix_mp->pixelformat = ctx->src_fmt->fourcc;
		pix_mp->num_planes = ctx->src_fmt->num_planes;
	} else {
		mfc_err("Format could not be read\n");
		mfc_debug(2, "%s-- with error\n", __func__);
		return -EINVAL;
	}
	mfc_debug_leave();
	return 0;
}

/* Try format */
static int vidioc_try_fmt(struct file *file, void *priv, struct v4l2_format *f)
{
	struct s5p_mfc_dev *dev = video_drvdata(file);
	struct s5p_mfc_fmt *fmt;

	mfc_debug(2, "Type is %d\n", f->type);
	if (f->type == V4L2_BUF_TYPE_VIDEO_OUTPUT_MPLANE) {
		fmt = find_format(f, MFC_FMT_DEC);
		if (!fmt) {
			mfc_err("Unsupported format for source.\n");
			return -EINVAL;
		}
		if (fmt->codec_mode == S5P_FIMV_CODEC_NONE) {
			mfc_err("Unknown codec\n");
			return -EINVAL;
		}
		if ((dev->variant->version_bit & fmt->versions) == 0) {
			mfc_err("Unsupported format by this MFC version.\n");
			return -EINVAL;
		}
	} else if (f->type == V4L2_BUF_TYPE_VIDEO_CAPTURE_MPLANE) {
		fmt = find_format(f, MFC_FMT_RAW);
		if (!fmt) {
			mfc_err("Unsupported format for destination.\n");
			return -EINVAL;
		}
		if ((dev->variant->version_bit & fmt->versions) == 0) {
			mfc_err("Unsupported format by this MFC version.\n");
			return -EINVAL;
		}
	}

	return 0;
}

/* Set format */
static int vidioc_s_fmt(struct file *file, void *priv, struct v4l2_format *f)
{
	struct s5p_mfc_dev *dev = video_drvdata(file);
	struct s5p_mfc_ctx *ctx = fh_to_ctx(priv);
	int ret = 0;
	struct v4l2_pix_format_mplane *pix_mp;
	struct s5p_mfc_buf_size *buf_size = dev->variant->buf_size;

	mfc_debug_enter();
	ret = vidioc_try_fmt(file, priv, f);
	pix_mp = &f->fmt.pix_mp;
	if (ret)
		return ret;
	if (vb2_is_streaming(&ctx->vq_src) || vb2_is_streaming(&ctx->vq_dst)) {
		v4l2_err(&dev->v4l2_dev, "%s queue busy\n", __func__);
		ret = -EBUSY;
		goto out;
	}
	if (f->type == V4L2_BUF_TYPE_VIDEO_CAPTURE_MPLANE) {
		/* dst_fmt is validated by call to vidioc_try_fmt */
		ctx->dst_fmt = find_format(f, MFC_FMT_RAW);
		ret = 0;
		goto out;
	} else if (f->type == V4L2_BUF_TYPE_VIDEO_OUTPUT_MPLANE) {
		/* src_fmt is validated by call to vidioc_try_fmt */
		ctx->src_fmt = find_format(f, MFC_FMT_DEC);
		ctx->codec_mode = ctx->src_fmt->codec_mode;
		mfc_debug(2, "The codec number is: %d\n", ctx->codec_mode);
		pix_mp->height = 0;
		pix_mp->width = 0;
		if (pix_mp->plane_fmt[0].sizeimage == 0)
			pix_mp->plane_fmt[0].sizeimage = ctx->dec_src_buf_size =
								DEF_CPB_SIZE;
		else if (pix_mp->plane_fmt[0].sizeimage > buf_size->cpb)
			ctx->dec_src_buf_size = buf_size->cpb;
		else
			ctx->dec_src_buf_size = pix_mp->plane_fmt[0].sizeimage;
		pix_mp->plane_fmt[0].bytesperline = 0;
		ctx->state = MFCINST_INIT;
		ret = 0;
		goto out;
	} else {
		mfc_err("Wrong type error for S_FMT : %d", f->type);
		ret = -EINVAL;
		goto out;
	}

out:
	mfc_debug_leave();
	return ret;
}

static int reqbufs_output(struct s5p_mfc_dev *dev, struct s5p_mfc_ctx *ctx,
				struct v4l2_requestbuffers *reqbufs)
{
	int ret = 0;

	s5p_mfc_clock_on();

	if (reqbufs->count == 0) {
		mfc_debug(2, "Freeing buffers\n");
		ret = vb2_reqbufs(&ctx->vq_src, reqbufs);
		if (ret)
			goto out;
		ctx->src_bufs_cnt = 0;
		ctx->output_state = QUEUE_FREE;
	} else if (ctx->output_state == QUEUE_FREE) {
		/* Can only request buffers when we have a valid format set. */
		WARN_ON(ctx->src_bufs_cnt != 0);
		if (ctx->state != MFCINST_INIT) {
			mfc_err("Reqbufs called in an invalid state\n");
			ret = -EINVAL;
			goto out;
		}

		mfc_debug(2, "Allocating %d buffers for OUTPUT queue\n",
				reqbufs->count);
		ret = vb2_reqbufs(&ctx->vq_src, reqbufs);
		if (ret)
			goto out;

		ret = s5p_mfc_open_mfc_inst(dev, ctx);
		if (ret) {
			reqbufs->count = 0;
			vb2_reqbufs(&ctx->vq_src, reqbufs);
			goto out;
		}

		ctx->output_state = QUEUE_BUFS_REQUESTED;
	} else {
		mfc_err("Buffers have already been requested\n");
		ret = -EINVAL;
	}
out:
	s5p_mfc_clock_off();
	if (ret)
		mfc_err("Failed allocating buffers for OUTPUT queue\n");
	return ret;
}

static int reqbufs_capture(struct s5p_mfc_dev *dev, struct s5p_mfc_ctx *ctx,
				struct v4l2_requestbuffers *reqbufs)
{
	int ret = 0;

	s5p_mfc_clock_on();

	if (reqbufs->count == 0) {
		mfc_debug(2, "Freeing buffers\n");
		ret = vb2_reqbufs(&ctx->vq_dst, reqbufs);
		if (ret)
			goto out;
		s5p_mfc_hw_call(dev->mfc_ops, release_codec_buffers, ctx);
		ctx->dst_bufs_cnt = 0;
	} else if (ctx->capture_state == QUEUE_FREE) {
		WARN_ON(ctx->dst_bufs_cnt != 0);
		mfc_debug(2, "Allocating %d buffers for CAPTURE queue\n",
				reqbufs->count);
		ret = vb2_reqbufs(&ctx->vq_dst, reqbufs);
		if (ret)
			goto out;

		ctx->capture_state = QUEUE_BUFS_REQUESTED;
		ctx->total_dpb_count = reqbufs->count;

		ret = s5p_mfc_hw_call(dev->mfc_ops, alloc_codec_buffers, ctx);
		if (ret) {
			mfc_err("Failed to allocate decoding buffers\n");
			reqbufs->count = 0;
			vb2_reqbufs(&ctx->vq_dst, reqbufs);
			ret = -ENOMEM;
			ctx->capture_state = QUEUE_FREE;
			goto out;
		}

		WARN_ON(ctx->dst_bufs_cnt != ctx->total_dpb_count);
		ctx->capture_state = QUEUE_BUFS_MMAPED;

		if (s5p_mfc_ctx_ready(ctx))
			set_work_bit_irqsave(ctx);
		s5p_mfc_hw_call(dev->mfc_ops, try_run, dev);
		s5p_mfc_wait_for_done_ctx(ctx, S5P_MFC_R2H_CMD_INIT_BUFFERS_RET,
					  0);
	} else {
		mfc_err("Buffers have already been requested\n");
		ret = -EINVAL;
	}
out:
	s5p_mfc_clock_off();
	if (ret)
		mfc_err("Failed allocating buffers for CAPTURE queue\n");
	return ret;
}

/* Request buffers */
static int vidioc_reqbufs(struct file *file, void *priv,
					  struct v4l2_requestbuffers *reqbufs)
{
	struct s5p_mfc_dev *dev = video_drvdata(file);
	struct s5p_mfc_ctx *ctx = fh_to_ctx(priv);

	if (reqbufs->memory != V4L2_MEMORY_MMAP) {
		mfc_debug(2, "Only V4L2_MEMORY_MMAP is supported\n");
		return -EINVAL;
	}

	if (reqbufs->type == V4L2_BUF_TYPE_VIDEO_OUTPUT_MPLANE) {
		return reqbufs_output(dev, ctx, reqbufs);
	} else if (reqbufs->type == V4L2_BUF_TYPE_VIDEO_CAPTURE_MPLANE) {
		return reqbufs_capture(dev, ctx, reqbufs);
	} else {
		mfc_err("Invalid type requested\n");
		return -EINVAL;
	}
}

/* Query buffer */
static int vidioc_querybuf(struct file *file, void *priv,
						   struct v4l2_buffer *buf)
{
	struct s5p_mfc_ctx *ctx = fh_to_ctx(priv);
	int ret;
	int i;

	if (buf->memory != V4L2_MEMORY_MMAP) {
		mfc_err("Only mmapped buffers can be used\n");
		return -EINVAL;
	}
	mfc_debug(2, "State: %d, buf->type: %d\n", ctx->state, buf->type);
	if (ctx->state == MFCINST_GOT_INST &&
			buf->type == V4L2_BUF_TYPE_VIDEO_OUTPUT_MPLANE) {
		ret = vb2_querybuf(&ctx->vq_src, buf);
	} else if (ctx->state == MFCINST_RUNNING &&
			buf->type == V4L2_BUF_TYPE_VIDEO_CAPTURE_MPLANE) {
		ret = vb2_querybuf(&ctx->vq_dst, buf);
		for (i = 0; i < buf->length; i++)
			buf->m.planes[i].m.mem_offset += DST_QUEUE_OFF_BASE;
	} else {
		mfc_err("vidioc_querybuf called in an inappropriate state\n");
		ret = -EINVAL;
	}
	mfc_debug_leave();
	return ret;
}

/* Queue a buffer */
static int vidioc_qbuf(struct file *file, void *priv, struct v4l2_buffer *buf)
{
	struct s5p_mfc_ctx *ctx = fh_to_ctx(priv);

	if (ctx->state == MFCINST_ERROR) {
		mfc_err("Call on QBUF after unrecoverable error\n");
		return -EIO;
	}
	if (buf->type == V4L2_BUF_TYPE_VIDEO_OUTPUT_MPLANE)
		return vb2_qbuf(&ctx->vq_src, NULL, buf);
	else if (buf->type == V4L2_BUF_TYPE_VIDEO_CAPTURE_MPLANE)
		return vb2_qbuf(&ctx->vq_dst, NULL, buf);
	return -EINVAL;
}

/* Dequeue a buffer */
static int vidioc_dqbuf(struct file *file, void *priv, struct v4l2_buffer *buf)
{
	const struct v4l2_event ev = {
		.type = V4L2_EVENT_EOS
	};
	struct s5p_mfc_ctx *ctx = fh_to_ctx(priv);
	int ret;

	if (ctx->state == MFCINST_ERROR) {
		mfc_err_limited("Call on DQBUF after unrecoverable error\n");
		return -EIO;
	}

	switch (buf->type) {
	case V4L2_BUF_TYPE_VIDEO_OUTPUT_MPLANE:
		return vb2_dqbuf(&ctx->vq_src, buf, file->f_flags & O_NONBLOCK);
	case V4L2_BUF_TYPE_VIDEO_CAPTURE_MPLANE:
		ret = vb2_dqbuf(&ctx->vq_dst, buf, file->f_flags & O_NONBLOCK);
		if (ret)
			return ret;

		if (ctx->state == MFCINST_FINISHED &&
		    (ctx->dst_bufs[buf->index].flags & MFC_BUF_FLAG_EOS))
			v4l2_event_queue_fh(&ctx->fh, &ev);
		return 0;
	default:
		return -EINVAL;
	}
}

/* Export DMA buffer */
static int vidioc_expbuf(struct file *file, void *priv,
	struct v4l2_exportbuffer *eb)
{
	struct s5p_mfc_ctx *ctx = fh_to_ctx(priv);

	if (eb->type == V4L2_BUF_TYPE_VIDEO_OUTPUT_MPLANE)
		return vb2_expbuf(&ctx->vq_src, eb);
	if (eb->type == V4L2_BUF_TYPE_VIDEO_CAPTURE_MPLANE)
		return vb2_expbuf(&ctx->vq_dst, eb);
	return -EINVAL;
}

/* Stream on */
static int vidioc_streamon(struct file *file, void *priv,
			   enum v4l2_buf_type type)
{
	struct s5p_mfc_ctx *ctx = fh_to_ctx(priv);
	int ret = -EINVAL;

	mfc_debug_enter();
	if (type == V4L2_BUF_TYPE_VIDEO_OUTPUT_MPLANE)
		ret = vb2_streamon(&ctx->vq_src, type);
	else if (type == V4L2_BUF_TYPE_VIDEO_CAPTURE_MPLANE)
		ret = vb2_streamon(&ctx->vq_dst, type);
	mfc_debug_leave();
	return ret;
}

/* Stream off, which equals to a pause */
static int vidioc_streamoff(struct file *file, void *priv,
			    enum v4l2_buf_type type)
{
	struct s5p_mfc_ctx *ctx = fh_to_ctx(priv);

	if (type == V4L2_BUF_TYPE_VIDEO_OUTPUT_MPLANE)
		return vb2_streamoff(&ctx->vq_src, type);
	else if (type == V4L2_BUF_TYPE_VIDEO_CAPTURE_MPLANE)
		return vb2_streamoff(&ctx->vq_dst, type);
	return -EINVAL;
}

/* Set controls - v4l2 control framework */
static int s5p_mfc_dec_s_ctrl(struct v4l2_ctrl *ctrl)
{
	struct s5p_mfc_ctx *ctx = ctrl_to_ctx(ctrl);

	switch (ctrl->id) {
	case V4L2_CID_MPEG_MFC51_VIDEO_DECODER_H264_DISPLAY_DELAY:
	case V4L2_CID_MPEG_VIDEO_DEC_DISPLAY_DELAY:
		ctx->display_delay = ctrl->val;
		break;
	case V4L2_CID_MPEG_MFC51_VIDEO_DECODER_H264_DISPLAY_DELAY_ENABLE:
	case V4L2_CID_MPEG_VIDEO_DEC_DISPLAY_DELAY_ENABLE:
		ctx->display_delay_enable = ctrl->val;
		break;
	case V4L2_CID_MPEG_VIDEO_DECODER_MPEG4_DEBLOCK_FILTER:
		ctx->loop_filter_mpeg4 = ctrl->val;
		break;
	case V4L2_CID_MPEG_VIDEO_DECODER_SLICE_INTERFACE:
		ctx->slice_interface = ctrl->val;
		break;
	default:
		mfc_err("Invalid control 0x%08x\n", ctrl->id);
		return -EINVAL;
	}
	return 0;
}

static int s5p_mfc_dec_g_v_ctrl(struct v4l2_ctrl *ctrl)
{
	struct s5p_mfc_ctx *ctx = ctrl_to_ctx(ctrl);
	struct s5p_mfc_dev *dev = ctx->dev;

	switch (ctrl->id) {
	case V4L2_CID_MIN_BUFFERS_FOR_CAPTURE:
		if (ctx->state >= MFCINST_HEAD_PARSED &&
		    ctx->state < MFCINST_ABORT) {
			ctrl->val = ctx->pb_count;
			break;
		} else if (ctx->state != MFCINST_INIT &&
				ctx->state != MFCINST_RES_CHANGE_END) {
			v4l2_err(&dev->v4l2_dev, "Decoding not initialised\n");
			return -EINVAL;
		}
		/* Should wait for the header to be parsed */
		s5p_mfc_wait_for_done_ctx(ctx,
				S5P_MFC_R2H_CMD_SEQ_DONE_RET, 0);
		if (ctx->state >= MFCINST_HEAD_PARSED &&
		    ctx->state < MFCINST_ABORT) {
			ctrl->val = ctx->pb_count;
		} else {
			v4l2_err(&dev->v4l2_dev, "Decoding not initialised\n");
			return -EINVAL;
		}
		break;
	}
	return 0;
}


static const struct v4l2_ctrl_ops s5p_mfc_dec_ctrl_ops = {
	.s_ctrl = s5p_mfc_dec_s_ctrl,
	.g_volatile_ctrl = s5p_mfc_dec_g_v_ctrl,
};

/* Get compose information */
static int vidioc_g_selection(struct file *file, void *priv,
			      struct v4l2_selection *s)
{
	struct s5p_mfc_ctx *ctx = fh_to_ctx(priv);
	struct s5p_mfc_dev *dev = ctx->dev;
	u32 left, right, top, bottom;
	u32 width, height;

	if (s->type != V4L2_BUF_TYPE_VIDEO_CAPTURE)
		return -EINVAL;

	if (ctx->state != MFCINST_HEAD_PARSED &&
	    ctx->state != MFCINST_RUNNING &&
	    ctx->state != MFCINST_FINISHING &&
	    ctx->state != MFCINST_FINISHED) {
		mfc_err("Can not get compose information\n");
		return -EINVAL;
	}
	if (ctx->src_fmt->fourcc == V4L2_PIX_FMT_H264) {
		left = s5p_mfc_hw_call(dev->mfc_ops, get_crop_info_h, ctx);
		right = left >> S5P_FIMV_SHARED_CROP_RIGHT_SHIFT;
		left = left & S5P_FIMV_SHARED_CROP_LEFT_MASK;
		top = s5p_mfc_hw_call(dev->mfc_ops, get_crop_info_v, ctx);
		bottom = top >> S5P_FIMV_SHARED_CROP_BOTTOM_SHIFT;
		top = top & S5P_FIMV_SHARED_CROP_TOP_MASK;
		width = ctx->img_width - left - right;
		height = ctx->img_height - top - bottom;
		mfc_debug(2, "Composing info [h264]: l=%d t=%d w=%d h=%d (r=%d b=%d fw=%d fh=%d\n",
			  left, top, s->r.width, s->r.height, right, bottom,
			  ctx->buf_width, ctx->buf_height);
	} else {
		left = 0;
		top = 0;
		width = ctx->img_width;
		height = ctx->img_height;
		mfc_debug(2, "Composing info: w=%d h=%d fw=%d fh=%d\n",
			  s->r.width, s->r.height, ctx->buf_width,
			  ctx->buf_height);
	}

	switch (s->target) {
	case V4L2_SEL_TGT_COMPOSE:
	case V4L2_SEL_TGT_COMPOSE_DEFAULT:
	case V4L2_SEL_TGT_COMPOSE_BOUNDS:
		s->r.left = left;
		s->r.top = top;
		s->r.width = width;
		s->r.height = height;
		break;
	default:
		return -EINVAL;
	}
	return 0;
}

static int vidioc_decoder_cmd(struct file *file, void *priv,
			      struct v4l2_decoder_cmd *cmd)
{
	struct s5p_mfc_ctx *ctx = fh_to_ctx(priv);
	struct s5p_mfc_dev *dev = ctx->dev;
	struct s5p_mfc_buf *buf;
	unsigned long flags;

	switch (cmd->cmd) {
	case V4L2_DEC_CMD_STOP:
		if (cmd->flags != 0)
			return -EINVAL;

		if (!vb2_is_streaming(&ctx->vq_src))
			return -EINVAL;

		spin_lock_irqsave(&dev->irqlock, flags);
		if (list_empty(&ctx->src_queue)) {
			mfc_err("EOS: empty src queue, entering finishing state");
			ctx->state = MFCINST_FINISHING;
			if (s5p_mfc_ctx_ready(ctx))
				set_work_bit_irqsave(ctx);
			spin_unlock_irqrestore(&dev->irqlock, flags);
			s5p_mfc_hw_call(dev->mfc_ops, try_run, dev);
		} else {
			mfc_err("EOS: marking last buffer of stream");
			buf = list_entry(ctx->src_queue.prev,
						struct s5p_mfc_buf, list);
			if (buf->flags & MFC_BUF_FLAG_USED)
				ctx->state = MFCINST_FINISHING;
			else
				buf->flags |= MFC_BUF_FLAG_EOS;
			spin_unlock_irqrestore(&dev->irqlock, flags);
		}
		break;
	default:
		return -EINVAL;
	}
	return 0;
}

static int vidioc_subscribe_event(struct v4l2_fh *fh,
				const struct  v4l2_event_subscription *sub)
{
	switch (sub->type) {
	case V4L2_EVENT_EOS:
		return v4l2_event_subscribe(fh, sub, 2, NULL);
	case V4L2_EVENT_SOURCE_CHANGE:
		return v4l2_src_change_event_subscribe(fh, sub);
	default:
		return -EINVAL;
	}
}


/* v4l2_ioctl_ops */
static const struct v4l2_ioctl_ops s5p_mfc_dec_ioctl_ops = {
	.vidioc_querycap = vidioc_querycap,
	.vidioc_enum_fmt_vid_cap = vidioc_enum_fmt_vid_cap,
	.vidioc_enum_fmt_vid_out = vidioc_enum_fmt_vid_out,
	.vidioc_g_fmt_vid_cap_mplane = vidioc_g_fmt,
	.vidioc_g_fmt_vid_out_mplane = vidioc_g_fmt,
	.vidioc_try_fmt_vid_cap_mplane = vidioc_try_fmt,
	.vidioc_try_fmt_vid_out_mplane = vidioc_try_fmt,
	.vidioc_s_fmt_vid_cap_mplane = vidioc_s_fmt,
	.vidioc_s_fmt_vid_out_mplane = vidioc_s_fmt,
	.vidioc_reqbufs = vidioc_reqbufs,
	.vidioc_querybuf = vidioc_querybuf,
	.vidioc_qbuf = vidioc_qbuf,
	.vidioc_dqbuf = vidioc_dqbuf,
	.vidioc_expbuf = vidioc_expbuf,
	.vidioc_streamon = vidioc_streamon,
	.vidioc_streamoff = vidioc_streamoff,
	.vidioc_g_selection = vidioc_g_selection,
	.vidioc_decoder_cmd = vidioc_decoder_cmd,
	.vidioc_subscribe_event = vidioc_subscribe_event,
	.vidioc_unsubscribe_event = v4l2_event_unsubscribe,
};

static int s5p_mfc_queue_setup(struct vb2_queue *vq,
			unsigned int *buf_count,
			unsigned int *plane_count, unsigned int psize[],
			struct device *alloc_devs[])
{
	struct s5p_mfc_ctx *ctx = fh_to_ctx(vq->drv_priv);
	struct s5p_mfc_dev *dev = ctx->dev;

	/* Video output for decoding (source)
	 * this can be set after getting an instance */
	if (ctx->state == MFCINST_INIT &&
	    vq->type == V4L2_BUF_TYPE_VIDEO_OUTPUT_MPLANE) {
		/* A single plane is required for input */
		*plane_count = 1;
		if (*buf_count < 1)
			*buf_count = 1;
		if (*buf_count > MFC_MAX_BUFFERS)
			*buf_count = MFC_MAX_BUFFERS;
	/* Video capture for decoding (destination)
	 * this can be set after the header was parsed */
	} else if (ctx->state == MFCINST_HEAD_PARSED &&
		   vq->type == V4L2_BUF_TYPE_VIDEO_CAPTURE_MPLANE) {
		/* Output plane count is 2 - one for Y and one for CbCr */
		*plane_count = 2;
		/* Setup buffer count */
		if (*buf_count < ctx->pb_count)
			*buf_count = ctx->pb_count;
		if (*buf_count > ctx->pb_count + MFC_MAX_EXTRA_DPB)
			*buf_count = ctx->pb_count + MFC_MAX_EXTRA_DPB;
		if (*buf_count > MFC_MAX_BUFFERS)
			*buf_count = MFC_MAX_BUFFERS;
	} else {
		mfc_err("State seems invalid. State = %d, vq->type = %d\n",
							ctx->state, vq->type);
		return -EINVAL;
	}
	mfc_debug(2, "Buffer count=%d, plane count=%d\n",
						*buf_count, *plane_count);
	if (ctx->state == MFCINST_HEAD_PARSED &&
	    vq->type == V4L2_BUF_TYPE_VIDEO_CAPTURE_MPLANE) {
		psize[0] = ctx->luma_size;
		psize[1] = ctx->chroma_size;

		if (IS_MFCV6_PLUS(dev))
			alloc_devs[0] = ctx->dev->mem_dev[BANK_L_CTX];
		else
			alloc_devs[0] = ctx->dev->mem_dev[BANK_R_CTX];
		alloc_devs[1] = ctx->dev->mem_dev[BANK_L_CTX];
	} else if (vq->type == V4L2_BUF_TYPE_VIDEO_OUTPUT_MPLANE &&
		   ctx->state == MFCINST_INIT) {
		psize[0] = ctx->dec_src_buf_size;
		alloc_devs[0] = ctx->dev->mem_dev[BANK_L_CTX];
	} else {
		mfc_err("This video node is dedicated to decoding. Decoding not initialized\n");
		return -EINVAL;
	}
	return 0;
}

static int s5p_mfc_buf_init(struct vb2_buffer *vb)
{
	struct vb2_v4l2_buffer *vbuf = to_vb2_v4l2_buffer(vb);
	struct vb2_queue *vq = vb->vb2_queue;
	struct s5p_mfc_ctx *ctx = fh_to_ctx(vq->drv_priv);
	unsigned int i;

	if (vq->type == V4L2_BUF_TYPE_VIDEO_CAPTURE_MPLANE) {
		if (ctx->capture_state == QUEUE_BUFS_MMAPED)
			return 0;
		for (i = 0; i < ctx->dst_fmt->num_planes; i++) {
			if (IS_ERR_OR_NULL(ERR_PTR(
					vb2_dma_contig_plane_dma_addr(vb, i)))) {
				mfc_err("Plane mem not allocated\n");
				return -EINVAL;
			}
		}
		if (vb2_plane_size(vb, 0) < ctx->luma_size ||
			vb2_plane_size(vb, 1) < ctx->chroma_size) {
			mfc_err("Plane buffer (CAPTURE) is too small\n");
			return -EINVAL;
		}
		i = vb->index;
		ctx->dst_bufs[i].b = vbuf;
		ctx->dst_bufs[i].cookie.raw.luma =
					vb2_dma_contig_plane_dma_addr(vb, 0);
		ctx->dst_bufs[i].cookie.raw.chroma =
					vb2_dma_contig_plane_dma_addr(vb, 1);
		ctx->dst_bufs_cnt++;
	} else if (vq->type == V4L2_BUF_TYPE_VIDEO_OUTPUT_MPLANE) {
		if (IS_ERR_OR_NULL(ERR_PTR(
					vb2_dma_contig_plane_dma_addr(vb, 0)))) {
			mfc_err("Plane memory not allocated\n");
			return -EINVAL;
		}
		if (vb2_plane_size(vb, 0) < ctx->dec_src_buf_size) {
			mfc_err("Plane buffer (OUTPUT) is too small\n");
			return -EINVAL;
		}

		i = vb->index;
		ctx->src_bufs[i].b = vbuf;
		ctx->src_bufs[i].cookie.stream =
					vb2_dma_contig_plane_dma_addr(vb, 0);
		ctx->src_bufs_cnt++;
	} else {
		mfc_err("s5p_mfc_buf_init: unknown queue type\n");
		return -EINVAL;
	}
	return 0;
}

static int s5p_mfc_start_streaming(struct vb2_queue *q, unsigned int count)
{
	struct s5p_mfc_ctx *ctx = fh_to_ctx(q->drv_priv);
	struct s5p_mfc_dev *dev = ctx->dev;

	v4l2_ctrl_handler_setup(&ctx->ctrl_handler);
	if (ctx->state == MFCINST_FINISHING ||
		ctx->state == MFCINST_FINISHED)
		ctx->state = MFCINST_RUNNING;
	/* If context is ready then dev = work->data;schedule it to run */
	if (s5p_mfc_ctx_ready(ctx))
		set_work_bit_irqsave(ctx);
	s5p_mfc_hw_call(dev->mfc_ops, try_run, dev);
	return 0;
}

static void s5p_mfc_stop_streaming(struct vb2_queue *q)
{
	unsigned long flags;
	struct s5p_mfc_ctx *ctx = fh_to_ctx(q->drv_priv);
	struct s5p_mfc_dev *dev = ctx->dev;
	int aborted = 0;

	spin_lock_irqsave(&dev->irqlock, flags);
	if ((ctx->state == MFCINST_FINISHING ||
		ctx->state ==  MFCINST_RUNNING) &&
		dev->curr_ctx == ctx->num && dev->hw_lock) {
		ctx->state = MFCINST_ABORT;
		spin_unlock_irqrestore(&dev->irqlock, flags);
		s5p_mfc_wait_for_done_ctx(ctx,
					S5P_MFC_R2H_CMD_FRAME_DONE_RET, 0);
		aborted = 1;
		spin_lock_irqsave(&dev->irqlock, flags);
	}
	if (q->type == V4L2_BUF_TYPE_VIDEO_CAPTURE_MPLANE) {
		s5p_mfc_cleanup_queue(&ctx->dst_queue, &ctx->vq_dst);
		INIT_LIST_HEAD(&ctx->dst_queue);
		ctx->dst_queue_cnt = 0;
		ctx->dpb_flush_flag = 1;
		ctx->dec_dst_flag = 0;
		if (IS_MFCV6_PLUS(dev) && (ctx->state == MFCINST_RUNNING)) {
			ctx->state = MFCINST_FLUSH;
			set_work_bit_irqsave(ctx);
			s5p_mfc_hw_call(dev->mfc_ops, try_run, dev);
			spin_unlock_irqrestore(&dev->irqlock, flags);
			if (s5p_mfc_wait_for_done_ctx(ctx,
				S5P_MFC_R2H_CMD_DPB_FLUSH_RET, 0))
				mfc_err("Err flushing buffers\n");
			spin_lock_irqsave(&dev->irqlock, flags);
		}
	} else if (q->type == V4L2_BUF_TYPE_VIDEO_OUTPUT_MPLANE) {
		s5p_mfc_cleanup_queue(&ctx->src_queue, &ctx->vq_src);
		INIT_LIST_HEAD(&ctx->src_queue);
		ctx->src_queue_cnt = 0;
	}
	if (aborted)
		ctx->state = MFCINST_RUNNING;
	spin_unlock_irqrestore(&dev->irqlock, flags);
}


static void s5p_mfc_buf_queue(struct vb2_buffer *vb)
{
	struct vb2_queue *vq = vb->vb2_queue;
	struct s5p_mfc_ctx *ctx = fh_to_ctx(vq->drv_priv);
	struct s5p_mfc_dev *dev = ctx->dev;
	unsigned long flags;
	struct s5p_mfc_buf *mfc_buf;

	if (vq->type == V4L2_BUF_TYPE_VIDEO_OUTPUT_MPLANE) {
		mfc_buf = &ctx->src_bufs[vb->index];
		mfc_buf->flags &= ~MFC_BUF_FLAG_USED;
		spin_lock_irqsave(&dev->irqlock, flags);
		list_add_tail(&mfc_buf->list, &ctx->src_queue);
		ctx->src_queue_cnt++;
		spin_unlock_irqrestore(&dev->irqlock, flags);
	} else if (vq->type == V4L2_BUF_TYPE_VIDEO_CAPTURE_MPLANE) {
		mfc_buf = &ctx->dst_bufs[vb->index];
		mfc_buf->flags &= ~MFC_BUF_FLAG_USED;
		/* Mark destination as available for use by MFC */
		spin_lock_irqsave(&dev->irqlock, flags);
		set_bit(vb->index, &ctx->dec_dst_flag);
		list_add_tail(&mfc_buf->list, &ctx->dst_queue);
		ctx->dst_queue_cnt++;
		spin_unlock_irqrestore(&dev->irqlock, flags);
	} else {
		mfc_err("Unsupported buffer type (%d)\n", vq->type);
	}
	if (s5p_mfc_ctx_ready(ctx))
		set_work_bit_irqsave(ctx);
	s5p_mfc_hw_call(dev->mfc_ops, try_run, dev);
}

static struct vb2_ops s5p_mfc_dec_qops = {
	.queue_setup		= s5p_mfc_queue_setup,
	.wait_prepare		= vb2_ops_wait_prepare,
	.wait_finish		= vb2_ops_wait_finish,
	.buf_init		= s5p_mfc_buf_init,
	.start_streaming	= s5p_mfc_start_streaming,
	.stop_streaming		= s5p_mfc_stop_streaming,
	.buf_queue		= s5p_mfc_buf_queue,
};

const struct s5p_mfc_codec_ops *get_dec_codec_ops(void)
{
	return &decoder_codec_ops;
}

struct vb2_ops *get_dec_queue_ops(void)
{
	return &s5p_mfc_dec_qops;
}

const struct v4l2_ioctl_ops *get_dec_v4l2_ioctl_ops(void)
{
	return &s5p_mfc_dec_ioctl_ops;
}

#define IS_MFC51_PRIV(x) ((V4L2_CTRL_ID2WHICH(x) == V4L2_CTRL_CLASS_MPEG) \
						&& V4L2_CTRL_DRIVER_PRIV(x))

int s5p_mfc_dec_ctrls_setup(struct s5p_mfc_ctx *ctx)
{
	struct v4l2_ctrl_config cfg;
	int i;

	v4l2_ctrl_handler_init(&ctx->ctrl_handler, NUM_CTRLS);
	if (ctx->ctrl_handler.error) {
		mfc_err("v4l2_ctrl_handler_init failed\n");
		return ctx->ctrl_handler.error;
	}

	for (i = 0; i < NUM_CTRLS; i++) {
		if (IS_MFC51_PRIV(controls[i].id)) {
			memset(&cfg, 0, sizeof(struct v4l2_ctrl_config));
			cfg.ops = &s5p_mfc_dec_ctrl_ops;
			cfg.id = controls[i].id;
			cfg.min = controls[i].minimum;
			cfg.max = controls[i].maximum;
			cfg.def = controls[i].default_value;
			cfg.name = controls[i].name;
			cfg.type = controls[i].type;

			cfg.step = controls[i].step;
			cfg.menu_skip_mask = 0;

			ctx->ctrls[i] = v4l2_ctrl_new_custom(&ctx->ctrl_handler,
					&cfg, NULL);
		} else {
			ctx->ctrls[i] = v4l2_ctrl_new_std(&ctx->ctrl_handler,
					&s5p_mfc_dec_ctrl_ops,
					controls[i].id, controls[i].minimum,
					controls[i].maximum, controls[i].step,
					controls[i].default_value);
		}
		if (ctx->ctrl_handler.error) {
			mfc_err("Adding control (%d) failed\n", i);
			return ctx->ctrl_handler.error;
		}
		if (controls[i].is_volatile && ctx->ctrls[i])
			ctx->ctrls[i]->flags |= V4L2_CTRL_FLAG_VOLATILE;
	}
	return 0;
}

void s5p_mfc_dec_ctrls_delete(struct s5p_mfc_ctx *ctx)
{
	int i;

	v4l2_ctrl_handler_free(&ctx->ctrl_handler);
	for (i = 0; i < NUM_CTRLS; i++)
		ctx->ctrls[i] = NULL;
}

void s5p_mfc_dec_init(struct s5p_mfc_ctx *ctx)
{
	struct v4l2_format f;
	f.fmt.pix_mp.pixelformat = V4L2_PIX_FMT_H264;
	ctx->src_fmt = find_format(&f, MFC_FMT_DEC);
	if (IS_MFCV8_PLUS(ctx->dev))
		f.fmt.pix_mp.pixelformat = V4L2_PIX_FMT_NV12M;
	else if (IS_MFCV6_PLUS(ctx->dev))
		f.fmt.pix_mp.pixelformat = V4L2_PIX_FMT_NV12MT_16X16;
	else
		f.fmt.pix_mp.pixelformat = V4L2_PIX_FMT_NV12MT;
	ctx->dst_fmt = find_format(&f, MFC_FMT_RAW);
	mfc_debug(2, "Default src_fmt is %p, dest_fmt is %p\n",
			ctx->src_fmt, ctx->dst_fmt);
}
<|MERGE_RESOLUTION|>--- conflicted
+++ resolved
@@ -172,10 +172,7 @@
 		.type = V4L2_CTRL_TYPE_INTEGER,
 		.minimum = 0,
 		.maximum = 16383,
-<<<<<<< HEAD
-=======
 		.step = 1,
->>>>>>> 8a30a2ca
 		.default_value = 0,
 	},
 	{
