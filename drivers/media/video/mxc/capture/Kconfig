--- conflicted
+++ resolved
@@ -83,18 +83,6 @@
 	---help---
 	  If you plan to use the ov5640 Camera with your MXC system, say Y here.
 
-<<<<<<< HEAD
-=======
-config MXC_CAMERA_OV5640_MIPI
-	tristate "OmniVision ov5640 camera support using mipi"
-	depends on !VIDEO_MXC_EMMA_CAMERA
-	depends on ARCH_MX6Q
-	select MXC_MIPI_CSI2 if ARCH_MX6Q
-	select MXC_CAMERA_SENSOR_CLK
-	---help---
-	  If you plan to use the ov5640 Camera with mipi interface in your MXC system, say Y here.
-
->>>>>>> fb6d5011
 config MXC_CAMERA_OV8820_MIPI
 	tristate "OmniVision ov8820 camera support using mipi"
 	depends on !VIDEO_MXC_EMMA_CAMERA
@@ -119,7 +107,6 @@
 
 endchoice
 
-<<<<<<< HEAD
 config MXC_CAMERA_OV5640_MIPI
 	tristate "OmniVision ov5640 camera support using mipi"
 	depends on !VIDEO_MXC_EMMA_CAMERA
@@ -128,14 +115,12 @@
 	select MXC_MIPI_CSI2 if ARCH_MX6Q
 	---help---
 	  If you plan to use the ov5640 Camera with mipi interface in your MXC system, say Y here.
-=======
-config MXC_CAMERA_SENSOR_CLK
-	tristate "camera clock"
-	depends on !VIDEO_MXC_EMMA_CAMERA
-	---help---
-	  If you plan to use the Camera with your MXC system, say Y here.
->>>>>>> fb6d5011
 
+config MXC_CAMERA_SENSOR_CLK                                                                                      
+	tristate "camera clock"                                                                                   
+	depends on !VIDEO_MXC_EMMA_CAMERA                                                                         
+	---help---                                                                                                
+	  If you plan to use the Camera with your MXC system, say Y here.                                         
 
 config MXC_IPU_PRP_VF_SDC
 	tristate "Pre-Processor VF SDC library"
