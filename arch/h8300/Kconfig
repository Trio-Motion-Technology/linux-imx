# SPDX-License-Identifier: GPL-2.0
config H8300
        def_bool y
	select ARCH_32BIT_OFF_T
	select GENERIC_ATOMIC64
	select HAVE_UID16
	select VIRT_TO_BUS
	select GENERIC_IRQ_SHOW
	select FRAME_POINTER
	select GENERIC_CPU_DEVICES
	select MODULES_USE_ELF_RELA
	select GENERIC_CLOCKEVENTS
	select CLKDEV_LOOKUP
	select COMMON_CLK
	select ARCH_WANT_FRAME_POINTERS
	select OF
	select OF_IRQ
	select OF_EARLY_FLATTREE
	select TIMER_OF
	select H8300_TMR8
	select HAVE_KERNEL_GZIP
	select HAVE_KERNEL_LZO
	select HAVE_ARCH_KGDB
	select HAVE_ARCH_HASH
	select CPU_NO_EFFICIENT_FFS
<<<<<<< HEAD
=======
	select UACCESS_MEMCPY
>>>>>>> 0ecfebd2

config CPU_BIG_ENDIAN
	def_bool y

config GENERIC_HWEIGHT
	def_bool y

config NO_IOPORT_MAP
	def_bool y

config GENERIC_CSUM
        def_bool y

config HZ
	int
	default 100

config NR_CPUS
	int
	default 1

source "arch/h8300/Kconfig.cpu"<|MERGE_RESOLUTION|>--- conflicted
+++ resolved
@@ -23,10 +23,7 @@
 	select HAVE_ARCH_KGDB
 	select HAVE_ARCH_HASH
 	select CPU_NO_EFFICIENT_FFS
-<<<<<<< HEAD
-=======
 	select UACCESS_MEMCPY
->>>>>>> 0ecfebd2
 
 config CPU_BIG_ENDIAN
 	def_bool y
