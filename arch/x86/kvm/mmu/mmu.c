// SPDX-License-Identifier: GPL-2.0-only
/*
 * Kernel-based Virtual Machine driver for Linux
 *
 * This module enables machines with Intel VT-x extensions to run virtual
 * machines without emulation or binary translation.
 *
 * MMU support
 *
 * Copyright (C) 2006 Qumranet, Inc.
 * Copyright 2010 Red Hat, Inc. and/or its affiliates.
 *
 * Authors:
 *   Yaniv Kamay  <yaniv@qumranet.com>
 *   Avi Kivity   <avi@qumranet.com>
 */

#include "irq.h"
#include "ioapic.h"
#include "mmu.h"
#include "mmu_internal.h"
#include "tdp_mmu.h"
#include "x86.h"
#include "kvm_cache_regs.h"
#include "kvm_emulate.h"
#include "cpuid.h"
#include "spte.h"

#include <linux/kvm_host.h>
#include <linux/types.h>
#include <linux/string.h>
#include <linux/mm.h>
#include <linux/highmem.h>
#include <linux/moduleparam.h>
#include <linux/export.h>
#include <linux/swap.h>
#include <linux/hugetlb.h>
#include <linux/compiler.h>
#include <linux/srcu.h>
#include <linux/slab.h>
#include <linux/sched/signal.h>
#include <linux/uaccess.h>
#include <linux/hash.h>
#include <linux/kern_levels.h>
#include <linux/kthread.h>

#include <asm/page.h>
#include <asm/memtype.h>
#include <asm/cmpxchg.h>
#include <asm/io.h>
#include <asm/vmx.h>
#include <asm/kvm_page_track.h>
#include "trace.h"

extern bool itlb_multihit_kvm_mitigation;

static int __read_mostly nx_huge_pages = -1;
#ifdef CONFIG_PREEMPT_RT
/* Recovery can cause latency spikes, disable it for PREEMPT_RT.  */
static uint __read_mostly nx_huge_pages_recovery_ratio = 0;
#else
static uint __read_mostly nx_huge_pages_recovery_ratio = 60;
#endif

static int set_nx_huge_pages(const char *val, const struct kernel_param *kp);
static int set_nx_huge_pages_recovery_ratio(const char *val, const struct kernel_param *kp);

static const struct kernel_param_ops nx_huge_pages_ops = {
	.set = set_nx_huge_pages,
	.get = param_get_bool,
};

static const struct kernel_param_ops nx_huge_pages_recovery_ratio_ops = {
	.set = set_nx_huge_pages_recovery_ratio,
	.get = param_get_uint,
};

module_param_cb(nx_huge_pages, &nx_huge_pages_ops, &nx_huge_pages, 0644);
__MODULE_PARM_TYPE(nx_huge_pages, "bool");
module_param_cb(nx_huge_pages_recovery_ratio, &nx_huge_pages_recovery_ratio_ops,
		&nx_huge_pages_recovery_ratio, 0644);
__MODULE_PARM_TYPE(nx_huge_pages_recovery_ratio, "uint");

static bool __read_mostly force_flush_and_sync_on_reuse;
module_param_named(flush_on_reuse, force_flush_and_sync_on_reuse, bool, 0644);

/*
 * When setting this variable to true it enables Two-Dimensional-Paging
 * where the hardware walks 2 page tables:
 * 1. the guest-virtual to guest-physical
 * 2. while doing 1. it walks guest-physical to host-physical
 * If the hardware supports that we don't need to do shadow paging.
 */
bool tdp_enabled = false;

static int max_huge_page_level __read_mostly;
static int max_tdp_level __read_mostly;

enum {
	AUDIT_PRE_PAGE_FAULT,
	AUDIT_POST_PAGE_FAULT,
	AUDIT_PRE_PTE_WRITE,
	AUDIT_POST_PTE_WRITE,
	AUDIT_PRE_SYNC,
	AUDIT_POST_SYNC
};

#ifdef MMU_DEBUG
bool dbg = 0;
module_param(dbg, bool, 0644);
#endif

#define PTE_PREFETCH_NUM		8

#define PT32_LEVEL_BITS 10

#define PT32_LEVEL_SHIFT(level) \
		(PAGE_SHIFT + (level - 1) * PT32_LEVEL_BITS)

#define PT32_LVL_OFFSET_MASK(level) \
	(PT32_BASE_ADDR_MASK & ((1ULL << (PAGE_SHIFT + (((level) - 1) \
						* PT32_LEVEL_BITS))) - 1))

#define PT32_INDEX(address, level)\
	(((address) >> PT32_LEVEL_SHIFT(level)) & ((1 << PT32_LEVEL_BITS) - 1))


#define PT32_BASE_ADDR_MASK PAGE_MASK
#define PT32_DIR_BASE_ADDR_MASK \
	(PAGE_MASK & ~((1ULL << (PAGE_SHIFT + PT32_LEVEL_BITS)) - 1))
#define PT32_LVL_ADDR_MASK(level) \
	(PAGE_MASK & ~((1ULL << (PAGE_SHIFT + (((level) - 1) \
					    * PT32_LEVEL_BITS))) - 1))

#include <trace/events/kvm.h>

/* make pte_list_desc fit well in cache line */
#define PTE_LIST_EXT 3

struct pte_list_desc {
	u64 *sptes[PTE_LIST_EXT];
	struct pte_list_desc *more;
};

struct kvm_shadow_walk_iterator {
	u64 addr;
	hpa_t shadow_addr;
	u64 *sptep;
	int level;
	unsigned index;
};

#define for_each_shadow_entry_using_root(_vcpu, _root, _addr, _walker)     \
	for (shadow_walk_init_using_root(&(_walker), (_vcpu),              \
					 (_root), (_addr));                \
	     shadow_walk_okay(&(_walker));			           \
	     shadow_walk_next(&(_walker)))

#define for_each_shadow_entry(_vcpu, _addr, _walker)            \
	for (shadow_walk_init(&(_walker), _vcpu, _addr);	\
	     shadow_walk_okay(&(_walker));			\
	     shadow_walk_next(&(_walker)))

#define for_each_shadow_entry_lockless(_vcpu, _addr, _walker, spte)	\
	for (shadow_walk_init(&(_walker), _vcpu, _addr);		\
	     shadow_walk_okay(&(_walker)) &&				\
		({ spte = mmu_spte_get_lockless(_walker.sptep); 1; });	\
	     __shadow_walk_next(&(_walker), spte))

static struct kmem_cache *pte_list_desc_cache;
struct kmem_cache *mmu_page_header_cache;
static struct percpu_counter kvm_total_used_mmu_pages;

static void mmu_spte_set(u64 *sptep, u64 spte);
static union kvm_mmu_page_role
kvm_mmu_calc_root_page_role(struct kvm_vcpu *vcpu);

#define CREATE_TRACE_POINTS
#include "mmutrace.h"


static inline bool kvm_available_flush_tlb_with_range(void)
{
	return kvm_x86_ops.tlb_remote_flush_with_range;
}

static void kvm_flush_remote_tlbs_with_range(struct kvm *kvm,
		struct kvm_tlb_range *range)
{
	int ret = -ENOTSUPP;

	if (range && kvm_x86_ops.tlb_remote_flush_with_range)
		ret = static_call(kvm_x86_tlb_remote_flush_with_range)(kvm, range);

	if (ret)
		kvm_flush_remote_tlbs(kvm);
}

void kvm_flush_remote_tlbs_with_address(struct kvm *kvm,
		u64 start_gfn, u64 pages)
{
	struct kvm_tlb_range range;

	range.start_gfn = start_gfn;
	range.pages = pages;

	kvm_flush_remote_tlbs_with_range(kvm, &range);
}

bool is_nx_huge_page_enabled(void)
{
	return READ_ONCE(nx_huge_pages);
}

static void mark_mmio_spte(struct kvm_vcpu *vcpu, u64 *sptep, u64 gfn,
			   unsigned int access)
{
	u64 mask = make_mmio_spte(vcpu, gfn, access);

	trace_mark_mmio_spte(sptep, gfn, mask);
	mmu_spte_set(sptep, mask);
}

static gfn_t get_mmio_spte_gfn(u64 spte)
{
	u64 gpa = spte & shadow_nonpresent_or_rsvd_lower_gfn_mask;

	gpa |= (spte >> SHADOW_NONPRESENT_OR_RSVD_MASK_LEN)
	       & shadow_nonpresent_or_rsvd_mask;

	return gpa >> PAGE_SHIFT;
}

static unsigned get_mmio_spte_access(u64 spte)
{
	return spte & shadow_mmio_access_mask;
}

static bool set_mmio_spte(struct kvm_vcpu *vcpu, u64 *sptep, gfn_t gfn,
			  kvm_pfn_t pfn, unsigned int access)
{
	if (unlikely(is_noslot_pfn(pfn))) {
		mark_mmio_spte(vcpu, sptep, gfn, access);
		return true;
	}

	return false;
}

static bool check_mmio_spte(struct kvm_vcpu *vcpu, u64 spte)
{
	u64 kvm_gen, spte_gen, gen;

	gen = kvm_vcpu_memslots(vcpu)->generation;
	if (unlikely(gen & KVM_MEMSLOT_GEN_UPDATE_IN_PROGRESS))
		return false;

	kvm_gen = gen & MMIO_SPTE_GEN_MASK;
	spte_gen = get_mmio_spte_generation(spte);

	trace_check_mmio_spte(spte, kvm_gen, spte_gen);
	return likely(kvm_gen == spte_gen);
}

static gpa_t translate_gpa(struct kvm_vcpu *vcpu, gpa_t gpa, u32 access,
                                  struct x86_exception *exception)
{
	/* Check if guest physical address doesn't exceed guest maximum */
	if (kvm_vcpu_is_illegal_gpa(vcpu, gpa)) {
		exception->error_code |= PFERR_RSVD_MASK;
		return UNMAPPED_GVA;
	}

        return gpa;
}

static int is_cpuid_PSE36(void)
{
	return 1;
}

static int is_nx(struct kvm_vcpu *vcpu)
{
	return vcpu->arch.efer & EFER_NX;
}

static gfn_t pse36_gfn_delta(u32 gpte)
{
	int shift = 32 - PT32_DIR_PSE36_SHIFT - PAGE_SHIFT;

	return (gpte & PT32_DIR_PSE36_MASK) << shift;
}

#ifdef CONFIG_X86_64
static void __set_spte(u64 *sptep, u64 spte)
{
	WRITE_ONCE(*sptep, spte);
}

static void __update_clear_spte_fast(u64 *sptep, u64 spte)
{
	WRITE_ONCE(*sptep, spte);
}

static u64 __update_clear_spte_slow(u64 *sptep, u64 spte)
{
	return xchg(sptep, spte);
}

static u64 __get_spte_lockless(u64 *sptep)
{
	return READ_ONCE(*sptep);
}
#else
union split_spte {
	struct {
		u32 spte_low;
		u32 spte_high;
	};
	u64 spte;
};

static void count_spte_clear(u64 *sptep, u64 spte)
{
	struct kvm_mmu_page *sp =  sptep_to_sp(sptep);

	if (is_shadow_present_pte(spte))
		return;

	/* Ensure the spte is completely set before we increase the count */
	smp_wmb();
	sp->clear_spte_count++;
}

static void __set_spte(u64 *sptep, u64 spte)
{
	union split_spte *ssptep, sspte;

	ssptep = (union split_spte *)sptep;
	sspte = (union split_spte)spte;

	ssptep->spte_high = sspte.spte_high;

	/*
	 * If we map the spte from nonpresent to present, We should store
	 * the high bits firstly, then set present bit, so cpu can not
	 * fetch this spte while we are setting the spte.
	 */
	smp_wmb();

	WRITE_ONCE(ssptep->spte_low, sspte.spte_low);
}

static void __update_clear_spte_fast(u64 *sptep, u64 spte)
{
	union split_spte *ssptep, sspte;

	ssptep = (union split_spte *)sptep;
	sspte = (union split_spte)spte;

	WRITE_ONCE(ssptep->spte_low, sspte.spte_low);

	/*
	 * If we map the spte from present to nonpresent, we should clear
	 * present bit firstly to avoid vcpu fetch the old high bits.
	 */
	smp_wmb();

	ssptep->spte_high = sspte.spte_high;
	count_spte_clear(sptep, spte);
}

static u64 __update_clear_spte_slow(u64 *sptep, u64 spte)
{
	union split_spte *ssptep, sspte, orig;

	ssptep = (union split_spte *)sptep;
	sspte = (union split_spte)spte;

	/* xchg acts as a barrier before the setting of the high bits */
	orig.spte_low = xchg(&ssptep->spte_low, sspte.spte_low);
	orig.spte_high = ssptep->spte_high;
	ssptep->spte_high = sspte.spte_high;
	count_spte_clear(sptep, spte);

	return orig.spte;
}

/*
 * The idea using the light way get the spte on x86_32 guest is from
 * gup_get_pte (mm/gup.c).
 *
 * An spte tlb flush may be pending, because kvm_set_pte_rmapp
 * coalesces them and we are running out of the MMU lock.  Therefore
 * we need to protect against in-progress updates of the spte.
 *
 * Reading the spte while an update is in progress may get the old value
 * for the high part of the spte.  The race is fine for a present->non-present
 * change (because the high part of the spte is ignored for non-present spte),
 * but for a present->present change we must reread the spte.
 *
 * All such changes are done in two steps (present->non-present and
 * non-present->present), hence it is enough to count the number of
 * present->non-present updates: if it changed while reading the spte,
 * we might have hit the race.  This is done using clear_spte_count.
 */
static u64 __get_spte_lockless(u64 *sptep)
{
	struct kvm_mmu_page *sp =  sptep_to_sp(sptep);
	union split_spte spte, *orig = (union split_spte *)sptep;
	int count;

retry:
	count = sp->clear_spte_count;
	smp_rmb();

	spte.spte_low = orig->spte_low;
	smp_rmb();

	spte.spte_high = orig->spte_high;
	smp_rmb();

	if (unlikely(spte.spte_low != orig->spte_low ||
	      count != sp->clear_spte_count))
		goto retry;

	return spte.spte;
}
#endif

static bool spte_has_volatile_bits(u64 spte)
{
	if (!is_shadow_present_pte(spte))
		return false;

	/*
	 * Always atomically update spte if it can be updated
	 * out of mmu-lock, it can ensure dirty bit is not lost,
	 * also, it can help us to get a stable is_writable_pte()
	 * to ensure tlb flush is not missed.
	 */
	if (spte_can_locklessly_be_made_writable(spte) ||
	    is_access_track_spte(spte))
		return true;

	if (spte_ad_enabled(spte)) {
		if ((spte & shadow_accessed_mask) == 0 ||
	    	    (is_writable_pte(spte) && (spte & shadow_dirty_mask) == 0))
			return true;
	}

	return false;
}

/* Rules for using mmu_spte_set:
 * Set the sptep from nonpresent to present.
 * Note: the sptep being assigned *must* be either not present
 * or in a state where the hardware will not attempt to update
 * the spte.
 */
static void mmu_spte_set(u64 *sptep, u64 new_spte)
{
	WARN_ON(is_shadow_present_pte(*sptep));
	__set_spte(sptep, new_spte);
}

/*
 * Update the SPTE (excluding the PFN), but do not track changes in its
 * accessed/dirty status.
 */
static u64 mmu_spte_update_no_track(u64 *sptep, u64 new_spte)
{
	u64 old_spte = *sptep;

	WARN_ON(!is_shadow_present_pte(new_spte));

	if (!is_shadow_present_pte(old_spte)) {
		mmu_spte_set(sptep, new_spte);
		return old_spte;
	}

	if (!spte_has_volatile_bits(old_spte))
		__update_clear_spte_fast(sptep, new_spte);
	else
		old_spte = __update_clear_spte_slow(sptep, new_spte);

	WARN_ON(spte_to_pfn(old_spte) != spte_to_pfn(new_spte));

	return old_spte;
}

/* Rules for using mmu_spte_update:
 * Update the state bits, it means the mapped pfn is not changed.
 *
 * Whenever we overwrite a writable spte with a read-only one we
 * should flush remote TLBs. Otherwise rmap_write_protect
 * will find a read-only spte, even though the writable spte
 * might be cached on a CPU's TLB, the return value indicates this
 * case.
 *
 * Returns true if the TLB needs to be flushed
 */
static bool mmu_spte_update(u64 *sptep, u64 new_spte)
{
	bool flush = false;
	u64 old_spte = mmu_spte_update_no_track(sptep, new_spte);

	if (!is_shadow_present_pte(old_spte))
		return false;

	/*
	 * For the spte updated out of mmu-lock is safe, since
	 * we always atomically update it, see the comments in
	 * spte_has_volatile_bits().
	 */
	if (spte_can_locklessly_be_made_writable(old_spte) &&
	      !is_writable_pte(new_spte))
		flush = true;

	/*
	 * Flush TLB when accessed/dirty states are changed in the page tables,
	 * to guarantee consistency between TLB and page tables.
	 */

	if (is_accessed_spte(old_spte) && !is_accessed_spte(new_spte)) {
		flush = true;
		kvm_set_pfn_accessed(spte_to_pfn(old_spte));
	}

	if (is_dirty_spte(old_spte) && !is_dirty_spte(new_spte)) {
		flush = true;
		kvm_set_pfn_dirty(spte_to_pfn(old_spte));
	}

	return flush;
}

/*
 * Rules for using mmu_spte_clear_track_bits:
 * It sets the sptep from present to nonpresent, and track the
 * state bits, it is used to clear the last level sptep.
 * Returns non-zero if the PTE was previously valid.
 */
static int mmu_spte_clear_track_bits(u64 *sptep)
{
	kvm_pfn_t pfn;
	u64 old_spte = *sptep;

	if (!spte_has_volatile_bits(old_spte))
		__update_clear_spte_fast(sptep, 0ull);
	else
		old_spte = __update_clear_spte_slow(sptep, 0ull);

	if (!is_shadow_present_pte(old_spte))
		return 0;

	pfn = spte_to_pfn(old_spte);

	/*
	 * KVM does not hold the refcount of the page used by
	 * kvm mmu, before reclaiming the page, we should
	 * unmap it from mmu first.
	 */
	WARN_ON(!kvm_is_reserved_pfn(pfn) && !page_count(pfn_to_page(pfn)));

	if (is_accessed_spte(old_spte))
		kvm_set_pfn_accessed(pfn);

	if (is_dirty_spte(old_spte))
		kvm_set_pfn_dirty(pfn);

	return 1;
}

/*
 * Rules for using mmu_spte_clear_no_track:
 * Directly clear spte without caring the state bits of sptep,
 * it is used to set the upper level spte.
 */
static void mmu_spte_clear_no_track(u64 *sptep)
{
	__update_clear_spte_fast(sptep, 0ull);
}

static u64 mmu_spte_get_lockless(u64 *sptep)
{
	return __get_spte_lockless(sptep);
}

/* Restore an acc-track PTE back to a regular PTE */
static u64 restore_acc_track_spte(u64 spte)
{
	u64 new_spte = spte;
	u64 saved_bits = (spte >> SHADOW_ACC_TRACK_SAVED_BITS_SHIFT)
			 & SHADOW_ACC_TRACK_SAVED_BITS_MASK;

	WARN_ON_ONCE(spte_ad_enabled(spte));
	WARN_ON_ONCE(!is_access_track_spte(spte));

	new_spte &= ~shadow_acc_track_mask;
	new_spte &= ~(SHADOW_ACC_TRACK_SAVED_BITS_MASK <<
		      SHADOW_ACC_TRACK_SAVED_BITS_SHIFT);
	new_spte |= saved_bits;

	return new_spte;
}

/* Returns the Accessed status of the PTE and resets it at the same time. */
static bool mmu_spte_age(u64 *sptep)
{
	u64 spte = mmu_spte_get_lockless(sptep);

	if (!is_accessed_spte(spte))
		return false;

	if (spte_ad_enabled(spte)) {
		clear_bit((ffs(shadow_accessed_mask) - 1),
			  (unsigned long *)sptep);
	} else {
		/*
		 * Capture the dirty status of the page, so that it doesn't get
		 * lost when the SPTE is marked for access tracking.
		 */
		if (is_writable_pte(spte))
			kvm_set_pfn_dirty(spte_to_pfn(spte));

		spte = mark_spte_for_access_track(spte);
		mmu_spte_update_no_track(sptep, spte);
	}

	return true;
}

static void walk_shadow_page_lockless_begin(struct kvm_vcpu *vcpu)
{
	/*
	 * Prevent page table teardown by making any free-er wait during
	 * kvm_flush_remote_tlbs() IPI to all active vcpus.
	 */
	local_irq_disable();

	/*
	 * Make sure a following spte read is not reordered ahead of the write
	 * to vcpu->mode.
	 */
	smp_store_mb(vcpu->mode, READING_SHADOW_PAGE_TABLES);
}

static void walk_shadow_page_lockless_end(struct kvm_vcpu *vcpu)
{
	/*
	 * Make sure the write to vcpu->mode is not reordered in front of
	 * reads to sptes.  If it does, kvm_mmu_commit_zap_page() can see us
	 * OUTSIDE_GUEST_MODE and proceed to free the shadow page table.
	 */
	smp_store_release(&vcpu->mode, OUTSIDE_GUEST_MODE);
	local_irq_enable();
}

static int mmu_topup_memory_caches(struct kvm_vcpu *vcpu, bool maybe_indirect)
{
	int r;

	/* 1 rmap, 1 parent PTE per level, and the prefetched rmaps. */
	r = kvm_mmu_topup_memory_cache(&vcpu->arch.mmu_pte_list_desc_cache,
				       1 + PT64_ROOT_MAX_LEVEL + PTE_PREFETCH_NUM);
	if (r)
		return r;
	r = kvm_mmu_topup_memory_cache(&vcpu->arch.mmu_shadow_page_cache,
				       PT64_ROOT_MAX_LEVEL);
	if (r)
		return r;
	if (maybe_indirect) {
		r = kvm_mmu_topup_memory_cache(&vcpu->arch.mmu_gfn_array_cache,
					       PT64_ROOT_MAX_LEVEL);
		if (r)
			return r;
	}
	return kvm_mmu_topup_memory_cache(&vcpu->arch.mmu_page_header_cache,
					  PT64_ROOT_MAX_LEVEL);
}

static void mmu_free_memory_caches(struct kvm_vcpu *vcpu)
{
	kvm_mmu_free_memory_cache(&vcpu->arch.mmu_pte_list_desc_cache);
	kvm_mmu_free_memory_cache(&vcpu->arch.mmu_shadow_page_cache);
	kvm_mmu_free_memory_cache(&vcpu->arch.mmu_gfn_array_cache);
	kvm_mmu_free_memory_cache(&vcpu->arch.mmu_page_header_cache);
}

static struct pte_list_desc *mmu_alloc_pte_list_desc(struct kvm_vcpu *vcpu)
{
	return kvm_mmu_memory_cache_alloc(&vcpu->arch.mmu_pte_list_desc_cache);
}

static void mmu_free_pte_list_desc(struct pte_list_desc *pte_list_desc)
{
	kmem_cache_free(pte_list_desc_cache, pte_list_desc);
}

static gfn_t kvm_mmu_page_get_gfn(struct kvm_mmu_page *sp, int index)
{
	if (!sp->role.direct)
		return sp->gfns[index];

	return sp->gfn + (index << ((sp->role.level - 1) * PT64_LEVEL_BITS));
}

static void kvm_mmu_page_set_gfn(struct kvm_mmu_page *sp, int index, gfn_t gfn)
{
	if (!sp->role.direct) {
		sp->gfns[index] = gfn;
		return;
	}

	if (WARN_ON(gfn != kvm_mmu_page_get_gfn(sp, index)))
		pr_err_ratelimited("gfn mismatch under direct page %llx "
				   "(expected %llx, got %llx)\n",
				   sp->gfn,
				   kvm_mmu_page_get_gfn(sp, index), gfn);
}

/*
 * Return the pointer to the large page information for a given gfn,
 * handling slots that are not large page aligned.
 */
static struct kvm_lpage_info *lpage_info_slot(gfn_t gfn,
					      struct kvm_memory_slot *slot,
					      int level)
{
	unsigned long idx;

	idx = gfn_to_index(gfn, slot->base_gfn, level);
	return &slot->arch.lpage_info[level - 2][idx];
}

static void update_gfn_disallow_lpage_count(struct kvm_memory_slot *slot,
					    gfn_t gfn, int count)
{
	struct kvm_lpage_info *linfo;
	int i;

	for (i = PG_LEVEL_2M; i <= KVM_MAX_HUGEPAGE_LEVEL; ++i) {
		linfo = lpage_info_slot(gfn, slot, i);
		linfo->disallow_lpage += count;
		WARN_ON(linfo->disallow_lpage < 0);
	}
}

void kvm_mmu_gfn_disallow_lpage(struct kvm_memory_slot *slot, gfn_t gfn)
{
	update_gfn_disallow_lpage_count(slot, gfn, 1);
}

void kvm_mmu_gfn_allow_lpage(struct kvm_memory_slot *slot, gfn_t gfn)
{
	update_gfn_disallow_lpage_count(slot, gfn, -1);
}

static void account_shadowed(struct kvm *kvm, struct kvm_mmu_page *sp)
{
	struct kvm_memslots *slots;
	struct kvm_memory_slot *slot;
	gfn_t gfn;

	kvm->arch.indirect_shadow_pages++;
	gfn = sp->gfn;
	slots = kvm_memslots_for_spte_role(kvm, sp->role);
	slot = __gfn_to_memslot(slots, gfn);

	/* the non-leaf shadow pages are keeping readonly. */
	if (sp->role.level > PG_LEVEL_4K)
		return kvm_slot_page_track_add_page(kvm, slot, gfn,
						    KVM_PAGE_TRACK_WRITE);

	kvm_mmu_gfn_disallow_lpage(slot, gfn);
}

void account_huge_nx_page(struct kvm *kvm, struct kvm_mmu_page *sp)
{
	if (sp->lpage_disallowed)
		return;

	++kvm->stat.nx_lpage_splits;
	list_add_tail(&sp->lpage_disallowed_link,
		      &kvm->arch.lpage_disallowed_mmu_pages);
	sp->lpage_disallowed = true;
}

static void unaccount_shadowed(struct kvm *kvm, struct kvm_mmu_page *sp)
{
	struct kvm_memslots *slots;
	struct kvm_memory_slot *slot;
	gfn_t gfn;

	kvm->arch.indirect_shadow_pages--;
	gfn = sp->gfn;
	slots = kvm_memslots_for_spte_role(kvm, sp->role);
	slot = __gfn_to_memslot(slots, gfn);
	if (sp->role.level > PG_LEVEL_4K)
		return kvm_slot_page_track_remove_page(kvm, slot, gfn,
						       KVM_PAGE_TRACK_WRITE);

	kvm_mmu_gfn_allow_lpage(slot, gfn);
}

void unaccount_huge_nx_page(struct kvm *kvm, struct kvm_mmu_page *sp)
{
	--kvm->stat.nx_lpage_splits;
	sp->lpage_disallowed = false;
	list_del(&sp->lpage_disallowed_link);
}

static struct kvm_memory_slot *
gfn_to_memslot_dirty_bitmap(struct kvm_vcpu *vcpu, gfn_t gfn,
			    bool no_dirty_log)
{
	struct kvm_memory_slot *slot;

	slot = kvm_vcpu_gfn_to_memslot(vcpu, gfn);
	if (!slot || slot->flags & KVM_MEMSLOT_INVALID)
		return NULL;
	if (no_dirty_log && kvm_slot_dirty_track_enabled(slot))
		return NULL;

	return slot;
}

/*
 * About rmap_head encoding:
 *
 * If the bit zero of rmap_head->val is clear, then it points to the only spte
 * in this rmap chain. Otherwise, (rmap_head->val & ~1) points to a struct
 * pte_list_desc containing more mappings.
 */

/*
 * Returns the number of pointers in the rmap chain, not counting the new one.
 */
static int pte_list_add(struct kvm_vcpu *vcpu, u64 *spte,
			struct kvm_rmap_head *rmap_head)
{
	struct pte_list_desc *desc;
	int i, count = 0;

	if (!rmap_head->val) {
		rmap_printk("%p %llx 0->1\n", spte, *spte);
		rmap_head->val = (unsigned long)spte;
	} else if (!(rmap_head->val & 1)) {
		rmap_printk("%p %llx 1->many\n", spte, *spte);
		desc = mmu_alloc_pte_list_desc(vcpu);
		desc->sptes[0] = (u64 *)rmap_head->val;
		desc->sptes[1] = spte;
		rmap_head->val = (unsigned long)desc | 1;
		++count;
	} else {
		rmap_printk("%p %llx many->many\n", spte, *spte);
		desc = (struct pte_list_desc *)(rmap_head->val & ~1ul);
		while (desc->sptes[PTE_LIST_EXT-1]) {
			count += PTE_LIST_EXT;

			if (!desc->more) {
				desc->more = mmu_alloc_pte_list_desc(vcpu);
				desc = desc->more;
				break;
			}
			desc = desc->more;
		}
		for (i = 0; desc->sptes[i]; ++i)
			++count;
		desc->sptes[i] = spte;
	}
	return count;
}

static void
pte_list_desc_remove_entry(struct kvm_rmap_head *rmap_head,
			   struct pte_list_desc *desc, int i,
			   struct pte_list_desc *prev_desc)
{
	int j;

	for (j = PTE_LIST_EXT - 1; !desc->sptes[j] && j > i; --j)
		;
	desc->sptes[i] = desc->sptes[j];
	desc->sptes[j] = NULL;
	if (j != 0)
		return;
	if (!prev_desc && !desc->more)
		rmap_head->val = 0;
	else
		if (prev_desc)
			prev_desc->more = desc->more;
		else
			rmap_head->val = (unsigned long)desc->more | 1;
	mmu_free_pte_list_desc(desc);
}

static void __pte_list_remove(u64 *spte, struct kvm_rmap_head *rmap_head)
{
	struct pte_list_desc *desc;
	struct pte_list_desc *prev_desc;
	int i;

	if (!rmap_head->val) {
		pr_err("%s: %p 0->BUG\n", __func__, spte);
		BUG();
	} else if (!(rmap_head->val & 1)) {
		rmap_printk("%p 1->0\n", spte);
		if ((u64 *)rmap_head->val != spte) {
			pr_err("%s:  %p 1->BUG\n", __func__, spte);
			BUG();
		}
		rmap_head->val = 0;
	} else {
		rmap_printk("%p many->many\n", spte);
		desc = (struct pte_list_desc *)(rmap_head->val & ~1ul);
		prev_desc = NULL;
		while (desc) {
			for (i = 0; i < PTE_LIST_EXT && desc->sptes[i]; ++i) {
				if (desc->sptes[i] == spte) {
					pte_list_desc_remove_entry(rmap_head,
							desc, i, prev_desc);
					return;
				}
			}
			prev_desc = desc;
			desc = desc->more;
		}
		pr_err("%s: %p many->many\n", __func__, spte);
		BUG();
	}
}

static void pte_list_remove(struct kvm_rmap_head *rmap_head, u64 *sptep)
{
	mmu_spte_clear_track_bits(sptep);
	__pte_list_remove(sptep, rmap_head);
}

static struct kvm_rmap_head *__gfn_to_rmap(gfn_t gfn, int level,
					   struct kvm_memory_slot *slot)
{
	unsigned long idx;

	idx = gfn_to_index(gfn, slot->base_gfn, level);
	return &slot->arch.rmap[level - PG_LEVEL_4K][idx];
}

static struct kvm_rmap_head *gfn_to_rmap(struct kvm *kvm, gfn_t gfn,
					 struct kvm_mmu_page *sp)
{
	struct kvm_memslots *slots;
	struct kvm_memory_slot *slot;

	slots = kvm_memslots_for_spte_role(kvm, sp->role);
	slot = __gfn_to_memslot(slots, gfn);
	return __gfn_to_rmap(gfn, sp->role.level, slot);
}

static bool rmap_can_add(struct kvm_vcpu *vcpu)
{
	struct kvm_mmu_memory_cache *mc;

	mc = &vcpu->arch.mmu_pte_list_desc_cache;
	return kvm_mmu_memory_cache_nr_free_objects(mc);
}

static int rmap_add(struct kvm_vcpu *vcpu, u64 *spte, gfn_t gfn)
{
	struct kvm_mmu_page *sp;
	struct kvm_rmap_head *rmap_head;

	sp = sptep_to_sp(spte);
	kvm_mmu_page_set_gfn(sp, spte - sp->spt, gfn);
	rmap_head = gfn_to_rmap(vcpu->kvm, gfn, sp);
	return pte_list_add(vcpu, spte, rmap_head);
}

static void rmap_remove(struct kvm *kvm, u64 *spte)
{
	struct kvm_mmu_page *sp;
	gfn_t gfn;
	struct kvm_rmap_head *rmap_head;

	sp = sptep_to_sp(spte);
	gfn = kvm_mmu_page_get_gfn(sp, spte - sp->spt);
	rmap_head = gfn_to_rmap(kvm, gfn, sp);
	__pte_list_remove(spte, rmap_head);
}

/*
 * Used by the following functions to iterate through the sptes linked by a
 * rmap.  All fields are private and not assumed to be used outside.
 */
struct rmap_iterator {
	/* private fields */
	struct pte_list_desc *desc;	/* holds the sptep if not NULL */
	int pos;			/* index of the sptep */
};

/*
 * Iteration must be started by this function.  This should also be used after
 * removing/dropping sptes from the rmap link because in such cases the
 * information in the iterator may not be valid.
 *
 * Returns sptep if found, NULL otherwise.
 */
static u64 *rmap_get_first(struct kvm_rmap_head *rmap_head,
			   struct rmap_iterator *iter)
{
	u64 *sptep;

	if (!rmap_head->val)
		return NULL;

	if (!(rmap_head->val & 1)) {
		iter->desc = NULL;
		sptep = (u64 *)rmap_head->val;
		goto out;
	}

	iter->desc = (struct pte_list_desc *)(rmap_head->val & ~1ul);
	iter->pos = 0;
	sptep = iter->desc->sptes[iter->pos];
out:
	BUG_ON(!is_shadow_present_pte(*sptep));
	return sptep;
}

/*
 * Must be used with a valid iterator: e.g. after rmap_get_first().
 *
 * Returns sptep if found, NULL otherwise.
 */
static u64 *rmap_get_next(struct rmap_iterator *iter)
{
	u64 *sptep;

	if (iter->desc) {
		if (iter->pos < PTE_LIST_EXT - 1) {
			++iter->pos;
			sptep = iter->desc->sptes[iter->pos];
			if (sptep)
				goto out;
		}

		iter->desc = iter->desc->more;

		if (iter->desc) {
			iter->pos = 0;
			/* desc->sptes[0] cannot be NULL */
			sptep = iter->desc->sptes[iter->pos];
			goto out;
		}
	}

	return NULL;
out:
	BUG_ON(!is_shadow_present_pte(*sptep));
	return sptep;
}

#define for_each_rmap_spte(_rmap_head_, _iter_, _spte_)			\
	for (_spte_ = rmap_get_first(_rmap_head_, _iter_);		\
	     _spte_; _spte_ = rmap_get_next(_iter_))

static void drop_spte(struct kvm *kvm, u64 *sptep)
{
	if (mmu_spte_clear_track_bits(sptep))
		rmap_remove(kvm, sptep);
}


static bool __drop_large_spte(struct kvm *kvm, u64 *sptep)
{
	if (is_large_pte(*sptep)) {
		WARN_ON(sptep_to_sp(sptep)->role.level == PG_LEVEL_4K);
		drop_spte(kvm, sptep);
		--kvm->stat.lpages;
		return true;
	}

	return false;
}

static void drop_large_spte(struct kvm_vcpu *vcpu, u64 *sptep)
{
	if (__drop_large_spte(vcpu->kvm, sptep)) {
		struct kvm_mmu_page *sp = sptep_to_sp(sptep);

		kvm_flush_remote_tlbs_with_address(vcpu->kvm, sp->gfn,
			KVM_PAGES_PER_HPAGE(sp->role.level));
	}
}

/*
 * Write-protect on the specified @sptep, @pt_protect indicates whether
 * spte write-protection is caused by protecting shadow page table.
 *
 * Note: write protection is difference between dirty logging and spte
 * protection:
 * - for dirty logging, the spte can be set to writable at anytime if
 *   its dirty bitmap is properly set.
 * - for spte protection, the spte can be writable only after unsync-ing
 *   shadow page.
 *
 * Return true if tlb need be flushed.
 */
static bool spte_write_protect(u64 *sptep, bool pt_protect)
{
	u64 spte = *sptep;

	if (!is_writable_pte(spte) &&
	      !(pt_protect && spte_can_locklessly_be_made_writable(spte)))
		return false;

	rmap_printk("spte %p %llx\n", sptep, *sptep);

	if (pt_protect)
		spte &= ~SPTE_MMU_WRITEABLE;
	spte = spte & ~PT_WRITABLE_MASK;

	return mmu_spte_update(sptep, spte);
}

static bool __rmap_write_protect(struct kvm *kvm,
				 struct kvm_rmap_head *rmap_head,
				 bool pt_protect)
{
	u64 *sptep;
	struct rmap_iterator iter;
	bool flush = false;

	for_each_rmap_spte(rmap_head, &iter, sptep)
		flush |= spte_write_protect(sptep, pt_protect);

	return flush;
}

static bool spte_clear_dirty(u64 *sptep)
{
	u64 spte = *sptep;

	rmap_printk("spte %p %llx\n", sptep, *sptep);

	MMU_WARN_ON(!spte_ad_enabled(spte));
	spte &= ~shadow_dirty_mask;
	return mmu_spte_update(sptep, spte);
}

static bool spte_wrprot_for_clear_dirty(u64 *sptep)
{
	bool was_writable = test_and_clear_bit(PT_WRITABLE_SHIFT,
					       (unsigned long *)sptep);
	if (was_writable && !spte_ad_enabled(*sptep))
		kvm_set_pfn_dirty(spte_to_pfn(*sptep));

	return was_writable;
}

/*
 * Gets the GFN ready for another round of dirty logging by clearing the
 *	- D bit on ad-enabled SPTEs, and
 *	- W bit on ad-disabled SPTEs.
 * Returns true iff any D or W bits were cleared.
 */
static bool __rmap_clear_dirty(struct kvm *kvm, struct kvm_rmap_head *rmap_head,
			       struct kvm_memory_slot *slot)
{
	u64 *sptep;
	struct rmap_iterator iter;
	bool flush = false;

	for_each_rmap_spte(rmap_head, &iter, sptep)
		if (spte_ad_need_write_protect(*sptep))
			flush |= spte_wrprot_for_clear_dirty(sptep);
		else
			flush |= spte_clear_dirty(sptep);

	return flush;
}

/**
 * kvm_mmu_write_protect_pt_masked - write protect selected PT level pages
 * @kvm: kvm instance
 * @slot: slot to protect
 * @gfn_offset: start of the BITS_PER_LONG pages we care about
 * @mask: indicates which pages we should protect
 *
 * Used when we do not need to care about huge page mappings: e.g. during dirty
 * logging we do not have any such mappings.
 */
static void kvm_mmu_write_protect_pt_masked(struct kvm *kvm,
				     struct kvm_memory_slot *slot,
				     gfn_t gfn_offset, unsigned long mask)
{
	struct kvm_rmap_head *rmap_head;

	if (is_tdp_mmu_enabled(kvm))
		kvm_tdp_mmu_clear_dirty_pt_masked(kvm, slot,
				slot->base_gfn + gfn_offset, mask, true);
	while (mask) {
		rmap_head = __gfn_to_rmap(slot->base_gfn + gfn_offset + __ffs(mask),
					  PG_LEVEL_4K, slot);
		__rmap_write_protect(kvm, rmap_head, false);

		/* clear the first set bit */
		mask &= mask - 1;
	}
}

/**
 * kvm_mmu_clear_dirty_pt_masked - clear MMU D-bit for PT level pages, or write
 * protect the page if the D-bit isn't supported.
 * @kvm: kvm instance
 * @slot: slot to clear D-bit
 * @gfn_offset: start of the BITS_PER_LONG pages we care about
 * @mask: indicates which pages we should clear D-bit
 *
 * Used for PML to re-log the dirty GPAs after userspace querying dirty_bitmap.
 */
static void kvm_mmu_clear_dirty_pt_masked(struct kvm *kvm,
					 struct kvm_memory_slot *slot,
					 gfn_t gfn_offset, unsigned long mask)
{
	struct kvm_rmap_head *rmap_head;

	if (is_tdp_mmu_enabled(kvm))
		kvm_tdp_mmu_clear_dirty_pt_masked(kvm, slot,
				slot->base_gfn + gfn_offset, mask, false);
	while (mask) {
		rmap_head = __gfn_to_rmap(slot->base_gfn + gfn_offset + __ffs(mask),
					  PG_LEVEL_4K, slot);
		__rmap_clear_dirty(kvm, rmap_head, slot);

		/* clear the first set bit */
		mask &= mask - 1;
	}
}

/**
 * kvm_arch_mmu_enable_log_dirty_pt_masked - enable dirty logging for selected
 * PT level pages.
 *
 * It calls kvm_mmu_write_protect_pt_masked to write protect selected pages to
 * enable dirty logging for them.
 *
 * Used when we do not need to care about huge page mappings: e.g. during dirty
 * logging we do not have any such mappings.
 */
void kvm_arch_mmu_enable_log_dirty_pt_masked(struct kvm *kvm,
				struct kvm_memory_slot *slot,
				gfn_t gfn_offset, unsigned long mask)
{
	if (kvm_x86_ops.cpu_dirty_log_size)
		kvm_mmu_clear_dirty_pt_masked(kvm, slot, gfn_offset, mask);
	else
		kvm_mmu_write_protect_pt_masked(kvm, slot, gfn_offset, mask);
}

int kvm_cpu_dirty_log_size(void)
{
	return kvm_x86_ops.cpu_dirty_log_size;
}

bool kvm_mmu_slot_gfn_write_protect(struct kvm *kvm,
				    struct kvm_memory_slot *slot, u64 gfn)
{
	struct kvm_rmap_head *rmap_head;
	int i;
	bool write_protected = false;

	for (i = PG_LEVEL_4K; i <= KVM_MAX_HUGEPAGE_LEVEL; ++i) {
		rmap_head = __gfn_to_rmap(gfn, i, slot);
		write_protected |= __rmap_write_protect(kvm, rmap_head, true);
	}

	if (is_tdp_mmu_enabled(kvm))
		write_protected |=
			kvm_tdp_mmu_write_protect_gfn(kvm, slot, gfn);

	return write_protected;
}

static bool rmap_write_protect(struct kvm_vcpu *vcpu, u64 gfn)
{
	struct kvm_memory_slot *slot;

	slot = kvm_vcpu_gfn_to_memslot(vcpu, gfn);
	return kvm_mmu_slot_gfn_write_protect(vcpu->kvm, slot, gfn);
}

static bool kvm_zap_rmapp(struct kvm *kvm, struct kvm_rmap_head *rmap_head,
			  struct kvm_memory_slot *slot)
{
	u64 *sptep;
	struct rmap_iterator iter;
	bool flush = false;

	while ((sptep = rmap_get_first(rmap_head, &iter))) {
		rmap_printk("spte %p %llx.\n", sptep, *sptep);

		pte_list_remove(rmap_head, sptep);
		flush = true;
	}

	return flush;
}

static int kvm_unmap_rmapp(struct kvm *kvm, struct kvm_rmap_head *rmap_head,
			   struct kvm_memory_slot *slot, gfn_t gfn, int level,
			   unsigned long data)
{
	return kvm_zap_rmapp(kvm, rmap_head, slot);
}

static int kvm_set_pte_rmapp(struct kvm *kvm, struct kvm_rmap_head *rmap_head,
			     struct kvm_memory_slot *slot, gfn_t gfn, int level,
			     unsigned long data)
{
	u64 *sptep;
	struct rmap_iterator iter;
	int need_flush = 0;
	u64 new_spte;
	pte_t *ptep = (pte_t *)data;
	kvm_pfn_t new_pfn;

	WARN_ON(pte_huge(*ptep));
	new_pfn = pte_pfn(*ptep);

restart:
	for_each_rmap_spte(rmap_head, &iter, sptep) {
		rmap_printk("spte %p %llx gfn %llx (%d)\n",
			    sptep, *sptep, gfn, level);

		need_flush = 1;

		if (pte_write(*ptep)) {
			pte_list_remove(rmap_head, sptep);
			goto restart;
		} else {
			new_spte = kvm_mmu_changed_pte_notifier_make_spte(
					*sptep, new_pfn);

			mmu_spte_clear_track_bits(sptep);
			mmu_spte_set(sptep, new_spte);
		}
	}

	if (need_flush && kvm_available_flush_tlb_with_range()) {
		kvm_flush_remote_tlbs_with_address(kvm, gfn, 1);
		return 0;
	}

	return need_flush;
}

struct slot_rmap_walk_iterator {
	/* input fields. */
	struct kvm_memory_slot *slot;
	gfn_t start_gfn;
	gfn_t end_gfn;
	int start_level;
	int end_level;

	/* output fields. */
	gfn_t gfn;
	struct kvm_rmap_head *rmap;
	int level;

	/* private field. */
	struct kvm_rmap_head *end_rmap;
};

static void
rmap_walk_init_level(struct slot_rmap_walk_iterator *iterator, int level)
{
	iterator->level = level;
	iterator->gfn = iterator->start_gfn;
	iterator->rmap = __gfn_to_rmap(iterator->gfn, level, iterator->slot);
	iterator->end_rmap = __gfn_to_rmap(iterator->end_gfn, level,
					   iterator->slot);
}

static void
slot_rmap_walk_init(struct slot_rmap_walk_iterator *iterator,
		    struct kvm_memory_slot *slot, int start_level,
		    int end_level, gfn_t start_gfn, gfn_t end_gfn)
{
	iterator->slot = slot;
	iterator->start_level = start_level;
	iterator->end_level = end_level;
	iterator->start_gfn = start_gfn;
	iterator->end_gfn = end_gfn;

	rmap_walk_init_level(iterator, iterator->start_level);
}

static bool slot_rmap_walk_okay(struct slot_rmap_walk_iterator *iterator)
{
	return !!iterator->rmap;
}

static void slot_rmap_walk_next(struct slot_rmap_walk_iterator *iterator)
{
	if (++iterator->rmap <= iterator->end_rmap) {
		iterator->gfn += (1UL << KVM_HPAGE_GFN_SHIFT(iterator->level));
		return;
	}

	if (++iterator->level > iterator->end_level) {
		iterator->rmap = NULL;
		return;
	}

	rmap_walk_init_level(iterator, iterator->level);
}

#define for_each_slot_rmap_range(_slot_, _start_level_, _end_level_,	\
	   _start_gfn, _end_gfn, _iter_)				\
	for (slot_rmap_walk_init(_iter_, _slot_, _start_level_,		\
				 _end_level_, _start_gfn, _end_gfn);	\
	     slot_rmap_walk_okay(_iter_);				\
	     slot_rmap_walk_next(_iter_))

static __always_inline int
kvm_handle_hva_range(struct kvm *kvm,
		     unsigned long start,
		     unsigned long end,
		     unsigned long data,
		     int (*handler)(struct kvm *kvm,
				    struct kvm_rmap_head *rmap_head,
				    struct kvm_memory_slot *slot,
				    gfn_t gfn,
				    int level,
				    unsigned long data))
{
	struct kvm_memslots *slots;
	struct kvm_memory_slot *memslot;
	struct slot_rmap_walk_iterator iterator;
	int ret = 0;
	int i;

	for (i = 0; i < KVM_ADDRESS_SPACE_NUM; i++) {
		slots = __kvm_memslots(kvm, i);
		kvm_for_each_memslot(memslot, slots) {
			unsigned long hva_start, hva_end;
			gfn_t gfn_start, gfn_end;

			hva_start = max(start, memslot->userspace_addr);
			hva_end = min(end, memslot->userspace_addr +
				      (memslot->npages << PAGE_SHIFT));
			if (hva_start >= hva_end)
				continue;
			/*
			 * {gfn(page) | page intersects with [hva_start, hva_end)} =
			 * {gfn_start, gfn_start+1, ..., gfn_end-1}.
			 */
			gfn_start = hva_to_gfn_memslot(hva_start, memslot);
			gfn_end = hva_to_gfn_memslot(hva_end + PAGE_SIZE - 1, memslot);

			for_each_slot_rmap_range(memslot, PG_LEVEL_4K,
						 KVM_MAX_HUGEPAGE_LEVEL,
						 gfn_start, gfn_end - 1,
						 &iterator)
				ret |= handler(kvm, iterator.rmap, memslot,
					       iterator.gfn, iterator.level, data);
		}
	}

	return ret;
}

static int kvm_handle_hva(struct kvm *kvm, unsigned long hva,
			  unsigned long data,
			  int (*handler)(struct kvm *kvm,
					 struct kvm_rmap_head *rmap_head,
					 struct kvm_memory_slot *slot,
					 gfn_t gfn, int level,
					 unsigned long data))
{
	return kvm_handle_hva_range(kvm, hva, hva + 1, data, handler);
}

int kvm_unmap_hva_range(struct kvm *kvm, unsigned long start, unsigned long end,
			unsigned flags)
{
	int r;

	r = kvm_handle_hva_range(kvm, start, end, 0, kvm_unmap_rmapp);

	if (is_tdp_mmu_enabled(kvm))
		r |= kvm_tdp_mmu_zap_hva_range(kvm, start, end);

	return r;
}

int kvm_set_spte_hva(struct kvm *kvm, unsigned long hva, pte_t pte)
{
	int r;

	r = kvm_handle_hva(kvm, hva, (unsigned long)&pte, kvm_set_pte_rmapp);

	if (is_tdp_mmu_enabled(kvm))
		r |= kvm_tdp_mmu_set_spte_hva(kvm, hva, &pte);

	return r;
}

static int kvm_age_rmapp(struct kvm *kvm, struct kvm_rmap_head *rmap_head,
			 struct kvm_memory_slot *slot, gfn_t gfn, int level,
			 unsigned long data)
{
	u64 *sptep;
	struct rmap_iterator iter;
	int young = 0;

	for_each_rmap_spte(rmap_head, &iter, sptep)
		young |= mmu_spte_age(sptep);

	trace_kvm_age_page(gfn, level, slot, young);
	return young;
}

static int kvm_test_age_rmapp(struct kvm *kvm, struct kvm_rmap_head *rmap_head,
			      struct kvm_memory_slot *slot, gfn_t gfn,
			      int level, unsigned long data)
{
	u64 *sptep;
	struct rmap_iterator iter;

	for_each_rmap_spte(rmap_head, &iter, sptep)
		if (is_accessed_spte(*sptep))
			return 1;
	return 0;
}

#define RMAP_RECYCLE_THRESHOLD 1000

static void rmap_recycle(struct kvm_vcpu *vcpu, u64 *spte, gfn_t gfn)
{
	struct kvm_rmap_head *rmap_head;
	struct kvm_mmu_page *sp;

	sp = sptep_to_sp(spte);

	rmap_head = gfn_to_rmap(vcpu->kvm, gfn, sp);

	kvm_unmap_rmapp(vcpu->kvm, rmap_head, NULL, gfn, sp->role.level, 0);
	kvm_flush_remote_tlbs_with_address(vcpu->kvm, sp->gfn,
			KVM_PAGES_PER_HPAGE(sp->role.level));
}

int kvm_age_hva(struct kvm *kvm, unsigned long start, unsigned long end)
{
	int young = false;

	young = kvm_handle_hva_range(kvm, start, end, 0, kvm_age_rmapp);
	if (is_tdp_mmu_enabled(kvm))
		young |= kvm_tdp_mmu_age_hva_range(kvm, start, end);

	return young;
}

int kvm_test_age_hva(struct kvm *kvm, unsigned long hva)
{
	int young = false;

	young = kvm_handle_hva(kvm, hva, 0, kvm_test_age_rmapp);
	if (is_tdp_mmu_enabled(kvm))
		young |= kvm_tdp_mmu_test_age_hva(kvm, hva);

	return young;
}

#ifdef MMU_DEBUG
static int is_empty_shadow_page(u64 *spt)
{
	u64 *pos;
	u64 *end;

	for (pos = spt, end = pos + PAGE_SIZE / sizeof(u64); pos != end; pos++)
		if (is_shadow_present_pte(*pos)) {
			printk(KERN_ERR "%s: %p %llx\n", __func__,
			       pos, *pos);
			return 0;
		}
	return 1;
}
#endif

/*
 * This value is the sum of all of the kvm instances's
 * kvm->arch.n_used_mmu_pages values.  We need a global,
 * aggregate version in order to make the slab shrinker
 * faster
 */
static inline void kvm_mod_used_mmu_pages(struct kvm *kvm, unsigned long nr)
{
	kvm->arch.n_used_mmu_pages += nr;
	percpu_counter_add(&kvm_total_used_mmu_pages, nr);
}

static void kvm_mmu_free_page(struct kvm_mmu_page *sp)
{
	MMU_WARN_ON(!is_empty_shadow_page(sp->spt));
	hlist_del(&sp->hash_link);
	list_del(&sp->link);
	free_page((unsigned long)sp->spt);
	if (!sp->role.direct)
		free_page((unsigned long)sp->gfns);
	kmem_cache_free(mmu_page_header_cache, sp);
}

static unsigned kvm_page_table_hashfn(gfn_t gfn)
{
	return hash_64(gfn, KVM_MMU_HASH_SHIFT);
}

static void mmu_page_add_parent_pte(struct kvm_vcpu *vcpu,
				    struct kvm_mmu_page *sp, u64 *parent_pte)
{
	if (!parent_pte)
		return;

	pte_list_add(vcpu, parent_pte, &sp->parent_ptes);
}

static void mmu_page_remove_parent_pte(struct kvm_mmu_page *sp,
				       u64 *parent_pte)
{
	__pte_list_remove(parent_pte, &sp->parent_ptes);
}

static void drop_parent_pte(struct kvm_mmu_page *sp,
			    u64 *parent_pte)
{
	mmu_page_remove_parent_pte(sp, parent_pte);
	mmu_spte_clear_no_track(parent_pte);
}

static struct kvm_mmu_page *kvm_mmu_alloc_page(struct kvm_vcpu *vcpu, int direct)
{
	struct kvm_mmu_page *sp;

	sp = kvm_mmu_memory_cache_alloc(&vcpu->arch.mmu_page_header_cache);
	sp->spt = kvm_mmu_memory_cache_alloc(&vcpu->arch.mmu_shadow_page_cache);
	if (!direct)
		sp->gfns = kvm_mmu_memory_cache_alloc(&vcpu->arch.mmu_gfn_array_cache);
	set_page_private(virt_to_page(sp->spt), (unsigned long)sp);

	/*
	 * active_mmu_pages must be a FIFO list, as kvm_zap_obsolete_pages()
	 * depends on valid pages being added to the head of the list.  See
	 * comments in kvm_zap_obsolete_pages().
	 */
	sp->mmu_valid_gen = vcpu->kvm->arch.mmu_valid_gen;
	list_add(&sp->link, &vcpu->kvm->arch.active_mmu_pages);
	kvm_mod_used_mmu_pages(vcpu->kvm, +1);
	return sp;
}

static void mark_unsync(u64 *spte);
static void kvm_mmu_mark_parents_unsync(struct kvm_mmu_page *sp)
{
	u64 *sptep;
	struct rmap_iterator iter;

	for_each_rmap_spte(&sp->parent_ptes, &iter, sptep) {
		mark_unsync(sptep);
	}
}

static void mark_unsync(u64 *spte)
{
	struct kvm_mmu_page *sp;
	unsigned int index;

	sp = sptep_to_sp(spte);
	index = spte - sp->spt;
	if (__test_and_set_bit(index, sp->unsync_child_bitmap))
		return;
	if (sp->unsync_children++)
		return;
	kvm_mmu_mark_parents_unsync(sp);
}

static int nonpaging_sync_page(struct kvm_vcpu *vcpu,
			       struct kvm_mmu_page *sp)
{
	return 0;
}

#define KVM_PAGE_ARRAY_NR 16

struct kvm_mmu_pages {
	struct mmu_page_and_offset {
		struct kvm_mmu_page *sp;
		unsigned int idx;
	} page[KVM_PAGE_ARRAY_NR];
	unsigned int nr;
};

static int mmu_pages_add(struct kvm_mmu_pages *pvec, struct kvm_mmu_page *sp,
			 int idx)
{
	int i;

	if (sp->unsync)
		for (i=0; i < pvec->nr; i++)
			if (pvec->page[i].sp == sp)
				return 0;

	pvec->page[pvec->nr].sp = sp;
	pvec->page[pvec->nr].idx = idx;
	pvec->nr++;
	return (pvec->nr == KVM_PAGE_ARRAY_NR);
}

static inline void clear_unsync_child_bit(struct kvm_mmu_page *sp, int idx)
{
	--sp->unsync_children;
	WARN_ON((int)sp->unsync_children < 0);
	__clear_bit(idx, sp->unsync_child_bitmap);
}

static int __mmu_unsync_walk(struct kvm_mmu_page *sp,
			   struct kvm_mmu_pages *pvec)
{
	int i, ret, nr_unsync_leaf = 0;

	for_each_set_bit(i, sp->unsync_child_bitmap, 512) {
		struct kvm_mmu_page *child;
		u64 ent = sp->spt[i];

		if (!is_shadow_present_pte(ent) || is_large_pte(ent)) {
			clear_unsync_child_bit(sp, i);
			continue;
		}

		child = to_shadow_page(ent & PT64_BASE_ADDR_MASK);

		if (child->unsync_children) {
			if (mmu_pages_add(pvec, child, i))
				return -ENOSPC;

			ret = __mmu_unsync_walk(child, pvec);
			if (!ret) {
				clear_unsync_child_bit(sp, i);
				continue;
			} else if (ret > 0) {
				nr_unsync_leaf += ret;
			} else
				return ret;
		} else if (child->unsync) {
			nr_unsync_leaf++;
			if (mmu_pages_add(pvec, child, i))
				return -ENOSPC;
		} else
			clear_unsync_child_bit(sp, i);
	}

	return nr_unsync_leaf;
}

#define INVALID_INDEX (-1)

static int mmu_unsync_walk(struct kvm_mmu_page *sp,
			   struct kvm_mmu_pages *pvec)
{
	pvec->nr = 0;
	if (!sp->unsync_children)
		return 0;

	mmu_pages_add(pvec, sp, INVALID_INDEX);
	return __mmu_unsync_walk(sp, pvec);
}

static void kvm_unlink_unsync_page(struct kvm *kvm, struct kvm_mmu_page *sp)
{
	WARN_ON(!sp->unsync);
	trace_kvm_mmu_sync_page(sp);
	sp->unsync = 0;
	--kvm->stat.mmu_unsync;
}

static bool kvm_mmu_prepare_zap_page(struct kvm *kvm, struct kvm_mmu_page *sp,
				     struct list_head *invalid_list);
static void kvm_mmu_commit_zap_page(struct kvm *kvm,
				    struct list_head *invalid_list);

#define for_each_valid_sp(_kvm, _sp, _list)				\
	hlist_for_each_entry(_sp, _list, hash_link)			\
		if (is_obsolete_sp((_kvm), (_sp))) {			\
		} else

#define for_each_gfn_indirect_valid_sp(_kvm, _sp, _gfn)			\
	for_each_valid_sp(_kvm, _sp,					\
	  &(_kvm)->arch.mmu_page_hash[kvm_page_table_hashfn(_gfn)])	\
		if ((_sp)->gfn != (_gfn) || (_sp)->role.direct) {} else

static inline bool is_ept_sp(struct kvm_mmu_page *sp)
{
	return sp->role.cr0_wp && sp->role.smap_andnot_wp;
}

/* @sp->gfn should be write-protected at the call site */
static bool __kvm_sync_page(struct kvm_vcpu *vcpu, struct kvm_mmu_page *sp,
			    struct list_head *invalid_list)
{
	if ((!is_ept_sp(sp) && sp->role.gpte_is_8_bytes != !!is_pae(vcpu)) ||
	    vcpu->arch.mmu->sync_page(vcpu, sp) == 0) {
		kvm_mmu_prepare_zap_page(vcpu->kvm, sp, invalid_list);
		return false;
	}

	return true;
}

static bool kvm_mmu_remote_flush_or_zap(struct kvm *kvm,
					struct list_head *invalid_list,
					bool remote_flush)
{
	if (!remote_flush && list_empty(invalid_list))
		return false;

	if (!list_empty(invalid_list))
		kvm_mmu_commit_zap_page(kvm, invalid_list);
	else
		kvm_flush_remote_tlbs(kvm);
	return true;
}

static void kvm_mmu_flush_or_zap(struct kvm_vcpu *vcpu,
				 struct list_head *invalid_list,
				 bool remote_flush, bool local_flush)
{
	if (kvm_mmu_remote_flush_or_zap(vcpu->kvm, invalid_list, remote_flush))
		return;

	if (local_flush)
		kvm_make_request(KVM_REQ_TLB_FLUSH_CURRENT, vcpu);
}

#ifdef CONFIG_KVM_MMU_AUDIT
#include "mmu_audit.c"
#else
static void kvm_mmu_audit(struct kvm_vcpu *vcpu, int point) { }
static void mmu_audit_disable(void) { }
#endif

static bool is_obsolete_sp(struct kvm *kvm, struct kvm_mmu_page *sp)
{
	return sp->role.invalid ||
	       unlikely(sp->mmu_valid_gen != kvm->arch.mmu_valid_gen);
}

static bool kvm_sync_page(struct kvm_vcpu *vcpu, struct kvm_mmu_page *sp,
			 struct list_head *invalid_list)
{
	kvm_unlink_unsync_page(vcpu->kvm, sp);
	return __kvm_sync_page(vcpu, sp, invalid_list);
}

/* @gfn should be write-protected at the call site */
static bool kvm_sync_pages(struct kvm_vcpu *vcpu, gfn_t gfn,
			   struct list_head *invalid_list)
{
	struct kvm_mmu_page *s;
	bool ret = false;

	for_each_gfn_indirect_valid_sp(vcpu->kvm, s, gfn) {
		if (!s->unsync)
			continue;

		WARN_ON(s->role.level != PG_LEVEL_4K);
		ret |= kvm_sync_page(vcpu, s, invalid_list);
	}

	return ret;
}

struct mmu_page_path {
	struct kvm_mmu_page *parent[PT64_ROOT_MAX_LEVEL];
	unsigned int idx[PT64_ROOT_MAX_LEVEL];
};

#define for_each_sp(pvec, sp, parents, i)			\
		for (i = mmu_pages_first(&pvec, &parents);	\
			i < pvec.nr && ({ sp = pvec.page[i].sp; 1;});	\
			i = mmu_pages_next(&pvec, &parents, i))

static int mmu_pages_next(struct kvm_mmu_pages *pvec,
			  struct mmu_page_path *parents,
			  int i)
{
	int n;

	for (n = i+1; n < pvec->nr; n++) {
		struct kvm_mmu_page *sp = pvec->page[n].sp;
		unsigned idx = pvec->page[n].idx;
		int level = sp->role.level;

		parents->idx[level-1] = idx;
		if (level == PG_LEVEL_4K)
			break;

		parents->parent[level-2] = sp;
	}

	return n;
}

static int mmu_pages_first(struct kvm_mmu_pages *pvec,
			   struct mmu_page_path *parents)
{
	struct kvm_mmu_page *sp;
	int level;

	if (pvec->nr == 0)
		return 0;

	WARN_ON(pvec->page[0].idx != INVALID_INDEX);

	sp = pvec->page[0].sp;
	level = sp->role.level;
	WARN_ON(level == PG_LEVEL_4K);

	parents->parent[level-2] = sp;

	/* Also set up a sentinel.  Further entries in pvec are all
	 * children of sp, so this element is never overwritten.
	 */
	parents->parent[level-1] = NULL;
	return mmu_pages_next(pvec, parents, 0);
}

static void mmu_pages_clear_parents(struct mmu_page_path *parents)
{
	struct kvm_mmu_page *sp;
	unsigned int level = 0;

	do {
		unsigned int idx = parents->idx[level];
		sp = parents->parent[level];
		if (!sp)
			return;

		WARN_ON(idx == INVALID_INDEX);
		clear_unsync_child_bit(sp, idx);
		level++;
	} while (!sp->unsync_children);
}

static void mmu_sync_children(struct kvm_vcpu *vcpu,
			      struct kvm_mmu_page *parent)
{
	int i;
	struct kvm_mmu_page *sp;
	struct mmu_page_path parents;
	struct kvm_mmu_pages pages;
	LIST_HEAD(invalid_list);
	bool flush = false;

	while (mmu_unsync_walk(parent, &pages)) {
		bool protected = false;

		for_each_sp(pages, sp, parents, i)
			protected |= rmap_write_protect(vcpu, sp->gfn);

		if (protected) {
			kvm_flush_remote_tlbs(vcpu->kvm);
			flush = false;
		}

		for_each_sp(pages, sp, parents, i) {
			flush |= kvm_sync_page(vcpu, sp, &invalid_list);
			mmu_pages_clear_parents(&parents);
		}
		if (need_resched() || rwlock_needbreak(&vcpu->kvm->mmu_lock)) {
			kvm_mmu_flush_or_zap(vcpu, &invalid_list, false, flush);
			cond_resched_rwlock_write(&vcpu->kvm->mmu_lock);
			flush = false;
		}
	}

	kvm_mmu_flush_or_zap(vcpu, &invalid_list, false, flush);
}

static void __clear_sp_write_flooding_count(struct kvm_mmu_page *sp)
{
	atomic_set(&sp->write_flooding_count,  0);
}

static void clear_sp_write_flooding_count(u64 *spte)
{
	__clear_sp_write_flooding_count(sptep_to_sp(spte));
}

static struct kvm_mmu_page *kvm_mmu_get_page(struct kvm_vcpu *vcpu,
					     gfn_t gfn,
					     gva_t gaddr,
					     unsigned level,
					     int direct,
					     unsigned int access)
{
	bool direct_mmu = vcpu->arch.mmu->direct_map;
	union kvm_mmu_page_role role;
	struct hlist_head *sp_list;
	unsigned quadrant;
	struct kvm_mmu_page *sp;
	bool need_sync = false;
	bool flush = false;
	int collisions = 0;
	LIST_HEAD(invalid_list);

	role = vcpu->arch.mmu->mmu_role.base;
	role.level = level;
	role.direct = direct;
	if (role.direct)
		role.gpte_is_8_bytes = true;
	role.access = access;
	if (!direct_mmu && vcpu->arch.mmu->root_level <= PT32_ROOT_LEVEL) {
		quadrant = gaddr >> (PAGE_SHIFT + (PT64_PT_BITS * level));
		quadrant &= (1 << ((PT32_PT_BITS - PT64_PT_BITS) * level)) - 1;
		role.quadrant = quadrant;
	}

	sp_list = &vcpu->kvm->arch.mmu_page_hash[kvm_page_table_hashfn(gfn)];
	for_each_valid_sp(vcpu->kvm, sp, sp_list) {
		if (sp->gfn != gfn) {
			collisions++;
			continue;
		}

		if (!need_sync && sp->unsync)
			need_sync = true;

		if (sp->role.word != role.word)
			continue;

		if (direct_mmu)
			goto trace_get_page;

		if (sp->unsync) {
			/* The page is good, but __kvm_sync_page might still end
			 * up zapping it.  If so, break in order to rebuild it.
			 */
			if (!__kvm_sync_page(vcpu, sp, &invalid_list))
				break;

			WARN_ON(!list_empty(&invalid_list));
			kvm_make_request(KVM_REQ_TLB_FLUSH_CURRENT, vcpu);
		}

		if (sp->unsync_children)
			kvm_make_request(KVM_REQ_MMU_SYNC, vcpu);

		__clear_sp_write_flooding_count(sp);

trace_get_page:
		trace_kvm_mmu_get_page(sp, false);
		goto out;
	}

	++vcpu->kvm->stat.mmu_cache_miss;

	sp = kvm_mmu_alloc_page(vcpu, direct);

	sp->gfn = gfn;
	sp->role = role;
	hlist_add_head(&sp->hash_link, sp_list);
	if (!direct) {
		/*
		 * we should do write protection before syncing pages
		 * otherwise the content of the synced shadow page may
		 * be inconsistent with guest page table.
		 */
		account_shadowed(vcpu->kvm, sp);
		if (level == PG_LEVEL_4K && rmap_write_protect(vcpu, gfn))
			kvm_flush_remote_tlbs_with_address(vcpu->kvm, gfn, 1);

		if (level > PG_LEVEL_4K && need_sync)
			flush |= kvm_sync_pages(vcpu, gfn, &invalid_list);
	}
	trace_kvm_mmu_get_page(sp, true);

	kvm_mmu_flush_or_zap(vcpu, &invalid_list, false, flush);
out:
	if (collisions > vcpu->kvm->stat.max_mmu_page_hash_collisions)
		vcpu->kvm->stat.max_mmu_page_hash_collisions = collisions;
	return sp;
}

static void shadow_walk_init_using_root(struct kvm_shadow_walk_iterator *iterator,
					struct kvm_vcpu *vcpu, hpa_t root,
					u64 addr)
{
	iterator->addr = addr;
	iterator->shadow_addr = root;
	iterator->level = vcpu->arch.mmu->shadow_root_level;

	if (iterator->level == PT64_ROOT_4LEVEL &&
	    vcpu->arch.mmu->root_level < PT64_ROOT_4LEVEL &&
	    !vcpu->arch.mmu->direct_map)
		--iterator->level;

	if (iterator->level == PT32E_ROOT_LEVEL) {
		/*
		 * prev_root is currently only used for 64-bit hosts. So only
		 * the active root_hpa is valid here.
		 */
		BUG_ON(root != vcpu->arch.mmu->root_hpa);

		iterator->shadow_addr
			= vcpu->arch.mmu->pae_root[(addr >> 30) & 3];
		iterator->shadow_addr &= PT64_BASE_ADDR_MASK;
		--iterator->level;
		if (!iterator->shadow_addr)
			iterator->level = 0;
	}
}

static void shadow_walk_init(struct kvm_shadow_walk_iterator *iterator,
			     struct kvm_vcpu *vcpu, u64 addr)
{
	shadow_walk_init_using_root(iterator, vcpu, vcpu->arch.mmu->root_hpa,
				    addr);
}

static bool shadow_walk_okay(struct kvm_shadow_walk_iterator *iterator)
{
	if (iterator->level < PG_LEVEL_4K)
		return false;

	iterator->index = SHADOW_PT_INDEX(iterator->addr, iterator->level);
	iterator->sptep	= ((u64 *)__va(iterator->shadow_addr)) + iterator->index;
	return true;
}

static void __shadow_walk_next(struct kvm_shadow_walk_iterator *iterator,
			       u64 spte)
{
	if (is_last_spte(spte, iterator->level)) {
		iterator->level = 0;
		return;
	}

	iterator->shadow_addr = spte & PT64_BASE_ADDR_MASK;
	--iterator->level;
}

static void shadow_walk_next(struct kvm_shadow_walk_iterator *iterator)
{
	__shadow_walk_next(iterator, *iterator->sptep);
}

static void link_shadow_page(struct kvm_vcpu *vcpu, u64 *sptep,
			     struct kvm_mmu_page *sp)
{
	u64 spte;

	BUILD_BUG_ON(VMX_EPT_WRITABLE_MASK != PT_WRITABLE_MASK);

	spte = make_nonleaf_spte(sp->spt, sp_ad_disabled(sp));

	mmu_spte_set(sptep, spte);

	mmu_page_add_parent_pte(vcpu, sp, sptep);

	if (sp->unsync_children || sp->unsync)
		mark_unsync(sptep);
}

static void validate_direct_spte(struct kvm_vcpu *vcpu, u64 *sptep,
				   unsigned direct_access)
{
	if (is_shadow_present_pte(*sptep) && !is_large_pte(*sptep)) {
		struct kvm_mmu_page *child;

		/*
		 * For the direct sp, if the guest pte's dirty bit
		 * changed form clean to dirty, it will corrupt the
		 * sp's access: allow writable in the read-only sp,
		 * so we should update the spte at this point to get
		 * a new sp with the correct access.
		 */
		child = to_shadow_page(*sptep & PT64_BASE_ADDR_MASK);
		if (child->role.access == direct_access)
			return;

		drop_parent_pte(child, sptep);
		kvm_flush_remote_tlbs_with_address(vcpu->kvm, child->gfn, 1);
	}
}

/* Returns the number of zapped non-leaf child shadow pages. */
static int mmu_page_zap_pte(struct kvm *kvm, struct kvm_mmu_page *sp,
			    u64 *spte, struct list_head *invalid_list)
{
	u64 pte;
	struct kvm_mmu_page *child;

	pte = *spte;
	if (is_shadow_present_pte(pte)) {
		if (is_last_spte(pte, sp->role.level)) {
			drop_spte(kvm, spte);
			if (is_large_pte(pte))
				--kvm->stat.lpages;
		} else {
			child = to_shadow_page(pte & PT64_BASE_ADDR_MASK);
			drop_parent_pte(child, spte);

			/*
			 * Recursively zap nested TDP SPs, parentless SPs are
			 * unlikely to be used again in the near future.  This
			 * avoids retaining a large number of stale nested SPs.
			 */
			if (tdp_enabled && invalid_list &&
			    child->role.guest_mode && !child->parent_ptes.val)
				return kvm_mmu_prepare_zap_page(kvm, child,
								invalid_list);
		}
	} else if (is_mmio_spte(pte)) {
		mmu_spte_clear_no_track(spte);
	}
	return 0;
}

static int kvm_mmu_page_unlink_children(struct kvm *kvm,
					struct kvm_mmu_page *sp,
					struct list_head *invalid_list)
{
	int zapped = 0;
	unsigned i;

	for (i = 0; i < PT64_ENT_PER_PAGE; ++i)
		zapped += mmu_page_zap_pte(kvm, sp, sp->spt + i, invalid_list);

	return zapped;
}

static void kvm_mmu_unlink_parents(struct kvm *kvm, struct kvm_mmu_page *sp)
{
	u64 *sptep;
	struct rmap_iterator iter;

	while ((sptep = rmap_get_first(&sp->parent_ptes, &iter)))
		drop_parent_pte(sp, sptep);
}

static int mmu_zap_unsync_children(struct kvm *kvm,
				   struct kvm_mmu_page *parent,
				   struct list_head *invalid_list)
{
	int i, zapped = 0;
	struct mmu_page_path parents;
	struct kvm_mmu_pages pages;

	if (parent->role.level == PG_LEVEL_4K)
		return 0;

	while (mmu_unsync_walk(parent, &pages)) {
		struct kvm_mmu_page *sp;

		for_each_sp(pages, sp, parents, i) {
			kvm_mmu_prepare_zap_page(kvm, sp, invalid_list);
			mmu_pages_clear_parents(&parents);
			zapped++;
		}
	}

	return zapped;
}

static bool __kvm_mmu_prepare_zap_page(struct kvm *kvm,
				       struct kvm_mmu_page *sp,
				       struct list_head *invalid_list,
				       int *nr_zapped)
{
	bool list_unstable;

	trace_kvm_mmu_prepare_zap_page(sp);
	++kvm->stat.mmu_shadow_zapped;
	*nr_zapped = mmu_zap_unsync_children(kvm, sp, invalid_list);
	*nr_zapped += kvm_mmu_page_unlink_children(kvm, sp, invalid_list);
	kvm_mmu_unlink_parents(kvm, sp);

	/* Zapping children means active_mmu_pages has become unstable. */
	list_unstable = *nr_zapped;

	if (!sp->role.invalid && !sp->role.direct)
		unaccount_shadowed(kvm, sp);

	if (sp->unsync)
		kvm_unlink_unsync_page(kvm, sp);
	if (!sp->root_count) {
		/* Count self */
		(*nr_zapped)++;

		/*
		 * Already invalid pages (previously active roots) are not on
		 * the active page list.  See list_del() in the "else" case of
		 * !sp->root_count.
		 */
		if (sp->role.invalid)
			list_add(&sp->link, invalid_list);
		else
			list_move(&sp->link, invalid_list);
		kvm_mod_used_mmu_pages(kvm, -1);
	} else {
		/*
		 * Remove the active root from the active page list, the root
		 * will be explicitly freed when the root_count hits zero.
		 */
		list_del(&sp->link);

		/*
		 * Obsolete pages cannot be used on any vCPUs, see the comment
		 * in kvm_mmu_zap_all_fast().  Note, is_obsolete_sp() also
		 * treats invalid shadow pages as being obsolete.
		 */
		if (!is_obsolete_sp(kvm, sp))
			kvm_reload_remote_mmus(kvm);
	}

	if (sp->lpage_disallowed)
		unaccount_huge_nx_page(kvm, sp);

	sp->role.invalid = 1;
	return list_unstable;
}

static bool kvm_mmu_prepare_zap_page(struct kvm *kvm, struct kvm_mmu_page *sp,
				     struct list_head *invalid_list)
{
	int nr_zapped;

	__kvm_mmu_prepare_zap_page(kvm, sp, invalid_list, &nr_zapped);
	return nr_zapped;
}

static void kvm_mmu_commit_zap_page(struct kvm *kvm,
				    struct list_head *invalid_list)
{
	struct kvm_mmu_page *sp, *nsp;

	if (list_empty(invalid_list))
		return;

	/*
	 * We need to make sure everyone sees our modifications to
	 * the page tables and see changes to vcpu->mode here. The barrier
	 * in the kvm_flush_remote_tlbs() achieves this. This pairs
	 * with vcpu_enter_guest and walk_shadow_page_lockless_begin/end.
	 *
	 * In addition, kvm_flush_remote_tlbs waits for all vcpus to exit
	 * guest mode and/or lockless shadow page table walks.
	 */
	kvm_flush_remote_tlbs(kvm);

	list_for_each_entry_safe(sp, nsp, invalid_list, link) {
		WARN_ON(!sp->role.invalid || sp->root_count);
		kvm_mmu_free_page(sp);
	}
}

static unsigned long kvm_mmu_zap_oldest_mmu_pages(struct kvm *kvm,
						  unsigned long nr_to_zap)
{
	unsigned long total_zapped = 0;
	struct kvm_mmu_page *sp, *tmp;
	LIST_HEAD(invalid_list);
	bool unstable;
	int nr_zapped;

	if (list_empty(&kvm->arch.active_mmu_pages))
		return 0;

restart:
	list_for_each_entry_safe_reverse(sp, tmp, &kvm->arch.active_mmu_pages, link) {
		/*
		 * Don't zap active root pages, the page itself can't be freed
		 * and zapping it will just force vCPUs to realloc and reload.
		 */
		if (sp->root_count)
			continue;

		unstable = __kvm_mmu_prepare_zap_page(kvm, sp, &invalid_list,
						      &nr_zapped);
		total_zapped += nr_zapped;
		if (total_zapped >= nr_to_zap)
			break;

		if (unstable)
			goto restart;
	}

	kvm_mmu_commit_zap_page(kvm, &invalid_list);

	kvm->stat.mmu_recycled += total_zapped;
	return total_zapped;
}

static inline unsigned long kvm_mmu_available_pages(struct kvm *kvm)
{
	if (kvm->arch.n_max_mmu_pages > kvm->arch.n_used_mmu_pages)
		return kvm->arch.n_max_mmu_pages -
			kvm->arch.n_used_mmu_pages;

	return 0;
}

static int make_mmu_pages_available(struct kvm_vcpu *vcpu)
{
	unsigned long avail = kvm_mmu_available_pages(vcpu->kvm);

	if (likely(avail >= KVM_MIN_FREE_MMU_PAGES))
		return 0;

	kvm_mmu_zap_oldest_mmu_pages(vcpu->kvm, KVM_REFILL_PAGES - avail);

	if (!kvm_mmu_available_pages(vcpu->kvm))
		return -ENOSPC;
	return 0;
}

/*
 * Changing the number of mmu pages allocated to the vm
 * Note: if goal_nr_mmu_pages is too small, you will get dead lock
 */
void kvm_mmu_change_mmu_pages(struct kvm *kvm, unsigned long goal_nr_mmu_pages)
{
	write_lock(&kvm->mmu_lock);

	if (kvm->arch.n_used_mmu_pages > goal_nr_mmu_pages) {
		kvm_mmu_zap_oldest_mmu_pages(kvm, kvm->arch.n_used_mmu_pages -
						  goal_nr_mmu_pages);

		goal_nr_mmu_pages = kvm->arch.n_used_mmu_pages;
	}

	kvm->arch.n_max_mmu_pages = goal_nr_mmu_pages;

	write_unlock(&kvm->mmu_lock);
}

int kvm_mmu_unprotect_page(struct kvm *kvm, gfn_t gfn)
{
	struct kvm_mmu_page *sp;
	LIST_HEAD(invalid_list);
	int r;

	pgprintk("%s: looking for gfn %llx\n", __func__, gfn);
	r = 0;
	write_lock(&kvm->mmu_lock);
	for_each_gfn_indirect_valid_sp(kvm, sp, gfn) {
		pgprintk("%s: gfn %llx role %x\n", __func__, gfn,
			 sp->role.word);
		r = 1;
		kvm_mmu_prepare_zap_page(kvm, sp, &invalid_list);
	}
	kvm_mmu_commit_zap_page(kvm, &invalid_list);
	write_unlock(&kvm->mmu_lock);

	return r;
}

static int kvm_mmu_unprotect_page_virt(struct kvm_vcpu *vcpu, gva_t gva)
{
	gpa_t gpa;
	int r;

	if (vcpu->arch.mmu->direct_map)
		return 0;

	gpa = kvm_mmu_gva_to_gpa_read(vcpu, gva, NULL);

	r = kvm_mmu_unprotect_page(vcpu->kvm, gpa >> PAGE_SHIFT);

	return r;
}

static void kvm_unsync_page(struct kvm_vcpu *vcpu, struct kvm_mmu_page *sp)
{
	trace_kvm_mmu_unsync_page(sp);
	++vcpu->kvm->stat.mmu_unsync;
	sp->unsync = 1;

	kvm_mmu_mark_parents_unsync(sp);
}

bool mmu_need_write_protect(struct kvm_vcpu *vcpu, gfn_t gfn,
			    bool can_unsync)
{
	struct kvm_mmu_page *sp;

	if (kvm_page_track_is_active(vcpu, gfn, KVM_PAGE_TRACK_WRITE))
		return true;

	for_each_gfn_indirect_valid_sp(vcpu->kvm, sp, gfn) {
		if (!can_unsync)
			return true;

		if (sp->unsync)
			continue;

		WARN_ON(sp->role.level != PG_LEVEL_4K);
		kvm_unsync_page(vcpu, sp);
	}

	/*
	 * We need to ensure that the marking of unsync pages is visible
	 * before the SPTE is updated to allow writes because
	 * kvm_mmu_sync_roots() checks the unsync flags without holding
	 * the MMU lock and so can race with this. If the SPTE was updated
	 * before the page had been marked as unsync-ed, something like the
	 * following could happen:
	 *
	 * CPU 1                    CPU 2
	 * ---------------------------------------------------------------------
	 * 1.2 Host updates SPTE
	 *     to be writable
	 *                      2.1 Guest writes a GPTE for GVA X.
	 *                          (GPTE being in the guest page table shadowed
	 *                           by the SP from CPU 1.)
	 *                          This reads SPTE during the page table walk.
	 *                          Since SPTE.W is read as 1, there is no
	 *                          fault.
	 *
	 *                      2.2 Guest issues TLB flush.
	 *                          That causes a VM Exit.
	 *
	 *                      2.3 kvm_mmu_sync_pages() reads sp->unsync.
	 *                          Since it is false, so it just returns.
	 *
	 *                      2.4 Guest accesses GVA X.
	 *                          Since the mapping in the SP was not updated,
	 *                          so the old mapping for GVA X incorrectly
	 *                          gets used.
	 * 1.1 Host marks SP
	 *     as unsync
	 *     (sp->unsync = true)
	 *
	 * The write barrier below ensures that 1.1 happens before 1.2 and thus
	 * the situation in 2.4 does not arise. The implicit barrier in 2.2
	 * pairs with this write barrier.
	 */
	smp_wmb();

	return false;
}

static int set_spte(struct kvm_vcpu *vcpu, u64 *sptep,
		    unsigned int pte_access, int level,
		    gfn_t gfn, kvm_pfn_t pfn, bool speculative,
		    bool can_unsync, bool host_writable)
{
	u64 spte;
	struct kvm_mmu_page *sp;
	int ret;

	if (set_mmio_spte(vcpu, sptep, gfn, pfn, pte_access))
		return 0;

	sp = sptep_to_sp(sptep);

	ret = make_spte(vcpu, pte_access, level, gfn, pfn, *sptep, speculative,
			can_unsync, host_writable, sp_ad_disabled(sp), &spte);

	if (spte & PT_WRITABLE_MASK)
		kvm_vcpu_mark_page_dirty(vcpu, gfn);

	if (*sptep == spte)
		ret |= SET_SPTE_SPURIOUS;
	else if (mmu_spte_update(sptep, spte))
		ret |= SET_SPTE_NEED_REMOTE_TLB_FLUSH;
	return ret;
}

static int mmu_set_spte(struct kvm_vcpu *vcpu, u64 *sptep,
			unsigned int pte_access, bool write_fault, int level,
			gfn_t gfn, kvm_pfn_t pfn, bool speculative,
			bool host_writable)
{
	int was_rmapped = 0;
	int rmap_count;
	int set_spte_ret;
	int ret = RET_PF_FIXED;
	bool flush = false;

	pgprintk("%s: spte %llx write_fault %d gfn %llx\n", __func__,
		 *sptep, write_fault, gfn);

	if (is_shadow_present_pte(*sptep)) {
		/*
		 * If we overwrite a PTE page pointer with a 2MB PMD, unlink
		 * the parent of the now unreachable PTE.
		 */
		if (level > PG_LEVEL_4K && !is_large_pte(*sptep)) {
			struct kvm_mmu_page *child;
			u64 pte = *sptep;

			child = to_shadow_page(pte & PT64_BASE_ADDR_MASK);
			drop_parent_pte(child, sptep);
			flush = true;
		} else if (pfn != spte_to_pfn(*sptep)) {
			pgprintk("hfn old %llx new %llx\n",
				 spte_to_pfn(*sptep), pfn);
			drop_spte(vcpu->kvm, sptep);
			flush = true;
		} else
			was_rmapped = 1;
	}

	set_spte_ret = set_spte(vcpu, sptep, pte_access, level, gfn, pfn,
				speculative, true, host_writable);
	if (set_spte_ret & SET_SPTE_WRITE_PROTECTED_PT) {
		if (write_fault)
			ret = RET_PF_EMULATE;
		kvm_make_request(KVM_REQ_TLB_FLUSH_CURRENT, vcpu);
	}

	if (set_spte_ret & SET_SPTE_NEED_REMOTE_TLB_FLUSH || flush)
		kvm_flush_remote_tlbs_with_address(vcpu->kvm, gfn,
				KVM_PAGES_PER_HPAGE(level));

	if (unlikely(is_mmio_spte(*sptep)))
		ret = RET_PF_EMULATE;

	/*
	 * The fault is fully spurious if and only if the new SPTE and old SPTE
	 * are identical, and emulation is not required.
	 */
	if ((set_spte_ret & SET_SPTE_SPURIOUS) && ret == RET_PF_FIXED) {
		WARN_ON_ONCE(!was_rmapped);
		return RET_PF_SPURIOUS;
	}

	pgprintk("%s: setting spte %llx\n", __func__, *sptep);
	trace_kvm_mmu_set_spte(level, gfn, sptep);
	if (!was_rmapped && is_large_pte(*sptep))
		++vcpu->kvm->stat.lpages;

	if (is_shadow_present_pte(*sptep)) {
		if (!was_rmapped) {
			rmap_count = rmap_add(vcpu, sptep, gfn);
			if (rmap_count > RMAP_RECYCLE_THRESHOLD)
				rmap_recycle(vcpu, sptep, gfn);
		}
	}

	return ret;
}

static kvm_pfn_t pte_prefetch_gfn_to_pfn(struct kvm_vcpu *vcpu, gfn_t gfn,
				     bool no_dirty_log)
{
	struct kvm_memory_slot *slot;

	slot = gfn_to_memslot_dirty_bitmap(vcpu, gfn, no_dirty_log);
	if (!slot)
		return KVM_PFN_ERR_FAULT;

	return gfn_to_pfn_memslot_atomic(slot, gfn);
}

static int direct_pte_prefetch_many(struct kvm_vcpu *vcpu,
				    struct kvm_mmu_page *sp,
				    u64 *start, u64 *end)
{
	struct page *pages[PTE_PREFETCH_NUM];
	struct kvm_memory_slot *slot;
	unsigned int access = sp->role.access;
	int i, ret;
	gfn_t gfn;

	gfn = kvm_mmu_page_get_gfn(sp, start - sp->spt);
	slot = gfn_to_memslot_dirty_bitmap(vcpu, gfn, access & ACC_WRITE_MASK);
	if (!slot)
		return -1;

	ret = gfn_to_page_many_atomic(slot, gfn, pages, end - start);
	if (ret <= 0)
		return -1;

	for (i = 0; i < ret; i++, gfn++, start++) {
		mmu_set_spte(vcpu, start, access, false, sp->role.level, gfn,
			     page_to_pfn(pages[i]), true, true);
		put_page(pages[i]);
	}

	return 0;
}

static void __direct_pte_prefetch(struct kvm_vcpu *vcpu,
				  struct kvm_mmu_page *sp, u64 *sptep)
{
	u64 *spte, *start = NULL;
	int i;

	WARN_ON(!sp->role.direct);

	i = (sptep - sp->spt) & ~(PTE_PREFETCH_NUM - 1);
	spte = sp->spt + i;

	for (i = 0; i < PTE_PREFETCH_NUM; i++, spte++) {
		if (is_shadow_present_pte(*spte) || spte == sptep) {
			if (!start)
				continue;
			if (direct_pte_prefetch_many(vcpu, sp, start, spte) < 0)
				break;
			start = NULL;
		} else if (!start)
			start = spte;
	}
}

static void direct_pte_prefetch(struct kvm_vcpu *vcpu, u64 *sptep)
{
	struct kvm_mmu_page *sp;

	sp = sptep_to_sp(sptep);

	/*
	 * Without accessed bits, there's no way to distinguish between
	 * actually accessed translations and prefetched, so disable pte
	 * prefetch if accessed bits aren't available.
	 */
	if (sp_ad_disabled(sp))
		return;

	if (sp->role.level > PG_LEVEL_4K)
		return;

	/*
	 * If addresses are being invalidated, skip prefetching to avoid
	 * accidentally prefetching those addresses.
	 */
	if (unlikely(vcpu->kvm->mmu_notifier_count))
		return;

	__direct_pte_prefetch(vcpu, sp, sptep);
}

static int host_pfn_mapping_level(struct kvm *kvm, gfn_t gfn, kvm_pfn_t pfn,
				  struct kvm_memory_slot *slot)
{
	unsigned long hva;
	pte_t *pte;
	int level;

	if (!PageCompound(pfn_to_page(pfn)) && !kvm_is_zone_device_pfn(pfn))
		return PG_LEVEL_4K;

	/*
	 * Note, using the already-retrieved memslot and __gfn_to_hva_memslot()
	 * is not solely for performance, it's also necessary to avoid the
	 * "writable" check in __gfn_to_hva_many(), which will always fail on
	 * read-only memslots due to gfn_to_hva() assuming writes.  Earlier
	 * page fault steps have already verified the guest isn't writing a
	 * read-only memslot.
	 */
	hva = __gfn_to_hva_memslot(slot, gfn);

	pte = lookup_address_in_mm(kvm->mm, hva, &level);
	if (unlikely(!pte))
		return PG_LEVEL_4K;

	return level;
}

int kvm_mmu_max_mapping_level(struct kvm *kvm, struct kvm_memory_slot *slot,
			      gfn_t gfn, kvm_pfn_t pfn, int max_level)
{
	struct kvm_lpage_info *linfo;

	max_level = min(max_level, max_huge_page_level);
	for ( ; max_level > PG_LEVEL_4K; max_level--) {
		linfo = lpage_info_slot(gfn, slot, max_level);
		if (!linfo->disallow_lpage)
			break;
	}

	if (max_level == PG_LEVEL_4K)
		return PG_LEVEL_4K;

	return host_pfn_mapping_level(kvm, gfn, pfn, slot);
}

int kvm_mmu_hugepage_adjust(struct kvm_vcpu *vcpu, gfn_t gfn,
			    int max_level, kvm_pfn_t *pfnp,
			    bool huge_page_disallowed, int *req_level)
{
	struct kvm_memory_slot *slot;
	kvm_pfn_t pfn = *pfnp;
	kvm_pfn_t mask;
	int level;

	*req_level = PG_LEVEL_4K;

	if (unlikely(max_level == PG_LEVEL_4K))
		return PG_LEVEL_4K;

	if (is_error_noslot_pfn(pfn) || kvm_is_reserved_pfn(pfn))
		return PG_LEVEL_4K;

	slot = gfn_to_memslot_dirty_bitmap(vcpu, gfn, true);
	if (!slot)
		return PG_LEVEL_4K;

	level = kvm_mmu_max_mapping_level(vcpu->kvm, slot, gfn, pfn, max_level);
	if (level == PG_LEVEL_4K)
		return level;

	*req_level = level = min(level, max_level);

	/*
	 * Enforce the iTLB multihit workaround after capturing the requested
	 * level, which will be used to do precise, accurate accounting.
	 */
	if (huge_page_disallowed)
		return PG_LEVEL_4K;

	/*
	 * mmu_notifier_retry() was successful and mmu_lock is held, so
	 * the pmd can't be split from under us.
	 */
	mask = KVM_PAGES_PER_HPAGE(level) - 1;
	VM_BUG_ON((gfn & mask) != (pfn & mask));
	*pfnp = pfn & ~mask;

	return level;
}

void disallowed_hugepage_adjust(u64 spte, gfn_t gfn, int cur_level,
				kvm_pfn_t *pfnp, int *goal_levelp)
{
	int level = *goal_levelp;

	if (cur_level == level && level > PG_LEVEL_4K &&
	    is_shadow_present_pte(spte) &&
	    !is_large_pte(spte)) {
		/*
		 * A small SPTE exists for this pfn, but FNAME(fetch)
		 * and __direct_map would like to create a large PTE
		 * instead: just force them to go down another level,
		 * patching back for them into pfn the next 9 bits of
		 * the address.
		 */
		u64 page_mask = KVM_PAGES_PER_HPAGE(level) -
				KVM_PAGES_PER_HPAGE(level - 1);
		*pfnp |= gfn & page_mask;
		(*goal_levelp)--;
	}
}

static int __direct_map(struct kvm_vcpu *vcpu, gpa_t gpa, u32 error_code,
			int map_writable, int max_level, kvm_pfn_t pfn,
			bool prefault, bool is_tdp)
{
	bool nx_huge_page_workaround_enabled = is_nx_huge_page_enabled();
	bool write = error_code & PFERR_WRITE_MASK;
	bool exec = error_code & PFERR_FETCH_MASK;
	bool huge_page_disallowed = exec && nx_huge_page_workaround_enabled;
	struct kvm_shadow_walk_iterator it;
	struct kvm_mmu_page *sp;
	int level, req_level, ret;
	gfn_t gfn = gpa >> PAGE_SHIFT;
	gfn_t base_gfn = gfn;

	if (WARN_ON(!VALID_PAGE(vcpu->arch.mmu->root_hpa)))
		return RET_PF_RETRY;

	level = kvm_mmu_hugepage_adjust(vcpu, gfn, max_level, &pfn,
					huge_page_disallowed, &req_level);

	trace_kvm_mmu_spte_requested(gpa, level, pfn);
	for_each_shadow_entry(vcpu, gpa, it) {
		/*
		 * We cannot overwrite existing page tables with an NX
		 * large page, as the leaf could be executable.
		 */
		if (nx_huge_page_workaround_enabled)
			disallowed_hugepage_adjust(*it.sptep, gfn, it.level,
						   &pfn, &level);

		base_gfn = gfn & ~(KVM_PAGES_PER_HPAGE(it.level) - 1);
		if (it.level == level)
			break;

		drop_large_spte(vcpu, it.sptep);
		if (!is_shadow_present_pte(*it.sptep)) {
			sp = kvm_mmu_get_page(vcpu, base_gfn, it.addr,
					      it.level - 1, true, ACC_ALL);

			link_shadow_page(vcpu, it.sptep, sp);
			if (is_tdp && huge_page_disallowed &&
			    req_level >= it.level)
				account_huge_nx_page(vcpu->kvm, sp);
		}
	}

	ret = mmu_set_spte(vcpu, it.sptep, ACC_ALL,
			   write, level, base_gfn, pfn, prefault,
			   map_writable);
	if (ret == RET_PF_SPURIOUS)
		return ret;

	direct_pte_prefetch(vcpu, it.sptep);
	++vcpu->stat.pf_fixed;
	return ret;
}

static void kvm_send_hwpoison_signal(unsigned long address, struct task_struct *tsk)
{
	send_sig_mceerr(BUS_MCEERR_AR, (void __user *)address, PAGE_SHIFT, tsk);
}

static int kvm_handle_bad_page(struct kvm_vcpu *vcpu, gfn_t gfn, kvm_pfn_t pfn)
{
	/*
	 * Do not cache the mmio info caused by writing the readonly gfn
	 * into the spte otherwise read access on readonly gfn also can
	 * caused mmio page fault and treat it as mmio access.
	 */
	if (pfn == KVM_PFN_ERR_RO_FAULT)
		return RET_PF_EMULATE;

	if (pfn == KVM_PFN_ERR_HWPOISON) {
		kvm_send_hwpoison_signal(kvm_vcpu_gfn_to_hva(vcpu, gfn), current);
		return RET_PF_RETRY;
	}

	return -EFAULT;
}

static bool handle_abnormal_pfn(struct kvm_vcpu *vcpu, gva_t gva, gfn_t gfn,
				kvm_pfn_t pfn, unsigned int access,
				int *ret_val)
{
	/* The pfn is invalid, report the error! */
	if (unlikely(is_error_pfn(pfn))) {
		*ret_val = kvm_handle_bad_page(vcpu, gfn, pfn);
		return true;
	}

	if (unlikely(is_noslot_pfn(pfn)))
		vcpu_cache_mmio_info(vcpu, gva, gfn,
				     access & shadow_mmio_access_mask);

	return false;
}

static bool page_fault_can_be_fast(u32 error_code)
{
	/*
	 * Do not fix the mmio spte with invalid generation number which
	 * need to be updated by slow page fault path.
	 */
	if (unlikely(error_code & PFERR_RSVD_MASK))
		return false;

	/* See if the page fault is due to an NX violation */
	if (unlikely(((error_code & (PFERR_FETCH_MASK | PFERR_PRESENT_MASK))
		      == (PFERR_FETCH_MASK | PFERR_PRESENT_MASK))))
		return false;

	/*
	 * #PF can be fast if:
	 * 1. The shadow page table entry is not present, which could mean that
	 *    the fault is potentially caused by access tracking (if enabled).
	 * 2. The shadow page table entry is present and the fault
	 *    is caused by write-protect, that means we just need change the W
	 *    bit of the spte which can be done out of mmu-lock.
	 *
	 * However, if access tracking is disabled we know that a non-present
	 * page must be a genuine page fault where we have to create a new SPTE.
	 * So, if access tracking is disabled, we return true only for write
	 * accesses to a present page.
	 */

	return shadow_acc_track_mask != 0 ||
	       ((error_code & (PFERR_WRITE_MASK | PFERR_PRESENT_MASK))
		== (PFERR_WRITE_MASK | PFERR_PRESENT_MASK));
}

/*
 * Returns true if the SPTE was fixed successfully. Otherwise,
 * someone else modified the SPTE from its original value.
 */
static bool
fast_pf_fix_direct_spte(struct kvm_vcpu *vcpu, struct kvm_mmu_page *sp,
			u64 *sptep, u64 old_spte, u64 new_spte)
{
	gfn_t gfn;

	WARN_ON(!sp->role.direct);

	/*
	 * Theoretically we could also set dirty bit (and flush TLB) here in
	 * order to eliminate unnecessary PML logging. See comments in
	 * set_spte. But fast_page_fault is very unlikely to happen with PML
	 * enabled, so we do not do this. This might result in the same GPA
	 * to be logged in PML buffer again when the write really happens, and
	 * eventually to be called by mark_page_dirty twice. But it's also no
	 * harm. This also avoids the TLB flush needed after setting dirty bit
	 * so non-PML cases won't be impacted.
	 *
	 * Compare with set_spte where instead shadow_dirty_mask is set.
	 */
	if (cmpxchg64(sptep, old_spte, new_spte) != old_spte)
		return false;

	if (is_writable_pte(new_spte) && !is_writable_pte(old_spte)) {
		/*
		 * The gfn of direct spte is stable since it is
		 * calculated by sp->gfn.
		 */
		gfn = kvm_mmu_page_get_gfn(sp, sptep - sp->spt);
		kvm_vcpu_mark_page_dirty(vcpu, gfn);
	}

	return true;
}

static bool is_access_allowed(u32 fault_err_code, u64 spte)
{
	if (fault_err_code & PFERR_FETCH_MASK)
		return is_executable_pte(spte);

	if (fault_err_code & PFERR_WRITE_MASK)
		return is_writable_pte(spte);

	/* Fault was on Read access */
	return spte & PT_PRESENT_MASK;
}

/*
 * Returns one of RET_PF_INVALID, RET_PF_FIXED or RET_PF_SPURIOUS.
 */
static int fast_page_fault(struct kvm_vcpu *vcpu, gpa_t cr2_or_gpa,
			   u32 error_code)
{
	struct kvm_shadow_walk_iterator iterator;
	struct kvm_mmu_page *sp;
	int ret = RET_PF_INVALID;
	u64 spte = 0ull;
	uint retry_count = 0;

	if (!page_fault_can_be_fast(error_code))
		return ret;

	walk_shadow_page_lockless_begin(vcpu);

	do {
		u64 new_spte;

		for_each_shadow_entry_lockless(vcpu, cr2_or_gpa, iterator, spte)
			if (!is_shadow_present_pte(spte))
				break;

		sp = sptep_to_sp(iterator.sptep);
		if (!is_last_spte(spte, sp->role.level))
			break;

		/*
		 * Check whether the memory access that caused the fault would
		 * still cause it if it were to be performed right now. If not,
		 * then this is a spurious fault caused by TLB lazily flushed,
		 * or some other CPU has already fixed the PTE after the
		 * current CPU took the fault.
		 *
		 * Need not check the access of upper level table entries since
		 * they are always ACC_ALL.
		 */
		if (is_access_allowed(error_code, spte)) {
			ret = RET_PF_SPURIOUS;
			break;
		}

		new_spte = spte;

		if (is_access_track_spte(spte))
			new_spte = restore_acc_track_spte(new_spte);

		/*
		 * Currently, to simplify the code, write-protection can
		 * be removed in the fast path only if the SPTE was
		 * write-protected for dirty-logging or access tracking.
		 */
		if ((error_code & PFERR_WRITE_MASK) &&
		    spte_can_locklessly_be_made_writable(spte)) {
			new_spte |= PT_WRITABLE_MASK;

			/*
			 * Do not fix write-permission on the large spte.  Since
			 * we only dirty the first page into the dirty-bitmap in
			 * fast_pf_fix_direct_spte(), other pages are missed
			 * if its slot has dirty logging enabled.
			 *
			 * Instead, we let the slow page fault path create a
			 * normal spte to fix the access.
			 *
			 * See the comments in kvm_arch_commit_memory_region().
			 */
			if (sp->role.level > PG_LEVEL_4K)
				break;
		}

		/* Verify that the fault can be handled in the fast path */
		if (new_spte == spte ||
		    !is_access_allowed(error_code, new_spte))
			break;

		/*
		 * Currently, fast page fault only works for direct mapping
		 * since the gfn is not stable for indirect shadow page. See
		 * Documentation/virt/kvm/locking.rst to get more detail.
		 */
		if (fast_pf_fix_direct_spte(vcpu, sp, iterator.sptep, spte,
					    new_spte)) {
			ret = RET_PF_FIXED;
			break;
		}

		if (++retry_count > 4) {
			printk_once(KERN_WARNING
				"kvm: Fast #PF retrying more than 4 times.\n");
			break;
		}

	} while (true);

	trace_fast_page_fault(vcpu, cr2_or_gpa, error_code, iterator.sptep,
			      spte, ret);
	walk_shadow_page_lockless_end(vcpu);

	return ret;
}

static void mmu_free_root_page(struct kvm *kvm, hpa_t *root_hpa,
			       struct list_head *invalid_list)
{
	struct kvm_mmu_page *sp;

	if (!VALID_PAGE(*root_hpa))
		return;

	sp = to_shadow_page(*root_hpa & PT64_BASE_ADDR_MASK);

	if (kvm_mmu_put_root(kvm, sp)) {
		if (is_tdp_mmu_page(sp))
			kvm_tdp_mmu_free_root(kvm, sp);
		else if (sp->role.invalid)
			kvm_mmu_prepare_zap_page(kvm, sp, invalid_list);
	}

	*root_hpa = INVALID_PAGE;
}

/* roots_to_free must be some combination of the KVM_MMU_ROOT_* flags */
void kvm_mmu_free_roots(struct kvm_vcpu *vcpu, struct kvm_mmu *mmu,
			ulong roots_to_free)
{
	struct kvm *kvm = vcpu->kvm;
	int i;
	LIST_HEAD(invalid_list);
	bool free_active_root = roots_to_free & KVM_MMU_ROOT_CURRENT;

	BUILD_BUG_ON(KVM_MMU_NUM_PREV_ROOTS >= BITS_PER_LONG);

	/* Before acquiring the MMU lock, see if we need to do any real work. */
	if (!(free_active_root && VALID_PAGE(mmu->root_hpa))) {
		for (i = 0; i < KVM_MMU_NUM_PREV_ROOTS; i++)
			if ((roots_to_free & KVM_MMU_ROOT_PREVIOUS(i)) &&
			    VALID_PAGE(mmu->prev_roots[i].hpa))
				break;

		if (i == KVM_MMU_NUM_PREV_ROOTS)
			return;
	}

	write_lock(&kvm->mmu_lock);

	for (i = 0; i < KVM_MMU_NUM_PREV_ROOTS; i++)
		if (roots_to_free & KVM_MMU_ROOT_PREVIOUS(i))
			mmu_free_root_page(kvm, &mmu->prev_roots[i].hpa,
					   &invalid_list);

	if (free_active_root) {
		if (mmu->shadow_root_level >= PT64_ROOT_4LEVEL &&
		    (mmu->root_level >= PT64_ROOT_4LEVEL || mmu->direct_map)) {
			mmu_free_root_page(kvm, &mmu->root_hpa, &invalid_list);
		} else if (mmu->pae_root) {
			for (i = 0; i < 4; ++i)
				if (mmu->pae_root[i] != 0)
					mmu_free_root_page(kvm,
							   &mmu->pae_root[i],
							   &invalid_list);
		}
		mmu->root_hpa = INVALID_PAGE;
		mmu->root_pgd = 0;
	}

	kvm_mmu_commit_zap_page(kvm, &invalid_list);
	write_unlock(&kvm->mmu_lock);
}
EXPORT_SYMBOL_GPL(kvm_mmu_free_roots);

static int mmu_check_root(struct kvm_vcpu *vcpu, gfn_t root_gfn)
{
	int ret = 0;

	if (!kvm_vcpu_is_visible_gfn(vcpu, root_gfn)) {
		kvm_make_request(KVM_REQ_TRIPLE_FAULT, vcpu);
		ret = 1;
	}

	return ret;
}

static hpa_t mmu_alloc_root(struct kvm_vcpu *vcpu, gfn_t gfn, gva_t gva,
			    u8 level, bool direct)
{
	struct kvm_mmu_page *sp;

	write_lock(&vcpu->kvm->mmu_lock);

	if (make_mmu_pages_available(vcpu)) {
		write_unlock(&vcpu->kvm->mmu_lock);
		return INVALID_PAGE;
	}
	sp = kvm_mmu_get_page(vcpu, gfn, gva, level, direct, ACC_ALL);
	++sp->root_count;

	write_unlock(&vcpu->kvm->mmu_lock);
	return __pa(sp->spt);
}

static int mmu_alloc_direct_roots(struct kvm_vcpu *vcpu)
{
	u8 shadow_root_level = vcpu->arch.mmu->shadow_root_level;
	hpa_t root;
	unsigned i;

	if (is_tdp_mmu_enabled(vcpu->kvm)) {
		root = kvm_tdp_mmu_get_vcpu_root_hpa(vcpu);

		if (!VALID_PAGE(root))
			return -ENOSPC;
		vcpu->arch.mmu->root_hpa = root;
	} else if (shadow_root_level >= PT64_ROOT_4LEVEL) {
		root = mmu_alloc_root(vcpu, 0, 0, shadow_root_level,
				      true);

		if (!VALID_PAGE(root))
			return -ENOSPC;
		vcpu->arch.mmu->root_hpa = root;
	} else if (shadow_root_level == PT32E_ROOT_LEVEL) {
		for (i = 0; i < 4; ++i) {
			MMU_WARN_ON(VALID_PAGE(vcpu->arch.mmu->pae_root[i]));

			root = mmu_alloc_root(vcpu, i << (30 - PAGE_SHIFT),
					      i << 30, PT32_ROOT_LEVEL, true);
			if (!VALID_PAGE(root))
				return -ENOSPC;
			vcpu->arch.mmu->pae_root[i] = root | PT_PRESENT_MASK;
		}
		vcpu->arch.mmu->root_hpa = __pa(vcpu->arch.mmu->pae_root);
	} else
		BUG();

	/* root_pgd is ignored for direct MMUs. */
	vcpu->arch.mmu->root_pgd = 0;

	return 0;
}

static int mmu_alloc_shadow_roots(struct kvm_vcpu *vcpu)
{
	u64 pdptr, pm_mask;
	gfn_t root_gfn, root_pgd;
	hpa_t root;
	int i;

	root_pgd = vcpu->arch.mmu->get_guest_pgd(vcpu);
	root_gfn = root_pgd >> PAGE_SHIFT;

	if (mmu_check_root(vcpu, root_gfn))
		return 1;

	/*
	 * Do we shadow a long mode page table? If so we need to
	 * write-protect the guests page table root.
	 */
	if (vcpu->arch.mmu->root_level >= PT64_ROOT_4LEVEL) {
		MMU_WARN_ON(VALID_PAGE(vcpu->arch.mmu->root_hpa));

		root = mmu_alloc_root(vcpu, root_gfn, 0,
				      vcpu->arch.mmu->shadow_root_level, false);
		if (!VALID_PAGE(root))
			return -ENOSPC;
		vcpu->arch.mmu->root_hpa = root;
		goto set_root_pgd;
	}

	/*
	 * We shadow a 32 bit page table. This may be a legacy 2-level
	 * or a PAE 3-level page table. In either case we need to be aware that
	 * the shadow page table may be a PAE or a long mode page table.
	 */
	pm_mask = PT_PRESENT_MASK;
	if (vcpu->arch.mmu->shadow_root_level == PT64_ROOT_4LEVEL) {
		pm_mask |= PT_ACCESSED_MASK | PT_WRITABLE_MASK | PT_USER_MASK;

		/*
		 * Allocate the page for the PDPTEs when shadowing 32-bit NPT
		 * with 64-bit only when needed.  Unlike 32-bit NPT, it doesn't
		 * need to be in low mem.  See also lm_root below.
		 */
		if (!vcpu->arch.mmu->pae_root) {
			WARN_ON_ONCE(!tdp_enabled);

			vcpu->arch.mmu->pae_root = (void *)get_zeroed_page(GFP_KERNEL_ACCOUNT);
			if (!vcpu->arch.mmu->pae_root)
				return -ENOMEM;
		}
	}

	for (i = 0; i < 4; ++i) {
		MMU_WARN_ON(VALID_PAGE(vcpu->arch.mmu->pae_root[i]));
		if (vcpu->arch.mmu->root_level == PT32E_ROOT_LEVEL) {
			pdptr = vcpu->arch.mmu->get_pdptr(vcpu, i);
			if (!(pdptr & PT_PRESENT_MASK)) {
				vcpu->arch.mmu->pae_root[i] = 0;
				continue;
			}
			root_gfn = pdptr >> PAGE_SHIFT;
			if (mmu_check_root(vcpu, root_gfn))
				return 1;
		}

		root = mmu_alloc_root(vcpu, root_gfn, i << 30,
				      PT32_ROOT_LEVEL, false);
		if (!VALID_PAGE(root))
			return -ENOSPC;
		vcpu->arch.mmu->pae_root[i] = root | pm_mask;
	}
	vcpu->arch.mmu->root_hpa = __pa(vcpu->arch.mmu->pae_root);

	/*
	 * When shadowing 32-bit or PAE NPT with 64-bit NPT, the PML4 and PDP
	 * tables are allocated and initialized at MMU creation as there is no
	 * equivalent level in the guest's NPT to shadow.  Allocate the tables
	 * on demand, as running a 32-bit L1 VMM is very rare.  The PDP is
	 * handled above (to share logic with PAE), deal with the PML4 here.
	 */
	if (vcpu->arch.mmu->shadow_root_level == PT64_ROOT_4LEVEL) {
		if (vcpu->arch.mmu->lm_root == NULL) {
			u64 *lm_root;

			lm_root = (void*)get_zeroed_page(GFP_KERNEL_ACCOUNT);
			if (!lm_root)
				return -ENOMEM;

			lm_root[0] = __pa(vcpu->arch.mmu->pae_root) | pm_mask;

			vcpu->arch.mmu->lm_root = lm_root;
		}

		vcpu->arch.mmu->root_hpa = __pa(vcpu->arch.mmu->lm_root);
	}

set_root_pgd:
	vcpu->arch.mmu->root_pgd = root_pgd;

	return 0;
}

static int mmu_alloc_roots(struct kvm_vcpu *vcpu)
{
	if (vcpu->arch.mmu->direct_map)
		return mmu_alloc_direct_roots(vcpu);
	else
		return mmu_alloc_shadow_roots(vcpu);
}

void kvm_mmu_sync_roots(struct kvm_vcpu *vcpu)
{
	int i;
	struct kvm_mmu_page *sp;

	if (vcpu->arch.mmu->direct_map)
		return;

	if (!VALID_PAGE(vcpu->arch.mmu->root_hpa))
		return;

	vcpu_clear_mmio_info(vcpu, MMIO_GVA_ANY);

	if (vcpu->arch.mmu->root_level >= PT64_ROOT_4LEVEL) {
		hpa_t root = vcpu->arch.mmu->root_hpa;
		sp = to_shadow_page(root);

		/*
		 * Even if another CPU was marking the SP as unsync-ed
		 * simultaneously, any guest page table changes are not
		 * guaranteed to be visible anyway until this VCPU issues a TLB
		 * flush strictly after those changes are made. We only need to
		 * ensure that the other CPU sets these flags before any actual
		 * changes to the page tables are made. The comments in
		 * mmu_need_write_protect() describe what could go wrong if this
		 * requirement isn't satisfied.
		 */
		if (!smp_load_acquire(&sp->unsync) &&
		    !smp_load_acquire(&sp->unsync_children))
			return;

		write_lock(&vcpu->kvm->mmu_lock);
		kvm_mmu_audit(vcpu, AUDIT_PRE_SYNC);

		mmu_sync_children(vcpu, sp);

		kvm_mmu_audit(vcpu, AUDIT_POST_SYNC);
		write_unlock(&vcpu->kvm->mmu_lock);
		return;
	}

	write_lock(&vcpu->kvm->mmu_lock);
	kvm_mmu_audit(vcpu, AUDIT_PRE_SYNC);

	for (i = 0; i < 4; ++i) {
		hpa_t root = vcpu->arch.mmu->pae_root[i];

		if (root && VALID_PAGE(root)) {
			root &= PT64_BASE_ADDR_MASK;
			sp = to_shadow_page(root);
			mmu_sync_children(vcpu, sp);
		}
	}

	kvm_mmu_audit(vcpu, AUDIT_POST_SYNC);
	write_unlock(&vcpu->kvm->mmu_lock);
}

static gpa_t nonpaging_gva_to_gpa(struct kvm_vcpu *vcpu, gpa_t vaddr,
				  u32 access, struct x86_exception *exception)
{
	if (exception)
		exception->error_code = 0;
	return vaddr;
}

static gpa_t nonpaging_gva_to_gpa_nested(struct kvm_vcpu *vcpu, gpa_t vaddr,
					 u32 access,
					 struct x86_exception *exception)
{
	if (exception)
		exception->error_code = 0;
	return vcpu->arch.nested_mmu.translate_gpa(vcpu, vaddr, access, exception);
}

static bool
__is_rsvd_bits_set(struct rsvd_bits_validate *rsvd_check, u64 pte, int level)
{
	int bit7 = (pte >> 7) & 1;

	return pte & rsvd_check->rsvd_bits_mask[bit7][level-1];
}

static bool __is_bad_mt_xwr(struct rsvd_bits_validate *rsvd_check, u64 pte)
{
	return rsvd_check->bad_mt_xwr & BIT_ULL(pte & 0x3f);
}

static bool mmio_info_in_cache(struct kvm_vcpu *vcpu, u64 addr, bool direct)
{
	/*
	 * A nested guest cannot use the MMIO cache if it is using nested
	 * page tables, because cr2 is a nGPA while the cache stores GPAs.
	 */
	if (mmu_is_nested(vcpu))
		return false;

	if (direct)
		return vcpu_match_mmio_gpa(vcpu, addr);

	return vcpu_match_mmio_gva(vcpu, addr);
}

/*
 * Return the level of the lowest level SPTE added to sptes.
 * That SPTE may be non-present.
 */
static int get_walk(struct kvm_vcpu *vcpu, u64 addr, u64 *sptes, int *root_level)
{
	struct kvm_shadow_walk_iterator iterator;
	int leaf = -1;
	u64 spte;

	walk_shadow_page_lockless_begin(vcpu);

	for (shadow_walk_init(&iterator, vcpu, addr),
	     *root_level = iterator.level;
	     shadow_walk_okay(&iterator);
	     __shadow_walk_next(&iterator, spte)) {
		leaf = iterator.level;
		spte = mmu_spte_get_lockless(iterator.sptep);

		sptes[leaf] = spte;

		if (!is_shadow_present_pte(spte))
			break;
	}

	walk_shadow_page_lockless_end(vcpu);

	return leaf;
}

/* return true if reserved bit(s) are detected on a valid, non-MMIO SPTE. */
static bool get_mmio_spte(struct kvm_vcpu *vcpu, u64 addr, u64 *sptep)
{
	u64 sptes[PT64_ROOT_MAX_LEVEL + 1];
	struct rsvd_bits_validate *rsvd_check;
	int root, leaf, level;
	bool reserved = false;

	if (!VALID_PAGE(vcpu->arch.mmu->root_hpa)) {
		*sptep = 0ull;
		return reserved;
	}

	if (is_tdp_mmu_root(vcpu->kvm, vcpu->arch.mmu->root_hpa))
		leaf = kvm_tdp_mmu_get_walk(vcpu, addr, sptes, &root);
	else
		leaf = get_walk(vcpu, addr, sptes, &root);

	if (unlikely(leaf < 0)) {
		*sptep = 0ull;
		return reserved;
	}

	*sptep = sptes[leaf];

	/*
	 * Skip reserved bits checks on the terminal leaf if it's not a valid
	 * SPTE.  Note, this also (intentionally) skips MMIO SPTEs, which, by
	 * design, always have reserved bits set.  The purpose of the checks is
	 * to detect reserved bits on non-MMIO SPTEs. i.e. buggy SPTEs.
	 */
	if (!is_shadow_present_pte(sptes[leaf]))
		leaf++;

	rsvd_check = &vcpu->arch.mmu->shadow_zero_check;

	for (level = root; level >= leaf; level--)
		/*
		 * Use a bitwise-OR instead of a logical-OR to aggregate the
		 * reserved bit and EPT's invalid memtype/XWR checks to avoid
		 * adding a Jcc in the loop.
		 */
		reserved |= __is_bad_mt_xwr(rsvd_check, sptes[level]) |
			    __is_rsvd_bits_set(rsvd_check, sptes[level], level);

	if (reserved) {
		pr_err("%s: detect reserved bits on spte, addr 0x%llx, dump hierarchy:\n",
		       __func__, addr);
		for (level = root; level >= leaf; level--)
			pr_err("------ spte 0x%llx level %d.\n",
			       sptes[level], level);
	}

	return reserved;
}

static int handle_mmio_page_fault(struct kvm_vcpu *vcpu, u64 addr, bool direct)
{
	u64 spte;
	bool reserved;

	if (mmio_info_in_cache(vcpu, addr, direct))
		return RET_PF_EMULATE;

	reserved = get_mmio_spte(vcpu, addr, &spte);
	if (WARN_ON(reserved))
		return -EINVAL;

	if (is_mmio_spte(spte)) {
		gfn_t gfn = get_mmio_spte_gfn(spte);
		unsigned int access = get_mmio_spte_access(spte);

		if (!check_mmio_spte(vcpu, spte))
			return RET_PF_INVALID;

		if (direct)
			addr = 0;

		trace_handle_mmio_page_fault(addr, gfn, access);
		vcpu_cache_mmio_info(vcpu, addr, gfn, access);
		return RET_PF_EMULATE;
	}

	/*
	 * If the page table is zapped by other cpus, let CPU fault again on
	 * the address.
	 */
	return RET_PF_RETRY;
}

static bool page_fault_handle_page_track(struct kvm_vcpu *vcpu,
					 u32 error_code, gfn_t gfn)
{
	if (unlikely(error_code & PFERR_RSVD_MASK))
		return false;

	if (!(error_code & PFERR_PRESENT_MASK) ||
	      !(error_code & PFERR_WRITE_MASK))
		return false;

	/*
	 * guest is writing the page which is write tracked which can
	 * not be fixed by page fault handler.
	 */
	if (kvm_page_track_is_active(vcpu, gfn, KVM_PAGE_TRACK_WRITE))
		return true;

	return false;
}

static void shadow_page_table_clear_flood(struct kvm_vcpu *vcpu, gva_t addr)
{
	struct kvm_shadow_walk_iterator iterator;
	u64 spte;

	walk_shadow_page_lockless_begin(vcpu);
	for_each_shadow_entry_lockless(vcpu, addr, iterator, spte) {
		clear_sp_write_flooding_count(iterator.sptep);
		if (!is_shadow_present_pte(spte))
			break;
	}
	walk_shadow_page_lockless_end(vcpu);
}

static bool kvm_arch_setup_async_pf(struct kvm_vcpu *vcpu, gpa_t cr2_or_gpa,
				    gfn_t gfn)
{
	struct kvm_arch_async_pf arch;

	arch.token = (vcpu->arch.apf.id++ << 12) | vcpu->vcpu_id;
	arch.gfn = gfn;
	arch.direct_map = vcpu->arch.mmu->direct_map;
	arch.cr3 = vcpu->arch.mmu->get_guest_pgd(vcpu);

	return kvm_setup_async_pf(vcpu, cr2_or_gpa,
				  kvm_vcpu_gfn_to_hva(vcpu, gfn), &arch);
}

static bool try_async_pf(struct kvm_vcpu *vcpu, bool prefault, gfn_t gfn,
			 gpa_t cr2_or_gpa, kvm_pfn_t *pfn, hva_t *hva,
			 bool write, bool *writable)
{
	struct kvm_memory_slot *slot = kvm_vcpu_gfn_to_memslot(vcpu, gfn);
	bool async;

	/*
	 * Retry the page fault if the gfn hit a memslot that is being deleted
	 * or moved.  This ensures any existing SPTEs for the old memslot will
	 * be zapped before KVM inserts a new MMIO SPTE for the gfn.
	 */
	if (slot && (slot->flags & KVM_MEMSLOT_INVALID))
		return true;

	/* Don't expose private memslots to L2. */
	if (is_guest_mode(vcpu) && !kvm_is_visible_memslot(slot)) {
		*pfn = KVM_PFN_NOSLOT;
		*writable = false;
		return false;
	}

	async = false;
	*pfn = __gfn_to_pfn_memslot(slot, gfn, false, &async,
				    write, writable, hva);
	if (!async)
		return false; /* *pfn has correct page already */

	if (!prefault && kvm_can_do_async_pf(vcpu)) {
		trace_kvm_try_async_get_page(cr2_or_gpa, gfn);
		if (kvm_find_async_pf_gfn(vcpu, gfn)) {
			trace_kvm_async_pf_doublefault(cr2_or_gpa, gfn);
			kvm_make_request(KVM_REQ_APF_HALT, vcpu);
			return true;
		} else if (kvm_arch_setup_async_pf(vcpu, cr2_or_gpa, gfn))
			return true;
	}

	*pfn = __gfn_to_pfn_memslot(slot, gfn, false, NULL,
				    write, writable, hva);
	return false;
}

static int direct_page_fault(struct kvm_vcpu *vcpu, gpa_t gpa, u32 error_code,
			     bool prefault, int max_level, bool is_tdp)
{
	bool write = error_code & PFERR_WRITE_MASK;
	bool map_writable;

	gfn_t gfn = gpa >> PAGE_SHIFT;
	unsigned long mmu_seq;
	kvm_pfn_t pfn;
	hva_t hva;
	int r;

	if (page_fault_handle_page_track(vcpu, error_code, gfn))
		return RET_PF_EMULATE;

	if (!is_tdp_mmu_root(vcpu->kvm, vcpu->arch.mmu->root_hpa)) {
		r = fast_page_fault(vcpu, gpa, error_code);
		if (r != RET_PF_INVALID)
			return r;
	}

	r = mmu_topup_memory_caches(vcpu, false);
	if (r)
		return r;

	mmu_seq = vcpu->kvm->mmu_notifier_seq;
	smp_rmb();

	if (try_async_pf(vcpu, prefault, gfn, gpa, &pfn, &hva,
			 write, &map_writable))
		return RET_PF_RETRY;

	if (handle_abnormal_pfn(vcpu, is_tdp ? 0 : gpa, gfn, pfn, ACC_ALL, &r))
		return r;

	r = RET_PF_RETRY;

	if (is_tdp_mmu_root(vcpu->kvm, vcpu->arch.mmu->root_hpa))
		read_lock(&vcpu->kvm->mmu_lock);
	else
		write_lock(&vcpu->kvm->mmu_lock);

	if (!is_noslot_pfn(pfn) && mmu_notifier_retry_hva(vcpu->kvm, mmu_seq, hva))
		goto out_unlock;
	r = make_mmu_pages_available(vcpu);
	if (r)
		goto out_unlock;

	if (is_tdp_mmu_root(vcpu->kvm, vcpu->arch.mmu->root_hpa))
		r = kvm_tdp_mmu_map(vcpu, gpa, error_code, map_writable, max_level,
				    pfn, prefault);
	else
		r = __direct_map(vcpu, gpa, error_code, map_writable, max_level, pfn,
				 prefault, is_tdp);

out_unlock:
	if (is_tdp_mmu_root(vcpu->kvm, vcpu->arch.mmu->root_hpa))
		read_unlock(&vcpu->kvm->mmu_lock);
	else
		write_unlock(&vcpu->kvm->mmu_lock);
	kvm_release_pfn_clean(pfn);
	return r;
}

static int nonpaging_page_fault(struct kvm_vcpu *vcpu, gpa_t gpa,
				u32 error_code, bool prefault)
{
	pgprintk("%s: gva %lx error %x\n", __func__, gpa, error_code);

	/* This path builds a PAE pagetable, we can map 2mb pages at maximum. */
	return direct_page_fault(vcpu, gpa & PAGE_MASK, error_code, prefault,
				 PG_LEVEL_2M, false);
}

int kvm_handle_page_fault(struct kvm_vcpu *vcpu, u64 error_code,
				u64 fault_address, char *insn, int insn_len)
{
	int r = 1;
	u32 flags = vcpu->arch.apf.host_apf_flags;

#ifndef CONFIG_X86_64
	/* A 64-bit CR2 should be impossible on 32-bit KVM. */
	if (WARN_ON_ONCE(fault_address >> 32))
		return -EFAULT;
#endif

	vcpu->arch.l1tf_flush_l1d = true;
	if (!flags) {
		trace_kvm_page_fault(fault_address, error_code);

		if (kvm_event_needs_reinjection(vcpu))
			kvm_mmu_unprotect_page_virt(vcpu, fault_address);
		r = kvm_mmu_page_fault(vcpu, fault_address, error_code, insn,
				insn_len);
	} else if (flags & KVM_PV_REASON_PAGE_NOT_PRESENT) {
		vcpu->arch.apf.host_apf_flags = 0;
		local_irq_disable();
		kvm_async_pf_task_wait_schedule(fault_address);
		local_irq_enable();
	} else {
		WARN_ONCE(1, "Unexpected host async PF flags: %x\n", flags);
	}

	return r;
}
EXPORT_SYMBOL_GPL(kvm_handle_page_fault);

int kvm_tdp_page_fault(struct kvm_vcpu *vcpu, gpa_t gpa, u32 error_code,
		       bool prefault)
{
	int max_level;

	for (max_level = KVM_MAX_HUGEPAGE_LEVEL;
	     max_level > PG_LEVEL_4K;
	     max_level--) {
		int page_num = KVM_PAGES_PER_HPAGE(max_level);
		gfn_t base = (gpa >> PAGE_SHIFT) & ~(page_num - 1);

		if (kvm_mtrr_check_gfn_range_consistency(vcpu, base, page_num))
			break;
	}

	return direct_page_fault(vcpu, gpa, error_code, prefault,
				 max_level, true);
}

static void nonpaging_init_context(struct kvm_vcpu *vcpu,
				   struct kvm_mmu *context)
{
	context->page_fault = nonpaging_page_fault;
	context->gva_to_gpa = nonpaging_gva_to_gpa;
	context->sync_page = nonpaging_sync_page;
	context->invlpg = NULL;
	context->root_level = 0;
	context->shadow_root_level = PT32E_ROOT_LEVEL;
	context->direct_map = true;
	context->nx = false;
}

static inline bool is_root_usable(struct kvm_mmu_root_info *root, gpa_t pgd,
				  union kvm_mmu_page_role role)
{
	return (role.direct || pgd == root->pgd) &&
	       VALID_PAGE(root->hpa) && to_shadow_page(root->hpa) &&
	       role.word == to_shadow_page(root->hpa)->role.word;
}

/*
 * Find out if a previously cached root matching the new pgd/role is available.
 * The current root is also inserted into the cache.
 * If a matching root was found, it is assigned to kvm_mmu->root_hpa and true is
 * returned.
 * Otherwise, the LRU root from the cache is assigned to kvm_mmu->root_hpa and
 * false is returned. This root should now be freed by the caller.
 */
static bool cached_root_available(struct kvm_vcpu *vcpu, gpa_t new_pgd,
				  union kvm_mmu_page_role new_role)
{
	uint i;
	struct kvm_mmu_root_info root;
	struct kvm_mmu *mmu = vcpu->arch.mmu;

	root.pgd = mmu->root_pgd;
	root.hpa = mmu->root_hpa;

	if (is_root_usable(&root, new_pgd, new_role))
		return true;

	for (i = 0; i < KVM_MMU_NUM_PREV_ROOTS; i++) {
		swap(root, mmu->prev_roots[i]);

		if (is_root_usable(&root, new_pgd, new_role))
			break;
	}

	mmu->root_hpa = root.hpa;
	mmu->root_pgd = root.pgd;

	return i < KVM_MMU_NUM_PREV_ROOTS;
}

static bool fast_pgd_switch(struct kvm_vcpu *vcpu, gpa_t new_pgd,
			    union kvm_mmu_page_role new_role)
{
	struct kvm_mmu *mmu = vcpu->arch.mmu;

	/*
	 * For now, limit the fast switch to 64-bit hosts+VMs in order to avoid
	 * having to deal with PDPTEs. We may add support for 32-bit hosts/VMs
	 * later if necessary.
	 */
	if (mmu->shadow_root_level >= PT64_ROOT_4LEVEL &&
	    mmu->root_level >= PT64_ROOT_4LEVEL)
		return cached_root_available(vcpu, new_pgd, new_role);

	return false;
}

static void __kvm_mmu_new_pgd(struct kvm_vcpu *vcpu, gpa_t new_pgd,
			      union kvm_mmu_page_role new_role,
			      bool skip_tlb_flush, bool skip_mmu_sync)
{
	if (!fast_pgd_switch(vcpu, new_pgd, new_role)) {
		kvm_mmu_free_roots(vcpu, vcpu->arch.mmu, KVM_MMU_ROOT_CURRENT);
		return;
	}

	/*
	 * It's possible that the cached previous root page is obsolete because
	 * of a change in the MMU generation number. However, changing the
	 * generation number is accompanied by KVM_REQ_MMU_RELOAD, which will
	 * free the root set here and allocate a new one.
	 */
	kvm_make_request(KVM_REQ_LOAD_MMU_PGD, vcpu);

	if (!skip_mmu_sync || force_flush_and_sync_on_reuse)
		kvm_make_request(KVM_REQ_MMU_SYNC, vcpu);
	if (!skip_tlb_flush || force_flush_and_sync_on_reuse)
		kvm_make_request(KVM_REQ_TLB_FLUSH_CURRENT, vcpu);

	/*
	 * The last MMIO access's GVA and GPA are cached in the VCPU. When
	 * switching to a new CR3, that GVA->GPA mapping may no longer be
	 * valid. So clear any cached MMIO info even when we don't need to sync
	 * the shadow page tables.
	 */
	vcpu_clear_mmio_info(vcpu, MMIO_GVA_ANY);

	/*
	 * If this is a direct root page, it doesn't have a write flooding
	 * count. Otherwise, clear the write flooding count.
	 */
	if (!new_role.direct)
		__clear_sp_write_flooding_count(
				to_shadow_page(vcpu->arch.mmu->root_hpa));
}

void kvm_mmu_new_pgd(struct kvm_vcpu *vcpu, gpa_t new_pgd, bool skip_tlb_flush,
		     bool skip_mmu_sync)
{
	__kvm_mmu_new_pgd(vcpu, new_pgd, kvm_mmu_calc_root_page_role(vcpu),
			  skip_tlb_flush, skip_mmu_sync);
}
EXPORT_SYMBOL_GPL(kvm_mmu_new_pgd);

static unsigned long get_cr3(struct kvm_vcpu *vcpu)
{
	return kvm_read_cr3(vcpu);
}

static bool sync_mmio_spte(struct kvm_vcpu *vcpu, u64 *sptep, gfn_t gfn,
			   unsigned int access, int *nr_present)
{
	if (unlikely(is_mmio_spte(*sptep))) {
		if (gfn != get_mmio_spte_gfn(*sptep)) {
			mmu_spte_clear_no_track(sptep);
			return true;
		}

		(*nr_present)++;
		mark_mmio_spte(vcpu, sptep, gfn, access);
		return true;
	}

	return false;
}

static inline bool is_last_gpte(struct kvm_mmu *mmu,
				unsigned level, unsigned gpte)
{
	/*
	 * The RHS has bit 7 set iff level < mmu->last_nonleaf_level.
	 * If it is clear, there are no large pages at this level, so clear
	 * PT_PAGE_SIZE_MASK in gpte if that is the case.
	 */
	gpte &= level - mmu->last_nonleaf_level;

	/*
	 * PG_LEVEL_4K always terminates.  The RHS has bit 7 set
	 * iff level <= PG_LEVEL_4K, which for our purpose means
	 * level == PG_LEVEL_4K; set PT_PAGE_SIZE_MASK in gpte then.
	 */
	gpte |= level - PG_LEVEL_4K - 1;

	return gpte & PT_PAGE_SIZE_MASK;
}

#define PTTYPE_EPT 18 /* arbitrary */
#define PTTYPE PTTYPE_EPT
#include "paging_tmpl.h"
#undef PTTYPE

#define PTTYPE 64
#include "paging_tmpl.h"
#undef PTTYPE

#define PTTYPE 32
#include "paging_tmpl.h"
#undef PTTYPE

static void
__reset_rsvds_bits_mask(struct kvm_vcpu *vcpu,
			struct rsvd_bits_validate *rsvd_check,
			u64 pa_bits_rsvd, int level, bool nx, bool gbpages,
			bool pse, bool amd)
{
	u64 gbpages_bit_rsvd = 0;
	u64 nonleaf_bit8_rsvd = 0;
	u64 high_bits_rsvd;

	rsvd_check->bad_mt_xwr = 0;

	if (!gbpages)
		gbpages_bit_rsvd = rsvd_bits(7, 7);

	if (level == PT32E_ROOT_LEVEL)
		high_bits_rsvd = pa_bits_rsvd & rsvd_bits(0, 62);
	else
		high_bits_rsvd = pa_bits_rsvd & rsvd_bits(0, 51);

	/* Note, NX doesn't exist in PDPTEs, this is handled below. */
	if (!nx)
		high_bits_rsvd |= rsvd_bits(63, 63);

	/*
	 * Non-leaf PML4Es and PDPEs reserve bit 8 (which would be the G bit for
	 * leaf entries) on AMD CPUs only.
	 */
	if (amd)
		nonleaf_bit8_rsvd = rsvd_bits(8, 8);

	switch (level) {
	case PT32_ROOT_LEVEL:
		/* no rsvd bits for 2 level 4K page table entries */
		rsvd_check->rsvd_bits_mask[0][1] = 0;
		rsvd_check->rsvd_bits_mask[0][0] = 0;
		rsvd_check->rsvd_bits_mask[1][0] =
			rsvd_check->rsvd_bits_mask[0][0];

		if (!pse) {
			rsvd_check->rsvd_bits_mask[1][1] = 0;
			break;
		}

		if (is_cpuid_PSE36())
			/* 36bits PSE 4MB page */
			rsvd_check->rsvd_bits_mask[1][1] = rsvd_bits(17, 21);
		else
			/* 32 bits PSE 4MB page */
			rsvd_check->rsvd_bits_mask[1][1] = rsvd_bits(13, 21);
		break;
	case PT32E_ROOT_LEVEL:
		rsvd_check->rsvd_bits_mask[0][2] = rsvd_bits(63, 63) |
						   high_bits_rsvd |
						   rsvd_bits(5, 8) |
						   rsvd_bits(1, 2);	/* PDPTE */
		rsvd_check->rsvd_bits_mask[0][1] = high_bits_rsvd;	/* PDE */
		rsvd_check->rsvd_bits_mask[0][0] = high_bits_rsvd;	/* PTE */
		rsvd_check->rsvd_bits_mask[1][1] = high_bits_rsvd |
						   rsvd_bits(13, 20);	/* large page */
		rsvd_check->rsvd_bits_mask[1][0] =
			rsvd_check->rsvd_bits_mask[0][0];
		break;
	case PT64_ROOT_5LEVEL:
		rsvd_check->rsvd_bits_mask[0][4] = high_bits_rsvd |
						   nonleaf_bit8_rsvd |
						   rsvd_bits(7, 7);
		rsvd_check->rsvd_bits_mask[1][4] =
			rsvd_check->rsvd_bits_mask[0][4];
		fallthrough;
	case PT64_ROOT_4LEVEL:
		rsvd_check->rsvd_bits_mask[0][3] = high_bits_rsvd |
						   nonleaf_bit8_rsvd |
						   rsvd_bits(7, 7);
		rsvd_check->rsvd_bits_mask[0][2] = high_bits_rsvd |
						   gbpages_bit_rsvd;
		rsvd_check->rsvd_bits_mask[0][1] = high_bits_rsvd;
		rsvd_check->rsvd_bits_mask[0][0] = high_bits_rsvd;
		rsvd_check->rsvd_bits_mask[1][3] =
			rsvd_check->rsvd_bits_mask[0][3];
		rsvd_check->rsvd_bits_mask[1][2] = high_bits_rsvd |
						   gbpages_bit_rsvd |
						   rsvd_bits(13, 29);
		rsvd_check->rsvd_bits_mask[1][1] = high_bits_rsvd |
						   rsvd_bits(13, 20); /* large page */
		rsvd_check->rsvd_bits_mask[1][0] =
			rsvd_check->rsvd_bits_mask[0][0];
		break;
	}
}

static void reset_rsvds_bits_mask(struct kvm_vcpu *vcpu,
				  struct kvm_mmu *context)
{
	__reset_rsvds_bits_mask(vcpu, &context->guest_rsvd_check,
				vcpu->arch.reserved_gpa_bits,
				context->root_level, context->nx,
				guest_cpuid_has(vcpu, X86_FEATURE_GBPAGES),
				is_pse(vcpu),
				guest_cpuid_is_amd_or_hygon(vcpu));
}

static void
__reset_rsvds_bits_mask_ept(struct rsvd_bits_validate *rsvd_check,
			    u64 pa_bits_rsvd, bool execonly)
{
	u64 high_bits_rsvd = pa_bits_rsvd & rsvd_bits(0, 51);
	u64 bad_mt_xwr;

	rsvd_check->rsvd_bits_mask[0][4] = high_bits_rsvd | rsvd_bits(3, 7);
	rsvd_check->rsvd_bits_mask[0][3] = high_bits_rsvd | rsvd_bits(3, 7);
	rsvd_check->rsvd_bits_mask[0][2] = high_bits_rsvd | rsvd_bits(3, 6);
	rsvd_check->rsvd_bits_mask[0][1] = high_bits_rsvd | rsvd_bits(3, 6);
	rsvd_check->rsvd_bits_mask[0][0] = high_bits_rsvd;

	/* large page */
	rsvd_check->rsvd_bits_mask[1][4] = rsvd_check->rsvd_bits_mask[0][4];
	rsvd_check->rsvd_bits_mask[1][3] = rsvd_check->rsvd_bits_mask[0][3];
	rsvd_check->rsvd_bits_mask[1][2] = high_bits_rsvd | rsvd_bits(12, 29);
	rsvd_check->rsvd_bits_mask[1][1] = high_bits_rsvd | rsvd_bits(12, 20);
	rsvd_check->rsvd_bits_mask[1][0] = rsvd_check->rsvd_bits_mask[0][0];

	bad_mt_xwr = 0xFFull << (2 * 8);	/* bits 3..5 must not be 2 */
	bad_mt_xwr |= 0xFFull << (3 * 8);	/* bits 3..5 must not be 3 */
	bad_mt_xwr |= 0xFFull << (7 * 8);	/* bits 3..5 must not be 7 */
	bad_mt_xwr |= REPEAT_BYTE(1ull << 2);	/* bits 0..2 must not be 010 */
	bad_mt_xwr |= REPEAT_BYTE(1ull << 6);	/* bits 0..2 must not be 110 */
	if (!execonly) {
		/* bits 0..2 must not be 100 unless VMX capabilities allow it */
		bad_mt_xwr |= REPEAT_BYTE(1ull << 4);
	}
	rsvd_check->bad_mt_xwr = bad_mt_xwr;
}

static void reset_rsvds_bits_mask_ept(struct kvm_vcpu *vcpu,
		struct kvm_mmu *context, bool execonly)
{
	__reset_rsvds_bits_mask_ept(&context->guest_rsvd_check,
				    vcpu->arch.reserved_gpa_bits, execonly);
}

static inline u64 reserved_hpa_bits(void)
{
	return rsvd_bits(shadow_phys_bits, 63);
}

/*
 * the page table on host is the shadow page table for the page
 * table in guest or amd nested guest, its mmu features completely
 * follow the features in guest.
 */
void
reset_shadow_zero_bits_mask(struct kvm_vcpu *vcpu, struct kvm_mmu *context)
{
	bool uses_nx = context->nx ||
		context->mmu_role.base.smep_andnot_wp;
	struct rsvd_bits_validate *shadow_zero_check;
	int i;

	/*
	 * Passing "true" to the last argument is okay; it adds a check
	 * on bit 8 of the SPTEs which KVM doesn't use anyway.
	 */
	shadow_zero_check = &context->shadow_zero_check;
	__reset_rsvds_bits_mask(vcpu, shadow_zero_check,
				reserved_hpa_bits(),
				context->shadow_root_level, uses_nx,
				guest_cpuid_has(vcpu, X86_FEATURE_GBPAGES),
				is_pse(vcpu), true);

	if (!shadow_me_mask)
		return;

	for (i = context->shadow_root_level; --i >= 0;) {
		shadow_zero_check->rsvd_bits_mask[0][i] &= ~shadow_me_mask;
		shadow_zero_check->rsvd_bits_mask[1][i] &= ~shadow_me_mask;
	}

}
EXPORT_SYMBOL_GPL(reset_shadow_zero_bits_mask);

static inline bool boot_cpu_is_amd(void)
{
	WARN_ON_ONCE(!tdp_enabled);
	return shadow_x_mask == 0;
}

/*
 * the direct page table on host, use as much mmu features as
 * possible, however, kvm currently does not do execution-protection.
 */
static void
reset_tdp_shadow_zero_bits_mask(struct kvm_vcpu *vcpu,
				struct kvm_mmu *context)
{
	struct rsvd_bits_validate *shadow_zero_check;
	int i;

	shadow_zero_check = &context->shadow_zero_check;

	if (boot_cpu_is_amd())
		__reset_rsvds_bits_mask(vcpu, shadow_zero_check,
					reserved_hpa_bits(),
					context->shadow_root_level, false,
					boot_cpu_has(X86_FEATURE_GBPAGES),
					true, true);
	else
		__reset_rsvds_bits_mask_ept(shadow_zero_check,
					    reserved_hpa_bits(), false);

	if (!shadow_me_mask)
		return;

	for (i = context->shadow_root_level; --i >= 0;) {
		shadow_zero_check->rsvd_bits_mask[0][i] &= ~shadow_me_mask;
		shadow_zero_check->rsvd_bits_mask[1][i] &= ~shadow_me_mask;
	}
}

/*
 * as the comments in reset_shadow_zero_bits_mask() except it
 * is the shadow page table for intel nested guest.
 */
static void
reset_ept_shadow_zero_bits_mask(struct kvm_vcpu *vcpu,
				struct kvm_mmu *context, bool execonly)
{
	__reset_rsvds_bits_mask_ept(&context->shadow_zero_check,
				    reserved_hpa_bits(), execonly);
}

#define BYTE_MASK(access) \
	((1 & (access) ? 2 : 0) | \
	 (2 & (access) ? 4 : 0) | \
	 (3 & (access) ? 8 : 0) | \
	 (4 & (access) ? 16 : 0) | \
	 (5 & (access) ? 32 : 0) | \
	 (6 & (access) ? 64 : 0) | \
	 (7 & (access) ? 128 : 0))


static void update_permission_bitmask(struct kvm_vcpu *vcpu,
				      struct kvm_mmu *mmu, bool ept)
{
	unsigned byte;

	const u8 x = BYTE_MASK(ACC_EXEC_MASK);
	const u8 w = BYTE_MASK(ACC_WRITE_MASK);
	const u8 u = BYTE_MASK(ACC_USER_MASK);

	bool cr4_smep = kvm_read_cr4_bits(vcpu, X86_CR4_SMEP) != 0;
	bool cr4_smap = kvm_read_cr4_bits(vcpu, X86_CR4_SMAP) != 0;
	bool cr0_wp = is_write_protection(vcpu);

	for (byte = 0; byte < ARRAY_SIZE(mmu->permissions); ++byte) {
		unsigned pfec = byte << 1;

		/*
		 * Each "*f" variable has a 1 bit for each UWX value
		 * that causes a fault with the given PFEC.
		 */

		/* Faults from writes to non-writable pages */
		u8 wf = (pfec & PFERR_WRITE_MASK) ? (u8)~w : 0;
		/* Faults from user mode accesses to supervisor pages */
		u8 uf = (pfec & PFERR_USER_MASK) ? (u8)~u : 0;
		/* Faults from fetches of non-executable pages*/
		u8 ff = (pfec & PFERR_FETCH_MASK) ? (u8)~x : 0;
		/* Faults from kernel mode fetches of user pages */
		u8 smepf = 0;
		/* Faults from kernel mode accesses of user pages */
		u8 smapf = 0;

		if (!ept) {
			/* Faults from kernel mode accesses to user pages */
			u8 kf = (pfec & PFERR_USER_MASK) ? 0 : u;

			/* Not really needed: !nx will cause pte.nx to fault */
			if (!mmu->nx)
				ff = 0;

			/* Allow supervisor writes if !cr0.wp */
			if (!cr0_wp)
				wf = (pfec & PFERR_USER_MASK) ? wf : 0;

			/* Disallow supervisor fetches of user code if cr4.smep */
			if (cr4_smep)
				smepf = (pfec & PFERR_FETCH_MASK) ? kf : 0;

			/*
			 * SMAP:kernel-mode data accesses from user-mode
			 * mappings should fault. A fault is considered
			 * as a SMAP violation if all of the following
			 * conditions are true:
			 *   - X86_CR4_SMAP is set in CR4
			 *   - A user page is accessed
			 *   - The access is not a fetch
			 *   - Page fault in kernel mode
			 *   - if CPL = 3 or X86_EFLAGS_AC is clear
			 *
			 * Here, we cover the first three conditions.
			 * The fourth is computed dynamically in permission_fault();
			 * PFERR_RSVD_MASK bit will be set in PFEC if the access is
			 * *not* subject to SMAP restrictions.
			 */
			if (cr4_smap)
				smapf = (pfec & (PFERR_RSVD_MASK|PFERR_FETCH_MASK)) ? 0 : kf;
		}

		mmu->permissions[byte] = ff | uf | wf | smepf | smapf;
	}
}

/*
* PKU is an additional mechanism by which the paging controls access to
* user-mode addresses based on the value in the PKRU register.  Protection
* key violations are reported through a bit in the page fault error code.
* Unlike other bits of the error code, the PK bit is not known at the
* call site of e.g. gva_to_gpa; it must be computed directly in
* permission_fault based on two bits of PKRU, on some machine state (CR4,
* CR0, EFER, CPL), and on other bits of the error code and the page tables.
*
* In particular the following conditions come from the error code, the
* page tables and the machine state:
* - PK is always zero unless CR4.PKE=1 and EFER.LMA=1
* - PK is always zero if RSVD=1 (reserved bit set) or F=1 (instruction fetch)
* - PK is always zero if U=0 in the page tables
* - PKRU.WD is ignored if CR0.WP=0 and the access is a supervisor access.
*
* The PKRU bitmask caches the result of these four conditions.  The error
* code (minus the P bit) and the page table's U bit form an index into the
* PKRU bitmask.  Two bits of the PKRU bitmask are then extracted and ANDed
* with the two bits of the PKRU register corresponding to the protection key.
* For the first three conditions above the bits will be 00, thus masking
* away both AD and WD.  For all reads or if the last condition holds, WD
* only will be masked away.
*/
static void update_pkru_bitmask(struct kvm_vcpu *vcpu, struct kvm_mmu *mmu,
				bool ept)
{
	unsigned bit;
	bool wp;

	if (ept) {
		mmu->pkru_mask = 0;
		return;
	}

	/* PKEY is enabled only if CR4.PKE and EFER.LMA are both set. */
	if (!kvm_read_cr4_bits(vcpu, X86_CR4_PKE) || !is_long_mode(vcpu)) {
		mmu->pkru_mask = 0;
		return;
	}

	wp = is_write_protection(vcpu);

	for (bit = 0; bit < ARRAY_SIZE(mmu->permissions); ++bit) {
		unsigned pfec, pkey_bits;
		bool check_pkey, check_write, ff, uf, wf, pte_user;

		pfec = bit << 1;
		ff = pfec & PFERR_FETCH_MASK;
		uf = pfec & PFERR_USER_MASK;
		wf = pfec & PFERR_WRITE_MASK;

		/* PFEC.RSVD is replaced by ACC_USER_MASK. */
		pte_user = pfec & PFERR_RSVD_MASK;

		/*
		 * Only need to check the access which is not an
		 * instruction fetch and is to a user page.
		 */
		check_pkey = (!ff && pte_user);
		/*
		 * write access is controlled by PKRU if it is a
		 * user access or CR0.WP = 1.
		 */
		check_write = check_pkey && wf && (uf || wp);

		/* PKRU.AD stops both read and write access. */
		pkey_bits = !!check_pkey;
		/* PKRU.WD stops write access. */
		pkey_bits |= (!!check_write) << 1;

		mmu->pkru_mask |= (pkey_bits & 3) << pfec;
	}
}

static void update_last_nonleaf_level(struct kvm_vcpu *vcpu, struct kvm_mmu *mmu)
{
	unsigned root_level = mmu->root_level;

	mmu->last_nonleaf_level = root_level;
	if (root_level == PT32_ROOT_LEVEL && is_pse(vcpu))
		mmu->last_nonleaf_level++;
}

static void paging64_init_context_common(struct kvm_vcpu *vcpu,
					 struct kvm_mmu *context,
					 int level)
{
	context->nx = is_nx(vcpu);
	context->root_level = level;

	reset_rsvds_bits_mask(vcpu, context);
	update_permission_bitmask(vcpu, context, false);
	update_pkru_bitmask(vcpu, context, false);
	update_last_nonleaf_level(vcpu, context);

	MMU_WARN_ON(!is_pae(vcpu));
	context->page_fault = paging64_page_fault;
	context->gva_to_gpa = paging64_gva_to_gpa;
	context->sync_page = paging64_sync_page;
	context->invlpg = paging64_invlpg;
	context->shadow_root_level = level;
	context->direct_map = false;
}

static void paging64_init_context(struct kvm_vcpu *vcpu,
				  struct kvm_mmu *context)
{
	int root_level = is_la57_mode(vcpu) ?
			 PT64_ROOT_5LEVEL : PT64_ROOT_4LEVEL;

	paging64_init_context_common(vcpu, context, root_level);
}

static void paging32_init_context(struct kvm_vcpu *vcpu,
				  struct kvm_mmu *context)
{
	context->nx = false;
	context->root_level = PT32_ROOT_LEVEL;

	reset_rsvds_bits_mask(vcpu, context);
	update_permission_bitmask(vcpu, context, false);
	update_pkru_bitmask(vcpu, context, false);
	update_last_nonleaf_level(vcpu, context);

	context->page_fault = paging32_page_fault;
	context->gva_to_gpa = paging32_gva_to_gpa;
	context->sync_page = paging32_sync_page;
	context->invlpg = paging32_invlpg;
	context->shadow_root_level = PT32E_ROOT_LEVEL;
	context->direct_map = false;
}

static void paging32E_init_context(struct kvm_vcpu *vcpu,
				   struct kvm_mmu *context)
{
	paging64_init_context_common(vcpu, context, PT32E_ROOT_LEVEL);
}

static union kvm_mmu_extended_role kvm_calc_mmu_role_ext(struct kvm_vcpu *vcpu)
{
	union kvm_mmu_extended_role ext = {0};

	ext.cr0_pg = !!is_paging(vcpu);
	ext.cr4_pae = !!is_pae(vcpu);
	ext.cr4_smep = !!kvm_read_cr4_bits(vcpu, X86_CR4_SMEP);
	ext.cr4_smap = !!kvm_read_cr4_bits(vcpu, X86_CR4_SMAP);
	ext.cr4_pse = !!is_pse(vcpu);
	ext.cr4_pke = !!kvm_read_cr4_bits(vcpu, X86_CR4_PKE);
	ext.maxphyaddr = cpuid_maxphyaddr(vcpu);

	ext.valid = 1;

	return ext;
}

static union kvm_mmu_role kvm_calc_mmu_role_common(struct kvm_vcpu *vcpu,
						   bool base_only)
{
	union kvm_mmu_role role = {0};

	role.base.access = ACC_ALL;
	role.base.nxe = !!is_nx(vcpu);
	role.base.cr0_wp = is_write_protection(vcpu);
	role.base.smm = is_smm(vcpu);
	role.base.guest_mode = is_guest_mode(vcpu);

	if (base_only)
		return role;

	role.ext = kvm_calc_mmu_role_ext(vcpu);

	return role;
}

static inline int kvm_mmu_get_tdp_level(struct kvm_vcpu *vcpu)
{
	/* Use 5-level TDP if and only if it's useful/necessary. */
	if (max_tdp_level == 5 && cpuid_maxphyaddr(vcpu) <= 48)
		return 4;

	return max_tdp_level;
}

static union kvm_mmu_role
kvm_calc_tdp_mmu_root_page_role(struct kvm_vcpu *vcpu, bool base_only)
{
	union kvm_mmu_role role = kvm_calc_mmu_role_common(vcpu, base_only);

	role.base.ad_disabled = (shadow_accessed_mask == 0);
	role.base.level = kvm_mmu_get_tdp_level(vcpu);
	role.base.direct = true;
	role.base.gpte_is_8_bytes = true;

	return role;
}

static void init_kvm_tdp_mmu(struct kvm_vcpu *vcpu)
{
	struct kvm_mmu *context = &vcpu->arch.root_mmu;
	union kvm_mmu_role new_role =
		kvm_calc_tdp_mmu_root_page_role(vcpu, false);

	if (new_role.as_u64 == context->mmu_role.as_u64)
		return;

	context->mmu_role.as_u64 = new_role.as_u64;
	context->page_fault = kvm_tdp_page_fault;
	context->sync_page = nonpaging_sync_page;
	context->invlpg = NULL;
	context->shadow_root_level = kvm_mmu_get_tdp_level(vcpu);
	context->direct_map = true;
	context->get_guest_pgd = get_cr3;
	context->get_pdptr = kvm_pdptr_read;
	context->inject_page_fault = kvm_inject_page_fault;

	if (!is_paging(vcpu)) {
		context->nx = false;
		context->gva_to_gpa = nonpaging_gva_to_gpa;
		context->root_level = 0;
	} else if (is_long_mode(vcpu)) {
		context->nx = is_nx(vcpu);
		context->root_level = is_la57_mode(vcpu) ?
				PT64_ROOT_5LEVEL : PT64_ROOT_4LEVEL;
		reset_rsvds_bits_mask(vcpu, context);
		context->gva_to_gpa = paging64_gva_to_gpa;
	} else if (is_pae(vcpu)) {
		context->nx = is_nx(vcpu);
		context->root_level = PT32E_ROOT_LEVEL;
		reset_rsvds_bits_mask(vcpu, context);
		context->gva_to_gpa = paging64_gva_to_gpa;
	} else {
		context->nx = false;
		context->root_level = PT32_ROOT_LEVEL;
		reset_rsvds_bits_mask(vcpu, context);
		context->gva_to_gpa = paging32_gva_to_gpa;
	}

	update_permission_bitmask(vcpu, context, false);
	update_pkru_bitmask(vcpu, context, false);
	update_last_nonleaf_level(vcpu, context);
	reset_tdp_shadow_zero_bits_mask(vcpu, context);
}

static union kvm_mmu_role
kvm_calc_shadow_root_page_role_common(struct kvm_vcpu *vcpu, bool base_only)
{
	union kvm_mmu_role role = kvm_calc_mmu_role_common(vcpu, base_only);

	role.base.smep_andnot_wp = role.ext.cr4_smep &&
		!is_write_protection(vcpu);
	role.base.smap_andnot_wp = role.ext.cr4_smap &&
		!is_write_protection(vcpu);
	role.base.gpte_is_8_bytes = !!is_pae(vcpu);

	return role;
}

static union kvm_mmu_role
kvm_calc_shadow_mmu_root_page_role(struct kvm_vcpu *vcpu, bool base_only)
{
	union kvm_mmu_role role =
		kvm_calc_shadow_root_page_role_common(vcpu, base_only);

	role.base.direct = !is_paging(vcpu);

	if (!is_long_mode(vcpu))
		role.base.level = PT32E_ROOT_LEVEL;
	else if (is_la57_mode(vcpu))
		role.base.level = PT64_ROOT_5LEVEL;
	else
		role.base.level = PT64_ROOT_4LEVEL;

	return role;
}

static void shadow_mmu_init_context(struct kvm_vcpu *vcpu, struct kvm_mmu *context,
				    u32 cr0, u32 cr4, u32 efer,
				    union kvm_mmu_role new_role)
{
	if (!(cr0 & X86_CR0_PG))
		nonpaging_init_context(vcpu, context);
	else if (efer & EFER_LMA)
		paging64_init_context(vcpu, context);
	else if (cr4 & X86_CR4_PAE)
		paging32E_init_context(vcpu, context);
	else
		paging32_init_context(vcpu, context);

	context->mmu_role.as_u64 = new_role.as_u64;
	reset_shadow_zero_bits_mask(vcpu, context);
}

static void kvm_init_shadow_mmu(struct kvm_vcpu *vcpu, u32 cr0, u32 cr4, u32 efer)
{
	struct kvm_mmu *context = &vcpu->arch.root_mmu;
	union kvm_mmu_role new_role =
		kvm_calc_shadow_mmu_root_page_role(vcpu, false);

	if (new_role.as_u64 != context->mmu_role.as_u64)
		shadow_mmu_init_context(vcpu, context, cr0, cr4, efer, new_role);
}

static union kvm_mmu_role
kvm_calc_shadow_npt_root_page_role(struct kvm_vcpu *vcpu)
{
	union kvm_mmu_role role =
		kvm_calc_shadow_root_page_role_common(vcpu, false);

	role.base.direct = false;
	role.base.level = kvm_mmu_get_tdp_level(vcpu);

	return role;
}

void kvm_init_shadow_npt_mmu(struct kvm_vcpu *vcpu, u32 cr0, u32 cr4, u32 efer,
			     gpa_t nested_cr3)
{
	struct kvm_mmu *context = &vcpu->arch.guest_mmu;
	union kvm_mmu_role new_role = kvm_calc_shadow_npt_root_page_role(vcpu);

	__kvm_mmu_new_pgd(vcpu, nested_cr3, new_role.base, false, false);

	if (new_role.as_u64 != context->mmu_role.as_u64) {
		shadow_mmu_init_context(vcpu, context, cr0, cr4, efer, new_role);

		/*
		 * Override the level set by the common init helper, nested TDP
		 * always uses the host's TDP configuration.
		 */
		context->shadow_root_level = new_role.base.level;
	}
}
EXPORT_SYMBOL_GPL(kvm_init_shadow_npt_mmu);

static union kvm_mmu_role
kvm_calc_shadow_ept_root_page_role(struct kvm_vcpu *vcpu, bool accessed_dirty,
				   bool execonly, u8 level)
{
	union kvm_mmu_role role = {0};

	/* SMM flag is inherited from root_mmu */
	role.base.smm = vcpu->arch.root_mmu.mmu_role.base.smm;

	role.base.level = level;
	role.base.gpte_is_8_bytes = true;
	role.base.direct = false;
	role.base.ad_disabled = !accessed_dirty;
	role.base.guest_mode = true;
	role.base.access = ACC_ALL;

	/*
	 * WP=1 and NOT_WP=1 is an impossible combination, use WP and the
	 * SMAP variation to denote shadow EPT entries.
	 */
	role.base.cr0_wp = true;
	role.base.smap_andnot_wp = true;

	role.ext = kvm_calc_mmu_role_ext(vcpu);
	role.ext.execonly = execonly;

	return role;
}

void kvm_init_shadow_ept_mmu(struct kvm_vcpu *vcpu, bool execonly,
			     bool accessed_dirty, gpa_t new_eptp)
{
	struct kvm_mmu *context = &vcpu->arch.guest_mmu;
	u8 level = vmx_eptp_page_walk_level(new_eptp);
	union kvm_mmu_role new_role =
		kvm_calc_shadow_ept_root_page_role(vcpu, accessed_dirty,
						   execonly, level);

	__kvm_mmu_new_pgd(vcpu, new_eptp, new_role.base, true, true);

	if (new_role.as_u64 == context->mmu_role.as_u64)
		return;

	context->shadow_root_level = level;

	context->nx = true;
	context->ept_ad = accessed_dirty;
	context->page_fault = ept_page_fault;
	context->gva_to_gpa = ept_gva_to_gpa;
	context->sync_page = ept_sync_page;
	context->invlpg = ept_invlpg;
	context->root_level = level;
	context->direct_map = false;
	context->mmu_role.as_u64 = new_role.as_u64;

	update_permission_bitmask(vcpu, context, true);
	update_pkru_bitmask(vcpu, context, true);
	update_last_nonleaf_level(vcpu, context);
	reset_rsvds_bits_mask_ept(vcpu, context, execonly);
	reset_ept_shadow_zero_bits_mask(vcpu, context, execonly);
}
EXPORT_SYMBOL_GPL(kvm_init_shadow_ept_mmu);

static void init_kvm_softmmu(struct kvm_vcpu *vcpu)
{
	struct kvm_mmu *context = &vcpu->arch.root_mmu;

	kvm_init_shadow_mmu(vcpu,
			    kvm_read_cr0_bits(vcpu, X86_CR0_PG),
			    kvm_read_cr4_bits(vcpu, X86_CR4_PAE),
			    vcpu->arch.efer);

	context->get_guest_pgd     = get_cr3;
	context->get_pdptr         = kvm_pdptr_read;
	context->inject_page_fault = kvm_inject_page_fault;
}

static void init_kvm_nested_mmu(struct kvm_vcpu *vcpu)
{
	union kvm_mmu_role new_role = kvm_calc_mmu_role_common(vcpu, false);
	struct kvm_mmu *g_context = &vcpu->arch.nested_mmu;

	if (new_role.as_u64 == g_context->mmu_role.as_u64)
		return;

	g_context->mmu_role.as_u64 = new_role.as_u64;
	g_context->get_guest_pgd     = get_cr3;
	g_context->get_pdptr         = kvm_pdptr_read;
	g_context->inject_page_fault = kvm_inject_page_fault;

	/*
	 * L2 page tables are never shadowed, so there is no need to sync
	 * SPTEs.
	 */
	g_context->invlpg            = NULL;

	/*
	 * Note that arch.mmu->gva_to_gpa translates l2_gpa to l1_gpa using
	 * L1's nested page tables (e.g. EPT12). The nested translation
	 * of l2_gva to l1_gpa is done by arch.nested_mmu.gva_to_gpa using
	 * L2's page tables as the first level of translation and L1's
	 * nested page tables as the second level of translation. Basically
	 * the gva_to_gpa functions between mmu and nested_mmu are swapped.
	 */
	if (!is_paging(vcpu)) {
		g_context->nx = false;
		g_context->root_level = 0;
		g_context->gva_to_gpa = nonpaging_gva_to_gpa_nested;
	} else if (is_long_mode(vcpu)) {
		g_context->nx = is_nx(vcpu);
		g_context->root_level = is_la57_mode(vcpu) ?
					PT64_ROOT_5LEVEL : PT64_ROOT_4LEVEL;
		reset_rsvds_bits_mask(vcpu, g_context);
		g_context->gva_to_gpa = paging64_gva_to_gpa_nested;
	} else if (is_pae(vcpu)) {
		g_context->nx = is_nx(vcpu);
		g_context->root_level = PT32E_ROOT_LEVEL;
		reset_rsvds_bits_mask(vcpu, g_context);
		g_context->gva_to_gpa = paging64_gva_to_gpa_nested;
	} else {
		g_context->nx = false;
		g_context->root_level = PT32_ROOT_LEVEL;
		reset_rsvds_bits_mask(vcpu, g_context);
		g_context->gva_to_gpa = paging32_gva_to_gpa_nested;
	}

	update_permission_bitmask(vcpu, g_context, false);
	update_pkru_bitmask(vcpu, g_context, false);
	update_last_nonleaf_level(vcpu, g_context);
}

void kvm_init_mmu(struct kvm_vcpu *vcpu, bool reset_roots)
{
	if (reset_roots) {
		uint i;

		vcpu->arch.mmu->root_hpa = INVALID_PAGE;

		for (i = 0; i < KVM_MMU_NUM_PREV_ROOTS; i++)
			vcpu->arch.mmu->prev_roots[i] = KVM_MMU_ROOT_INFO_INVALID;
	}

	if (mmu_is_nested(vcpu))
		init_kvm_nested_mmu(vcpu);
	else if (tdp_enabled)
		init_kvm_tdp_mmu(vcpu);
	else
		init_kvm_softmmu(vcpu);
}
EXPORT_SYMBOL_GPL(kvm_init_mmu);

static union kvm_mmu_page_role
kvm_mmu_calc_root_page_role(struct kvm_vcpu *vcpu)
{
	union kvm_mmu_role role;

	if (tdp_enabled)
		role = kvm_calc_tdp_mmu_root_page_role(vcpu, true);
	else
		role = kvm_calc_shadow_mmu_root_page_role(vcpu, true);

	return role.base;
}

void kvm_mmu_reset_context(struct kvm_vcpu *vcpu)
{
	kvm_mmu_unload(vcpu);
	kvm_init_mmu(vcpu, true);
}
EXPORT_SYMBOL_GPL(kvm_mmu_reset_context);

int kvm_mmu_load(struct kvm_vcpu *vcpu)
{
	int r;

	r = mmu_topup_memory_caches(vcpu, !vcpu->arch.mmu->direct_map);
	if (r)
		goto out;
	r = mmu_alloc_roots(vcpu);
	kvm_mmu_sync_roots(vcpu);
	if (r)
		goto out;
	kvm_mmu_load_pgd(vcpu);
	static_call(kvm_x86_tlb_flush_current)(vcpu);
out:
	return r;
}
EXPORT_SYMBOL_GPL(kvm_mmu_load);

void kvm_mmu_unload(struct kvm_vcpu *vcpu)
{
	kvm_mmu_free_roots(vcpu, &vcpu->arch.root_mmu, KVM_MMU_ROOTS_ALL);
	WARN_ON(VALID_PAGE(vcpu->arch.root_mmu.root_hpa));
	kvm_mmu_free_roots(vcpu, &vcpu->arch.guest_mmu, KVM_MMU_ROOTS_ALL);
	WARN_ON(VALID_PAGE(vcpu->arch.guest_mmu.root_hpa));
}
EXPORT_SYMBOL_GPL(kvm_mmu_unload);

static bool need_remote_flush(u64 old, u64 new)
{
	if (!is_shadow_present_pte(old))
		return false;
	if (!is_shadow_present_pte(new))
		return true;
	if ((old ^ new) & PT64_BASE_ADDR_MASK)
		return true;
	old ^= shadow_nx_mask;
	new ^= shadow_nx_mask;
	return (old & ~new & PT64_PERM_MASK) != 0;
}

static u64 mmu_pte_write_fetch_gpte(struct kvm_vcpu *vcpu, gpa_t *gpa,
				    int *bytes)
{
	u64 gentry = 0;
	int r;

	/*
	 * Assume that the pte write on a page table of the same type
	 * as the current vcpu paging mode since we update the sptes only
	 * when they have the same mode.
	 */
	if (is_pae(vcpu) && *bytes == 4) {
		/* Handle a 32-bit guest writing two halves of a 64-bit gpte */
		*gpa &= ~(gpa_t)7;
		*bytes = 8;
	}

	if (*bytes == 4 || *bytes == 8) {
		r = kvm_vcpu_read_guest_atomic(vcpu, *gpa, &gentry, *bytes);
		if (r)
			gentry = 0;
	}

	return gentry;
}

/*
 * If we're seeing too many writes to a page, it may no longer be a page table,
 * or we may be forking, in which case it is better to unmap the page.
 */
static bool detect_write_flooding(struct kvm_mmu_page *sp)
{
	/*
	 * Skip write-flooding detected for the sp whose level is 1, because
	 * it can become unsync, then the guest page is not write-protected.
	 */
	if (sp->role.level == PG_LEVEL_4K)
		return false;

	atomic_inc(&sp->write_flooding_count);
	return atomic_read(&sp->write_flooding_count) >= 3;
}

/*
 * Misaligned accesses are too much trouble to fix up; also, they usually
 * indicate a page is not used as a page table.
 */
static bool detect_write_misaligned(struct kvm_mmu_page *sp, gpa_t gpa,
				    int bytes)
{
	unsigned offset, pte_size, misaligned;

	pgprintk("misaligned: gpa %llx bytes %d role %x\n",
		 gpa, bytes, sp->role.word);

	offset = offset_in_page(gpa);
	pte_size = sp->role.gpte_is_8_bytes ? 8 : 4;

	/*
	 * Sometimes, the OS only writes the last one bytes to update status
	 * bits, for example, in linux, andb instruction is used in clear_bit().
	 */
	if (!(offset & (pte_size - 1)) && bytes == 1)
		return false;

	misaligned = (offset ^ (offset + bytes - 1)) & ~(pte_size - 1);
	misaligned |= bytes < 4;

	return misaligned;
}

static u64 *get_written_sptes(struct kvm_mmu_page *sp, gpa_t gpa, int *nspte)
{
	unsigned page_offset, quadrant;
	u64 *spte;
	int level;

	page_offset = offset_in_page(gpa);
	level = sp->role.level;
	*nspte = 1;
	if (!sp->role.gpte_is_8_bytes) {
		page_offset <<= 1;	/* 32->64 */
		/*
		 * A 32-bit pde maps 4MB while the shadow pdes map
		 * only 2MB.  So we need to double the offset again
		 * and zap two pdes instead of one.
		 */
		if (level == PT32_ROOT_LEVEL) {
			page_offset &= ~7; /* kill rounding error */
			page_offset <<= 1;
			*nspte = 2;
		}
		quadrant = page_offset >> PAGE_SHIFT;
		page_offset &= ~PAGE_MASK;
		if (quadrant != sp->role.quadrant)
			return NULL;
	}

	spte = &sp->spt[page_offset / sizeof(*spte)];
	return spte;
}

static void kvm_mmu_pte_write(struct kvm_vcpu *vcpu, gpa_t gpa,
			      const u8 *new, int bytes,
			      struct kvm_page_track_notifier_node *node)
{
	gfn_t gfn = gpa >> PAGE_SHIFT;
	struct kvm_mmu_page *sp;
	LIST_HEAD(invalid_list);
	u64 entry, gentry, *spte;
	int npte;
	bool remote_flush, local_flush;

	/*
	 * If we don't have indirect shadow pages, it means no page is
	 * write-protected, so we can exit simply.
	 */
	if (!READ_ONCE(vcpu->kvm->arch.indirect_shadow_pages))
		return;

	remote_flush = local_flush = false;

	pgprintk("%s: gpa %llx bytes %d\n", __func__, gpa, bytes);

	/*
	 * No need to care whether allocation memory is successful
	 * or not since pte prefetch is skiped if it does not have
	 * enough objects in the cache.
	 */
	mmu_topup_memory_caches(vcpu, true);

	write_lock(&vcpu->kvm->mmu_lock);

	gentry = mmu_pte_write_fetch_gpte(vcpu, &gpa, &bytes);

	++vcpu->kvm->stat.mmu_pte_write;
	kvm_mmu_audit(vcpu, AUDIT_PRE_PTE_WRITE);

	for_each_gfn_indirect_valid_sp(vcpu->kvm, sp, gfn) {
		if (detect_write_misaligned(sp, gpa, bytes) ||
		      detect_write_flooding(sp)) {
			kvm_mmu_prepare_zap_page(vcpu->kvm, sp, &invalid_list);
			++vcpu->kvm->stat.mmu_flooded;
			continue;
		}

		spte = get_written_sptes(sp, gpa, &npte);
		if (!spte)
			continue;

		local_flush = true;
		while (npte--) {
			entry = *spte;
			mmu_page_zap_pte(vcpu->kvm, sp, spte, NULL);
			if (gentry && sp->role.level != PG_LEVEL_4K)
				++vcpu->kvm->stat.mmu_pde_zapped;
			if (need_remote_flush(entry, *spte))
				remote_flush = true;
			++spte;
		}
	}
	kvm_mmu_flush_or_zap(vcpu, &invalid_list, remote_flush, local_flush);
	kvm_mmu_audit(vcpu, AUDIT_POST_PTE_WRITE);
	write_unlock(&vcpu->kvm->mmu_lock);
}

int kvm_mmu_page_fault(struct kvm_vcpu *vcpu, gpa_t cr2_or_gpa, u64 error_code,
		       void *insn, int insn_len)
{
	int r, emulation_type = EMULTYPE_PF;
	bool direct = vcpu->arch.mmu->direct_map;

	if (WARN_ON(!VALID_PAGE(vcpu->arch.mmu->root_hpa)))
		return RET_PF_RETRY;

	r = RET_PF_INVALID;
	if (unlikely(error_code & PFERR_RSVD_MASK)) {
		r = handle_mmio_page_fault(vcpu, cr2_or_gpa, direct);
		if (r == RET_PF_EMULATE)
			goto emulate;
	}

	if (r == RET_PF_INVALID) {
		r = kvm_mmu_do_page_fault(vcpu, cr2_or_gpa,
					  lower_32_bits(error_code), false);
		if (WARN_ON_ONCE(r == RET_PF_INVALID))
			return -EIO;
	}

	if (r < 0)
		return r;
	if (r != RET_PF_EMULATE)
		return 1;

	/*
	 * Before emulating the instruction, check if the error code
	 * was due to a RO violation while translating the guest page.
	 * This can occur when using nested virtualization with nested
	 * paging in both guests. If true, we simply unprotect the page
	 * and resume the guest.
	 */
	if (vcpu->arch.mmu->direct_map &&
	    (error_code & PFERR_NESTED_GUEST_PAGE) == PFERR_NESTED_GUEST_PAGE) {
		kvm_mmu_unprotect_page(vcpu->kvm, gpa_to_gfn(cr2_or_gpa));
		return 1;
	}

	/*
	 * vcpu->arch.mmu.page_fault returned RET_PF_EMULATE, but we can still
	 * optimistically try to just unprotect the page and let the processor
	 * re-execute the instruction that caused the page fault.  Do not allow
	 * retrying MMIO emulation, as it's not only pointless but could also
	 * cause us to enter an infinite loop because the processor will keep
	 * faulting on the non-existent MMIO address.  Retrying an instruction
	 * from a nested guest is also pointless and dangerous as we are only
	 * explicitly shadowing L1's page tables, i.e. unprotecting something
	 * for L1 isn't going to magically fix whatever issue cause L2 to fail.
	 */
	if (!mmio_info_in_cache(vcpu, cr2_or_gpa, direct) && !is_guest_mode(vcpu))
		emulation_type |= EMULTYPE_ALLOW_RETRY_PF;
emulate:
	return x86_emulate_instruction(vcpu, cr2_or_gpa, emulation_type, insn,
				       insn_len);
}
EXPORT_SYMBOL_GPL(kvm_mmu_page_fault);

void kvm_mmu_invalidate_gva(struct kvm_vcpu *vcpu, struct kvm_mmu *mmu,
			    gva_t gva, hpa_t root_hpa)
{
	int i;

	/* It's actually a GPA for vcpu->arch.guest_mmu.  */
	if (mmu != &vcpu->arch.guest_mmu) {
		/* INVLPG on a non-canonical address is a NOP according to the SDM.  */
		if (is_noncanonical_address(gva, vcpu))
			return;

		static_call(kvm_x86_tlb_flush_gva)(vcpu, gva);
	}

	if (!mmu->invlpg)
		return;

	if (root_hpa == INVALID_PAGE) {
		mmu->invlpg(vcpu, gva, mmu->root_hpa);

		/*
		 * INVLPG is required to invalidate any global mappings for the VA,
		 * irrespective of PCID. Since it would take us roughly similar amount
		 * of work to determine whether any of the prev_root mappings of the VA
		 * is marked global, or to just sync it blindly, so we might as well
		 * just always sync it.
		 *
		 * Mappings not reachable via the current cr3 or the prev_roots will be
		 * synced when switching to that cr3, so nothing needs to be done here
		 * for them.
		 */
		for (i = 0; i < KVM_MMU_NUM_PREV_ROOTS; i++)
			if (VALID_PAGE(mmu->prev_roots[i].hpa))
				mmu->invlpg(vcpu, gva, mmu->prev_roots[i].hpa);
	} else {
		mmu->invlpg(vcpu, gva, root_hpa);
	}
}

void kvm_mmu_invlpg(struct kvm_vcpu *vcpu, gva_t gva)
{
	kvm_mmu_invalidate_gva(vcpu, vcpu->arch.mmu, gva, INVALID_PAGE);
	++vcpu->stat.invlpg;
}
EXPORT_SYMBOL_GPL(kvm_mmu_invlpg);


void kvm_mmu_invpcid_gva(struct kvm_vcpu *vcpu, gva_t gva, unsigned long pcid)
{
	struct kvm_mmu *mmu = vcpu->arch.mmu;
	bool tlb_flush = false;
	uint i;

	if (pcid == kvm_get_active_pcid(vcpu)) {
		mmu->invlpg(vcpu, gva, mmu->root_hpa);
		tlb_flush = true;
	}

	for (i = 0; i < KVM_MMU_NUM_PREV_ROOTS; i++) {
		if (VALID_PAGE(mmu->prev_roots[i].hpa) &&
		    pcid == kvm_get_pcid(vcpu, mmu->prev_roots[i].pgd)) {
			mmu->invlpg(vcpu, gva, mmu->prev_roots[i].hpa);
			tlb_flush = true;
		}
	}

	if (tlb_flush)
		static_call(kvm_x86_tlb_flush_gva)(vcpu, gva);

	++vcpu->stat.invlpg;

	/*
	 * Mappings not reachable via the current cr3 or the prev_roots will be
	 * synced when switching to that cr3, so nothing needs to be done here
	 * for them.
	 */
}

void kvm_configure_mmu(bool enable_tdp, int tdp_max_root_level,
		       int tdp_huge_page_level)
{
	tdp_enabled = enable_tdp;
	max_tdp_level = tdp_max_root_level;

	/*
	 * max_huge_page_level reflects KVM's MMU capabilities irrespective
	 * of kernel support, e.g. KVM may be capable of using 1GB pages when
	 * the kernel is not.  But, KVM never creates a page size greater than
	 * what is used by the kernel for any given HVA, i.e. the kernel's
	 * capabilities are ultimately consulted by kvm_mmu_hugepage_adjust().
	 */
	if (tdp_enabled)
		max_huge_page_level = tdp_huge_page_level;
	else if (boot_cpu_has(X86_FEATURE_GBPAGES))
		max_huge_page_level = PG_LEVEL_1G;
	else
		max_huge_page_level = PG_LEVEL_2M;
}
EXPORT_SYMBOL_GPL(kvm_configure_mmu);

/* The return value indicates if tlb flush on all vcpus is needed. */
typedef bool (*slot_level_handler) (struct kvm *kvm, struct kvm_rmap_head *rmap_head,
				    struct kvm_memory_slot *slot);

/* The caller should hold mmu-lock before calling this function. */
static __always_inline bool
slot_handle_level_range(struct kvm *kvm, struct kvm_memory_slot *memslot,
			slot_level_handler fn, int start_level, int end_level,
			gfn_t start_gfn, gfn_t end_gfn, bool lock_flush_tlb)
{
	struct slot_rmap_walk_iterator iterator;
	bool flush = false;

	for_each_slot_rmap_range(memslot, start_level, end_level, start_gfn,
			end_gfn, &iterator) {
		if (iterator.rmap)
			flush |= fn(kvm, iterator.rmap, memslot);

		if (need_resched() || rwlock_needbreak(&kvm->mmu_lock)) {
			if (flush && lock_flush_tlb) {
				kvm_flush_remote_tlbs_with_address(kvm,
						start_gfn,
						iterator.gfn - start_gfn + 1);
				flush = false;
			}
			cond_resched_rwlock_write(&kvm->mmu_lock);
		}
	}

	if (flush && lock_flush_tlb) {
		kvm_flush_remote_tlbs_with_address(kvm, start_gfn,
						   end_gfn - start_gfn + 1);
		flush = false;
	}

	return flush;
}

static __always_inline bool
slot_handle_level(struct kvm *kvm, struct kvm_memory_slot *memslot,
		  slot_level_handler fn, int start_level, int end_level,
		  bool lock_flush_tlb)
{
	return slot_handle_level_range(kvm, memslot, fn, start_level,
			end_level, memslot->base_gfn,
			memslot->base_gfn + memslot->npages - 1,
			lock_flush_tlb);
}

static __always_inline bool
slot_handle_leaf(struct kvm *kvm, struct kvm_memory_slot *memslot,
		 slot_level_handler fn, bool lock_flush_tlb)
{
	return slot_handle_level(kvm, memslot, fn, PG_LEVEL_4K,
				 PG_LEVEL_4K, lock_flush_tlb);
}

static void free_mmu_pages(struct kvm_mmu *mmu)
{
	free_page((unsigned long)mmu->pae_root);
	free_page((unsigned long)mmu->lm_root);
}

static int __kvm_mmu_create(struct kvm_vcpu *vcpu, struct kvm_mmu *mmu)
{
	struct page *page;
	int i;

	mmu->root_hpa = INVALID_PAGE;
	mmu->root_pgd = 0;
	mmu->translate_gpa = translate_gpa;
	for (i = 0; i < KVM_MMU_NUM_PREV_ROOTS; i++)
		mmu->prev_roots[i] = KVM_MMU_ROOT_INFO_INVALID;

	/*
	 * When using PAE paging, the four PDPTEs are treated as 'root' pages,
	 * while the PDP table is a per-vCPU construct that's allocated at MMU
	 * creation.  When emulating 32-bit mode, cr3 is only 32 bits even on
	 * x86_64.  Therefore we need to allocate the PDP table in the first
	 * 4GB of memory, which happens to fit the DMA32 zone.  TDP paging
	 * generally doesn't use PAE paging and can skip allocating the PDP
	 * table.  The main exception, handled here, is SVM's 32-bit NPT.  The
	 * other exception is for shadowing L1's 32-bit or PAE NPT on 64-bit
	 * KVM; that horror is handled on-demand by mmu_alloc_shadow_roots().
	 */
	if (tdp_enabled && kvm_mmu_get_tdp_level(vcpu) > PT32E_ROOT_LEVEL)
		return 0;

	page = alloc_page(GFP_KERNEL_ACCOUNT | __GFP_DMA32);
	if (!page)
		return -ENOMEM;

	mmu->pae_root = page_address(page);
	for (i = 0; i < 4; ++i)
		mmu->pae_root[i] = INVALID_PAGE;

	return 0;
}

int kvm_mmu_create(struct kvm_vcpu *vcpu)
{
	int ret;

	vcpu->arch.mmu_pte_list_desc_cache.kmem_cache = pte_list_desc_cache;
	vcpu->arch.mmu_pte_list_desc_cache.gfp_zero = __GFP_ZERO;

	vcpu->arch.mmu_page_header_cache.kmem_cache = mmu_page_header_cache;
	vcpu->arch.mmu_page_header_cache.gfp_zero = __GFP_ZERO;

	vcpu->arch.mmu_shadow_page_cache.gfp_zero = __GFP_ZERO;

	vcpu->arch.mmu = &vcpu->arch.root_mmu;
	vcpu->arch.walk_mmu = &vcpu->arch.root_mmu;

	vcpu->arch.nested_mmu.translate_gpa = translate_nested_gpa;

	ret = __kvm_mmu_create(vcpu, &vcpu->arch.guest_mmu);
	if (ret)
		return ret;

	ret = __kvm_mmu_create(vcpu, &vcpu->arch.root_mmu);
	if (ret)
		goto fail_allocate_root;

	return ret;
 fail_allocate_root:
	free_mmu_pages(&vcpu->arch.guest_mmu);
	return ret;
}

#define BATCH_ZAP_PAGES	10
static void kvm_zap_obsolete_pages(struct kvm *kvm)
{
	struct kvm_mmu_page *sp, *node;
	int nr_zapped, batch = 0;

restart:
	list_for_each_entry_safe_reverse(sp, node,
	      &kvm->arch.active_mmu_pages, link) {
		/*
		 * No obsolete valid page exists before a newly created page
		 * since active_mmu_pages is a FIFO list.
		 */
		if (!is_obsolete_sp(kvm, sp))
			break;

		/*
		 * Invalid pages should never land back on the list of active
		 * pages.  Skip the bogus page, otherwise we'll get stuck in an
		 * infinite loop if the page gets put back on the list (again).
		 */
		if (WARN_ON(sp->role.invalid))
			continue;

		/*
		 * No need to flush the TLB since we're only zapping shadow
		 * pages with an obsolete generation number and all vCPUS have
		 * loaded a new root, i.e. the shadow pages being zapped cannot
		 * be in active use by the guest.
		 */
		if (batch >= BATCH_ZAP_PAGES &&
		    cond_resched_rwlock_write(&kvm->mmu_lock)) {
			batch = 0;
			goto restart;
		}

		if (__kvm_mmu_prepare_zap_page(kvm, sp,
				&kvm->arch.zapped_obsolete_pages, &nr_zapped)) {
			batch += nr_zapped;
			goto restart;
		}
	}

	/*
	 * Trigger a remote TLB flush before freeing the page tables to ensure
	 * KVM is not in the middle of a lockless shadow page table walk, which
	 * may reference the pages.
	 */
	kvm_mmu_commit_zap_page(kvm, &kvm->arch.zapped_obsolete_pages);
}

/*
 * Fast invalidate all shadow pages and use lock-break technique
 * to zap obsolete pages.
 *
 * It's required when memslot is being deleted or VM is being
 * destroyed, in these cases, we should ensure that KVM MMU does
 * not use any resource of the being-deleted slot or all slots
 * after calling the function.
 */
static void kvm_mmu_zap_all_fast(struct kvm *kvm)
{
	lockdep_assert_held(&kvm->slots_lock);

	write_lock(&kvm->mmu_lock);
	trace_kvm_mmu_zap_all_fast(kvm);

	/*
	 * Toggle mmu_valid_gen between '0' and '1'.  Because slots_lock is
	 * held for the entire duration of zapping obsolete pages, it's
	 * impossible for there to be multiple invalid generations associated
	 * with *valid* shadow pages at any given time, i.e. there is exactly
	 * one valid generation and (at most) one invalid generation.
	 */
	kvm->arch.mmu_valid_gen = kvm->arch.mmu_valid_gen ? 0 : 1;

	/*
	 * Notify all vcpus to reload its shadow page table and flush TLB.
	 * Then all vcpus will switch to new shadow page table with the new
	 * mmu_valid_gen.
	 *
	 * Note: we need to do this under the protection of mmu_lock,
	 * otherwise, vcpu would purge shadow page but miss tlb flush.
	 */
	kvm_reload_remote_mmus(kvm);

	kvm_zap_obsolete_pages(kvm);

	if (is_tdp_mmu_enabled(kvm))
		kvm_tdp_mmu_zap_all(kvm);

	write_unlock(&kvm->mmu_lock);
}

static bool kvm_has_zapped_obsolete_pages(struct kvm *kvm)
{
	return unlikely(!list_empty_careful(&kvm->arch.zapped_obsolete_pages));
}

static void kvm_mmu_invalidate_zap_pages_in_memslot(struct kvm *kvm,
			struct kvm_memory_slot *slot,
			struct kvm_page_track_notifier_node *node)
{
	kvm_mmu_zap_all_fast(kvm);
}

void kvm_mmu_init_vm(struct kvm *kvm)
{
	struct kvm_page_track_notifier_node *node = &kvm->arch.mmu_sp_tracker;

	kvm_mmu_init_tdp_mmu(kvm);

	node->track_write = kvm_mmu_pte_write;
	node->track_flush_slot = kvm_mmu_invalidate_zap_pages_in_memslot;
	kvm_page_track_register_notifier(kvm, node);
}

void kvm_mmu_uninit_vm(struct kvm *kvm)
{
	struct kvm_page_track_notifier_node *node = &kvm->arch.mmu_sp_tracker;

	kvm_page_track_unregister_notifier(kvm, node);

	kvm_mmu_uninit_tdp_mmu(kvm);
}

void kvm_zap_gfn_range(struct kvm *kvm, gfn_t gfn_start, gfn_t gfn_end)
{
	struct kvm_memslots *slots;
	struct kvm_memory_slot *memslot;
	int i;
	bool flush;

	write_lock(&kvm->mmu_lock);
	for (i = 0; i < KVM_ADDRESS_SPACE_NUM; i++) {
		slots = __kvm_memslots(kvm, i);
		kvm_for_each_memslot(memslot, slots) {
			gfn_t start, end;

			start = max(gfn_start, memslot->base_gfn);
			end = min(gfn_end, memslot->base_gfn + memslot->npages);
			if (start >= end)
				continue;

			slot_handle_level_range(kvm, memslot, kvm_zap_rmapp,
						PG_LEVEL_4K,
						KVM_MAX_HUGEPAGE_LEVEL,
						start, end - 1, true);
		}
	}

	if (is_tdp_mmu_enabled(kvm)) {
		flush = kvm_tdp_mmu_zap_gfn_range(kvm, gfn_start, gfn_end);
		if (flush)
			kvm_flush_remote_tlbs(kvm);
	}

	write_unlock(&kvm->mmu_lock);
}

static bool slot_rmap_write_protect(struct kvm *kvm,
				    struct kvm_rmap_head *rmap_head,
				    struct kvm_memory_slot *slot)
{
	return __rmap_write_protect(kvm, rmap_head, false);
}

void kvm_mmu_slot_remove_write_access(struct kvm *kvm,
				      struct kvm_memory_slot *memslot,
				      int start_level)
{
	bool flush;

	write_lock(&kvm->mmu_lock);
	flush = slot_handle_level(kvm, memslot, slot_rmap_write_protect,
				start_level, KVM_MAX_HUGEPAGE_LEVEL, false);
	if (is_tdp_mmu_enabled(kvm))
		flush |= kvm_tdp_mmu_wrprot_slot(kvm, memslot, PG_LEVEL_4K);
	write_unlock(&kvm->mmu_lock);

	/*
	 * We can flush all the TLBs out of the mmu lock without TLB
	 * corruption since we just change the spte from writable to
	 * readonly so that we only need to care the case of changing
	 * spte from present to present (changing the spte from present
	 * to nonpresent will flush all the TLBs immediately), in other
	 * words, the only case we care is mmu_spte_update() where we
	 * have checked SPTE_HOST_WRITEABLE | SPTE_MMU_WRITEABLE
	 * instead of PT_WRITABLE_MASK, that means it does not depend
	 * on PT_WRITABLE_MASK anymore.
	 */
	if (flush)
		kvm_arch_flush_remote_tlbs_memslot(kvm, memslot);
}

static bool kvm_mmu_zap_collapsible_spte(struct kvm *kvm,
					 struct kvm_rmap_head *rmap_head,
					 struct kvm_memory_slot *slot)
{
	u64 *sptep;
	struct rmap_iterator iter;
	int need_tlb_flush = 0;
	kvm_pfn_t pfn;
	struct kvm_mmu_page *sp;

restart:
	for_each_rmap_spte(rmap_head, &iter, sptep) {
		sp = sptep_to_sp(sptep);
		pfn = spte_to_pfn(*sptep);

		/*
		 * We cannot do huge page mapping for indirect shadow pages,
		 * which are found on the last rmap (level = 1) when not using
		 * tdp; such shadow pages are synced with the page table in
		 * the guest, and the guest page table is using 4K page size
		 * mapping if the indirect sp has level = 1.
		 */
		if (sp->role.direct && !kvm_is_reserved_pfn(pfn) &&
		    sp->role.level < kvm_mmu_max_mapping_level(kvm, slot, sp->gfn,
							       pfn, PG_LEVEL_NUM)) {
			pte_list_remove(rmap_head, sptep);

			if (kvm_available_flush_tlb_with_range())
				kvm_flush_remote_tlbs_with_address(kvm, sp->gfn,
					KVM_PAGES_PER_HPAGE(sp->role.level));
			else
				need_tlb_flush = 1;

			goto restart;
		}
	}

	return need_tlb_flush;
}

void kvm_mmu_zap_collapsible_sptes(struct kvm *kvm,
				   const struct kvm_memory_slot *memslot)
{
	/* FIXME: const-ify all uses of struct kvm_memory_slot.  */
	struct kvm_memory_slot *slot = (struct kvm_memory_slot *)memslot;

	write_lock(&kvm->mmu_lock);
	slot_handle_leaf(kvm, slot, kvm_mmu_zap_collapsible_spte, true);

	if (is_tdp_mmu_enabled(kvm))
		kvm_tdp_mmu_zap_collapsible_sptes(kvm, slot);
	write_unlock(&kvm->mmu_lock);
}

void kvm_arch_flush_remote_tlbs_memslot(struct kvm *kvm,
					struct kvm_memory_slot *memslot)
{
	/*
	 * All current use cases for flushing the TLBs for a specific memslot
	 * are related to dirty logging, and do the TLB flush out of mmu_lock.
	 * The interaction between the various operations on memslot must be
	 * serialized by slots_locks to ensure the TLB flush from one operation
	 * is observed by any other operation on the same memslot.
	 */
	lockdep_assert_held(&kvm->slots_lock);
	kvm_flush_remote_tlbs_with_address(kvm, memslot->base_gfn,
					   memslot->npages);
}

void kvm_mmu_slot_leaf_clear_dirty(struct kvm *kvm,
				   struct kvm_memory_slot *memslot)
{
	bool flush;

	write_lock(&kvm->mmu_lock);
	flush = slot_handle_leaf(kvm, memslot, __rmap_clear_dirty, false);
	if (is_tdp_mmu_enabled(kvm))
		flush |= kvm_tdp_mmu_clear_dirty_slot(kvm, memslot);
	write_unlock(&kvm->mmu_lock);

	/*
	 * It's also safe to flush TLBs out of mmu lock here as currently this
	 * function is only used for dirty logging, in which case flushing TLB
	 * out of mmu lock also guarantees no dirty pages will be lost in
	 * dirty_bitmap.
	 */
	if (flush)
		kvm_arch_flush_remote_tlbs_memslot(kvm, memslot);
}

void kvm_mmu_zap_all(struct kvm *kvm)
{
	struct kvm_mmu_page *sp, *node;
	LIST_HEAD(invalid_list);
	int ign;

	write_lock(&kvm->mmu_lock);
restart:
	list_for_each_entry_safe(sp, node, &kvm->arch.active_mmu_pages, link) {
		if (WARN_ON(sp->role.invalid))
			continue;
		if (__kvm_mmu_prepare_zap_page(kvm, sp, &invalid_list, &ign))
			goto restart;
		if (cond_resched_rwlock_write(&kvm->mmu_lock))
			goto restart;
	}

	kvm_mmu_commit_zap_page(kvm, &invalid_list);

	if (is_tdp_mmu_enabled(kvm))
		kvm_tdp_mmu_zap_all(kvm);

	write_unlock(&kvm->mmu_lock);
}

void kvm_mmu_invalidate_mmio_sptes(struct kvm *kvm, u64 gen)
{
	WARN_ON(gen & KVM_MEMSLOT_GEN_UPDATE_IN_PROGRESS);

	gen &= MMIO_SPTE_GEN_MASK;

	/*
	 * Generation numbers are incremented in multiples of the number of
	 * address spaces in order to provide unique generations across all
	 * address spaces.  Strip what is effectively the address space
	 * modifier prior to checking for a wrap of the MMIO generation so
	 * that a wrap in any address space is detected.
	 */
	gen &= ~((u64)KVM_ADDRESS_SPACE_NUM - 1);

	/*
	 * The very rare case: if the MMIO generation number has wrapped,
	 * zap all shadow pages.
	 */
	if (unlikely(gen == 0)) {
		kvm_debug_ratelimited("kvm: zapping shadow pages for mmio generation wraparound\n");
		kvm_mmu_zap_all_fast(kvm);
	}
}

static unsigned long
mmu_shrink_scan(struct shrinker *shrink, struct shrink_control *sc)
{
	struct kvm *kvm;
	int nr_to_scan = sc->nr_to_scan;
	unsigned long freed = 0;

	mutex_lock(&kvm_lock);

	list_for_each_entry(kvm, &vm_list, vm_list) {
		int idx;
		LIST_HEAD(invalid_list);

		/*
		 * Never scan more than sc->nr_to_scan VM instances.
		 * Will not hit this condition practically since we do not try
		 * to shrink more than one VM and it is very unlikely to see
		 * !n_used_mmu_pages so many times.
		 */
		if (!nr_to_scan--)
			break;
		/*
		 * n_used_mmu_pages is accessed without holding kvm->mmu_lock
		 * here. We may skip a VM instance errorneosly, but we do not
		 * want to shrink a VM that only started to populate its MMU
		 * anyway.
		 */
		if (!kvm->arch.n_used_mmu_pages &&
		    !kvm_has_zapped_obsolete_pages(kvm))
			continue;

		idx = srcu_read_lock(&kvm->srcu);
		write_lock(&kvm->mmu_lock);

		if (kvm_has_zapped_obsolete_pages(kvm)) {
			kvm_mmu_commit_zap_page(kvm,
			      &kvm->arch.zapped_obsolete_pages);
			goto unlock;
		}

		freed = kvm_mmu_zap_oldest_mmu_pages(kvm, sc->nr_to_scan);

unlock:
		write_unlock(&kvm->mmu_lock);
		srcu_read_unlock(&kvm->srcu, idx);

		/*
		 * unfair on small ones
		 * per-vm shrinkers cry out
		 * sadness comes quickly
		 */
		list_move_tail(&kvm->vm_list, &vm_list);
		break;
	}

	mutex_unlock(&kvm_lock);
	return freed;
}

static unsigned long
mmu_shrink_count(struct shrinker *shrink, struct shrink_control *sc)
{
	return percpu_counter_read_positive(&kvm_total_used_mmu_pages);
}

static struct shrinker mmu_shrinker = {
	.count_objects = mmu_shrink_count,
	.scan_objects = mmu_shrink_scan,
	.seeks = DEFAULT_SEEKS * 10,
};

static void mmu_destroy_caches(void)
{
	kmem_cache_destroy(pte_list_desc_cache);
	kmem_cache_destroy(mmu_page_header_cache);
}

static void kvm_set_mmio_spte_mask(void)
{
	u64 mask;

	/*
	 * Set a reserved PA bit in MMIO SPTEs to generate page faults with
	 * PFEC.RSVD=1 on MMIO accesses.  64-bit PTEs (PAE, x86-64, and EPT
	 * paging) support a maximum of 52 bits of PA, i.e. if the CPU supports
	 * 52-bit physical addresses then there are no reserved PA bits in the
	 * PTEs and so the reserved PA approach must be disabled.
	 */
	if (shadow_phys_bits < 52)
		mask = BIT_ULL(51) | PT_PRESENT_MASK;
	else
		mask = 0;

	kvm_mmu_set_mmio_spte_mask(mask, ACC_WRITE_MASK | ACC_USER_MASK);
}

static bool get_nx_auto_mode(void)
{
	/* Return true when CPU has the bug, and mitigations are ON */
	return boot_cpu_has_bug(X86_BUG_ITLB_MULTIHIT) && !cpu_mitigations_off();
}

static void __set_nx_huge_pages(bool val)
{
	nx_huge_pages = itlb_multihit_kvm_mitigation = val;
}

static int set_nx_huge_pages(const char *val, const struct kernel_param *kp)
{
	bool old_val = nx_huge_pages;
	bool new_val;

	/* In "auto" mode deploy workaround only if CPU has the bug. */
	if (sysfs_streq(val, "off"))
		new_val = 0;
	else if (sysfs_streq(val, "force"))
		new_val = 1;
	else if (sysfs_streq(val, "auto"))
		new_val = get_nx_auto_mode();
	else if (strtobool(val, &new_val) < 0)
		return -EINVAL;

	__set_nx_huge_pages(new_val);

	if (new_val != old_val) {
		struct kvm *kvm;

		mutex_lock(&kvm_lock);

		list_for_each_entry(kvm, &vm_list, vm_list) {
			mutex_lock(&kvm->slots_lock);
			kvm_mmu_zap_all_fast(kvm);
			mutex_unlock(&kvm->slots_lock);

			wake_up_process(kvm->arch.nx_lpage_recovery_thread);
		}
		mutex_unlock(&kvm_lock);
	}

	return 0;
}

int kvm_mmu_module_init(void)
{
	int ret = -ENOMEM;

	if (nx_huge_pages == -1)
		__set_nx_huge_pages(get_nx_auto_mode());

	/*
	 * MMU roles use union aliasing which is, generally speaking, an
	 * undefined behavior. However, we supposedly know how compilers behave
	 * and the current status quo is unlikely to change. Guardians below are
	 * supposed to let us know if the assumption becomes false.
	 */
	BUILD_BUG_ON(sizeof(union kvm_mmu_page_role) != sizeof(u32));
	BUILD_BUG_ON(sizeof(union kvm_mmu_extended_role) != sizeof(u32));
	BUILD_BUG_ON(sizeof(union kvm_mmu_role) != sizeof(u64));

	kvm_mmu_reset_all_pte_masks();

	kvm_set_mmio_spte_mask();

	pte_list_desc_cache = kmem_cache_create("pte_list_desc",
					    sizeof(struct pte_list_desc),
					    0, SLAB_ACCOUNT, NULL);
	if (!pte_list_desc_cache)
		goto out;

	mmu_page_header_cache = kmem_cache_create("kvm_mmu_page_header",
						  sizeof(struct kvm_mmu_page),
						  0, SLAB_ACCOUNT, NULL);
	if (!mmu_page_header_cache)
		goto out;

	if (percpu_counter_init(&kvm_total_used_mmu_pages, 0, GFP_KERNEL))
		goto out;

	ret = register_shrinker(&mmu_shrinker);
	if (ret)
		goto out;

	return 0;

out:
	mmu_destroy_caches();
	return ret;
}

/*
 * Calculate mmu pages needed for kvm.
 */
unsigned long kvm_mmu_calculate_default_mmu_pages(struct kvm *kvm)
{
	unsigned long nr_mmu_pages;
	unsigned long nr_pages = 0;
	struct kvm_memslots *slots;
	struct kvm_memory_slot *memslot;
	int i;

	for (i = 0; i < KVM_ADDRESS_SPACE_NUM; i++) {
		slots = __kvm_memslots(kvm, i);

		kvm_for_each_memslot(memslot, slots)
			nr_pages += memslot->npages;
	}

	nr_mmu_pages = nr_pages * KVM_PERMILLE_MMU_PAGES / 1000;
	nr_mmu_pages = max(nr_mmu_pages, KVM_MIN_ALLOC_MMU_PAGES);

	return nr_mmu_pages;
}

void kvm_mmu_destroy(struct kvm_vcpu *vcpu)
{
	kvm_mmu_unload(vcpu);
	free_mmu_pages(&vcpu->arch.root_mmu);
	free_mmu_pages(&vcpu->arch.guest_mmu);
	mmu_free_memory_caches(vcpu);
}

void kvm_mmu_module_exit(void)
{
	mmu_destroy_caches();
	percpu_counter_destroy(&kvm_total_used_mmu_pages);
	unregister_shrinker(&mmu_shrinker);
	mmu_audit_disable();
}

static int set_nx_huge_pages_recovery_ratio(const char *val, const struct kernel_param *kp)
{
	unsigned int old_val;
	int err;

	old_val = nx_huge_pages_recovery_ratio;
	err = param_set_uint(val, kp);
	if (err)
		return err;

	if (READ_ONCE(nx_huge_pages) &&
	    !old_val && nx_huge_pages_recovery_ratio) {
		struct kvm *kvm;

		mutex_lock(&kvm_lock);

		list_for_each_entry(kvm, &vm_list, vm_list)
			wake_up_process(kvm->arch.nx_lpage_recovery_thread);

		mutex_unlock(&kvm_lock);
	}

	return err;
}

static void kvm_recover_nx_lpages(struct kvm *kvm)
{
	int rcu_idx;
	struct kvm_mmu_page *sp;
	unsigned int ratio;
	LIST_HEAD(invalid_list);
	bool flush = false;
	ulong to_zap;

	rcu_idx = srcu_read_lock(&kvm->srcu);
	write_lock(&kvm->mmu_lock);

	ratio = READ_ONCE(nx_huge_pages_recovery_ratio);
	to_zap = ratio ? DIV_ROUND_UP(kvm->stat.nx_lpage_splits, ratio) : 0;
	for ( ; to_zap; --to_zap) {
		if (list_empty(&kvm->arch.lpage_disallowed_mmu_pages))
			break;

		/*
		 * We use a separate list instead of just using active_mmu_pages
		 * because the number of lpage_disallowed pages is expected to
		 * be relatively small compared to the total.
		 */
		sp = list_first_entry(&kvm->arch.lpage_disallowed_mmu_pages,
				      struct kvm_mmu_page,
				      lpage_disallowed_link);
		WARN_ON_ONCE(!sp->lpage_disallowed);
<<<<<<< HEAD
		if (sp->tdp_mmu_page) {
=======
		if (is_tdp_mmu_page(sp)) {
>>>>>>> 4bcf3b75
			flush |= kvm_tdp_mmu_zap_sp(kvm, sp);
		} else {
			kvm_mmu_prepare_zap_page(kvm, sp, &invalid_list);
			WARN_ON_ONCE(sp->lpage_disallowed);
		}

<<<<<<< HEAD
		if (need_resched() || spin_needbreak(&kvm->mmu_lock)) {
			kvm_mmu_remote_flush_or_zap(kvm, &invalid_list, flush);
			cond_resched_lock(&kvm->mmu_lock);
=======
		if (need_resched() || rwlock_needbreak(&kvm->mmu_lock)) {
			kvm_mmu_remote_flush_or_zap(kvm, &invalid_list, flush);
			cond_resched_rwlock_write(&kvm->mmu_lock);
>>>>>>> 4bcf3b75
			flush = false;
		}
	}
	kvm_mmu_remote_flush_or_zap(kvm, &invalid_list, flush);

	write_unlock(&kvm->mmu_lock);
	srcu_read_unlock(&kvm->srcu, rcu_idx);
}

static long get_nx_lpage_recovery_timeout(u64 start_time)
{
	return READ_ONCE(nx_huge_pages) && READ_ONCE(nx_huge_pages_recovery_ratio)
		? start_time + 60 * HZ - get_jiffies_64()
		: MAX_SCHEDULE_TIMEOUT;
}

static int kvm_nx_lpage_recovery_worker(struct kvm *kvm, uintptr_t data)
{
	u64 start_time;
	long remaining_time;

	while (true) {
		start_time = get_jiffies_64();
		remaining_time = get_nx_lpage_recovery_timeout(start_time);

		set_current_state(TASK_INTERRUPTIBLE);
		while (!kthread_should_stop() && remaining_time > 0) {
			schedule_timeout(remaining_time);
			remaining_time = get_nx_lpage_recovery_timeout(start_time);
			set_current_state(TASK_INTERRUPTIBLE);
		}

		set_current_state(TASK_RUNNING);

		if (kthread_should_stop())
			return 0;

		kvm_recover_nx_lpages(kvm);
	}
}

int kvm_mmu_post_init_vm(struct kvm *kvm)
{
	int err;

	err = kvm_vm_create_worker_thread(kvm, kvm_nx_lpage_recovery_worker, 0,
					  "kvm-nx-lpage-recovery",
					  &kvm->arch.nx_lpage_recovery_thread);
	if (!err)
		kthread_unpark(kvm->arch.nx_lpage_recovery_thread);

	return err;
}

void kvm_mmu_pre_destroy_vm(struct kvm *kvm)
{
	if (kvm->arch.nx_lpage_recovery_thread)
		kthread_stop(kvm->arch.nx_lpage_recovery_thread);
}<|MERGE_RESOLUTION|>--- conflicted
+++ resolved
@@ -5932,26 +5932,16 @@
 				      struct kvm_mmu_page,
 				      lpage_disallowed_link);
 		WARN_ON_ONCE(!sp->lpage_disallowed);
-<<<<<<< HEAD
-		if (sp->tdp_mmu_page) {
-=======
 		if (is_tdp_mmu_page(sp)) {
->>>>>>> 4bcf3b75
 			flush |= kvm_tdp_mmu_zap_sp(kvm, sp);
 		} else {
 			kvm_mmu_prepare_zap_page(kvm, sp, &invalid_list);
 			WARN_ON_ONCE(sp->lpage_disallowed);
 		}
 
-<<<<<<< HEAD
-		if (need_resched() || spin_needbreak(&kvm->mmu_lock)) {
-			kvm_mmu_remote_flush_or_zap(kvm, &invalid_list, flush);
-			cond_resched_lock(&kvm->mmu_lock);
-=======
 		if (need_resched() || rwlock_needbreak(&kvm->mmu_lock)) {
 			kvm_mmu_remote_flush_or_zap(kvm, &invalid_list, flush);
 			cond_resched_rwlock_write(&kvm->mmu_lock);
->>>>>>> 4bcf3b75
 			flush = false;
 		}
 	}
