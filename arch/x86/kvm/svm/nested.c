// SPDX-License-Identifier: GPL-2.0-only
/*
 * Kernel-based Virtual Machine driver for Linux
 *
 * AMD SVM support
 *
 * Copyright (C) 2006 Qumranet, Inc.
 * Copyright 2010 Red Hat, Inc. and/or its affiliates.
 *
 * Authors:
 *   Yaniv Kamay  <yaniv@qumranet.com>
 *   Avi Kivity   <avi@qumranet.com>
 */

#define pr_fmt(fmt) "SVM: " fmt

#include <linux/kvm_types.h>
#include <linux/kvm_host.h>
#include <linux/kernel.h>

#include <asm/msr-index.h>
#include <asm/debugreg.h>

#include "kvm_emulate.h"
#include "trace.h"
#include "mmu.h"
#include "x86.h"
#include "cpuid.h"
#include "lapic.h"
#include "svm.h"

static void nested_svm_inject_npf_exit(struct kvm_vcpu *vcpu,
				       struct x86_exception *fault)
{
	struct vcpu_svm *svm = to_svm(vcpu);

	if (svm->vmcb->control.exit_code != SVM_EXIT_NPF) {
		/*
		 * TODO: track the cause of the nested page fault, and
		 * correctly fill in the high bits of exit_info_1.
		 */
		svm->vmcb->control.exit_code = SVM_EXIT_NPF;
		svm->vmcb->control.exit_code_hi = 0;
		svm->vmcb->control.exit_info_1 = (1ULL << 32);
		svm->vmcb->control.exit_info_2 = fault->address;
	}

	svm->vmcb->control.exit_info_1 &= ~0xffffffffULL;
	svm->vmcb->control.exit_info_1 |= fault->error_code;

	/*
	 * The present bit is always zero for page structure faults on real
	 * hardware.
	 */
	if (svm->vmcb->control.exit_info_1 & (2ULL << 32))
		svm->vmcb->control.exit_info_1 &= ~1;

	nested_svm_vmexit(svm);
}

static u64 nested_svm_get_tdp_pdptr(struct kvm_vcpu *vcpu, int index)
{
	struct vcpu_svm *svm = to_svm(vcpu);
	u64 cr3 = svm->nested.ctl.nested_cr3;
	u64 pdpte;
	int ret;

	ret = kvm_vcpu_read_guest_page(vcpu, gpa_to_gfn(__sme_clr(cr3)), &pdpte,
				       offset_in_page(cr3) + index * 8, 8);
	if (ret)
		return 0;
	return pdpte;
}

static unsigned long nested_svm_get_tdp_cr3(struct kvm_vcpu *vcpu)
{
	struct vcpu_svm *svm = to_svm(vcpu);

	return svm->nested.ctl.nested_cr3;
}

static void nested_svm_init_mmu_context(struct kvm_vcpu *vcpu)
{
	struct vcpu_svm *svm = to_svm(vcpu);
	struct vmcb *hsave = svm->nested.hsave;

	WARN_ON(mmu_is_nested(vcpu));

	vcpu->arch.mmu = &vcpu->arch.guest_mmu;
	kvm_init_shadow_mmu(vcpu, X86_CR0_PG, hsave->save.cr4, hsave->save.efer);
	vcpu->arch.mmu->get_guest_pgd     = nested_svm_get_tdp_cr3;
	vcpu->arch.mmu->get_pdptr         = nested_svm_get_tdp_pdptr;
	vcpu->arch.mmu->inject_page_fault = nested_svm_inject_npf_exit;
	vcpu->arch.mmu->shadow_root_level = vcpu->arch.tdp_level;
	reset_shadow_zero_bits_mask(vcpu, vcpu->arch.mmu);
	vcpu->arch.walk_mmu              = &vcpu->arch.nested_mmu;
}

static void nested_svm_uninit_mmu_context(struct kvm_vcpu *vcpu)
{
	vcpu->arch.mmu = &vcpu->arch.root_mmu;
	vcpu->arch.walk_mmu = &vcpu->arch.root_mmu;
}

void recalc_intercepts(struct vcpu_svm *svm)
{
	struct vmcb_control_area *c, *h, *g;

	mark_dirty(svm->vmcb, VMCB_INTERCEPTS);

	if (!is_guest_mode(&svm->vcpu))
		return;

	c = &svm->vmcb->control;
	h = &svm->nested.hsave->control;
	g = &svm->nested.ctl;

	svm->nested.host_intercept_exceptions = h->intercept_exceptions;

	c->intercept_cr = h->intercept_cr;
	c->intercept_dr = h->intercept_dr;
	c->intercept_exceptions = h->intercept_exceptions;
	c->intercept = h->intercept;

	if (g->int_ctl & V_INTR_MASKING_MASK) {
		/* We only want the cr8 intercept bits of L1 */
		c->intercept_cr &= ~(1U << INTERCEPT_CR8_READ);
		c->intercept_cr &= ~(1U << INTERCEPT_CR8_WRITE);

		/*
		 * Once running L2 with HF_VINTR_MASK, EFLAGS.IF does not
		 * affect any interrupt we may want to inject; therefore,
		 * interrupt window vmexits are irrelevant to L0.
		 */
		c->intercept &= ~(1ULL << INTERCEPT_VINTR);
	}

	/* We don't want to see VMMCALLs from a nested guest */
	c->intercept &= ~(1ULL << INTERCEPT_VMMCALL);

	c->intercept_cr |= g->intercept_cr;
	c->intercept_dr |= g->intercept_dr;
	c->intercept_exceptions |= g->intercept_exceptions;
	c->intercept |= g->intercept;
}

static void copy_vmcb_control_area(struct vmcb_control_area *dst,
				   struct vmcb_control_area *from)
{
	dst->intercept_cr         = from->intercept_cr;
	dst->intercept_dr         = from->intercept_dr;
	dst->intercept_exceptions = from->intercept_exceptions;
	dst->intercept            = from->intercept;
	dst->iopm_base_pa         = from->iopm_base_pa;
	dst->msrpm_base_pa        = from->msrpm_base_pa;
	dst->tsc_offset           = from->tsc_offset;
	/* asid not copied, it is handled manually for svm->vmcb.  */
	dst->tlb_ctl              = from->tlb_ctl;
	dst->int_ctl              = from->int_ctl;
	dst->int_vector           = from->int_vector;
	dst->int_state            = from->int_state;
	dst->exit_code            = from->exit_code;
	dst->exit_code_hi         = from->exit_code_hi;
	dst->exit_info_1          = from->exit_info_1;
	dst->exit_info_2          = from->exit_info_2;
	dst->exit_int_info        = from->exit_int_info;
	dst->exit_int_info_err    = from->exit_int_info_err;
	dst->nested_ctl           = from->nested_ctl;
	dst->event_inj            = from->event_inj;
	dst->event_inj_err        = from->event_inj_err;
	dst->nested_cr3           = from->nested_cr3;
	dst->virt_ext              = from->virt_ext;
	dst->pause_filter_count   = from->pause_filter_count;
	dst->pause_filter_thresh  = from->pause_filter_thresh;
}

static bool nested_svm_vmrun_msrpm(struct vcpu_svm *svm)
{
	/*
	 * This function merges the msr permission bitmaps of kvm and the
	 * nested vmcb. It is optimized in that it only merges the parts where
	 * the kvm msr permission bitmap may contain zero bits
	 */
	int i;

	if (!(svm->nested.ctl.intercept & (1ULL << INTERCEPT_MSR_PROT)))
		return true;

	for (i = 0; i < MSRPM_OFFSETS; i++) {
		u32 value, p;
		u64 offset;

		if (msrpm_offsets[i] == 0xffffffff)
			break;

		p      = msrpm_offsets[i];
		offset = svm->nested.ctl.msrpm_base_pa + (p * 4);

		if (kvm_vcpu_read_guest(&svm->vcpu, offset, &value, 4))
			return false;

		svm->nested.msrpm[p] = svm->msrpm[p] | value;
	}

	svm->vmcb->control.msrpm_base_pa = __sme_set(__pa(svm->nested.msrpm));

	return true;
}

static bool nested_vmcb_check_controls(struct vmcb_control_area *control)
{
	if ((control->intercept & (1ULL << INTERCEPT_VMRUN)) == 0)
		return false;

	if (control->asid == 0)
		return false;

	if ((control->nested_ctl & SVM_NESTED_CTL_NP_ENABLE) &&
	    !npt_enabled)
		return false;

	return true;
}

static bool nested_vmcb_checks(struct vmcb *vmcb)
{
	if ((vmcb->save.efer & EFER_SVME) == 0)
		return false;

	if (((vmcb->save.cr0 & X86_CR0_CD) == 0) &&
	    (vmcb->save.cr0 & X86_CR0_NW))
		return false;

	return nested_vmcb_check_controls(&vmcb->control);
}

static void load_nested_vmcb_control(struct vcpu_svm *svm,
				     struct vmcb_control_area *control)
{
	copy_vmcb_control_area(&svm->nested.ctl, control);

	/* Copy it here because nested_svm_check_controls will check it.  */
	svm->nested.ctl.asid           = control->asid;
	svm->nested.ctl.msrpm_base_pa &= ~0x0fffULL;
	svm->nested.ctl.iopm_base_pa  &= ~0x0fffULL;
}

/*
 * Synchronize fields that are written by the processor, so that
 * they can be copied back into the nested_vmcb.
 */
void sync_nested_vmcb_control(struct vcpu_svm *svm)
{
	u32 mask;
	svm->nested.ctl.event_inj      = svm->vmcb->control.event_inj;
	svm->nested.ctl.event_inj_err  = svm->vmcb->control.event_inj_err;

	/* Only a few fields of int_ctl are written by the processor.  */
	mask = V_IRQ_MASK | V_TPR_MASK;
	if (!(svm->nested.ctl.int_ctl & V_INTR_MASKING_MASK) &&
	    is_intercept(svm, INTERCEPT_VINTR)) {
		/*
		 * In order to request an interrupt window, L0 is usurping
		 * svm->vmcb->control.int_ctl and possibly setting V_IRQ
		 * even if it was clear in L1's VMCB.  Restoring it would be
		 * wrong.  However, in this case V_IRQ will remain true until
		 * interrupt_window_interception calls svm_clear_vintr and
		 * restores int_ctl.  We can just leave it aside.
		 */
		mask &= ~V_IRQ_MASK;
	}
	svm->nested.ctl.int_ctl        &= ~mask;
	svm->nested.ctl.int_ctl        |= svm->vmcb->control.int_ctl & mask;
}

/*
 * Transfer any event that L0 or L1 wanted to inject into L2 to
 * EXIT_INT_INFO.
 */
static void nested_vmcb_save_pending_event(struct vcpu_svm *svm,
					   struct vmcb *nested_vmcb)
{
	struct kvm_vcpu *vcpu = &svm->vcpu;
	u32 exit_int_info = 0;
	unsigned int nr;

	if (vcpu->arch.exception.injected) {
		nr = vcpu->arch.exception.nr;
		exit_int_info = nr | SVM_EVTINJ_VALID | SVM_EVTINJ_TYPE_EXEPT;

		if (vcpu->arch.exception.has_error_code) {
			exit_int_info |= SVM_EVTINJ_VALID_ERR;
			nested_vmcb->control.exit_int_info_err =
				vcpu->arch.exception.error_code;
		}

	} else if (vcpu->arch.nmi_injected) {
		exit_int_info = SVM_EVTINJ_VALID | SVM_EVTINJ_TYPE_NMI;

	} else if (vcpu->arch.interrupt.injected) {
		nr = vcpu->arch.interrupt.nr;
		exit_int_info = nr | SVM_EVTINJ_VALID;

		if (vcpu->arch.interrupt.soft)
			exit_int_info |= SVM_EVTINJ_TYPE_SOFT;
		else
			exit_int_info |= SVM_EVTINJ_TYPE_INTR;
	}

	nested_vmcb->control.exit_int_info = exit_int_info;
}

static void nested_prepare_vmcb_save(struct vcpu_svm *svm, struct vmcb *nested_vmcb)
{
	/* Load the nested guest state */
	svm->vmcb->save.es = nested_vmcb->save.es;
	svm->vmcb->save.cs = nested_vmcb->save.cs;
	svm->vmcb->save.ss = nested_vmcb->save.ss;
	svm->vmcb->save.ds = nested_vmcb->save.ds;
	svm->vmcb->save.gdtr = nested_vmcb->save.gdtr;
	svm->vmcb->save.idtr = nested_vmcb->save.idtr;
	kvm_set_rflags(&svm->vcpu, nested_vmcb->save.rflags);
	svm_set_efer(&svm->vcpu, nested_vmcb->save.efer);
	svm_set_cr0(&svm->vcpu, nested_vmcb->save.cr0);
	svm_set_cr4(&svm->vcpu, nested_vmcb->save.cr4);
	(void)kvm_set_cr3(&svm->vcpu, nested_vmcb->save.cr3);

	svm->vmcb->save.cr2 = svm->vcpu.arch.cr2 = nested_vmcb->save.cr2;
	kvm_rax_write(&svm->vcpu, nested_vmcb->save.rax);
	kvm_rsp_write(&svm->vcpu, nested_vmcb->save.rsp);
	kvm_rip_write(&svm->vcpu, nested_vmcb->save.rip);

	/* In case we don't even reach vcpu_run, the fields are not updated */
	svm->vmcb->save.rax = nested_vmcb->save.rax;
	svm->vmcb->save.rsp = nested_vmcb->save.rsp;
	svm->vmcb->save.rip = nested_vmcb->save.rip;
	svm->vmcb->save.dr7 = nested_vmcb->save.dr7;
	svm->vcpu.arch.dr6  = nested_vmcb->save.dr6;
	svm->vmcb->save.cpl = nested_vmcb->save.cpl;
}

static void nested_prepare_vmcb_control(struct vcpu_svm *svm)
{
	const u32 mask = V_INTR_MASKING_MASK | V_GIF_ENABLE_MASK | V_GIF_MASK;
	if (svm->nested.ctl.nested_ctl & SVM_NESTED_CTL_NP_ENABLE)
		nested_svm_init_mmu_context(&svm->vcpu);

	/* Guest paging mode is active - reset mmu */
	kvm_mmu_reset_context(&svm->vcpu);

	svm_flush_tlb(&svm->vcpu);

	svm->vmcb->control.tsc_offset = svm->vcpu.arch.tsc_offset =
		svm->vcpu.arch.l1_tsc_offset + svm->nested.ctl.tsc_offset;

	svm->vmcb->control.int_ctl             =
		(svm->nested.ctl.int_ctl & ~mask) |
		(svm->nested.hsave->control.int_ctl & mask);

	svm->vmcb->control.virt_ext            = svm->nested.ctl.virt_ext;
	svm->vmcb->control.int_vector          = svm->nested.ctl.int_vector;
	svm->vmcb->control.int_state           = svm->nested.ctl.int_state;
	svm->vmcb->control.event_inj           = svm->nested.ctl.event_inj;
	svm->vmcb->control.event_inj_err       = svm->nested.ctl.event_inj_err;

	svm->vmcb->control.pause_filter_count  = svm->nested.ctl.pause_filter_count;
	svm->vmcb->control.pause_filter_thresh = svm->nested.ctl.pause_filter_thresh;

	/* Enter Guest-Mode */
	enter_guest_mode(&svm->vcpu);

	/*
	 * Merge guest and host intercepts - must be called  with vcpu in
	 * guest-mode to take affect here
	 */
	recalc_intercepts(svm);

	mark_all_dirty(svm->vmcb);
}

void enter_svm_guest_mode(struct vcpu_svm *svm, u64 vmcb_gpa,
			  struct vmcb *nested_vmcb)
{
	svm->nested.vmcb = vmcb_gpa;
	load_nested_vmcb_control(svm, &nested_vmcb->control);
	nested_prepare_vmcb_save(svm, nested_vmcb);
	nested_prepare_vmcb_control(svm);

	svm_set_gif(svm, true);
}

int nested_svm_vmrun(struct vcpu_svm *svm)
{
	int ret;
	struct vmcb *nested_vmcb;
	struct vmcb *hsave = svm->nested.hsave;
	struct vmcb *vmcb = svm->vmcb;
	struct kvm_host_map map;
	u64 vmcb_gpa;

	if (is_smm(&svm->vcpu)) {
		kvm_queue_exception(&svm->vcpu, UD_VECTOR);
		return 1;
	}

	vmcb_gpa = svm->vmcb->save.rax;
	ret = kvm_vcpu_map(&svm->vcpu, gpa_to_gfn(vmcb_gpa), &map);
	if (ret == -EINVAL) {
		kvm_inject_gp(&svm->vcpu, 0);
		return 1;
	} else if (ret) {
		return kvm_skip_emulated_instruction(&svm->vcpu);
	}

	ret = kvm_skip_emulated_instruction(&svm->vcpu);

	nested_vmcb = map.hva;

	if (!nested_vmcb_checks(nested_vmcb)) {
		nested_vmcb->control.exit_code    = SVM_EXIT_ERR;
		nested_vmcb->control.exit_code_hi = 0;
		nested_vmcb->control.exit_info_1  = 0;
		nested_vmcb->control.exit_info_2  = 0;
		goto out;
	}

	trace_kvm_nested_vmrun(svm->vmcb->save.rip, vmcb_gpa,
			       nested_vmcb->save.rip,
			       nested_vmcb->control.int_ctl,
			       nested_vmcb->control.event_inj,
			       nested_vmcb->control.nested_ctl);

	trace_kvm_nested_intercepts(nested_vmcb->control.intercept_cr & 0xffff,
				    nested_vmcb->control.intercept_cr >> 16,
				    nested_vmcb->control.intercept_exceptions,
				    nested_vmcb->control.intercept);

	/* Clear internal status */
	kvm_clear_exception_queue(&svm->vcpu);
	kvm_clear_interrupt_queue(&svm->vcpu);

	/*
	 * Save the old vmcb, so we don't need to pick what we save, but can
	 * restore everything when a VMEXIT occurs
	 */
	hsave->save.es     = vmcb->save.es;
	hsave->save.cs     = vmcb->save.cs;
	hsave->save.ss     = vmcb->save.ss;
	hsave->save.ds     = vmcb->save.ds;
	hsave->save.gdtr   = vmcb->save.gdtr;
	hsave->save.idtr   = vmcb->save.idtr;
	hsave->save.efer   = svm->vcpu.arch.efer;
	hsave->save.cr0    = kvm_read_cr0(&svm->vcpu);
	hsave->save.cr4    = svm->vcpu.arch.cr4;
	hsave->save.rflags = kvm_get_rflags(&svm->vcpu);
	hsave->save.rip    = kvm_rip_read(&svm->vcpu);
	hsave->save.rsp    = vmcb->save.rsp;
	hsave->save.rax    = vmcb->save.rax;
	if (npt_enabled)
		hsave->save.cr3    = vmcb->save.cr3;
	else
		hsave->save.cr3    = kvm_read_cr3(&svm->vcpu);

	copy_vmcb_control_area(&hsave->control, &vmcb->control);

	svm->nested.nested_run_pending = 1;
	enter_svm_guest_mode(svm, vmcb_gpa, nested_vmcb);

	if (!nested_svm_vmrun_msrpm(svm)) {
		svm->vmcb->control.exit_code    = SVM_EXIT_ERR;
		svm->vmcb->control.exit_code_hi = 0;
		svm->vmcb->control.exit_info_1  = 0;
		svm->vmcb->control.exit_info_2  = 0;

		nested_svm_vmexit(svm);
	}

out:
	kvm_vcpu_unmap(&svm->vcpu, &map, true);

	return ret;
}

void nested_svm_vmloadsave(struct vmcb *from_vmcb, struct vmcb *to_vmcb)
{
	to_vmcb->save.fs = from_vmcb->save.fs;
	to_vmcb->save.gs = from_vmcb->save.gs;
	to_vmcb->save.tr = from_vmcb->save.tr;
	to_vmcb->save.ldtr = from_vmcb->save.ldtr;
	to_vmcb->save.kernel_gs_base = from_vmcb->save.kernel_gs_base;
	to_vmcb->save.star = from_vmcb->save.star;
	to_vmcb->save.lstar = from_vmcb->save.lstar;
	to_vmcb->save.cstar = from_vmcb->save.cstar;
	to_vmcb->save.sfmask = from_vmcb->save.sfmask;
	to_vmcb->save.sysenter_cs = from_vmcb->save.sysenter_cs;
	to_vmcb->save.sysenter_esp = from_vmcb->save.sysenter_esp;
	to_vmcb->save.sysenter_eip = from_vmcb->save.sysenter_eip;
}

int nested_svm_vmexit(struct vcpu_svm *svm)
{
	int rc;
	struct vmcb *nested_vmcb;
	struct vmcb *hsave = svm->nested.hsave;
	struct vmcb *vmcb = svm->vmcb;
	struct kvm_host_map map;

	rc = kvm_vcpu_map(&svm->vcpu, gpa_to_gfn(svm->nested.vmcb), &map);
	if (rc) {
		if (rc == -EINVAL)
			kvm_inject_gp(&svm->vcpu, 0);
		return 1;
	}

	nested_vmcb = map.hva;

	/* Exit Guest-Mode */
	leave_guest_mode(&svm->vcpu);
	svm->nested.vmcb = 0;
	WARN_ON_ONCE(svm->nested.nested_run_pending);

	/* in case we halted in L2 */
	svm->vcpu.arch.mp_state = KVM_MP_STATE_RUNNABLE;

	/* Give the current vmcb to the guest */
	svm_set_gif(svm, false);

	nested_vmcb->save.es     = vmcb->save.es;
	nested_vmcb->save.cs     = vmcb->save.cs;
	nested_vmcb->save.ss     = vmcb->save.ss;
	nested_vmcb->save.ds     = vmcb->save.ds;
	nested_vmcb->save.gdtr   = vmcb->save.gdtr;
	nested_vmcb->save.idtr   = vmcb->save.idtr;
	nested_vmcb->save.efer   = svm->vcpu.arch.efer;
	nested_vmcb->save.cr0    = kvm_read_cr0(&svm->vcpu);
	nested_vmcb->save.cr3    = kvm_read_cr3(&svm->vcpu);
	nested_vmcb->save.cr2    = vmcb->save.cr2;
	nested_vmcb->save.cr4    = svm->vcpu.arch.cr4;
	nested_vmcb->save.rflags = kvm_get_rflags(&svm->vcpu);
	nested_vmcb->save.rip    = kvm_rip_read(&svm->vcpu);
	nested_vmcb->save.rsp    = kvm_rsp_read(&svm->vcpu);
	nested_vmcb->save.rax    = kvm_rax_read(&svm->vcpu);
	nested_vmcb->save.dr7    = vmcb->save.dr7;
	nested_vmcb->save.dr6    = svm->vcpu.arch.dr6;
	nested_vmcb->save.cpl    = vmcb->save.cpl;

	nested_vmcb->control.int_state         = vmcb->control.int_state;
	nested_vmcb->control.exit_code         = vmcb->control.exit_code;
	nested_vmcb->control.exit_code_hi      = vmcb->control.exit_code_hi;
	nested_vmcb->control.exit_info_1       = vmcb->control.exit_info_1;
	nested_vmcb->control.exit_info_2       = vmcb->control.exit_info_2;

	if (nested_vmcb->control.exit_code != SVM_EXIT_ERR)
		nested_vmcb_save_pending_event(svm, nested_vmcb);

	if (svm->nrips_enabled)
		nested_vmcb->control.next_rip  = vmcb->control.next_rip;

	nested_vmcb->control.int_ctl           = svm->nested.ctl.int_ctl;
	nested_vmcb->control.tlb_ctl           = svm->nested.ctl.tlb_ctl;
	nested_vmcb->control.event_inj         = svm->nested.ctl.event_inj;
	nested_vmcb->control.event_inj_err     = svm->nested.ctl.event_inj_err;

	nested_vmcb->control.pause_filter_count =
		svm->vmcb->control.pause_filter_count;
	nested_vmcb->control.pause_filter_thresh =
		svm->vmcb->control.pause_filter_thresh;

	/* Restore the original control entries */
	copy_vmcb_control_area(&vmcb->control, &hsave->control);

	svm->vmcb->control.tsc_offset = svm->vcpu.arch.tsc_offset =
		svm->vcpu.arch.l1_tsc_offset;

	svm->nested.ctl.nested_cr3 = 0;

	/* Restore selected save entries */
	svm->vmcb->save.es = hsave->save.es;
	svm->vmcb->save.cs = hsave->save.cs;
	svm->vmcb->save.ss = hsave->save.ss;
	svm->vmcb->save.ds = hsave->save.ds;
	svm->vmcb->save.gdtr = hsave->save.gdtr;
	svm->vmcb->save.idtr = hsave->save.idtr;
	kvm_set_rflags(&svm->vcpu, hsave->save.rflags);
	svm_set_efer(&svm->vcpu, hsave->save.efer);
	svm_set_cr0(&svm->vcpu, hsave->save.cr0 | X86_CR0_PE);
	svm_set_cr4(&svm->vcpu, hsave->save.cr4);
	if (npt_enabled) {
		svm->vmcb->save.cr3 = hsave->save.cr3;
		svm->vcpu.arch.cr3 = hsave->save.cr3;
	} else {
		(void)kvm_set_cr3(&svm->vcpu, hsave->save.cr3);
	}
	kvm_rax_write(&svm->vcpu, hsave->save.rax);
	kvm_rsp_write(&svm->vcpu, hsave->save.rsp);
	kvm_rip_write(&svm->vcpu, hsave->save.rip);
	svm->vmcb->save.dr7 = 0;
	svm->vmcb->save.cpl = 0;
	svm->vmcb->control.exit_int_info = 0;

	mark_all_dirty(svm->vmcb);

	trace_kvm_nested_vmexit_inject(nested_vmcb->control.exit_code,
				       nested_vmcb->control.exit_info_1,
				       nested_vmcb->control.exit_info_2,
				       nested_vmcb->control.exit_int_info,
				       nested_vmcb->control.exit_int_info_err,
				       KVM_ISA_SVM);

	kvm_vcpu_unmap(&svm->vcpu, &map, true);

	nested_svm_uninit_mmu_context(&svm->vcpu);
	kvm_mmu_reset_context(&svm->vcpu);
	kvm_mmu_load(&svm->vcpu);

	/*
	 * Drop what we picked up for L2 via svm_complete_interrupts() so it
	 * doesn't end up in L1.
	 */
	svm->vcpu.arch.nmi_injected = false;
	kvm_clear_exception_queue(&svm->vcpu);
	kvm_clear_interrupt_queue(&svm->vcpu);

	return 0;
}

/*
 * Forcibly leave nested mode in order to be able to reset the VCPU later on.
 */
void svm_leave_nested(struct vcpu_svm *svm)
{
	if (is_guest_mode(&svm->vcpu)) {
		struct vmcb *hsave = svm->nested.hsave;
		struct vmcb *vmcb = svm->vmcb;

		svm->nested.nested_run_pending = 0;
		leave_guest_mode(&svm->vcpu);
		copy_vmcb_control_area(&vmcb->control, &hsave->control);
		nested_svm_uninit_mmu_context(&svm->vcpu);
	}
}

static int nested_svm_exit_handled_msr(struct vcpu_svm *svm)
{
	u32 offset, msr, value;
	int write, mask;

	if (!(svm->nested.ctl.intercept & (1ULL << INTERCEPT_MSR_PROT)))
		return NESTED_EXIT_HOST;

	msr    = svm->vcpu.arch.regs[VCPU_REGS_RCX];
	offset = svm_msrpm_offset(msr);
	write  = svm->vmcb->control.exit_info_1 & 1;
	mask   = 1 << ((2 * (msr & 0xf)) + write);

	if (offset == MSR_INVALID)
		return NESTED_EXIT_DONE;

	/* Offset is in 32 bit units but need in 8 bit units */
	offset *= 4;

	if (kvm_vcpu_read_guest(&svm->vcpu, svm->nested.ctl.msrpm_base_pa + offset, &value, 4))
		return NESTED_EXIT_DONE;

	return (value & mask) ? NESTED_EXIT_DONE : NESTED_EXIT_HOST;
}

static int nested_svm_intercept_ioio(struct vcpu_svm *svm)
{
	unsigned port, size, iopm_len;
	u16 val, mask;
	u8 start_bit;
	u64 gpa;

	if (!(svm->nested.ctl.intercept & (1ULL << INTERCEPT_IOIO_PROT)))
		return NESTED_EXIT_HOST;

	port = svm->vmcb->control.exit_info_1 >> 16;
	size = (svm->vmcb->control.exit_info_1 & SVM_IOIO_SIZE_MASK) >>
		SVM_IOIO_SIZE_SHIFT;
	gpa  = svm->nested.ctl.iopm_base_pa + (port / 8);
	start_bit = port % 8;
	iopm_len = (start_bit + size > 8) ? 2 : 1;
	mask = (0xf >> (4 - size)) << start_bit;
	val = 0;

	if (kvm_vcpu_read_guest(&svm->vcpu, gpa, &val, iopm_len))
		return NESTED_EXIT_DONE;

	return (val & mask) ? NESTED_EXIT_DONE : NESTED_EXIT_HOST;
}

static int nested_svm_intercept(struct vcpu_svm *svm)
{
	u32 exit_code = svm->vmcb->control.exit_code;
	int vmexit = NESTED_EXIT_HOST;

	switch (exit_code) {
	case SVM_EXIT_MSR:
		vmexit = nested_svm_exit_handled_msr(svm);
		break;
	case SVM_EXIT_IOIO:
		vmexit = nested_svm_intercept_ioio(svm);
		break;
	case SVM_EXIT_READ_CR0 ... SVM_EXIT_WRITE_CR8: {
		u32 bit = 1U << (exit_code - SVM_EXIT_READ_CR0);
		if (svm->nested.ctl.intercept_cr & bit)
			vmexit = NESTED_EXIT_DONE;
		break;
	}
	case SVM_EXIT_READ_DR0 ... SVM_EXIT_WRITE_DR7: {
		u32 bit = 1U << (exit_code - SVM_EXIT_READ_DR0);
		if (svm->nested.ctl.intercept_dr & bit)
			vmexit = NESTED_EXIT_DONE;
		break;
	}
	case SVM_EXIT_EXCP_BASE ... SVM_EXIT_EXCP_BASE + 0x1f: {
		/*
		 * Host-intercepted exceptions have been checked already in
		 * nested_svm_exit_special.  There is nothing to do here,
		 * the vmexit is injected by svm_check_nested_events.
		 */
		vmexit = NESTED_EXIT_DONE;
		break;
	}
	case SVM_EXIT_ERR: {
		vmexit = NESTED_EXIT_DONE;
		break;
	}
	default: {
		u64 exit_bits = 1ULL << (exit_code - SVM_EXIT_INTR);
		if (svm->nested.ctl.intercept & exit_bits)
			vmexit = NESTED_EXIT_DONE;
	}
	}

	return vmexit;
}

int nested_svm_exit_handled(struct vcpu_svm *svm)
{
	int vmexit;

	vmexit = nested_svm_intercept(svm);

	if (vmexit == NESTED_EXIT_DONE)
		nested_svm_vmexit(svm);

	return vmexit;
}

int nested_svm_check_permissions(struct vcpu_svm *svm)
{
	if (!(svm->vcpu.arch.efer & EFER_SVME) ||
	    !is_paging(&svm->vcpu)) {
		kvm_queue_exception(&svm->vcpu, UD_VECTOR);
		return 1;
	}

	if (svm->vmcb->save.cpl) {
		kvm_inject_gp(&svm->vcpu, 0);
		return 1;
	}

	return 0;
}

static bool nested_exit_on_exception(struct vcpu_svm *svm)
{
	unsigned int nr = svm->vcpu.arch.exception.nr;

	return (svm->nested.ctl.intercept_exceptions & (1 << nr));
}

static void nested_svm_inject_exception_vmexit(struct vcpu_svm *svm)
{
	unsigned int nr = svm->vcpu.arch.exception.nr;

	svm->vmcb->control.exit_code = SVM_EXIT_EXCP_BASE + nr;
	svm->vmcb->control.exit_code_hi = 0;

	if (svm->vcpu.arch.exception.has_error_code)
		svm->vmcb->control.exit_info_1 = svm->vcpu.arch.exception.error_code;

	/*
	 * EXITINFO2 is undefined for all exception intercepts other
	 * than #PF.
	 */
	if (nr == PF_VECTOR) {
		if (svm->vcpu.arch.exception.nested_apf)
			svm->vmcb->control.exit_info_2 = svm->vcpu.arch.apf.nested_apf_token;
		else if (svm->vcpu.arch.exception.has_payload)
			svm->vmcb->control.exit_info_2 = svm->vcpu.arch.exception.payload;
		else
			svm->vmcb->control.exit_info_2 = svm->vcpu.arch.cr2;
	} else if (nr == DB_VECTOR) {
		/* See inject_pending_event.  */
		kvm_deliver_exception_payload(&svm->vcpu);
		if (svm->vcpu.arch.dr7 & DR7_GD) {
			svm->vcpu.arch.dr7 &= ~DR7_GD;
			kvm_update_dr7(&svm->vcpu);
		}
	} else
		WARN_ON(svm->vcpu.arch.exception.has_payload);

	nested_svm_vmexit(svm);
}

static void nested_svm_smi(struct vcpu_svm *svm)
{
	svm->vmcb->control.exit_code = SVM_EXIT_SMI;
	svm->vmcb->control.exit_info_1 = 0;
	svm->vmcb->control.exit_info_2 = 0;

	nested_svm_vmexit(svm);
}

static void nested_svm_nmi(struct vcpu_svm *svm)
{
	svm->vmcb->control.exit_code = SVM_EXIT_NMI;
	svm->vmcb->control.exit_info_1 = 0;
	svm->vmcb->control.exit_info_2 = 0;

	nested_svm_vmexit(svm);
}

static void nested_svm_intr(struct vcpu_svm *svm)
{
	trace_kvm_nested_intr_vmexit(svm->vmcb->save.rip);

	svm->vmcb->control.exit_code   = SVM_EXIT_INTR;
	svm->vmcb->control.exit_info_1 = 0;
	svm->vmcb->control.exit_info_2 = 0;

	nested_svm_vmexit(svm);
}

static inline bool nested_exit_on_init(struct vcpu_svm *svm)
{
	return (svm->nested.ctl.intercept & (1ULL << INTERCEPT_INIT));
}

static void nested_svm_init(struct vcpu_svm *svm)
{
	svm->vmcb->control.exit_code   = SVM_EXIT_INIT;
	svm->vmcb->control.exit_info_1 = 0;
	svm->vmcb->control.exit_info_2 = 0;

	nested_svm_vmexit(svm);
}


static int svm_check_nested_events(struct kvm_vcpu *vcpu)
{
	struct vcpu_svm *svm = to_svm(vcpu);
	bool block_nested_events =
		kvm_event_needs_reinjection(vcpu) || svm->nested.nested_run_pending;
	struct kvm_lapic *apic = vcpu->arch.apic;

	if (lapic_in_kernel(vcpu) &&
	    test_bit(KVM_APIC_INIT, &apic->pending_events)) {
		if (block_nested_events)
			return -EBUSY;
		if (!nested_exit_on_init(svm))
			return 0;
		nested_svm_init(svm);
		return 0;
	}

	if (vcpu->arch.exception.pending) {
		if (block_nested_events)
                        return -EBUSY;
		if (!nested_exit_on_exception(svm))
			return 0;
		nested_svm_inject_exception_vmexit(svm);
		return 0;
	}

	if (vcpu->arch.smi_pending && !svm_smi_blocked(vcpu)) {
		if (block_nested_events)
			return -EBUSY;
		if (!nested_exit_on_smi(svm))
			return 0;
		nested_svm_smi(svm);
		return 0;
	}

	if (vcpu->arch.nmi_pending && !svm_nmi_blocked(vcpu)) {
		if (block_nested_events)
			return -EBUSY;
		if (!nested_exit_on_nmi(svm))
			return 0;
		nested_svm_nmi(svm);
		return 0;
	}

	if (kvm_cpu_has_interrupt(vcpu) && !svm_interrupt_blocked(vcpu)) {
		if (block_nested_events)
			return -EBUSY;
		if (!nested_exit_on_intr(svm))
			return 0;
		nested_svm_intr(svm);
		return 0;
	}

	return 0;
}

int nested_svm_exit_special(struct vcpu_svm *svm)
{
	u32 exit_code = svm->vmcb->control.exit_code;

	switch (exit_code) {
	case SVM_EXIT_INTR:
	case SVM_EXIT_NMI:
	case SVM_EXIT_NPF:
		return NESTED_EXIT_HOST;
	case SVM_EXIT_EXCP_BASE ... SVM_EXIT_EXCP_BASE + 0x1f: {
		u32 excp_bits = 1 << (exit_code - SVM_EXIT_EXCP_BASE);

		if (get_host_vmcb(svm)->control.intercept_exceptions & excp_bits)
			return NESTED_EXIT_HOST;
<<<<<<< HEAD
		break;
	case SVM_EXIT_EXCP_BASE + PF_VECTOR:
		/* Trap async PF even if not shadowing */
		if (!npt_enabled || svm->vcpu.arch.apf.host_apf_reason)
=======
		else if (exit_code == SVM_EXIT_EXCP_BASE + PF_VECTOR &&
			 svm->vcpu.arch.apf.host_apf_flags)
			/* Trap async PF even if not shadowing */
>>>>>>> ad8c735b
			return NESTED_EXIT_HOST;
		break;
	}
	default:
		break;
	}

	return NESTED_EXIT_CONTINUE;
}

static int svm_get_nested_state(struct kvm_vcpu *vcpu,
				struct kvm_nested_state __user *user_kvm_nested_state,
				u32 user_data_size)
{
	struct vcpu_svm *svm;
	struct kvm_nested_state kvm_state = {
		.flags = 0,
		.format = KVM_STATE_NESTED_FORMAT_SVM,
		.size = sizeof(kvm_state),
	};
	struct vmcb __user *user_vmcb = (struct vmcb __user *)
		&user_kvm_nested_state->data.svm[0];

	if (!vcpu)
		return kvm_state.size + KVM_STATE_NESTED_SVM_VMCB_SIZE;

	svm = to_svm(vcpu);

	if (user_data_size < kvm_state.size)
		goto out;

	/* First fill in the header and copy it out.  */
	if (is_guest_mode(vcpu)) {
		kvm_state.hdr.svm.vmcb_pa = svm->nested.vmcb;
		kvm_state.size += KVM_STATE_NESTED_SVM_VMCB_SIZE;
		kvm_state.flags |= KVM_STATE_NESTED_GUEST_MODE;

		if (svm->nested.nested_run_pending)
			kvm_state.flags |= KVM_STATE_NESTED_RUN_PENDING;
	}

	if (gif_set(svm))
		kvm_state.flags |= KVM_STATE_NESTED_GIF_SET;

	if (copy_to_user(user_kvm_nested_state, &kvm_state, sizeof(kvm_state)))
		return -EFAULT;

	if (!is_guest_mode(vcpu))
		goto out;

	/*
	 * Copy over the full size of the VMCB rather than just the size
	 * of the structs.
	 */
	if (clear_user(user_vmcb, KVM_STATE_NESTED_SVM_VMCB_SIZE))
		return -EFAULT;
	if (copy_to_user(&user_vmcb->control, &svm->nested.ctl,
			 sizeof(user_vmcb->control)))
		return -EFAULT;
	if (copy_to_user(&user_vmcb->save, &svm->nested.hsave->save,
			 sizeof(user_vmcb->save)))
		return -EFAULT;

out:
	return kvm_state.size;
}

static int svm_set_nested_state(struct kvm_vcpu *vcpu,
				struct kvm_nested_state __user *user_kvm_nested_state,
				struct kvm_nested_state *kvm_state)
{
	struct vcpu_svm *svm = to_svm(vcpu);
	struct vmcb *hsave = svm->nested.hsave;
	struct vmcb __user *user_vmcb = (struct vmcb __user *)
		&user_kvm_nested_state->data.svm[0];
	struct vmcb_control_area ctl;
	struct vmcb_save_area save;
	u32 cr0;

	if (kvm_state->format != KVM_STATE_NESTED_FORMAT_SVM)
		return -EINVAL;

	if (kvm_state->flags & ~(KVM_STATE_NESTED_GUEST_MODE |
				 KVM_STATE_NESTED_RUN_PENDING |
				 KVM_STATE_NESTED_GIF_SET))
		return -EINVAL;

	/*
	 * If in guest mode, vcpu->arch.efer actually refers to the L2 guest's
	 * EFER.SVME, but EFER.SVME still has to be 1 for VMRUN to succeed.
	 */
	if (!(vcpu->arch.efer & EFER_SVME)) {
		/* GIF=1 and no guest mode are required if SVME=0.  */
		if (kvm_state->flags != KVM_STATE_NESTED_GIF_SET)
			return -EINVAL;
	}

	/* SMM temporarily disables SVM, so we cannot be in guest mode.  */
	if (is_smm(vcpu) && (kvm_state->flags & KVM_STATE_NESTED_GUEST_MODE))
		return -EINVAL;

	if (!(kvm_state->flags & KVM_STATE_NESTED_GUEST_MODE)) {
		svm_leave_nested(svm);
		goto out_set_gif;
	}

	if (!page_address_valid(vcpu, kvm_state->hdr.svm.vmcb_pa))
		return -EINVAL;
	if (kvm_state->size < sizeof(*kvm_state) + KVM_STATE_NESTED_SVM_VMCB_SIZE)
		return -EINVAL;
	if (copy_from_user(&ctl, &user_vmcb->control, sizeof(ctl)))
		return -EFAULT;
	if (copy_from_user(&save, &user_vmcb->save, sizeof(save)))
		return -EFAULT;

	if (!nested_vmcb_check_controls(&ctl))
		return -EINVAL;

	/*
	 * Processor state contains L2 state.  Check that it is
	 * valid for guest mode (see nested_vmcb_checks).
	 */
	cr0 = kvm_read_cr0(vcpu);
        if (((cr0 & X86_CR0_CD) == 0) && (cr0 & X86_CR0_NW))
                return -EINVAL;

	/*
	 * Validate host state saved from before VMRUN (see
	 * nested_svm_check_permissions).
	 * TODO: validate reserved bits for all saved state.
	 */
	if (!(save.cr0 & X86_CR0_PG))
		return -EINVAL;

	/*
	 * All checks done, we can enter guest mode.  L1 control fields
	 * come from the nested save state.  Guest state is already
	 * in the registers, the save area of the nested state instead
	 * contains saved L1 state.
	 */
	copy_vmcb_control_area(&hsave->control, &svm->vmcb->control);
	hsave->save = save;

	svm->nested.vmcb = kvm_state->hdr.svm.vmcb_pa;
	load_nested_vmcb_control(svm, &ctl);
	nested_prepare_vmcb_control(svm);

out_set_gif:
	svm_set_gif(svm, !!(kvm_state->flags & KVM_STATE_NESTED_GIF_SET));
	return 0;
}

struct kvm_x86_nested_ops svm_nested_ops = {
	.check_events = svm_check_nested_events,
	.get_state = svm_get_nested_state,
	.set_state = svm_set_nested_state,
};<|MERGE_RESOLUTION|>--- conflicted
+++ resolved
@@ -920,16 +920,9 @@
 
 		if (get_host_vmcb(svm)->control.intercept_exceptions & excp_bits)
 			return NESTED_EXIT_HOST;
-<<<<<<< HEAD
-		break;
-	case SVM_EXIT_EXCP_BASE + PF_VECTOR:
-		/* Trap async PF even if not shadowing */
-		if (!npt_enabled || svm->vcpu.arch.apf.host_apf_reason)
-=======
 		else if (exit_code == SVM_EXIT_EXCP_BASE + PF_VECTOR &&
 			 svm->vcpu.arch.apf.host_apf_flags)
 			/* Trap async PF even if not shadowing */
->>>>>>> ad8c735b
 			return NESTED_EXIT_HOST;
 		break;
 	}
