--- conflicted
+++ resolved
@@ -9,10 +9,7 @@
 #include <asm/realmode.h>
 #include <asm/tlbflush.h>
 #include <asm/crash.h>
-<<<<<<< HEAD
-=======
 #include <asm/sev-es.h>
->>>>>>> d1988041
 
 struct real_mode_header *real_mode_header;
 u32 *trampoline_cr4_features;
@@ -40,8 +37,6 @@
 	memblock_reserve(mem, size);
 	set_real_mode_mem(mem);
 	crash_reserve_low_1M();
-<<<<<<< HEAD
-=======
 }
 
 static void sme_sev_setup_real_mode(struct trampoline_header *th)
@@ -61,7 +56,6 @@
 			panic("Failed to get/update SEV-ES AP Jump Table");
 	}
 #endif
->>>>>>> d1988041
 }
 
 static void __init setup_real_mode(void)
