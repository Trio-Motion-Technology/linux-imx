--- conflicted
+++ resolved
@@ -1001,8 +1001,6 @@
 	.event_str_ht	= ht,						\
 }
 
-<<<<<<< HEAD
-=======
 #define EVENT_ATTR_STR_HYBRID(_name, v, str, _pmu)			\
 static struct perf_pmu_events_hybrid_attr event_attr_##v = {		\
 	.attr		= __ATTR(_name, 0444, events_hybrid_sysfs_show, NULL),\
@@ -1019,7 +1017,6 @@
 	.pmu_type	= _pmu,						\
 }
 
->>>>>>> 3b17187f
 struct pmu *x86_get_pmu(unsigned int cpu);
 extern struct x86_pmu x86_pmu __read_mostly;
 
