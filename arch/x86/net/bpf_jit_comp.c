// SPDX-License-Identifier: GPL-2.0-only
/*
 * bpf_jit_comp.c: BPF JIT compiler
 *
 * Copyright (C) 2011-2013 Eric Dumazet (eric.dumazet@gmail.com)
 * Internal BPF Copyright (c) 2011-2014 PLUMgrid, http://plumgrid.com
 */
#include <linux/netdevice.h>
#include <linux/filter.h>
#include <linux/if_vlan.h>
#include <linux/bpf.h>
#include <linux/memory.h>
#include <linux/sort.h>
#include <asm/extable.h>
#include <asm/set_memory.h>
#include <asm/nospec-branch.h>
#include <asm/text-patching.h>
#include <asm/asm-prototypes.h>

static u8 *emit_code(u8 *ptr, u32 bytes, unsigned int len)
{
	if (len == 1)
		*ptr = bytes;
	else if (len == 2)
		*(u16 *)ptr = bytes;
	else {
		*(u32 *)ptr = bytes;
		barrier();
	}
	return ptr + len;
}

#define EMIT(bytes, len) \
	do { prog = emit_code(prog, bytes, len); } while (0)

#define EMIT1(b1)		EMIT(b1, 1)
#define EMIT2(b1, b2)		EMIT((b1) + ((b2) << 8), 2)
#define EMIT3(b1, b2, b3)	EMIT((b1) + ((b2) << 8) + ((b3) << 16), 3)
#define EMIT4(b1, b2, b3, b4)   EMIT((b1) + ((b2) << 8) + ((b3) << 16) + ((b4) << 24), 4)

#define EMIT1_off32(b1, off) \
	do { EMIT1(b1); EMIT(off, 4); } while (0)
#define EMIT2_off32(b1, b2, off) \
	do { EMIT2(b1, b2); EMIT(off, 4); } while (0)
#define EMIT3_off32(b1, b2, b3, off) \
	do { EMIT3(b1, b2, b3); EMIT(off, 4); } while (0)
#define EMIT4_off32(b1, b2, b3, b4, off) \
	do { EMIT4(b1, b2, b3, b4); EMIT(off, 4); } while (0)

static bool is_imm8(int value)
{
	return value <= 127 && value >= -128;
}

static bool is_simm32(s64 value)
{
	return value == (s64)(s32)value;
}

static bool is_uimm32(u64 value)
{
	return value == (u64)(u32)value;
}

/* mov dst, src */
#define EMIT_mov(DST, SRC)								 \
	do {										 \
		if (DST != SRC)								 \
			EMIT3(add_2mod(0x48, DST, SRC), 0x89, add_2reg(0xC0, DST, SRC)); \
	} while (0)

static int bpf_size_to_x86_bytes(int bpf_size)
{
	if (bpf_size == BPF_W)
		return 4;
	else if (bpf_size == BPF_H)
		return 2;
	else if (bpf_size == BPF_B)
		return 1;
	else if (bpf_size == BPF_DW)
		return 4; /* imm32 */
	else
		return 0;
}

/*
 * List of x86 cond jumps opcodes (. + s8)
 * Add 0x10 (and an extra 0x0f) to generate far jumps (. + s32)
 */
#define X86_JB  0x72
#define X86_JAE 0x73
#define X86_JE  0x74
#define X86_JNE 0x75
#define X86_JBE 0x76
#define X86_JA  0x77
#define X86_JL  0x7C
#define X86_JGE 0x7D
#define X86_JLE 0x7E
#define X86_JG  0x7F

/* Pick a register outside of BPF range for JIT internal work */
#define AUX_REG (MAX_BPF_JIT_REG + 1)
#define X86_REG_R9 (MAX_BPF_JIT_REG + 2)

/*
 * The following table maps BPF registers to x86-64 registers.
 *
 * x86-64 register R12 is unused, since if used as base address
 * register in load/store instructions, it always needs an
 * extra byte of encoding and is callee saved.
 *
 * x86-64 register R9 is not used by BPF programs, but can be used by BPF
 * trampoline. x86-64 register R10 is used for blinding (if enabled).
 */
static const int reg2hex[] = {
	[BPF_REG_0] = 0,  /* RAX */
	[BPF_REG_1] = 7,  /* RDI */
	[BPF_REG_2] = 6,  /* RSI */
	[BPF_REG_3] = 2,  /* RDX */
	[BPF_REG_4] = 1,  /* RCX */
	[BPF_REG_5] = 0,  /* R8  */
	[BPF_REG_6] = 3,  /* RBX callee saved */
	[BPF_REG_7] = 5,  /* R13 callee saved */
	[BPF_REG_8] = 6,  /* R14 callee saved */
	[BPF_REG_9] = 7,  /* R15 callee saved */
	[BPF_REG_FP] = 5, /* RBP readonly */
	[BPF_REG_AX] = 2, /* R10 temp register */
	[AUX_REG] = 3,    /* R11 temp register */
	[X86_REG_R9] = 1, /* R9 register, 6th function argument */
};

static const int reg2pt_regs[] = {
	[BPF_REG_0] = offsetof(struct pt_regs, ax),
	[BPF_REG_1] = offsetof(struct pt_regs, di),
	[BPF_REG_2] = offsetof(struct pt_regs, si),
	[BPF_REG_3] = offsetof(struct pt_regs, dx),
	[BPF_REG_4] = offsetof(struct pt_regs, cx),
	[BPF_REG_5] = offsetof(struct pt_regs, r8),
	[BPF_REG_6] = offsetof(struct pt_regs, bx),
	[BPF_REG_7] = offsetof(struct pt_regs, r13),
	[BPF_REG_8] = offsetof(struct pt_regs, r14),
	[BPF_REG_9] = offsetof(struct pt_regs, r15),
};

/*
 * is_ereg() == true if BPF register 'reg' maps to x86-64 r8..r15
 * which need extra byte of encoding.
 * rax,rcx,...,rbp have simpler encoding
 */
static bool is_ereg(u32 reg)
{
	return (1 << reg) & (BIT(BPF_REG_5) |
			     BIT(AUX_REG) |
			     BIT(BPF_REG_7) |
			     BIT(BPF_REG_8) |
			     BIT(BPF_REG_9) |
			     BIT(X86_REG_R9) |
			     BIT(BPF_REG_AX));
}

/*
 * is_ereg_8l() == true if BPF register 'reg' is mapped to access x86-64
 * lower 8-bit registers dil,sil,bpl,spl,r8b..r15b, which need extra byte
 * of encoding. al,cl,dl,bl have simpler encoding.
 */
static bool is_ereg_8l(u32 reg)
{
	return is_ereg(reg) ||
	    (1 << reg) & (BIT(BPF_REG_1) |
			  BIT(BPF_REG_2) |
			  BIT(BPF_REG_FP));
}

static bool is_axreg(u32 reg)
{
	return reg == BPF_REG_0;
}

/* Add modifiers if 'reg' maps to x86-64 registers R8..R15 */
static u8 add_1mod(u8 byte, u32 reg)
{
	if (is_ereg(reg))
		byte |= 1;
	return byte;
}

static u8 add_2mod(u8 byte, u32 r1, u32 r2)
{
	if (is_ereg(r1))
		byte |= 1;
	if (is_ereg(r2))
		byte |= 4;
	return byte;
}

/* Encode 'dst_reg' register into x86-64 opcode 'byte' */
static u8 add_1reg(u8 byte, u32 dst_reg)
{
	return byte + reg2hex[dst_reg];
}

/* Encode 'dst_reg' and 'src_reg' registers into x86-64 opcode 'byte' */
static u8 add_2reg(u8 byte, u32 dst_reg, u32 src_reg)
{
	return byte + reg2hex[dst_reg] + (reg2hex[src_reg] << 3);
}

/* Some 1-byte opcodes for binary ALU operations */
static u8 simple_alu_opcodes[] = {
	[BPF_ADD] = 0x01,
	[BPF_SUB] = 0x29,
	[BPF_AND] = 0x21,
	[BPF_OR] = 0x09,
	[BPF_XOR] = 0x31,
	[BPF_LSH] = 0xE0,
	[BPF_RSH] = 0xE8,
	[BPF_ARSH] = 0xF8,
};

static void jit_fill_hole(void *area, unsigned int size)
{
	/* Fill whole space with INT3 instructions */
	memset(area, 0xcc, size);
}

struct jit_context {
	int cleanup_addr; /* Epilogue code offset */
};

/* Maximum number of bytes emitted while JITing one eBPF insn */
#define BPF_MAX_INSN_SIZE	128
#define BPF_INSN_SAFETY		64

/* Number of bytes emit_patch() needs to generate instructions */
#define X86_PATCH_SIZE		5
/* Number of bytes that will be skipped on tailcall */
#define X86_TAIL_CALL_OFFSET	11

static void push_callee_regs(u8 **pprog, bool *callee_regs_used)
{
	u8 *prog = *pprog;

	if (callee_regs_used[0])
		EMIT1(0x53);         /* push rbx */
	if (callee_regs_used[1])
		EMIT2(0x41, 0x55);   /* push r13 */
	if (callee_regs_used[2])
		EMIT2(0x41, 0x56);   /* push r14 */
	if (callee_regs_used[3])
		EMIT2(0x41, 0x57);   /* push r15 */
	*pprog = prog;
}

static void pop_callee_regs(u8 **pprog, bool *callee_regs_used)
{
	u8 *prog = *pprog;

	if (callee_regs_used[3])
		EMIT2(0x41, 0x5F);   /* pop r15 */
	if (callee_regs_used[2])
		EMIT2(0x41, 0x5E);   /* pop r14 */
	if (callee_regs_used[1])
		EMIT2(0x41, 0x5D);   /* pop r13 */
	if (callee_regs_used[0])
		EMIT1(0x5B);         /* pop rbx */
	*pprog = prog;
}

/*
 * Emit x86-64 prologue code for BPF program.
 * bpf_tail_call helper will skip the first X86_TAIL_CALL_OFFSET bytes
 * while jumping to another program
 */
static void emit_prologue(u8 **pprog, u32 stack_depth, bool ebpf_from_cbpf,
			  bool tail_call_reachable, bool is_subprog)
{
	u8 *prog = *pprog;

	/* BPF trampoline can be made to work without these nops,
	 * but let's waste 5 bytes for now and optimize later
	 */
	memcpy(prog, x86_nops[5], X86_PATCH_SIZE);
	prog += X86_PATCH_SIZE;
	if (!ebpf_from_cbpf) {
		if (tail_call_reachable && !is_subprog)
			EMIT2(0x31, 0xC0); /* xor eax, eax */
		else
			EMIT2(0x66, 0x90); /* nop2 */
	}
	EMIT1(0x55);             /* push rbp */
	EMIT3(0x48, 0x89, 0xE5); /* mov rbp, rsp */
	/* sub rsp, rounded_stack_depth */
	if (stack_depth)
		EMIT3_off32(0x48, 0x81, 0xEC, round_up(stack_depth, 8));
	if (tail_call_reachable)
		EMIT1(0x50);         /* push rax */
	*pprog = prog;
}

static int emit_patch(u8 **pprog, void *func, void *ip, u8 opcode)
{
	u8 *prog = *pprog;
	s64 offset;

	offset = func - (ip + X86_PATCH_SIZE);
	if (!is_simm32(offset)) {
		pr_err("Target call %p is out of range\n", func);
		return -ERANGE;
	}
	EMIT1_off32(opcode, offset);
	*pprog = prog;
	return 0;
}

static int emit_call(u8 **pprog, void *func, void *ip)
{
	return emit_patch(pprog, func, ip, 0xE8);
}

static int emit_jump(u8 **pprog, void *func, void *ip)
{
	return emit_patch(pprog, func, ip, 0xE9);
}

static int __bpf_arch_text_poke(void *ip, enum bpf_text_poke_type t,
				void *old_addr, void *new_addr,
				const bool text_live)
{
	const u8 *nop_insn = x86_nops[5];
	u8 old_insn[X86_PATCH_SIZE];
	u8 new_insn[X86_PATCH_SIZE];
	u8 *prog;
	int ret;

	memcpy(old_insn, nop_insn, X86_PATCH_SIZE);
	if (old_addr) {
		prog = old_insn;
		ret = t == BPF_MOD_CALL ?
		      emit_call(&prog, old_addr, ip) :
		      emit_jump(&prog, old_addr, ip);
		if (ret)
			return ret;
	}

	memcpy(new_insn, nop_insn, X86_PATCH_SIZE);
	if (new_addr) {
		prog = new_insn;
		ret = t == BPF_MOD_CALL ?
		      emit_call(&prog, new_addr, ip) :
		      emit_jump(&prog, new_addr, ip);
		if (ret)
			return ret;
	}

	ret = -EBUSY;
	mutex_lock(&text_mutex);
	if (memcmp(ip, old_insn, X86_PATCH_SIZE))
		goto out;
	ret = 1;
	if (memcmp(ip, new_insn, X86_PATCH_SIZE)) {
		if (text_live)
			text_poke_bp(ip, new_insn, X86_PATCH_SIZE, NULL);
		else
			memcpy(ip, new_insn, X86_PATCH_SIZE);
		ret = 0;
	}
out:
	mutex_unlock(&text_mutex);
	return ret;
}

int bpf_arch_text_poke(void *ip, enum bpf_text_poke_type t,
		       void *old_addr, void *new_addr)
{
	if (!is_kernel_text((long)ip) &&
	    !is_bpf_text_address((long)ip))
		/* BPF poking in modules is not supported */
		return -EINVAL;

	return __bpf_arch_text_poke(ip, t, old_addr, new_addr, true);
}

static int get_pop_bytes(bool *callee_regs_used)
{
	int bytes = 0;

	if (callee_regs_used[3])
		bytes += 2;
	if (callee_regs_used[2])
		bytes += 2;
	if (callee_regs_used[1])
		bytes += 2;
	if (callee_regs_used[0])
		bytes += 1;

	return bytes;
}

/*
 * Generate the following code:
 *
 * ... bpf_tail_call(void *ctx, struct bpf_array *array, u64 index) ...
 *   if (index >= array->map.max_entries)
 *     goto out;
 *   if (++tail_call_cnt > MAX_TAIL_CALL_CNT)
 *     goto out;
 *   prog = array->ptrs[index];
 *   if (prog == NULL)
 *     goto out;
 *   goto *(prog->bpf_func + prologue_size);
 * out:
 */
static void emit_bpf_tail_call_indirect(u8 **pprog, bool *callee_regs_used,
					u32 stack_depth)
{
	int tcc_off = -4 - round_up(stack_depth, 8);
	u8 *prog = *pprog;
	int pop_bytes = 0;
	int off1 = 42;
	int off2 = 31;
	int off3 = 9;

	/* count the additional bytes used for popping callee regs from stack
	 * that need to be taken into account for each of the offsets that
	 * are used for bailing out of the tail call
	 */
	pop_bytes = get_pop_bytes(callee_regs_used);
	off1 += pop_bytes;
	off2 += pop_bytes;
	off3 += pop_bytes;

	if (stack_depth) {
		off1 += 7;
		off2 += 7;
		off3 += 7;
	}

	/*
	 * rdi - pointer to ctx
	 * rsi - pointer to bpf_array
	 * rdx - index in bpf_array
	 */

	/*
	 * if (index >= array->map.max_entries)
	 *	goto out;
	 */
	EMIT2(0x89, 0xD2);                        /* mov edx, edx */
	EMIT3(0x39, 0x56,                         /* cmp dword ptr [rsi + 16], edx */
	      offsetof(struct bpf_array, map.max_entries));
#define OFFSET1 (off1 + RETPOLINE_RCX_BPF_JIT_SIZE) /* Number of bytes to jump */
	EMIT2(X86_JBE, OFFSET1);                  /* jbe out */

	/*
	 * if (tail_call_cnt > MAX_TAIL_CALL_CNT)
	 *	goto out;
	 */
	EMIT2_off32(0x8B, 0x85, tcc_off);         /* mov eax, dword ptr [rbp - tcc_off] */
	EMIT3(0x83, 0xF8, MAX_TAIL_CALL_CNT);     /* cmp eax, MAX_TAIL_CALL_CNT */
#define OFFSET2 (off2 + RETPOLINE_RCX_BPF_JIT_SIZE)
	EMIT2(X86_JA, OFFSET2);                   /* ja out */
	EMIT3(0x83, 0xC0, 0x01);                  /* add eax, 1 */
	EMIT2_off32(0x89, 0x85, tcc_off);         /* mov dword ptr [rbp - tcc_off], eax */

	/* prog = array->ptrs[index]; */
	EMIT4_off32(0x48, 0x8B, 0x8C, 0xD6,       /* mov rcx, [rsi + rdx * 8 + offsetof(...)] */
		    offsetof(struct bpf_array, ptrs));

	/*
	 * if (prog == NULL)
	 *	goto out;
	 */
	EMIT3(0x48, 0x85, 0xC9);                  /* test rcx,rcx */
#define OFFSET3 (off3 + RETPOLINE_RCX_BPF_JIT_SIZE)
	EMIT2(X86_JE, OFFSET3);                   /* je out */

	*pprog = prog;
	pop_callee_regs(pprog, callee_regs_used);
	prog = *pprog;

	EMIT1(0x58);                              /* pop rax */
	if (stack_depth)
		EMIT3_off32(0x48, 0x81, 0xC4,     /* add rsp, sd */
			    round_up(stack_depth, 8));

	/* goto *(prog->bpf_func + X86_TAIL_CALL_OFFSET); */
	EMIT4(0x48, 0x8B, 0x49,                   /* mov rcx, qword ptr [rcx + 32] */
	      offsetof(struct bpf_prog, bpf_func));
	EMIT4(0x48, 0x83, 0xC1,                   /* add rcx, X86_TAIL_CALL_OFFSET */
	      X86_TAIL_CALL_OFFSET);
	/*
	 * Now we're ready to jump into next BPF program
	 * rdi == ctx (1st arg)
	 * rcx == prog->bpf_func + X86_TAIL_CALL_OFFSET
	 */
	RETPOLINE_RCX_BPF_JIT();

	/* out: */
	*pprog = prog;
}

static void emit_bpf_tail_call_direct(struct bpf_jit_poke_descriptor *poke,
				      u8 **pprog, int addr, u8 *image,
				      bool *callee_regs_used, u32 stack_depth)
{
	int tcc_off = -4 - round_up(stack_depth, 8);
	u8 *prog = *pprog;
	int pop_bytes = 0;
	int off1 = 20;
	int poke_off;

	/* count the additional bytes used for popping callee regs to stack
	 * that need to be taken into account for jump offset that is used for
	 * bailing out from of the tail call when limit is reached
	 */
	pop_bytes = get_pop_bytes(callee_regs_used);
	off1 += pop_bytes;

	/*
	 * total bytes for:
	 * - nop5/ jmpq $off
	 * - pop callee regs
	 * - sub rsp, $val if depth > 0
	 * - pop rax
	 */
	poke_off = X86_PATCH_SIZE + pop_bytes + 1;
	if (stack_depth) {
		poke_off += 7;
		off1 += 7;
	}

	/*
	 * if (tail_call_cnt > MAX_TAIL_CALL_CNT)
	 *	goto out;
	 */
	EMIT2_off32(0x8B, 0x85, tcc_off);             /* mov eax, dword ptr [rbp - tcc_off] */
	EMIT3(0x83, 0xF8, MAX_TAIL_CALL_CNT);         /* cmp eax, MAX_TAIL_CALL_CNT */
	EMIT2(X86_JA, off1);                          /* ja out */
	EMIT3(0x83, 0xC0, 0x01);                      /* add eax, 1 */
	EMIT2_off32(0x89, 0x85, tcc_off);             /* mov dword ptr [rbp - tcc_off], eax */

	poke->tailcall_bypass = image + (addr - poke_off - X86_PATCH_SIZE);
	poke->adj_off = X86_TAIL_CALL_OFFSET;
	poke->tailcall_target = image + (addr - X86_PATCH_SIZE);
	poke->bypass_addr = (u8 *)poke->tailcall_target + X86_PATCH_SIZE;

	emit_jump(&prog, (u8 *)poke->tailcall_target + X86_PATCH_SIZE,
		  poke->tailcall_bypass);

	*pprog = prog;
	pop_callee_regs(pprog, callee_regs_used);
	prog = *pprog;
	EMIT1(0x58);                                  /* pop rax */
	if (stack_depth)
		EMIT3_off32(0x48, 0x81, 0xC4, round_up(stack_depth, 8));

	memcpy(prog, x86_nops[5], X86_PATCH_SIZE);
	prog += X86_PATCH_SIZE;
	/* out: */

	*pprog = prog;
}

static void bpf_tail_call_direct_fixup(struct bpf_prog *prog)
{
	struct bpf_jit_poke_descriptor *poke;
	struct bpf_array *array;
	struct bpf_prog *target;
	int i, ret;

	for (i = 0; i < prog->aux->size_poke_tab; i++) {
		poke = &prog->aux->poke_tab[i];
		if (poke->aux && poke->aux != prog->aux)
			continue;

		WARN_ON_ONCE(READ_ONCE(poke->tailcall_target_stable));

		if (poke->reason != BPF_POKE_REASON_TAIL_CALL)
			continue;

		array = container_of(poke->tail_call.map, struct bpf_array, map);
		mutex_lock(&array->aux->poke_mutex);
		target = array->ptrs[poke->tail_call.key];
		if (target) {
			/* Plain memcpy is used when image is not live yet
			 * and still not locked as read-only. Once poke
			 * location is active (poke->tailcall_target_stable),
			 * any parallel bpf_arch_text_poke() might occur
			 * still on the read-write image until we finally
			 * locked it as read-only. Both modifications on
			 * the given image are under text_mutex to avoid
			 * interference.
			 */
			ret = __bpf_arch_text_poke(poke->tailcall_target,
						   BPF_MOD_JUMP, NULL,
						   (u8 *)target->bpf_func +
						   poke->adj_off, false);
			BUG_ON(ret < 0);
			ret = __bpf_arch_text_poke(poke->tailcall_bypass,
						   BPF_MOD_JUMP,
						   (u8 *)poke->tailcall_target +
						   X86_PATCH_SIZE, NULL, false);
			BUG_ON(ret < 0);
		}
		WRITE_ONCE(poke->tailcall_target_stable, true);
		mutex_unlock(&array->aux->poke_mutex);
	}
}

static void emit_mov_imm32(u8 **pprog, bool sign_propagate,
			   u32 dst_reg, const u32 imm32)
{
	u8 *prog = *pprog;
	u8 b1, b2, b3;

	/*
	 * Optimization: if imm32 is positive, use 'mov %eax, imm32'
	 * (which zero-extends imm32) to save 2 bytes.
	 */
	if (sign_propagate && (s32)imm32 < 0) {
		/* 'mov %rax, imm32' sign extends imm32 */
		b1 = add_1mod(0x48, dst_reg);
		b2 = 0xC7;
		b3 = 0xC0;
		EMIT3_off32(b1, b2, add_1reg(b3, dst_reg), imm32);
		goto done;
	}

	/*
	 * Optimization: if imm32 is zero, use 'xor %eax, %eax'
	 * to save 3 bytes.
	 */
	if (imm32 == 0) {
		if (is_ereg(dst_reg))
			EMIT1(add_2mod(0x40, dst_reg, dst_reg));
		b2 = 0x31; /* xor */
		b3 = 0xC0;
		EMIT2(b2, add_2reg(b3, dst_reg, dst_reg));
		goto done;
	}

	/* mov %eax, imm32 */
	if (is_ereg(dst_reg))
		EMIT1(add_1mod(0x40, dst_reg));
	EMIT1_off32(add_1reg(0xB8, dst_reg), imm32);
done:
	*pprog = prog;
}

static void emit_mov_imm64(u8 **pprog, u32 dst_reg,
			   const u32 imm32_hi, const u32 imm32_lo)
{
	u8 *prog = *pprog;

	if (is_uimm32(((u64)imm32_hi << 32) | (u32)imm32_lo)) {
		/*
		 * For emitting plain u32, where sign bit must not be
		 * propagated LLVM tends to load imm64 over mov32
		 * directly, so save couple of bytes by just doing
		 * 'mov %eax, imm32' instead.
		 */
		emit_mov_imm32(&prog, false, dst_reg, imm32_lo);
	} else {
		/* movabsq %rax, imm64 */
		EMIT2(add_1mod(0x48, dst_reg), add_1reg(0xB8, dst_reg));
		EMIT(imm32_lo, 4);
		EMIT(imm32_hi, 4);
	}

	*pprog = prog;
}

static void emit_mov_reg(u8 **pprog, bool is64, u32 dst_reg, u32 src_reg)
{
	u8 *prog = *pprog;

	if (is64) {
		/* mov dst, src */
		EMIT_mov(dst_reg, src_reg);
	} else {
		/* mov32 dst, src */
		if (is_ereg(dst_reg) || is_ereg(src_reg))
			EMIT1(add_2mod(0x40, dst_reg, src_reg));
		EMIT2(0x89, add_2reg(0xC0, dst_reg, src_reg));
	}

	*pprog = prog;
}

/* Emit the suffix (ModR/M etc) for addressing *(ptr_reg + off) and val_reg */
static void emit_insn_suffix(u8 **pprog, u32 ptr_reg, u32 val_reg, int off)
{
	u8 *prog = *pprog;

	if (is_imm8(off)) {
		/* 1-byte signed displacement.
		 *
		 * If off == 0 we could skip this and save one extra byte, but
		 * special case of x86 R13 which always needs an offset is not
		 * worth the hassle
		 */
		EMIT2(add_2reg(0x40, ptr_reg, val_reg), off);
	} else {
		/* 4-byte signed displacement */
		EMIT1_off32(add_2reg(0x80, ptr_reg, val_reg), off);
	}
	*pprog = prog;
}

/*
 * Emit a REX byte if it will be necessary to address these registers
 */
static void maybe_emit_mod(u8 **pprog, u32 dst_reg, u32 src_reg, bool is64)
{
	u8 *prog = *pprog;

	if (is64)
		EMIT1(add_2mod(0x48, dst_reg, src_reg));
	else if (is_ereg(dst_reg) || is_ereg(src_reg))
		EMIT1(add_2mod(0x40, dst_reg, src_reg));
	*pprog = prog;
}

/* LDX: dst_reg = *(u8*)(src_reg + off) */
static void emit_ldx(u8 **pprog, u32 size, u32 dst_reg, u32 src_reg, int off)
{
	u8 *prog = *pprog;

	switch (size) {
	case BPF_B:
		/* Emit 'movzx rax, byte ptr [rax + off]' */
		EMIT3(add_2mod(0x48, src_reg, dst_reg), 0x0F, 0xB6);
		break;
	case BPF_H:
		/* Emit 'movzx rax, word ptr [rax + off]' */
		EMIT3(add_2mod(0x48, src_reg, dst_reg), 0x0F, 0xB7);
		break;
	case BPF_W:
		/* Emit 'mov eax, dword ptr [rax+0x14]' */
		if (is_ereg(dst_reg) || is_ereg(src_reg))
			EMIT2(add_2mod(0x40, src_reg, dst_reg), 0x8B);
		else
			EMIT1(0x8B);
		break;
	case BPF_DW:
		/* Emit 'mov rax, qword ptr [rax+0x14]' */
		EMIT2(add_2mod(0x48, src_reg, dst_reg), 0x8B);
		break;
	}
	emit_insn_suffix(&prog, src_reg, dst_reg, off);
	*pprog = prog;
}

/* STX: *(u8*)(dst_reg + off) = src_reg */
static void emit_stx(u8 **pprog, u32 size, u32 dst_reg, u32 src_reg, int off)
{
	u8 *prog = *pprog;

	switch (size) {
	case BPF_B:
		/* Emit 'mov byte ptr [rax + off], al' */
		if (is_ereg(dst_reg) || is_ereg_8l(src_reg))
			/* Add extra byte for eregs or SIL,DIL,BPL in src_reg */
			EMIT2(add_2mod(0x40, dst_reg, src_reg), 0x88);
		else
			EMIT1(0x88);
		break;
	case BPF_H:
		if (is_ereg(dst_reg) || is_ereg(src_reg))
			EMIT3(0x66, add_2mod(0x40, dst_reg, src_reg), 0x89);
		else
			EMIT2(0x66, 0x89);
		break;
	case BPF_W:
		if (is_ereg(dst_reg) || is_ereg(src_reg))
			EMIT2(add_2mod(0x40, dst_reg, src_reg), 0x89);
		else
			EMIT1(0x89);
		break;
	case BPF_DW:
		EMIT2(add_2mod(0x48, dst_reg, src_reg), 0x89);
		break;
	}
	emit_insn_suffix(&prog, dst_reg, src_reg, off);
	*pprog = prog;
}

static int emit_atomic(u8 **pprog, u8 atomic_op,
		       u32 dst_reg, u32 src_reg, s16 off, u8 bpf_size)
{
	u8 *prog = *pprog;

	EMIT1(0xF0); /* lock prefix */

	maybe_emit_mod(&prog, dst_reg, src_reg, bpf_size == BPF_DW);

	/* emit opcode */
	switch (atomic_op) {
	case BPF_ADD:
	case BPF_SUB:
	case BPF_AND:
	case BPF_OR:
	case BPF_XOR:
		/* lock *(u32/u64*)(dst_reg + off) <op>= src_reg */
		EMIT1(simple_alu_opcodes[atomic_op]);
		break;
	case BPF_ADD | BPF_FETCH:
		/* src_reg = atomic_fetch_add(dst_reg + off, src_reg); */
		EMIT2(0x0F, 0xC1);
		break;
	case BPF_XCHG:
		/* src_reg = atomic_xchg(dst_reg + off, src_reg); */
		EMIT1(0x87);
		break;
	case BPF_CMPXCHG:
		/* r0 = atomic_cmpxchg(dst_reg + off, r0, src_reg); */
		EMIT2(0x0F, 0xB1);
		break;
	default:
		pr_err("bpf_jit: unknown atomic opcode %02x\n", atomic_op);
		return -EFAULT;
	}

	emit_insn_suffix(&prog, dst_reg, src_reg, off);

	*pprog = prog;
	return 0;
}

static bool ex_handler_bpf(const struct exception_table_entry *x,
			   struct pt_regs *regs, int trapnr,
			   unsigned long error_code, unsigned long fault_addr)
{
	u32 reg = x->fixup >> 8;

	/* jump over faulting load and clear dest register */
	*(unsigned long *)((void *)regs + reg) = 0;
	regs->ip += x->fixup & 0xff;
	return true;
}

static void detect_reg_usage(struct bpf_insn *insn, int insn_cnt,
			     bool *regs_used, bool *tail_call_seen)
{
	int i;

	for (i = 1; i <= insn_cnt; i++, insn++) {
		if (insn->code == (BPF_JMP | BPF_TAIL_CALL))
			*tail_call_seen = true;
		if (insn->dst_reg == BPF_REG_6 || insn->src_reg == BPF_REG_6)
			regs_used[0] = true;
		if (insn->dst_reg == BPF_REG_7 || insn->src_reg == BPF_REG_7)
			regs_used[1] = true;
		if (insn->dst_reg == BPF_REG_8 || insn->src_reg == BPF_REG_8)
			regs_used[2] = true;
		if (insn->dst_reg == BPF_REG_9 || insn->src_reg == BPF_REG_9)
			regs_used[3] = true;
	}
}

static void emit_nops(u8 **pprog, int len)
{
	u8 *prog = *pprog;
	int i, noplen;

	while (len > 0) {
		noplen = len;

		if (noplen > ASM_NOP_MAX)
			noplen = ASM_NOP_MAX;

		for (i = 0; i < noplen; i++)
			EMIT1(x86_nops[noplen][i]);
		len -= noplen;
	}

	*pprog = prog;
}

#define INSN_SZ_DIFF (((addrs[i] - addrs[i - 1]) - (prog - temp)))

static int do_jit(struct bpf_prog *bpf_prog, int *addrs, u8 *image,
		  int oldproglen, struct jit_context *ctx, bool jmp_padding)
{
	bool tail_call_reachable = bpf_prog->aux->tail_call_reachable;
	struct bpf_insn *insn = bpf_prog->insnsi;
	bool callee_regs_used[4] = {};
	int insn_cnt = bpf_prog->len;
	bool tail_call_seen = false;
	bool seen_exit = false;
	u8 temp[BPF_MAX_INSN_SIZE + BPF_INSN_SAFETY];
	int i, excnt = 0;
	int ilen, proglen = 0;
	u8 *prog = temp;
	int err;

	detect_reg_usage(insn, insn_cnt, callee_regs_used,
			 &tail_call_seen);

	/* tail call's presence in current prog implies it is reachable */
	tail_call_reachable |= tail_call_seen;

	emit_prologue(&prog, bpf_prog->aux->stack_depth,
		      bpf_prog_was_classic(bpf_prog), tail_call_reachable,
		      bpf_prog->aux->func_idx != 0);
	push_callee_regs(&prog, callee_regs_used);

	ilen = prog - temp;
	if (image)
		memcpy(image + proglen, temp, ilen);
	proglen += ilen;
	addrs[0] = proglen;
	prog = temp;

	for (i = 1; i <= insn_cnt; i++, insn++) {
		const s32 imm32 = insn->imm;
		u32 dst_reg = insn->dst_reg;
		u32 src_reg = insn->src_reg;
		u8 b2 = 0, b3 = 0;
		u8 *start_of_ldx;
		s64 jmp_offset;
		u8 jmp_cond;
		u8 *func;
		int nops;

		switch (insn->code) {
			/* ALU */
		case BPF_ALU | BPF_ADD | BPF_X:
		case BPF_ALU | BPF_SUB | BPF_X:
		case BPF_ALU | BPF_AND | BPF_X:
		case BPF_ALU | BPF_OR | BPF_X:
		case BPF_ALU | BPF_XOR | BPF_X:
		case BPF_ALU64 | BPF_ADD | BPF_X:
		case BPF_ALU64 | BPF_SUB | BPF_X:
		case BPF_ALU64 | BPF_AND | BPF_X:
		case BPF_ALU64 | BPF_OR | BPF_X:
		case BPF_ALU64 | BPF_XOR | BPF_X:
			maybe_emit_mod(&prog, dst_reg, src_reg,
				       BPF_CLASS(insn->code) == BPF_ALU64);
			b2 = simple_alu_opcodes[BPF_OP(insn->code)];
			EMIT2(b2, add_2reg(0xC0, dst_reg, src_reg));
			break;

		case BPF_ALU64 | BPF_MOV | BPF_X:
		case BPF_ALU | BPF_MOV | BPF_X:
			emit_mov_reg(&prog,
				     BPF_CLASS(insn->code) == BPF_ALU64,
				     dst_reg, src_reg);
			break;

			/* neg dst */
		case BPF_ALU | BPF_NEG:
		case BPF_ALU64 | BPF_NEG:
			if (BPF_CLASS(insn->code) == BPF_ALU64)
				EMIT1(add_1mod(0x48, dst_reg));
			else if (is_ereg(dst_reg))
				EMIT1(add_1mod(0x40, dst_reg));
			EMIT2(0xF7, add_1reg(0xD8, dst_reg));
			break;

		case BPF_ALU | BPF_ADD | BPF_K:
		case BPF_ALU | BPF_SUB | BPF_K:
		case BPF_ALU | BPF_AND | BPF_K:
		case BPF_ALU | BPF_OR | BPF_K:
		case BPF_ALU | BPF_XOR | BPF_K:
		case BPF_ALU64 | BPF_ADD | BPF_K:
		case BPF_ALU64 | BPF_SUB | BPF_K:
		case BPF_ALU64 | BPF_AND | BPF_K:
		case BPF_ALU64 | BPF_OR | BPF_K:
		case BPF_ALU64 | BPF_XOR | BPF_K:
			if (BPF_CLASS(insn->code) == BPF_ALU64)
				EMIT1(add_1mod(0x48, dst_reg));
			else if (is_ereg(dst_reg))
				EMIT1(add_1mod(0x40, dst_reg));

			/*
			 * b3 holds 'normal' opcode, b2 short form only valid
			 * in case dst is eax/rax.
			 */
			switch (BPF_OP(insn->code)) {
			case BPF_ADD:
				b3 = 0xC0;
				b2 = 0x05;
				break;
			case BPF_SUB:
				b3 = 0xE8;
				b2 = 0x2D;
				break;
			case BPF_AND:
				b3 = 0xE0;
				b2 = 0x25;
				break;
			case BPF_OR:
				b3 = 0xC8;
				b2 = 0x0D;
				break;
			case BPF_XOR:
				b3 = 0xF0;
				b2 = 0x35;
				break;
			}

			if (is_imm8(imm32))
				EMIT3(0x83, add_1reg(b3, dst_reg), imm32);
			else if (is_axreg(dst_reg))
				EMIT1_off32(b2, imm32);
			else
				EMIT2_off32(0x81, add_1reg(b3, dst_reg), imm32);
			break;

		case BPF_ALU64 | BPF_MOV | BPF_K:
		case BPF_ALU | BPF_MOV | BPF_K:
			emit_mov_imm32(&prog, BPF_CLASS(insn->code) == BPF_ALU64,
				       dst_reg, imm32);
			break;

		case BPF_LD | BPF_IMM | BPF_DW:
			emit_mov_imm64(&prog, dst_reg, insn[1].imm, insn[0].imm);
			insn++;
			i++;
			break;

			/* dst %= src, dst /= src, dst %= imm32, dst /= imm32 */
		case BPF_ALU | BPF_MOD | BPF_X:
		case BPF_ALU | BPF_DIV | BPF_X:
		case BPF_ALU | BPF_MOD | BPF_K:
		case BPF_ALU | BPF_DIV | BPF_K:
		case BPF_ALU64 | BPF_MOD | BPF_X:
		case BPF_ALU64 | BPF_DIV | BPF_X:
		case BPF_ALU64 | BPF_MOD | BPF_K:
		case BPF_ALU64 | BPF_DIV | BPF_K:
			EMIT1(0x50); /* push rax */
			EMIT1(0x52); /* push rdx */

			if (BPF_SRC(insn->code) == BPF_X)
				/* mov r11, src_reg */
				EMIT_mov(AUX_REG, src_reg);
			else
				/* mov r11, imm32 */
				EMIT3_off32(0x49, 0xC7, 0xC3, imm32);

			/* mov rax, dst_reg */
			EMIT_mov(BPF_REG_0, dst_reg);

			/*
			 * xor edx, edx
			 * equivalent to 'xor rdx, rdx', but one byte less
			 */
			EMIT2(0x31, 0xd2);

			if (BPF_CLASS(insn->code) == BPF_ALU64)
				/* div r11 */
				EMIT3(0x49, 0xF7, 0xF3);
			else
				/* div r11d */
				EMIT3(0x41, 0xF7, 0xF3);

			if (BPF_OP(insn->code) == BPF_MOD)
				/* mov r11, rdx */
				EMIT3(0x49, 0x89, 0xD3);
			else
				/* mov r11, rax */
				EMIT3(0x49, 0x89, 0xC3);

			EMIT1(0x5A); /* pop rdx */
			EMIT1(0x58); /* pop rax */

			/* mov dst_reg, r11 */
			EMIT_mov(dst_reg, AUX_REG);
			break;

		case BPF_ALU | BPF_MUL | BPF_K:
		case BPF_ALU | BPF_MUL | BPF_X:
		case BPF_ALU64 | BPF_MUL | BPF_K:
		case BPF_ALU64 | BPF_MUL | BPF_X:
		{
			bool is64 = BPF_CLASS(insn->code) == BPF_ALU64;

			if (dst_reg != BPF_REG_0)
				EMIT1(0x50); /* push rax */
			if (dst_reg != BPF_REG_3)
				EMIT1(0x52); /* push rdx */

			/* mov r11, dst_reg */
			EMIT_mov(AUX_REG, dst_reg);

			if (BPF_SRC(insn->code) == BPF_X)
				emit_mov_reg(&prog, is64, BPF_REG_0, src_reg);
			else
				emit_mov_imm32(&prog, is64, BPF_REG_0, imm32);

			if (is64)
				EMIT1(add_1mod(0x48, AUX_REG));
			else if (is_ereg(AUX_REG))
				EMIT1(add_1mod(0x40, AUX_REG));
			/* mul(q) r11 */
			EMIT2(0xF7, add_1reg(0xE0, AUX_REG));

			if (dst_reg != BPF_REG_3)
				EMIT1(0x5A); /* pop rdx */
			if (dst_reg != BPF_REG_0) {
				/* mov dst_reg, rax */
				EMIT_mov(dst_reg, BPF_REG_0);
				EMIT1(0x58); /* pop rax */
			}
			break;
		}
			/* Shifts */
		case BPF_ALU | BPF_LSH | BPF_K:
		case BPF_ALU | BPF_RSH | BPF_K:
		case BPF_ALU | BPF_ARSH | BPF_K:
		case BPF_ALU64 | BPF_LSH | BPF_K:
		case BPF_ALU64 | BPF_RSH | BPF_K:
		case BPF_ALU64 | BPF_ARSH | BPF_K:
			if (BPF_CLASS(insn->code) == BPF_ALU64)
				EMIT1(add_1mod(0x48, dst_reg));
			else if (is_ereg(dst_reg))
				EMIT1(add_1mod(0x40, dst_reg));

			b3 = simple_alu_opcodes[BPF_OP(insn->code)];
			if (imm32 == 1)
				EMIT2(0xD1, add_1reg(b3, dst_reg));
			else
				EMIT3(0xC1, add_1reg(b3, dst_reg), imm32);
			break;

		case BPF_ALU | BPF_LSH | BPF_X:
		case BPF_ALU | BPF_RSH | BPF_X:
		case BPF_ALU | BPF_ARSH | BPF_X:
		case BPF_ALU64 | BPF_LSH | BPF_X:
		case BPF_ALU64 | BPF_RSH | BPF_X:
		case BPF_ALU64 | BPF_ARSH | BPF_X:

			/* Check for bad case when dst_reg == rcx */
			if (dst_reg == BPF_REG_4) {
				/* mov r11, dst_reg */
				EMIT_mov(AUX_REG, dst_reg);
				dst_reg = AUX_REG;
			}

			if (src_reg != BPF_REG_4) { /* common case */
				EMIT1(0x51); /* push rcx */

				/* mov rcx, src_reg */
				EMIT_mov(BPF_REG_4, src_reg);
			}

			/* shl %rax, %cl | shr %rax, %cl | sar %rax, %cl */
			if (BPF_CLASS(insn->code) == BPF_ALU64)
				EMIT1(add_1mod(0x48, dst_reg));
			else if (is_ereg(dst_reg))
				EMIT1(add_1mod(0x40, dst_reg));

			b3 = simple_alu_opcodes[BPF_OP(insn->code)];
			EMIT2(0xD3, add_1reg(b3, dst_reg));

			if (src_reg != BPF_REG_4)
				EMIT1(0x59); /* pop rcx */

			if (insn->dst_reg == BPF_REG_4)
				/* mov dst_reg, r11 */
				EMIT_mov(insn->dst_reg, AUX_REG);
			break;

		case BPF_ALU | BPF_END | BPF_FROM_BE:
			switch (imm32) {
			case 16:
				/* Emit 'ror %ax, 8' to swap lower 2 bytes */
				EMIT1(0x66);
				if (is_ereg(dst_reg))
					EMIT1(0x41);
				EMIT3(0xC1, add_1reg(0xC8, dst_reg), 8);

				/* Emit 'movzwl eax, ax' */
				if (is_ereg(dst_reg))
					EMIT3(0x45, 0x0F, 0xB7);
				else
					EMIT2(0x0F, 0xB7);
				EMIT1(add_2reg(0xC0, dst_reg, dst_reg));
				break;
			case 32:
				/* Emit 'bswap eax' to swap lower 4 bytes */
				if (is_ereg(dst_reg))
					EMIT2(0x41, 0x0F);
				else
					EMIT1(0x0F);
				EMIT1(add_1reg(0xC8, dst_reg));
				break;
			case 64:
				/* Emit 'bswap rax' to swap 8 bytes */
				EMIT3(add_1mod(0x48, dst_reg), 0x0F,
				      add_1reg(0xC8, dst_reg));
				break;
			}
			break;

		case BPF_ALU | BPF_END | BPF_FROM_LE:
			switch (imm32) {
			case 16:
				/*
				 * Emit 'movzwl eax, ax' to zero extend 16-bit
				 * into 64 bit
				 */
				if (is_ereg(dst_reg))
					EMIT3(0x45, 0x0F, 0xB7);
				else
					EMIT2(0x0F, 0xB7);
				EMIT1(add_2reg(0xC0, dst_reg, dst_reg));
				break;
			case 32:
				/* Emit 'mov eax, eax' to clear upper 32-bits */
				if (is_ereg(dst_reg))
					EMIT1(0x45);
				EMIT2(0x89, add_2reg(0xC0, dst_reg, dst_reg));
				break;
			case 64:
				/* nop */
				break;
			}
			break;

			/* speculation barrier */
		case BPF_ST | BPF_NOSPEC:
			if (boot_cpu_has(X86_FEATURE_XMM2))
				/* Emit 'lfence' */
				EMIT3(0x0F, 0xAE, 0xE8);
			break;

			/* ST: *(u8*)(dst_reg + off) = imm */
		case BPF_ST | BPF_MEM | BPF_B:
			if (is_ereg(dst_reg))
				EMIT2(0x41, 0xC6);
			else
				EMIT1(0xC6);
			goto st;
		case BPF_ST | BPF_MEM | BPF_H:
			if (is_ereg(dst_reg))
				EMIT3(0x66, 0x41, 0xC7);
			else
				EMIT2(0x66, 0xC7);
			goto st;
		case BPF_ST | BPF_MEM | BPF_W:
			if (is_ereg(dst_reg))
				EMIT2(0x41, 0xC7);
			else
				EMIT1(0xC7);
			goto st;
		case BPF_ST | BPF_MEM | BPF_DW:
			EMIT2(add_1mod(0x48, dst_reg), 0xC7);

st:			if (is_imm8(insn->off))
				EMIT2(add_1reg(0x40, dst_reg), insn->off);
			else
				EMIT1_off32(add_1reg(0x80, dst_reg), insn->off);

			EMIT(imm32, bpf_size_to_x86_bytes(BPF_SIZE(insn->code)));
			break;

			/* STX: *(u8*)(dst_reg + off) = src_reg */
		case BPF_STX | BPF_MEM | BPF_B:
		case BPF_STX | BPF_MEM | BPF_H:
		case BPF_STX | BPF_MEM | BPF_W:
		case BPF_STX | BPF_MEM | BPF_DW:
			emit_stx(&prog, BPF_SIZE(insn->code), dst_reg, src_reg, insn->off);
			break;

			/* LDX: dst_reg = *(u8*)(src_reg + off) */
		case BPF_LDX | BPF_MEM | BPF_B:
		case BPF_LDX | BPF_PROBE_MEM | BPF_B:
		case BPF_LDX | BPF_MEM | BPF_H:
		case BPF_LDX | BPF_PROBE_MEM | BPF_H:
		case BPF_LDX | BPF_MEM | BPF_W:
		case BPF_LDX | BPF_PROBE_MEM | BPF_W:
		case BPF_LDX | BPF_MEM | BPF_DW:
		case BPF_LDX | BPF_PROBE_MEM | BPF_DW:
			if (BPF_MODE(insn->code) == BPF_PROBE_MEM) {
				/* test src_reg, src_reg */
				maybe_emit_mod(&prog, src_reg, src_reg, true); /* always 1 byte */
				EMIT2(0x85, add_2reg(0xC0, src_reg, src_reg));
				/* jne start_of_ldx */
				EMIT2(X86_JNE, 0);
				/* xor dst_reg, dst_reg */
				emit_mov_imm32(&prog, false, dst_reg, 0);
				/* jmp byte_after_ldx */
				EMIT2(0xEB, 0);

				/* populate jmp_offset for JNE above */
				temp[4] = prog - temp - 5 /* sizeof(test + jne) */;
				start_of_ldx = prog;
			}
			emit_ldx(&prog, BPF_SIZE(insn->code), dst_reg, src_reg, insn->off);
			if (BPF_MODE(insn->code) == BPF_PROBE_MEM) {
				struct exception_table_entry *ex;
				u8 *_insn = image + proglen + (start_of_ldx - temp);
				s64 delta;

				/* populate jmp_offset for JMP above */
				start_of_ldx[-1] = prog - start_of_ldx;

				if (!bpf_prog->aux->extable)
					break;

				if (excnt >= bpf_prog->aux->num_exentries) {
					pr_err("ex gen bug\n");
					return -EFAULT;
				}
				ex = &bpf_prog->aux->extable[excnt++];

				delta = _insn - (u8 *)&ex->insn;
				if (!is_simm32(delta)) {
					pr_err("extable->insn doesn't fit into 32-bit\n");
					return -EFAULT;
				}
				ex->insn = delta;

				delta = (u8 *)ex_handler_bpf - (u8 *)&ex->handler;
				if (!is_simm32(delta)) {
					pr_err("extable->handler doesn't fit into 32-bit\n");
					return -EFAULT;
				}
				ex->handler = delta;

				if (dst_reg > BPF_REG_9) {
					pr_err("verifier error\n");
					return -EFAULT;
				}
				/*
				 * Compute size of x86 insn and its target dest x86 register.
				 * ex_handler_bpf() will use lower 8 bits to adjust
				 * pt_regs->ip to jump over this x86 instruction
				 * and upper bits to figure out which pt_regs to zero out.
				 * End result: x86 insn "mov rbx, qword ptr [rax+0x14]"
				 * of 4 bytes will be ignored and rbx will be zero inited.
				 */
				ex->fixup = (prog - temp) | (reg2pt_regs[dst_reg] << 8);
			}
			break;

		case BPF_STX | BPF_ATOMIC | BPF_W:
		case BPF_STX | BPF_ATOMIC | BPF_DW:
			if (insn->imm == (BPF_AND | BPF_FETCH) ||
			    insn->imm == (BPF_OR | BPF_FETCH) ||
			    insn->imm == (BPF_XOR | BPF_FETCH)) {
				bool is64 = BPF_SIZE(insn->code) == BPF_DW;
				u32 real_src_reg = src_reg;
				u32 real_dst_reg = dst_reg;
				u8 *branch_target;

				/*
				 * Can't be implemented with a single x86 insn.
				 * Need to do a CMPXCHG loop.
				 */

				/* Will need RAX as a CMPXCHG operand so save R0 */
				emit_mov_reg(&prog, true, BPF_REG_AX, BPF_REG_0);
				if (src_reg == BPF_REG_0)
					real_src_reg = BPF_REG_AX;
				if (dst_reg == BPF_REG_0)
					real_dst_reg = BPF_REG_AX;

				branch_target = prog;
				/* Load old value */
				emit_ldx(&prog, BPF_SIZE(insn->code),
					 BPF_REG_0, real_dst_reg, insn->off);
				/*
				 * Perform the (commutative) operation locally,
				 * put the result in the AUX_REG.
				 */
				emit_mov_reg(&prog, is64, AUX_REG, BPF_REG_0);
				maybe_emit_mod(&prog, AUX_REG, real_src_reg, is64);
				EMIT2(simple_alu_opcodes[BPF_OP(insn->imm)],
				      add_2reg(0xC0, AUX_REG, real_src_reg));
				/* Attempt to swap in new value */
				err = emit_atomic(&prog, BPF_CMPXCHG,
						  real_dst_reg, AUX_REG,
						  insn->off,
						  BPF_SIZE(insn->code));
				if (WARN_ON(err))
					return err;
				/*
				 * ZF tells us whether we won the race. If it's
				 * cleared we need to try again.
				 */
				EMIT2(X86_JNE, -(prog - branch_target) - 2);
				/* Return the pre-modification value */
				emit_mov_reg(&prog, is64, real_src_reg, BPF_REG_0);
				/* Restore R0 after clobbering RAX */
				emit_mov_reg(&prog, true, BPF_REG_0, BPF_REG_AX);
				break;
			}

			err = emit_atomic(&prog, insn->imm, dst_reg, src_reg,
					  insn->off, BPF_SIZE(insn->code));
			if (err)
				return err;
			break;

			/* call */
		case BPF_JMP | BPF_CALL:
			func = (u8 *) __bpf_call_base + imm32;
			if (tail_call_reachable) {
				EMIT3_off32(0x48, 0x8B, 0x85,
					    -(bpf_prog->aux->stack_depth + 8));
				if (!imm32 || emit_call(&prog, func, image + addrs[i - 1] + 7))
					return -EINVAL;
			} else {
				if (!imm32 || emit_call(&prog, func, image + addrs[i - 1]))
					return -EINVAL;
			}
			break;

		case BPF_JMP | BPF_TAIL_CALL:
			if (imm32)
				emit_bpf_tail_call_direct(&bpf_prog->aux->poke_tab[imm32 - 1],
							  &prog, addrs[i], image,
							  callee_regs_used,
							  bpf_prog->aux->stack_depth);
			else
				emit_bpf_tail_call_indirect(&prog,
							    callee_regs_used,
							    bpf_prog->aux->stack_depth);
			break;

			/* cond jump */
		case BPF_JMP | BPF_JEQ | BPF_X:
		case BPF_JMP | BPF_JNE | BPF_X:
		case BPF_JMP | BPF_JGT | BPF_X:
		case BPF_JMP | BPF_JLT | BPF_X:
		case BPF_JMP | BPF_JGE | BPF_X:
		case BPF_JMP | BPF_JLE | BPF_X:
		case BPF_JMP | BPF_JSGT | BPF_X:
		case BPF_JMP | BPF_JSLT | BPF_X:
		case BPF_JMP | BPF_JSGE | BPF_X:
		case BPF_JMP | BPF_JSLE | BPF_X:
		case BPF_JMP32 | BPF_JEQ | BPF_X:
		case BPF_JMP32 | BPF_JNE | BPF_X:
		case BPF_JMP32 | BPF_JGT | BPF_X:
		case BPF_JMP32 | BPF_JLT | BPF_X:
		case BPF_JMP32 | BPF_JGE | BPF_X:
		case BPF_JMP32 | BPF_JLE | BPF_X:
		case BPF_JMP32 | BPF_JSGT | BPF_X:
		case BPF_JMP32 | BPF_JSLT | BPF_X:
		case BPF_JMP32 | BPF_JSGE | BPF_X:
		case BPF_JMP32 | BPF_JSLE | BPF_X:
			/* cmp dst_reg, src_reg */
			maybe_emit_mod(&prog, dst_reg, src_reg,
				       BPF_CLASS(insn->code) == BPF_JMP);
			EMIT2(0x39, add_2reg(0xC0, dst_reg, src_reg));
			goto emit_cond_jmp;

		case BPF_JMP | BPF_JSET | BPF_X:
		case BPF_JMP32 | BPF_JSET | BPF_X:
			/* test dst_reg, src_reg */
			maybe_emit_mod(&prog, dst_reg, src_reg,
				       BPF_CLASS(insn->code) == BPF_JMP);
			EMIT2(0x85, add_2reg(0xC0, dst_reg, src_reg));
			goto emit_cond_jmp;

		case BPF_JMP | BPF_JSET | BPF_K:
		case BPF_JMP32 | BPF_JSET | BPF_K:
			/* test dst_reg, imm32 */
			if (BPF_CLASS(insn->code) == BPF_JMP)
				EMIT1(add_1mod(0x48, dst_reg));
			else if (is_ereg(dst_reg))
				EMIT1(add_1mod(0x40, dst_reg));
			EMIT2_off32(0xF7, add_1reg(0xC0, dst_reg), imm32);
			goto emit_cond_jmp;

		case BPF_JMP | BPF_JEQ | BPF_K:
		case BPF_JMP | BPF_JNE | BPF_K:
		case BPF_JMP | BPF_JGT | BPF_K:
		case BPF_JMP | BPF_JLT | BPF_K:
		case BPF_JMP | BPF_JGE | BPF_K:
		case BPF_JMP | BPF_JLE | BPF_K:
		case BPF_JMP | BPF_JSGT | BPF_K:
		case BPF_JMP | BPF_JSLT | BPF_K:
		case BPF_JMP | BPF_JSGE | BPF_K:
		case BPF_JMP | BPF_JSLE | BPF_K:
		case BPF_JMP32 | BPF_JEQ | BPF_K:
		case BPF_JMP32 | BPF_JNE | BPF_K:
		case BPF_JMP32 | BPF_JGT | BPF_K:
		case BPF_JMP32 | BPF_JLT | BPF_K:
		case BPF_JMP32 | BPF_JGE | BPF_K:
		case BPF_JMP32 | BPF_JLE | BPF_K:
		case BPF_JMP32 | BPF_JSGT | BPF_K:
		case BPF_JMP32 | BPF_JSLT | BPF_K:
		case BPF_JMP32 | BPF_JSGE | BPF_K:
		case BPF_JMP32 | BPF_JSLE | BPF_K:
			/* test dst_reg, dst_reg to save one extra byte */
			if (imm32 == 0) {
				maybe_emit_mod(&prog, dst_reg, dst_reg,
					       BPF_CLASS(insn->code) == BPF_JMP);
				EMIT2(0x85, add_2reg(0xC0, dst_reg, dst_reg));
				goto emit_cond_jmp;
			}

			/* cmp dst_reg, imm8/32 */
			if (BPF_CLASS(insn->code) == BPF_JMP)
				EMIT1(add_1mod(0x48, dst_reg));
			else if (is_ereg(dst_reg))
				EMIT1(add_1mod(0x40, dst_reg));

			if (is_imm8(imm32))
				EMIT3(0x83, add_1reg(0xF8, dst_reg), imm32);
			else
				EMIT2_off32(0x81, add_1reg(0xF8, dst_reg), imm32);

emit_cond_jmp:		/* Convert BPF opcode to x86 */
			switch (BPF_OP(insn->code)) {
			case BPF_JEQ:
				jmp_cond = X86_JE;
				break;
			case BPF_JSET:
			case BPF_JNE:
				jmp_cond = X86_JNE;
				break;
			case BPF_JGT:
				/* GT is unsigned '>', JA in x86 */
				jmp_cond = X86_JA;
				break;
			case BPF_JLT:
				/* LT is unsigned '<', JB in x86 */
				jmp_cond = X86_JB;
				break;
			case BPF_JGE:
				/* GE is unsigned '>=', JAE in x86 */
				jmp_cond = X86_JAE;
				break;
			case BPF_JLE:
				/* LE is unsigned '<=', JBE in x86 */
				jmp_cond = X86_JBE;
				break;
			case BPF_JSGT:
				/* Signed '>', GT in x86 */
				jmp_cond = X86_JG;
				break;
			case BPF_JSLT:
				/* Signed '<', LT in x86 */
				jmp_cond = X86_JL;
				break;
			case BPF_JSGE:
				/* Signed '>=', GE in x86 */
				jmp_cond = X86_JGE;
				break;
			case BPF_JSLE:
				/* Signed '<=', LE in x86 */
				jmp_cond = X86_JLE;
				break;
			default: /* to silence GCC warning */
				return -EFAULT;
			}
			jmp_offset = addrs[i + insn->off] - addrs[i];
			if (is_imm8(jmp_offset)) {
				if (jmp_padding) {
					/* To keep the jmp_offset valid, the extra bytes are
					 * padded before the jump insn, so we subtract the
					 * 2 bytes of jmp_cond insn from INSN_SZ_DIFF.
					 *
					 * If the previous pass already emits an imm8
					 * jmp_cond, then this BPF insn won't shrink, so
					 * "nops" is 0.
					 *
					 * On the other hand, if the previous pass emits an
					 * imm32 jmp_cond, the extra 4 bytes(*) is padded to
					 * keep the image from shrinking further.
					 *
					 * (*) imm32 jmp_cond is 6 bytes, and imm8 jmp_cond
					 *     is 2 bytes, so the size difference is 4 bytes.
					 */
					nops = INSN_SZ_DIFF - 2;
					if (nops != 0 && nops != 4) {
						pr_err("unexpected jmp_cond padding: %d bytes\n",
						       nops);
						return -EFAULT;
					}
					emit_nops(&prog, nops);
				}
				EMIT2(jmp_cond, jmp_offset);
			} else if (is_simm32(jmp_offset)) {
				EMIT2_off32(0x0F, jmp_cond + 0x10, jmp_offset);
			} else {
				pr_err("cond_jmp gen bug %llx\n", jmp_offset);
				return -EFAULT;
			}

			break;

		case BPF_JMP | BPF_JA:
			if (insn->off == -1)
				/* -1 jmp instructions will always jump
				 * backwards two bytes. Explicitly handling
				 * this case avoids wasting too many passes
				 * when there are long sequences of replaced
				 * dead code.
				 */
				jmp_offset = -2;
			else
				jmp_offset = addrs[i + insn->off] - addrs[i];

			if (!jmp_offset) {
				/*
				 * If jmp_padding is enabled, the extra nops will
				 * be inserted. Otherwise, optimize out nop jumps.
				 */
				if (jmp_padding) {
					/* There are 3 possible conditions.
					 * (1) This BPF_JA is already optimized out in
					 *     the previous run, so there is no need
					 *     to pad any extra byte (0 byte).
					 * (2) The previous pass emits an imm8 jmp,
					 *     so we pad 2 bytes to match the previous
					 *     insn size.
					 * (3) Similarly, the previous pass emits an
					 *     imm32 jmp, and 5 bytes is padded.
					 */
					nops = INSN_SZ_DIFF;
					if (nops != 0 && nops != 2 && nops != 5) {
						pr_err("unexpected nop jump padding: %d bytes\n",
						       nops);
						return -EFAULT;
					}
					emit_nops(&prog, nops);
				}
				break;
			}
emit_jmp:
			if (is_imm8(jmp_offset)) {
				if (jmp_padding) {
					/* To avoid breaking jmp_offset, the extra bytes
					 * are padded before the actual jmp insn, so
					 * 2 bytes is subtracted from INSN_SZ_DIFF.
					 *
					 * If the previous pass already emits an imm8
					 * jmp, there is nothing to pad (0 byte).
					 *
					 * If it emits an imm32 jmp (5 bytes) previously
					 * and now an imm8 jmp (2 bytes), then we pad
					 * (5 - 2 = 3) bytes to stop the image from
					 * shrinking further.
					 */
					nops = INSN_SZ_DIFF - 2;
					if (nops != 0 && nops != 3) {
						pr_err("unexpected jump padding: %d bytes\n",
						       nops);
						return -EFAULT;
					}
					emit_nops(&prog, INSN_SZ_DIFF - 2);
				}
				EMIT2(0xEB, jmp_offset);
			} else if (is_simm32(jmp_offset)) {
				EMIT1_off32(0xE9, jmp_offset);
			} else {
				pr_err("jmp gen bug %llx\n", jmp_offset);
				return -EFAULT;
			}
			break;

		case BPF_JMP | BPF_EXIT:
			if (seen_exit) {
				jmp_offset = ctx->cleanup_addr - addrs[i];
				goto emit_jmp;
			}
			seen_exit = true;
			/* Update cleanup_addr */
			ctx->cleanup_addr = proglen;
			pop_callee_regs(&prog, callee_regs_used);
			EMIT1(0xC9);         /* leave */
			EMIT1(0xC3);         /* ret */
			break;

		default:
			/*
			 * By design x86-64 JIT should support all BPF instructions.
			 * This error will be seen if new instruction was added
			 * to the interpreter, but not to the JIT, or if there is
			 * junk in bpf_prog.
			 */
			pr_err("bpf_jit: unknown opcode %02x\n", insn->code);
			return -EINVAL;
		}

		ilen = prog - temp;
		if (ilen > BPF_MAX_INSN_SIZE) {
			pr_err("bpf_jit: fatal insn size error\n");
			return -EFAULT;
		}

		if (image) {
			/*
			 * When populating the image, assert that:
			 *
			 *  i) We do not write beyond the allocated space, and
			 * ii) addrs[i] did not change from the prior run, in order
			 *     to validate assumptions made for computing branch
			 *     displacements.
			 */
			if (unlikely(proglen + ilen > oldproglen ||
				     proglen + ilen != addrs[i])) {
				pr_err("bpf_jit: fatal error\n");
				return -EFAULT;
			}
			memcpy(image + proglen, temp, ilen);
		}
		proglen += ilen;
		addrs[i] = proglen;
		prog = temp;
	}

	if (image && excnt != bpf_prog->aux->num_exentries) {
		pr_err("extable is not populated\n");
		return -EFAULT;
	}
	return proglen;
}

static void save_regs(const struct btf_func_model *m, u8 **prog, int nr_args,
		      int stack_size)
{
	int i;
	/* Store function arguments to stack.
	 * For a function that accepts two pointers the sequence will be:
	 * mov QWORD PTR [rbp-0x10],rdi
	 * mov QWORD PTR [rbp-0x8],rsi
	 */
	for (i = 0; i < min(nr_args, 6); i++)
		emit_stx(prog, bytes_to_bpf_size(m->arg_size[i]),
			 BPF_REG_FP,
			 i == 5 ? X86_REG_R9 : BPF_REG_1 + i,
			 -(stack_size - i * 8));
}

static void restore_regs(const struct btf_func_model *m, u8 **prog, int nr_args,
			 int stack_size)
{
	int i;

	/* Restore function arguments from stack.
	 * For a function that accepts two pointers the sequence will be:
	 * EMIT4(0x48, 0x8B, 0x7D, 0xF0); mov rdi,QWORD PTR [rbp-0x10]
	 * EMIT4(0x48, 0x8B, 0x75, 0xF8); mov rsi,QWORD PTR [rbp-0x8]
	 */
	for (i = 0; i < min(nr_args, 6); i++)
		emit_ldx(prog, bytes_to_bpf_size(m->arg_size[i]),
			 i == 5 ? X86_REG_R9 : BPF_REG_1 + i,
			 BPF_REG_FP,
			 -(stack_size - i * 8));
}

static int invoke_bpf_prog(const struct btf_func_model *m, u8 **pprog,
			   struct bpf_prog *p, int stack_size, bool save_ret)
{
	u8 *prog = *pprog;
	u8 *jmp_insn;

	/* arg1: mov rdi, progs[i] */
	emit_mov_imm64(&prog, BPF_REG_1, (long) p >> 32, (u32) (long) p);
	if (emit_call(&prog,
		      p->aux->sleepable ? __bpf_prog_enter_sleepable :
		      __bpf_prog_enter, prog))
			return -EINVAL;
	/* remember prog start time returned by __bpf_prog_enter */
	emit_mov_reg(&prog, true, BPF_REG_6, BPF_REG_0);

	/* if (__bpf_prog_enter*(prog) == 0)
	 *	goto skip_exec_of_prog;
	 */
	EMIT3(0x48, 0x85, 0xC0);  /* test rax,rax */
	/* emit 2 nops that will be replaced with JE insn */
	jmp_insn = prog;
	emit_nops(&prog, 2);

	/* arg1: lea rdi, [rbp - stack_size] */
	EMIT4(0x48, 0x8D, 0x7D, -stack_size);
	/* arg2: progs[i]->insnsi for interpreter */
	if (!p->jited)
		emit_mov_imm64(&prog, BPF_REG_2,
			       (long) p->insnsi >> 32,
			       (u32) (long) p->insnsi);
	/* call JITed bpf program or interpreter */
	if (emit_call(&prog, p->bpf_func, prog))
		return -EINVAL;

	/*
	 * BPF_TRAMP_MODIFY_RETURN trampolines can modify the return
	 * of the previous call which is then passed on the stack to
	 * the next BPF program.
	 *
	 * BPF_TRAMP_FENTRY trampoline may need to return the return
	 * value of BPF_PROG_TYPE_STRUCT_OPS prog.
	 */
	if (save_ret)
		emit_stx(&prog, BPF_DW, BPF_REG_FP, BPF_REG_0, -8);

	/* replace 2 nops with JE insn, since jmp target is known */
	jmp_insn[0] = X86_JE;
	jmp_insn[1] = prog - jmp_insn - 2;

	/* arg1: mov rdi, progs[i] */
	emit_mov_imm64(&prog, BPF_REG_1, (long) p >> 32, (u32) (long) p);
	/* arg2: mov rsi, rbx <- start time in nsec */
	emit_mov_reg(&prog, true, BPF_REG_2, BPF_REG_6);
	if (emit_call(&prog,
		      p->aux->sleepable ? __bpf_prog_exit_sleepable :
		      __bpf_prog_exit, prog))
			return -EINVAL;

	*pprog = prog;
	return 0;
}

static void emit_align(u8 **pprog, u32 align)
{
	u8 *target, *prog = *pprog;

	target = PTR_ALIGN(prog, align);
	if (target != prog)
		emit_nops(&prog, target - prog);

	*pprog = prog;
}

static int emit_cond_near_jump(u8 **pprog, void *func, void *ip, u8 jmp_cond)
{
	u8 *prog = *pprog;
	s64 offset;

	offset = func - (ip + 2 + 4);
	if (!is_simm32(offset)) {
		pr_err("Target %p is out of range\n", func);
		return -EINVAL;
	}
	EMIT2_off32(0x0F, jmp_cond + 0x10, offset);
	*pprog = prog;
	return 0;
}

static int invoke_bpf(const struct btf_func_model *m, u8 **pprog,
		      struct bpf_tramp_progs *tp, int stack_size,
		      bool save_ret)
{
	int i;
	u8 *prog = *pprog;

	for (i = 0; i < tp->nr_progs; i++) {
		if (invoke_bpf_prog(m, &prog, tp->progs[i], stack_size,
				    save_ret))
			return -EINVAL;
	}
	*pprog = prog;
	return 0;
}

static int invoke_bpf_mod_ret(const struct btf_func_model *m, u8 **pprog,
			      struct bpf_tramp_progs *tp, int stack_size,
			      u8 **branches)
{
	u8 *prog = *pprog;
	int i;

	/* The first fmod_ret program will receive a garbage return value.
	 * Set this to 0 to avoid confusing the program.
	 */
	emit_mov_imm32(&prog, false, BPF_REG_0, 0);
	emit_stx(&prog, BPF_DW, BPF_REG_FP, BPF_REG_0, -8);
	for (i = 0; i < tp->nr_progs; i++) {
		if (invoke_bpf_prog(m, &prog, tp->progs[i], stack_size, true))
			return -EINVAL;

		/* mod_ret prog stored return value into [rbp - 8]. Emit:
		 * if (*(u64 *)(rbp - 8) !=  0)
		 *	goto do_fexit;
		 */
		/* cmp QWORD PTR [rbp - 0x8], 0x0 */
		EMIT4(0x48, 0x83, 0x7d, 0xf8); EMIT1(0x00);

		/* Save the location of the branch and Generate 6 nops
		 * (4 bytes for an offset and 2 bytes for the jump) These nops
		 * are replaced with a conditional jump once do_fexit (i.e. the
		 * start of the fexit invocation) is finalized.
		 */
		branches[i] = prog;
		emit_nops(&prog, 4 + 2);
	}

	*pprog = prog;
	return 0;
}

static bool is_valid_bpf_tramp_flags(unsigned int flags)
{
	if ((flags & BPF_TRAMP_F_RESTORE_REGS) &&
	    (flags & BPF_TRAMP_F_SKIP_FRAME))
		return false;

	/*
	 * BPF_TRAMP_F_RET_FENTRY_RET is only used by bpf_struct_ops,
	 * and it must be used alone.
	 */
	if ((flags & BPF_TRAMP_F_RET_FENTRY_RET) &&
	    (flags & ~BPF_TRAMP_F_RET_FENTRY_RET))
		return false;

	return true;
}

/* Example:
 * __be16 eth_type_trans(struct sk_buff *skb, struct net_device *dev);
 * its 'struct btf_func_model' will be nr_args=2
 * The assembly code when eth_type_trans is executing after trampoline:
 *
 * push rbp
 * mov rbp, rsp
 * sub rsp, 16                     // space for skb and dev
 * push rbx                        // temp regs to pass start time
 * mov qword ptr [rbp - 16], rdi   // save skb pointer to stack
 * mov qword ptr [rbp - 8], rsi    // save dev pointer to stack
 * call __bpf_prog_enter           // rcu_read_lock and preempt_disable
 * mov rbx, rax                    // remember start time in bpf stats are enabled
 * lea rdi, [rbp - 16]             // R1==ctx of bpf prog
 * call addr_of_jited_FENTRY_prog
 * movabsq rdi, 64bit_addr_of_struct_bpf_prog  // unused if bpf stats are off
 * mov rsi, rbx                    // prog start time
 * call __bpf_prog_exit            // rcu_read_unlock, preempt_enable and stats math
 * mov rdi, qword ptr [rbp - 16]   // restore skb pointer from stack
 * mov rsi, qword ptr [rbp - 8]    // restore dev pointer from stack
 * pop rbx
 * leave
 * ret
 *
 * eth_type_trans has 5 byte nop at the beginning. These 5 bytes will be
 * replaced with 'call generated_bpf_trampoline'. When it returns
 * eth_type_trans will continue executing with original skb and dev pointers.
 *
 * The assembly code when eth_type_trans is called from trampoline:
 *
 * push rbp
 * mov rbp, rsp
 * sub rsp, 24                     // space for skb, dev, return value
 * push rbx                        // temp regs to pass start time
 * mov qword ptr [rbp - 24], rdi   // save skb pointer to stack
 * mov qword ptr [rbp - 16], rsi   // save dev pointer to stack
 * call __bpf_prog_enter           // rcu_read_lock and preempt_disable
 * mov rbx, rax                    // remember start time if bpf stats are enabled
 * lea rdi, [rbp - 24]             // R1==ctx of bpf prog
 * call addr_of_jited_FENTRY_prog  // bpf prog can access skb and dev
 * movabsq rdi, 64bit_addr_of_struct_bpf_prog  // unused if bpf stats are off
 * mov rsi, rbx                    // prog start time
 * call __bpf_prog_exit            // rcu_read_unlock, preempt_enable and stats math
 * mov rdi, qword ptr [rbp - 24]   // restore skb pointer from stack
 * mov rsi, qword ptr [rbp - 16]   // restore dev pointer from stack
 * call eth_type_trans+5           // execute body of eth_type_trans
 * mov qword ptr [rbp - 8], rax    // save return value
 * call __bpf_prog_enter           // rcu_read_lock and preempt_disable
 * mov rbx, rax                    // remember start time in bpf stats are enabled
 * lea rdi, [rbp - 24]             // R1==ctx of bpf prog
 * call addr_of_jited_FEXIT_prog   // bpf prog can access skb, dev, return value
 * movabsq rdi, 64bit_addr_of_struct_bpf_prog  // unused if bpf stats are off
 * mov rsi, rbx                    // prog start time
 * call __bpf_prog_exit            // rcu_read_unlock, preempt_enable and stats math
 * mov rax, qword ptr [rbp - 8]    // restore eth_type_trans's return value
 * pop rbx
 * leave
 * add rsp, 8                      // skip eth_type_trans's frame
 * ret                             // return to its caller
 */
int arch_prepare_bpf_trampoline(struct bpf_tramp_image *im, void *image, void *image_end,
				const struct btf_func_model *m, u32 flags,
				struct bpf_tramp_progs *tprogs,
				void *orig_call)
{
	int ret, i, nr_args = m->nr_args;
	int stack_size = nr_args * 8;
	struct bpf_tramp_progs *fentry = &tprogs[BPF_TRAMP_FENTRY];
	struct bpf_tramp_progs *fexit = &tprogs[BPF_TRAMP_FEXIT];
	struct bpf_tramp_progs *fmod_ret = &tprogs[BPF_TRAMP_MODIFY_RETURN];
	u8 **branches = NULL;
	u8 *prog;
	bool save_ret;

	/* x86-64 supports up to 6 arguments. 7+ can be added in the future */
	if (nr_args > 6)
		return -ENOTSUPP;

	if (!is_valid_bpf_tramp_flags(flags))
		return -EINVAL;

	/* room for return value of orig_call or fentry prog */
	save_ret = flags & (BPF_TRAMP_F_CALL_ORIG | BPF_TRAMP_F_RET_FENTRY_RET);
	if (save_ret)
		stack_size += 8;
<<<<<<< HEAD
=======

	if (flags & BPF_TRAMP_F_IP_ARG)
		stack_size += 8; /* room for IP address argument */
>>>>>>> 3b17187f

	if (flags & BPF_TRAMP_F_SKIP_FRAME)
		/* skip patched call instruction and point orig_call to actual
		 * body of the kernel function.
		 */
		orig_call += X86_PATCH_SIZE;

	prog = image;

	EMIT1(0x55);		 /* push rbp */
	EMIT3(0x48, 0x89, 0xE5); /* mov rbp, rsp */
	EMIT4(0x48, 0x83, 0xEC, stack_size); /* sub rsp, stack_size */
	EMIT1(0x53);		 /* push rbx */

	if (flags & BPF_TRAMP_F_IP_ARG) {
		/* Store IP address of the traced function:
		 * mov rax, QWORD PTR [rbp + 8]
		 * sub rax, X86_PATCH_SIZE
		 * mov QWORD PTR [rbp - stack_size], rax
		 */
		emit_ldx(&prog, BPF_DW, BPF_REG_0, BPF_REG_FP, 8);
		EMIT4(0x48, 0x83, 0xe8, X86_PATCH_SIZE);
		emit_stx(&prog, BPF_DW, BPF_REG_FP, BPF_REG_0, -stack_size);

		/* Continue with stack_size for regs storage, stack will
		 * be correctly restored with 'leave' instruction.
		 */
		stack_size -= 8;
	}

	save_regs(m, &prog, nr_args, stack_size);

	if (flags & BPF_TRAMP_F_CALL_ORIG) {
		/* arg1: mov rdi, im */
		emit_mov_imm64(&prog, BPF_REG_1, (long) im >> 32, (u32) (long) im);
		if (emit_call(&prog, __bpf_tramp_enter, prog)) {
			ret = -EINVAL;
			goto cleanup;
		}
	}

	if (fentry->nr_progs)
		if (invoke_bpf(m, &prog, fentry, stack_size,
			       flags & BPF_TRAMP_F_RET_FENTRY_RET))
			return -EINVAL;

	if (fmod_ret->nr_progs) {
		branches = kcalloc(fmod_ret->nr_progs, sizeof(u8 *),
				   GFP_KERNEL);
		if (!branches)
			return -ENOMEM;

		if (invoke_bpf_mod_ret(m, &prog, fmod_ret, stack_size,
				       branches)) {
			ret = -EINVAL;
			goto cleanup;
		}
	}

	if (flags & BPF_TRAMP_F_CALL_ORIG) {
		restore_regs(m, &prog, nr_args, stack_size);

		/* call original function */
		if (emit_call(&prog, orig_call, prog)) {
			ret = -EINVAL;
			goto cleanup;
		}
		/* remember return value in a stack for bpf prog to access */
		emit_stx(&prog, BPF_DW, BPF_REG_FP, BPF_REG_0, -8);
		im->ip_after_call = prog;
<<<<<<< HEAD
		memcpy(prog, ideal_nops[NOP_ATOMIC5], X86_PATCH_SIZE);
=======
		memcpy(prog, x86_nops[5], X86_PATCH_SIZE);
>>>>>>> 3b17187f
		prog += X86_PATCH_SIZE;
	}

	if (fmod_ret->nr_progs) {
		/* From Intel 64 and IA-32 Architectures Optimization
		 * Reference Manual, 3.4.1.4 Code Alignment, Assembly/Compiler
		 * Coding Rule 11: All branch targets should be 16-byte
		 * aligned.
		 */
		emit_align(&prog, 16);
		/* Update the branches saved in invoke_bpf_mod_ret with the
		 * aligned address of do_fexit.
		 */
		for (i = 0; i < fmod_ret->nr_progs; i++)
			emit_cond_near_jump(&branches[i], prog, branches[i],
					    X86_JNE);
	}

	if (fexit->nr_progs)
		if (invoke_bpf(m, &prog, fexit, stack_size, false)) {
			ret = -EINVAL;
			goto cleanup;
		}

	if (flags & BPF_TRAMP_F_RESTORE_REGS)
		restore_regs(m, &prog, nr_args, stack_size);

	/* This needs to be done regardless. If there were fmod_ret programs,
	 * the return value is only updated on the stack and still needs to be
	 * restored to R0.
	 */
	if (flags & BPF_TRAMP_F_CALL_ORIG) {
		im->ip_epilogue = prog;
		/* arg1: mov rdi, im */
		emit_mov_imm64(&prog, BPF_REG_1, (long) im >> 32, (u32) (long) im);
		if (emit_call(&prog, __bpf_tramp_exit, prog)) {
			ret = -EINVAL;
			goto cleanup;
		}
	}
	/* restore return value of orig_call or fentry prog back into RAX */
	if (save_ret)
		emit_ldx(&prog, BPF_DW, BPF_REG_0, BPF_REG_FP, -8);

	EMIT1(0x5B); /* pop rbx */
	EMIT1(0xC9); /* leave */
	if (flags & BPF_TRAMP_F_SKIP_FRAME)
		/* skip our return address and return to parent */
		EMIT4(0x48, 0x83, 0xC4, 8); /* add rsp, 8 */
	EMIT1(0xC3); /* ret */
	/* Make sure the trampoline generation logic doesn't overflow */
	if (WARN_ON_ONCE(prog > (u8 *)image_end - BPF_INSN_SAFETY)) {
		ret = -EFAULT;
		goto cleanup;
	}
	ret = prog - (u8 *)image;

cleanup:
	kfree(branches);
	return ret;
}

static int emit_fallback_jump(u8 **pprog)
{
	u8 *prog = *pprog;
	int err = 0;

#ifdef CONFIG_RETPOLINE
	/* Note that this assumes the the compiler uses external
	 * thunks for indirect calls. Both clang and GCC use the same
	 * naming convention for external thunks.
	 */
	err = emit_jump(&prog, __x86_indirect_thunk_rdx, prog);
#else
	EMIT2(0xFF, 0xE2);	/* jmp rdx */
#endif
	*pprog = prog;
	return err;
}

static int emit_bpf_dispatcher(u8 **pprog, int a, int b, s64 *progs)
{
	u8 *jg_reloc, *prog = *pprog;
	int pivot, err, jg_bytes = 1;
	s64 jg_offset;

	if (a == b) {
		/* Leaf node of recursion, i.e. not a range of indices
		 * anymore.
		 */
		EMIT1(add_1mod(0x48, BPF_REG_3));	/* cmp rdx,func */
		if (!is_simm32(progs[a]))
			return -1;
		EMIT2_off32(0x81, add_1reg(0xF8, BPF_REG_3),
			    progs[a]);
		err = emit_cond_near_jump(&prog,	/* je func */
					  (void *)progs[a], prog,
					  X86_JE);
		if (err)
			return err;

		err = emit_fallback_jump(&prog);	/* jmp thunk/indirect */
		if (err)
			return err;

		*pprog = prog;
		return 0;
	}

	/* Not a leaf node, so we pivot, and recursively descend into
	 * the lower and upper ranges.
	 */
	pivot = (b - a) / 2;
	EMIT1(add_1mod(0x48, BPF_REG_3));		/* cmp rdx,func */
	if (!is_simm32(progs[a + pivot]))
		return -1;
	EMIT2_off32(0x81, add_1reg(0xF8, BPF_REG_3), progs[a + pivot]);

	if (pivot > 2) {				/* jg upper_part */
		/* Require near jump. */
		jg_bytes = 4;
		EMIT2_off32(0x0F, X86_JG + 0x10, 0);
	} else {
		EMIT2(X86_JG, 0);
	}
	jg_reloc = prog;

	err = emit_bpf_dispatcher(&prog, a, a + pivot,	/* emit lower_part */
				  progs);
	if (err)
		return err;

	/* From Intel 64 and IA-32 Architectures Optimization
	 * Reference Manual, 3.4.1.4 Code Alignment, Assembly/Compiler
	 * Coding Rule 11: All branch targets should be 16-byte
	 * aligned.
	 */
	emit_align(&prog, 16);
	jg_offset = prog - jg_reloc;
	emit_code(jg_reloc - jg_bytes, jg_offset, jg_bytes);

	err = emit_bpf_dispatcher(&prog, a + pivot + 1,	/* emit upper_part */
				  b, progs);
	if (err)
		return err;

	*pprog = prog;
	return 0;
}

static int cmp_ips(const void *a, const void *b)
{
	const s64 *ipa = a;
	const s64 *ipb = b;

	if (*ipa > *ipb)
		return 1;
	if (*ipa < *ipb)
		return -1;
	return 0;
}

int arch_prepare_bpf_dispatcher(void *image, s64 *funcs, int num_funcs)
{
	u8 *prog = image;

	sort(funcs, num_funcs, sizeof(funcs[0]), cmp_ips, NULL);
	return emit_bpf_dispatcher(&prog, 0, num_funcs - 1, funcs);
}

struct x64_jit_data {
	struct bpf_binary_header *header;
	int *addrs;
	u8 *image;
	int proglen;
	struct jit_context ctx;
};

#define MAX_PASSES 20
#define PADDING_PASSES (MAX_PASSES - 5)

struct bpf_prog *bpf_int_jit_compile(struct bpf_prog *prog)
{
	struct bpf_binary_header *header = NULL;
	struct bpf_prog *tmp, *orig_prog = prog;
	struct x64_jit_data *jit_data;
	int proglen, oldproglen = 0;
	struct jit_context ctx = {};
	bool tmp_blinded = false;
	bool extra_pass = false;
	bool padding = false;
	u8 *image = NULL;
	int *addrs;
	int pass;
	int i;

	if (!prog->jit_requested)
		return orig_prog;

	tmp = bpf_jit_blind_constants(prog);
	/*
	 * If blinding was requested and we failed during blinding,
	 * we must fall back to the interpreter.
	 */
	if (IS_ERR(tmp))
		return orig_prog;
	if (tmp != prog) {
		tmp_blinded = true;
		prog = tmp;
	}

	jit_data = prog->aux->jit_data;
	if (!jit_data) {
		jit_data = kzalloc(sizeof(*jit_data), GFP_KERNEL);
		if (!jit_data) {
			prog = orig_prog;
			goto out;
		}
		prog->aux->jit_data = jit_data;
	}
	addrs = jit_data->addrs;
	if (addrs) {
		ctx = jit_data->ctx;
		oldproglen = jit_data->proglen;
		image = jit_data->image;
		header = jit_data->header;
		extra_pass = true;
		padding = true;
		goto skip_init_addrs;
	}
	addrs = kvmalloc_array(prog->len + 1, sizeof(*addrs), GFP_KERNEL);
	if (!addrs) {
		prog = orig_prog;
		goto out_addrs;
	}

	/*
	 * Before first pass, make a rough estimation of addrs[]
	 * each BPF instruction is translated to less than 64 bytes
	 */
	for (proglen = 0, i = 0; i <= prog->len; i++) {
		proglen += 64;
		addrs[i] = proglen;
	}
	ctx.cleanup_addr = proglen;
skip_init_addrs:

	/*
	 * JITed image shrinks with every pass and the loop iterates
	 * until the image stops shrinking. Very large BPF programs
	 * may converge on the last pass. In such case do one more
	 * pass to emit the final image.
	 */
	for (pass = 0; pass < MAX_PASSES || image; pass++) {
		if (!padding && pass >= PADDING_PASSES)
			padding = true;
		proglen = do_jit(prog, addrs, image, oldproglen, &ctx, padding);
		if (proglen <= 0) {
out_image:
			image = NULL;
			if (header)
				bpf_jit_binary_free(header);
			prog = orig_prog;
			goto out_addrs;
		}
		if (image) {
			if (proglen != oldproglen) {
				pr_err("bpf_jit: proglen=%d != oldproglen=%d\n",
				       proglen, oldproglen);
				goto out_image;
			}
			break;
		}
		if (proglen == oldproglen) {
			/*
			 * The number of entries in extable is the number of BPF_LDX
			 * insns that access kernel memory via "pointer to BTF type".
			 * The verifier changed their opcode from LDX|MEM|size
			 * to LDX|PROBE_MEM|size to make JITing easier.
			 */
			u32 align = __alignof__(struct exception_table_entry);
			u32 extable_size = prog->aux->num_exentries *
				sizeof(struct exception_table_entry);

			/* allocate module memory for x86 insns and extable */
			header = bpf_jit_binary_alloc(roundup(proglen, align) + extable_size,
						      &image, align, jit_fill_hole);
			if (!header) {
				prog = orig_prog;
				goto out_addrs;
			}
			prog->aux->extable = (void *) image + roundup(proglen, align);
		}
		oldproglen = proglen;
		cond_resched();
	}

	if (bpf_jit_enable > 1)
		bpf_jit_dump(prog->len, proglen, pass + 1, image);

	if (image) {
		if (!prog->is_func || extra_pass) {
			bpf_tail_call_direct_fixup(prog);
			bpf_jit_binary_lock_ro(header);
		} else {
			jit_data->addrs = addrs;
			jit_data->ctx = ctx;
			jit_data->proglen = proglen;
			jit_data->image = image;
			jit_data->header = header;
		}
		prog->bpf_func = (void *)image;
		prog->jited = 1;
		prog->jited_len = proglen;
	} else {
		prog = orig_prog;
	}

	if (!image || !prog->is_func || extra_pass) {
		if (image)
			bpf_prog_fill_jited_linfo(prog, addrs + 1);
out_addrs:
		kvfree(addrs);
		kfree(jit_data);
		prog->aux->jit_data = NULL;
	}
out:
	if (tmp_blinded)
		bpf_jit_prog_release_other(prog, prog == orig_prog ?
					   tmp : orig_prog);
	return prog;
}

bool bpf_jit_supports_kfunc_call(void)
{
	return true;
}<|MERGE_RESOLUTION|>--- conflicted
+++ resolved
@@ -1988,12 +1988,9 @@
 	save_ret = flags & (BPF_TRAMP_F_CALL_ORIG | BPF_TRAMP_F_RET_FENTRY_RET);
 	if (save_ret)
 		stack_size += 8;
-<<<<<<< HEAD
-=======
 
 	if (flags & BPF_TRAMP_F_IP_ARG)
 		stack_size += 8; /* room for IP address argument */
->>>>>>> 3b17187f
 
 	if (flags & BPF_TRAMP_F_SKIP_FRAME)
 		/* skip patched call instruction and point orig_call to actual
@@ -2064,11 +2061,7 @@
 		/* remember return value in a stack for bpf prog to access */
 		emit_stx(&prog, BPF_DW, BPF_REG_FP, BPF_REG_0, -8);
 		im->ip_after_call = prog;
-<<<<<<< HEAD
-		memcpy(prog, ideal_nops[NOP_ATOMIC5], X86_PATCH_SIZE);
-=======
 		memcpy(prog, x86_nops[5], X86_PATCH_SIZE);
->>>>>>> 3b17187f
 		prog += X86_PATCH_SIZE;
 	}
 
