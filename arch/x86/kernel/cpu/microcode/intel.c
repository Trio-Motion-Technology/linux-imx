--- conflicted
+++ resolved
@@ -915,22 +915,14 @@
 
 	/*
 	 * Late loading on model 79 with microcode revision less than 0x0b000021
-<<<<<<< HEAD
-	 * may result in a system hang. This behavior is documented in item
-	 * BDF90, #334165 (Intel Xeon Processor E7-8800/4800 v4 Product Family).
-=======
 	 * and LLC size per core bigger than 2.5MB may result in a system hang.
 	 * This behavior is documented in item BDF90, #334165 (Intel Xeon
 	 * Processor E7-8800/4800 v4 Product Family).
->>>>>>> 03a0dded
 	 */
 	if (c->x86 == 6 &&
 	    c->x86_model == INTEL_FAM6_BROADWELL_X &&
 	    c->x86_mask == 0x01 &&
-<<<<<<< HEAD
-=======
 	    llc_size_per_core > 2621440 &&
->>>>>>> 03a0dded
 	    c->microcode < 0x0b000021) {
 		pr_err_once("Erratum BDF90: late loading with revision < 0x0b000021 (0x%x) disabled.\n", c->microcode);
 		pr_err_once("Please consider either early loading through initrd/built-in or a potential BIOS update.\n");
