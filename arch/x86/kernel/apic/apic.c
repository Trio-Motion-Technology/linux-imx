--- conflicted
+++ resolved
@@ -183,11 +183,7 @@
 /*
  * Debug level, exported for io_apic.c
  */
-<<<<<<< HEAD
-int apic_verbosity;
-=======
 int apic_verbosity __ro_after_init;
->>>>>>> f7688b48
 
 int pic_mode __ro_after_init;
 
@@ -1590,10 +1586,6 @@
 {
 	int cpu = smp_processor_id();
 	unsigned int value;
-<<<<<<< HEAD
-
-=======
->>>>>>> f7688b48
 
 	if (disable_apic) {
 		disable_ioapic_support();
