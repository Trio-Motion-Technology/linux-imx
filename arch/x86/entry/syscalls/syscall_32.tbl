--- conflicted
+++ resolved
@@ -124,22 +124,6 @@
 110	i386	iopl			sys_iopl
 111	i386	vhangup			sys_vhangup
 112	i386	idle
-<<<<<<< HEAD
-113	i386	vm86old			sys_vm86old			__ia32_sys_ni_syscall
-114	i386	wait4			sys_wait4			__ia32_compat_sys_wait4
-115	i386	swapoff			sys_swapoff			__ia32_sys_swapoff
-116	i386	sysinfo			sys_sysinfo			__ia32_compat_sys_sysinfo
-117	i386	ipc			sys_ipc				__ia32_compat_sys_ipc
-118	i386	fsync			sys_fsync			__ia32_sys_fsync
-119	i386	sigreturn		sys_sigreturn			__ia32_compat_sys_sigreturn
-120	i386	clone			sys_clone			__ia32_compat_sys_x86_clone
-121	i386	setdomainname		sys_setdomainname		__ia32_sys_setdomainname
-122	i386	uname			sys_newuname			__ia32_sys_newuname
-123	i386	modify_ldt		sys_modify_ldt			__ia32_sys_modify_ldt
-124	i386	adjtimex		sys_adjtimex_time32			__ia32_sys_adjtimex_time32
-125	i386	mprotect		sys_mprotect			__ia32_sys_mprotect
-126	i386	sigprocmask		sys_sigprocmask			__ia32_compat_sys_sigprocmask
-=======
 113	i386	vm86old			sys_vm86old			sys_ni_syscall
 114	i386	wait4			sys_wait4			compat_sys_wait4
 115	i386	swapoff			sys_swapoff
@@ -154,7 +138,6 @@
 124	i386	adjtimex		sys_adjtimex_time32
 125	i386	mprotect		sys_mprotect
 126	i386	sigprocmask		sys_sigprocmask			compat_sys_sigprocmask
->>>>>>> d1988041
 127	i386	create_module
 128	i386	init_module		sys_init_module
 129	i386	delete_module		sys_delete_module
@@ -166,37 +149,6 @@
 135	i386	sysfs			sys_sysfs
 136	i386	personality		sys_personality
 137	i386	afs_syscall
-<<<<<<< HEAD
-138	i386	setfsuid		sys_setfsuid16			__ia32_sys_setfsuid16
-139	i386	setfsgid		sys_setfsgid16			__ia32_sys_setfsgid16
-140	i386	_llseek			sys_llseek			__ia32_sys_llseek
-141	i386	getdents		sys_getdents			__ia32_compat_sys_getdents
-142	i386	_newselect		sys_select			__ia32_compat_sys_select
-143	i386	flock			sys_flock			__ia32_sys_flock
-144	i386	msync			sys_msync			__ia32_sys_msync
-145	i386	readv			sys_readv			__ia32_compat_sys_readv
-146	i386	writev			sys_writev			__ia32_compat_sys_writev
-147	i386	getsid			sys_getsid			__ia32_sys_getsid
-148	i386	fdatasync		sys_fdatasync			__ia32_sys_fdatasync
-149	i386	_sysctl			sys_sysctl			__ia32_compat_sys_sysctl
-150	i386	mlock			sys_mlock			__ia32_sys_mlock
-151	i386	munlock			sys_munlock			__ia32_sys_munlock
-152	i386	mlockall		sys_mlockall			__ia32_sys_mlockall
-153	i386	munlockall		sys_munlockall			__ia32_sys_munlockall
-154	i386	sched_setparam		sys_sched_setparam		__ia32_sys_sched_setparam
-155	i386	sched_getparam		sys_sched_getparam		__ia32_sys_sched_getparam
-156	i386	sched_setscheduler	sys_sched_setscheduler		__ia32_sys_sched_setscheduler
-157	i386	sched_getscheduler	sys_sched_getscheduler		__ia32_sys_sched_getscheduler
-158	i386	sched_yield		sys_sched_yield			__ia32_sys_sched_yield
-159	i386	sched_get_priority_max	sys_sched_get_priority_max	__ia32_sys_sched_get_priority_max
-160	i386	sched_get_priority_min	sys_sched_get_priority_min	__ia32_sys_sched_get_priority_min
-161	i386	sched_rr_get_interval	sys_sched_rr_get_interval_time32	__ia32_sys_sched_rr_get_interval_time32
-162	i386	nanosleep		sys_nanosleep_time32		__ia32_sys_nanosleep_time32
-163	i386	mremap			sys_mremap			__ia32_sys_mremap
-164	i386	setresuid		sys_setresuid16			__ia32_sys_setresuid16
-165	i386	getresuid		sys_getresuid16			__ia32_sys_getresuid16
-166	i386	vm86			sys_vm86			__ia32_sys_ni_syscall
-=======
 138	i386	setfsuid		sys_setfsuid16
 139	i386	setfsgid		sys_setfsgid16
 140	i386	_llseek			sys_llseek
@@ -226,30 +178,9 @@
 164	i386	setresuid		sys_setresuid16
 165	i386	getresuid		sys_getresuid16
 166	i386	vm86			sys_vm86			sys_ni_syscall
->>>>>>> d1988041
 167	i386	query_module
 168	i386	poll			sys_poll
 169	i386	nfsservctl
-<<<<<<< HEAD
-170	i386	setresgid		sys_setresgid16			__ia32_sys_setresgid16
-171	i386	getresgid		sys_getresgid16			__ia32_sys_getresgid16
-172	i386	prctl			sys_prctl			__ia32_sys_prctl
-173	i386	rt_sigreturn		sys_rt_sigreturn		__ia32_compat_sys_rt_sigreturn
-174	i386	rt_sigaction		sys_rt_sigaction		__ia32_compat_sys_rt_sigaction
-175	i386	rt_sigprocmask		sys_rt_sigprocmask		__ia32_compat_sys_rt_sigprocmask
-176	i386	rt_sigpending		sys_rt_sigpending		__ia32_compat_sys_rt_sigpending
-177	i386	rt_sigtimedwait		sys_rt_sigtimedwait_time32	__ia32_compat_sys_rt_sigtimedwait_time32
-178	i386	rt_sigqueueinfo		sys_rt_sigqueueinfo		__ia32_compat_sys_rt_sigqueueinfo
-179	i386	rt_sigsuspend		sys_rt_sigsuspend		__ia32_compat_sys_rt_sigsuspend
-180	i386	pread64			sys_pread64			__ia32_compat_sys_x86_pread
-181	i386	pwrite64		sys_pwrite64			__ia32_compat_sys_x86_pwrite
-182	i386	chown			sys_chown16			__ia32_sys_chown16
-183	i386	getcwd			sys_getcwd			__ia32_sys_getcwd
-184	i386	capget			sys_capget			__ia32_sys_capget
-185	i386	capset			sys_capset			__ia32_sys_capset
-186	i386	sigaltstack		sys_sigaltstack			__ia32_compat_sys_sigaltstack
-187	i386	sendfile		sys_sendfile			__ia32_compat_sys_sendfile
-=======
 170	i386	setresgid		sys_setresgid16
 171	i386	getresgid		sys_getresgid16
 172	i386	prctl			sys_prctl
@@ -268,7 +199,6 @@
 185	i386	capset			sys_capset
 186	i386	sigaltstack		sys_sigaltstack			compat_sys_sigaltstack
 187	i386	sendfile		sys_sendfile			compat_sys_sendfile
->>>>>>> d1988041
 188	i386	getpmsg
 189	i386	putpmsg
 190	i386	vfork			sys_vfork
