// SPDX-License-Identifier: GPL-2.0-or-later
/*
 * Copyright (C) 2001 Dave Engebretsen IBM Corporation
 */

#include <linux/sched.h>
#include <linux/interrupt.h>
#include <linux/irq.h>
#include <linux/of.h>
#include <linux/fs.h>
#include <linux/reboot.h>
#include <linux/irq_work.h>

#include <asm/machdep.h>
#include <asm/rtas.h>
#include <asm/firmware.h>
#include <asm/mce.h>

#include "pseries.h"

static unsigned char ras_log_buf[RTAS_ERROR_LOG_MAX];
static DEFINE_SPINLOCK(ras_log_buf_lock);

static int ras_check_exception_token;

static void mce_process_errlog_event(struct irq_work *work);
static struct irq_work mce_errlog_process_work = {
	.func = mce_process_errlog_event,
};

#define EPOW_SENSOR_TOKEN	9
#define EPOW_SENSOR_INDEX	0

/* EPOW events counter variable */
static int num_epow_events;

static irqreturn_t ras_hotplug_interrupt(int irq, void *dev_id);
static irqreturn_t ras_epow_interrupt(int irq, void *dev_id);
static irqreturn_t ras_error_interrupt(int irq, void *dev_id);

/* RTAS pseries MCE errorlog section. */
struct pseries_mc_errorlog {
	__be32	fru_id;
	__be32	proc_id;
	u8	error_type;
	/*
	 * sub_err_type (1 byte). Bit fields depends on error_type
	 *
	 *   MSB0
	 *   |
	 *   V
	 *   01234567
	 *   XXXXXXXX
	 *
	 * For error_type == MC_ERROR_TYPE_UE
	 *   XXXXXXXX
	 *   X		1: Permanent or Transient UE.
	 *    X		1: Effective address provided.
	 *     X	1: Logical address provided.
	 *      XX	2: Reserved.
	 *        XXX	3: Type of UE error.
	 *
	 * For error_type != MC_ERROR_TYPE_UE
	 *   XXXXXXXX
	 *   X		1: Effective address provided.
	 *    XXXXX	5: Reserved.
	 *         XX	2: Type of SLB/ERAT/TLB error.
	 */
	u8	sub_err_type;
	u8	reserved_1[6];
	__be64	effective_address;
	__be64	logical_address;
} __packed;

/* RTAS pseries MCE error types */
#define MC_ERROR_TYPE_UE		0x00
#define MC_ERROR_TYPE_SLB		0x01
#define MC_ERROR_TYPE_ERAT		0x02
#define MC_ERROR_TYPE_UNKNOWN		0x03
#define MC_ERROR_TYPE_TLB		0x04
#define MC_ERROR_TYPE_D_CACHE		0x05
#define MC_ERROR_TYPE_I_CACHE		0x07

/* RTAS pseries MCE error sub types */
#define MC_ERROR_UE_INDETERMINATE		0
#define MC_ERROR_UE_IFETCH			1
#define MC_ERROR_UE_PAGE_TABLE_WALK_IFETCH	2
#define MC_ERROR_UE_LOAD_STORE			3
#define MC_ERROR_UE_PAGE_TABLE_WALK_LOAD_STORE	4

#define UE_EFFECTIVE_ADDR_PROVIDED		0x40
#define UE_LOGICAL_ADDR_PROVIDED		0x20

#define MC_ERROR_SLB_PARITY		0
#define MC_ERROR_SLB_MULTIHIT		1
#define MC_ERROR_SLB_INDETERMINATE	2

#define MC_ERROR_ERAT_PARITY		1
#define MC_ERROR_ERAT_MULTIHIT		2
#define MC_ERROR_ERAT_INDETERMINATE	3

#define MC_ERROR_TLB_PARITY		1
#define MC_ERROR_TLB_MULTIHIT		2
#define MC_ERROR_TLB_INDETERMINATE	3

static inline u8 rtas_mc_error_sub_type(const struct pseries_mc_errorlog *mlog)
{
	switch (mlog->error_type) {
	case	MC_ERROR_TYPE_UE:
		return (mlog->sub_err_type & 0x07);
	case	MC_ERROR_TYPE_SLB:
	case	MC_ERROR_TYPE_ERAT:
	case	MC_ERROR_TYPE_TLB:
		return (mlog->sub_err_type & 0x03);
	default:
		return 0;
	}
}

/*
 * Enable the hotplug interrupt late because processing them may touch other
 * devices or systems (e.g. hugepages) that have not been initialized at the
 * subsys stage.
 */
int __init init_ras_hotplug_IRQ(void)
{
	struct device_node *np;

	/* Hotplug Events */
	np = of_find_node_by_path("/event-sources/hot-plug-events");
	if (np != NULL) {
		if (dlpar_workqueue_init() == 0)
			request_event_sources_irqs(np, ras_hotplug_interrupt,
						   "RAS_HOTPLUG");
		of_node_put(np);
	}

	return 0;
}
machine_late_initcall(pseries, init_ras_hotplug_IRQ);

/*
 * Initialize handlers for the set of interrupts caused by hardware errors
 * and power system events.
 */
static int __init init_ras_IRQ(void)
{
	struct device_node *np;

	ras_check_exception_token = rtas_token("check-exception");

	/* Internal Errors */
	np = of_find_node_by_path("/event-sources/internal-errors");
	if (np != NULL) {
		request_event_sources_irqs(np, ras_error_interrupt,
					   "RAS_ERROR");
		of_node_put(np);
	}

	/* EPOW Events */
	np = of_find_node_by_path("/event-sources/epow-events");
	if (np != NULL) {
		request_event_sources_irqs(np, ras_epow_interrupt, "RAS_EPOW");
		of_node_put(np);
	}

	return 0;
}
machine_subsys_initcall(pseries, init_ras_IRQ);

#define EPOW_SHUTDOWN_NORMAL				1
#define EPOW_SHUTDOWN_ON_UPS				2
#define EPOW_SHUTDOWN_LOSS_OF_CRITICAL_FUNCTIONS	3
#define EPOW_SHUTDOWN_AMBIENT_TEMPERATURE_TOO_HIGH	4

static void handle_system_shutdown(char event_modifier)
{
	switch (event_modifier) {
	case EPOW_SHUTDOWN_NORMAL:
		pr_emerg("Power off requested\n");
		orderly_poweroff(true);
		break;

	case EPOW_SHUTDOWN_ON_UPS:
		pr_emerg("Loss of system power detected. System is running on"
			 " UPS/battery. Check RTAS error log for details\n");
		break;

	case EPOW_SHUTDOWN_LOSS_OF_CRITICAL_FUNCTIONS:
		pr_emerg("Loss of system critical functions detected. Check"
			 " RTAS error log for details\n");
		orderly_poweroff(true);
		break;

	case EPOW_SHUTDOWN_AMBIENT_TEMPERATURE_TOO_HIGH:
		pr_emerg("High ambient temperature detected. Check RTAS"
			 " error log for details\n");
		orderly_poweroff(true);
		break;

	default:
		pr_err("Unknown power/cooling shutdown event (modifier = %d)\n",
			event_modifier);
	}
}

struct epow_errorlog {
	unsigned char sensor_value;
	unsigned char event_modifier;
	unsigned char extended_modifier;
	unsigned char reserved;
	unsigned char platform_reason;
};

#define EPOW_RESET			0
#define EPOW_WARN_COOLING		1
#define EPOW_WARN_POWER			2
#define EPOW_SYSTEM_SHUTDOWN		3
#define EPOW_SYSTEM_HALT		4
#define EPOW_MAIN_ENCLOSURE		5
#define EPOW_POWER_OFF			7

static void rtas_parse_epow_errlog(struct rtas_error_log *log)
{
	struct pseries_errorlog *pseries_log;
	struct epow_errorlog *epow_log;
	char action_code;
	char modifier;

	pseries_log = get_pseries_errorlog(log, PSERIES_ELOG_SECT_ID_EPOW);
	if (pseries_log == NULL)
		return;

	epow_log = (struct epow_errorlog *)pseries_log->data;
	action_code = epow_log->sensor_value & 0xF;	/* bottom 4 bits */
	modifier = epow_log->event_modifier & 0xF;	/* bottom 4 bits */

	switch (action_code) {
	case EPOW_RESET:
		if (num_epow_events) {
			pr_info("Non critical power/cooling issue cleared\n");
			num_epow_events--;
		}
		break;

	case EPOW_WARN_COOLING:
		pr_info("Non-critical cooling issue detected. Check RTAS error"
			" log for details\n");
		break;

	case EPOW_WARN_POWER:
		pr_info("Non-critical power issue detected. Check RTAS error"
			" log for details\n");
		break;

	case EPOW_SYSTEM_SHUTDOWN:
		handle_system_shutdown(modifier);
		break;

	case EPOW_SYSTEM_HALT:
		pr_emerg("Critical power/cooling issue detected. Check RTAS"
			 " error log for details. Powering off.\n");
		orderly_poweroff(true);
		break;

	case EPOW_MAIN_ENCLOSURE:
	case EPOW_POWER_OFF:
		pr_emerg("System about to lose power. Check RTAS error log "
			 " for details. Powering off immediately.\n");
		emergency_sync();
		kernel_power_off();
		break;

	default:
		pr_err("Unknown power/cooling event (action code  = %d)\n",
			action_code);
	}

	/* Increment epow events counter variable */
	if (action_code != EPOW_RESET)
		num_epow_events++;
}

static irqreturn_t ras_hotplug_interrupt(int irq, void *dev_id)
{
	struct pseries_errorlog *pseries_log;
	struct pseries_hp_errorlog *hp_elog;

	spin_lock(&ras_log_buf_lock);

	rtas_call(ras_check_exception_token, 6, 1, NULL,
		  RTAS_VECTOR_EXTERNAL_INTERRUPT, virq_to_hw(irq),
		  RTAS_HOTPLUG_EVENTS, 0, __pa(&ras_log_buf),
		  rtas_get_error_log_max());

	pseries_log = get_pseries_errorlog((struct rtas_error_log *)ras_log_buf,
					   PSERIES_ELOG_SECT_ID_HOTPLUG);
	hp_elog = (struct pseries_hp_errorlog *)pseries_log->data;

	/*
	 * Since PCI hotplug is not currently supported on pseries, put PCI
	 * hotplug events on the ras_log_buf to be handled by rtas_errd.
	 */
	if (hp_elog->resource == PSERIES_HP_ELOG_RESOURCE_MEM ||
	    hp_elog->resource == PSERIES_HP_ELOG_RESOURCE_CPU ||
	    hp_elog->resource == PSERIES_HP_ELOG_RESOURCE_PMEM)
		queue_hotplug_event(hp_elog);
	else
		log_error(ras_log_buf, ERR_TYPE_RTAS_LOG, 0);

	spin_unlock(&ras_log_buf_lock);
	return IRQ_HANDLED;
}

/* Handle environmental and power warning (EPOW) interrupts. */
static irqreturn_t ras_epow_interrupt(int irq, void *dev_id)
{
	int status;
	int state;
	int critical;

	status = rtas_get_sensor_fast(EPOW_SENSOR_TOKEN, EPOW_SENSOR_INDEX,
				      &state);

	if (state > 3)
		critical = 1;		/* Time Critical */
	else
		critical = 0;

	spin_lock(&ras_log_buf_lock);

	status = rtas_call(ras_check_exception_token, 6, 1, NULL,
			   RTAS_VECTOR_EXTERNAL_INTERRUPT,
			   virq_to_hw(irq),
			   RTAS_EPOW_WARNING,
			   critical, __pa(&ras_log_buf),
				rtas_get_error_log_max());

	log_error(ras_log_buf, ERR_TYPE_RTAS_LOG, 0);

	rtas_parse_epow_errlog((struct rtas_error_log *)ras_log_buf);

	spin_unlock(&ras_log_buf_lock);
	return IRQ_HANDLED;
}

/*
 * Handle hardware error interrupts.
 *
 * RTAS check-exception is called to collect data on the exception.  If
 * the error is deemed recoverable, we log a warning and return.
 * For nonrecoverable errors, an error is logged and we stop all processing
 * as quickly as possible in order to prevent propagation of the failure.
 */
static irqreturn_t ras_error_interrupt(int irq, void *dev_id)
{
	struct rtas_error_log *rtas_elog;
	int status;
	int fatal;

	spin_lock(&ras_log_buf_lock);

	status = rtas_call(ras_check_exception_token, 6, 1, NULL,
			   RTAS_VECTOR_EXTERNAL_INTERRUPT,
			   virq_to_hw(irq),
			   RTAS_INTERNAL_ERROR, 1 /* Time Critical */,
			   __pa(&ras_log_buf),
				rtas_get_error_log_max());

	rtas_elog = (struct rtas_error_log *)ras_log_buf;

	if (status == 0 &&
	    rtas_error_severity(rtas_elog) >= RTAS_SEVERITY_ERROR_SYNC)
		fatal = 1;
	else
		fatal = 0;

	/* format and print the extended information */
	log_error(ras_log_buf, ERR_TYPE_RTAS_LOG, fatal);

	if (fatal) {
		pr_emerg("Fatal hardware error detected. Check RTAS error"
			 " log for details. Powering off immediately\n");
		emergency_sync();
		kernel_power_off();
	} else {
		pr_err("Recoverable hardware error detected\n");
	}

	spin_unlock(&ras_log_buf_lock);
	return IRQ_HANDLED;
}

/*
 * Some versions of FWNMI place the buffer inside the 4kB page starting at
 * 0x7000. Other versions place it inside the rtas buffer. We check both.
 * Minimum size of the buffer is 16 bytes.
 */
#define VALID_FWNMI_BUFFER(A) \
	((((A) >= 0x7000) && ((A) <= 0x8000 - 16)) || \
	(((A) >= rtas.base) && ((A) <= (rtas.base + rtas.size - 16))))

static inline struct rtas_error_log *fwnmi_get_errlog(void)
{
	return (struct rtas_error_log *)local_paca->mce_data_buf;
}

static __be64 *fwnmi_get_savep(struct pt_regs *regs)
{
	unsigned long savep_ra;

	/* Mask top two bits */
	savep_ra = regs->gpr[3] & ~(0x3UL << 62);
	if (!VALID_FWNMI_BUFFER(savep_ra)) {
		printk(KERN_ERR "FWNMI: corrupt r3 0x%016lx\n", regs->gpr[3]);
		return NULL;
	}

	return __va(savep_ra);
}

/*
 * Get the error information for errors coming through the
 * FWNMI vectors.  The pt_regs' r3 will be updated to reflect
 * the actual r3 if possible, and a ptr to the error log entry
 * will be returned if found.
 *
 * Use one buffer mce_data_buf per cpu to store RTAS error.
 *
 * The mce_data_buf does not have any locks or protection around it,
 * if a second machine check comes in, or a system reset is done
 * before we have logged the error, then we will get corruption in the
 * error log.  This is preferable over holding off on calling
 * ibm,nmi-interlock which would result in us checkstopping if a
 * second machine check did come in.
 */
static struct rtas_error_log *fwnmi_get_errinfo(struct pt_regs *regs)
{
	struct rtas_error_log *h;
	__be64 *savep;

	savep = fwnmi_get_savep(regs);
	if (!savep)
		return NULL;

	regs->gpr[3] = be64_to_cpu(savep[0]); /* restore original r3 */

	h = (struct rtas_error_log *)&savep[1];
	/* Use the per cpu buffer from paca to store rtas error log */
	memset(local_paca->mce_data_buf, 0, RTAS_ERROR_LOG_MAX);
	if (!rtas_error_extended(h)) {
		memcpy(local_paca->mce_data_buf, h, sizeof(__u64));
	} else {
		int len, error_log_length;

		error_log_length = 8 + rtas_error_extended_log_length(h);
		len = min_t(int, error_log_length, RTAS_ERROR_LOG_MAX);
		memcpy(local_paca->mce_data_buf, h, len);
	}

	return (struct rtas_error_log *)local_paca->mce_data_buf;
}

/* Call this when done with the data returned by FWNMI_get_errinfo.
 * It will release the saved data area for other CPUs in the
 * partition to receive FWNMI errors.
 */
static void fwnmi_release_errinfo(void)
{
	struct rtas_args rtas_args;
	int ret;

	/*
	 * On pseries, the machine check stack is limited to under 4GB, so
	 * args can be on-stack.
	 */
	rtas_call_unlocked(&rtas_args, ibm_nmi_interlock_token, 0, 1, NULL);
	ret = be32_to_cpu(rtas_args.rets[0]);
	if (ret != 0)
		printk(KERN_ERR "FWNMI: nmi-interlock failed: %d\n", ret);
}

int pSeries_system_reset_exception(struct pt_regs *regs)
{
#ifdef __LITTLE_ENDIAN__
	/*
	 * Some firmware byteswaps SRR registers and gives incorrect SRR1. Try
	 * to detect the bad SRR1 pattern here. Flip the NIP back to correct
	 * endian for reporting purposes. Unfortunately the MSR can't be fixed,
	 * so clear it. It will be missing MSR_RI so we won't try to recover.
	 */
	if ((be64_to_cpu(regs->msr) &
			(MSR_LE|MSR_RI|MSR_DR|MSR_IR|MSR_ME|MSR_PR|
			 MSR_ILE|MSR_HV|MSR_SF)) == (MSR_DR|MSR_SF)) {
		regs->nip = be64_to_cpu((__be64)regs->nip);
		regs->msr = 0;
	}
#endif

	if (fwnmi_active) {
		__be64 *savep;

		/*
		 * Firmware (PowerVM and KVM) saves r3 to a save area like
		 * machine check, which is not exactly what PAPR (2.9)
		 * suggests but there is no way to detect otherwise, so this
		 * is the interface now.
		 *
		 * System resets do not save any error log or require an
		 * "ibm,nmi-interlock" rtas call to release.
		 */

		savep = fwnmi_get_savep(regs);
		if (savep)
			regs->gpr[3] = be64_to_cpu(savep[0]); /* restore original r3 */
	}

	if (smp_handle_nmi_ipi(regs))
		return 1;

	return 0; /* need to perform reset */
}

static int mce_handle_err_realmode(int disposition, u8 error_type)
{
#ifdef CONFIG_PPC_BOOK3S_64
	if (disposition == RTAS_DISP_NOT_RECOVERED) {
		switch (error_type) {
		case	MC_ERROR_TYPE_SLB:
		case	MC_ERROR_TYPE_ERAT:
			/*
			 * Store the old slb content in paca before flushing.
			 * Print this when we go to virtual mode.
			 * There are chances that we may hit MCE again if there
			 * is a parity error on the SLB entry we trying to read
			 * for saving. Hence limit the slb saving to single
			 * level of recursion.
			 */
			if (local_paca->in_mce == 1)
				slb_save_contents(local_paca->mce_faulty_slbs);
			flush_and_reload_slb();
			disposition = RTAS_DISP_FULLY_RECOVERED;
			break;
		default:
			break;
		}
	} else if (disposition == RTAS_DISP_LIMITED_RECOVERY) {
		/* Platform corrected itself but could be degraded */
		pr_err("MCE: limited recovery, system may be degraded\n");
		disposition = RTAS_DISP_FULLY_RECOVERED;
	}
#endif
	return disposition;
}

static int mce_handle_err_virtmode(struct pt_regs *regs,
				   struct rtas_error_log *errp,
				   struct pseries_mc_errorlog *mce_log,
				   int disposition)
{
	struct mce_error_info mce_err = { 0 };
	int initiator = rtas_error_initiator(errp);
	int severity = rtas_error_severity(errp);
	unsigned long eaddr = 0, paddr = 0;
	u8 error_type, err_sub_type;

	if (!mce_log)
		goto out;

	error_type = mce_log->error_type;
	err_sub_type = rtas_mc_error_sub_type(mce_log);

	if (initiator == RTAS_INITIATOR_UNKNOWN)
		mce_err.initiator = MCE_INITIATOR_UNKNOWN;
	else if (initiator == RTAS_INITIATOR_CPU)
		mce_err.initiator = MCE_INITIATOR_CPU;
	else if (initiator == RTAS_INITIATOR_PCI)
		mce_err.initiator = MCE_INITIATOR_PCI;
	else if (initiator == RTAS_INITIATOR_ISA)
		mce_err.initiator = MCE_INITIATOR_ISA;
	else if (initiator == RTAS_INITIATOR_MEMORY)
		mce_err.initiator = MCE_INITIATOR_MEMORY;
	else if (initiator == RTAS_INITIATOR_POWERMGM)
		mce_err.initiator = MCE_INITIATOR_POWERMGM;
	else
		mce_err.initiator = MCE_INITIATOR_UNKNOWN;

	if (severity == RTAS_SEVERITY_NO_ERROR)
		mce_err.severity = MCE_SEV_NO_ERROR;
	else if (severity == RTAS_SEVERITY_EVENT)
		mce_err.severity = MCE_SEV_WARNING;
	else if (severity == RTAS_SEVERITY_WARNING)
		mce_err.severity = MCE_SEV_WARNING;
	else if (severity == RTAS_SEVERITY_ERROR_SYNC)
		mce_err.severity = MCE_SEV_SEVERE;
	else if (severity == RTAS_SEVERITY_ERROR)
		mce_err.severity = MCE_SEV_SEVERE;
	else if (severity == RTAS_SEVERITY_FATAL)
		mce_err.severity = MCE_SEV_FATAL;
	else
		mce_err.severity = MCE_SEV_FATAL;

	if (severity <= RTAS_SEVERITY_ERROR_SYNC)
		mce_err.sync_error = true;
	else
		mce_err.sync_error = false;

	mce_err.error_type = MCE_ERROR_TYPE_UNKNOWN;
	mce_err.error_class = MCE_ECLASS_UNKNOWN;

	switch (error_type) {
	case MC_ERROR_TYPE_UE:
		mce_err.error_type = MCE_ERROR_TYPE_UE;
		mce_common_process_ue(regs, &mce_err);
		if (mce_err.ignore_event)
			disposition = RTAS_DISP_FULLY_RECOVERED;
		switch (err_sub_type) {
		case MC_ERROR_UE_IFETCH:
			mce_err.u.ue_error_type = MCE_UE_ERROR_IFETCH;
			break;
		case MC_ERROR_UE_PAGE_TABLE_WALK_IFETCH:
			mce_err.u.ue_error_type = MCE_UE_ERROR_PAGE_TABLE_WALK_IFETCH;
			break;
		case MC_ERROR_UE_LOAD_STORE:
			mce_err.u.ue_error_type = MCE_UE_ERROR_LOAD_STORE;
			break;
		case MC_ERROR_UE_PAGE_TABLE_WALK_LOAD_STORE:
			mce_err.u.ue_error_type = MCE_UE_ERROR_PAGE_TABLE_WALK_LOAD_STORE;
			break;
		case MC_ERROR_UE_INDETERMINATE:
		default:
			mce_err.u.ue_error_type = MCE_UE_ERROR_INDETERMINATE;
			break;
		}
		if (mce_log->sub_err_type & UE_EFFECTIVE_ADDR_PROVIDED)
			eaddr = be64_to_cpu(mce_log->effective_address);

		if (mce_log->sub_err_type & UE_LOGICAL_ADDR_PROVIDED) {
			paddr = be64_to_cpu(mce_log->logical_address);
		} else if (mce_log->sub_err_type & UE_EFFECTIVE_ADDR_PROVIDED) {
			unsigned long pfn;

			pfn = addr_to_pfn(regs, eaddr);
			if (pfn != ULONG_MAX)
				paddr = pfn << PAGE_SHIFT;
		}

		break;
	case MC_ERROR_TYPE_SLB:
		mce_err.error_type = MCE_ERROR_TYPE_SLB;
		switch (err_sub_type) {
		case MC_ERROR_SLB_PARITY:
			mce_err.u.slb_error_type = MCE_SLB_ERROR_PARITY;
			break;
		case MC_ERROR_SLB_MULTIHIT:
			mce_err.u.slb_error_type = MCE_SLB_ERROR_MULTIHIT;
			break;
		case MC_ERROR_SLB_INDETERMINATE:
		default:
			mce_err.u.slb_error_type = MCE_SLB_ERROR_INDETERMINATE;
			break;
		}
		if (mce_log->sub_err_type & 0x80)
			eaddr = be64_to_cpu(mce_log->effective_address);
		break;
	case MC_ERROR_TYPE_ERAT:
		mce_err.error_type = MCE_ERROR_TYPE_ERAT;
		switch (err_sub_type) {
		case MC_ERROR_ERAT_PARITY:
			mce_err.u.erat_error_type = MCE_ERAT_ERROR_PARITY;
			break;
		case MC_ERROR_ERAT_MULTIHIT:
			mce_err.u.erat_error_type = MCE_ERAT_ERROR_MULTIHIT;
			break;
		case MC_ERROR_ERAT_INDETERMINATE:
		default:
			mce_err.u.erat_error_type = MCE_ERAT_ERROR_INDETERMINATE;
			break;
		}
		if (mce_log->sub_err_type & 0x80)
			eaddr = be64_to_cpu(mce_log->effective_address);
		break;
	case MC_ERROR_TYPE_TLB:
		mce_err.error_type = MCE_ERROR_TYPE_TLB;
		switch (err_sub_type) {
		case MC_ERROR_TLB_PARITY:
			mce_err.u.tlb_error_type = MCE_TLB_ERROR_PARITY;
			break;
		case MC_ERROR_TLB_MULTIHIT:
			mce_err.u.tlb_error_type = MCE_TLB_ERROR_MULTIHIT;
			break;
		case MC_ERROR_TLB_INDETERMINATE:
		default:
			mce_err.u.tlb_error_type = MCE_TLB_ERROR_INDETERMINATE;
			break;
		}
		if (mce_log->sub_err_type & 0x80)
			eaddr = be64_to_cpu(mce_log->effective_address);
		break;
	case MC_ERROR_TYPE_D_CACHE:
		mce_err.error_type = MCE_ERROR_TYPE_DCACHE;
		break;
	case MC_ERROR_TYPE_I_CACHE:
		mce_err.error_type = MCE_ERROR_TYPE_DCACHE;
		break;
	case MC_ERROR_TYPE_UNKNOWN:
	default:
		mce_err.error_type = MCE_ERROR_TYPE_UNKNOWN;
		break;
	}
out:
	save_mce_event(regs, disposition == RTAS_DISP_FULLY_RECOVERED,
		       &mce_err, regs->nip, eaddr, paddr);
	return disposition;
}

static int mce_handle_error(struct pt_regs *regs, struct rtas_error_log *errp)
{
	struct pseries_errorlog *pseries_log;
	struct pseries_mc_errorlog *mce_log = NULL;
	int disposition = rtas_error_disposition(errp);
	u8 error_type;

	if (!rtas_error_extended(errp))
		goto out;

	pseries_log = get_pseries_errorlog(errp, PSERIES_ELOG_SECT_ID_MCE);
	if (!pseries_log)
		goto out;
<<<<<<< HEAD

	mce_log = (struct pseries_mc_errorlog *)pseries_log->data;
	error_type = mce_log->error_type;

	disposition = mce_handle_err_realmode(disposition, error_type);

=======

	mce_log = (struct pseries_mc_errorlog *)pseries_log->data;
	error_type = mce_log->error_type;

	disposition = mce_handle_err_realmode(disposition, error_type);

>>>>>>> d1988041
	/*
	 * Enable translation as we will be accessing per-cpu variables
	 * in save_mce_event() which may fall outside RMO region, also
	 * leave it enabled because subsequently we will be queuing work
	 * to workqueues where again per-cpu variables accessed, besides
	 * fwnmi_release_errinfo() crashes when called in realmode on
	 * pseries.
	 * Note: All the realmode handling like flushing SLB entries for
	 *       SLB multihit is done by now.
	 */
out:
	mtmsr(mfmsr() | MSR_IR | MSR_DR);
	disposition = mce_handle_err_virtmode(regs, errp, mce_log,
					      disposition);
	return disposition;
}

/*
 * Process MCE rtas errlog event.
 */
static void mce_process_errlog_event(struct irq_work *work)
{
	struct rtas_error_log *err;

	err = fwnmi_get_errlog();
	log_error((char *)err, ERR_TYPE_RTAS_LOG, 0);
}

/*
 * See if we can recover from a machine check exception.
 * This is only called on power4 (or above) and only via
 * the Firmware Non-Maskable Interrupts (fwnmi) handler
 * which provides the error analysis for us.
 *
 * Return 1 if corrected (or delivered a signal).
 * Return 0 if there is nothing we can do.
 */
static int recover_mce(struct pt_regs *regs, struct machine_check_event *evt)
{
	int recovered = 0;

	if (!(regs->msr & MSR_RI)) {
		/* If MSR_RI isn't set, we cannot recover */
		pr_err("Machine check interrupt unrecoverable: MSR(RI=0)\n");
		recovered = 0;
	} else if (evt->disposition == MCE_DISPOSITION_RECOVERED) {
		/* Platform corrected itself */
		recovered = 1;
	} else if (evt->severity == MCE_SEV_FATAL) {
		/* Fatal machine check */
		pr_err("Machine check interrupt is fatal\n");
		recovered = 0;
	}

	if (!recovered && evt->sync_error) {
		/*
		 * Try to kill processes if we get a synchronous machine check
		 * (e.g., one caused by execution of this instruction). This
		 * will devolve into a panic if we try to kill init or are in
		 * an interrupt etc.
		 *
		 * TODO: Queue up this address for hwpoisioning later.
		 * TODO: This is not quite right for d-side machine
		 *       checks ->nip is not necessarily the important
		 *       address.
		 */
		if ((user_mode(regs))) {
			_exception(SIGBUS, regs, BUS_MCEERR_AR, regs->nip);
			recovered = 1;
		} else if (die_will_crash()) {
			/*
			 * die() would kill the kernel, so better to go via
			 * the platform reboot code that will log the
			 * machine check.
			 */
			recovered = 0;
		} else {
			die("Machine check", regs, SIGBUS);
			recovered = 1;
		}
	}

	return recovered;
}

/*
 * Handle a machine check.
 *
 * Note that on Power 4 and beyond Firmware Non-Maskable Interrupts (fwnmi)
 * should be present.  If so the handler which called us tells us if the
 * error was recovered (never true if RI=0).
 *
 * On hardware prior to Power 4 these exceptions were asynchronous which
 * means we can't tell exactly where it occurred and so we can't recover.
 */
int pSeries_machine_check_exception(struct pt_regs *regs)
{
	struct machine_check_event evt;

	if (!get_mce_event(&evt, MCE_EVENT_RELEASE))
		return 0;

	/* Print things out */
	if (evt.version != MCE_V1) {
		pr_err("Machine Check Exception, Unknown event version %d !\n",
		       evt.version);
		return 0;
	}
	machine_check_print_event_info(&evt, user_mode(regs), false);

	if (recover_mce(regs, &evt))
		return 1;

	return 0;
}

long pseries_machine_check_realmode(struct pt_regs *regs)
{
	struct rtas_error_log *errp;
	int disposition;

	if (fwnmi_active) {
		errp = fwnmi_get_errinfo(regs);
		/*
		 * Call to fwnmi_release_errinfo() in real mode causes kernel
		 * to panic. Hence we will call it as soon as we go into
		 * virtual mode.
		 */
		disposition = mce_handle_error(regs, errp);
		fwnmi_release_errinfo();

		/* Queue irq work to log this rtas event later. */
		irq_work_queue(&mce_errlog_process_work);

		if (disposition == RTAS_DISP_FULLY_RECOVERED)
			return 1;
	}

	return 0;
}<|MERGE_RESOLUTION|>--- conflicted
+++ resolved
@@ -727,21 +727,12 @@
 	pseries_log = get_pseries_errorlog(errp, PSERIES_ELOG_SECT_ID_MCE);
 	if (!pseries_log)
 		goto out;
-<<<<<<< HEAD
 
 	mce_log = (struct pseries_mc_errorlog *)pseries_log->data;
 	error_type = mce_log->error_type;
 
 	disposition = mce_handle_err_realmode(disposition, error_type);
 
-=======
-
-	mce_log = (struct pseries_mc_errorlog *)pseries_log->data;
-	error_type = mce_log->error_type;
-
-	disposition = mce_handle_err_realmode(disposition, error_type);
-
->>>>>>> d1988041
 	/*
 	 * Enable translation as we will be accessing per-cpu variables
 	 * in save_mce_event() which may fall outside RMO region, also
