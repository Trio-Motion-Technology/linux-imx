/* SPDX-License-Identifier: GPL-2.0-or-later */
#ifndef _ASM_POWERPC_PROCESSOR_H
#define _ASM_POWERPC_PROCESSOR_H

/*
 * Copyright (C) 2001 PPC 64 Team, IBM Corp
 */

#include <asm/reg.h>

#ifdef CONFIG_VSX
#define TS_FPRWIDTH 2

#ifdef __BIG_ENDIAN__
#define TS_FPROFFSET 0
#define TS_VSRLOWOFFSET 1
#else
#define TS_FPROFFSET 1
#define TS_VSRLOWOFFSET 0
#endif

#else
#define TS_FPRWIDTH 1
#define TS_FPROFFSET 0
#endif

#ifdef CONFIG_PPC64
/* Default SMT priority is set to 3. Use 11- 13bits to save priority. */
#define PPR_PRIORITY 3
#ifdef __ASSEMBLY__
#define DEFAULT_PPR (PPR_PRIORITY << 50)
#else
#define DEFAULT_PPR ((u64)PPR_PRIORITY << 50)
#endif /* __ASSEMBLY__ */
#endif /* CONFIG_PPC64 */

#ifndef __ASSEMBLY__
#include <linux/types.h>
#include <linux/thread_info.h>
#include <asm/ptrace.h>
#include <asm/hw_breakpoint.h>

/* We do _not_ want to define new machine types at all, those must die
 * in favor of using the device-tree
 * -- BenH.
 */

/* PREP sub-platform types. Unused */
#define _PREP_Motorola	0x01	/* motorola prep */
#define _PREP_Firm	0x02	/* firmworks prep */
#define _PREP_IBM	0x00	/* ibm prep */
#define _PREP_Bull	0x03	/* bull prep */

/* CHRP sub-platform types. These are arbitrary */
#define _CHRP_Motorola	0x04	/* motorola chrp, the cobra */
#define _CHRP_IBM	0x05	/* IBM chrp, the longtrail and longtrail 2 */
#define _CHRP_Pegasos	0x06	/* Genesi/bplan's Pegasos and Pegasos2 */
#define _CHRP_briq	0x07	/* TotalImpact's briQ */

#if defined(__KERNEL__) && defined(CONFIG_PPC32)

extern int _chrp_type;

#endif /* defined(__KERNEL__) && defined(CONFIG_PPC32) */

/* Macros for adjusting thread priority (hardware multi-threading) */
#define HMT_very_low()   asm volatile("or 31,31,31   # very low priority")
#define HMT_low()	 asm volatile("or 1,1,1	     # low priority")
#define HMT_medium_low() asm volatile("or 6,6,6      # medium low priority")
#define HMT_medium()	 asm volatile("or 2,2,2	     # medium priority")
#define HMT_medium_high() asm volatile("or 5,5,5      # medium high priority")
#define HMT_high()	 asm volatile("or 3,3,3	     # high priority")

#ifdef __KERNEL__

#ifdef CONFIG_PPC64
#include <asm/task_size_64.h>
#else
#include <asm/task_size_32.h>
#endif

struct task_struct;
void start_thread(struct pt_regs *regs, unsigned long fdptr, unsigned long sp);
void release_thread(struct task_struct *);

#define TS_FPR(i) fp_state.fpr[i][TS_FPROFFSET]
#define TS_CKFPR(i) ckfp_state.fpr[i][TS_FPROFFSET]

/* FP and VSX 0-31 register set */
struct thread_fp_state {
	u64	fpr[32][TS_FPRWIDTH] __attribute__((aligned(16)));
	u64	fpscr;		/* Floating point status */
};

/* Complete AltiVec register set including VSCR */
struct thread_vr_state {
	vector128	vr[32] __attribute__((aligned(16)));
	vector128	vscr __attribute__((aligned(16)));
};

struct debug_reg {
#ifdef CONFIG_PPC_ADV_DEBUG_REGS
	/*
	 * The following help to manage the use of Debug Control Registers
	 * om the BookE platforms.
	 */
	uint32_t	dbcr0;
	uint32_t	dbcr1;
#ifdef CONFIG_BOOKE
	uint32_t	dbcr2;
#endif
	/*
	 * The stored value of the DBSR register will be the value at the
	 * last debug interrupt. This register can only be read from the
	 * user (will never be written to) and has value while helping to
	 * describe the reason for the last debug trap.  Torez
	 */
	uint32_t	dbsr;
	/*
	 * The following will contain addresses used by debug applications
	 * to help trace and trap on particular address locations.
	 * The bits in the Debug Control Registers above help define which
	 * of the following registers will contain valid data and/or addresses.
	 */
	unsigned long	iac1;
	unsigned long	iac2;
#if CONFIG_PPC_ADV_DEBUG_IACS > 2
	unsigned long	iac3;
	unsigned long	iac4;
#endif
	unsigned long	dac1;
	unsigned long	dac2;
#if CONFIG_PPC_ADV_DEBUG_DVCS > 0
	unsigned long	dvc1;
	unsigned long	dvc2;
#endif
#endif
};

struct thread_struct {
	unsigned long	ksp;		/* Kernel stack pointer */

#ifdef CONFIG_PPC64
	unsigned long	ksp_vsid;
#endif
	struct pt_regs	*regs;		/* Pointer to saved register state */
#ifdef CONFIG_BOOKE
	/* BookE base exception scratch space; align on cacheline */
	unsigned long	normsave[8] ____cacheline_aligned;
#endif
#ifdef CONFIG_PPC32
	void		*pgdir;		/* root of page-table tree */
	unsigned long	ksp_limit;	/* if ksp <= ksp_limit stack overflow */
#ifdef CONFIG_PPC_RTAS
	unsigned long	rtas_sp;	/* stack pointer for when in RTAS */
#endif
#endif
#if defined(CONFIG_PPC_BOOK3S_32) && defined(CONFIG_PPC_KUAP)
	unsigned long	kuap;		/* opened segments for user access */
#endif
#ifdef CONFIG_VMAP_STACK
	unsigned long	srr0;
	unsigned long	srr1;
	unsigned long	dar;
	unsigned long	dsisr;
#ifdef CONFIG_PPC_BOOK3S_32
	unsigned long	r0, r3, r4, r5, r6, r8, r9, r11;
	unsigned long	lr, ctr;
#endif
#endif
	/* Debug Registers */
	struct debug_reg debug;
	struct thread_fp_state	fp_state;
	struct thread_fp_state	*fp_save_area;
	int		fpexc_mode;	/* floating-point exception mode */
	unsigned int	align_ctl;	/* alignment handling control */
#ifdef CONFIG_HAVE_HW_BREAKPOINT
	struct perf_event *ptrace_bps[HBP_NUM_MAX];
	/*
	 * Helps identify source of single-step exception and subsequent
	 * hw-breakpoint enablement
	 */
	struct perf_event *last_hit_ubp[HBP_NUM_MAX];
#endif /* CONFIG_HAVE_HW_BREAKPOINT */
	struct arch_hw_breakpoint hw_brk[HBP_NUM_MAX]; /* hardware breakpoint info */
	unsigned long	trap_nr;	/* last trap # on this thread */
	u8 load_slb;			/* Ages out SLB preload cache entries */
	u8 load_fp;
#ifdef CONFIG_ALTIVEC
	u8 load_vec;
	struct thread_vr_state vr_state;
	struct thread_vr_state *vr_save_area;
	unsigned long	vrsave;
	int		used_vr;	/* set if process has used altivec */
#endif /* CONFIG_ALTIVEC */
#ifdef CONFIG_VSX
	/* VSR status */
	int		used_vsr;	/* set if process has used VSX */
#endif /* CONFIG_VSX */
#ifdef CONFIG_SPE
	unsigned long	evr[32];	/* upper 32-bits of SPE regs */
	u64		acc;		/* Accumulator */
	unsigned long	spefscr;	/* SPE & eFP status */
	unsigned long	spefscr_last;	/* SPEFSCR value on last prctl
					   call or trap return */
	int		used_spe;	/* set if process has used spe */
#endif /* CONFIG_SPE */
#ifdef CONFIG_PPC_TRANSACTIONAL_MEM
	u8	load_tm;
	u64		tm_tfhar;	/* Transaction fail handler addr */
	u64		tm_texasr;	/* Transaction exception & summary */
	u64		tm_tfiar;	/* Transaction fail instr address reg */
	struct pt_regs	ckpt_regs;	/* Checkpointed registers */

	unsigned long	tm_tar;
	unsigned long	tm_ppr;
	unsigned long	tm_dscr;
	unsigned long   tm_amr;

	/*
	 * Checkpointed FP and VSX 0-31 register set.
	 *
	 * When a transaction is active/signalled/scheduled etc., *regs is the
	 * most recent set of/speculated GPRs with ckpt_regs being the older
	 * checkpointed regs to which we roll back if transaction aborts.
	 *
	 * These are analogous to how ckpt_regs and pt_regs work
	 */
	struct thread_fp_state ckfp_state; /* Checkpointed FP state */
	struct thread_vr_state ckvr_state; /* Checkpointed VR state */
	unsigned long	ckvrsave; /* Checkpointed VRSAVE */
#endif /* CONFIG_PPC_TRANSACTIONAL_MEM */
#ifdef CONFIG_PPC_MEM_KEYS
	unsigned long	amr;
	unsigned long	iamr;
#endif
#ifdef CONFIG_KVM_BOOK3S_32_HANDLER
	void*		kvm_shadow_vcpu; /* KVM internal data */
#endif /* CONFIG_KVM_BOOK3S_32_HANDLER */
#if defined(CONFIG_KVM) && defined(CONFIG_BOOKE)
	struct kvm_vcpu	*kvm_vcpu;
#endif
#ifdef CONFIG_PPC64
	unsigned long	dscr;
	unsigned long	fscr;
	/*
	 * This member element dscr_inherit indicates that the process
	 * has explicitly attempted and changed the DSCR register value
	 * for itself. Hence kernel wont use the default CPU DSCR value
	 * contained in the PACA structure anymore during process context
	 * switch. Once this variable is set, this behaviour will also be
	 * inherited to all the children of this process from that point
	 * onwards.
	 */
	int		dscr_inherit;
	unsigned long	tidr;
#endif
#ifdef CONFIG_PPC_BOOK3S_64
	unsigned long	tar;
	unsigned long	ebbrr;
	unsigned long	ebbhr;
	unsigned long	bescr;
	unsigned long	siar;
	unsigned long	sdar;
	unsigned long	sier;
	unsigned long	mmcr2;
	unsigned 	mmcr0;

	unsigned 	used_ebb;
	unsigned long   mmcr3;
	unsigned long   sier2;
	unsigned long   sier3;

#endif
};

#define ARCH_MIN_TASKALIGN 16

#define INIT_SP		(sizeof(init_stack) + (unsigned long) &init_stack)
#define INIT_SP_LIMIT	((unsigned long)&init_stack)

#ifdef CONFIG_SPE
#define SPEFSCR_INIT \
	.spefscr = SPEFSCR_FINVE | SPEFSCR_FDBZE | SPEFSCR_FUNFE | SPEFSCR_FOVFE, \
	.spefscr_last = SPEFSCR_FINVE | SPEFSCR_FDBZE | SPEFSCR_FUNFE | SPEFSCR_FOVFE,
#else
#define SPEFSCR_INIT
#endif

#ifdef CONFIG_PPC32
#define INIT_THREAD { \
	.ksp = INIT_SP, \
	.ksp_limit = INIT_SP_LIMIT, \
	.pgdir = swapper_pg_dir, \
	.fpexc_mode = MSR_FE0 | MSR_FE1, \
	SPEFSCR_INIT \
}
#else
#define INIT_THREAD  { \
	.ksp = INIT_SP, \
<<<<<<< HEAD
	.addr_limit = KERNEL_DS, \
=======
>>>>>>> d1988041
	.fpexc_mode = 0, \
}
#endif

#define task_pt_regs(tsk)	((tsk)->thread.regs)

unsigned long get_wchan(struct task_struct *p);

#define KSTK_EIP(tsk)  ((tsk)->thread.regs? (tsk)->thread.regs->nip: 0)
#define KSTK_ESP(tsk)  ((tsk)->thread.regs? (tsk)->thread.regs->gpr[1]: 0)

/* Get/set floating-point exception mode */
#define GET_FPEXC_CTL(tsk, adr) get_fpexc_mode((tsk), (adr))
#define SET_FPEXC_CTL(tsk, val) set_fpexc_mode((tsk), (val))

extern int get_fpexc_mode(struct task_struct *tsk, unsigned long adr);
extern int set_fpexc_mode(struct task_struct *tsk, unsigned int val);

#define GET_ENDIAN(tsk, adr) get_endian((tsk), (adr))
#define SET_ENDIAN(tsk, val) set_endian((tsk), (val))

extern int get_endian(struct task_struct *tsk, unsigned long adr);
extern int set_endian(struct task_struct *tsk, unsigned int val);

#define GET_UNALIGN_CTL(tsk, adr)	get_unalign_ctl((tsk), (adr))
#define SET_UNALIGN_CTL(tsk, val)	set_unalign_ctl((tsk), (val))

extern int get_unalign_ctl(struct task_struct *tsk, unsigned long adr);
extern int set_unalign_ctl(struct task_struct *tsk, unsigned int val);

extern void load_fp_state(struct thread_fp_state *fp);
extern void store_fp_state(struct thread_fp_state *fp);
extern void load_vr_state(struct thread_vr_state *vr);
extern void store_vr_state(struct thread_vr_state *vr);

static inline unsigned int __unpack_fe01(unsigned long msr_bits)
{
	return ((msr_bits & MSR_FE0) >> 10) | ((msr_bits & MSR_FE1) >> 8);
}

static inline unsigned long __pack_fe01(unsigned int fpmode)
{
	return ((fpmode << 10) & MSR_FE0) | ((fpmode << 8) & MSR_FE1);
}

#ifdef CONFIG_PPC64
#define cpu_relax()	do { HMT_low(); HMT_medium(); barrier(); } while (0)

#define spin_begin()	HMT_low()

#define spin_cpu_relax()	barrier()

#define spin_end()	HMT_medium()

#define spin_until_cond(cond)					\
do {								\
	if (unlikely(!(cond))) {				\
		spin_begin();					\
		do {						\
			spin_cpu_relax();			\
		} while (!(cond));				\
		spin_end();					\
	}							\
} while (0)

#else
#define cpu_relax()	barrier()
#endif

/* Check that a certain kernel stack pointer is valid in task_struct p */
int validate_sp(unsigned long sp, struct task_struct *p,
                       unsigned long nbytes);

/*
 * Prefetch macros.
 */
#define ARCH_HAS_PREFETCH
#define ARCH_HAS_PREFETCHW
#define ARCH_HAS_SPINLOCK_PREFETCH

static inline void prefetch(const void *x)
{
	if (unlikely(!x))
		return;

	__asm__ __volatile__ ("dcbt 0,%0" : : "r" (x));
}

static inline void prefetchw(const void *x)
{
	if (unlikely(!x))
		return;

	__asm__ __volatile__ ("dcbtst 0,%0" : : "r" (x));
}

#define spin_lock_prefetch(x)	prefetchw(x)

#define HAVE_ARCH_PICK_MMAP_LAYOUT

#ifdef CONFIG_PPC64
static inline unsigned long get_clean_sp(unsigned long sp, int is_32)
{
	if (is_32)
		return sp & 0x0ffffffffUL;
	return sp;
}
#else
static inline unsigned long get_clean_sp(unsigned long sp, int is_32)
{
	return sp;
}
#endif

/* asm stubs */
extern unsigned long isa300_idle_stop_noloss(unsigned long psscr_val);
extern unsigned long isa300_idle_stop_mayloss(unsigned long psscr_val);
extern unsigned long isa206_idle_insn_mayloss(unsigned long type);
#ifdef CONFIG_PPC_970_NAP
extern void power4_idle_nap(void);
#endif

extern unsigned long cpuidle_disable;
enum idle_boot_override {IDLE_NO_OVERRIDE = 0, IDLE_POWERSAVE_OFF};

extern int powersave_nap;	/* set if nap mode can be used in idle loop */

extern void power7_idle_type(unsigned long type);
extern void arch300_idle_type(unsigned long stop_psscr_val,
			      unsigned long stop_psscr_mask);

extern int fix_alignment(struct pt_regs *);

#ifdef CONFIG_PPC64
/*
 * We handle most unaligned accesses in hardware. On the other hand 
 * unaligned DMA can be very expensive on some ppc64 IO chips (it does
 * powers of 2 writes until it reaches sufficient alignment).
 *
 * Based on this we disable the IP header alignment in network drivers.
 */
#define NET_IP_ALIGN	0
#endif

#endif /* __KERNEL__ */
#endif /* __ASSEMBLY__ */
#endif /* _ASM_POWERPC_PROCESSOR_H */<|MERGE_RESOLUTION|>--- conflicted
+++ resolved
@@ -298,10 +298,6 @@
 #else
 #define INIT_THREAD  { \
 	.ksp = INIT_SP, \
-<<<<<<< HEAD
-	.addr_limit = KERNEL_DS, \
-=======
->>>>>>> d1988041
 	.fpexc_mode = 0, \
 }
 #endif
