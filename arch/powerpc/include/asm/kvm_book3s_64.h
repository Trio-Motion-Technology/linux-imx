--- conflicted
+++ resolved
@@ -657,8 +657,6 @@
 	return pte;
 }
 
-<<<<<<< HEAD
-=======
 static inline pte_t *find_kvm_host_pte(struct kvm *kvm, unsigned long mmu_seq,
 				       unsigned long ea, unsigned *hshift)
 {
@@ -678,7 +676,6 @@
 extern pte_t *find_kvm_nested_guest_pte(struct kvm *kvm, unsigned long lpid,
 					unsigned long ea, unsigned *hshift);
 
->>>>>>> ad8c735b
 #endif /* CONFIG_KVM_BOOK3S_HV_POSSIBLE */
 
 #endif /* __ASM_KVM_BOOK3S_64_H__ */