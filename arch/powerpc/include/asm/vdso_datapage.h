--- conflicted
+++ resolved
@@ -81,12 +81,8 @@
 	__u32 stamp_sec_fraction;		/* fractional seconds of stamp_xtime */
 	__s32 wtom_clock_nsec;			/* Wall to monotonic clock nsec */
 	__s64 wtom_clock_sec;			/* Wall to monotonic clock sec */
-<<<<<<< HEAD
-	struct timespec stamp_xtime;		/* xtime as at tb_orig_stamp */
-=======
 	__s64 stamp_xtime_sec;			/* xtime secs as at tb_orig_stamp */
 	__s64 stamp_xtime_nsec;			/* xtime nsecs as at tb_orig_stamp */
->>>>>>> d1988041
 	__u32 hrtimer_res;			/* hrtimer resolution */
    	__u32 syscall_map_64[SYSCALL_MAP_SIZE]; /* map of syscalls  */
    	__u32 syscall_map_32[SYSCALL_MAP_SIZE]; /* map of syscalls */
