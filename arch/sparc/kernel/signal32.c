--- conflicted
+++ resolved
@@ -375,11 +375,7 @@
 			pr_info("%s[%d] bad frame in setup_frame32: %08lx TPC %08lx O7 %08lx\n",
 				current->comm, current->pid, (unsigned long)sf,
 				regs->tpc, regs->u_regs[UREG_I7]);
-<<<<<<< HEAD
-		force_sigsegv(ksig->sig, current);
-=======
 		force_sigsegv(ksig->sig);
->>>>>>> f7688b48
 		return -EINVAL;
 	}
 
@@ -513,11 +509,7 @@
 			pr_info("%s[%d] bad frame in setup_rt_frame32: %08lx TPC %08lx O7 %08lx\n",
 				current->comm, current->pid, (unsigned long)sf,
 				regs->tpc, regs->u_regs[UREG_I7]);
-<<<<<<< HEAD
-		force_sigsegv(ksig->sig, current);
-=======
 		force_sigsegv(ksig->sig);
->>>>>>> f7688b48
 		return -EINVAL;
 	}
 
