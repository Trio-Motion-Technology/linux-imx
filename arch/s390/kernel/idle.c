--- conflicted
+++ resolved
@@ -60,19 +60,6 @@
 
 	/* psw_idle() returns with interrupts disabled. */
 	psw_idle(idle, psw_mask);
-<<<<<<< HEAD
-
-	/* Account time spent with enabled wait psw loaded as idle time. */
-	raw_write_seqcount_begin(&idle->seqcount);
-	idle_time = idle->clock_idle_exit - idle->clock_idle_enter;
-	idle->clock_idle_enter = idle->clock_idle_exit = 0ULL;
-	idle->idle_time += idle_time;
-	idle->idle_count++;
-	account_idle_time(cputime_to_nsecs(idle_time));
-	raw_write_seqcount_end(&idle->seqcount);
-=======
-	raw_local_irq_enable();
->>>>>>> 6472a2dc
 }
 
 static ssize_t show_idle_count(struct device *dev,
