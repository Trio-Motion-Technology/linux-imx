/*
 * This file is subject to the terms and conditions of the GNU General Public
 * License.  See the file "COPYING" in the main directory of this archive
 * for more details.
 *
 * Copyright (C) 2001 - 2007  Tensilica Inc.
 *
 * Joe Taylor	<joe@tensilica.com, joetylr@yahoo.com>
 * Chris Zankel <chris@zankel.net>
 * Scott Foehner<sfoehner@yahoo.com>,
 * Kevin Chea
 * Marc Gauthier<marc@tensilica.com> <marc@alumni.uwaterloo.ca>
 */

#include <linux/audit.h>
#include <linux/errno.h>
#include <linux/hw_breakpoint.h>
#include <linux/kernel.h>
#include <linux/mm.h>
#include <linux/perf_event.h>
#include <linux/ptrace.h>
#include <linux/regset.h>
#include <linux/sched.h>
#include <linux/sched/task_stack.h>
#include <linux/seccomp.h>
#include <linux/security.h>
#include <linux/signal.h>
#include <linux/smp.h>
#include <linux/tracehook.h>
#include <linux/uaccess.h>

#define CREATE_TRACE_POINTS
#include <trace/events/syscalls.h>

#include <asm/coprocessor.h>
#include <asm/elf.h>
#include <asm/page.h>
#include <asm/ptrace.h>

static int gpr_get(struct task_struct *target,
		   const struct user_regset *regset,
		   struct membuf to)
{
	struct pt_regs *regs = task_pt_regs(target);
	struct user_pt_regs newregs = {
		.pc = regs->pc,
		.ps = regs->ps & ~(1 << PS_EXCM_BIT),
		.lbeg = regs->lbeg,
		.lend = regs->lend,
		.lcount = regs->lcount,
		.sar = regs->sar,
		.threadptr = regs->threadptr,
		.windowbase = regs->windowbase,
		.windowstart = regs->windowstart,
		.syscall = regs->syscall,
	};

	memcpy(newregs.a,
	       regs->areg + XCHAL_NUM_AREGS - regs->windowbase * 4,
	       regs->windowbase * 16);
	memcpy(newregs.a + regs->windowbase * 4,
	       regs->areg,
	       (WSBITS - regs->windowbase) * 16);

	return membuf_write(&to, &newregs, sizeof(newregs));
}

static int gpr_set(struct task_struct *target,
		   const struct user_regset *regset,
		   unsigned int pos, unsigned int count,
		   const void *kbuf, const void __user *ubuf)
{
	int ret;
	struct user_pt_regs newregs = {0};
	struct pt_regs *regs;
	const u32 ps_mask = PS_CALLINC_MASK | PS_OWB_MASK;

	ret = user_regset_copyin(&pos, &count, &kbuf, &ubuf, &newregs, 0, -1);
	if (ret)
		return ret;

	if (newregs.windowbase >= XCHAL_NUM_AREGS / 4)
		return -EINVAL;

	regs = task_pt_regs(target);
	regs->pc = newregs.pc;
	regs->ps = (regs->ps & ~ps_mask) | (newregs.ps & ps_mask);
	regs->lbeg = newregs.lbeg;
	regs->lend = newregs.lend;
	regs->lcount = newregs.lcount;
	regs->sar = newregs.sar;
	regs->threadptr = newregs.threadptr;

	if (newregs.syscall)
		regs->syscall = newregs.syscall;

	if (newregs.windowbase != regs->windowbase ||
	    newregs.windowstart != regs->windowstart) {
		u32 rotws, wmask;

		rotws = (((newregs.windowstart |
			   (newregs.windowstart << WSBITS)) >>
			  newregs.windowbase) &
			 ((1 << WSBITS) - 1)) & ~1;
		wmask = ((rotws ? WSBITS + 1 - ffs(rotws) : 0) << 4) |
			(rotws & 0xF) | 1;
		regs->windowbase = newregs.windowbase;
		regs->windowstart = newregs.windowstart;
		regs->wmask = wmask;
	}

	memcpy(regs->areg + XCHAL_NUM_AREGS - newregs.windowbase * 4,
	       newregs.a, newregs.windowbase * 16);
	memcpy(regs->areg, newregs.a + newregs.windowbase * 4,
	       (WSBITS - newregs.windowbase) * 16);

	return 0;
}

static int tie_get(struct task_struct *target,
		   const struct user_regset *regset,
		   struct membuf to)
{
	int ret;
	struct pt_regs *regs = task_pt_regs(target);
	struct thread_info *ti = task_thread_info(target);
	elf_xtregs_t *newregs = kzalloc(sizeof(elf_xtregs_t), GFP_KERNEL);

	if (!newregs)
		return -ENOMEM;

	newregs->opt = regs->xtregs_opt;
	newregs->user = ti->xtregs_user;

#if XTENSA_HAVE_COPROCESSORS
	/* Flush all coprocessor registers to memory. */
	coprocessor_flush_all(ti);
	newregs->cp0 = ti->xtregs_cp.cp0;
	newregs->cp1 = ti->xtregs_cp.cp1;
	newregs->cp2 = ti->xtregs_cp.cp2;
	newregs->cp3 = ti->xtregs_cp.cp3;
	newregs->cp4 = ti->xtregs_cp.cp4;
	newregs->cp5 = ti->xtregs_cp.cp5;
	newregs->cp6 = ti->xtregs_cp.cp6;
	newregs->cp7 = ti->xtregs_cp.cp7;
#endif
	ret = membuf_write(&to, newregs, sizeof(*newregs));
	kfree(newregs);
	return ret;
}

static int tie_set(struct task_struct *target,
		   const struct user_regset *regset,
		   unsigned int pos, unsigned int count,
		   const void *kbuf, const void __user *ubuf)
{
	int ret;
	struct pt_regs *regs = task_pt_regs(target);
	struct thread_info *ti = task_thread_info(target);
	elf_xtregs_t *newregs = kzalloc(sizeof(elf_xtregs_t), GFP_KERNEL);

	if (!newregs)
		return -ENOMEM;

	ret = user_regset_copyin(&pos, &count, &kbuf, &ubuf,
				 newregs, 0, -1);

	if (ret)
		goto exit;
	regs->xtregs_opt = newregs->opt;
	ti->xtregs_user = newregs->user;

#if XTENSA_HAVE_COPROCESSORS
	/* Flush all coprocessors before we overwrite them. */
	coprocessor_flush_all(ti);
	coprocessor_release_all(ti);
	ti->xtregs_cp.cp0 = newregs->cp0;
	ti->xtregs_cp.cp1 = newregs->cp1;
	ti->xtregs_cp.cp2 = newregs->cp2;
	ti->xtregs_cp.cp3 = newregs->cp3;
	ti->xtregs_cp.cp4 = newregs->cp4;
	ti->xtregs_cp.cp5 = newregs->cp5;
	ti->xtregs_cp.cp6 = newregs->cp6;
	ti->xtregs_cp.cp7 = newregs->cp7;
#endif
exit:
	kfree(newregs);
	return ret;
}

enum xtensa_regset {
	REGSET_GPR,
	REGSET_TIE,
};

static const struct user_regset xtensa_regsets[] = {
	[REGSET_GPR] = {
		.core_note_type = NT_PRSTATUS,
		.n = sizeof(struct user_pt_regs) / sizeof(u32),
		.size = sizeof(u32),
		.align = sizeof(u32),
		.regset_get = gpr_get,
		.set = gpr_set,
	},
	[REGSET_TIE] = {
		.core_note_type = NT_PRFPREG,
		.n = sizeof(elf_xtregs_t) / sizeof(u32),
		.size = sizeof(u32),
		.align = sizeof(u32),
		.regset_get = tie_get,
		.set = tie_set,
	},
};

static const struct user_regset_view user_xtensa_view = {
	.name = "xtensa",
	.e_machine = EM_XTENSA,
	.regsets = xtensa_regsets,
	.n = ARRAY_SIZE(xtensa_regsets)
};

const struct user_regset_view *task_user_regset_view(struct task_struct *task)
{
	return &user_xtensa_view;
}

void user_enable_single_step(struct task_struct *child)
{
	child->ptrace |= PT_SINGLESTEP;
}

void user_disable_single_step(struct task_struct *child)
{
	child->ptrace &= ~PT_SINGLESTEP;
}

/*
 * Called by kernel/ptrace.c when detaching to disable single stepping.
 */

void ptrace_disable(struct task_struct *child)
{
	/* Nothing to do.. */
}

static int ptrace_getregs(struct task_struct *child, void __user *uregs)
{
	return copy_regset_to_user(child, &user_xtensa_view, REGSET_GPR,
				   0, sizeof(xtensa_gregset_t), uregs);
}

static int ptrace_setregs(struct task_struct *child, void __user *uregs)
{
	return copy_regset_from_user(child, &user_xtensa_view, REGSET_GPR,
				     0, sizeof(xtensa_gregset_t), uregs);
}

static int ptrace_getxregs(struct task_struct *child, void __user *uregs)
{
	return copy_regset_to_user(child, &user_xtensa_view, REGSET_TIE,
				   0, sizeof(elf_xtregs_t), uregs);
}

static int ptrace_setxregs(struct task_struct *child, void __user *uregs)
{
	return copy_regset_from_user(child, &user_xtensa_view, REGSET_TIE,
				     0, sizeof(elf_xtregs_t), uregs);
}

static int ptrace_peekusr(struct task_struct *child, long regno,
			  long __user *ret)
{
	struct pt_regs *regs;
	unsigned long tmp;

	regs = task_pt_regs(child);
	tmp = 0;  /* Default return value. */

	switch(regno) {
	case REG_AR_BASE ... REG_AR_BASE + XCHAL_NUM_AREGS - 1:
		tmp = regs->areg[regno - REG_AR_BASE];
		break;

	case REG_A_BASE ... REG_A_BASE + 15:
		tmp = regs->areg[regno - REG_A_BASE];
		break;

	case REG_PC:
		tmp = regs->pc;
		break;

	case REG_PS:
		/* Note: PS.EXCM is not set while user task is running;
		 * its being set in regs is for exception handling
		 * convenience.
		 */
		tmp = (regs->ps & ~(1 << PS_EXCM_BIT));
		break;

	case REG_WB:
		break;		/* tmp = 0 */

	case REG_WS:
		{
			unsigned long wb = regs->windowbase;
			unsigned long ws = regs->windowstart;
			tmp = ((ws >> wb) | (ws << (WSBITS - wb))) &
				((1 << WSBITS) - 1);
			break;
		}
	case REG_LBEG:
		tmp = regs->lbeg;
		break;

	case REG_LEND:
		tmp = regs->lend;
		break;

	case REG_LCOUNT:
		tmp = regs->lcount;
		break;

	case REG_SAR:
		tmp = regs->sar;
		break;

	case SYSCALL_NR:
		tmp = regs->syscall;
		break;

	default:
		return -EIO;
	}
	return put_user(tmp, ret);
}

static int ptrace_pokeusr(struct task_struct *child, long regno, long val)
{
	struct pt_regs *regs;
	regs = task_pt_regs(child);

	switch (regno) {
	case REG_AR_BASE ... REG_AR_BASE + XCHAL_NUM_AREGS - 1:
		regs->areg[regno - REG_AR_BASE] = val;
		break;

	case REG_A_BASE ... REG_A_BASE + 15:
		regs->areg[regno - REG_A_BASE] = val;
		break;

	case REG_PC:
		regs->pc = val;
		break;

	case SYSCALL_NR:
		regs->syscall = val;
		break;

	default:
		return -EIO;
	}
	return 0;
}

#ifdef CONFIG_HAVE_HW_BREAKPOINT
static void ptrace_hbptriggered(struct perf_event *bp,
				struct perf_sample_data *data,
				struct pt_regs *regs)
{
	int i;
	struct arch_hw_breakpoint *bkpt = counter_arch_bp(bp);

	if (bp->attr.bp_type & HW_BREAKPOINT_X) {
		for (i = 0; i < XCHAL_NUM_IBREAK; ++i)
			if (current->thread.ptrace_bp[i] == bp)
				break;
		i <<= 1;
	} else {
		for (i = 0; i < XCHAL_NUM_DBREAK; ++i)
			if (current->thread.ptrace_wp[i] == bp)
				break;
		i = (i << 1) | 1;
	}

	force_sig_ptrace_errno_trap(i, (void __user *)bkpt->address);
}

static struct perf_event *ptrace_hbp_create(struct task_struct *tsk, int type)
{
	struct perf_event_attr attr;

	ptrace_breakpoint_init(&attr);

	/* Initialise fields to sane defaults. */
	attr.bp_addr	= 0;
	attr.bp_len	= 1;
	attr.bp_type	= type;
	attr.disabled	= 1;

	return register_user_hw_breakpoint(&attr, ptrace_hbptriggered, NULL,
					   tsk);
}

/*
 * Address bit 0 choose instruction (0) or data (1) break register, bits
 * 31..1 are the register number.
 * Both PTRACE_GETHBPREGS and PTRACE_SETHBPREGS transfer two 32-bit words:
 * address (0) and control (1).
 * Instruction breakpoint contorl word is 0 to clear breakpoint, 1 to set.
 * Data breakpoint control word bit 31 is 'trigger on store', bit 30 is
 * 'trigger on load, bits 29..0 are length. Length 0 is used to clear a
 * breakpoint. To set a breakpoint length must be a power of 2 in the range
 * 1..64 and the address must be length-aligned.
 */

static long ptrace_gethbpregs(struct task_struct *child, long addr,
			      long __user *datap)
{
	struct perf_event *bp;
	u32 user_data[2] = {0};
	bool dbreak = addr & 1;
	unsigned idx = addr >> 1;

	if ((!dbreak && idx >= XCHAL_NUM_IBREAK) ||
	    (dbreak && idx >= XCHAL_NUM_DBREAK))
		return -EINVAL;

	if (dbreak)
		bp = child->thread.ptrace_wp[idx];
	else
		bp = child->thread.ptrace_bp[idx];

	if (bp) {
		user_data[0] = bp->attr.bp_addr;
		user_data[1] = bp->attr.disabled ? 0 : bp->attr.bp_len;
		if (dbreak) {
			if (bp->attr.bp_type & HW_BREAKPOINT_R)
				user_data[1] |= DBREAKC_LOAD_MASK;
			if (bp->attr.bp_type & HW_BREAKPOINT_W)
				user_data[1] |= DBREAKC_STOR_MASK;
		}
	}

	if (copy_to_user(datap, user_data, sizeof(user_data)))
		return -EFAULT;

	return 0;
}

static long ptrace_sethbpregs(struct task_struct *child, long addr,
			      long __user *datap)
{
	struct perf_event *bp;
	struct perf_event_attr attr;
	u32 user_data[2];
	bool dbreak = addr & 1;
	unsigned idx = addr >> 1;
	int bp_type = 0;

	if ((!dbreak && idx >= XCHAL_NUM_IBREAK) ||
	    (dbreak && idx >= XCHAL_NUM_DBREAK))
		return -EINVAL;

	if (copy_from_user(user_data, datap, sizeof(user_data)))
		return -EFAULT;

	if (dbreak) {
		bp = child->thread.ptrace_wp[idx];
		if (user_data[1] & DBREAKC_LOAD_MASK)
			bp_type |= HW_BREAKPOINT_R;
		if (user_data[1] & DBREAKC_STOR_MASK)
			bp_type |= HW_BREAKPOINT_W;
	} else {
		bp = child->thread.ptrace_bp[idx];
		bp_type = HW_BREAKPOINT_X;
	}

	if (!bp) {
		bp = ptrace_hbp_create(child,
				       bp_type ? bp_type : HW_BREAKPOINT_RW);
		if (IS_ERR(bp))
			return PTR_ERR(bp);
		if (dbreak)
			child->thread.ptrace_wp[idx] = bp;
		else
			child->thread.ptrace_bp[idx] = bp;
	}

	attr = bp->attr;
	attr.bp_addr = user_data[0];
	attr.bp_len = user_data[1] & ~(DBREAKC_LOAD_MASK | DBREAKC_STOR_MASK);
	attr.bp_type = bp_type;
	attr.disabled = !attr.bp_len;

	return modify_user_hw_breakpoint(bp, &attr);
}
#endif

long arch_ptrace(struct task_struct *child, long request,
		 unsigned long addr, unsigned long data)
{
	int ret = -EPERM;
	void __user *datap = (void __user *) data;

	switch (request) {
	case PTRACE_PEEKUSR:	/* read register specified by addr. */
		ret = ptrace_peekusr(child, addr, datap);
		break;

	case PTRACE_POKEUSR:	/* write register specified by addr. */
		ret = ptrace_pokeusr(child, addr, data);
		break;

	case PTRACE_GETREGS:
		ret = ptrace_getregs(child, datap);
		break;

	case PTRACE_SETREGS:
		ret = ptrace_setregs(child, datap);
		break;

	case PTRACE_GETXTREGS:
		ret = ptrace_getxregs(child, datap);
		break;

	case PTRACE_SETXTREGS:
		ret = ptrace_setxregs(child, datap);
		break;
#ifdef CONFIG_HAVE_HW_BREAKPOINT
	case PTRACE_GETHBPREGS:
		ret = ptrace_gethbpregs(child, addr, datap);
		break;

	case PTRACE_SETHBPREGS:
		ret = ptrace_sethbpregs(child, addr, datap);
		break;
#endif
	default:
		ret = ptrace_request(child, request, addr, data);
		break;
	}

	return ret;
}

void do_syscall_trace_leave(struct pt_regs *regs);
int do_syscall_trace_enter(struct pt_regs *regs)
{
	if (regs->syscall == NO_SYSCALL)
		regs->areg[2] = -ENOSYS;

	if (test_thread_flag(TIF_SYSCALL_TRACE) &&
	    tracehook_report_syscall_entry(regs)) {
		regs->areg[2] = -ENOSYS;
		regs->syscall = NO_SYSCALL;
		return 0;
	}

<<<<<<< HEAD
	if (regs->syscall == NO_SYSCALL) {
=======
	if (regs->syscall == NO_SYSCALL ||
	    secure_computing() == -1) {
>>>>>>> d1988041
		do_syscall_trace_leave(regs);
		return 0;
	}

	if (test_thread_flag(TIF_SYSCALL_TRACEPOINT))
		trace_sys_enter(regs, syscall_get_nr(current, regs));

<<<<<<< HEAD
=======
	audit_syscall_entry(regs->syscall, regs->areg[6],
			    regs->areg[3], regs->areg[4],
			    regs->areg[5]);
>>>>>>> d1988041
	return 1;
}

void do_syscall_trace_leave(struct pt_regs *regs)
{
	int step;

	audit_syscall_exit(regs);

	if (test_thread_flag(TIF_SYSCALL_TRACEPOINT))
		trace_sys_exit(regs, regs_return_value(regs));

	step = test_thread_flag(TIF_SINGLESTEP);

	if (step || test_thread_flag(TIF_SYSCALL_TRACE))
		tracehook_report_syscall_exit(regs, step);
}<|MERGE_RESOLUTION|>--- conflicted
+++ resolved
@@ -556,12 +556,8 @@
 		return 0;
 	}
 
-<<<<<<< HEAD
-	if (regs->syscall == NO_SYSCALL) {
-=======
 	if (regs->syscall == NO_SYSCALL ||
 	    secure_computing() == -1) {
->>>>>>> d1988041
 		do_syscall_trace_leave(regs);
 		return 0;
 	}
@@ -569,12 +565,9 @@
 	if (test_thread_flag(TIF_SYSCALL_TRACEPOINT))
 		trace_sys_enter(regs, syscall_get_nr(current, regs));
 
-<<<<<<< HEAD
-=======
 	audit_syscall_entry(regs->syscall, regs->areg[6],
 			    regs->areg[3], regs->areg[4],
 			    regs->areg[5]);
->>>>>>> d1988041
 	return 1;
 }
 
