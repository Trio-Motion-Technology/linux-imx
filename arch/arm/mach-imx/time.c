/*
 *  linux/arch/arm/plat-mxc/time.c
 *
 *  Copyright (C) 2000-2001 Deep Blue Solutions
 *  Copyright (C) 2002 Shane Nay (shane@minirl.com)
 *  Copyright (C) 2006-2007 Pavel Pisa (ppisa@pikron.com)
 *  Copyright (C) 2008 Juergen Beisert (kernel@pengutronix.de)
 *
 * This program is free software; you can redistribute it and/or
 * modify it under the terms of the GNU General Public License
 * as published by the Free Software Foundation; either version 2
 * of the License, or (at your option) any later version.
 * This program is distributed in the hope that it will be useful,
 * but WITHOUT ANY WARRANTY; without even the implied warranty of
 * MERCHANTABILITY or FITNESS FOR A PARTICULAR PURPOSE.  See the
 * GNU General Public License for more details.
 *
 * You should have received a copy of the GNU General Public License
 * along with this program; if not, write to the Free Software
 * Foundation, Inc., 51 Franklin Street, Fifth Floor, Boston,
 * MA 02110-1301, USA.
 */

#include <linux/interrupt.h>
#include <linux/irq.h>
#include <linux/clockchips.h>
#include <linux/clk.h>
#include <linux/delay.h>
#include <linux/err.h>
#include <linux/sched_clock.h>
#include <linux/of.h>
#include <linux/of_address.h>
#include <linux/of_irq.h>

#include <asm/mach/time.h>

#include "common.h"
#include "hardware.h"

/*
 * There are 2 versions of the timer hardware on Freescale MXC hardware.
 * Version 1: MX1/MXL, MX21, MX27.
 * Version 2: MX25, MX31, MX35, MX37, MX51
 */

/* defines common for all i.MX */
#define MXC_TCTL		0x00
#define MXC_TCTL_TEN		(1 << 0) /* Enable module */
#define MXC_TPRER		0x04

/* MX1, MX21, MX27 */
#define MX1_2_TCTL_CLK_PCLK1	(1 << 1)
#define MX1_2_TCTL_IRQEN	(1 << 4)
#define MX1_2_TCTL_FRR		(1 << 8)
#define MX1_2_TCMP		0x08
#define MX1_2_TCN		0x10
#define MX1_2_TSTAT		0x14

/* MX21, MX27 */
#define MX2_TSTAT_CAPT		(1 << 1)
#define MX2_TSTAT_COMP		(1 << 0)

/* MX31, MX35, MX25, MX5, MX6 */
#define V2_TCTL_WAITEN		(1 << 3) /* Wait enable mode */
#define V2_TCTL_CLK_IPG		(1 << 6)
#define V2_TCTL_CLK_PER		(2 << 6)
#define V2_TCTL_CLK_OSC_DIV8	(5 << 6)
#define V2_TCTL_CLK_OSC		(7 << 6)
#define V2_TCTL_24MEN		(1 << 10)
#define V2_TCTL_FRR		(1 << 9)
#define V2_TPRER_PRE24M		12
#define V2_IR			0x0c
#define V2_TSTAT		0x08
#define V2_TSTAT_OF1		(1 << 0)
#define V2_TCN			0x24
#define V2_TCMP			0x10

#define timer_is_v1()	(cpu_is_mx1() || cpu_is_mx21() || cpu_is_mx27())
#define timer_is_v2()	(!timer_is_v1())

static struct clock_event_device clockevent_mxc;
static enum clock_event_mode clockevent_mode = CLOCK_EVT_MODE_UNUSED;

static void __iomem *timer_base;

static inline void gpt_irq_disable(void)
{
	unsigned int tmp;

	if (timer_is_v2())
		__raw_writel(0, timer_base + V2_IR);
	else {
		tmp = __raw_readl(timer_base + MXC_TCTL);
		__raw_writel(tmp & ~MX1_2_TCTL_IRQEN, timer_base + MXC_TCTL);
	}
}

static inline void gpt_irq_enable(void)
{
	if (timer_is_v2())
		__raw_writel(1<<0, timer_base + V2_IR);
	else {
		__raw_writel(__raw_readl(timer_base + MXC_TCTL) | MX1_2_TCTL_IRQEN,
			timer_base + MXC_TCTL);
	}
}

static void gpt_irq_acknowledge(void)
{
	if (timer_is_v1()) {
		if (cpu_is_mx1())
			__raw_writel(0, timer_base + MX1_2_TSTAT);
		else
			__raw_writel(MX2_TSTAT_CAPT | MX2_TSTAT_COMP,
				timer_base + MX1_2_TSTAT);
	} else if (timer_is_v2())
		__raw_writel(V2_TSTAT_OF1, timer_base + V2_TSTAT);
}

static void __iomem *sched_clock_reg;

static u64 notrace mxc_read_sched_clock(void)
{
	return sched_clock_reg ? __raw_readl(sched_clock_reg) : 0;
}

static struct delay_timer imx_delay_timer;

static unsigned long imx_read_current_timer(void)
{
	return __raw_readl(sched_clock_reg);
}

static int __init mxc_clocksource_init(struct clk *timer_clk)
{
	unsigned int c = clk_get_rate(timer_clk);
	void __iomem *reg = timer_base + (timer_is_v2() ? V2_TCN : MX1_2_TCN);

	imx_delay_timer.read_current_timer = &imx_read_current_timer;
	imx_delay_timer.freq = c;
	register_current_timer_delay(&imx_delay_timer);

	sched_clock_reg = reg;

	sched_clock_register(mxc_read_sched_clock, 32, c);
	return clocksource_mmio_init(reg, "mxc_timer1", c, 200, 32,
			clocksource_mmio_readl_up);
}

/* clock event */

static int mx1_2_set_next_event(unsigned long evt,
			      struct clock_event_device *unused)
{
	unsigned long tcmp;

	tcmp = __raw_readl(timer_base + MX1_2_TCN) + evt;

	__raw_writel(tcmp, timer_base + MX1_2_TCMP);

	return (int)(tcmp - __raw_readl(timer_base + MX1_2_TCN)) < 0 ?
				-ETIME : 0;
}

static int v2_set_next_event(unsigned long evt,
			      struct clock_event_device *unused)
{
	unsigned long tcmp;

	tcmp = __raw_readl(timer_base + V2_TCN) + evt;

	__raw_writel(tcmp, timer_base + V2_TCMP);

	return evt < 0x7fffffff &&
		(int)(tcmp - __raw_readl(timer_base + V2_TCN)) < 0 ?
				-ETIME : 0;
}

#ifdef DEBUG
static const char *clock_event_mode_label[] = {
	[CLOCK_EVT_MODE_PERIODIC] = "CLOCK_EVT_MODE_PERIODIC",
	[CLOCK_EVT_MODE_ONESHOT]  = "CLOCK_EVT_MODE_ONESHOT",
	[CLOCK_EVT_MODE_SHUTDOWN] = "CLOCK_EVT_MODE_SHUTDOWN",
	[CLOCK_EVT_MODE_UNUSED]   = "CLOCK_EVT_MODE_UNUSED",
	[CLOCK_EVT_MODE_RESUME]   = "CLOCK_EVT_MODE_RESUME",
};
#endif /* DEBUG */

static void mxc_set_mode(enum clock_event_mode mode,
				struct clock_event_device *evt)
{
	unsigned long flags;

	/*
	 * The timer interrupt generation is disabled at least
	 * for enough time to call mxc_set_next_event()
	 */
	local_irq_save(flags);

	/* Disable interrupt in GPT module */
	gpt_irq_disable();

	if (mode != clockevent_mode) {
		/* Set event time into far-far future */
		if (timer_is_v2())
			__raw_writel(__raw_readl(timer_base + V2_TCN) - 3,
					timer_base + V2_TCMP);
		else
			__raw_writel(__raw_readl(timer_base + MX1_2_TCN) - 3,
					timer_base + MX1_2_TCMP);

		/* Clear pending interrupt */
		gpt_irq_acknowledge();
	}

#ifdef DEBUG
	printk(KERN_INFO "mxc_set_mode: changing mode from %s to %s\n",
		clock_event_mode_label[clockevent_mode],
		clock_event_mode_label[mode]);
#endif /* DEBUG */

	/* Remember timer mode */
	clockevent_mode = mode;
	local_irq_restore(flags);

	switch (mode) {
	case CLOCK_EVT_MODE_PERIODIC:
		printk(KERN_ERR"mxc_set_mode: Periodic mode is not "
				"supported for i.MX\n");
		break;
	case CLOCK_EVT_MODE_ONESHOT:
	/*
	 * Do not put overhead of interrupt enable/disable into
	 * mxc_set_next_event(), the core has about 4 minutes
	 * to call mxc_set_next_event() or shutdown clock after
	 * mode switching
	 */
		local_irq_save(flags);
		gpt_irq_enable();
		local_irq_restore(flags);
		break;
	case CLOCK_EVT_MODE_SHUTDOWN:
	case CLOCK_EVT_MODE_UNUSED:
	case CLOCK_EVT_MODE_RESUME:
		/* Left event sources disabled, no more interrupts appear */
		break;
	}
}

/*
 * IRQ handler for the timer
 */
static irqreturn_t mxc_timer_interrupt(int irq, void *dev_id)
{
	struct clock_event_device *evt = &clockevent_mxc;
	uint32_t tstat;

	if (timer_is_v2())
		tstat = __raw_readl(timer_base + V2_TSTAT);
	else
		tstat = __raw_readl(timer_base + MX1_2_TSTAT);

	gpt_irq_acknowledge();

	evt->event_handler(evt);

	return IRQ_HANDLED;
}

static struct irqaction mxc_timer_irq = {
	.name		= "i.MX Timer Tick",
	.flags		= IRQF_TIMER | IRQF_IRQPOLL,
	.handler	= mxc_timer_interrupt,
};

static struct clock_event_device clockevent_mxc = {
	.name		= "mxc_timer1",
	.features	= CLOCK_EVT_FEAT_ONESHOT,
	.set_mode	= mxc_set_mode,
	.set_next_event	= mx1_2_set_next_event,
	.rating		= 200,
};

static int __init mxc_clockevent_init(struct clk *timer_clk)
{
	if (timer_is_v2())
		clockevent_mxc.set_next_event = v2_set_next_event;

	clockevent_mxc.cpumask = cpumask_of(0);
	clockevents_config_and_register(&clockevent_mxc,
					clk_get_rate(timer_clk),
					0xff, 0xfffffffe);

	return 0;
}

void __init mxc_timer_init(void __iomem *base, int irq)
{
	uint32_t tctl_val, tprer_val;
	struct clk *timer_clk;
	struct clk *timer_ipg_clk;

	/*
	 * gpt clk source from 24M OSC on imx6q > TO1.0 and
	 * imx6dl, others from per clk.
	 */
	if ((cpu_is_imx6q() && imx_get_soc_revision() > IMX_CHIP_REVISION_1_0)
<<<<<<< HEAD
		|| cpu_is_imx6dl() || cpu_is_imx6sx() || cpu_is_imx7d())
=======
		|| cpu_is_imx6dl() || cpu_is_imx6sx() || cpu_is_imx7d() ||
		cpu_is_imx6ul())
>>>>>>> e4b66791
		timer_clk = clk_get_sys("imx-gpt.0", "gpt_3m");
	else
		timer_clk = clk_get_sys("imx-gpt.0", "per");

	if (IS_ERR(timer_clk)) {
		pr_err("i.MX timer: unable to get clk\n");
		return;
	}

	timer_ipg_clk = clk_get_sys("imx-gpt.0", "ipg");
	if (!IS_ERR(timer_ipg_clk))
		clk_prepare_enable(timer_ipg_clk);

	clk_prepare_enable(timer_clk);

	timer_base = base;

	/*
	 * Initialise to a known state (all timers off, and timing reset)
	 */

	__raw_writel(0, timer_base + MXC_TCTL);
	__raw_writel(0, timer_base + MXC_TPRER); /* see datasheet note */

	if (timer_is_v2()) {
		if ((cpu_is_imx6q() && imx_get_soc_revision() >
			IMX_CHIP_REVISION_1_0) || cpu_is_imx6dl() ||
<<<<<<< HEAD
			cpu_is_imx6sx() || cpu_is_imx7d()) {
			tctl_val = V2_TCTL_CLK_OSC_DIV8 | V2_TCTL_FRR |
				V2_TCTL_WAITEN | MXC_TCTL_TEN;
			if (cpu_is_imx6dl() || cpu_is_imx6sx() ||
				cpu_is_imx7d()) {
=======
			cpu_is_imx6sx() || cpu_is_imx7d() || cpu_is_imx6ul()) {
			tctl_val = V2_TCTL_CLK_OSC_DIV8 | V2_TCTL_FRR |
				V2_TCTL_WAITEN | MXC_TCTL_TEN;
			if (cpu_is_imx6dl() || cpu_is_imx6sx() ||
				cpu_is_imx7d() || cpu_is_imx6ul()) {
>>>>>>> e4b66791
				/* 24 / 8 = 3 MHz */
				tprer_val = 7 << V2_TPRER_PRE24M;
				__raw_writel(tprer_val, timer_base + MXC_TPRER);
				tctl_val |= V2_TCTL_24MEN;
			}
		} else {
			tctl_val = V2_TCTL_CLK_PER | V2_TCTL_FRR |
				V2_TCTL_WAITEN | MXC_TCTL_TEN;
		}
	} else {
		tctl_val = MX1_2_TCTL_FRR | MX1_2_TCTL_CLK_PCLK1 | MXC_TCTL_TEN;
	}

	__raw_writel(tctl_val, timer_base + MXC_TCTL);

	/* init and register the timer to the framework */
	mxc_clocksource_init(timer_clk);
	mxc_clockevent_init(timer_clk);

	/* Make irqs happen */
	setup_irq(irq, &mxc_timer_irq);
}

void __init mxc_timer_init_dt(struct device_node *np)
{
	void __iomem *base;
	int irq;

	base = of_iomap(np, 0);
	WARN_ON(!base);
	irq = irq_of_parse_and_map(np, 0);

	mxc_timer_init(base, irq);
}<|MERGE_RESOLUTION|>--- conflicted
+++ resolved
@@ -305,12 +305,8 @@
 	 * imx6dl, others from per clk.
 	 */
 	if ((cpu_is_imx6q() && imx_get_soc_revision() > IMX_CHIP_REVISION_1_0)
-<<<<<<< HEAD
-		|| cpu_is_imx6dl() || cpu_is_imx6sx() || cpu_is_imx7d())
-=======
 		|| cpu_is_imx6dl() || cpu_is_imx6sx() || cpu_is_imx7d() ||
 		cpu_is_imx6ul())
->>>>>>> e4b66791
 		timer_clk = clk_get_sys("imx-gpt.0", "gpt_3m");
 	else
 		timer_clk = clk_get_sys("imx-gpt.0", "per");
@@ -338,19 +334,11 @@
 	if (timer_is_v2()) {
 		if ((cpu_is_imx6q() && imx_get_soc_revision() >
 			IMX_CHIP_REVISION_1_0) || cpu_is_imx6dl() ||
-<<<<<<< HEAD
-			cpu_is_imx6sx() || cpu_is_imx7d()) {
-			tctl_val = V2_TCTL_CLK_OSC_DIV8 | V2_TCTL_FRR |
-				V2_TCTL_WAITEN | MXC_TCTL_TEN;
-			if (cpu_is_imx6dl() || cpu_is_imx6sx() ||
-				cpu_is_imx7d()) {
-=======
 			cpu_is_imx6sx() || cpu_is_imx7d() || cpu_is_imx6ul()) {
 			tctl_val = V2_TCTL_CLK_OSC_DIV8 | V2_TCTL_FRR |
 				V2_TCTL_WAITEN | MXC_TCTL_TEN;
 			if (cpu_is_imx6dl() || cpu_is_imx6sx() ||
 				cpu_is_imx7d() || cpu_is_imx6ul()) {
->>>>>>> e4b66791
 				/* 24 / 8 = 3 MHz */
 				tprer_val = 7 << V2_TPRER_PRE24M;
 				__raw_writel(tprer_val, timer_base + MXC_TPRER);
