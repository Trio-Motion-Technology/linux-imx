--- conflicted
+++ resolved
@@ -120,8 +120,6 @@
 	// BMC KCS channel 3
 	status = "okay";
 	aspeed,lpc-io-reg = <0xca2>;
-<<<<<<< HEAD
-=======
 };
 
 &gpio {
@@ -185,7 +183,6 @@
 			"","POST_COMPLETE",
 	/*AB0-AB7*/	"IRQ_HSC_FAULT","OCP_MEZZA_PRES","","","","","","",
 	/*AC0-AC7*/	"","","","","","","","";
->>>>>>> ad8c735b
 };
 
 &mac0 {
