// SPDX-License-Identifier: (GPL-2.0 OR BSD-3-Clause)
/*
 * Copyright (C) Linaro Ltd 2019 - All Rights Reserved
 * Author: Manivannan Sadhasivam <manivannan.sadhasivam@linaro.org>
 * Copyright (C) 2020 Marek Vasut <marex@denx.de>
 */

/dts-v1/;

<<<<<<< HEAD
#include "stm32mp157.dtsi"
#include "stm32mp15-pinctrl.dtsi"
#include "stm32mp15xxac-pinctrl.dtsi"
#include <dt-bindings/gpio/gpio.h>
#include <dt-bindings/mfd/st,stpmic1.h>

/ {
	model = "Arrow Electronics STM32MP157A Avenger96 board";
	compatible = "arrow,stm32mp157a-avenger96", "st,stm32mp157";

	aliases {
		ethernet0 = &ethernet0;
		mmc0 = &sdmmc1;
		serial0 = &uart4;
		serial1 = &uart7;
	};

	chosen {
		stdout-path = "serial0:115200n8";
	};

	memory@c0000000 {
		device_type = "memory";
		reg = <0xc0000000 0x40000000>;
	};

	led {
		compatible = "gpio-leds";
		led1 {
			label = "green:user1";
			gpios = <&gpioz 7 GPIO_ACTIVE_HIGH>;
			linux,default-trigger = "heartbeat";
			default-state = "off";
		};

		led2 {
			label = "green:user2";
			gpios = <&gpiof 3 GPIO_ACTIVE_HIGH>;
			linux,default-trigger = "mmc0";
			default-state = "off";
		};

		led3 {
			label = "green:user3";
			gpios = <&gpiog 0 GPIO_ACTIVE_HIGH>;
			linux,default-trigger = "mmc1";
			default-state = "off";
		};

		led4 {
			label = "green:user3";
			gpios = <&gpiog 1 GPIO_ACTIVE_HIGH>;
			linux,default-trigger = "none";
			default-state = "off";
			panic-indicator;
		};

		led5 {
			label = "yellow:wifi";
			gpios = <&gpioz 3 GPIO_ACTIVE_HIGH>;
			linux,default-trigger = "phy0tx";
			default-state = "off";
		};

		led6 {
			label = "blue:bt";
			gpios = <&gpioz 6 GPIO_ACTIVE_HIGH>;
			linux,default-trigger = "bluetooth-power";
			default-state = "off";
		};
	};
};

&ethernet0 {
	status = "okay";
	pinctrl-0 = <&ethernet0_rgmii_pins_a>;
	pinctrl-1 = <&ethernet0_rgmii_pins_sleep_a>;
	pinctrl-names = "default", "sleep";
	phy-mode = "rgmii";
	max-speed = <1000>;
	phy-handle = <&phy0>;

	mdio0 {
		#address-cells = <1>;
		#size-cells = <0>;
		compatible = "snps,dwmac-mdio";
		reset-gpios = <&gpioz 2 GPIO_ACTIVE_LOW>;
		reset-delay-us = <1000>;

		phy0: ethernet-phy@7 {
			reg = <7>;
		};
	};
};

&i2c1 {
	pinctrl-names = "default";
	pinctrl-0 = <&i2c1_pins_b>;
	i2c-scl-rising-time-ns = <185>;
	i2c-scl-falling-time-ns = <20>;
	status = "okay";
	/delete-property/dmas;
	/delete-property/dma-names;
};

&i2c2 {
	pinctrl-names = "default";
	pinctrl-0 = <&i2c2_pins_b1 &i2c2_pins_b2>;
	i2c-scl-rising-time-ns = <185>;
	i2c-scl-falling-time-ns = <20>;
	status = "okay";
	/delete-property/dmas;
	/delete-property/dma-names;
};

&i2c4 {
	pinctrl-names = "default";
	pinctrl-0 = <&i2c4_pins_a>;
	i2c-scl-rising-time-ns = <185>;
	i2c-scl-falling-time-ns = <20>;
	status = "okay";
	/delete-property/dmas;
	/delete-property/dma-names;

	pmic: stpmic@33 {
		compatible = "st,stpmic1";
		reg = <0x33>;
		interrupts-extended = <&exti 55 IRQ_TYPE_EDGE_FALLING>;
		interrupt-controller;
		#interrupt-cells = <2>;
		status = "okay";

		regulators {
			compatible = "st,stpmic1-regulators";

			ldo1-supply = <&v3v3>;
			ldo2-supply = <&v3v3>;
			ldo3-supply = <&vdd_ddr>;
			ldo5-supply = <&v3v3>;
			ldo6-supply = <&v3v3>;
			pwr_sw1-supply = <&bst_out>;
			pwr_sw2-supply = <&bst_out>;

			vddcore: buck1 {
				regulator-name = "vddcore";
				regulator-min-microvolt = <1200000>;
				regulator-max-microvolt = <1350000>;
				regulator-always-on;
				regulator-initial-mode = <0>;
				regulator-over-current-protection;
			};

			vdd_ddr: buck2 {
				regulator-name = "vdd_ddr";
				regulator-min-microvolt = <1350000>;
				regulator-max-microvolt = <1350000>;
				regulator-always-on;
				regulator-initial-mode = <0>;
				regulator-over-current-protection;
			};

			vdd: buck3 {
				regulator-name = "vdd";
				regulator-min-microvolt = <3300000>;
				regulator-max-microvolt = <3300000>;
				regulator-always-on;
				regulator-initial-mode = <0>;
				regulator-over-current-protection;
			};

			v3v3: buck4 {
				regulator-name = "v3v3";
				regulator-min-microvolt = <3300000>;
				regulator-max-microvolt = <3300000>;
				regulator-always-on;
				regulator-over-current-protection;
				regulator-initial-mode = <0>;
			};

			vdda: ldo1 {
				regulator-name = "vdda";
				regulator-min-microvolt = <2900000>;
				regulator-max-microvolt = <2900000>;
				interrupts = <IT_CURLIM_LDO1 0>;
				interrupt-parent = <&pmic>;
			};

			v2v8: ldo2 {
				regulator-name = "v2v8";
				regulator-min-microvolt = <2800000>;
				regulator-max-microvolt = <2800000>;
				interrupts = <IT_CURLIM_LDO2 0>;
				interrupt-parent = <&pmic>;
			};

			vtt_ddr: ldo3 {
				regulator-name = "vtt_ddr";
				regulator-min-microvolt = <500000>;
				regulator-max-microvolt = <750000>;
				regulator-always-on;
				regulator-over-current-protection;
			};

			vdd_usb: ldo4 {
				regulator-name = "vdd_usb";
				interrupts = <IT_CURLIM_LDO4 0>;
				interrupt-parent = <&pmic>;
			};

			vdd_sd: ldo5 {
				regulator-name = "vdd_sd";
				regulator-min-microvolt = <2900000>;
				regulator-max-microvolt = <2900000>;
				interrupts = <IT_CURLIM_LDO5 0>;
				interrupt-parent = <&pmic>;
				regulator-boot-on;
			};

			v1v8: ldo6 {
				regulator-name = "v1v8";
				regulator-min-microvolt = <1800000>;
				regulator-max-microvolt = <1800000>;
				interrupts = <IT_CURLIM_LDO6 0>;
				interrupt-parent = <&pmic>;
				regulator-enable-ramp-delay = <300000>;
			};

			vref_ddr: vref_ddr {
				regulator-name = "vref_ddr";
				regulator-always-on;
			};

			bst_out: boost {
				regulator-name = "bst_out";
				interrupts = <IT_OCP_BOOST 0>;
				interrupt-parent = <&pmic>;
			};

			vbus_otg: pwr_sw1 {
				regulator-name = "vbus_otg";
				interrupts = <IT_OCP_OTG 0>;
				interrupt-parent = <&pmic>;
			};

			vbus_sw: pwr_sw2 {
				regulator-name = "vbus_sw";
				interrupts = <IT_OCP_SWOUT 0>;
				interrupt-parent = <&pmic>;
				regulator-active-discharge = <1>;
			};
		};

		onkey {
			compatible = "st,stpmic1-onkey";
			interrupts = <IT_PONKEY_F 0>, <IT_PONKEY_R 1>;
			interrupt-names = "onkey-falling", "onkey-rising";
			status = "okay";
		};

		watchdog {
			compatible = "st,stpmic1-wdt";
			status = "disabled";
		};
	};
};

&iwdg2 {
	timeout-sec = <32>;
	status = "okay";
};

&pwr_regulators {
	vdd-supply = <&vdd>;
	vdd_3v3_usbfs-supply = <&vdd_usb>;
};

&rng1 {
	status = "okay";
};

&rtc {
	status = "okay";
};

&sdmmc1 {
	pinctrl-names = "default", "opendrain", "sleep";
	pinctrl-0 = <&sdmmc1_b4_pins_a &sdmmc1_dir_pins_a>;
	pinctrl-1 = <&sdmmc1_b4_od_pins_a>;
	pinctrl-2 = <&sdmmc1_b4_sleep_pins_a>;
	cd-gpios = <&gpioi 8 (GPIO_ACTIVE_LOW | GPIO_PULL_UP)>;
	disable-wp;
	st,sig-dir;
	st,neg-edge;
	st,use-ckin;
	bus-width = <4>;
	vmmc-supply = <&vdd_sd>;
	status = "okay";
};

&uart4 {
	/* On Low speed expansion header */
	label = "LS-UART1";
	pinctrl-names = "default";
	pinctrl-0 = <&uart4_pins_b>;
	status = "okay";
};

&uart7 {
	/* On Low speed expansion header */
	label = "LS-UART0";
	pinctrl-names = "default";
	pinctrl-0 = <&uart7_pins_a>;
	status = "okay";
};
=======
/* This DT is here only for backward compatibility */
#include "stm32mp157a-dhcor-avenger96.dts"
>>>>>>> ad8c735b
<|MERGE_RESOLUTION|>--- conflicted
+++ resolved
@@ -7,322 +7,5 @@
 
 /dts-v1/;
 
-<<<<<<< HEAD
-#include "stm32mp157.dtsi"
-#include "stm32mp15-pinctrl.dtsi"
-#include "stm32mp15xxac-pinctrl.dtsi"
-#include <dt-bindings/gpio/gpio.h>
-#include <dt-bindings/mfd/st,stpmic1.h>
-
-/ {
-	model = "Arrow Electronics STM32MP157A Avenger96 board";
-	compatible = "arrow,stm32mp157a-avenger96", "st,stm32mp157";
-
-	aliases {
-		ethernet0 = &ethernet0;
-		mmc0 = &sdmmc1;
-		serial0 = &uart4;
-		serial1 = &uart7;
-	};
-
-	chosen {
-		stdout-path = "serial0:115200n8";
-	};
-
-	memory@c0000000 {
-		device_type = "memory";
-		reg = <0xc0000000 0x40000000>;
-	};
-
-	led {
-		compatible = "gpio-leds";
-		led1 {
-			label = "green:user1";
-			gpios = <&gpioz 7 GPIO_ACTIVE_HIGH>;
-			linux,default-trigger = "heartbeat";
-			default-state = "off";
-		};
-
-		led2 {
-			label = "green:user2";
-			gpios = <&gpiof 3 GPIO_ACTIVE_HIGH>;
-			linux,default-trigger = "mmc0";
-			default-state = "off";
-		};
-
-		led3 {
-			label = "green:user3";
-			gpios = <&gpiog 0 GPIO_ACTIVE_HIGH>;
-			linux,default-trigger = "mmc1";
-			default-state = "off";
-		};
-
-		led4 {
-			label = "green:user3";
-			gpios = <&gpiog 1 GPIO_ACTIVE_HIGH>;
-			linux,default-trigger = "none";
-			default-state = "off";
-			panic-indicator;
-		};
-
-		led5 {
-			label = "yellow:wifi";
-			gpios = <&gpioz 3 GPIO_ACTIVE_HIGH>;
-			linux,default-trigger = "phy0tx";
-			default-state = "off";
-		};
-
-		led6 {
-			label = "blue:bt";
-			gpios = <&gpioz 6 GPIO_ACTIVE_HIGH>;
-			linux,default-trigger = "bluetooth-power";
-			default-state = "off";
-		};
-	};
-};
-
-&ethernet0 {
-	status = "okay";
-	pinctrl-0 = <&ethernet0_rgmii_pins_a>;
-	pinctrl-1 = <&ethernet0_rgmii_pins_sleep_a>;
-	pinctrl-names = "default", "sleep";
-	phy-mode = "rgmii";
-	max-speed = <1000>;
-	phy-handle = <&phy0>;
-
-	mdio0 {
-		#address-cells = <1>;
-		#size-cells = <0>;
-		compatible = "snps,dwmac-mdio";
-		reset-gpios = <&gpioz 2 GPIO_ACTIVE_LOW>;
-		reset-delay-us = <1000>;
-
-		phy0: ethernet-phy@7 {
-			reg = <7>;
-		};
-	};
-};
-
-&i2c1 {
-	pinctrl-names = "default";
-	pinctrl-0 = <&i2c1_pins_b>;
-	i2c-scl-rising-time-ns = <185>;
-	i2c-scl-falling-time-ns = <20>;
-	status = "okay";
-	/delete-property/dmas;
-	/delete-property/dma-names;
-};
-
-&i2c2 {
-	pinctrl-names = "default";
-	pinctrl-0 = <&i2c2_pins_b1 &i2c2_pins_b2>;
-	i2c-scl-rising-time-ns = <185>;
-	i2c-scl-falling-time-ns = <20>;
-	status = "okay";
-	/delete-property/dmas;
-	/delete-property/dma-names;
-};
-
-&i2c4 {
-	pinctrl-names = "default";
-	pinctrl-0 = <&i2c4_pins_a>;
-	i2c-scl-rising-time-ns = <185>;
-	i2c-scl-falling-time-ns = <20>;
-	status = "okay";
-	/delete-property/dmas;
-	/delete-property/dma-names;
-
-	pmic: stpmic@33 {
-		compatible = "st,stpmic1";
-		reg = <0x33>;
-		interrupts-extended = <&exti 55 IRQ_TYPE_EDGE_FALLING>;
-		interrupt-controller;
-		#interrupt-cells = <2>;
-		status = "okay";
-
-		regulators {
-			compatible = "st,stpmic1-regulators";
-
-			ldo1-supply = <&v3v3>;
-			ldo2-supply = <&v3v3>;
-			ldo3-supply = <&vdd_ddr>;
-			ldo5-supply = <&v3v3>;
-			ldo6-supply = <&v3v3>;
-			pwr_sw1-supply = <&bst_out>;
-			pwr_sw2-supply = <&bst_out>;
-
-			vddcore: buck1 {
-				regulator-name = "vddcore";
-				regulator-min-microvolt = <1200000>;
-				regulator-max-microvolt = <1350000>;
-				regulator-always-on;
-				regulator-initial-mode = <0>;
-				regulator-over-current-protection;
-			};
-
-			vdd_ddr: buck2 {
-				regulator-name = "vdd_ddr";
-				regulator-min-microvolt = <1350000>;
-				regulator-max-microvolt = <1350000>;
-				regulator-always-on;
-				regulator-initial-mode = <0>;
-				regulator-over-current-protection;
-			};
-
-			vdd: buck3 {
-				regulator-name = "vdd";
-				regulator-min-microvolt = <3300000>;
-				regulator-max-microvolt = <3300000>;
-				regulator-always-on;
-				regulator-initial-mode = <0>;
-				regulator-over-current-protection;
-			};
-
-			v3v3: buck4 {
-				regulator-name = "v3v3";
-				regulator-min-microvolt = <3300000>;
-				regulator-max-microvolt = <3300000>;
-				regulator-always-on;
-				regulator-over-current-protection;
-				regulator-initial-mode = <0>;
-			};
-
-			vdda: ldo1 {
-				regulator-name = "vdda";
-				regulator-min-microvolt = <2900000>;
-				regulator-max-microvolt = <2900000>;
-				interrupts = <IT_CURLIM_LDO1 0>;
-				interrupt-parent = <&pmic>;
-			};
-
-			v2v8: ldo2 {
-				regulator-name = "v2v8";
-				regulator-min-microvolt = <2800000>;
-				regulator-max-microvolt = <2800000>;
-				interrupts = <IT_CURLIM_LDO2 0>;
-				interrupt-parent = <&pmic>;
-			};
-
-			vtt_ddr: ldo3 {
-				regulator-name = "vtt_ddr";
-				regulator-min-microvolt = <500000>;
-				regulator-max-microvolt = <750000>;
-				regulator-always-on;
-				regulator-over-current-protection;
-			};
-
-			vdd_usb: ldo4 {
-				regulator-name = "vdd_usb";
-				interrupts = <IT_CURLIM_LDO4 0>;
-				interrupt-parent = <&pmic>;
-			};
-
-			vdd_sd: ldo5 {
-				regulator-name = "vdd_sd";
-				regulator-min-microvolt = <2900000>;
-				regulator-max-microvolt = <2900000>;
-				interrupts = <IT_CURLIM_LDO5 0>;
-				interrupt-parent = <&pmic>;
-				regulator-boot-on;
-			};
-
-			v1v8: ldo6 {
-				regulator-name = "v1v8";
-				regulator-min-microvolt = <1800000>;
-				regulator-max-microvolt = <1800000>;
-				interrupts = <IT_CURLIM_LDO6 0>;
-				interrupt-parent = <&pmic>;
-				regulator-enable-ramp-delay = <300000>;
-			};
-
-			vref_ddr: vref_ddr {
-				regulator-name = "vref_ddr";
-				regulator-always-on;
-			};
-
-			bst_out: boost {
-				regulator-name = "bst_out";
-				interrupts = <IT_OCP_BOOST 0>;
-				interrupt-parent = <&pmic>;
-			};
-
-			vbus_otg: pwr_sw1 {
-				regulator-name = "vbus_otg";
-				interrupts = <IT_OCP_OTG 0>;
-				interrupt-parent = <&pmic>;
-			};
-
-			vbus_sw: pwr_sw2 {
-				regulator-name = "vbus_sw";
-				interrupts = <IT_OCP_SWOUT 0>;
-				interrupt-parent = <&pmic>;
-				regulator-active-discharge = <1>;
-			};
-		};
-
-		onkey {
-			compatible = "st,stpmic1-onkey";
-			interrupts = <IT_PONKEY_F 0>, <IT_PONKEY_R 1>;
-			interrupt-names = "onkey-falling", "onkey-rising";
-			status = "okay";
-		};
-
-		watchdog {
-			compatible = "st,stpmic1-wdt";
-			status = "disabled";
-		};
-	};
-};
-
-&iwdg2 {
-	timeout-sec = <32>;
-	status = "okay";
-};
-
-&pwr_regulators {
-	vdd-supply = <&vdd>;
-	vdd_3v3_usbfs-supply = <&vdd_usb>;
-};
-
-&rng1 {
-	status = "okay";
-};
-
-&rtc {
-	status = "okay";
-};
-
-&sdmmc1 {
-	pinctrl-names = "default", "opendrain", "sleep";
-	pinctrl-0 = <&sdmmc1_b4_pins_a &sdmmc1_dir_pins_a>;
-	pinctrl-1 = <&sdmmc1_b4_od_pins_a>;
-	pinctrl-2 = <&sdmmc1_b4_sleep_pins_a>;
-	cd-gpios = <&gpioi 8 (GPIO_ACTIVE_LOW | GPIO_PULL_UP)>;
-	disable-wp;
-	st,sig-dir;
-	st,neg-edge;
-	st,use-ckin;
-	bus-width = <4>;
-	vmmc-supply = <&vdd_sd>;
-	status = "okay";
-};
-
-&uart4 {
-	/* On Low speed expansion header */
-	label = "LS-UART1";
-	pinctrl-names = "default";
-	pinctrl-0 = <&uart4_pins_b>;
-	status = "okay";
-};
-
-&uart7 {
-	/* On Low speed expansion header */
-	label = "LS-UART0";
-	pinctrl-names = "default";
-	pinctrl-0 = <&uart7_pins_a>;
-	status = "okay";
-};
-=======
 /* This DT is here only for backward compatibility */
-#include "stm32mp157a-dhcor-avenger96.dts"
->>>>>>> ad8c735b
+#include "stm32mp157a-dhcor-avenger96.dts"