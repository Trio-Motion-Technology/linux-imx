--- conflicted
+++ resolved
@@ -174,12 +174,8 @@
 	imx6q-sabreauto-gpmi-weim.dtb \
 	imx6qp-sabreauto.dtb \
 	imx6qp-sabreauto-ecspi.dtb \
-<<<<<<< HEAD
-	imx6qp-sabreauto-gpmi-weim.dtb\
-=======
 	imx6qp-sabreauto-flexcan1.dtb \
 	imx6qp-sabreauto-gpmi-weim.dtb \
->>>>>>> e4b66791
 	imx6q-sabrelite.dtb \
 	imx6q-sabresd.dtb \
 	imx6q-sabresd-ldo.dtb \
@@ -212,8 +208,6 @@
 	imx6sx-sabreauto.dtb \
 	imx6sx-sabreauto-m4.dtb \
 	imx6sx-sdb-lcdif1.dtb \
-<<<<<<< HEAD
-=======
 	imx6ul-ddr3-arm2.dtb \
 	imx6ul-ddr3-arm2-flexcan2.dtb \
 	imx6ul-ddr3-arm2-lcdif.dtb \
@@ -221,7 +215,6 @@
 	imx6ul-ddr3-arm2-spdif.dtb \
 	imx6ul-ddr3-arm2-wm8958.dtb \
 	imx6ul-evk.dtb \
->>>>>>> e4b66791
 	vf610-cosmic.dtb \
 	imx6sx-sdb-emmc.dtb \
 	imx6sx-sdb-m4.dtb \
@@ -231,11 +224,8 @@
 	imx7d-12x12-lpddr3-arm2-flexcan.dtb \
 	imx7d-12x12-lpddr3-arm2-qspi.dtb \
 	imx7d-12x12-lpddr3-arm2-m4.dtb \
-<<<<<<< HEAD
-=======
 	imx7d-12x12-lpddr3-arm2-pcie.dtb \
 	imx7d-19x19-lpddr3-arm2.dtb \
->>>>>>> e4b66791
 	imx7d-19x19-ddr3-arm2.dtb \
 	imx7d-19x19-ddr3-arm2-csi.dtb \
 	imx7d-sdb.dtb \
