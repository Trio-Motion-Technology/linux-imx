ifeq ($(CONFIG_OF),y)

dtb-$(CONFIG_ARCH_ALPINE) += \
	alpine-db.dtb
dtb-$(CONFIG_MACH_ASM9260) += \
	alphascale-asm9260-devkit.dtb
# Keep at91 dtb files sorted alphabetically for each SoC
dtb-$(CONFIG_SOC_SAM_V4_V5) += \
	at91rm9200ek.dtb \
	mpa1600.dtb \
	animeo_ip.dtb \
	at91-qil_a9260.dtb \
	aks-cdu.dtb \
	ethernut5.dtb \
	evk-pro3.dtb \
	tny_a9260.dtb \
	usb_a9260.dtb \
	at91sam9261ek.dtb \
	at91sam9263ek.dtb \
	tny_a9263.dtb \
	usb_a9263.dtb \
	at91-foxg20.dtb \
	at91sam9g20ek.dtb \
	at91sam9g20ek_2mmc.dtb \
	kizbox.dtb \
	tny_a9g20.dtb \
	usb_a9g20.dtb \
	usb_a9g20_lpw.dtb \
	at91sam9m10g45ek.dtb \
	pm9g45.dtb \
	at91sam9n12ek.dtb \
	at91sam9rlek.dtb \
	at91-ariag25.dtb \
	at91-cosino_mega2560.dtb \
	at91sam9g15ek.dtb \
	at91sam9g25ek.dtb \
	at91sam9g35ek.dtb \
	at91sam9x25ek.dtb \
	at91sam9x35ek.dtb
dtb-$(CONFIG_SOC_SAM_V7) += \
	at91-sama5d3_xplained.dtb \
	sama5d31ek.dtb \
	sama5d33ek.dtb \
	sama5d34ek.dtb \
	sama5d35ek.dtb \
	sama5d36ek.dtb \
	at91-sama5d4_xplained.dtb \
	at91-sama5d4ek.dtb
dtb-$(CONFIG_ARCH_ATLAS6) += \
	atlas6-evb.dtb
dtb-$(CONFIG_ARCH_ATLAS7) += \
	atlas7-evb.dtb
dtb-$(CONFIG_ARCH_AXXIA) += \
	axm5516-amarillo.dtb
dtb-$(CONFIG_ARCH_BCM2835) += \
	bcm2835-rpi-b.dtb \
	bcm2835-rpi-b-plus.dtb
dtb-$(CONFIG_ARCH_BCM_5301X) += \
	bcm4708-buffalo-wzr-1750dhp.dtb \
	bcm4708-luxul-xwc-1000.dtb \
	bcm4708-netgear-r6250.dtb \
	bcm4708-netgear-r6300-v2.dtb \
	bcm47081-asus-rt-n18u.dtb \
	bcm47081-buffalo-wzr-600dhp2.dtb \
	bcm47081-buffalo-wzr-900dhp.dtb \
	bcm4709-netgear-r8000.dtb
dtb-$(CONFIG_ARCH_BCM_63XX) += \
	bcm963138dvt.dtb
dtb-$(CONFIG_ARCH_BCM_CYGNUS) += \
	bcm911360_entphn.dtb \
	bcm911360k.dtb \
	bcm958300k.dtb \
	bcm958305k.dtb
dtb-$(CONFIG_ARCH_BCM_MOBILE) += \
	bcm28155-ap.dtb \
	bcm21664-garnet.dtb
dtb-$(CONFIG_ARCH_BERLIN) += \
	berlin2-sony-nsz-gs7.dtb \
	berlin2cd-google-chromecast.dtb \
	berlin2q-marvell-dmp.dtb
dtb-$(CONFIG_ARCH_BRCMSTB) += \
	bcm7445-bcm97445svmb.dtb
dtb-$(CONFIG_ARCH_DAVINCI) += \
	da850-enbw-cmc.dtb \
	da850-evm.dtb
dtb-$(CONFIG_ARCH_DIGICOLOR) += \
	cx92755_equinox.dtb
dtb-$(CONFIG_ARCH_EFM32) += \
	efm32gg-dk3750.dtb
dtb-$(CONFIG_ARCH_EXYNOS3) += \
	exynos3250-monk.dtb \
	exynos3250-rinato.dtb
dtb-$(CONFIG_ARCH_EXYNOS4) += \
	exynos4210-origen.dtb \
	exynos4210-smdkv310.dtb \
	exynos4210-trats.dtb \
	exynos4210-universal_c210.dtb \
	exynos4412-odroidu3.dtb \
	exynos4412-odroidx.dtb \
	exynos4412-odroidx2.dtb \
	exynos4412-origen.dtb \
	exynos4412-smdk4412.dtb \
	exynos4412-tiny4412.dtb \
	exynos4412-trats2.dtb
dtb-$(CONFIG_ARCH_EXYNOS5) += \
	exynos5250-arndale.dtb \
	exynos5250-smdk5250.dtb \
	exynos5250-snow.dtb \
	exynos5250-spring.dtb \
	exynos5260-xyref5260.dtb \
	exynos5410-smdk5410.dtb \
	exynos5420-arndale-octa.dtb \
	exynos5420-peach-pit.dtb \
	exynos5420-smdk5420.dtb \
	exynos5422-odroidxu3.dtb \
	exynos5440-sd5v1.dtb \
	exynos5440-ssdk5440.dtb \
	exynos5800-peach-pi.dtb
dtb-$(CONFIG_ARCH_HI3xxx) += \
	hi3620-hi4511.dtb
dtb-$(CONFIG_ARCH_HIX5HD2) += \
	hisi-x5hd2-dkb.dtb
dtb-$(CONFIG_ARCH_HIGHBANK) += \
	highbank.dtb \
	ecx-2000.dtb
dtb-$(CONFIG_ARCH_HIP01) += \
	hip01-ca9x2.dtb
dtb-$(CONFIG_ARCH_HIP04) += \
	hip04-d01.dtb
dtb-$(CONFIG_ARCH_INTEGRATOR) += \
	integratorap.dtb \
	integratorcp.dtb
dtb-$(CONFIG_ARCH_KEYSTONE) += \
	k2hk-evm.dtb \
	k2l-evm.dtb \
	k2e-evm.dtb
dtb-$(CONFIG_MACH_KIRKWOOD) += \
	kirkwood-b3.dtb \
	kirkwood-blackarmor-nas220.dtb \
	kirkwood-cloudbox.dtb \
	kirkwood-d2net.dtb \
	kirkwood-db-88f6281.dtb \
	kirkwood-db-88f6282.dtb \
	kirkwood-dir665.dtb \
	kirkwood-dns320.dtb \
	kirkwood-dns325.dtb \
	kirkwood-dockstar.dtb \
	kirkwood-dreamplug.dtb \
	kirkwood-ds109.dtb \
	kirkwood-ds110jv10.dtb \
	kirkwood-ds111.dtb \
	kirkwood-ds209.dtb \
	kirkwood-ds210.dtb \
	kirkwood-ds212.dtb \
	kirkwood-ds212j.dtb \
	kirkwood-ds409.dtb \
	kirkwood-ds409slim.dtb \
	kirkwood-ds411.dtb \
	kirkwood-ds411j.dtb \
	kirkwood-ds411slim.dtb \
	kirkwood-goflexnet.dtb \
	kirkwood-guruplug-server-plus.dtb \
	kirkwood-ib62x0.dtb \
	kirkwood-iconnect.dtb \
	kirkwood-iomega_ix2_200.dtb \
	kirkwood-is2.dtb \
	kirkwood-km_kirkwood.dtb \
	kirkwood-laplug.dtb \
	kirkwood-lschlv2.dtb \
	kirkwood-lsxhl.dtb \
	kirkwood-mplcec4.dtb \
	kirkwood-mv88f6281gtw-ge.dtb \
	kirkwood-nas2big.dtb \
	kirkwood-net2big.dtb \
	kirkwood-net5big.dtb \
	kirkwood-netgear_readynas_duo_v2.dtb \
	kirkwood-netgear_readynas_nv+_v2.dtb \
	kirkwood-ns2.dtb \
	kirkwood-ns2lite.dtb \
	kirkwood-ns2max.dtb \
	kirkwood-ns2mini.dtb \
	kirkwood-nsa310.dtb \
	kirkwood-nsa310a.dtb \
	kirkwood-openblocks_a6.dtb \
	kirkwood-openblocks_a7.dtb \
	kirkwood-openrd-base.dtb \
	kirkwood-openrd-client.dtb \
	kirkwood-openrd-ultimate.dtb \
	kirkwood-pogo_e02.dtb \
	kirkwood-rd88f6192.dtb \
	kirkwood-rd88f6281-z0.dtb \
	kirkwood-rd88f6281-a.dtb \
	kirkwood-rs212.dtb \
	kirkwood-rs409.dtb \
	kirkwood-rs411.dtb \
	kirkwood-sheevaplug.dtb \
	kirkwood-sheevaplug-esata.dtb \
	kirkwood-t5325.dtb \
	kirkwood-topkick.dtb \
	kirkwood-ts219-6281.dtb \
	kirkwood-ts219-6282.dtb \
	kirkwood-ts419-6281.dtb \
	kirkwood-ts419-6282.dtb
dtb-$(CONFIG_ARCH_LPC32XX) += \
	ea3250.dtb phy3250.dtb
dtb-$(CONFIG_MACH_MESON6) += \
	meson6-atv1200.dtb
dtb-$(CONFIG_MACH_MESON8) += \
	meson8-minix-neo-x8.dtb
dtb-$(CONFIG_ARCH_MMP) += \
	pxa168-aspenite.dtb \
	pxa910-dkb.dtb \
	mmp2-brownstone.dtb
dtb-$(CONFIG_ARCH_MOXART) += \
	moxart-uc7112lx.dtb
dtb-$(CONFIG_SOC_IMX1) += \
	imx1-ads.dtb \
	imx1-apf9328.dtb
dtb-$(CONFIG_SOC_IMX25) += \
	imx25-eukrea-mbimxsd25-baseboard.dtb \
	imx25-eukrea-mbimxsd25-baseboard-cmo-qvga.dtb \
	imx25-eukrea-mbimxsd25-baseboard-dvi-svga.dtb \
	imx25-eukrea-mbimxsd25-baseboard-dvi-vga.dtb \
	imx25-karo-tx25.dtb \
	imx25-pdk.dtb
dtb-$(CONFIG_SOC_IMX27) += \
	imx27-apf27.dtb \
	imx27-apf27dev.dtb \
	imx27-eukrea-mbimxsd27-baseboard.dtb \
	imx27-pdk.dtb \
	imx27-phytec-phycore-rdk.dtb \
	imx27-phytec-phycard-s-rdk.dtb
dtb-$(CONFIG_SOC_IMX31) += \
	imx31-bug.dtb
dtb-$(CONFIG_SOC_IMX35) += \
	imx35-eukrea-mbimxsd35-baseboard.dtb \
	imx35-pdk.dtb
dtb-$(CONFIG_SOC_IMX50) += \
	imx50-evk.dtb
dtb-$(CONFIG_SOC_IMX51) += \
	imx51-apf51.dtb \
	imx51-apf51dev.dtb \
	imx51-babbage.dtb \
	imx51-digi-connectcore-jsk.dtb \
	imx51-eukrea-mbimxsd51-baseboard.dtb
dtb-$(CONFIG_SOC_IMX53) += \
	imx53-ard.dtb \
	imx53-m53evk.dtb \
	imx53-mba53.dtb \
	imx53-qsb.dtb \
	imx53-qsrb.dtb \
	imx53-smd.dtb \
	imx53-tx53-x03x.dtb \
	imx53-tx53-x13x.dtb \
	imx53-voipac-bsb.dtb
dtb-$(CONFIG_SOC_IMX6Q) += \
	imx6dl-aristainetos_4.dtb \
	imx6dl-aristainetos_7.dtb \
	imx6dl-cubox-i.dtb \
	imx6dl-dfi-fs700-m60.dtb \
	imx6dl-gw51xx.dtb \
	imx6dl-gw52xx.dtb \
	imx6dl-gw53xx.dtb \
	imx6dl-gw54xx.dtb \
	imx6dl-gw552x.dtb \
	imx6dl-hummingboard.dtb \
	imx6dl-nitrogen6x.dtb \
	imx6dl-phytec-pbab01.dtb \
	imx6dl-rex-basic.dtb \
	imx6dl-riotboard.dtb \
	imx6dl-sabreauto.dtb \
	imx6dl-sabreauto-ecspi.dtb \
	imx6dl-sabreauto-enetirq.dtb \
	imx6dl-sabreauto-flexcan1.dtb \
	imx6dl-sabreauto-gpmi-weim.dtb \
	imx6dl-sabrelite.dtb \
	imx6dl-sabresd.dtb \
	imx6dl-sabresd-btwifi.dtb \
	imx6dl-sabresd-hdcp.dtb \
	imx6dl-sabresd-ldo.dtb \
	imx6dl-tx6dl-comtft.dtb \
	imx6dl-tx6u-801x.dtb \
	imx6dl-tx6u-811x.dtb \
	imx6dl-udoo.dtb \
	imx6dl-sabresd-enetirq.dtb \
	imx6dl-wandboard.dtb \
	imx6dl-wandboard-revb1.dtb \
	imx6q-arm2.dtb \
<<<<<<< HEAD
=======
	imx6q-arm2-hsic.dtb \
>>>>>>> 6172c4e9
	imx6q-pop-arm2.dtb \
	imx6q-cm-fx6.dtb \
	imx6q-cubox-i.dtb \
	imx6q-dfi-fs700-m60.dtb \
	imx6q-dmo-edmqmx6.dtb \
	imx6q-gk802.dtb \
	imx6q-gw51xx.dtb \
	imx6q-gw52xx.dtb \
	imx6q-gw53xx.dtb \
	imx6q-gw5400-a.dtb \
	imx6q-gw54xx.dtb \
	imx6q-gw552x.dtb \
	imx6q-hummingboard.dtb \
	imx6q-nitrogen6x.dtb \
	imx6q-phytec-pbab01.dtb \
	imx6q-rex-pro.dtb \
	imx6q-sabreauto.dtb \
	imx6q-sabreauto-ecspi.dtb \
	imx6q-sabreauto-enetirq.dtb \
	imx6q-sabreauto-flexcan1.dtb \
	imx6q-sabreauto-gpmi-weim.dtb \
	imx6qp-sabreauto.dtb \
	imx6qp-sabreauto-ecspi.dtb \
	imx6qp-sabreauto-flexcan1.dtb \
	imx6qp-sabreauto-gpmi-weim.dtb \
	imx6qp-sabresd.dtb \
	imx6qp-sabresd-btwifi.dtb \
	imx6qp-sabresd-hdcp.dtb \
	imx6qp-sabresd-ldo.dtb \
	imx6q-sabrelite.dtb \
	imx6q-sabresd.dtb \
	imx6q-sabresd-btwifi.dtb \
	imx6q-sabresd-hdcp.dtb \
	imx6q-sabresd-ldo.dtb \
	imx6q-sabresd-enetirq.dtb \
	imx6q-sbc6x.dtb \
	imx6q-tbs2910.dtb \
	imx6q-tx6q-1010.dtb \
	imx6q-tx6q-1010-comtft.dtb \
	imx6q-tx6q-1020.dtb \
	imx6q-tx6q-1020-comtft.dtb \
	imx6q-tx6q-1110.dtb \
	imx6q-udoo.dtb \
	imx6q-wandboard.dtb \
	imx6q-wandboard-revb1.dtb
dtb-$(CONFIG_SOC_IMX6SL) += \
	imx6sl-evk.dtb \
	imx6sl-evk-ldo.dtb \
	imx6sl-evk-csi.dtb \
	imx6sl-evk-uart.dtb \
	imx6sl-warp.dtb
dtb-$(CONFIG_SOC_IMX6SX) += \
	imx6sx-14x14-arm2.dtb \
	imx6sx-sabreauto.dtb \
	imx6sx-sabreauto-m4.dtb \
	imx6sx-sdb-reva.dtb \
	imx6sx-sdb-reva-ldo.dtb \
	imx6sx-sdb.dtb	\
	imx6sx-sdb-btwifi.dtb \
	imx6sx-sdb-emmc.dtb \
	imx6sx-sdb-lcdif1.dtb \
	imx6sx-sdb-ldo.dtb	\
	imx6sx-sdb-m4.dtb \
	imx6sx-sdb-mqs.dtb \
	imx6sx-sdb-sai.dtb \
	imx6sx-19x19-arm2.dtb \
	imx6sx-19x19-arm2-ldo.dtb \
	imx6sx-19x19-arm2-csi.dtb \
	imx6sx-19x19-arm2-gpmi-weim.dtb
dtb-$(CONFIG_SOC_IMX6UL) += \
	imx6ul-14x14-ddr3-arm2.dtb \
	imx6ul-14x14-ddr3-arm2-emmc.dtb	\
	imx6ul-14x14-ddr3-arm2-flexcan2.dtb \
	imx6ul-14x14-ddr3-arm2-gpmi-weim.dtb \
	imx6ul-14x14-ddr3-arm2-mqs.dtb \
	imx6ul-14x14-ddr3-arm2-spdif.dtb \
	imx6ul-14x14-ddr3-arm2-wm8958.dtb \
	imx6ul-14x14-evk.dtb \
	imx6ul-14x14-evk-btwifi.dtb \
	imx6ul-14x14-evk-csi.dtb \
<<<<<<< HEAD
=======
	imx6ul-14x14-evk-gpmi-weim.dtb \
>>>>>>> 6172c4e9
	imx6ul-14x14-evk-usb-certi.dtb \
	imx6ul-14x14-lpddr2-arm2.dtb \
	imx6ul-9x9-evk.dtb \
	imx6ul-9x9-evk-btwifi.dtb \
	imx6ul-9x9-evk-csi.dtb \
	imx6ul-9x9-evk-ldo.dtb
dtb-$(CONFIG_SOC_IMX6ULL) += \
	imx6ull-14x14-ddr3-arm2.dtb \
	imx6ull-14x14-ddr3-arm2-adc.dtb \
	imx6ull-14x14-ddr3-arm2-cs42888.dtb \
	imx6ull-14x14-ddr3-arm2-ecspi.dtb \
	imx6ull-14x14-ddr3-arm2-emmc.dtb \
	imx6ull-14x14-ddr3-arm2-epdc.dtb \
	imx6ull-14x14-ddr3-arm2-flexcan2.dtb \
	imx6ull-14x14-ddr3-arm2-gpmi-weim.dtb \
	imx6ull-14x14-ddr3-arm2-lcdif.dtb \
	imx6ull-14x14-ddr3-arm2-ldo.dtb \
	imx6ull-14x14-ddr3-arm2-qspi.dtb \
	imx6ull-14x14-ddr3-arm2-tsc.dtb \
	imx6ull-14x14-ddr3-arm2-uart2.dtb \
	imx6ull-14x14-ddr3-arm2-usb.dtb \
	imx6ull-14x14-ddr3-arm2-wm8958.dtb
dtb-$(CONFIG_SOC_IMX7D) += \
	imx7d-12x12-lpddr3-arm2.dtb \
	imx7d-12x12-lpddr3-arm2-m4.dtb \
	imx7d-12x12-lpddr3-arm2-ecspi.dtb \
	imx7d-12x12-lpddr3-arm2-enet2.dtb \
	imx7d-12x12-lpddr3-arm2-flexcan.dtb \
	imx7d-12x12-lpddr3-arm2-mipi_dsi.dtb \
	imx7d-12x12-lpddr3-arm2-qspi.dtb \
	imx7d-12x12-lpddr3-arm2-sai.dtb \
	imx7d-12x12-lpddr3-arm2-mqs.dtb \
	imx7d-19x19-lpddr2-arm2.dtb \
	imx7d-sdb.dtb \
	imx7d-sdb-epdc.dtb \
	imx7d-sdb-gpmi-weim.dtb \
	imx7d-sdb-m4.dtb \
	imx7d-sdb-qspi.dtb \
	imx7d-sdb-mipi-dsi.dtb \
	imx7d-sdb-reva.dtb \
	imx7d-sdb-reva-epdc.dtb \
	imx7d-sdb-reva-gpmi-weim.dtb \
	imx7d-sdb-reva-hdmi-audio.dtb \
	imx7d-sdb-reva-m4.dtb \
	imx7d-sdb-reva-qspi.dtb \
	imx7d-sdb-reva-touch.dtb \
	imx7d-sdb-reva-wm8960.dtb
dtb-$(CONFIG_SOC_LS1021A) += \
	ls1021a-qds.dtb \
	ls1021a-twr.dtb
dtb-$(CONFIG_SOC_VF610) += \
	vf500-colibri-eval-v3.dtb \
	vf610-colibri-eval-v3.dtb \
	imx6sx-sabreauto-m4.dtb \
	vf610-cosmic.dtb \
	vf610-twr.dtb
dtb-$(CONFIG_ARCH_MXS) += \
	imx23-evk.dtb \
	imx23-olinuxino.dtb \
	imx23-stmp378x_devb.dtb \
	imx28-apf28.dtb \
	imx28-apf28dev.dtb \
	imx28-apx4devkit.dtb \
	imx28-cfa10036.dtb \
	imx28-cfa10037.dtb \
	imx28-cfa10049.dtb \
	imx28-cfa10055.dtb \
	imx28-cfa10056.dtb \
	imx28-cfa10057.dtb \
	imx28-cfa10058.dtb \
	imx28-duckbill.dtb \
	imx28-eukrea-mbmx283lc.dtb \
	imx28-eukrea-mbmx287lc.dtb \
	imx28-evk.dtb \
	imx28-m28cu3.dtb \
	imx28-m28evk.dtb \
	imx28-sps1.dtb \
	imx28-tx28.dtb
dtb-$(CONFIG_ARCH_NOMADIK) += \
	ste-nomadik-s8815.dtb \
	ste-nomadik-nhk15.dtb
dtb-$(CONFIG_ARCH_NSPIRE) += \
	nspire-cx.dtb \
	nspire-tp.dtb \
	nspire-clp.dtb
dtb-$(CONFIG_ARCH_OMAP2) += \
	omap2420-h4.dtb \
	omap2420-n800.dtb \
	omap2420-n810.dtb \
	omap2420-n810-wimax.dtb \
	omap2430-sdp.dtb
dtb-$(CONFIG_ARCH_OMAP3) += \
	am3517-craneboard.dtb \
	am3517-evm.dtb \
	am3517_mt_ventoux.dtb \
	omap3430-sdp.dtb \
	omap3-beagle.dtb \
	omap3-beagle-xm.dtb \
	omap3-beagle-xm-ab.dtb \
	omap3-cm-t3517.dtb \
	omap3-cm-t3530.dtb \
	omap3-cm-t3730.dtb \
	omap3-devkit8000.dtb \
	omap3-evm.dtb \
	omap3-evm-37xx.dtb \
	omap3-gta04a3.dtb \
	omap3-gta04a4.dtb \
	omap3-gta04a5.dtb \
	omap3-ha.dtb \
	omap3-ha-lcd.dtb \
	omap3-igep0020.dtb \
	omap3-igep0020-rev-f.dtb \
	omap3-igep0030.dtb \
	omap3-igep0030-rev-g.dtb \
	omap3-ldp.dtb \
	omap3-lilly-dbb056.dtb \
	omap3-n900.dtb \
	omap3-n9.dtb \
	omap3-n950.dtb \
	omap3-overo-alto35.dtb \
	omap3-overo-chestnut43.dtb \
	omap3-overo-gallop43.dtb \
	omap3-overo-palo43.dtb \
	omap3-overo-storm-alto35.dtb \
	omap3-overo-storm-chestnut43.dtb \
	omap3-overo-storm-gallop43.dtb \
	omap3-overo-storm-palo43.dtb \
	omap3-overo-storm-summit.dtb \
	omap3-overo-storm-tobi.dtb \
	omap3-overo-summit.dtb \
	omap3-overo-tobi.dtb \
	omap3-pandora-600mhz.dtb \
	omap3-pandora-1ghz.dtb \
	omap3-sbc-t3517.dtb \
	omap3-sbc-t3530.dtb \
	omap3-sbc-t3730.dtb \
	omap3-thunder.dtb \
	omap3-zoom3.dtb
dtb-$(CONFIG_SOC_TI81XX) += \
	dm8168-evm.dtb
dtb-$(CONFIG_SOC_AM33XX) += \
	am335x-base0033.dtb \
	am335x-bone.dtb \
	am335x-boneblack.dtb \
	am335x-evm.dtb \
	am335x-evmsk.dtb \
	am335x-nano.dtb \
	am335x-pepper.dtb \
	am335x-lxm.dtb \
	am335x-chiliboard.dtb
dtb-$(CONFIG_ARCH_OMAP4) += \
	omap4-duovero-parlor.dtb \
	omap4-panda.dtb \
	omap4-panda-a4.dtb \
	omap4-panda-es.dtb \
	omap4-sdp.dtb \
	omap4-sdp-es23plus.dtb \
	omap4-var-dvk-om44.dtb \
	omap4-var-stk-om44.dtb
dtb-$(CONFIG_SOC_AM43XX) += \
	am43x-epos-evm.dtb \
	am437x-sk-evm.dtb \
	am437x-idk-evm.dtb \
	am437x-gp-evm.dtb
dtb-$(CONFIG_SOC_OMAP5) += \
	omap5-cm-t54.dtb \
	omap5-sbc-t54.dtb \
	omap5-uevm.dtb
dtb-$(CONFIG_SOC_DRA7XX) += \
	dra7-evm.dtb \
	am57xx-beagle-x15.dtb \
	dra72-evm.dtb
dtb-$(CONFIG_ARCH_ORION5X) += \
	orion5x-lacie-d2-network.dtb \
	orion5x-lacie-ethernet-disk-mini-v2.dtb \
	orion5x-maxtor-shared-storage-2.dtb \
	orion5x-rd88f5182-nas.dtb
dtb-$(CONFIG_ARCH_PRIMA2) += \
	prima2-evb.dtb
dtb-$(CONFIG_ARCH_QCOM) += \
	qcom-apq8064-cm-qs600.dtb \
	qcom-apq8064-ifc6410.dtb \
	qcom-apq8074-dragonboard.dtb \
	qcom-apq8084-ifc6540.dtb \
	qcom-apq8084-mtp.dtb \
	qcom-ipq8064-ap148.dtb \
	qcom-msm8660-surf.dtb \
	qcom-msm8960-cdp.dtb \
	qcom-msm8974-sony-xperia-honami.dtb
dtb-$(CONFIG_ARCH_REALVIEW) += \
	arm-realview-pb1176.dtb
dtb-$(CONFIG_ARCH_ROCKCHIP) += \
	rk3066a-bqcurie2.dtb \
	rk3066a-marsboard.dtb \
	rk3066a-rayeager.dtb \
	rk3188-radxarock.dtb \
	rk3288-evb-act8846.dtb \
	rk3288-evb-rk808.dtb \
	rk3288-firefly-beta.dtb \
	rk3288-firefly.dtb
dtb-$(CONFIG_ARCH_S3C24XX) += \
	s3c2416-smdk2416.dtb
dtb-$(CONFIG_ARCH_S3C64XX) += \
	s3c6410-mini6410.dtb \
	s3c6410-smdk6410.dtb
dtb-$(CONFIG_ARCH_S5PV210) += \
	s5pv210-aquila.dtb \
	s5pv210-goni.dtb \
	s5pv210-smdkc110.dtb \
	s5pv210-smdkv210.dtb \
	s5pv210-torbreck.dtb
dtb-$(CONFIG_ARCH_SHMOBILE_LEGACY) += \
	r8a7740-armadillo800eva.dtb \
	r8a7778-bockw.dtb \
	r8a7778-bockw-reference.dtb \
	r8a7779-marzen.dtb \
	sh73a0-kzm9g.dtb
dtb-$(CONFIG_ARCH_SHMOBILE_MULTI) += \
	emev2-kzm9d.dtb \
	r7s72100-genmai.dtb \
	r8a73a4-ape6evm.dtb \
	r8a7740-armadillo800eva.dtb \
	r8a7778-bockw.dtb \
	r8a7779-marzen.dtb \
	r8a7790-lager.dtb \
	r8a7791-henninger.dtb \
	r8a7791-koelsch.dtb \
	r8a7794-alt.dtb \
	sh73a0-kzm9g.dtb
dtb-$(CONFIG_ARCH_SOCFPGA) += \
	socfpga_arria5_socdk.dtb \
	socfpga_arria10_socdk.dtb \
	socfpga_cyclone5_socdk.dtb \
	socfpga_cyclone5_sockit.dtb \
	socfpga_cyclone5_socrates.dtb \
	socfpga_vt.dtb
dtb-$(CONFIG_ARCH_SPEAR13XX) += \
	spear1310-evb.dtb \
	spear1340-evb.dtb
dtb-$(CONFIG_ARCH_SPEAR3XX) += \
	spear300-evb.dtb \
	spear310-evb.dtb \
	spear320-evb.dtb \
	spear320-hmi.dtb
dtb-$(CONFIG_ARCH_SPEAR6XX) += \
	spear600-evb.dtb
dtb-$(CONFIG_ARCH_STI) += \
	stih407-b2120.dtb \
	stih410-b2120.dtb \
	stih415-b2000.dtb \
	stih415-b2020.dtb \
	stih416-b2000.dtb \
	stih416-b2020.dtb \
	stih416-b2020e.dtb \
	stih418-b2199.dtb
dtb-$(CONFIG_MACH_SUN4I) += \
	sun4i-a10-a1000.dtb \
	sun4i-a10-ba10-tvbox.dtb \
	sun4i-a10-chuwi-v7-cw0825.dtb \
	sun4i-a10-cubieboard.dtb \
	sun4i-a10-marsboard.dtb \
	sun4i-a10-mini-xplus.dtb \
	sun4i-a10-mk802.dtb \
	sun4i-a10-mk802ii.dtb \
	sun4i-a10-hackberry.dtb \
	sun4i-a10-hyundai-a7hd.dtb \
	sun4i-a10-inet97fv2.dtb \
	sun4i-a10-olinuxino-lime.dtb \
	sun4i-a10-pcduino.dtb
dtb-$(CONFIG_MACH_SUN5I) += \
	sun5i-a10s-mk802.dtb \
	sun5i-a10s-olinuxino-micro.dtb \
	sun5i-a10s-r7-tv-dongle.dtb \
	sun5i-a13-hsg-h702.dtb \
	sun5i-a13-olinuxino.dtb \
	sun5i-a13-olinuxino-micro.dtb
dtb-$(CONFIG_MACH_SUN6I) += \
	sun6i-a31-app4-evb1.dtb \
	sun6i-a31-colombus.dtb \
	sun6i-a31-hummingbird.dtb \
	sun6i-a31-m9.dtb \
	sun6i-a31s-cs908.dtb
dtb-$(CONFIG_MACH_SUN7I) += \
	sun7i-a20-bananapi.dtb \
	sun7i-a20-bananapro.dtb \
	sun7i-a20-cubieboard2.dtb \
	sun7i-a20-cubietruck.dtb \
	sun7i-a20-hummingbird.dtb \
	sun7i-a20-i12-tvbox.dtb \
	sun7i-a20-m3.dtb \
	sun7i-a20-olinuxino-lime.dtb \
	sun7i-a20-olinuxino-lime2.dtb \
	sun7i-a20-olinuxino-micro.dtb \
	sun7i-a20-pcduino3.dtb
dtb-$(CONFIG_MACH_SUN8I) += \
	sun8i-a23-ippo-q8h-v5.dtb \
	sun8i-a23-ippo-q8h-v1.2.dtb
dtb-$(CONFIG_MACH_SUN9I) += \
	sun9i-a80-optimus.dtb
dtb-$(CONFIG_ARCH_TEGRA_2x_SOC) += \
	tegra20-harmony.dtb \
	tegra20-iris-512.dtb \
	tegra20-medcom-wide.dtb \
	tegra20-paz00.dtb \
	tegra20-plutux.dtb \
	tegra20-seaboard.dtb \
	tegra20-tec.dtb \
	tegra20-trimslice.dtb \
	tegra20-ventana.dtb \
	tegra20-whistler.dtb
dtb-$(CONFIG_ARCH_TEGRA_3x_SOC) += \
	tegra30-apalis-eval.dtb \
	tegra30-beaver.dtb \
	tegra30-cardhu-a02.dtb \
	tegra30-cardhu-a04.dtb \
	tegra30-colibri-eval-v3.dtb
dtb-$(CONFIG_ARCH_TEGRA_114_SOC) += \
	tegra114-dalmore.dtb \
	tegra114-roth.dtb \
	tegra114-tn7.dtb
dtb-$(CONFIG_ARCH_TEGRA_124_SOC) += \
	tegra124-jetson-tk1.dtb \
	tegra124-nyan-big.dtb \
	tegra124-nyan-blaze.dtb \
	tegra124-venice2.dtb
dtb-$(CONFIG_ARCH_U300) += \
	ste-u300.dtb
dtb-$(CONFIG_ARCH_U8500) += \
	ste-snowball.dtb \
	ste-hrefprev60-stuib.dtb \
	ste-hrefprev60-tvk.dtb \
	ste-hrefv60plus-stuib.dtb \
	ste-hrefv60plus-tvk.dtb \
	ste-ccu8540.dtb \
	ste-ccu9540.dtb
dtb-$(CONFIG_ARCH_VERSATILE) += \
	versatile-ab.dtb \
	versatile-pb.dtb
dtb-$(CONFIG_ARCH_VEXPRESS) += \
	vexpress-v2p-ca5s.dtb \
	vexpress-v2p-ca9.dtb \
	vexpress-v2p-ca15-tc1.dtb \
	vexpress-v2p-ca15_a7.dtb
dtb-$(CONFIG_ARCH_VIRT) += \
	xenvm-4.2.dtb
dtb-$(CONFIG_ARCH_VT8500) += \
	vt8500-bv07.dtb \
	wm8505-ref.dtb \
	wm8650-mid.dtb \
	wm8750-apc8750.dtb \
	wm8850-w70v2.dtb
dtb-$(CONFIG_ARCH_ZYNQ) += \
	zynq-parallella.dtb \
	zynq-zc702.dtb \
	zynq-zc706.dtb \
	zynq-zed.dtb \
	zynq-zybo.dtb
dtb-$(CONFIG_MACH_ARMADA_370) += \
	armada-370-db.dtb \
	armada-370-mirabox.dtb \
	armada-370-netgear-rn102.dtb \
	armada-370-netgear-rn104.dtb \
	armada-370-rd.dtb \
	armada-370-synology-ds213j.dtb
dtb-$(CONFIG_MACH_ARMADA_375) += \
	armada-375-db.dtb
dtb-$(CONFIG_MACH_ARMADA_38X) += \
	armada-385-db-ap.dtb \
	armada-388-db.dtb \
	armada-388-gp.dtb \
	armada-388-rd.dtb
dtb-$(CONFIG_MACH_ARMADA_39X) += \
	armada-398-db.dtb
dtb-$(CONFIG_MACH_ARMADA_XP) += \
	armada-xp-axpwifiap.dtb \
	armada-xp-db.dtb \
	armada-xp-gp.dtb \
	armada-xp-lenovo-ix4-300d.dtb \
	armada-xp-linksys-mamba.dtb \
	armada-xp-matrix.dtb \
	armada-xp-netgear-rn2120.dtb \
	armada-xp-openblocks-ax3-4.dtb \
	armada-xp-synology-ds414.dtb
dtb-$(CONFIG_MACH_DOVE) += \
	dove-cm-a510.dtb \
	dove-cubox.dtb \
	dove-cubox-es.dtb \
	dove-d2plug.dtb \
	dove-d3plug.dtb \
	dove-dove-db.dtb
dtb-$(CONFIG_ARCH_MEDIATEK) += \
	mt6589-aquaris5.dtb \
	mt6592-evb.dtb \
	mt8127-moose.dtb \
	mt8135-evbp1.dtb
endif

DTB_NAMES := $(subst $\",,$(CONFIG_BUILD_ARM_APPENDED_DTB_IMAGE_NAMES))
ifneq ($(DTB_NAMES),)
DTB_LIST := $(addsuffix .dtb,$(DTB_NAMES))
else
DTB_LIST := $(dtb-y)
endif

targets += dtbs dtbs_install
targets += $(DTB_LIST)

always		:= $(DTB_LIST)
clean-files	:= *.dtb<|MERGE_RESOLUTION|>--- conflicted
+++ resolved
@@ -286,10 +286,7 @@
 	imx6dl-wandboard.dtb \
 	imx6dl-wandboard-revb1.dtb \
 	imx6q-arm2.dtb \
-<<<<<<< HEAD
-=======
 	imx6q-arm2-hsic.dtb \
->>>>>>> 6172c4e9
 	imx6q-pop-arm2.dtb \
 	imx6q-cm-fx6.dtb \
 	imx6q-cubox-i.dtb \
@@ -370,10 +367,7 @@
 	imx6ul-14x14-evk.dtb \
 	imx6ul-14x14-evk-btwifi.dtb \
 	imx6ul-14x14-evk-csi.dtb \
-<<<<<<< HEAD
-=======
 	imx6ul-14x14-evk-gpmi-weim.dtb \
->>>>>>> 6172c4e9
 	imx6ul-14x14-evk-usb-certi.dtb \
 	imx6ul-14x14-lpddr2-arm2.dtb \
 	imx6ul-9x9-evk.dtb \
