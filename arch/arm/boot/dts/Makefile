--- conflicted
+++ resolved
@@ -394,12 +394,7 @@
 	imx7d-sdb-reva-m4.dtb \
 	imx7d-sdb-reva-qspi.dtb \
 	imx7d-sdb-reva-touch.dtb \
-<<<<<<< HEAD
-	imx7d-sdb-reva-wm8960.dtb \
-	imx7d-sdb-touch.dtb
-=======
 	imx7d-sdb-reva-wm8960.dtb
->>>>>>> 709e44c5
 dtb-$(CONFIG_SOC_LS1021A) += \
 	ls1021a-qds.dtb \
 	ls1021a-twr.dtb
