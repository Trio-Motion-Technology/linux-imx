--- conflicted
+++ resolved
@@ -299,6 +299,7 @@
 		cd-gpios = <&gpio 69 0>; /* gpio PI5 */
 		wp-gpios = <&gpio 57 0>; /* gpio PH1 */
 		power-gpios = <&gpio 155 0>; /* gpio PT3 */
+		bus-width = <4>;
 	};
 
 	sdhci@c8000600 {
@@ -307,6 +308,7 @@
 		wp-gpios = <&gpio 59 0>; /* gpio PH3 */
 		power-gpios = <&gpio 70 0>; /* gpio PI6 */
 		support-8bit;
+		bus-width = <8>;
 	};
 
 	sound {
@@ -332,50 +334,4 @@
 		nvidia,int-mic-en-gpios = <&gpio 184 0>; /*gpio PX0 */
 		nvidia,ext-mic-en-gpios = <&gpio 185 0>; /* gpio PX1 */
 	};
-<<<<<<< HEAD
-=======
-
-	serial@70006000 {
-		status = "disable";
-	};
-
-	serial@70006040 {
-		status = "disable";
-	};
-
-	serial@70006200 {
-		status = "disable";
-	};
-
-	serial@70006300 {
-		clock-frequency = < 216000000 >;
-	};
-
-	serial@70006400 {
-		status = "disable";
-	};
-
-	sdhci@c8000000 {
-		status = "disable";
-	};
-
-	sdhci@c8000200 {
-		cd-gpios = <&gpio 69 0>; /* gpio PI5 */
-		wp-gpios = <&gpio 57 0>; /* gpio PH1 */
-		power-gpios = <&gpio 155 0>; /* gpio PT3 */
-		bus-width = <4>;
-	};
-
-	sdhci@c8000400 {
-		status = "disable";
-	};
-
-	sdhci@c8000600 {
-		cd-gpios = <&gpio 58 0>; /* gpio PH2 */
-		wp-gpios = <&gpio 59 0>; /* gpio PH3 */
-		power-gpios = <&gpio 70 0>; /* gpio PI6 */
-		support-8bit;
-		bus-width = <8>;
-	};
->>>>>>> 7f217794
 };