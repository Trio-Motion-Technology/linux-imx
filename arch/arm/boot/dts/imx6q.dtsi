
/*
 * Copyright 2013-2014 Freescale Semiconductor, Inc.
 *
 * This program is free software; you can redistribute it and/or modify
 * it under the terms of the GNU General Public License version 2 as
 * published by the Free Software Foundation.
 *
 */

#include <dt-bindings/interrupt-controller/irq.h>
#include "imx6q-pinfunc.h"
#include "imx6qdl.dtsi"

/ {
	aliases {
		ipu1 = &ipu2;
	};

	cpus {
		#address-cells = <1>;
		#size-cells = <0>;

		cpu0: cpu@0 {
			compatible = "arm,cortex-a9";
			device_type = "cpu";
			reg = <0>;
			next-level-cache = <&L2>;
			operating-points = <
				/* kHz    uV */
				1200000 1275000
				996000  1250000
				852000  1250000
				792000  1175000
				396000  975000
			>;
			fsl,soc-operating-points = <
				/* ARM kHz  SOC-PU uV */
				1200000 1275000
				996000	1250000
				852000	1250000
				792000	1175000
				396000	1175000
			>;
			clock-latency = <61036>; /* two CLK32 periods */
			clocks = <&clks IMX6QDL_CLK_ARM>,
				 <&clks IMX6QDL_CLK_PLL2_PFD2_396M>,
				 <&clks IMX6QDL_CLK_STEP>,
				 <&clks IMX6QDL_CLK_PLL1_SW>,
				 <&clks IMX6QDL_CLK_PLL1_SYS>,
				 <&clks IMX6QDL_PLL1_BYPASS>,
				 <&clks IMX6QDL_CLK_PLL1>,
				 <&clks IMX6QDL_PLL1_BYPASS_SRC> ;
			clock-names = "arm", "pll2_pfd2_396m", "step",
				      "pll1_sw", "pll1_sys", "pll1_bypass", "pll1", "pll1_bypass_src";
			arm-supply = <&reg_arm>;
			pu-supply = <&reg_pu>;
			soc-supply = <&reg_soc>;
		};

		cpu@1 {
			compatible = "arm,cortex-a9";
			device_type = "cpu";
			reg = <1>;
			next-level-cache = <&L2>;
		};

		cpu@2 {
			compatible = "arm,cortex-a9";
			device_type = "cpu";
			reg = <2>;
			next-level-cache = <&L2>;
		};

		cpu@3 {
			compatible = "arm,cortex-a9";
			device_type = "cpu";
			reg = <3>;
			next-level-cache = <&L2>;
		};
	};

	soc {
		busfreq {
<<<<<<< HEAD
			compatible = "fsl,imx6_busfreq";
=======
			compatible = "fsl,imx_busfreq";
>>>>>>> e4b66791
			clocks = <&clks 171>, <&clks 6>, <&clks 11>, <&clks 104>, <&clks 172>, <&clks 58>,
				<&clks 18>, <&clks 60>, <&clks 20>, <&clks 3>;
			clock-names = "pll2_bus", "pll2_pfd2_396m", "pll2_198m", "arm", "pll3_usb_otg", "periph",
				"periph_pre", "periph_clk2", "periph_clk2_sel", "osc";
			interrupts = <0 107 0x04>, <0 112 0x4>, <0 113 0x4>, <0 114 0x4>;
			interrupt-names = "irq_busfreq_0", "irq_busfreq_1", "irq_busfreq_2", "irq_busfreq_3";
			fsl,max_ddr_freq = <528000000>;
		};

		gpu@00130000 {
			compatible = "fsl,imx6q-gpu";
			reg = <0x00130000 0x4000>, <0x00134000 0x4000>,
			      <0x02204000 0x4000>, <0x0 0x0>;
			reg-names = "iobase_3d", "iobase_2d",
				    "iobase_vg", "phys_baseaddr";
			interrupts = <0 9 IRQ_TYPE_LEVEL_HIGH>,
				     <0 10 IRQ_TYPE_LEVEL_HIGH>,
				     <0 11 IRQ_TYPE_LEVEL_HIGH>;
			interrupt-names = "irq_3d", "irq_2d", "irq_vg";
			clocks = <&clks IMX6QDL_CLK_GPU2D_AXI>, <&clks IMX6QDL_CLK_OPENVG_AXI>,
				 <&clks IMX6QDL_CLK_GPU3D_AXI>, <&clks IMX6QDL_CLK_GPU2D_CORE>,
				 <&clks IMX6QDL_CLK_GPU3D_CORE>, <&clks IMX6QDL_CLK_GPU3D_SHADER>;
			clock-names = "gpu2d_axi_clk", "openvg_axi_clk",
				      "gpu3d_axi_clk", "gpu2d_clk",
				      "gpu3d_clk", "gpu3d_shader_clk";
			resets = <&src 0>, <&src 3>, <&src 3>;
			reset-names = "gpu3d", "gpu2d", "gpuvg";
			power-domains = <&gpc 1>;
		};

		ocrams: sram@00900000 {
			compatible = "fsl,lpm-sram";
			reg = <0x00900000 0x4000>;
			clocks = <&clks IMX6QDL_CLK_OCRAM>;
		};

		ocrams_ddr: sram@00904000 {
			compatible = "fsl,ddr-lpm-sram";
			reg = <0x00904000 0x1000>;
			clocks = <&clks IMX6QDL_CLK_OCRAM>;
		};

		ocram: sram@00905000 {
			compatible = "mmio-sram";
			reg = <0x00905000 0x3B000>;
			clocks = <&clks IMX6QDL_CLK_OCRAM>;
		};

		aips-bus@02000000 { /* AIPS1 */
			spba-bus@02000000 {
				ecspi5: ecspi@02018000 {
					#address-cells = <1>;
					#size-cells = <0>;
					compatible = "fsl,imx6q-ecspi", "fsl,imx51-ecspi";
					reg = <0x02018000 0x4000>;
					interrupts = <0 35 IRQ_TYPE_LEVEL_HIGH>;
					clocks = <&clks IMX6Q_CLK_ECSPI5>,
						 <&clks IMX6Q_CLK_ECSPI5>;
					clock-names = "ipg", "per";
					status = "disabled";
				};
			};

			iomuxc: iomuxc@020e0000 {
				compatible = "fsl,imx6q-iomuxc";

				ipu2 {
					pinctrl_ipu2_1: ipu2grp-1 {
						fsl,pins = <
							MX6QDL_PAD_DI0_DISP_CLK__IPU2_DI0_DISP_CLK 0x10
							MX6QDL_PAD_DI0_PIN15__IPU2_DI0_PIN15       0x10
							MX6QDL_PAD_DI0_PIN2__IPU2_DI0_PIN02        0x10
							MX6QDL_PAD_DI0_PIN3__IPU2_DI0_PIN03        0x10
							MX6QDL_PAD_DI0_PIN4__IPU2_DI0_PIN04        0x80000000
							MX6QDL_PAD_DISP0_DAT0__IPU2_DISP0_DATA00   0x10
							MX6QDL_PAD_DISP0_DAT1__IPU2_DISP0_DATA01   0x10
							MX6QDL_PAD_DISP0_DAT2__IPU2_DISP0_DATA02   0x10
							MX6QDL_PAD_DISP0_DAT3__IPU2_DISP0_DATA03   0x10
							MX6QDL_PAD_DISP0_DAT4__IPU2_DISP0_DATA04   0x10
							MX6QDL_PAD_DISP0_DAT5__IPU2_DISP0_DATA05   0x10
							MX6QDL_PAD_DISP0_DAT6__IPU2_DISP0_DATA06   0x10
							MX6QDL_PAD_DISP0_DAT7__IPU2_DISP0_DATA07   0x10
							MX6QDL_PAD_DISP0_DAT8__IPU2_DISP0_DATA08   0x10
							MX6QDL_PAD_DISP0_DAT9__IPU2_DISP0_DATA09   0x10
							MX6QDL_PAD_DISP0_DAT10__IPU2_DISP0_DATA10  0x10
							MX6QDL_PAD_DISP0_DAT11__IPU2_DISP0_DATA11  0x10
							MX6QDL_PAD_DISP0_DAT12__IPU2_DISP0_DATA12  0x10
							MX6QDL_PAD_DISP0_DAT13__IPU2_DISP0_DATA13  0x10
							MX6QDL_PAD_DISP0_DAT14__IPU2_DISP0_DATA14  0x10
							MX6QDL_PAD_DISP0_DAT15__IPU2_DISP0_DATA15  0x10
							MX6QDL_PAD_DISP0_DAT16__IPU2_DISP0_DATA16  0x10
							MX6QDL_PAD_DISP0_DAT17__IPU2_DISP0_DATA17  0x10
							MX6QDL_PAD_DISP0_DAT18__IPU2_DISP0_DATA18  0x10
							MX6QDL_PAD_DISP0_DAT19__IPU2_DISP0_DATA19  0x10
							MX6QDL_PAD_DISP0_DAT20__IPU2_DISP0_DATA20  0x10
							MX6QDL_PAD_DISP0_DAT21__IPU2_DISP0_DATA21  0x10
							MX6QDL_PAD_DISP0_DAT22__IPU2_DISP0_DATA22  0x10
							MX6QDL_PAD_DISP0_DAT23__IPU2_DISP0_DATA23  0x10
						>;
					};
				};
			};
		};

		aips-bus@02100000 { /* AIPS2 */
			mipi_dsi: mipi@021e0000 {
				compatible = "fsl,imx6q-mipi-dsi";
				reg = <0x021e0000 0x4000>;
				interrupts = <0 102 0x04>;
				gpr = <&gpr>;
				clocks = <&clks IMX6QDL_CLK_HSI_TX>, <&clks IMX6QDL_CLK_VIDEO_27M>;
				clock-names = "mipi_pllref_clk", "mipi_cfg_clk";
				status = "disabled";
			};
		};

		sata: sata@02200000 {
			compatible = "fsl,imx6q-ahci";
			reg = <0x02200000 0x4000>;
			interrupts = <0 39 IRQ_TYPE_LEVEL_HIGH>;
			clocks = <&clks IMX6QDL_CLK_SATA>,
				 <&clks IMX6QDL_CLK_SATA_REF_100M>,
				 <&clks IMX6QDL_CLK_AHB>;
			clock-names = "sata", "sata_ref", "ahb";
			status = "disabled";
		};

		ipu2: ipu@02800000 {
			compatible = "fsl,imx6q-ipu";
			reg = <0x02800000 0x400000>;
			interrupts = <0 8 IRQ_TYPE_LEVEL_HIGH>,
				     <0 7 IRQ_TYPE_LEVEL_HIGH>;
			clocks = <&clks IMX6QDL_CLK_IPU2>,
				 <&clks IMX6QDL_CLK_IPU2_DI0>, <&clks IMX6QDL_CLK_IPU2_DI1>,
				 <&clks IMX6QDL_CLK_IPU2_DI0_SEL>, <&clks IMX6QDL_CLK_IPU2_DI1_SEL>,
				 <&clks IMX6QDL_CLK_LDB_DI0>, <&clks IMX6QDL_CLK_LDB_DI1>;
			clock-names = "bus",
				      "di0", "di1",
				      "di0_sel", "di1_sel",
				      "ldb_di0", "ldb_di1";
			resets = <&src 4>;
			bypass_reset = <0>;
		};
	};
};

&ecspi1 {
	dmas = <&sdma 3 7 1>, <&sdma 4 7 2>;
	dma-names = "rx", "tx";
};

&ecspi2 {
	dmas = <&sdma 5 7 1>, <&sdma 6 7 2>;
	dma-names = "rx", "tx";
};

&ecspi3 {
	dmas = <&sdma 7 7 1>, <&sdma 8 7 2>;
	dma-names = "rx", "tx";
};

&ecspi4 {
	dmas = <&sdma 9 7 1>, <&sdma 10 7 2>;
	dma-names = "rx", "tx";
};

&ldb {
	compatible = "fsl,imx6q-ldb", "fsl,imx53-ldb";

	clocks = <&clks IMX6QDL_CLK_LDB_DI0>, <&clks IMX6QDL_CLK_LDB_DI1>,
		 <&clks IMX6QDL_CLK_IPU1_DI0_SEL>, <&clks IMX6QDL_CLK_IPU1_DI1_SEL>,
		 <&clks IMX6QDL_CLK_IPU2_DI0_SEL>, <&clks IMX6QDL_CLK_IPU2_DI1_SEL>,
		 <&clks IMX6QDL_CLK_LDB_DI0_DIV_3_5>, <&clks IMX6QDL_CLK_LDB_DI1_DIV_3_5>,
		 <&clks IMX6QDL_CLK_LDB_DI0_DIV_7>, <&clks IMX6QDL_CLK_LDB_DI1_DIV_7>,
		 <&clks IMX6QDL_CLK_LDB_DI0_DIV_SEL>, <&clks IMX6QDL_CLK_LDB_DI1_DIV_SEL>;
	clock-names = "ldb_di0", "ldb_di1",
		      "di0_sel", "di1_sel",
		      "di2_sel", "di3_sel",
		      "ldb_di0_div_3_5", "ldb_di1_div_3_5",
		      "ldb_di0_div_7", "ldb_di1_div_7",
		      "ldb_di0_div_sel", "ldb_di1_div_sel";
};<|MERGE_RESOLUTION|>--- conflicted
+++ resolved
@@ -82,11 +82,7 @@
 
 	soc {
 		busfreq {
-<<<<<<< HEAD
-			compatible = "fsl,imx6_busfreq";
-=======
 			compatible = "fsl,imx_busfreq";
->>>>>>> e4b66791
 			clocks = <&clks 171>, <&clks 6>, <&clks 11>, <&clks 104>, <&clks 172>, <&clks 58>,
 				<&clks 18>, <&clks 60>, <&clks 20>, <&clks 3>;
 			clock-names = "pll2_bus", "pll2_pfd2_396m", "pll2_198m", "arm", "pll3_usb_otg", "periph",
