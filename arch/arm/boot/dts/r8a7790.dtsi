--- conflicted
+++ resolved
@@ -601,11 +601,7 @@
 		dmas = <&dmac1 0xcd>, <&dmac1 0xce>;
 		dma-names = "tx", "rx";
 		max-frequency = <195000000>;
-<<<<<<< HEAD
-		power-domains = <&cpg_clocks>;
-=======
-		power-domains = <&sysc R8A7790_PD_ALWAYS_ON>;
->>>>>>> 88f18476
+		power-domains = <&sysc R8A7790_PD_ALWAYS_ON>;
 		status = "disabled";
 	};
 
@@ -617,11 +613,7 @@
 		dmas = <&dmac1 0xc9>, <&dmac1 0xca>;
 		dma-names = "tx", "rx";
 		max-frequency = <195000000>;
-<<<<<<< HEAD
-		power-domains = <&cpg_clocks>;
-=======
-		power-domains = <&sysc R8A7790_PD_ALWAYS_ON>;
->>>>>>> 88f18476
+		power-domains = <&sysc R8A7790_PD_ALWAYS_ON>;
 		status = "disabled";
 	};
 
@@ -633,11 +625,7 @@
 		dmas = <&dmac1 0xc1>, <&dmac1 0xc2>;
 		dma-names = "tx", "rx";
 		max-frequency = <97500000>;
-<<<<<<< HEAD
-		power-domains = <&cpg_clocks>;
-=======
-		power-domains = <&sysc R8A7790_PD_ALWAYS_ON>;
->>>>>>> 88f18476
+		power-domains = <&sysc R8A7790_PD_ALWAYS_ON>;
 		status = "disabled";
 	};
 
@@ -649,11 +637,7 @@
 		dmas = <&dmac1 0xd3>, <&dmac1 0xd4>;
 		dma-names = "tx", "rx";
 		max-frequency = <97500000>;
-<<<<<<< HEAD
-		power-domains = <&cpg_clocks>;
-=======
-		power-domains = <&sysc R8A7790_PD_ALWAYS_ON>;
->>>>>>> 88f18476
+		power-domains = <&sysc R8A7790_PD_ALWAYS_ON>;
 		status = "disabled";
 	};
 
@@ -774,20 +758,6 @@
 		dmas = <&dmac0 0x2b>, <&dmac0 0x2c>;
 		dma-names = "tx", "rx";
 		power-domains = <&sysc R8A7790_PD_ALWAYS_ON>;
-		status = "disabled";
-	};
-
-	scif2: serial@e6e56000 {
-		compatible = "renesas,scif-r8a7790", "renesas,rcar-gen2-scif",
-			     "renesas,scif";
-		reg = <0 0xe6e56000 0 64>;
-		interrupts = <GIC_SPI 164 IRQ_TYPE_LEVEL_HIGH>;
-		clocks = <&mstp3_clks R8A7790_CLK_SCIF2>, <&zs_clk>,
-			 <&scif_clk>;
-		clock-names = "fck", "brg_int", "scif_clk";
-		dmas = <&dmac0 0x2b>, <&dmac0 0x2c>;
-		dma-names = "tx", "rx";
-		power-domains = <&cpg_clocks>;
 		status = "disabled";
 	};
 
@@ -1073,12 +1043,7 @@
 		pcie_bus_clk: pcie_bus {
 			compatible = "fixed-clock";
 			#clock-cells = <0>;
-<<<<<<< HEAD
 			clock-frequency = <0>;
-=======
-			clock-frequency = <100000000>;
-			status = "disabled";
->>>>>>> 88f18476
 		};
 
 		/*
@@ -1122,10 +1087,6 @@
 			#clock-cells = <0>;
 			/* This value must be overridden by the board. */
 			clock-frequency = <0>;
-<<<<<<< HEAD
-=======
-			status = "disabled";
->>>>>>> 88f18476
 		};
 
 		/* Special CPG clocks */
