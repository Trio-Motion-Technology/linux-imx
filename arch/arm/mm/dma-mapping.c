// SPDX-License-Identifier: GPL-2.0-only
/*
 *  linux/arch/arm/mm/dma-mapping.c
 *
 *  Copyright (C) 2000-2004 Russell King
 *
 *  DMA uncached mapping support.
 */
#include <linux/module.h>
#include <linux/mm.h>
#include <linux/genalloc.h>
#include <linux/gfp.h>
#include <linux/errno.h>
#include <linux/list.h>
#include <linux/init.h>
#include <linux/device.h>
#include <linux/dma-direct.h>
#include <linux/dma-mapping.h>
#include <linux/dma-noncoherent.h>
#include <linux/dma-contiguous.h>
#include <linux/highmem.h>
#include <linux/memblock.h>
#include <linux/slab.h>
#include <linux/iommu.h>
#include <linux/io.h>
#include <linux/vmalloc.h>
#include <linux/sizes.h>
#include <linux/cma.h>

#include <asm/memory.h>
#include <asm/highmem.h>
#include <asm/cacheflush.h>
#include <asm/tlbflush.h>
#include <asm/mach/arch.h>
#include <asm/dma-iommu.h>
#include <asm/mach/map.h>
#include <asm/system_info.h>
#include <asm/dma-contiguous.h>
#include <xen/swiotlb-xen.h>

#include "dma.h"
#include "mm.h"

struct arm_dma_alloc_args {
	struct device *dev;
	size_t size;
	gfp_t gfp;
	pgprot_t prot;
	const void *caller;
	bool want_vaddr;
	int coherent_flag;
};

struct arm_dma_free_args {
	struct device *dev;
	size_t size;
	void *cpu_addr;
	struct page *page;
	bool want_vaddr;
};

#define NORMAL	    0
#define COHERENT    1

struct arm_dma_allocator {
	void *(*alloc)(struct arm_dma_alloc_args *args,
		       struct page **ret_page);
	void (*free)(struct arm_dma_free_args *args);
};

struct arm_dma_buffer {
	struct list_head list;
	void *virt;
	struct arm_dma_allocator *allocator;
};

static LIST_HEAD(arm_dma_bufs);
static DEFINE_SPINLOCK(arm_dma_bufs_lock);

static struct arm_dma_buffer *arm_dma_buffer_find(void *virt)
{
	struct arm_dma_buffer *buf, *found = NULL;
	unsigned long flags;

	spin_lock_irqsave(&arm_dma_bufs_lock, flags);
	list_for_each_entry(buf, &arm_dma_bufs, list) {
		if (buf->virt == virt) {
			list_del(&buf->list);
			found = buf;
			break;
		}
	}
	spin_unlock_irqrestore(&arm_dma_bufs_lock, flags);
	return found;
}

/*
 * The DMA API is built upon the notion of "buffer ownership".  A buffer
 * is either exclusively owned by the CPU (and therefore may be accessed
 * by it) or exclusively owned by the DMA device.  These helper functions
 * represent the transitions between these two ownership states.
 *
 * Note, however, that on later ARMs, this notion does not work due to
 * speculative prefetches.  We model our approach on the assumption that
 * the CPU does do speculative prefetches, which means we clean caches
 * before transfers and delay cache invalidation until transfer completion.
 *
 */
static void __dma_page_cpu_to_dev(struct page *, unsigned long,
		size_t, enum dma_data_direction);
static void __dma_page_dev_to_cpu(struct page *, unsigned long,
		size_t, enum dma_data_direction);

/**
 * arm_dma_map_page - map a portion of a page for streaming DMA
 * @dev: valid struct device pointer, or NULL for ISA and EISA-like devices
 * @page: page that buffer resides in
 * @offset: offset into page for start of buffer
 * @size: size of buffer to map
 * @dir: DMA transfer direction
 *
 * Ensure that any data held in the cache is appropriately discarded
 * or written back.
 *
 * The device owns this memory once this call has completed.  The CPU
 * can regain ownership by calling dma_unmap_page().
 */
static dma_addr_t arm_dma_map_page(struct device *dev, struct page *page,
	     unsigned long offset, size_t size, enum dma_data_direction dir,
	     unsigned long attrs)
{
	if ((attrs & DMA_ATTR_SKIP_CPU_SYNC) == 0)
		__dma_page_cpu_to_dev(page, offset, size, dir);
	return pfn_to_dma(dev, page_to_pfn(page)) + offset;
}

static dma_addr_t arm_coherent_dma_map_page(struct device *dev, struct page *page,
	     unsigned long offset, size_t size, enum dma_data_direction dir,
	     unsigned long attrs)
{
	return pfn_to_dma(dev, page_to_pfn(page)) + offset;
}

/**
 * arm_dma_unmap_page - unmap a buffer previously mapped through dma_map_page()
 * @dev: valid struct device pointer, or NULL for ISA and EISA-like devices
 * @handle: DMA address of buffer
 * @size: size of buffer (same as passed to dma_map_page)
 * @dir: DMA transfer direction (same as passed to dma_map_page)
 *
 * Unmap a page streaming mode DMA translation.  The handle and size
 * must match what was provided in the previous dma_map_page() call.
 * All other usages are undefined.
 *
 * After this call, reads by the CPU to the buffer are guaranteed to see
 * whatever the device wrote there.
 */
static void arm_dma_unmap_page(struct device *dev, dma_addr_t handle,
		size_t size, enum dma_data_direction dir, unsigned long attrs)
{
	if ((attrs & DMA_ATTR_SKIP_CPU_SYNC) == 0)
		__dma_page_dev_to_cpu(pfn_to_page(dma_to_pfn(dev, handle)),
				      handle & ~PAGE_MASK, size, dir);
}

static void arm_dma_sync_single_for_cpu(struct device *dev,
		dma_addr_t handle, size_t size, enum dma_data_direction dir)
{
	unsigned int offset = handle & (PAGE_SIZE - 1);
	struct page *page = pfn_to_page(dma_to_pfn(dev, handle-offset));
	__dma_page_dev_to_cpu(page, offset, size, dir);
}

static void arm_dma_sync_single_for_device(struct device *dev,
		dma_addr_t handle, size_t size, enum dma_data_direction dir)
{
	unsigned int offset = handle & (PAGE_SIZE - 1);
	struct page *page = pfn_to_page(dma_to_pfn(dev, handle-offset));
	__dma_page_cpu_to_dev(page, offset, size, dir);
}

const struct dma_map_ops arm_dma_ops = {
	.alloc			= arm_dma_alloc,
	.free			= arm_dma_free,
	.mmap			= arm_dma_mmap,
	.get_sgtable		= arm_dma_get_sgtable,
	.map_page		= arm_dma_map_page,
	.unmap_page		= arm_dma_unmap_page,
	.map_sg			= arm_dma_map_sg,
	.unmap_sg		= arm_dma_unmap_sg,
	.map_resource		= dma_direct_map_resource,
	.sync_single_for_cpu	= arm_dma_sync_single_for_cpu,
	.sync_single_for_device	= arm_dma_sync_single_for_device,
	.sync_sg_for_cpu	= arm_dma_sync_sg_for_cpu,
	.sync_sg_for_device	= arm_dma_sync_sg_for_device,
	.dma_supported		= arm_dma_supported,
	.get_required_mask	= dma_direct_get_required_mask,
};
EXPORT_SYMBOL(arm_dma_ops);

static void *arm_coherent_dma_alloc(struct device *dev, size_t size,
	dma_addr_t *handle, gfp_t gfp, unsigned long attrs);
static void arm_coherent_dma_free(struct device *dev, size_t size, void *cpu_addr,
				  dma_addr_t handle, unsigned long attrs);
static int arm_coherent_dma_mmap(struct device *dev, struct vm_area_struct *vma,
		 void *cpu_addr, dma_addr_t dma_addr, size_t size,
		 unsigned long attrs);

const struct dma_map_ops arm_coherent_dma_ops = {
	.alloc			= arm_coherent_dma_alloc,
	.free			= arm_coherent_dma_free,
	.mmap			= arm_coherent_dma_mmap,
	.get_sgtable		= arm_dma_get_sgtable,
	.map_page		= arm_coherent_dma_map_page,
	.map_sg			= arm_dma_map_sg,
	.map_resource		= dma_direct_map_resource,
	.dma_supported		= arm_dma_supported,
	.get_required_mask	= dma_direct_get_required_mask,
};
EXPORT_SYMBOL(arm_coherent_dma_ops);

static int __dma_supported(struct device *dev, u64 mask, bool warn)
{
	unsigned long max_dma_pfn = min(max_pfn, arm_dma_pfn_limit);

	/*
	 * Translate the device's DMA mask to a PFN limit.  This
	 * PFN number includes the page which we can DMA to.
	 */
	if (dma_to_pfn(dev, mask) < max_dma_pfn) {
		if (warn)
			dev_warn(dev, "Coherent DMA mask %#llx (pfn %#lx-%#lx) covers a smaller range of system memory than the DMA zone pfn 0x0-%#lx\n",
				 mask,
				 dma_to_pfn(dev, 0), dma_to_pfn(dev, mask) + 1,
				 max_dma_pfn + 1);
		return 0;
	}

	return 1;
}

static u64 get_coherent_dma_mask(struct device *dev)
{
	u64 mask = (u64)DMA_BIT_MASK(32);

	if (dev) {
		mask = dev->coherent_dma_mask;

		/*
		 * Sanity check the DMA mask - it must be non-zero, and
		 * must be able to be satisfied by a DMA allocation.
		 */
		if (mask == 0) {
			dev_warn(dev, "coherent DMA mask is unset\n");
			return 0;
		}

		if (!__dma_supported(dev, mask, true))
			return 0;
	}

	return mask;
}

static void __dma_clear_buffer(struct page *page, size_t size, int coherent_flag)
{
	/*
	 * Ensure that the allocated pages are zeroed, and that any data
	 * lurking in the kernel direct-mapped region is invalidated.
	 */
	if (PageHighMem(page)) {
		phys_addr_t base = __pfn_to_phys(page_to_pfn(page));
		phys_addr_t end = base + size;
		while (size > 0) {
			void *ptr = kmap_atomic(page);
			memset(ptr, 0, PAGE_SIZE);
			if (coherent_flag != COHERENT)
				dmac_flush_range(ptr, ptr + PAGE_SIZE);
			kunmap_atomic(ptr);
			page++;
			size -= PAGE_SIZE;
		}
		if (coherent_flag != COHERENT)
			outer_flush_range(base, end);
	} else {
		void *ptr = page_address(page);
		memset(ptr, 0, size);
		if (coherent_flag != COHERENT) {
			dmac_flush_range(ptr, ptr + size);
			outer_flush_range(__pa(ptr), __pa(ptr) + size);
		}
	}
}

/*
 * Allocate a DMA buffer for 'dev' of size 'size' using the
 * specified gfp mask.  Note that 'size' must be page aligned.
 */
static struct page *__dma_alloc_buffer(struct device *dev, size_t size,
				       gfp_t gfp, int coherent_flag)
{
	unsigned long order = get_order(size);
	struct page *page, *p, *e;

	page = alloc_pages(gfp, order);
	if (!page)
		return NULL;

	/*
	 * Now split the huge page and free the excess pages
	 */
	split_page(page, order);
	for (p = page + (size >> PAGE_SHIFT), e = page + (1 << order); p < e; p++)
		__free_page(p);

	__dma_clear_buffer(page, size, coherent_flag);

	return page;
}

/*
 * Free a DMA buffer.  'size' must be page aligned.
 */
static void __dma_free_buffer(struct page *page, size_t size)
{
	struct page *e = page + (size >> PAGE_SHIFT);

	while (page < e) {
		__free_page(page);
		page++;
	}
}

static void *__alloc_from_contiguous(struct device *dev, size_t size,
				     pgprot_t prot, struct page **ret_page,
				     const void *caller, bool want_vaddr,
				     int coherent_flag, gfp_t gfp);

static void *__alloc_remap_buffer(struct device *dev, size_t size, gfp_t gfp,
				 pgprot_t prot, struct page **ret_page,
				 const void *caller, bool want_vaddr);

#define DEFAULT_DMA_COHERENT_POOL_SIZE	SZ_256K
static struct gen_pool *atomic_pool __ro_after_init;

static size_t atomic_pool_size __initdata = DEFAULT_DMA_COHERENT_POOL_SIZE;

static int __init early_coherent_pool(char *p)
{
	atomic_pool_size = memparse(p, &p);
	return 0;
}
early_param("coherent_pool", early_coherent_pool);

/*
 * Initialise the coherent pool for atomic allocations.
 */
static int __init atomic_pool_init(void)
{
	pgprot_t prot = pgprot_dmacoherent(PAGE_KERNEL);
	gfp_t gfp = GFP_KERNEL | GFP_DMA;
	struct page *page;
	void *ptr;

	atomic_pool = gen_pool_create(PAGE_SHIFT, -1);
	if (!atomic_pool)
		goto out;
	/*
	 * The atomic pool is only used for non-coherent allocations
	 * so we must pass NORMAL for coherent_flag.
	 */
	if (dev_get_cma_area(NULL))
		ptr = __alloc_from_contiguous(NULL, atomic_pool_size, prot,
				      &page, atomic_pool_init, true, NORMAL,
				      GFP_KERNEL);
	else
		ptr = __alloc_remap_buffer(NULL, atomic_pool_size, gfp, prot,
					   &page, atomic_pool_init, true);
	if (ptr) {
		int ret;

		ret = gen_pool_add_virt(atomic_pool, (unsigned long)ptr,
					page_to_phys(page),
					atomic_pool_size, -1);
		if (ret)
			goto destroy_genpool;

		gen_pool_set_algo(atomic_pool,
				gen_pool_first_fit_order_align,
				NULL);
		pr_info("DMA: preallocated %zu KiB pool for atomic coherent allocations\n",
		       atomic_pool_size / 1024);
		return 0;
	}

destroy_genpool:
	gen_pool_destroy(atomic_pool);
	atomic_pool = NULL;
out:
	pr_err("DMA: failed to allocate %zu KiB pool for atomic coherent allocation\n",
	       atomic_pool_size / 1024);
	return -ENOMEM;
}
/*
 * CMA is activated by core_initcall, so we must be called after it.
 */
postcore_initcall(atomic_pool_init);

struct dma_contig_early_reserve {
	phys_addr_t base;
	unsigned long size;
};

static struct dma_contig_early_reserve dma_mmu_remap[MAX_CMA_AREAS] __initdata;

static int dma_mmu_remap_num __initdata;

void __init dma_contiguous_early_fixup(phys_addr_t base, unsigned long size)
{
	dma_mmu_remap[dma_mmu_remap_num].base = base;
	dma_mmu_remap[dma_mmu_remap_num].size = size;
	dma_mmu_remap_num++;
}

void __init dma_contiguous_remap(void)
{
	int i;
	for (i = 0; i < dma_mmu_remap_num; i++) {
		phys_addr_t start = dma_mmu_remap[i].base;
		phys_addr_t end = start + dma_mmu_remap[i].size;
		struct map_desc map;
		unsigned long addr;

		if (end > arm_lowmem_limit)
			end = arm_lowmem_limit;
		if (start >= end)
			continue;

		map.pfn = __phys_to_pfn(start);
		map.virtual = __phys_to_virt(start);
		map.length = end - start;
		map.type = MT_MEMORY_DMA_READY;

		/*
		 * Clear previous low-memory mapping to ensure that the
		 * TLB does not see any conflicting entries, then flush
		 * the TLB of the old entries before creating new mappings.
		 *
		 * This ensures that any speculatively loaded TLB entries
		 * (even though they may be rare) can not cause any problems,
		 * and ensures that this code is architecturally compliant.
		 */
		for (addr = __phys_to_virt(start); addr < __phys_to_virt(end);
		     addr += PMD_SIZE)
			pmd_clear(pmd_off_k(addr));

		flush_tlb_kernel_range(__phys_to_virt(start),
				       __phys_to_virt(end));

		iotable_init(&map, 1);
	}
}

static int __dma_update_pte(pte_t *pte, unsigned long addr, void *data)
{
	struct page *page = virt_to_page(addr);
	pgprot_t prot = *(pgprot_t *)data;

	set_pte_ext(pte, mk_pte(page, prot), 0);
	return 0;
}

static void __dma_remap(struct page *page, size_t size, pgprot_t prot)
{
	unsigned long start = (unsigned long) page_address(page);
	unsigned end = start + size;

	apply_to_page_range(&init_mm, start, size, __dma_update_pte, &prot);
	flush_tlb_kernel_range(start, end);
}

static void *__alloc_remap_buffer(struct device *dev, size_t size, gfp_t gfp,
				 pgprot_t prot, struct page **ret_page,
				 const void *caller, bool want_vaddr)
{
	struct page *page;
	void *ptr = NULL;
	/*
	 * __alloc_remap_buffer is only called when the device is
	 * non-coherent
	 */
	page = __dma_alloc_buffer(dev, size, gfp, NORMAL);
	if (!page)
		return NULL;
	if (!want_vaddr)
		goto out;

	ptr = dma_common_contiguous_remap(page, size, prot, caller);
	if (!ptr) {
		__dma_free_buffer(page, size);
		return NULL;
	}

 out:
	*ret_page = page;
	return ptr;
}

static void *__alloc_from_pool(size_t size, struct page **ret_page)
{
	unsigned long val;
	void *ptr = NULL;

	if (!atomic_pool) {
		WARN(1, "coherent pool not initialised!\n");
		return NULL;
	}

	val = gen_pool_alloc(atomic_pool, size);
	if (val) {
		phys_addr_t phys = gen_pool_virt_to_phys(atomic_pool, val);

		*ret_page = phys_to_page(phys);
		ptr = (void *)val;
	}

	return ptr;
}

static bool __in_atomic_pool(void *start, size_t size)
{
	return addr_in_gen_pool(atomic_pool, (unsigned long)start, size);
}

static int __free_from_pool(void *start, size_t size)
{
	if (!__in_atomic_pool(start, size))
		return 0;

	gen_pool_free(atomic_pool, (unsigned long)start, size);

	return 1;
}

static void *__alloc_from_contiguous(struct device *dev, size_t size,
				     pgprot_t prot, struct page **ret_page,
				     const void *caller, bool want_vaddr,
				     int coherent_flag, gfp_t gfp)
{
	unsigned long order = get_order(size);
	size_t count = size >> PAGE_SHIFT;
	struct page *page;
	void *ptr = NULL;

	page = dma_alloc_from_contiguous(dev, count, order, gfp & __GFP_NOWARN);
	if (!page)
		return NULL;

	__dma_clear_buffer(page, size, coherent_flag);

	if (!want_vaddr)
		goto out;

	if (PageHighMem(page)) {
		ptr = dma_common_contiguous_remap(page, size, prot, caller);
		if (!ptr) {
			dma_release_from_contiguous(dev, page, count);
			return NULL;
		}
	} else {
		__dma_remap(page, size, prot);
		ptr = page_address(page);
	}

 out:
	*ret_page = page;
	return ptr;
}

static void __free_from_contiguous(struct device *dev, struct page *page,
				   void *cpu_addr, size_t size, bool want_vaddr)
{
	if (want_vaddr) {
		if (PageHighMem(page))
			dma_common_free_remap(cpu_addr, size);
		else
			__dma_remap(page, size, PAGE_KERNEL);
	}
	dma_release_from_contiguous(dev, page, size >> PAGE_SHIFT);
}

static inline pgprot_t __get_dma_pgprot(unsigned long attrs, pgprot_t prot)
{
	prot = (attrs & DMA_ATTR_WRITE_COMBINE) ?
			pgprot_writecombine(prot) :
			pgprot_dmacoherent(prot);
	return prot;
}

static void *__alloc_simple_buffer(struct device *dev, size_t size, gfp_t gfp,
				   struct page **ret_page)
{
	struct page *page;
	/* __alloc_simple_buffer is only called when the device is coherent */
	page = __dma_alloc_buffer(dev, size, gfp, COHERENT);
	if (!page)
		return NULL;

	*ret_page = page;
	return page_address(page);
}

static void *simple_allocator_alloc(struct arm_dma_alloc_args *args,
				    struct page **ret_page)
{
	return __alloc_simple_buffer(args->dev, args->size, args->gfp,
				     ret_page);
}

static void simple_allocator_free(struct arm_dma_free_args *args)
{
	__dma_free_buffer(args->page, args->size);
}

static struct arm_dma_allocator simple_allocator = {
	.alloc = simple_allocator_alloc,
	.free = simple_allocator_free,
};

static void *cma_allocator_alloc(struct arm_dma_alloc_args *args,
				 struct page **ret_page)
{
	return __alloc_from_contiguous(args->dev, args->size, args->prot,
				       ret_page, args->caller,
				       args->want_vaddr, args->coherent_flag,
				       args->gfp);
}

static void cma_allocator_free(struct arm_dma_free_args *args)
{
	__free_from_contiguous(args->dev, args->page, args->cpu_addr,
			       args->size, args->want_vaddr);
}

static struct arm_dma_allocator cma_allocator = {
	.alloc = cma_allocator_alloc,
	.free = cma_allocator_free,
};

static void *pool_allocator_alloc(struct arm_dma_alloc_args *args,
				  struct page **ret_page)
{
	return __alloc_from_pool(args->size, ret_page);
}

static void pool_allocator_free(struct arm_dma_free_args *args)
{
	__free_from_pool(args->cpu_addr, args->size);
}

static struct arm_dma_allocator pool_allocator = {
	.alloc = pool_allocator_alloc,
	.free = pool_allocator_free,
};

static void *remap_allocator_alloc(struct arm_dma_alloc_args *args,
				   struct page **ret_page)
{
	return __alloc_remap_buffer(args->dev, args->size, args->gfp,
				    args->prot, ret_page, args->caller,
				    args->want_vaddr);
}

static void remap_allocator_free(struct arm_dma_free_args *args)
{
	if (args->want_vaddr)
		dma_common_free_remap(args->cpu_addr, args->size);

	__dma_free_buffer(args->page, args->size);
}

static struct arm_dma_allocator remap_allocator = {
	.alloc = remap_allocator_alloc,
	.free = remap_allocator_free,
};

static void *__dma_alloc(struct device *dev, size_t size, dma_addr_t *handle,
			 gfp_t gfp, pgprot_t prot, bool is_coherent,
			 unsigned long attrs, const void *caller)
{
	u64 mask = get_coherent_dma_mask(dev);
	struct page *page = NULL;
	void *addr;
	bool allowblock, cma;
	struct arm_dma_buffer *buf;
	struct arm_dma_alloc_args args = {
		.dev = dev,
		.size = PAGE_ALIGN(size),
		.gfp = gfp,
		.prot = prot,
		.caller = caller,
		.want_vaddr = ((attrs & DMA_ATTR_NO_KERNEL_MAPPING) == 0),
		.coherent_flag = is_coherent ? COHERENT : NORMAL,
	};

#ifdef CONFIG_DMA_API_DEBUG
	u64 limit = (mask + 1) & ~mask;
	if (limit && size >= limit) {
		dev_warn(dev, "coherent allocation too big (requested %#x mask %#llx)\n",
			size, mask);
		return NULL;
	}
#endif

	if (!mask)
		return NULL;

	buf = kzalloc(sizeof(*buf),
		      gfp & ~(__GFP_DMA | __GFP_DMA32 | __GFP_HIGHMEM));
	if (!buf)
		return NULL;

	if (mask < 0xffffffffULL)
		gfp |= GFP_DMA;

	/*
	 * Following is a work-around (a.k.a. hack) to prevent pages
	 * with __GFP_COMP being passed to split_page() which cannot
	 * handle them.  The real problem is that this flag probably
	 * should be 0 on ARM as it is not supported on this
	 * platform; see CONFIG_HUGETLBFS.
	 */
	gfp &= ~(__GFP_COMP);
	args.gfp = gfp;

	*handle = DMA_MAPPING_ERROR;
	allowblock = gfpflags_allow_blocking(gfp);
	cma = allowblock ? dev_get_cma_area(dev) : false;

	if (cma)
		buf->allocator = &cma_allocator;
	else if (is_coherent)
		buf->allocator = &simple_allocator;
	else if (allowblock)
		buf->allocator = &remap_allocator;
	else
		buf->allocator = &pool_allocator;

	addr = buf->allocator->alloc(&args, &page);

	if (page) {
		unsigned long flags;

		*handle = pfn_to_dma(dev, page_to_pfn(page));
		buf->virt = args.want_vaddr ? addr : page;

		spin_lock_irqsave(&arm_dma_bufs_lock, flags);
		list_add(&buf->list, &arm_dma_bufs);
		spin_unlock_irqrestore(&arm_dma_bufs_lock, flags);
	} else {
		kfree(buf);
	}

	return args.want_vaddr ? addr : page;
}

/*
 * Allocate DMA-coherent memory space and return both the kernel remapped
 * virtual and bus address for that space.
 */
void *arm_dma_alloc(struct device *dev, size_t size, dma_addr_t *handle,
		    gfp_t gfp, unsigned long attrs)
{
	pgprot_t prot = __get_dma_pgprot(attrs, PAGE_KERNEL);

	return __dma_alloc(dev, size, handle, gfp, prot, false,
			   attrs, __builtin_return_address(0));
}

static void *arm_coherent_dma_alloc(struct device *dev, size_t size,
	dma_addr_t *handle, gfp_t gfp, unsigned long attrs)
{
	return __dma_alloc(dev, size, handle, gfp, PAGE_KERNEL, true,
			   attrs, __builtin_return_address(0));
}

static int __arm_dma_mmap(struct device *dev, struct vm_area_struct *vma,
		 void *cpu_addr, dma_addr_t dma_addr, size_t size,
		 unsigned long attrs)
{
	int ret = -ENXIO;
	unsigned long nr_vma_pages = vma_pages(vma);
	unsigned long nr_pages = PAGE_ALIGN(size) >> PAGE_SHIFT;
	unsigned long pfn = dma_to_pfn(dev, dma_addr);
	unsigned long off = vma->vm_pgoff;

	if (dma_mmap_from_dev_coherent(dev, vma, cpu_addr, size, &ret))
		return ret;

	if (off < nr_pages && nr_vma_pages <= (nr_pages - off)) {
		ret = remap_pfn_range(vma, vma->vm_start,
				      pfn + off,
				      vma->vm_end - vma->vm_start,
				      vma->vm_page_prot);
	}

	return ret;
}

/*
 * Create userspace mapping for the DMA-coherent memory.
 */
static int arm_coherent_dma_mmap(struct device *dev, struct vm_area_struct *vma,
		 void *cpu_addr, dma_addr_t dma_addr, size_t size,
		 unsigned long attrs)
{
	return __arm_dma_mmap(dev, vma, cpu_addr, dma_addr, size, attrs);
}

int arm_dma_mmap(struct device *dev, struct vm_area_struct *vma,
		 void *cpu_addr, dma_addr_t dma_addr, size_t size,
		 unsigned long attrs)
{
	vma->vm_page_prot = __get_dma_pgprot(attrs, vma->vm_page_prot);
	return __arm_dma_mmap(dev, vma, cpu_addr, dma_addr, size, attrs);
}

/*
 * Free a buffer as defined by the above mapping.
 */
static void __arm_dma_free(struct device *dev, size_t size, void *cpu_addr,
			   dma_addr_t handle, unsigned long attrs,
			   bool is_coherent)
{
	struct page *page = pfn_to_page(dma_to_pfn(dev, handle));
	struct arm_dma_buffer *buf;
	struct arm_dma_free_args args = {
		.dev = dev,
		.size = PAGE_ALIGN(size),
		.cpu_addr = cpu_addr,
		.page = page,
		.want_vaddr = ((attrs & DMA_ATTR_NO_KERNEL_MAPPING) == 0),
	};

	buf = arm_dma_buffer_find(cpu_addr);
	if (WARN(!buf, "Freeing invalid buffer %p\n", cpu_addr))
		return;

	buf->allocator->free(&args);
	kfree(buf);
}

void arm_dma_free(struct device *dev, size_t size, void *cpu_addr,
		  dma_addr_t handle, unsigned long attrs)
{
	__arm_dma_free(dev, size, cpu_addr, handle, attrs, false);
}

static void arm_coherent_dma_free(struct device *dev, size_t size, void *cpu_addr,
				  dma_addr_t handle, unsigned long attrs)
{
	__arm_dma_free(dev, size, cpu_addr, handle, attrs, true);
}

int arm_dma_get_sgtable(struct device *dev, struct sg_table *sgt,
		 void *cpu_addr, dma_addr_t handle, size_t size,
		 unsigned long attrs)
{
	unsigned long pfn = dma_to_pfn(dev, handle);
	struct page *page;
	int ret;

	/* If the PFN is not valid, we do not have a struct page */
	if (!pfn_valid(pfn))
		return -ENXIO;

	page = pfn_to_page(pfn);

	ret = sg_alloc_table(sgt, 1, GFP_KERNEL);
	if (unlikely(ret))
		return ret;

	sg_set_page(sgt->sgl, page, PAGE_ALIGN(size), 0);
	return 0;
}

static void dma_cache_maint_page(struct page *page, unsigned long offset,
	size_t size, enum dma_data_direction dir,
	void (*op)(const void *, size_t, int))
{
	unsigned long pfn;
	size_t left = size;

	pfn = page_to_pfn(page) + offset / PAGE_SIZE;
	offset %= PAGE_SIZE;

	/*
	 * A single sg entry may refer to multiple physically contiguous
	 * pages.  But we still need to process highmem pages individually.
	 * If highmem is not configured then the bulk of this loop gets
	 * optimized out.
	 */
	do {
		size_t len = left;
		void *vaddr;

		page = pfn_to_page(pfn);

		if (PageHighMem(page)) {
			if (len + offset > PAGE_SIZE)
				len = PAGE_SIZE - offset;

			if (cache_is_vipt_nonaliasing()) {
				vaddr = kmap_atomic(page);
				op(vaddr + offset, len, dir);
				kunmap_atomic(vaddr);
			} else {
				vaddr = kmap_high_get(page);
				if (vaddr) {
					op(vaddr + offset, len, dir);
					kunmap_high(page);
				}
			}
		} else {
			vaddr = page_address(page) + offset;
			op(vaddr, len, dir);
		}
		offset = 0;
		pfn++;
		left -= len;
	} while (left);
}

/*
 * Make an area consistent for devices.
 * Note: Drivers should NOT use this function directly, as it will break
 * platforms with CONFIG_DMABOUNCE.
 * Use the driver DMA support - see dma-mapping.h (dma_sync_*)
 */
static void __dma_page_cpu_to_dev(struct page *page, unsigned long off,
	size_t size, enum dma_data_direction dir)
{
	phys_addr_t paddr;

	dma_cache_maint_page(page, off, size, dir, dmac_map_area);

	paddr = page_to_phys(page) + off;
	if (dir == DMA_FROM_DEVICE) {
		outer_inv_range(paddr, paddr + size);
	} else {
		outer_clean_range(paddr, paddr + size);
	}
	/* FIXME: non-speculating: flush on bidirectional mappings? */
}

static void __dma_page_dev_to_cpu(struct page *page, unsigned long off,
	size_t size, enum dma_data_direction dir)
{
	phys_addr_t paddr = page_to_phys(page) + off;

	/* FIXME: non-speculating: not required */
	/* in any case, don't bother invalidating if DMA to device */
	if (dir != DMA_TO_DEVICE) {
		outer_inv_range(paddr, paddr + size);

		dma_cache_maint_page(page, off, size, dir, dmac_unmap_area);
	}

	/*
	 * Mark the D-cache clean for these pages to avoid extra flushing.
	 */
	if (dir != DMA_TO_DEVICE && size >= PAGE_SIZE) {
		unsigned long pfn;
		size_t left = size;

		pfn = page_to_pfn(page) + off / PAGE_SIZE;
		off %= PAGE_SIZE;
		if (off) {
			pfn++;
			left -= PAGE_SIZE - off;
		}
		while (left >= PAGE_SIZE) {
			page = pfn_to_page(pfn++);
			set_bit(PG_dcache_clean, &page->flags);
			left -= PAGE_SIZE;
		}
	}
}

/**
 * arm_dma_map_sg - map a set of SG buffers for streaming mode DMA
 * @dev: valid struct device pointer, or NULL for ISA and EISA-like devices
 * @sg: list of buffers
 * @nents: number of buffers to map
 * @dir: DMA transfer direction
 *
 * Map a set of buffers described by scatterlist in streaming mode for DMA.
 * This is the scatter-gather version of the dma_map_single interface.
 * Here the scatter gather list elements are each tagged with the
 * appropriate dma address and length.  They are obtained via
 * sg_dma_{address,length}.
 *
 * Device ownership issues as mentioned for dma_map_single are the same
 * here.
 */
int arm_dma_map_sg(struct device *dev, struct scatterlist *sg, int nents,
		enum dma_data_direction dir, unsigned long attrs)
{
	const struct dma_map_ops *ops = get_dma_ops(dev);
	struct scatterlist *s;
	int i, j;

	for_each_sg(sg, s, nents, i) {
#ifdef CONFIG_NEED_SG_DMA_LENGTH
		s->dma_length = s->length;
#endif
		s->dma_address = ops->map_page(dev, sg_page(s), s->offset,
						s->length, dir, attrs);
		if (dma_mapping_error(dev, s->dma_address))
			goto bad_mapping;
	}
	return nents;

 bad_mapping:
	for_each_sg(sg, s, i, j)
		ops->unmap_page(dev, sg_dma_address(s), sg_dma_len(s), dir, attrs);
	return 0;
}

/**
 * arm_dma_unmap_sg - unmap a set of SG buffers mapped by dma_map_sg
 * @dev: valid struct device pointer, or NULL for ISA and EISA-like devices
 * @sg: list of buffers
 * @nents: number of buffers to unmap (same as was passed to dma_map_sg)
 * @dir: DMA transfer direction (same as was passed to dma_map_sg)
 *
 * Unmap a set of streaming mode DMA translations.  Again, CPU access
 * rules concerning calls here are the same as for dma_unmap_single().
 */
void arm_dma_unmap_sg(struct device *dev, struct scatterlist *sg, int nents,
		enum dma_data_direction dir, unsigned long attrs)
{
	const struct dma_map_ops *ops = get_dma_ops(dev);
	struct scatterlist *s;

	int i;

	for_each_sg(sg, s, nents, i)
		ops->unmap_page(dev, sg_dma_address(s), sg_dma_len(s), dir, attrs);
}

/**
 * arm_dma_sync_sg_for_cpu
 * @dev: valid struct device pointer, or NULL for ISA and EISA-like devices
 * @sg: list of buffers
 * @nents: number of buffers to map (returned from dma_map_sg)
 * @dir: DMA transfer direction (same as was passed to dma_map_sg)
 */
void arm_dma_sync_sg_for_cpu(struct device *dev, struct scatterlist *sg,
			int nents, enum dma_data_direction dir)
{
	const struct dma_map_ops *ops = get_dma_ops(dev);
	struct scatterlist *s;
	int i;

	for_each_sg(sg, s, nents, i)
		ops->sync_single_for_cpu(dev, sg_dma_address(s), s->length,
					 dir);
}

/**
 * arm_dma_sync_sg_for_device
 * @dev: valid struct device pointer, or NULL for ISA and EISA-like devices
 * @sg: list of buffers
 * @nents: number of buffers to map (returned from dma_map_sg)
 * @dir: DMA transfer direction (same as was passed to dma_map_sg)
 */
void arm_dma_sync_sg_for_device(struct device *dev, struct scatterlist *sg,
			int nents, enum dma_data_direction dir)
{
	const struct dma_map_ops *ops = get_dma_ops(dev);
	struct scatterlist *s;
	int i;

	for_each_sg(sg, s, nents, i)
		ops->sync_single_for_device(dev, sg_dma_address(s), s->length,
					    dir);
}

/*
 * Return whether the given device DMA address mask can be supported
 * properly.  For example, if your device can only drive the low 24-bits
 * during bus mastering, then you would pass 0x00ffffff as the mask
 * to this function.
 */
int arm_dma_supported(struct device *dev, u64 mask)
{
	return __dma_supported(dev, mask, false);
}

static const struct dma_map_ops *arm_get_dma_map_ops(bool coherent)
{
	/*
	 * When CONFIG_ARM_LPAE is set, physical address can extend above
	 * 32-bits, which then can't be addressed by devices that only support
	 * 32-bit DMA.
	 * Use the generic dma-direct / swiotlb ops code in that case, as that
	 * handles bounce buffering for us.
	 */
	if (IS_ENABLED(CONFIG_ARM_LPAE))
		return NULL;
	return coherent ? &arm_coherent_dma_ops : &arm_dma_ops;
}

#ifdef CONFIG_ARM_DMA_USE_IOMMU

static int __dma_info_to_prot(enum dma_data_direction dir, unsigned long attrs)
{
	int prot = 0;

	if (attrs & DMA_ATTR_PRIVILEGED)
		prot |= IOMMU_PRIV;

	switch (dir) {
	case DMA_BIDIRECTIONAL:
		return prot | IOMMU_READ | IOMMU_WRITE;
	case DMA_TO_DEVICE:
		return prot | IOMMU_READ;
	case DMA_FROM_DEVICE:
		return prot | IOMMU_WRITE;
	default:
		return prot;
	}
}

/* IOMMU */

static int extend_iommu_mapping(struct dma_iommu_mapping *mapping);

static inline dma_addr_t __alloc_iova(struct dma_iommu_mapping *mapping,
				      size_t size)
{
	unsigned int order = get_order(size);
	unsigned int align = 0;
	unsigned int count, start;
	size_t mapping_size = mapping->bits << PAGE_SHIFT;
	unsigned long flags;
	dma_addr_t iova;
	int i;

	if (order > CONFIG_ARM_DMA_IOMMU_ALIGNMENT)
		order = CONFIG_ARM_DMA_IOMMU_ALIGNMENT;

	count = PAGE_ALIGN(size) >> PAGE_SHIFT;
	align = (1 << order) - 1;

	spin_lock_irqsave(&mapping->lock, flags);
	for (i = 0; i < mapping->nr_bitmaps; i++) {
		start = bitmap_find_next_zero_area(mapping->bitmaps[i],
				mapping->bits, 0, count, align);

		if (start > mapping->bits)
			continue;

		bitmap_set(mapping->bitmaps[i], start, count);
		break;
	}

	/*
	 * No unused range found. Try to extend the existing mapping
	 * and perform a second attempt to reserve an IO virtual
	 * address range of size bytes.
	 */
	if (i == mapping->nr_bitmaps) {
		if (extend_iommu_mapping(mapping)) {
			spin_unlock_irqrestore(&mapping->lock, flags);
			return DMA_MAPPING_ERROR;
		}

		start = bitmap_find_next_zero_area(mapping->bitmaps[i],
				mapping->bits, 0, count, align);

		if (start > mapping->bits) {
			spin_unlock_irqrestore(&mapping->lock, flags);
			return DMA_MAPPING_ERROR;
		}

		bitmap_set(mapping->bitmaps[i], start, count);
	}
	spin_unlock_irqrestore(&mapping->lock, flags);

	iova = mapping->base + (mapping_size * i);
	iova += start << PAGE_SHIFT;

	return iova;
}

static inline void __free_iova(struct dma_iommu_mapping *mapping,
			       dma_addr_t addr, size_t size)
{
	unsigned int start, count;
	size_t mapping_size = mapping->bits << PAGE_SHIFT;
	unsigned long flags;
	dma_addr_t bitmap_base;
	u32 bitmap_index;

	if (!size)
		return;

	bitmap_index = (u32) (addr - mapping->base) / (u32) mapping_size;
	BUG_ON(addr < mapping->base || bitmap_index > mapping->extensions);

	bitmap_base = mapping->base + mapping_size * bitmap_index;

	start = (addr - bitmap_base) >>	PAGE_SHIFT;

	if (addr + size > bitmap_base + mapping_size) {
		/*
		 * The address range to be freed reaches into the iova
		 * range of the next bitmap. This should not happen as
		 * we don't allow this in __alloc_iova (at the
		 * moment).
		 */
		BUG();
	} else
		count = size >> PAGE_SHIFT;

	spin_lock_irqsave(&mapping->lock, flags);
	bitmap_clear(mapping->bitmaps[bitmap_index], start, count);
	spin_unlock_irqrestore(&mapping->lock, flags);
}

/* We'll try 2M, 1M, 64K, and finally 4K; array must end with 0! */
static const int iommu_order_array[] = { 9, 8, 4, 0 };

static struct page **__iommu_alloc_buffer(struct device *dev, size_t size,
					  gfp_t gfp, unsigned long attrs,
					  int coherent_flag)
{
	struct page **pages;
	int count = size >> PAGE_SHIFT;
	int array_size = count * sizeof(struct page *);
	int i = 0;
	int order_idx = 0;

	if (array_size <= PAGE_SIZE)
		pages = kzalloc(array_size, GFP_KERNEL);
	else
		pages = vzalloc(array_size);
	if (!pages)
		return NULL;

	if (attrs & DMA_ATTR_FORCE_CONTIGUOUS)
	{
		unsigned long order = get_order(size);
		struct page *page;

		page = dma_alloc_from_contiguous(dev, count, order,
						 gfp & __GFP_NOWARN);
		if (!page)
			goto error;

		__dma_clear_buffer(page, size, coherent_flag);

		for (i = 0; i < count; i++)
			pages[i] = page + i;

		return pages;
	}

	/* Go straight to 4K chunks if caller says it's OK. */
	if (attrs & DMA_ATTR_ALLOC_SINGLE_PAGES)
		order_idx = ARRAY_SIZE(iommu_order_array) - 1;

	/*
	 * IOMMU can map any pages, so himem can also be used here
	 */
	gfp |= __GFP_NOWARN | __GFP_HIGHMEM;

	while (count) {
		int j, order;

		order = iommu_order_array[order_idx];

		/* Drop down when we get small */
		if (__fls(count) < order) {
			order_idx++;
			continue;
		}

		if (order) {
			/* See if it's easy to allocate a high-order chunk */
			pages[i] = alloc_pages(gfp | __GFP_NORETRY, order);

			/* Go down a notch at first sign of pressure */
			if (!pages[i]) {
				order_idx++;
				continue;
			}
		} else {
			pages[i] = alloc_pages(gfp, 0);
			if (!pages[i])
				goto error;
		}

		if (order) {
			split_page(pages[i], order);
			j = 1 << order;
			while (--j)
				pages[i + j] = pages[i] + j;
		}

		__dma_clear_buffer(pages[i], PAGE_SIZE << order, coherent_flag);
		i += 1 << order;
		count -= 1 << order;
	}

	return pages;
error:
	while (i--)
		if (pages[i])
			__free_pages(pages[i], 0);
	kvfree(pages);
	return NULL;
}

static int __iommu_free_buffer(struct device *dev, struct page **pages,
			       size_t size, unsigned long attrs)
{
	int count = size >> PAGE_SHIFT;
	int i;

	if (attrs & DMA_ATTR_FORCE_CONTIGUOUS) {
		dma_release_from_contiguous(dev, pages[0], count);
	} else {
		for (i = 0; i < count; i++)
			if (pages[i])
				__free_pages(pages[i], 0);
	}

	kvfree(pages);
	return 0;
}

/*
 * Create a mapping in device IO address space for specified pages
 */
static dma_addr_t
__iommu_create_mapping(struct device *dev, struct page **pages, size_t size,
		       unsigned long attrs)
{
	struct dma_iommu_mapping *mapping = to_dma_iommu_mapping(dev);
	unsigned int count = PAGE_ALIGN(size) >> PAGE_SHIFT;
	dma_addr_t dma_addr, iova;
	int i;

	dma_addr = __alloc_iova(mapping, size);
	if (dma_addr == DMA_MAPPING_ERROR)
		return dma_addr;

	iova = dma_addr;
	for (i = 0; i < count; ) {
		int ret;

		unsigned int next_pfn = page_to_pfn(pages[i]) + 1;
		phys_addr_t phys = page_to_phys(pages[i]);
		unsigned int len, j;

		for (j = i + 1; j < count; j++, next_pfn++)
			if (page_to_pfn(pages[j]) != next_pfn)
				break;

		len = (j - i) << PAGE_SHIFT;
		ret = iommu_map(mapping->domain, iova, phys, len,
				__dma_info_to_prot(DMA_BIDIRECTIONAL, attrs));
		if (ret < 0)
			goto fail;
		iova += len;
		i = j;
	}
	return dma_addr;
fail:
	iommu_unmap(mapping->domain, dma_addr, iova-dma_addr);
	__free_iova(mapping, dma_addr, size);
	return DMA_MAPPING_ERROR;
}

static int __iommu_remove_mapping(struct device *dev, dma_addr_t iova, size_t size)
{
	struct dma_iommu_mapping *mapping = to_dma_iommu_mapping(dev);

	/*
	 * add optional in-page offset from iova to size and align
	 * result to page size
	 */
	size = PAGE_ALIGN((iova & ~PAGE_MASK) + size);
	iova &= PAGE_MASK;

	iommu_unmap(mapping->domain, iova, size);
	__free_iova(mapping, iova, size);
	return 0;
}

static struct page **__atomic_get_pages(void *addr)
{
	struct page *page;
	phys_addr_t phys;

	phys = gen_pool_virt_to_phys(atomic_pool, (unsigned long)addr);
	page = phys_to_page(phys);

	return (struct page **)page;
}

static struct page **__iommu_get_pages(void *cpu_addr, unsigned long attrs)
{
	if (__in_atomic_pool(cpu_addr, PAGE_SIZE))
		return __atomic_get_pages(cpu_addr);

	if (attrs & DMA_ATTR_NO_KERNEL_MAPPING)
		return cpu_addr;

	return dma_common_find_pages(cpu_addr);
}

static void *__iommu_alloc_simple(struct device *dev, size_t size, gfp_t gfp,
				  dma_addr_t *handle, int coherent_flag,
				  unsigned long attrs)
{
	struct page *page;
	void *addr;

	if (coherent_flag  == COHERENT)
		addr = __alloc_simple_buffer(dev, size, gfp, &page);
	else
		addr = __alloc_from_pool(size, &page);
	if (!addr)
		return NULL;

	*handle = __iommu_create_mapping(dev, &page, size, attrs);
	if (*handle == DMA_MAPPING_ERROR)
		goto err_mapping;

	return addr;

err_mapping:
	__free_from_pool(addr, size);
	return NULL;
}

static void __iommu_free_atomic(struct device *dev, void *cpu_addr,
			dma_addr_t handle, size_t size, int coherent_flag)
{
	__iommu_remove_mapping(dev, handle, size);
	if (coherent_flag == COHERENT)
		__dma_free_buffer(virt_to_page(cpu_addr), size);
	else
		__free_from_pool(cpu_addr, size);
}

static void *__arm_iommu_alloc_attrs(struct device *dev, size_t size,
	    dma_addr_t *handle, gfp_t gfp, unsigned long attrs,
	    int coherent_flag)
{
	pgprot_t prot = __get_dma_pgprot(attrs, PAGE_KERNEL);
	struct page **pages;
	void *addr = NULL;

	*handle = DMA_MAPPING_ERROR;
	size = PAGE_ALIGN(size);

	if (coherent_flag  == COHERENT || !gfpflags_allow_blocking(gfp))
		return __iommu_alloc_simple(dev, size, gfp, handle,
					    coherent_flag, attrs);

	/*
	 * Following is a work-around (a.k.a. hack) to prevent pages
	 * with __GFP_COMP being passed to split_page() which cannot
	 * handle them.  The real problem is that this flag probably
	 * should be 0 on ARM as it is not supported on this
	 * platform; see CONFIG_HUGETLBFS.
	 */
	gfp &= ~(__GFP_COMP);

	pages = __iommu_alloc_buffer(dev, size, gfp, attrs, coherent_flag);
	if (!pages)
		return NULL;

	*handle = __iommu_create_mapping(dev, pages, size, attrs);
	if (*handle == DMA_MAPPING_ERROR)
		goto err_buffer;

	if (attrs & DMA_ATTR_NO_KERNEL_MAPPING)
		return pages;

	addr = dma_common_pages_remap(pages, size, prot,
				   __builtin_return_address(0));
	if (!addr)
		goto err_mapping;

	return addr;

err_mapping:
	__iommu_remove_mapping(dev, *handle, size);
err_buffer:
	__iommu_free_buffer(dev, pages, size, attrs);
	return NULL;
}

static void *arm_iommu_alloc_attrs(struct device *dev, size_t size,
	    dma_addr_t *handle, gfp_t gfp, unsigned long attrs)
{
	return __arm_iommu_alloc_attrs(dev, size, handle, gfp, attrs, NORMAL);
}

static void *arm_coherent_iommu_alloc_attrs(struct device *dev, size_t size,
		    dma_addr_t *handle, gfp_t gfp, unsigned long attrs)
{
	return __arm_iommu_alloc_attrs(dev, size, handle, gfp, attrs, COHERENT);
}

static int __arm_iommu_mmap_attrs(struct device *dev, struct vm_area_struct *vma,
		    void *cpu_addr, dma_addr_t dma_addr, size_t size,
		    unsigned long attrs)
{
	struct page **pages = __iommu_get_pages(cpu_addr, attrs);
	unsigned long nr_pages = PAGE_ALIGN(size) >> PAGE_SHIFT;
	int err;

	if (!pages)
		return -ENXIO;

	if (vma->vm_pgoff >= nr_pages)
		return -ENXIO;

	err = vm_map_pages(vma, pages, nr_pages);
	if (err)
		pr_err("Remapping memory failed: %d\n", err);

	return err;
}
static int arm_iommu_mmap_attrs(struct device *dev,
		struct vm_area_struct *vma, void *cpu_addr,
		dma_addr_t dma_addr, size_t size, unsigned long attrs)
{
	vma->vm_page_prot = __get_dma_pgprot(attrs, vma->vm_page_prot);

	return __arm_iommu_mmap_attrs(dev, vma, cpu_addr, dma_addr, size, attrs);
}

static int arm_coherent_iommu_mmap_attrs(struct device *dev,
		struct vm_area_struct *vma, void *cpu_addr,
		dma_addr_t dma_addr, size_t size, unsigned long attrs)
{
	return __arm_iommu_mmap_attrs(dev, vma, cpu_addr, dma_addr, size, attrs);
}

/*
 * free a page as defined by the above mapping.
 * Must not be called with IRQs disabled.
 */
void __arm_iommu_free_attrs(struct device *dev, size_t size, void *cpu_addr,
	dma_addr_t handle, unsigned long attrs, int coherent_flag)
{
	struct page **pages;
	size = PAGE_ALIGN(size);

	if (coherent_flag == COHERENT || __in_atomic_pool(cpu_addr, size)) {
		__iommu_free_atomic(dev, cpu_addr, handle, size, coherent_flag);
		return;
	}

	pages = __iommu_get_pages(cpu_addr, attrs);
	if (!pages) {
		WARN(1, "trying to free invalid coherent area: %p\n", cpu_addr);
		return;
	}

	if ((attrs & DMA_ATTR_NO_KERNEL_MAPPING) == 0)
		dma_common_free_remap(cpu_addr, size);

	__iommu_remove_mapping(dev, handle, size);
	__iommu_free_buffer(dev, pages, size, attrs);
}

void arm_iommu_free_attrs(struct device *dev, size_t size,
		    void *cpu_addr, dma_addr_t handle, unsigned long attrs)
{
	__arm_iommu_free_attrs(dev, size, cpu_addr, handle, attrs, NORMAL);
}

void arm_coherent_iommu_free_attrs(struct device *dev, size_t size,
		    void *cpu_addr, dma_addr_t handle, unsigned long attrs)
{
	__arm_iommu_free_attrs(dev, size, cpu_addr, handle, attrs, COHERENT);
}

static int arm_iommu_get_sgtable(struct device *dev, struct sg_table *sgt,
				 void *cpu_addr, dma_addr_t dma_addr,
				 size_t size, unsigned long attrs)
{
	unsigned int count = PAGE_ALIGN(size) >> PAGE_SHIFT;
	struct page **pages = __iommu_get_pages(cpu_addr, attrs);

	if (!pages)
		return -ENXIO;

	return sg_alloc_table_from_pages(sgt, pages, count, 0, size,
					 GFP_KERNEL);
}

/*
 * Map a part of the scatter-gather list into contiguous io address space
 */
static int __map_sg_chunk(struct device *dev, struct scatterlist *sg,
			  size_t size, dma_addr_t *handle,
			  enum dma_data_direction dir, unsigned long attrs,
			  bool is_coherent)
{
	struct dma_iommu_mapping *mapping = to_dma_iommu_mapping(dev);
	dma_addr_t iova, iova_base;
	int ret = 0;
	unsigned int count;
	struct scatterlist *s;
	int prot;

	size = PAGE_ALIGN(size);
	*handle = DMA_MAPPING_ERROR;

	iova_base = iova = __alloc_iova(mapping, size);
	if (iova == DMA_MAPPING_ERROR)
		return -ENOMEM;

	for (count = 0, s = sg; count < (size >> PAGE_SHIFT); s = sg_next(s)) {
		phys_addr_t phys = page_to_phys(sg_page(s));
		unsigned int len = PAGE_ALIGN(s->offset + s->length);

		if (!is_coherent && (attrs & DMA_ATTR_SKIP_CPU_SYNC) == 0)
			__dma_page_cpu_to_dev(sg_page(s), s->offset, s->length, dir);

		prot = __dma_info_to_prot(dir, attrs);

		ret = iommu_map(mapping->domain, iova, phys, len, prot);
		if (ret < 0)
			goto fail;
		count += len >> PAGE_SHIFT;
		iova += len;
	}
	*handle = iova_base;

	return 0;
fail:
	iommu_unmap(mapping->domain, iova_base, count * PAGE_SIZE);
	__free_iova(mapping, iova_base, size);
	return ret;
}

static int __iommu_map_sg(struct device *dev, struct scatterlist *sg, int nents,
		     enum dma_data_direction dir, unsigned long attrs,
		     bool is_coherent)
{
	struct scatterlist *s = sg, *dma = sg, *start = sg;
	int i, count = 0;
	unsigned int offset = s->offset;
	unsigned int size = s->offset + s->length;
	unsigned int max = dma_get_max_seg_size(dev);

	for (i = 1; i < nents; i++) {
		s = sg_next(s);

		s->dma_address = DMA_MAPPING_ERROR;
		s->dma_length = 0;

		if (s->offset || (size & ~PAGE_MASK) || size + s->length > max) {
			if (__map_sg_chunk(dev, start, size, &dma->dma_address,
			    dir, attrs, is_coherent) < 0)
				goto bad_mapping;

			dma->dma_address += offset;
			dma->dma_length = size - offset;

			size = offset = s->offset;
			start = s;
			dma = sg_next(dma);
			count += 1;
		}
		size += s->length;
	}
	if (__map_sg_chunk(dev, start, size, &dma->dma_address, dir, attrs,
		is_coherent) < 0)
		goto bad_mapping;

	dma->dma_address += offset;
	dma->dma_length = size - offset;

	return count+1;

bad_mapping:
	for_each_sg(sg, s, count, i)
		__iommu_remove_mapping(dev, sg_dma_address(s), sg_dma_len(s));
	return 0;
}

/**
 * arm_coherent_iommu_map_sg - map a set of SG buffers for streaming mode DMA
 * @dev: valid struct device pointer
 * @sg: list of buffers
 * @nents: number of buffers to map
 * @dir: DMA transfer direction
 *
 * Map a set of i/o coherent buffers described by scatterlist in streaming
 * mode for DMA. The scatter gather list elements are merged together (if
 * possible) and tagged with the appropriate dma address and length. They are
 * obtained via sg_dma_{address,length}.
 */
int arm_coherent_iommu_map_sg(struct device *dev, struct scatterlist *sg,
		int nents, enum dma_data_direction dir, unsigned long attrs)
{
	return __iommu_map_sg(dev, sg, nents, dir, attrs, true);
}

/**
 * arm_iommu_map_sg - map a set of SG buffers for streaming mode DMA
 * @dev: valid struct device pointer
 * @sg: list of buffers
 * @nents: number of buffers to map
 * @dir: DMA transfer direction
 *
 * Map a set of buffers described by scatterlist in streaming mode for DMA.
 * The scatter gather list elements are merged together (if possible) and
 * tagged with the appropriate dma address and length. They are obtained via
 * sg_dma_{address,length}.
 */
int arm_iommu_map_sg(struct device *dev, struct scatterlist *sg,
		int nents, enum dma_data_direction dir, unsigned long attrs)
{
	return __iommu_map_sg(dev, sg, nents, dir, attrs, false);
}

static void __iommu_unmap_sg(struct device *dev, struct scatterlist *sg,
		int nents, enum dma_data_direction dir,
		unsigned long attrs, bool is_coherent)
{
	struct scatterlist *s;
	int i;

	for_each_sg(sg, s, nents, i) {
		if (sg_dma_len(s))
			__iommu_remove_mapping(dev, sg_dma_address(s),
					       sg_dma_len(s));
		if (!is_coherent && (attrs & DMA_ATTR_SKIP_CPU_SYNC) == 0)
			__dma_page_dev_to_cpu(sg_page(s), s->offset,
					      s->length, dir);
	}
}

/**
 * arm_coherent_iommu_unmap_sg - unmap a set of SG buffers mapped by dma_map_sg
 * @dev: valid struct device pointer
 * @sg: list of buffers
 * @nents: number of buffers to unmap (same as was passed to dma_map_sg)
 * @dir: DMA transfer direction (same as was passed to dma_map_sg)
 *
 * Unmap a set of streaming mode DMA translations.  Again, CPU access
 * rules concerning calls here are the same as for dma_unmap_single().
 */
void arm_coherent_iommu_unmap_sg(struct device *dev, struct scatterlist *sg,
		int nents, enum dma_data_direction dir,
		unsigned long attrs)
{
	__iommu_unmap_sg(dev, sg, nents, dir, attrs, true);
}

/**
 * arm_iommu_unmap_sg - unmap a set of SG buffers mapped by dma_map_sg
 * @dev: valid struct device pointer
 * @sg: list of buffers
 * @nents: number of buffers to unmap (same as was passed to dma_map_sg)
 * @dir: DMA transfer direction (same as was passed to dma_map_sg)
 *
 * Unmap a set of streaming mode DMA translations.  Again, CPU access
 * rules concerning calls here are the same as for dma_unmap_single().
 */
void arm_iommu_unmap_sg(struct device *dev, struct scatterlist *sg, int nents,
			enum dma_data_direction dir,
			unsigned long attrs)
{
	__iommu_unmap_sg(dev, sg, nents, dir, attrs, false);
}

/**
 * arm_iommu_sync_sg_for_cpu
 * @dev: valid struct device pointer
 * @sg: list of buffers
 * @nents: number of buffers to map (returned from dma_map_sg)
 * @dir: DMA transfer direction (same as was passed to dma_map_sg)
 */
void arm_iommu_sync_sg_for_cpu(struct device *dev, struct scatterlist *sg,
			int nents, enum dma_data_direction dir)
{
	struct scatterlist *s;
	int i;

	for_each_sg(sg, s, nents, i)
		__dma_page_dev_to_cpu(sg_page(s), s->offset, s->length, dir);

}

/**
 * arm_iommu_sync_sg_for_device
 * @dev: valid struct device pointer
 * @sg: list of buffers
 * @nents: number of buffers to map (returned from dma_map_sg)
 * @dir: DMA transfer direction (same as was passed to dma_map_sg)
 */
void arm_iommu_sync_sg_for_device(struct device *dev, struct scatterlist *sg,
			int nents, enum dma_data_direction dir)
{
	struct scatterlist *s;
	int i;

	for_each_sg(sg, s, nents, i)
		__dma_page_cpu_to_dev(sg_page(s), s->offset, s->length, dir);
}


/**
 * arm_coherent_iommu_map_page
 * @dev: valid struct device pointer
 * @page: page that buffer resides in
 * @offset: offset into page for start of buffer
 * @size: size of buffer to map
 * @dir: DMA transfer direction
 *
 * Coherent IOMMU aware version of arm_dma_map_page()
 */
static dma_addr_t arm_coherent_iommu_map_page(struct device *dev, struct page *page,
	     unsigned long offset, size_t size, enum dma_data_direction dir,
	     unsigned long attrs)
{
	struct dma_iommu_mapping *mapping = to_dma_iommu_mapping(dev);
	dma_addr_t dma_addr;
	int ret, prot, len = PAGE_ALIGN(size + offset);

	dma_addr = __alloc_iova(mapping, len);
	if (dma_addr == DMA_MAPPING_ERROR)
		return dma_addr;

	prot = __dma_info_to_prot(dir, attrs);

	ret = iommu_map(mapping->domain, dma_addr, page_to_phys(page), len, prot);
	if (ret < 0)
		goto fail;

	return dma_addr + offset;
fail:
	__free_iova(mapping, dma_addr, len);
	return DMA_MAPPING_ERROR;
}

/**
 * arm_iommu_map_page
 * @dev: valid struct device pointer
 * @page: page that buffer resides in
 * @offset: offset into page for start of buffer
 * @size: size of buffer to map
 * @dir: DMA transfer direction
 *
 * IOMMU aware version of arm_dma_map_page()
 */
static dma_addr_t arm_iommu_map_page(struct device *dev, struct page *page,
	     unsigned long offset, size_t size, enum dma_data_direction dir,
	     unsigned long attrs)
{
	if ((attrs & DMA_ATTR_SKIP_CPU_SYNC) == 0)
		__dma_page_cpu_to_dev(page, offset, size, dir);

	return arm_coherent_iommu_map_page(dev, page, offset, size, dir, attrs);
}

/**
 * arm_coherent_iommu_unmap_page
 * @dev: valid struct device pointer
 * @handle: DMA address of buffer
 * @size: size of buffer (same as passed to dma_map_page)
 * @dir: DMA transfer direction (same as passed to dma_map_page)
 *
 * Coherent IOMMU aware version of arm_dma_unmap_page()
 */
static void arm_coherent_iommu_unmap_page(struct device *dev, dma_addr_t handle,
		size_t size, enum dma_data_direction dir, unsigned long attrs)
{
	struct dma_iommu_mapping *mapping = to_dma_iommu_mapping(dev);
	dma_addr_t iova = handle & PAGE_MASK;
	int offset = handle & ~PAGE_MASK;
	int len = PAGE_ALIGN(size + offset);

	if (!iova)
		return;

	iommu_unmap(mapping->domain, iova, len);
	__free_iova(mapping, iova, len);
}

/**
 * arm_iommu_unmap_page
 * @dev: valid struct device pointer
 * @handle: DMA address of buffer
 * @size: size of buffer (same as passed to dma_map_page)
 * @dir: DMA transfer direction (same as passed to dma_map_page)
 *
 * IOMMU aware version of arm_dma_unmap_page()
 */
static void arm_iommu_unmap_page(struct device *dev, dma_addr_t handle,
		size_t size, enum dma_data_direction dir, unsigned long attrs)
{
	struct dma_iommu_mapping *mapping = to_dma_iommu_mapping(dev);
	dma_addr_t iova = handle & PAGE_MASK;
	struct page *page = phys_to_page(iommu_iova_to_phys(mapping->domain, iova));
	int offset = handle & ~PAGE_MASK;
	int len = PAGE_ALIGN(size + offset);

	if (!iova)
		return;

	if ((attrs & DMA_ATTR_SKIP_CPU_SYNC) == 0)
		__dma_page_dev_to_cpu(page, offset, size, dir);

	iommu_unmap(mapping->domain, iova, len);
	__free_iova(mapping, iova, len);
}

/**
 * arm_iommu_map_resource - map a device resource for DMA
 * @dev: valid struct device pointer
 * @phys_addr: physical address of resource
 * @size: size of resource to map
 * @dir: DMA transfer direction
 */
static dma_addr_t arm_iommu_map_resource(struct device *dev,
		phys_addr_t phys_addr, size_t size,
		enum dma_data_direction dir, unsigned long attrs)
{
	struct dma_iommu_mapping *mapping = to_dma_iommu_mapping(dev);
	dma_addr_t dma_addr;
	int ret, prot;
	phys_addr_t addr = phys_addr & PAGE_MASK;
	unsigned int offset = phys_addr & ~PAGE_MASK;
	size_t len = PAGE_ALIGN(size + offset);

	dma_addr = __alloc_iova(mapping, len);
	if (dma_addr == DMA_MAPPING_ERROR)
		return dma_addr;

	prot = __dma_info_to_prot(dir, attrs) | IOMMU_MMIO;

	ret = iommu_map(mapping->domain, dma_addr, addr, len, prot);
	if (ret < 0)
		goto fail;

	return dma_addr + offset;
fail:
	__free_iova(mapping, dma_addr, len);
	return DMA_MAPPING_ERROR;
}

/**
 * arm_iommu_unmap_resource - unmap a device DMA resource
 * @dev: valid struct device pointer
 * @dma_handle: DMA address to resource
 * @size: size of resource to map
 * @dir: DMA transfer direction
 */
static void arm_iommu_unmap_resource(struct device *dev, dma_addr_t dma_handle,
		size_t size, enum dma_data_direction dir,
		unsigned long attrs)
{
	struct dma_iommu_mapping *mapping = to_dma_iommu_mapping(dev);
	dma_addr_t iova = dma_handle & PAGE_MASK;
	unsigned int offset = dma_handle & ~PAGE_MASK;
	size_t len = PAGE_ALIGN(size + offset);

	if (!iova)
		return;

	iommu_unmap(mapping->domain, iova, len);
	__free_iova(mapping, iova, len);
}

static void arm_iommu_sync_single_for_cpu(struct device *dev,
		dma_addr_t handle, size_t size, enum dma_data_direction dir)
{
	struct dma_iommu_mapping *mapping = to_dma_iommu_mapping(dev);
	dma_addr_t iova = handle & PAGE_MASK;
	struct page *page = phys_to_page(iommu_iova_to_phys(mapping->domain, iova));
	unsigned int offset = handle & ~PAGE_MASK;

	if (!iova)
		return;

	__dma_page_dev_to_cpu(page, offset, size, dir);
}

static void arm_iommu_sync_single_for_device(struct device *dev,
		dma_addr_t handle, size_t size, enum dma_data_direction dir)
{
	struct dma_iommu_mapping *mapping = to_dma_iommu_mapping(dev);
	dma_addr_t iova = handle & PAGE_MASK;
	struct page *page = phys_to_page(iommu_iova_to_phys(mapping->domain, iova));
	unsigned int offset = handle & ~PAGE_MASK;

	if (!iova)
		return;

	__dma_page_cpu_to_dev(page, offset, size, dir);
}

const struct dma_map_ops iommu_ops = {
	.alloc		= arm_iommu_alloc_attrs,
	.free		= arm_iommu_free_attrs,
	.mmap		= arm_iommu_mmap_attrs,
	.get_sgtable	= arm_iommu_get_sgtable,

	.map_page		= arm_iommu_map_page,
	.unmap_page		= arm_iommu_unmap_page,
	.sync_single_for_cpu	= arm_iommu_sync_single_for_cpu,
	.sync_single_for_device	= arm_iommu_sync_single_for_device,

	.map_sg			= arm_iommu_map_sg,
	.unmap_sg		= arm_iommu_unmap_sg,
	.sync_sg_for_cpu	= arm_iommu_sync_sg_for_cpu,
	.sync_sg_for_device	= arm_iommu_sync_sg_for_device,

	.map_resource		= arm_iommu_map_resource,
	.unmap_resource		= arm_iommu_unmap_resource,

	.dma_supported		= arm_dma_supported,
};

const struct dma_map_ops iommu_coherent_ops = {
	.alloc		= arm_coherent_iommu_alloc_attrs,
	.free		= arm_coherent_iommu_free_attrs,
	.mmap		= arm_coherent_iommu_mmap_attrs,
	.get_sgtable	= arm_iommu_get_sgtable,

	.map_page	= arm_coherent_iommu_map_page,
	.unmap_page	= arm_coherent_iommu_unmap_page,

	.map_sg		= arm_coherent_iommu_map_sg,
	.unmap_sg	= arm_coherent_iommu_unmap_sg,

	.map_resource	= arm_iommu_map_resource,
	.unmap_resource	= arm_iommu_unmap_resource,

	.dma_supported		= arm_dma_supported,
};

/**
 * arm_iommu_create_mapping
 * @bus: pointer to the bus holding the client device (for IOMMU calls)
 * @base: start address of the valid IO address space
 * @size: maximum size of the valid IO address space
 *
 * Creates a mapping structure which holds information about used/unused
 * IO address ranges, which is required to perform memory allocation and
 * mapping with IOMMU aware functions.
 *
 * The client device need to be attached to the mapping with
 * arm_iommu_attach_device function.
 */
struct dma_iommu_mapping *
arm_iommu_create_mapping(struct bus_type *bus, dma_addr_t base, u64 size)
{
	unsigned int bits = size >> PAGE_SHIFT;
	unsigned int bitmap_size = BITS_TO_LONGS(bits) * sizeof(long);
	struct dma_iommu_mapping *mapping;
	int extensions = 1;
	int err = -ENOMEM;

	/* currently only 32-bit DMA address space is supported */
	if (size > DMA_BIT_MASK(32) + 1)
		return ERR_PTR(-ERANGE);

	if (!bitmap_size)
		return ERR_PTR(-EINVAL);

	if (bitmap_size > PAGE_SIZE) {
		extensions = bitmap_size / PAGE_SIZE;
		bitmap_size = PAGE_SIZE;
	}

	mapping = kzalloc(sizeof(struct dma_iommu_mapping), GFP_KERNEL);
	if (!mapping)
		goto err;

	mapping->bitmap_size = bitmap_size;
	mapping->bitmaps = kcalloc(extensions, sizeof(unsigned long *),
				   GFP_KERNEL);
	if (!mapping->bitmaps)
		goto err2;

	mapping->bitmaps[0] = kzalloc(bitmap_size, GFP_KERNEL);
	if (!mapping->bitmaps[0])
		goto err3;

	mapping->nr_bitmaps = 1;
	mapping->extensions = extensions;
	mapping->base = base;
	mapping->bits = BITS_PER_BYTE * bitmap_size;

	spin_lock_init(&mapping->lock);

	mapping->domain = iommu_domain_alloc(bus);
	if (!mapping->domain)
		goto err4;

	kref_init(&mapping->kref);
	return mapping;
err4:
	kfree(mapping->bitmaps[0]);
err3:
	kfree(mapping->bitmaps);
err2:
	kfree(mapping);
err:
	return ERR_PTR(err);
}
EXPORT_SYMBOL_GPL(arm_iommu_create_mapping);

static void release_iommu_mapping(struct kref *kref)
{
	int i;
	struct dma_iommu_mapping *mapping =
		container_of(kref, struct dma_iommu_mapping, kref);

	iommu_domain_free(mapping->domain);
	for (i = 0; i < mapping->nr_bitmaps; i++)
		kfree(mapping->bitmaps[i]);
	kfree(mapping->bitmaps);
	kfree(mapping);
}

static int extend_iommu_mapping(struct dma_iommu_mapping *mapping)
{
	int next_bitmap;

	if (mapping->nr_bitmaps >= mapping->extensions)
		return -EINVAL;

	next_bitmap = mapping->nr_bitmaps;
	mapping->bitmaps[next_bitmap] = kzalloc(mapping->bitmap_size,
						GFP_ATOMIC);
	if (!mapping->bitmaps[next_bitmap])
		return -ENOMEM;

	mapping->nr_bitmaps++;

	return 0;
}

void arm_iommu_release_mapping(struct dma_iommu_mapping *mapping)
{
	if (mapping)
		kref_put(&mapping->kref, release_iommu_mapping);
}
EXPORT_SYMBOL_GPL(arm_iommu_release_mapping);

static int __arm_iommu_attach_device(struct device *dev,
				     struct dma_iommu_mapping *mapping)
{
	int err;

	err = iommu_attach_device(mapping->domain, dev);
	if (err)
		return err;

	kref_get(&mapping->kref);
	to_dma_iommu_mapping(dev) = mapping;

	pr_debug("Attached IOMMU controller to %s device.\n", dev_name(dev));
	return 0;
}

/**
 * arm_iommu_attach_device
 * @dev: valid struct device pointer
 * @mapping: io address space mapping structure (returned from
 *	arm_iommu_create_mapping)
 *
 * Attaches specified io address space mapping to the provided device.
 * This replaces the dma operations (dma_map_ops pointer) with the
 * IOMMU aware version.
 *
 * More than one client might be attached to the same io address space
 * mapping.
 */
int arm_iommu_attach_device(struct device *dev,
			    struct dma_iommu_mapping *mapping)
{
	int err;

	err = __arm_iommu_attach_device(dev, mapping);
	if (err)
		return err;

	set_dma_ops(dev, &iommu_ops);
	return 0;
}
EXPORT_SYMBOL_GPL(arm_iommu_attach_device);

/**
 * arm_iommu_detach_device
 * @dev: valid struct device pointer
 *
 * Detaches the provided device from a previously attached map.
 * This overwrites the dma_ops pointer with appropriate non-IOMMU ops.
 */
void arm_iommu_detach_device(struct device *dev)
{
	struct dma_iommu_mapping *mapping;

	mapping = to_dma_iommu_mapping(dev);
	if (!mapping) {
		dev_warn(dev, "Not attached\n");
		return;
	}

	iommu_detach_device(mapping->domain, dev);
	kref_put(&mapping->kref, release_iommu_mapping);
	to_dma_iommu_mapping(dev) = NULL;
	set_dma_ops(dev, arm_get_dma_map_ops(dev->archdata.dma_coherent));

	pr_debug("Detached IOMMU controller from %s device.\n", dev_name(dev));
}
EXPORT_SYMBOL_GPL(arm_iommu_detach_device);

static const struct dma_map_ops *arm_get_iommu_dma_map_ops(bool coherent)
{
	return coherent ? &iommu_coherent_ops : &iommu_ops;
}

static bool arm_setup_iommu_dma_ops(struct device *dev, u64 dma_base, u64 size,
				    const struct iommu_ops *iommu)
{
	struct dma_iommu_mapping *mapping;

	if (!iommu)
		return false;

	mapping = arm_iommu_create_mapping(dev->bus, dma_base, size);
	if (IS_ERR(mapping)) {
		pr_warn("Failed to create %llu-byte IOMMU mapping for device %s\n",
				size, dev_name(dev));
		return false;
	}

	if (__arm_iommu_attach_device(dev, mapping)) {
		pr_warn("Failed to attached device %s to IOMMU_mapping\n",
				dev_name(dev));
		arm_iommu_release_mapping(mapping);
		return false;
	}

	return true;
}

static void arm_teardown_iommu_dma_ops(struct device *dev)
{
	struct dma_iommu_mapping *mapping = to_dma_iommu_mapping(dev);

	if (!mapping)
		return;

	arm_iommu_detach_device(dev);
	arm_iommu_release_mapping(mapping);
}

#else

static bool arm_setup_iommu_dma_ops(struct device *dev, u64 dma_base, u64 size,
				    const struct iommu_ops *iommu)
{
	return false;
}

static void arm_teardown_iommu_dma_ops(struct device *dev) { }

#define arm_get_iommu_dma_map_ops arm_get_dma_map_ops

#endif	/* CONFIG_ARM_DMA_USE_IOMMU */

void arch_setup_dma_ops(struct device *dev, u64 dma_base, u64 size,
			const struct iommu_ops *iommu, bool coherent)
{
	const struct dma_map_ops *dma_ops;

	dev->archdata.dma_coherent = coherent;
#ifdef CONFIG_SWIOTLB
	dev->dma_coherent = coherent;
#endif

	/*
	 * Don't override the dma_ops if they have already been set. Ideally
	 * this should be the only location where dma_ops are set, remove this
	 * check when all other callers of set_dma_ops will have disappeared.
	 */
	if (dev->dma_ops)
		return;

	if (arm_setup_iommu_dma_ops(dev, dma_base, size, iommu))
		dma_ops = arm_get_iommu_dma_map_ops(coherent);
	else
		dma_ops = arm_get_dma_map_ops(coherent);

	set_dma_ops(dev, dma_ops);

#ifdef CONFIG_XEN
	if (xen_initial_domain())
		dev->dma_ops = &xen_swiotlb_dma_ops;
#endif
	dev->archdata.dma_ops_setup = true;
}

void arch_teardown_dma_ops(struct device *dev)
{
	if (!dev->archdata.dma_ops_setup)
		return;

	arm_teardown_iommu_dma_ops(dev);
	/* Let arch_setup_dma_ops() start again from scratch upon re-probe */
	set_dma_ops(dev, NULL);
<<<<<<< HEAD
}
=======
}

#ifdef CONFIG_SWIOTLB
void arch_sync_dma_for_device(struct device *dev, phys_addr_t paddr,
		size_t size, enum dma_data_direction dir)
{
	__dma_page_cpu_to_dev(phys_to_page(paddr), paddr & (PAGE_SIZE - 1),
			      size, dir);
}

void arch_sync_dma_for_cpu(struct device *dev, phys_addr_t paddr,
		size_t size, enum dma_data_direction dir)
{
	__dma_page_dev_to_cpu(phys_to_page(paddr), paddr & (PAGE_SIZE - 1),
			      size, dir);
}

long arch_dma_coherent_to_pfn(struct device *dev, void *cpu_addr,
		dma_addr_t dma_addr)
{
	return dma_to_pfn(dev, dma_addr);
}

void *arch_dma_alloc(struct device *dev, size_t size, dma_addr_t *dma_handle,
		gfp_t gfp, unsigned long attrs)
{
	return __dma_alloc(dev, size, dma_handle, gfp,
			   __get_dma_pgprot(attrs, PAGE_KERNEL), false,
			   attrs, __builtin_return_address(0));
}

void arch_dma_free(struct device *dev, size_t size, void *cpu_addr,
		dma_addr_t dma_handle, unsigned long attrs)
{
	__arm_dma_free(dev, size, cpu_addr, dma_handle, attrs, false);
}
#endif /* CONFIG_SWIOTLB */
>>>>>>> f7688b48
<|MERGE_RESOLUTION|>--- conflicted
+++ resolved
@@ -2329,9 +2329,6 @@
 	arm_teardown_iommu_dma_ops(dev);
 	/* Let arch_setup_dma_ops() start again from scratch upon re-probe */
 	set_dma_ops(dev, NULL);
-<<<<<<< HEAD
-}
-=======
 }
 
 #ifdef CONFIG_SWIOTLB
@@ -2368,5 +2365,4 @@
 {
 	__arm_dma_free(dev, size, cpu_addr, dma_handle, attrs, false);
 }
-#endif /* CONFIG_SWIOTLB */
->>>>>>> f7688b48
+#endif /* CONFIG_SWIOTLB */