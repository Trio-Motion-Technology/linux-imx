--- conflicted
+++ resolved
@@ -310,15 +310,10 @@
 	mx6_suspend_store();
 
 	/* i.MX6dl TO1.0 TKT094231: can't support ARM_POWER_OFF mode */
-<<<<<<< HEAD
-	if (state == PM_SUSPEND_MEM && cpu_is_mx6dl())
-		state = PM_SUSPEND_STANDBY;
-=======
 	if (state == PM_SUSPEND_MEM &&
 		(mx6dl_revision() == IMX_CHIP_REVISION_1_0)) {
 		state = PM_SUSPEND_STANDBY;
 	}
->>>>>>> 8187450b
 
 	switch (state) {
 	case PM_SUSPEND_MEM:
