/*
 * Copyright (C) 2011-2012 Freescale Semiconductor, Inc. All Rights Reserved.
 *
 * This program is free software; you can redistribute it and/or modify
 * it under the terms of the GNU General Public License as published by
 * the Free Software Foundation; either version 2 of the License, or
 * (at your option) any later version.

 * This program is distributed in the hope that it will be useful,
 * but WITHOUT ANY WARRANTY; without even the implied warranty of
 * MERCHANTABILITY or FITNESS FOR A PARTICULAR PURPOSE.  See the
 * GNU General Public License for more details.

 * You should have received a copy of the GNU General Public License along
 * with this program; if not, write to the Free Software Foundation, Inc.,
 * 51 Franklin Street, Fifth Floor, Boston, MA 02110-1301 USA.
 */

#include <linux/types.h>
#include <linux/sched.h>
#include <linux/delay.h>
#include <linux/pm.h>
#include <linux/interrupt.h>
#include <linux/irq.h>
#include <linux/init.h>
#include <linux/input.h>
#include <linux/nodemask.h>
#include <linux/clk.h>
#include <linux/platform_device.h>
#include <linux/fsl_devices.h>
#include <linux/spi/spi.h>
#include <linux/spi/flash.h>
#include <linux/i2c.h>
#include <linux/i2c/pca953x.h>
#include <linux/ata.h>
#include <linux/mtd/mtd.h>
#include <linux/mtd/map.h>
#include <linux/mtd/partitions.h>
#include <linux/regulator/consumer.h>
#include <linux/pmic_external.h>
#include <linux/pmic_status.h>
#include <linux/ipu.h>
#include <linux/mxcfb.h>
#include <linux/pwm_backlight.h>
#include <linux/fec.h>
#include <linux/memblock.h>
#include <linux/gpio.h>
#include <linux/ion.h>
#include <linux/etherdevice.h>
#include <linux/regulator/anatop-regulator.h>
#include <linux/regulator/consumer.h>
#include <linux/regulator/machine.h>
#include <linux/regulator/fixed.h>

#include <mach/common.h>
#include <mach/hardware.h>
#include <mach/mxc_dvfs.h>
#include <mach/memory.h>
#include <mach/iomux-mx6q.h>
#include <mach/imx-uart.h>
#include <mach/viv_gpu.h>
#include <mach/ahci_sata.h>
#include <mach/ipu-v3.h>
#include <mach/mxc_hdmi.h>
#include <mach/mxc_asrc.h>

#include <asm/irq.h>
#include <asm/setup.h>
#include <asm/mach-types.h>
#include <asm/mach/arch.h>
#include <asm/mach/time.h>

#include "usb.h"
#include "devices-imx6q.h"
#include "crm_regs.h"
#include "cpu_op-mx6.h"

#define MX6Q_SABRELITE_SD3_CD		IMX_GPIO_NR(7, 0)
#define MX6Q_SABRELITE_SD3_WP		IMX_GPIO_NR(7, 1)
#define MX6Q_SABRELITE_SD4_CD		IMX_GPIO_NR(2, 6)
#define MX6Q_SABRELITE_SD4_WP		IMX_GPIO_NR(2, 7)
#define MX6Q_SABRELITE_ECSPI1_CS1	IMX_GPIO_NR(3, 19)
#define MX6Q_SABRELITE_USB_OTG_PWR	IMX_GPIO_NR(3, 22)
#define MX6Q_SABRELITE_CAP_TCH_INT1	IMX_GPIO_NR(1, 9)
#define MX6Q_SABRELITE_USB_HUB_RESET	IMX_GPIO_NR(7, 12)
#define MX6Q_SABRELITE_CAN1_STBY	IMX_GPIO_NR(1, 2)
#define MX6Q_SABRELITE_CAN1_EN		IMX_GPIO_NR(1, 4)
#define MX6Q_SABRELITE_MENU_KEY		IMX_GPIO_NR(2, 1)
#define MX6Q_SABRELITE_BACK_KEY		IMX_GPIO_NR(2, 2)
#define MX6Q_SABRELITE_ONOFF_KEY	IMX_GPIO_NR(2, 3)
#define MX6Q_SABRELITE_HOME_KEY		IMX_GPIO_NR(2, 4)
#define MX6Q_SABRELITE_VOL_UP_KEY	IMX_GPIO_NR(7, 13)
#define MX6Q_SABRELITE_VOL_DOWN_KEY	IMX_GPIO_NR(4, 5)
#define MX6Q_SABRELITE_CSI0_RST		IMX_GPIO_NR(1, 8)
#define MX6Q_SABRELITE_CSI0_PWN		IMX_GPIO_NR(1, 6)

#define MX6Q_SABRELITE_SD3_WP_PADCFG	(PAD_CTL_PKE | PAD_CTL_PUE |	\
		PAD_CTL_PUS_22K_UP | PAD_CTL_SPEED_MED |	\
		PAD_CTL_DSE_40ohm | PAD_CTL_HYS)

void __init early_console_setup(unsigned long base, struct clk *clk);
static struct clk *sata_clk;

extern char *gp_reg_id;

extern struct regulator *(*get_cpu_regulator)(void);
extern void (*put_cpu_regulator)(void);
extern void mx6_cpu_regulator_init(void);

static iomux_v3_cfg_t mx6q_sabrelite_pads[] = {
	/* AUDMUX */
	MX6Q_PAD_SD2_DAT0__AUDMUX_AUD4_RXD,
	MX6Q_PAD_SD2_DAT3__AUDMUX_AUD4_TXC,
	MX6Q_PAD_SD2_DAT2__AUDMUX_AUD4_TXD,
	MX6Q_PAD_SD2_DAT1__AUDMUX_AUD4_TXFS,

	/* CAN1  */
	MX6Q_PAD_KEY_ROW2__CAN1_RXCAN,
	MX6Q_PAD_KEY_COL2__CAN1_TXCAN,
	MX6Q_PAD_GPIO_2__GPIO_1_2,		/* STNDBY */
	MX6Q_PAD_GPIO_7__GPIO_1_7,		/* NERR */
	MX6Q_PAD_GPIO_4__GPIO_1_4,		/* Enable */

	/* CCM  */
	MX6Q_PAD_GPIO_0__CCM_CLKO,		/* SGTL500 sys_mclk */
	MX6Q_PAD_GPIO_3__CCM_CLKO2,		/* J5 - Camera MCLK */

	/* ECSPI1 */
	MX6Q_PAD_EIM_D17__ECSPI1_MISO,
	MX6Q_PAD_EIM_D18__ECSPI1_MOSI,
	MX6Q_PAD_EIM_D16__ECSPI1_SCLK,
	MX6Q_PAD_EIM_D19__GPIO_3_19,	/*SS1*/

	/* ENET */
	MX6Q_PAD_ENET_MDIO__ENET_MDIO,
	MX6Q_PAD_ENET_MDC__ENET_MDC,
	MX6Q_PAD_RGMII_TXC__ENET_RGMII_TXC,
	MX6Q_PAD_RGMII_TD0__ENET_RGMII_TD0,
	MX6Q_PAD_RGMII_TD1__ENET_RGMII_TD1,
	MX6Q_PAD_RGMII_TD2__ENET_RGMII_TD2,
	MX6Q_PAD_RGMII_TD3__ENET_RGMII_TD3,
	MX6Q_PAD_RGMII_TX_CTL__ENET_RGMII_TX_CTL,
	MX6Q_PAD_ENET_REF_CLK__ENET_TX_CLK,
	MX6Q_PAD_RGMII_RXC__ENET_RGMII_RXC,
	MX6Q_PAD_RGMII_RD0__ENET_RGMII_RD0,
	MX6Q_PAD_RGMII_RD1__ENET_RGMII_RD1,
	MX6Q_PAD_RGMII_RD2__ENET_RGMII_RD2,
	MX6Q_PAD_RGMII_RD3__ENET_RGMII_RD3,
	MX6Q_PAD_RGMII_RX_CTL__ENET_RGMII_RX_CTL,
	MX6Q_PAD_ENET_TX_EN__GPIO_1_28,		/* Micrel RGMII Phy Interrupt */
	MX6Q_PAD_EIM_D23__GPIO_3_23,		/* RGMII reset */

	/* GPIO1 */
	MX6Q_PAD_ENET_RX_ER__GPIO_1_24,		/* J9 - Microphone Detect */

	/* GPIO2 */
	MX6Q_PAD_NANDF_D1__GPIO_2_1,	/* J14 - Menu Button */
	MX6Q_PAD_NANDF_D2__GPIO_2_2,	/* J14 - Back Button */
	MX6Q_PAD_NANDF_D3__GPIO_2_3,	/* J14 - Search Button */
	MX6Q_PAD_NANDF_D4__GPIO_2_4,	/* J14 - Home Button */
	MX6Q_PAD_EIM_A22__GPIO_2_16,	/* J12 - Boot Mode Select */
	MX6Q_PAD_EIM_A21__GPIO_2_17,	/* J12 - Boot Mode Select */
	MX6Q_PAD_EIM_A20__GPIO_2_18,	/* J12 - Boot Mode Select */
	MX6Q_PAD_EIM_A19__GPIO_2_19,	/* J12 - Boot Mode Select */
	MX6Q_PAD_EIM_A18__GPIO_2_20,	/* J12 - Boot Mode Select */
	MX6Q_PAD_EIM_A17__GPIO_2_21,	/* J12 - Boot Mode Select */
	MX6Q_PAD_EIM_A16__GPIO_2_22,	/* J12 - Boot Mode Select */
	MX6Q_PAD_EIM_RW__GPIO_2_26,	/* J12 - Boot Mode Select */
	MX6Q_PAD_EIM_LBA__GPIO_2_27,	/* J12 - Boot Mode Select */
	MX6Q_PAD_EIM_EB0__GPIO_2_28,	/* J12 - Boot Mode Select */
	MX6Q_PAD_EIM_EB1__GPIO_2_29,	/* J12 - Boot Mode Select */
	MX6Q_PAD_EIM_EB3__GPIO_2_31,	/* J12 - Boot Mode Select */

	/* GPIO3 */
	MX6Q_PAD_EIM_DA0__GPIO_3_0,	/* J12 - Boot Mode Select */
	MX6Q_PAD_EIM_DA1__GPIO_3_1,	/* J12 - Boot Mode Select */
	MX6Q_PAD_EIM_DA2__GPIO_3_2,	/* J12 - Boot Mode Select */
	MX6Q_PAD_EIM_DA3__GPIO_3_3,	/* J12 - Boot Mode Select */
	MX6Q_PAD_EIM_DA4__GPIO_3_4,	/* J12 - Boot Mode Select */
	MX6Q_PAD_EIM_DA5__GPIO_3_5,	/* J12 - Boot Mode Select */
	MX6Q_PAD_EIM_DA6__GPIO_3_6,	/* J12 - Boot Mode Select */
	MX6Q_PAD_EIM_DA7__GPIO_3_7,	/* J12 - Boot Mode Select */
	MX6Q_PAD_EIM_DA8__GPIO_3_8,	/* J12 - Boot Mode Select */
	MX6Q_PAD_EIM_DA9__GPIO_3_9,	/* J12 - Boot Mode Select */
	MX6Q_PAD_EIM_DA10__GPIO_3_10,	/* J12 - Boot Mode Select */
	MX6Q_PAD_EIM_DA11__GPIO_3_11,	/* J12 - Boot Mode Select */
	MX6Q_PAD_EIM_DA12__GPIO_3_12,	/* J12 - Boot Mode Select */
	MX6Q_PAD_EIM_DA13__GPIO_3_13,	/* J12 - Boot Mode Select */
	MX6Q_PAD_EIM_DA14__GPIO_3_14,	/* J12 - Boot Mode Select */
	MX6Q_PAD_EIM_DA15__GPIO_3_15,	/* J12 - Boot Mode Select */

	/* GPIO4 */
	MX6Q_PAD_GPIO_19__GPIO_4_5,	/* J14 - Volume Down */

	/* GPIO5 */
	MX6Q_PAD_EIM_WAIT__GPIO_5_0,	/* J12 - Boot Mode Select */
	MX6Q_PAD_EIM_A24__GPIO_5_4,	/* J12 - Boot Mode Select */

	/* GPIO6 */
	MX6Q_PAD_EIM_A23__GPIO_6_6,	/* J12 - Boot Mode Select */

	/* GPIO7 */
	MX6Q_PAD_GPIO_17__GPIO_7_12,	/* USB Hub Reset */
	MX6Q_PAD_GPIO_18__GPIO_7_13,	/* J14 - Volume Up */

	/* I2C1, SGTL5000 */
	MX6Q_PAD_EIM_D21__I2C1_SCL,	/* GPIO3[21] */
	MX6Q_PAD_EIM_D28__I2C1_SDA,	/* GPIO3[28] */

	/* I2C2 Camera, MIPI */
	MX6Q_PAD_KEY_COL3__I2C2_SCL,	/* GPIO4[12] */
	MX6Q_PAD_KEY_ROW3__I2C2_SDA,	/* GPIO4[13] */

	/* I2C3 */
	MX6Q_PAD_GPIO_5__I2C3_SCL,	/* GPIO1[5] - J7 - Display card */
#ifdef CONFIG_FEC_1588
	MX6Q_PAD_GPIO_16__ENET_ANATOP_ETHERNET_REF_OUT,
#else
	MX6Q_PAD_GPIO_16__I2C3_SDA,	/* GPIO7[11] - J15 - RGB connector */
#endif

	/* DISPLAY */
	MX6Q_PAD_DI0_DISP_CLK__IPU1_DI0_DISP_CLK,
	MX6Q_PAD_DI0_PIN15__IPU1_DI0_PIN15,		/* DE */
	MX6Q_PAD_DI0_PIN2__IPU1_DI0_PIN2,		/* HSync */
	MX6Q_PAD_DI0_PIN3__IPU1_DI0_PIN3,		/* VSync */
	MX6Q_PAD_DI0_PIN4__IPU1_DI0_PIN4,		/* Contrast */
	MX6Q_PAD_DISP0_DAT0__IPU1_DISP0_DAT_0,
	MX6Q_PAD_DISP0_DAT1__IPU1_DISP0_DAT_1,
	MX6Q_PAD_DISP0_DAT2__IPU1_DISP0_DAT_2,
	MX6Q_PAD_DISP0_DAT3__IPU1_DISP0_DAT_3,
	MX6Q_PAD_DISP0_DAT4__IPU1_DISP0_DAT_4,
	MX6Q_PAD_DISP0_DAT5__IPU1_DISP0_DAT_5,
	MX6Q_PAD_DISP0_DAT6__IPU1_DISP0_DAT_6,
	MX6Q_PAD_DISP0_DAT7__IPU1_DISP0_DAT_7,
	MX6Q_PAD_DISP0_DAT8__IPU1_DISP0_DAT_8,
	MX6Q_PAD_DISP0_DAT9__IPU1_DISP0_DAT_9,
	MX6Q_PAD_DISP0_DAT10__IPU1_DISP0_DAT_10,
	MX6Q_PAD_DISP0_DAT11__IPU1_DISP0_DAT_11,
	MX6Q_PAD_DISP0_DAT12__IPU1_DISP0_DAT_12,
	MX6Q_PAD_DISP0_DAT13__IPU1_DISP0_DAT_13,
	MX6Q_PAD_DISP0_DAT14__IPU1_DISP0_DAT_14,
	MX6Q_PAD_DISP0_DAT15__IPU1_DISP0_DAT_15,
	MX6Q_PAD_DISP0_DAT16__IPU1_DISP0_DAT_16,
	MX6Q_PAD_DISP0_DAT17__IPU1_DISP0_DAT_17,
	MX6Q_PAD_DISP0_DAT18__IPU1_DISP0_DAT_18,
	MX6Q_PAD_DISP0_DAT19__IPU1_DISP0_DAT_19,
	MX6Q_PAD_DISP0_DAT20__IPU1_DISP0_DAT_20,
	MX6Q_PAD_DISP0_DAT21__IPU1_DISP0_DAT_21,
	MX6Q_PAD_DISP0_DAT22__IPU1_DISP0_DAT_22,
	MX6Q_PAD_DISP0_DAT23__IPU1_DISP0_DAT_23,
	MX6Q_PAD_GPIO_7__GPIO_1_7,		/* J7 - Display Connector GP */
	MX6Q_PAD_GPIO_9__GPIO_1_9,		/* J7 - Display Connector GP */
	MX6Q_PAD_NANDF_D0__GPIO_2_0,		/* J6 - LVDS Display contrast */


	/* PWM1 */
	MX6Q_PAD_SD1_DAT3__PWM1_PWMO,		/* GPIO1[21] */

	/* PWM2 */
	MX6Q_PAD_SD1_DAT2__PWM2_PWMO,		/* GPIO1[19] */

	/* PWM3 */
	MX6Q_PAD_SD1_DAT1__PWM3_PWMO,		/* GPIO1[17] */

	/* PWM4 */
	MX6Q_PAD_SD1_CMD__PWM4_PWMO,		/* GPIO1[18] */

	/* UART1  */
	MX6Q_PAD_SD3_DAT7__UART1_TXD,
	MX6Q_PAD_SD3_DAT6__UART1_RXD,

	/* UART2 for debug */
	MX6Q_PAD_EIM_D26__UART2_TXD,
	MX6Q_PAD_EIM_D27__UART2_RXD,

	/* USBOTG ID pin */
	MX6Q_PAD_GPIO_1__USBOTG_ID,

	/* USB OC pin */
	MX6Q_PAD_KEY_COL4__USBOH3_USBOTG_OC,
	MX6Q_PAD_EIM_D30__USBOH3_USBH1_OC,

	/* USDHC3 */
	MX6Q_PAD_SD3_CLK__USDHC3_CLK_50MHZ,
	MX6Q_PAD_SD3_CMD__USDHC3_CMD_50MHZ,
	MX6Q_PAD_SD3_DAT0__USDHC3_DAT0_50MHZ,
	MX6Q_PAD_SD3_DAT1__USDHC3_DAT1_50MHZ,
	MX6Q_PAD_SD3_DAT2__USDHC3_DAT2_50MHZ,
	MX6Q_PAD_SD3_DAT3__USDHC3_DAT3_50MHZ,
	MX6Q_PAD_SD3_DAT5__GPIO_7_0,		/* J18 - SD3_CD */
	NEW_PAD_CTRL(MX6Q_PAD_SD3_DAT4__GPIO_7_1, MX6Q_SABRELITE_SD3_WP_PADCFG),

	/* USDHC4 */
	MX6Q_PAD_SD4_CLK__USDHC4_CLK_50MHZ,
	MX6Q_PAD_SD4_CMD__USDHC4_CMD_50MHZ,
	MX6Q_PAD_SD4_DAT0__USDHC4_DAT0_50MHZ,
	MX6Q_PAD_SD4_DAT1__USDHC4_DAT1_50MHZ,
	MX6Q_PAD_SD4_DAT2__USDHC4_DAT2_50MHZ,
	MX6Q_PAD_SD4_DAT3__USDHC4_DAT3_50MHZ,
	MX6Q_PAD_NANDF_D6__GPIO_2_6,		/* J20 - SD4_CD */
	MX6Q_PAD_NANDF_D7__GPIO_2_7,		/* SD4_WP */
};

static iomux_v3_cfg_t mx6q_sabrelite_csi0_sensor_pads[] = {
	/* IPU1 Camera */
	MX6Q_PAD_CSI0_DAT8__IPU1_CSI0_D_8,
	MX6Q_PAD_CSI0_DAT9__IPU1_CSI0_D_9,
	MX6Q_PAD_CSI0_DAT10__IPU1_CSI0_D_10,
	MX6Q_PAD_CSI0_DAT11__IPU1_CSI0_D_11,
	MX6Q_PAD_CSI0_DAT12__IPU1_CSI0_D_12,
	MX6Q_PAD_CSI0_DAT13__IPU1_CSI0_D_13,
	MX6Q_PAD_CSI0_DAT14__IPU1_CSI0_D_14,
	MX6Q_PAD_CSI0_DAT15__IPU1_CSI0_D_15,
	MX6Q_PAD_CSI0_DAT16__IPU1_CSI0_D_16,
	MX6Q_PAD_CSI0_DAT17__IPU1_CSI0_D_17,
	MX6Q_PAD_CSI0_DAT18__IPU1_CSI0_D_18,
	MX6Q_PAD_CSI0_DAT19__IPU1_CSI0_D_19,
	MX6Q_PAD_CSI0_DATA_EN__IPU1_CSI0_DATA_EN,
	MX6Q_PAD_CSI0_MCLK__IPU1_CSI0_HSYNC,
	MX6Q_PAD_CSI0_PIXCLK__IPU1_CSI0_PIXCLK,
	MX6Q_PAD_CSI0_VSYNC__IPU1_CSI0_VSYNC,
	MX6Q_PAD_GPIO_6__GPIO_1_6,		/* J5 - Camera GP */
	MX6Q_PAD_GPIO_8__GPIO_1_8,		/* J5 - Camera Reset */
	MX6Q_PAD_SD1_DAT0__GPIO_1_16,		/* J5 - Camera GP */
	MX6Q_PAD_NANDF_D5__GPIO_2_5,		/* J16 - MIPI GP */
	MX6Q_PAD_NANDF_WP_B__GPIO_6_9,		/* J16 - MIPI GP */
};

#define MX6Q_USDHC_PAD_SETTING(id, speed)	\
mx6q_sd##id##_##speed##mhz[] = {		\
	MX6Q_PAD_SD##id##_CLK__USDHC##id##_CLK_##speed##MHZ,	\
	MX6Q_PAD_SD##id##_CMD__USDHC##id##_CMD_##speed##MHZ,	\
	MX6Q_PAD_SD##id##_DAT0__USDHC##id##_DAT0_##speed##MHZ,	\
	MX6Q_PAD_SD##id##_DAT1__USDHC##id##_DAT1_##speed##MHZ,	\
	MX6Q_PAD_SD##id##_DAT2__USDHC##id##_DAT2_##speed##MHZ,	\
	MX6Q_PAD_SD##id##_DAT3__USDHC##id##_DAT3_##speed##MHZ,	\
}

static iomux_v3_cfg_t MX6Q_USDHC_PAD_SETTING(3, 50);
static iomux_v3_cfg_t MX6Q_USDHC_PAD_SETTING(3, 100);
static iomux_v3_cfg_t MX6Q_USDHC_PAD_SETTING(3, 200);
static iomux_v3_cfg_t MX6Q_USDHC_PAD_SETTING(4, 50);
static iomux_v3_cfg_t MX6Q_USDHC_PAD_SETTING(4, 100);
static iomux_v3_cfg_t MX6Q_USDHC_PAD_SETTING(4, 200);

enum sd_pad_mode {
	SD_PAD_MODE_LOW_SPEED,
	SD_PAD_MODE_MED_SPEED,
	SD_PAD_MODE_HIGH_SPEED,
};

static int plt_sd3_pad_change(int clock)
{
	static enum sd_pad_mode pad_mode = SD_PAD_MODE_LOW_SPEED;

	if (clock > 100000000) {
		if (pad_mode == SD_PAD_MODE_HIGH_SPEED)
			return 0;

		pad_mode = SD_PAD_MODE_HIGH_SPEED;
		return mxc_iomux_v3_setup_multiple_pads(mx6q_sd3_200mhz,
					ARRAY_SIZE(mx6q_sd3_200mhz));
	} else if (clock > 52000000) {
		if (pad_mode == SD_PAD_MODE_MED_SPEED)
			return 0;

		pad_mode = SD_PAD_MODE_MED_SPEED;
		return mxc_iomux_v3_setup_multiple_pads(mx6q_sd3_100mhz,
					ARRAY_SIZE(mx6q_sd3_100mhz));
	} else {
		if (pad_mode == SD_PAD_MODE_LOW_SPEED)
			return 0;

		pad_mode = SD_PAD_MODE_LOW_SPEED;
		return mxc_iomux_v3_setup_multiple_pads(mx6q_sd3_50mhz,
					ARRAY_SIZE(mx6q_sd3_50mhz));
	}
}

static int plt_sd4_pad_change(int clock)
{
	static enum sd_pad_mode pad_mode = SD_PAD_MODE_LOW_SPEED;

	if (clock > 100000000) {
		if (pad_mode == SD_PAD_MODE_HIGH_SPEED)
			return 0;

		pad_mode = SD_PAD_MODE_HIGH_SPEED;
		return mxc_iomux_v3_setup_multiple_pads(mx6q_sd4_200mhz,
					ARRAY_SIZE(mx6q_sd4_200mhz));
	} else if (clock > 52000000) {
		if (pad_mode == SD_PAD_MODE_MED_SPEED)
			return 0;

		pad_mode = SD_PAD_MODE_MED_SPEED;
		return mxc_iomux_v3_setup_multiple_pads(mx6q_sd4_100mhz,
					ARRAY_SIZE(mx6q_sd4_100mhz));
	} else {
		if (pad_mode == SD_PAD_MODE_LOW_SPEED)
			return 0;

		pad_mode = SD_PAD_MODE_LOW_SPEED;
		return mxc_iomux_v3_setup_multiple_pads(mx6q_sd4_50mhz,
					ARRAY_SIZE(mx6q_sd4_50mhz));
	}
}

static const struct esdhc_platform_data mx6q_sabrelite_sd3_data __initconst = {
	.cd_gpio = MX6Q_SABRELITE_SD3_CD,
	.wp_gpio = MX6Q_SABRELITE_SD3_WP,
	.keep_power_at_suspend = 1,
	.platform_pad_change = plt_sd3_pad_change,
};

static const struct esdhc_platform_data mx6q_sabrelite_sd4_data __initconst = {
	.cd_gpio = MX6Q_SABRELITE_SD4_CD,
	.wp_gpio = MX6Q_SABRELITE_SD4_WP,
	.keep_power_at_suspend = 1,
	.platform_pad_change = plt_sd4_pad_change,
};

static const struct anatop_thermal_platform_data
	mx6q_sabrelite_anatop_thermal_data __initconst = {
		.name = "anatop_thermal",
};

static inline void mx6q_sabrelite_init_uart(void)
{
	imx6q_add_imx_uart(0, NULL);
	imx6q_add_imx_uart(1, NULL);
}

static int mx6q_sabrelite_fec_phy_init(struct phy_device *phydev)
{
	/* prefer master mode, disable 1000 Base-T capable */
	phy_write(phydev, 0x9, 0x1c00);

	/* min rx data delay */
	phy_write(phydev, 0x0b, 0x8105);
	phy_write(phydev, 0x0c, 0x0000);

	/* max rx/tx clock delay, min rx/tx control delay */
	phy_write(phydev, 0x0b, 0x8104);
	phy_write(phydev, 0x0c, 0xf0f0);
	phy_write(phydev, 0x0b, 0x104);

	return 0;
}

static struct fec_platform_data fec_data __initdata = {
	.init = mx6q_sabrelite_fec_phy_init,
	.phy = PHY_INTERFACE_MODE_RGMII,
};

static int mx6q_sabrelite_spi_cs[] = {
	MX6Q_SABRELITE_ECSPI1_CS1,
};

static const struct spi_imx_master mx6q_sabrelite_spi_data __initconst = {
	.chipselect     = mx6q_sabrelite_spi_cs,
	.num_chipselect = ARRAY_SIZE(mx6q_sabrelite_spi_cs),
};

#if defined(CONFIG_MTD_M25P80) || defined(CONFIG_MTD_M25P80_MODULE)
static struct mtd_partition imx6_sabrelite_spi_nor_partitions[] = {
	{
	 .name = "bootloader",
	 .offset = 0,
	 .size = 0x00040000,
	},
	{
	 .name = "kernel",
	 .offset = MTDPART_OFS_APPEND,
	 .size = MTDPART_SIZ_FULL,
	},
};

static struct flash_platform_data imx6_sabrelite__spi_flash_data = {
	.name = "m25p80",
	.parts = imx6_sabrelite_spi_nor_partitions,
	.nr_parts = ARRAY_SIZE(imx6_sabrelite_spi_nor_partitions),
	.type = "sst25vf016b",
};
#endif

static struct spi_board_info imx6_sabrelite_spi_nor_device[] __initdata = {
#if defined(CONFIG_MTD_M25P80)
	{
		.modalias = "m25p80",
		.max_speed_hz = 20000000, /* max spi clock (SCK) speed in HZ */
		.bus_num = 0,
		.chip_select = 0,
		.platform_data = &imx6_sabrelite__spi_flash_data,
	},
#endif
};

static void spi_device_init(void)
{
	spi_register_board_info(imx6_sabrelite_spi_nor_device,
				ARRAY_SIZE(imx6_sabrelite_spi_nor_device));
}

static struct mxc_audio_platform_data mx6_sabrelite_audio_data;

static int mx6_sabrelite_sgtl5000_init(void)
{
	struct clk *clko;
	struct clk *new_parent;
	int rate;

	clko = clk_get(NULL, "clko_clk");
	if (IS_ERR(clko)) {
		pr_err("can't get CLKO clock.\n");
		return PTR_ERR(clko);
	}
	new_parent = clk_get(NULL, "ahb");
	if (!IS_ERR(new_parent)) {
		clk_set_parent(clko, new_parent);
		clk_put(new_parent);
	}
	rate = clk_round_rate(clko, 16000000);
	if (rate < 8000000 || rate > 27000000) {
		pr_err("Error:SGTL5000 mclk freq %d out of range!\n", rate);
		clk_put(clko);
		return -1;
	}

	mx6_sabrelite_audio_data.sysclk = rate;
	clk_set_rate(clko, rate);
	clk_enable(clko);
	return 0;
}

static struct imx_ssi_platform_data mx6_sabrelite_ssi_pdata = {
	.flags = IMX_SSI_DMA | IMX_SSI_SYN,
};

static struct mxc_audio_platform_data mx6_sabrelite_audio_data = {
	.ssi_num = 1,
	.src_port = 2,
	.ext_port = 4,
	.init = mx6_sabrelite_sgtl5000_init,
	.hp_gpio = -1,
};

static struct platform_device mx6_sabrelite_audio_device = {
	.name = "imx-sgtl5000",
};

static struct imxi2c_platform_data mx6q_sabrelite_i2c_data = {
	.bitrate = 100000,
};

static struct i2c_board_info mxc_i2c0_board_info[] __initdata = {
	{
		I2C_BOARD_INFO("sgtl5000", 0x0a),
	},
};


static void mx6q_csi0_io_init(void)
{
	mxc_iomux_v3_setup_multiple_pads(mx6q_sabrelite_csi0_sensor_pads,
			ARRAY_SIZE(mx6q_sabrelite_csi0_sensor_pads));

	/* Camera power down */
	gpio_request(MX6Q_SABRELITE_CSI0_PWN, "cam-pwdn");
	gpio_direction_output(MX6Q_SABRELITE_CSI0_PWN, 1);
	msleep(1);
	gpio_set_value(MX6Q_SABRELITE_CSI0_PWN, 0);

	/* Camera reset */
	gpio_request(MX6Q_SABRELITE_CSI0_RST, "cam-reset");
	gpio_direction_output(MX6Q_SABRELITE_CSI0_RST, 1);

	gpio_set_value(MX6Q_SABRELITE_CSI0_RST, 0);
	msleep(1);
	gpio_set_value(MX6Q_SABRELITE_CSI0_RST, 1);

	/* For MX6Q GPR1 bit19 and bit20 meaning:
	 * Bit19:       0 - Enable mipi to IPU1 CSI0
	 *                      virtual channel is fixed to 0
	 *              1 - Enable parallel interface to IPU1 CSI0
	 * Bit20:       0 - Enable mipi to IPU2 CSI1
	 *                      virtual channel is fixed to 3
	 *              1 - Enable parallel interface to IPU2 CSI1
	 * IPU1 CSI1 directly connect to mipi csi2,
	 *      virtual channel is fixed to 1
	 * IPU2 CSI0 directly connect to mipi csi2,
	 *      virtual channel is fixed to 2
	 */
	mxc_iomux_set_gpr_register(1, 19, 1, 1);
}

static struct fsl_mxc_camera_platform_data camera_data = {
	.mclk = 24000000,
	.mclk_source = 0,
	.csi = 0,
	.io_init = mx6q_csi0_io_init,
};

static struct i2c_board_info mxc_i2c1_board_info[] __initdata = {
	{
		I2C_BOARD_INFO("mxc_hdmi_i2c", 0x50),
	},
	{
		I2C_BOARD_INFO("ov5642", 0x3c),
		.platform_data = (void *)&camera_data,
	},
};

static struct i2c_board_info mxc_i2c2_board_info[] __initdata = {
	{
		I2C_BOARD_INFO("egalax_ts", 0x4),
		.irq = gpio_to_irq(MX6Q_SABRELITE_CAP_TCH_INT1),
	},
};

static void imx6q_sabrelite_usbotg_vbus(bool on)
{
	if (on)
		gpio_set_value(MX6Q_SABRELITE_USB_OTG_PWR, 1);
	else
		gpio_set_value(MX6Q_SABRELITE_USB_OTG_PWR, 0);
}

static void __init imx6q_sabrelite_init_usb(void)
{
	int ret = 0;

	imx_otg_base = MX6_IO_ADDRESS(MX6Q_USB_OTG_BASE_ADDR);
	/* disable external charger detect,
	 * or it will affect signal quality at dp .
	 */
	ret = gpio_request(MX6Q_SABRELITE_USB_OTG_PWR, "usb-pwr");
	if (ret) {
		pr_err("failed to get GPIO MX6Q_SABRELITE_USB_OTG_PWR: %d\n",
			ret);
		return;
	}
	gpio_direction_output(MX6Q_SABRELITE_USB_OTG_PWR, 0);
	mxc_iomux_set_gpr_register(1, 13, 1, 1);

	mx6_set_otghost_vbus_func(imx6q_sabrelite_usbotg_vbus);
	mx6_usb_dr_init();
	mx6_usb_h1_init();
}

/* HW Initialization, if return 0, initialization is successful. */
static int mx6q_sabrelite_sata_init(struct device *dev, void __iomem *addr)
{
	u32 tmpdata;
	int ret = 0;
	struct clk *clk;

	sata_clk = clk_get(dev, "imx_sata_clk");
	if (IS_ERR(sata_clk)) {
		dev_err(dev, "no sata clock.\n");
		return PTR_ERR(sata_clk);
	}
	ret = clk_enable(sata_clk);
	if (ret) {
		dev_err(dev, "can't enable sata clock.\n");
		goto put_sata_clk;
	}

	/* Set PHY Paremeters, two steps to configure the GPR13,
	 * one write for rest of parameters, mask of first write is 0x07FFFFFD,
	 * and the other one write for setting the mpll_clk_off_b
	 *.rx_eq_val_0(iomuxc_gpr13[26:24]),
	 *.los_lvl(iomuxc_gpr13[23:19]),
	 *.rx_dpll_mode_0(iomuxc_gpr13[18:16]),
	 *.sata_speed(iomuxc_gpr13[15]),
	 *.mpll_ss_en(iomuxc_gpr13[14]),
	 *.tx_atten_0(iomuxc_gpr13[13:11]),
	 *.tx_boost_0(iomuxc_gpr13[10:7]),
	 *.tx_lvl(iomuxc_gpr13[6:2]),
	 *.mpll_ck_off(iomuxc_gpr13[1]),
	 *.tx_edgerate_0(iomuxc_gpr13[0]),
	 */
	tmpdata = readl(IOMUXC_GPR13);
	writel(((tmpdata & ~0x07FFFFFD) | 0x0593A044), IOMUXC_GPR13);

	/* enable SATA_PHY PLL */
	tmpdata = readl(IOMUXC_GPR13);
	writel(((tmpdata & ~0x2) | 0x2), IOMUXC_GPR13);

	/* Get the AHB clock rate, and configure the TIMER1MS reg later */
	clk = clk_get(NULL, "ahb");
	if (IS_ERR(clk)) {
		dev_err(dev, "no ahb clock.\n");
		ret = PTR_ERR(clk);
		goto release_sata_clk;
	}
	tmpdata = clk_get_rate(clk) / 1000;
	clk_put(clk);

	ret = sata_init(addr, tmpdata);
	if (ret == 0)
		return ret;

release_sata_clk:
	clk_disable(sata_clk);
put_sata_clk:
	clk_put(sata_clk);

	return ret;
}

static void mx6q_sabrelite_sata_exit(struct device *dev)
{
	clk_disable(sata_clk);
	clk_put(sata_clk);
}

static struct ahci_platform_data mx6q_sabrelite_sata_data = {
	.init = mx6q_sabrelite_sata_init,
	.exit = mx6q_sabrelite_sata_exit,
};

static struct gpio mx6q_sabrelite_flexcan_gpios[] = {
	{ MX6Q_SABRELITE_CAN1_EN, GPIOF_OUT_INIT_LOW, "flexcan1-en" },
	{ MX6Q_SABRELITE_CAN1_STBY, GPIOF_OUT_INIT_LOW, "flexcan1-stby" },
};

static void mx6q_sabrelite_flexcan0_switch(int enable)
{
	if (enable) {
		gpio_set_value(MX6Q_SABRELITE_CAN1_EN, 1);
		gpio_set_value(MX6Q_SABRELITE_CAN1_STBY, 1);
	} else {
		gpio_set_value(MX6Q_SABRELITE_CAN1_EN, 0);
		gpio_set_value(MX6Q_SABRELITE_CAN1_STBY, 0);
	}
}

static const struct flexcan_platform_data
	mx6q_sabrelite_flexcan0_pdata __initconst = {
	.transceiver_switch = mx6q_sabrelite_flexcan0_switch,
};

static struct viv_gpu_platform_data imx6q_gpu_pdata __initdata = {
	.reserved_mem_size = SZ_128M,
};

static struct imx_asrc_platform_data imx_asrc_data = {
	.channel_bits = 4,
	.clk_map_ver = 2,
};

static struct ipuv3_fb_platform_data sabrelite_fb_data[] = {
	{ /*fb0*/
	.disp_dev = "ldb",
	.interface_pix_fmt = IPU_PIX_FMT_RGB666,
	.mode_str = "LDB-XGA",
	.default_bpp = 32,
	.int_clk = false,
	}, {
	.disp_dev = "lcd",
	.interface_pix_fmt = IPU_PIX_FMT_RGB565,
	.mode_str = "CLAA-WVGA",
	.default_bpp = 16,
	.int_clk = false,
	}, {
	.disp_dev = "ldb",
	.interface_pix_fmt = IPU_PIX_FMT_RGB666,
	.mode_str = "LDB-SVGA",
	.default_bpp = 16,
	.int_clk = false,
	}, {
	.disp_dev = "ldb",
	.interface_pix_fmt = IPU_PIX_FMT_RGB666,
	.mode_str = "LDB-VGA",
	.default_bpp = 16,
	.int_clk = false,
	},
};

static void hdmi_init(int ipu_id, int disp_id)
{
	int hdmi_mux_setting;

	if ((ipu_id > 1) || (ipu_id < 0)) {
		pr_err("Invalid IPU select for HDMI: %d. Set to 0\n", ipu_id);
		ipu_id = 0;
	}

	if ((disp_id > 1) || (disp_id < 0)) {
		pr_err("Invalid DI select for HDMI: %d. Set to 0\n", disp_id);
		disp_id = 0;
	}

	/* Configure the connection between IPU1/2 and HDMI */
	hdmi_mux_setting = 2*ipu_id + disp_id;

	/* GPR3, bits 2-3 = HDMI_MUX_CTL */
	mxc_iomux_set_gpr_register(3, 2, 2, hdmi_mux_setting);
}

static struct fsl_mxc_hdmi_platform_data hdmi_data = {
	.init = hdmi_init,
};

static struct fsl_mxc_hdmi_core_platform_data hdmi_core_data = {
	.ipu_id = 0,
	.disp_id = 0,
};

static struct fsl_mxc_lcd_platform_data lcdif_data = {
	.ipu_id = 0,
	.disp_id = 0,
	.default_ifmt = IPU_PIX_FMT_RGB565,
};

static struct fsl_mxc_ldb_platform_data ldb_data = {
	.ipu_id = 1,
	.disp_id = 0,
	.ext_ref = 1,
	.mode = LDB_SEP0,
	.sec_ipu_id = 1,
	.sec_disp_id = 1,
};

static struct imx_ipuv3_platform_data ipu_data[] = {
	{
	.rev = 4,
	.csi_clk[0] = "clko2_clk",
	}, {
	.rev = 4,
	.csi_clk[0] = "clko2_clk",
	},
};

<<<<<<< HEAD
static struct ion_platform_data imx_ion_data = {
	.nr = 1,
	.heaps = {
		{
		.type = ION_HEAP_TYPE_CARVEOUT,
		.name = "vpu_ion",
		.size = SZ_64M,
		},
	},
};

=======
static struct fsl_mxc_capture_platform_data capture_data[] = {
	{
		.csi = 0,
		.ipu = 0,
		.mclk_source = 0,
		.is_mipi = 0,
	}, {
		.csi = 1,
		.ipu = 0,
		.mclk_source = 0,
		.is_mipi = 1,
	},
};


>>>>>>> 8187450b
static void sabrelite_suspend_enter(void)
{
	/* suspend preparation */
}

static void sabrelite_suspend_exit(void)
{
	/* resume restore */
}
static const struct pm_platform_data mx6q_sabrelite_pm_data __initconst = {
	.name = "imx_pm",
	.suspend_enter = sabrelite_suspend_enter,
	.suspend_exit = sabrelite_suspend_exit,
};

#if defined(CONFIG_KEYBOARD_GPIO) || defined(CONFIG_KEYBOARD_GPIO_MODULE)
#define GPIO_BUTTON(gpio_num, ev_code, act_low, descr, wake)	\
{								\
	.gpio		= gpio_num,				\
	.type		= EV_KEY,				\
	.code		= ev_code,				\
	.active_low	= act_low,				\
	.desc		= "btn " descr,				\
	.wakeup		= wake,					\
}

static struct gpio_keys_button sabrelite_buttons[] = {
	GPIO_BUTTON(MX6Q_SABRELITE_ONOFF_KEY, KEY_POWER, 1, "key-power", 1),
	GPIO_BUTTON(MX6Q_SABRELITE_MENU_KEY, KEY_MENU, 1, "key-memu", 0),
	GPIO_BUTTON(MX6Q_SABRELITE_HOME_KEY, KEY_HOME, 1, "key-home", 0),
	GPIO_BUTTON(MX6Q_SABRELITE_BACK_KEY, KEY_BACK, 1, "key-back", 0),
	GPIO_BUTTON(MX6Q_SABRELITE_VOL_UP_KEY, KEY_VOLUMEUP, 1, "volume-up", 0),
	GPIO_BUTTON(MX6Q_SABRELITE_VOL_DOWN_KEY, KEY_VOLUMEDOWN, 1, "volume-down", 0),
};

static struct gpio_keys_platform_data sabrelite_button_data = {
	.buttons	= sabrelite_buttons,
	.nbuttons	= ARRAY_SIZE(sabrelite_buttons),
};

static struct platform_device sabrelite_button_device = {
	.name		= "gpio-keys",
	.id		= -1,
	.num_resources  = 0,
	.dev		= {
		.platform_data = &sabrelite_button_data,
	}
};

static void __init sabrelite_add_device_buttons(void)
{
	platform_device_register(&sabrelite_button_device);
}
#else
static void __init sabrelite_add_device_buttons(void) {}
#endif

static struct regulator_consumer_supply sabrelite_vmmc_consumers[] = {
	REGULATOR_SUPPLY("vmmc", "sdhci-esdhc-imx.2"),
	REGULATOR_SUPPLY("vmmc", "sdhci-esdhc-imx.3"),
};

static struct regulator_init_data sabrelite_vmmc_init = {
	.num_consumer_supplies = ARRAY_SIZE(sabrelite_vmmc_consumers),
	.consumer_supplies = sabrelite_vmmc_consumers,
};

static struct fixed_voltage_config sabrelite_vmmc_reg_config = {
	.supply_name		= "vmmc",
	.microvolts		= 3300000,
	.gpio			= -1,
	.init_data		= &sabrelite_vmmc_init,
};

static struct platform_device sabrelite_vmmc_reg_devices = {
	.name	= "reg-fixed-voltage",
	.id	= 3,
	.dev	= {
		.platform_data = &sabrelite_vmmc_reg_config,
	},
};

#ifdef CONFIG_SND_SOC_SGTL5000

static struct regulator_consumer_supply sgtl5000_sabrelite_consumer_vdda = {
	.supply = "VDDA",
	.dev_name = "0-000a",
};

static struct regulator_consumer_supply sgtl5000_sabrelite_consumer_vddio = {
	.supply = "VDDIO",
	.dev_name = "0-000a",
};

static struct regulator_consumer_supply sgtl5000_sabrelite_consumer_vddd = {
	.supply = "VDDD",
	.dev_name = "0-000a",
};

static struct regulator_init_data sgtl5000_sabrelite_vdda_reg_initdata = {
	.num_consumer_supplies = 1,
	.consumer_supplies = &sgtl5000_sabrelite_consumer_vdda,
};

static struct regulator_init_data sgtl5000_sabrelite_vddio_reg_initdata = {
	.num_consumer_supplies = 1,
	.consumer_supplies = &sgtl5000_sabrelite_consumer_vddio,
};

static struct regulator_init_data sgtl5000_sabrelite_vddd_reg_initdata = {
	.num_consumer_supplies = 1,
	.consumer_supplies = &sgtl5000_sabrelite_consumer_vddd,
};

static struct fixed_voltage_config sgtl5000_sabrelite_vdda_reg_config = {
	.supply_name		= "VDDA",
	.microvolts		= 2500000,
	.gpio			= -1,
	.init_data		= &sgtl5000_sabrelite_vdda_reg_initdata,
};

static struct fixed_voltage_config sgtl5000_sabrelite_vddio_reg_config = {
	.supply_name		= "VDDIO",
	.microvolts		= 3300000,
	.gpio			= -1,
	.init_data		= &sgtl5000_sabrelite_vddio_reg_initdata,
};

static struct fixed_voltage_config sgtl5000_sabrelite_vddd_reg_config = {
	.supply_name		= "VDDD",
	.microvolts		= 0,
	.gpio			= -1,
	.init_data		= &sgtl5000_sabrelite_vddd_reg_initdata,
};

static struct platform_device sgtl5000_sabrelite_vdda_reg_devices = {
	.name	= "reg-fixed-voltage",
	.id	= 0,
	.dev	= {
		.platform_data = &sgtl5000_sabrelite_vdda_reg_config,
	},
};

static struct platform_device sgtl5000_sabrelite_vddio_reg_devices = {
	.name	= "reg-fixed-voltage",
	.id	= 1,
	.dev	= {
		.platform_data = &sgtl5000_sabrelite_vddio_reg_config,
	},
};

static struct platform_device sgtl5000_sabrelite_vddd_reg_devices = {
	.name	= "reg-fixed-voltage",
	.id	= 2,
	.dev	= {
		.platform_data = &sgtl5000_sabrelite_vddd_reg_config,
	},
};

#endif /* CONFIG_SND_SOC_SGTL5000 */

static int imx6q_init_audio(void)
{
	mxc_register_device(&mx6_sabrelite_audio_device,
			    &mx6_sabrelite_audio_data);
	imx6q_add_imx_ssi(1, &mx6_sabrelite_ssi_pdata);
#ifdef CONFIG_SND_SOC_SGTL5000
	platform_device_register(&sgtl5000_sabrelite_vdda_reg_devices);
	platform_device_register(&sgtl5000_sabrelite_vddio_reg_devices);
	platform_device_register(&sgtl5000_sabrelite_vddd_reg_devices);
#endif
	return 0;
}

static struct platform_pwm_backlight_data mx6_sabrelite_pwm_backlight_data = {
	.pwm_id = 3,
	.max_brightness = 255,
	.dft_brightness = 128,
	.pwm_period_ns = 50000,
};

static struct mxc_dvfs_platform_data sabrelite_dvfscore_data = {
	.reg_id = "cpu_vddgp",
	.clk1_id = "cpu_clk",
	.clk2_id = "gpc_dvfs_clk",
	.gpc_cntr_offset = MXC_GPC_CNTR_OFFSET,
	.ccm_cdcr_offset = MXC_CCM_CDCR_OFFSET,
	.ccm_cacrr_offset = MXC_CCM_CACRR_OFFSET,
	.ccm_cdhipr_offset = MXC_CCM_CDHIPR_OFFSET,
	.prediv_mask = 0x1F800,
	.prediv_offset = 11,
	.prediv_val = 3,
	.div3ck_mask = 0xE0000000,
	.div3ck_offset = 29,
	.div3ck_val = 2,
	.emac_val = 0x08,
	.upthr_val = 25,
	.dnthr_val = 9,
	.pncthr_val = 33,
	.upcnt_val = 10,
	.dncnt_val = 10,
	.delay_time = 80,
};

static void __init fixup_mxc_board(struct machine_desc *desc, struct tag *tags,
				   char **cmdline, struct meminfo *mi)
{
	char *str;
	struct tag *t;
	int i = 0;
	struct ipuv3_fb_platform_data *pdata_fb = sabrelite_fb_data;

	for_each_tag(t, tags) {
		if (t->hdr.tag == ATAG_CMDLINE) {
			str = t->u.cmdline.cmdline;
			str = strstr(str, "fbmem=");
			if (str != NULL) {
				str += 6;
				pdata_fb[i++].res_size[0] = memparse(str, &str);
				while (*str == ',' &&
					i < ARRAY_SIZE(sabrelite_fb_data)) {
					str++;
					pdata_fb[i++].res_size[0] = memparse(str, &str);
				}
			}
			break;
		}
	}
}

static struct mipi_csi2_platform_data mipi_csi2_pdata = {
	.ipu_id	 = 0,
	.csi_id = 0,
	.v_channel = 0,
	.lanes = 2,
	.dphy_clk = "mipi_pllref_clk",
	.pixel_clk = "emi_clk",
};

/*!
 * Board specific initialization.
 */
static void __init mx6_sabrelite_board_init(void)
{
	int i;
	int ret;
	struct clk *clko2;
	struct clk *new_parent;
	int rate;

	mxc_iomux_v3_setup_multiple_pads(mx6q_sabrelite_pads,
					ARRAY_SIZE(mx6q_sabrelite_pads));

#ifdef CONFIG_FEC_1588
	/* Set GPIO_16 input for IEEE-1588 ts_clk and RMII reference clock
	 * For MX6 GPR1 bit21 meaning:
	 * Bit21:       0 - GPIO_16 pad output
	 *              1 - GPIO_16 pad input
	 */
	mxc_iomux_set_gpr_register(1, 21, 1, 1);
#endif

	gp_reg_id = sabrelite_dvfscore_data.reg_id;
	mx6q_sabrelite_init_uart();
	imx6q_add_mxc_hdmi_core(&hdmi_core_data);

	imx6q_add_ipuv3(0, &ipu_data[0]);
	imx6q_add_ipuv3(1, &ipu_data[1]);

	for (i = 0; i < ARRAY_SIZE(sabrelite_fb_data); i++)
		imx6q_add_ipuv3fb(i, &sabrelite_fb_data[i]);

	imx6q_add_vdoa();
	imx6q_add_lcdif(&lcdif_data);
	imx6q_add_ldb(&ldb_data);
	imx6q_add_v4l2_output(0);
	imx6q_add_v4l2_capture(0, &capture_data[0]);
	imx6q_add_v4l2_capture(1, &capture_data[1]);
	imx6q_add_mipi_csi2(&mipi_csi2_pdata);
	imx6q_add_imx_snvs_rtc();

	imx6q_add_imx_i2c(0, &mx6q_sabrelite_i2c_data);
	imx6q_add_imx_i2c(1, &mx6q_sabrelite_i2c_data);
	imx6q_add_imx_i2c(2, &mx6q_sabrelite_i2c_data);
	i2c_register_board_info(0, mxc_i2c0_board_info,
			ARRAY_SIZE(mxc_i2c0_board_info));
	i2c_register_board_info(1, mxc_i2c1_board_info,
			ARRAY_SIZE(mxc_i2c1_board_info));
	i2c_register_board_info(2, mxc_i2c2_board_info,
			ARRAY_SIZE(mxc_i2c2_board_info));

	/* SPI */
	imx6q_add_ecspi(0, &mx6q_sabrelite_spi_data);
	spi_device_init();

	imx6q_add_mxc_hdmi(&hdmi_data);

	imx6q_add_anatop_thermal_imx(1, &mx6q_sabrelite_anatop_thermal_data);
	imx6_init_fec(fec_data);
	imx6q_add_pm_imx(0, &mx6q_sabrelite_pm_data);
	imx6q_add_sdhci_usdhc_imx(3, &mx6q_sabrelite_sd4_data);
	imx6q_add_sdhci_usdhc_imx(2, &mx6q_sabrelite_sd3_data);
	imx_add_viv_gpu(&imx6_gpu_data, &imx6q_gpu_pdata);
	imx6q_sabrelite_init_usb();
	imx6q_add_ahci(0, &mx6q_sabrelite_sata_data);
	imx6q_add_vpu();
	imx6q_init_audio();
	platform_device_register(&sabrelite_vmmc_reg_devices);
	imx_asrc_data.asrc_core_clk = clk_get(NULL, "asrc_clk");
	imx_asrc_data.asrc_audio_clk = clk_get(NULL, "asrc_serial_clk");
	imx6q_add_asrc(&imx_asrc_data);

	/* release USB Hub reset */
	gpio_set_value(MX6Q_SABRELITE_USB_HUB_RESET, 1);

	imx6q_add_mxc_pwm(0);
	imx6q_add_mxc_pwm(1);
	imx6q_add_mxc_pwm(2);
	imx6q_add_mxc_pwm(3);
	imx6q_add_mxc_pwm_backlight(3, &mx6_sabrelite_pwm_backlight_data);

	imx6q_add_otp();
	imx6q_add_viim();
	imx6q_add_imx2_wdt(0, NULL);
	imx6q_add_dma();

	imx6q_add_dvfs_core(&sabrelite_dvfscore_data);
	mx6_cpu_regulator_init();

	imx6q_add_ion(0, &imx_ion_data,
		sizeof(imx_ion_data) + sizeof(struct ion_platform_heap));

	sabrelite_add_device_buttons();

	imx6q_add_hdmi_soc();
	imx6q_add_hdmi_soc_dai();

	ret = gpio_request_array(mx6q_sabrelite_flexcan_gpios,
			ARRAY_SIZE(mx6q_sabrelite_flexcan_gpios));
	if (ret)
		pr_err("failed to request flexcan1-gpios: %d\n", ret);
	else
		imx6q_add_flexcan0(&mx6q_sabrelite_flexcan0_pdata);

	clko2 = clk_get(NULL, "clko2_clk");
	if (IS_ERR(clko2))
		pr_err("can't get CLKO2 clock.\n");

	new_parent = clk_get(NULL, "osc_clk");
	if (!IS_ERR(new_parent)) {
		clk_set_parent(clko2, new_parent);
		clk_put(new_parent);
	}
	rate = clk_round_rate(clko2, 24000000);
	clk_set_rate(clko2, rate);
	clk_enable(clko2);
	imx6q_add_busfreq();
}

extern void __iomem *twd_base;
static void __init mx6_sabrelite_timer_init(void)
{
	struct clk *uart_clk;
#ifdef CONFIG_LOCAL_TIMERS
	twd_base = ioremap(LOCAL_TWD_ADDR, SZ_256);
	BUG_ON(!twd_base);
#endif
	mx6_clocks_init(32768, 24000000, 0, 0);

	uart_clk = clk_get_sys("imx-uart.0", NULL);
	early_console_setup(UART2_BASE_ADDR, uart_clk);
}

static struct sys_timer mx6_sabrelite_timer = {
	.init   = mx6_sabrelite_timer_init,
};

static void __init mx6q_sabrelite_reserve(void)
{
#ifdef CONFIG_MXC_GPU_VIV
	phys_addr_t phys;
	int i;

	if (imx6q_gpu_pdata.reserved_mem_size) {
		phys = memblock_alloc_base(imx6q_gpu_pdata.reserved_mem_size,
					   SZ_4K, SZ_1G);
		memblock_free(phys, imx6q_gpu_pdata.reserved_mem_size);
		memblock_remove(phys, imx6q_gpu_pdata.reserved_mem_size);
		imx6q_gpu_pdata.reserved_mem_base = phys;
	}
<<<<<<< HEAD

	if (imx_ion_data.heaps[0].size) {
		phys = memblock_alloc(imx_ion_data.heaps[0].size, SZ_4K);
		memblock_free(phys, imx_ion_data.heaps[0].size);
		memblock_remove(phys, imx_ion_data.heaps[0].size);
		imx_ion_data.heaps[0].base = phys;
	}

	for (i = 0; i < ARRAY_SIZE(sabrelite_fb_data); i++)
		if (sabrelite_fb_data[i].res_size[0]) {
			/* reserve for background buffer */
			phys = memblock_alloc(sabrelite_fb_data[i].res_size[0],
						SZ_4K);
			memblock_free(phys, sabrelite_fb_data[i].res_size[0]);
			memblock_remove(phys, sabrelite_fb_data[i].res_size[0]);
			sabrelite_fb_data[i].res_base[0] = phys;
		}
=======
#endif
>>>>>>> 8187450b
}

/*
 * initialize __mach_desc_MX6Q_SABRELITE data structure.
 */
MACHINE_START(MX6Q_SABRELITE, "Freescale i.MX 6Quad Sabre-Lite Board")
	/* Maintainer: Freescale Semiconductor, Inc. */
	.boot_params = MX6_PHYS_OFFSET + 0x100,
	.fixup = fixup_mxc_board,
	.map_io = mx6_map_io,
	.init_irq = mx6_init_irq,
	.init_machine = mx6_sabrelite_board_init,
	.timer = &mx6_sabrelite_timer,
	.reserve = mx6q_sabrelite_reserve,
MACHINE_END<|MERGE_RESOLUTION|>--- conflicted
+++ resolved
@@ -833,7 +833,6 @@
 	},
 };
 
-<<<<<<< HEAD
 static struct ion_platform_data imx_ion_data = {
 	.nr = 1,
 	.heaps = {
@@ -845,7 +844,6 @@
 	},
 };
 
-=======
 static struct fsl_mxc_capture_platform_data capture_data[] = {
 	{
 		.csi = 0,
@@ -861,7 +859,6 @@
 };
 
 
->>>>>>> 8187450b
 static void sabrelite_suspend_enter(void)
 {
 	/* suspend preparation */
@@ -1252,7 +1249,7 @@
 		memblock_remove(phys, imx6q_gpu_pdata.reserved_mem_size);
 		imx6q_gpu_pdata.reserved_mem_base = phys;
 	}
-<<<<<<< HEAD
+#endif
 
 	if (imx_ion_data.heaps[0].size) {
 		phys = memblock_alloc(imx_ion_data.heaps[0].size, SZ_4K);
@@ -1270,9 +1267,6 @@
 			memblock_remove(phys, sabrelite_fb_data[i].res_size[0]);
 			sabrelite_fb_data[i].res_base[0] = phys;
 		}
-=======
-#endif
->>>>>>> 8187450b
 }
 
 /*
