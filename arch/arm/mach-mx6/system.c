--- conflicted
+++ resolved
@@ -204,20 +204,6 @@
 				__raw_writel(__raw_readl(MXC_CCM_CCR) |
 					MXC_CCM_CCR_RBC_EN, MXC_CCM_CCR);
 
-<<<<<<< HEAD
-			/* Make sure we clear WB_COUNT and re-config it */
-			__raw_writel(__raw_readl(MXC_CCM_CCR) &
-				(~MXC_CCM_CCR_WB_COUNT_MASK) &
-				(~MXC_CCM_CCR_REG_BYPASS_CNT_MASK), MXC_CCM_CCR);
-			udelay(80);
-			/* Reconfigurate WB and RBC counter */
-			__raw_writel(__raw_readl(MXC_CCM_CCR) |
-				(0x1 << MXC_CCM_CCR_WB_COUNT_OFFSET) |
-				(0x20 << MXC_CCM_CCR_REG_BYPASS_CNT_OFFSET), MXC_CCM_CCR);
-
-			/* Set WB_PER enable */
-			ccm_clpcr |= MXC_CCM_CLPCR_WB_PER_AT_LPM;
-=======
 			if (stop_mode != 3) {
 				/* Make sure we clear WB_COUNT
 				  * and re-config it.
@@ -236,7 +222,6 @@
 				/* Set WB_PER enable */
 				ccm_clpcr |= MXC_CCM_CLPCR_WB_PER_AT_LPM;
 			}
->>>>>>> 8d56bb01
 		}
 		if (cpu_is_mx6sl() ||
 			(mx6q_revision() > IMX_CHIP_REVISION_1_1) ||
