#
# Makefile for the linux kernel.
#
ccflags-$(CONFIG_ARCH_MULTIPLATFORM) := -I$(srctree)/$(src)/include \
	-I$(srctree)/arch/arm/plat-versatile/include

obj-y					:= v2m.o
obj-$(CONFIG_ARCH_VEXPRESS_CA9X4)	+= ct-ca9x4.o
obj-$(CONFIG_ARCH_VEXPRESS_DCSCB)	+= dcscb.o	dcscb_setup.o
CFLAGS_dcscb.o				+= -march=armv7-a
CFLAGS_REMOVE_dcscb.o			= -pg
obj-$(CONFIG_ARCH_VEXPRESS_SPC)		+= spc.o
CFLAGS_REMOVE_spc.o			= -pg
obj-$(CONFIG_ARCH_VEXPRESS_TC2_PM)	+= tc2_pm.o
CFLAGS_tc2_pm.o				+= -march=armv7-a
<<<<<<< HEAD
CFLAGS_REMOVE_tc2_pm.o			= -pg
=======
ifeq ($(CONFIG_ARCH_VEXPRESS_TC2_PM),y)
obj-$(CONFIG_ARM_PSCI)			+= tc2_pm_psci.o
CFLAGS_REMOVE_tc2_pm_psci.o		= -pg
endif
>>>>>>> 11afcddc
obj-$(CONFIG_SMP)			+= platsmp.o
obj-$(CONFIG_HOTPLUG_CPU)		+= hotplug.o<|MERGE_RESOLUTION|>--- conflicted
+++ resolved
@@ -13,13 +13,10 @@
 CFLAGS_REMOVE_spc.o			= -pg
 obj-$(CONFIG_ARCH_VEXPRESS_TC2_PM)	+= tc2_pm.o
 CFLAGS_tc2_pm.o				+= -march=armv7-a
-<<<<<<< HEAD
 CFLAGS_REMOVE_tc2_pm.o			= -pg
-=======
 ifeq ($(CONFIG_ARCH_VEXPRESS_TC2_PM),y)
 obj-$(CONFIG_ARM_PSCI)			+= tc2_pm_psci.o
 CFLAGS_REMOVE_tc2_pm_psci.o		= -pg
 endif
->>>>>>> 11afcddc
 obj-$(CONFIG_SMP)			+= platsmp.o
 obj-$(CONFIG_HOTPLUG_CPU)		+= hotplug.o