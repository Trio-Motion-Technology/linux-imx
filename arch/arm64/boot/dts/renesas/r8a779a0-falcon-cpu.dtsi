// SPDX-License-Identifier: GPL-2.0
/*
 * Device Tree Source for the Falcon CPU board
 *
 * Copyright (C) 2020 Renesas Electronics Corp.
 */

#include <dt-bindings/gpio/gpio.h>
#include <dt-bindings/leds/common.h>

#include "r8a779a0.dtsi"

/ {
	model = "Renesas Falcon CPU board";
	compatible = "renesas,falcon-cpu", "renesas,r8a779a0";

	aliases {
		serial0 = &scif0;
	};

	chosen {
		stdout-path = "serial0:115200n8";
	};

<<<<<<< HEAD
=======
	leds {
		compatible = "gpio-leds";

		led-1 {
			gpios = <&gpio4 18 GPIO_ACTIVE_HIGH>;
			color = <LED_COLOR_ID_GREEN>;
			function = LED_FUNCTION_INDICATOR;
			function-enumerator = <1>;
		};
		led-2 {
			gpios = <&gpio4 19 GPIO_ACTIVE_HIGH>;
			color = <LED_COLOR_ID_GREEN>;
			function = LED_FUNCTION_INDICATOR;
			function-enumerator = <2>;
		};
		led-3 {
			gpios = <&gpio4 20 GPIO_ACTIVE_HIGH>;
			color = <LED_COLOR_ID_GREEN>;
			function = LED_FUNCTION_INDICATOR;
			function-enumerator = <3>;
		};
	};

>>>>>>> 25423f4b
	memory@48000000 {
		device_type = "memory";
		/* first 128MB is reserved for secure area. */
		reg = <0x0 0x48000000 0x0 0x78000000>;
	};

	memory@500000000 {
		device_type = "memory";
		reg = <0x5 0x00000000 0x0 0x80000000>;
	};

	memory@600000000 {
		device_type = "memory";
		reg = <0x6 0x00000000 0x0 0x80000000>;
	};

	memory@700000000 {
		device_type = "memory";
		reg = <0x7 0x00000000 0x0 0x80000000>;
	};

	reg_1p8v: regulator-1p8v {
		compatible = "regulator-fixed";
		regulator-name = "fixed-1.8V";
		regulator-min-microvolt = <1800000>;
		regulator-max-microvolt = <1800000>;
		regulator-boot-on;
		regulator-always-on;
	};

	reg_3p3v: regulator-3p3v {
		compatible = "regulator-fixed";
		regulator-name = "fixed-3.3V";
		regulator-min-microvolt = <3300000>;
		regulator-max-microvolt = <3300000>;
		regulator-boot-on;
		regulator-always-on;
	};
};

&extal_clk {
	clock-frequency = <16666666>;
};

&extalr_clk {
	clock-frequency = <32768>;
};

&i2c0 {
	pinctrl-0 = <&i2c0_pins>;
	pinctrl-names = "default";

	status = "okay";
	clock-frequency = <400000>;

	eeprom@50 {
		compatible = "rohm,br24g01", "atmel,24c01";
		label = "cpu-board";
		reg = <0x50>;
		pagesize = <8>;
	};
};

&i2c1 {
	pinctrl-0 = <&i2c1_pins>;
	pinctrl-names = "default";

	status = "okay";
	clock-frequency = <400000>;
};

&i2c6 {
	pinctrl-0 = <&i2c6_pins>;
	pinctrl-names = "default";

	status = "okay";
	clock-frequency = <400000>;
};

&mmc0 {
	pinctrl-0 = <&mmc_pins>;
	pinctrl-1 = <&mmc_pins>;
	pinctrl-names = "default", "state_uhs";

	vmmc-supply = <&reg_3p3v>;
	vqmmc-supply = <&reg_1p8v>;
	mmc-hs200-1_8v;
	mmc-hs400-1_8v;
	bus-width = <8>;
	no-sd;
	no-sdio;
	non-removable;
	full-pwr-cycle-in-suspend;
	status = "okay";
};

&pfc {
	pinctrl-0 = <&scif_clk_pins>;
	pinctrl-names = "default";

	i2c0_pins: i2c0 {
		groups = "i2c0";
		function = "i2c0";
	};

	i2c1_pins: i2c1 {
		groups = "i2c1";
		function = "i2c1";
	};

	i2c6_pins: i2c6 {
		groups = "i2c6";
		function = "i2c6";
	};

	mmc_pins: mmc {
		groups = "mmc_data8", "mmc_ctrl", "mmc_ds";
		function = "mmc";
		power-source = <1800>;
	};

	scif0_pins: scif0 {
		groups = "scif0_data", "scif0_ctrl";
		function = "scif0";
	};

	scif_clk_pins: scif_clk {
		groups = "scif_clk";
		function = "scif_clk";
	};
};

&rwdt {
	timeout-sec = <60>;
	status = "okay";
};

&scif0 {
	pinctrl-0 = <&scif0_pins>;
	pinctrl-names = "default";

	uart-has-rtscts;
	status = "okay";
};

&scif_clk {
	clock-frequency = <24000000>;
};<|MERGE_RESOLUTION|>--- conflicted
+++ resolved
@@ -22,8 +22,6 @@
 		stdout-path = "serial0:115200n8";
 	};
 
-<<<<<<< HEAD
-=======
 	leds {
 		compatible = "gpio-leds";
 
@@ -47,7 +45,6 @@
 		};
 	};
 
->>>>>>> 25423f4b
 	memory@48000000 {
 		device_type = "memory";
 		/* first 128MB is reserved for secure area. */
