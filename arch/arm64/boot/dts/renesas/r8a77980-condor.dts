--- conflicted
+++ resolved
@@ -89,15 +89,12 @@
 		regulator-boot-on;
 		regulator-always-on;
 	};
-<<<<<<< HEAD
-=======
 
 	x1_clk: x1-clock {
 		compatible = "fixed-clock";
 		#clock-cells = <0>;
 		clock-frequency = <148500000>;
 	};
->>>>>>> f7688b48
 };
 
 &canfd {
@@ -226,8 +223,6 @@
 	status = "okay";
 };
 
-<<<<<<< HEAD
-=======
 &pciec {
 	status = "okay";
 };
@@ -240,7 +235,6 @@
 	status = "okay";
 };
 
->>>>>>> f7688b48
 &pfc {
 	canfd0_pins: canfd0 {
 		groups = "canfd0_data_a";
