--- conflicted
+++ resolved
@@ -837,10 +837,7 @@
 	assigned-clocks = <&clk IMX8MP_CLK_SAI2>;
 	assigned-clock-parents = <&clk IMX8MP_AUDIO_PLL1_OUT>;
 	assigned-clock-rates = <12288000>;
-<<<<<<< HEAD
-=======
 	fsl,sai-mclk-direction-output;
->>>>>>> 2d49d167
 	status = "okay";
 };
 
@@ -1477,10 +1474,6 @@
 	cap_device {
 		status = "okay";
 	};
-<<<<<<< HEAD
-};
-
-#include "imx8mp-android.dtsi"
-=======
-};
->>>>>>> 2d49d167
+};
+
+#include "imx8mp-android.dtsi"