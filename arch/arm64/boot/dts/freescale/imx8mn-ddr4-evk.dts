--- conflicted
+++ resolved
@@ -53,16 +53,6 @@
 		};
 	};
 
-<<<<<<< HEAD
-=======
-	modem_reset: modem-reset {
-		compatible = "gpio-reset";
-		reset-gpios = <&gpio2 6 GPIO_ACTIVE_LOW>;
-		reset-delay-us = <2000>;
-		reset-post-delay-ms = <40>;
-		#reset-cells = <0>;
-	};
-
 	ir_recv: ir-receiver {
 		compatible = "gpio-ir-receiver";
 		gpios = <&gpio1 13 GPIO_ACTIVE_LOW>;
@@ -70,7 +60,6 @@
 		pinctrl-0 = <&pinctrl_ir_recv>;
 	};
 
->>>>>>> f76fd2c9
 	usdhc1_pwrseq: usdhc1_pwrseq {
 		compatible = "mmc-pwrseq-simple";
 		pinctrl-names = "default";
