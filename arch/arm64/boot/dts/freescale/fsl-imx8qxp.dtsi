/*
 * Copyright (C) 2016 Freescale Semiconductor, Inc.
 * Copyright 2017-2018 NXP
 *
 * This program is free software; you can redistribute it and/or
 * modify it under the terms of the GNU General Public License
 * as published by the Free Software Foundation; either version 2
 * of the License, or (at your option) any later version.
 *
 * This program is distributed in the hope that it will be useful,
 * but WITHOUT ANY WARRANTY; without even the implied warranty of
 * MERCHANTABILITY or FITNESS FOR A PARTICULAR PURPOSE.  See the
 * GNU General Public License for more details.
 */

#include <dt-bindings/interrupt-controller/arm-gic.h>
#include "fsl-imx8-ca35.dtsi"
#include <dt-bindings/soc/imx_rsrc.h>
#include <dt-bindings/soc/imx8_hsio.h>
#include <dt-bindings/soc/imx8_pd.h>
#include <dt-bindings/clock/imx8qxp-clock.h>
#include <dt-bindings/input/input.h>
#include <dt-bindings/pinctrl/pads-imx8qxp.h>
#include <dt-bindings/gpio/gpio.h>
#include <dt-bindings/thermal/thermal.h>

/ {
	compatible = "fsl,imx8qxp";
	interrupt-parent = <&gic>;
	#address-cells = <2>;
	#size-cells = <2>;

	aliases {
		csi0 = &mipi_csi_0;
		dpu0 = &dpu1;
		ethernet0 = &fec1;
		ethernet1 = &fec2;
		dsi_phy0 = &mipi_dsi_phy1;
		dsi_phy1 = &mipi_dsi_phy2;
		mipi_dsi0 = &mipi_dsi1;
		mipi_dsi1 = &mipi_dsi2;
		ldb0 = &ldb1;
		ldb1 = &ldb2;
		isi0 = &isi_0;
		isi1 = &isi_1;
		isi2 = &isi_2;
		isi3 = &isi_3;
		isi4 = &isi_4;
		isi5 = &isi_5;
		isi6 = &isi_6;
		isi7 = &isi_7;
		serial0 = &lpuart0;
		serial1 = &lpuart1;
		serial2 = &lpuart2;
		serial3 = &lpuart3;
		mmc0 = &usdhc1;
		mmc1 = &usdhc2;
		mmc2 = &usdhc3;
	};

	memory@80000000 {
		device_type = "memory";
		reg = <0x00000000 0x80000000 0 0x40000000>;
		      /* DRAM space - 1, size : 1 GB DRAM */
	};

	reserved-memory {
		#address-cells = <2>;
		#size-cells = <2>;
		ranges;

		/*
		 * reserved-memory layout
		 * 0x8800_0000 ~ 0x8FFF_FFFF is reserved for M4
		 * Shouldn't be used at A core and Linux side.
		 *
		 */
		decoder_boot: decoder_boot@0x84000000 {
			no-map;
			reg = <0 0x84000000 0 0x2000000>;
		};
		encoder_boot: encoder_boot@0x86000000 {
			no-map;
			reg = <0 0x86000000 0 0x2000000>;
		};
		rpmsg_reserved: rpmsg@0x90000000 {
			no-map;
			reg = <0 0x90000000 0 0x400000>;
		};
		decoder_rpc: decoder_rpc@0x90400000 {
			no-map;
			reg = <0 0x90400000 0 0x1000000>;
		};
		encoder_rpc: encoder_rpc@0x91400000 {
			no-map;
			reg = <0 0x91400000 0 0x1000000>;
		};
		dsp_reserved: dsp@0x92400000 {
			no-map;
			reg = <0 0x92400000 0 0x2000000>;
		};
		/* global autoconfigured region for contiguous allocations */
		linux,cma {
			compatible = "shared-dma-pool";
			reusable;
			size = <0 0x28000000>;
			alloc-ranges = <0 0x96000000 0 0x28000000>;
			linux,cma-default;
		};
<<<<<<< HEAD
		rpmsg_reserved: rpmsg@0xb8000000 {
			no-map;
			reg = <0 0xb8000000 0 0x400000>;
		};
		ramoops@0xb7f00000 {
			compatible = "ramoops";
			reg = <0 0xb7f00000 0 0x00100000>;
			record-size     = <0x00020000>;
			console-size    = <0x00020000>;
			ftrace-size     = <0x00020000>;
			pmsg-size       = <0x00020000>;
		};
		decoder_rpc: decoder_rpc@0xB9000000 {
			no-map;
			reg = <0 0xB9000000 0 0x1000000>;
		};
		encoder_rpc: encoder_rpc@0xBA000000 {
			no-map;
			reg = <0 0xBA000000 0 0x1000000>;
		};
=======
>>>>>>> 2b539f61
	};

	gic: interrupt-controller@51a00000 {
		compatible = "arm,gic-v3";
		reg = <0x0 0x51a00000 0 0x10000>, /* GIC Dist */
		      <0x0 0x51b00000 0 0xC0000>; /* GICR (RD_base + SGI_base) */
		#interrupt-cells = <3>;
		interrupt-controller;
		interrupts = <GIC_PPI 9
			(GIC_CPU_MASK_SIMPLE(6) | IRQ_TYPE_LEVEL_HIGH)>;
		interrupt-parent = <&gic>;
	};

	mu: mu@5d1c0000 {
		compatible = "fsl,imx8-mu";
		reg = <0x0 0x5d1c0000 0x0 0x10000>;
		interrupts = <GIC_SPI 177 IRQ_TYPE_LEVEL_HIGH>;
		interrupt-parent = <&wu>;
		fsl,scu_ap_mu_id = <0>;
		status = "okay";
	};

	mu13: mu13@5d280000 {
		compatible = "fsl,imx8-mu-dsp";
		reg = <0x0 0x5d280000 0x0 0x10000>;
		interrupts = <GIC_SPI 192 IRQ_TYPE_LEVEL_HIGH>;
		fsl,dsp_ap_mu_id = <13>;
		status = "okay";
	};

	mu_m4: mu_m4@37440000 {
		compatible = "fsl,imx8-mu0-vpu-m4";
		reg = <0x0 0x37440000 0x0 0x10000>;
		interrupts = <GIC_SPI 16 IRQ_TYPE_LEVEL_HIGH>;
		fsl,vpu_ap_mu_id = <15>;
		status = "okay";
	};

	mu_m0: mu_m0@2d000000 {
		compatible = "fsl,imx8-mu0-vpu-m0";
		reg = <0x0 0x2d000000 0x0 0x10000>;
		interrupts = <GIC_SPI 469 IRQ_TYPE_LEVEL_HIGH>;
		fsl,vpu_ap_mu_id = <16>;
		status = "okay";
	};

	mu1_m0: mu1_m0@2d020000 {
		compatible = "fsl,imx8-mu1-vpu-m0";
		reg = <0x0 0x2d020000 0x0 0x10000>;
		interrupts = <GIC_SPI 470 IRQ_TYPE_LEVEL_HIGH>;
		fsl,vpu_ap_mu_id = <17>;
		status = "okay";
	};
	clk: clk {
		compatible = "fsl,imx8qxp-clk";
		#clock-cells = <1>;
	};

	iomuxc: iomuxc {
		compatible = "fsl,imx8qxp-iomuxc";
	};

	rtc: rtc {
		compatible = "fsl,imx-sc-rtc";
	};

	timer {
		compatible = "arm,armv8-timer";
		interrupts = <GIC_PPI 13 (GIC_CPU_MASK_SIMPLE(6) | IRQ_TYPE_LEVEL_LOW)>, /* Physical Secure */
			     <GIC_PPI 14 (GIC_CPU_MASK_SIMPLE(6) | IRQ_TYPE_LEVEL_LOW)>, /* Physical Non-Secure */
			     <GIC_PPI 11 (GIC_CPU_MASK_SIMPLE(6) | IRQ_TYPE_LEVEL_LOW)>, /* Virtual */
			     <GIC_PPI 10 (GIC_CPU_MASK_SIMPLE(6) | IRQ_TYPE_LEVEL_LOW)>; /* Hypervisor */
		clock-frequency = <8000000>;
		interrupt-parent = <&gic>;
	};

	imx8qx-pm {
		#address-cells = <1>;
		#size-cells = <0>;

		pd_lsio: PD_LSIO {
			compatible = "nxp,imx8-pd";
			reg = <SC_R_LAST>;
			#power-domain-cells = <0>;
			#address-cells = <1>;
			#size-cells = <0>;

			pd_lsio_pwm0: PD_LSIO_PWM_0 {
				reg = <SC_R_PWM_0>;
				#power-domain-cells = <0>;
				power-domains = <&pd_lsio>;
			};
			pd_lsio_pwm1: PD_LSIO_PWM_1 {
				reg = <SC_R_PWM_1>;
				#power-domain-cells = <0>;
				power-domains = <&pd_lsio>;
			};
			pd_lsio_pwm2: PD_LSIO_PWM_2 {
				reg = <SC_R_PWM_2>;
				#power-domain-cells = <0>;
				power-domains = <&pd_lsio>;
			};
			pd_lsio_pwm3: PD_LSIO_PWM_3 {
				reg = <SC_R_PWM_3>;
				#power-domain-cells = <0>;
				power-domains = <&pd_lsio>;
			};
			pd_lsio_pwm4: PD_LSIO_PWM_4 {
				reg = <SC_R_PWM_4>;
				#power-domain-cells = <0>;
				power-domains = <&pd_lsio>;
			};
			pd_lsio_pwm5: PD_LSIO_PWM_5 {
				reg = <SC_R_PWM_5>;
				#power-domain-cells = <0>;
				power-domains = <&pd_lsio>;
			};
			pd_lsio_pwm6: PD_LSIO_PWM_6 {
				reg = <SC_R_PWM_6>;
				#power-domain-cells = <0>;
				power-domains = <&pd_lsio>;
			};
			pd_lsio_pwm7: PD_LSIO_PWM_7 {
				reg = <SC_R_PWM_7>;
				#power-domain-cells = <0>;
				power-domains = <&pd_lsio>;
			};
			pd_lsio_kpp: PD_LSIO_KPP {
				reg = <SC_R_KPP>;
				#power-domain-cells = <0>;
				power-domains = <&pd_lsio>;
			};
			pd_lsio_gpio0: PD_LSIO_GPIO_0 {
				reg = <SC_R_GPIO_0>;
				#power-domain-cells = <0>;
				power-domains = <&pd_lsio>;
			};
			pd_lsio_gpio1: PD_LSIO_GPIO_1 {
				reg = <SC_R_GPIO_1>;
				#power-domain-cells = <0>;
				power-domains = <&pd_lsio>;
			};
			pd_lsio_gpio2: PD_LSIO_GPIO_2 {
				reg = <SC_R_GPIO_2>;
				#power-domain-cells = <0>;
				power-domains = <&pd_lsio>;
			};
			pd_lsio_gpio3: PD_LSIO_GPIO_3 {
				reg = <SC_R_GPIO_3>;
				#power-domain-cells = <0>;
				power-domains = <&pd_lsio>;
			};
			pd_lsio_gpio4: PD_LSIO_GPIO_4 {
				reg = <SC_R_GPIO_4>;
				#power-domain-cells = <0>;
				power-domains = <&pd_lsio>;
			};
			pd_lsio_gpio5: PD_LSIO_GPIO_5{
				reg = <SC_R_GPIO_5>;
				#power-domain-cells = <0>;
				power-domains = <&pd_lsio>;
			};
			pd_lsio_gpio6:PD_LSIO_GPIO_6 {
				reg = <SC_R_GPIO_6>;
				#power-domain-cells = <0>;
				power-domains = <&pd_lsio>;
			};
			pd_lsio_gpio7: PD_LSIO_GPIO_7 {
				reg = <SC_R_GPIO_7>;
				#power-domain-cells = <0>;
				power-domains = <&pd_lsio>;
			};
			pd_lsio_gpt0: PD_LSIO_GPT_0 {
				reg = <SC_R_GPT_0>;
				#power-domain-cells = <0>;
				power-domains = <&pd_lsio>;
			};
			pd_lsio_gpt1: PD_LSIO_GPT_1 {
				reg = <SC_R_GPT_1>;
				#power-domain-cells = <0>;
				power-domains = <&pd_lsio>;
			};
			pd_lsio_gpt2: PD_LSIO_GPT_2 {
				reg = <SC_R_GPT_2>;
				#power-domain-cells = <0>;
				power-domains = <&pd_lsio>;
			};
			pd_lsio_gpt3: PD_LSIO_GPT_3 {
				reg = <SC_R_GPT_3>;
				#power-domain-cells = <0>;
				power-domains = <&pd_lsio>;
			};
			pd_lsio_gpt4: PD_LSIO_GPT_4 {
				reg = <SC_R_GPT_4>;
				#power-domain-cells = <0>;
				power-domains = <&pd_lsio>;
			};
			pd_lsio_flexspi0: PD_LSIO_FSPI_0 {
				reg = <SC_R_FSPI_0>;
				#power-domain-cells = <0>;
				power-domains = <&pd_lsio>;
			};
			pd_lsio_flexspi1: PD_LSIO_FSPI_1{
				reg = <SC_R_FSPI_1>;
				#power-domain-cells = <0>;
				power-domains = <&pd_lsio>;
			};
		};

		pd_conn: PD_CONN {
			compatible = "nxp,imx8-pd";
			reg = <SC_R_LAST>;
			#power-domain-cells = <0>;
			#address-cells = <1>;
			#size-cells = <0>;

			pd_conn_usbotg0: PD_CONN_USB_0 {
				reg = <SC_R_USB_0>;
				#power-domain-cells = <0>;
				power-domains = <&pd_conn>;
				#address-cells = <1>;
				#size-cells = <0>;
				wakeup-irq = <267>;

				pd_conn_usbotg0_phy: PD_CONN_USB_0_PHY {
					reg = <SC_R_USB_0_PHY>;
					#power-domain-cells = <0>;
					power-domains = <&pd_conn_usbotg0>;
					wakeup-irq = <267>;
				};

			};
			pd_conn_usbotg1: PD_CONN_USB_1 {
				reg = <SC_R_USB_1>;
				#power-domain-cells = <0>;
				power-domains = <&pd_conn>;
			};
			pd_conn_usb2: PD_CONN_USB_2 {
				reg = <SC_R_USB_2>;
				#power-domain-cells = <0>;
				#address-cells = <1>;
				#size-cells = <0>;
				power-domains = <&pd_conn>;
				wakeup-irq = <271>;

				pd_conn_usb2_phy: PD_CONN_USB_2_PHY {
					reg = <SC_R_USB_2_PHY>;
					#power-domain-cells = <0>;
					power-domains = <&pd_conn_usb2>;
					wakeup-irq = <271>;
				};

			};
			pd_conn_sdch0: PD_CONN_SDHC_0 {
				reg = <SC_R_SDHC_0>;
				#power-domain-cells = <0>;
				power-domains = <&pd_conn>;
			};
			pd_conn_sdch1: PD_CONN_SDHC_1 {
				reg = <SC_R_SDHC_1>;
				#power-domain-cells = <0>;
				power-domains = <&pd_conn>;
			};
			pd_conn_sdch2: PD_CONN_SDHC_2 {
				reg = <SC_R_SDHC_2>;
				#power-domain-cells = <0>;
				power-domains = <&pd_conn>;
			};
			pd_conn_enet0: PD_CONN_ENET_0 {
				reg = <SC_R_ENET_0>;
				#power-domain-cells = <0>;
				power-domains = <&pd_conn>;
			};
			pd_conn_enet1: PD_CONN_ENET_1 {
				reg = <SC_R_ENET_1>;
				#power-domain-cells = <0>;
				power-domains = <&pd_conn>;
			};
			pd_conn_nand: PD_CONN_NAND {
				reg = <SC_R_NAND>;
				#power-domain-cells = <0>;
				power-domains = <&pd_conn>;
			};
			pd_conn_mlb0: PD_CONN_MLB_0 {
				reg = <SC_R_MLB_0>;
				#power-domain-cells = <0>;
				power-domains = <&pd_conn>;
			};
			pd_conn_edma_ch0: PD_CONN_DMA_4_CH0 {
				reg = <SC_R_DMA_4_CH0>;
				#power-domain-cells = <0>;
				power-domains =<&pd_conn>;
			};
			pd_conn_edma_ch1: PD_CONN_DMA_4_CH1 {
				reg = <SC_R_DMA_4_CH1>;
				#power-domain-cells = <0>;
				power-domains =<&pd_conn>;
			};
			pd_conn_edma_ch2: PD_CONN_DMA_4_CH2 {
				reg = <SC_R_DMA_4_CH2>;
				#power-domain-cells = <0>;
				power-domains =<&pd_conn>;
			};
			pd_conn_edma_ch3: PD_CONN_DMA_4_CH3 {
				reg = <SC_R_DMA_4_CH3>;
				#power-domain-cells = <0>;
				power-domains =<&pd_conn>;
			};
			pd_conn_edma_ch4: PD_CONN_DMA_4_CH4 {
				reg = <SC_R_DMA_4_CH4>;
				#power-domain-cells = <0>;
				power-domains =<&pd_conn>;
			};
		};

		pd_audio: PD_AUDIO {
			compatible = "nxp,imx8-pd";
			reg = <SC_R_LAST>;
			#power-domain-cells = <0>;
			#address-cells = <1>;
			#size-cells = <0>;

			pd_audio_pll0: PD_AUD_AUDIO_PLL_0 {
				reg = <SC_R_AUDIO_PLL_0>;
				power-domains =<&pd_audio>;
				#power-domain-cells = <0>;
				#address-cells = <1>;
				#size-cells = <0>;

				pd_audio_pll1: PD_AUD_AUDIO_PLL_1 {
					reg = <SC_R_AUDIO_PLL_1>;
					power-domains =<&pd_audio_pll0>;
					#power-domain-cells = <0>;
					#address-cells = <1>;
					#size-cells = <0>;

					pd_audio_clk0: PD_AUD_AUDIO_CLK_0 {
						reg = <SC_R_AUDIO_CLK_0>;
						power-domains =<&pd_audio_pll1>;
						#power-domain-cells = <0>;
						#address-cells = <1>;
						#size-cells = <0>;

						pd_audio_clk1: PD_AUD_AUDIO_CLK_1 {
							reg = <SC_R_AUDIO_CLK_1>;
							#power-domain-cells = <0>;
							power-domains =<&pd_audio_clk0>;
							#address-cells = <1>;
							#size-cells = <0>;

							pd_dma0_chan0: PD_ASRC_0_RXA {
								reg = <SC_R_DMA_0_CH0>;
								power-domains =<&pd_audio_clk1>;
								#power-domain-cells = <0>;
								#address-cells = <1>;
								#size-cells = <0>;

							pd_dma0_chan1: PD_ASRC_0_RXB {
								reg = <SC_R_DMA_0_CH1>;
								power-domains =<&pd_dma0_chan0>;
								#power-domain-cells = <0>;
								#address-cells = <1>;
								#size-cells = <0>;

							pd_dma0_chan2: PD_ASRC_0_RXC {
								reg = <SC_R_DMA_0_CH2>;
								power-domains =<&pd_dma0_chan1>;
								#power-domain-cells = <0>;
								#address-cells = <1>;
								#size-cells = <0>;

							pd_dma0_chan3: PD_ASRC_0_TXA {
								reg = <SC_R_DMA_0_CH3>;
								power-domains =<&pd_dma0_chan2>;
								#power-domain-cells = <0>;
								#address-cells = <1>;
								#size-cells = <0>;

							pd_dma0_chan4: PD_ASRC_0_TXB {
								reg = <SC_R_DMA_0_CH4>;
								power-domains =<&pd_dma0_chan3>;
								#power-domain-cells = <0>;
								#address-cells = <1>;
								#size-cells = <0>;

							pd_dma0_chan5: PD_ASRC_0_TXC {
								reg = <SC_R_DMA_0_CH5>;
								power-domains =<&pd_dma0_chan4>;
								#power-domain-cells = <0>;
								#address-cells = <1>;
								#size-cells = <0>;

								pd_asrc0:PD_AUD_ASRC_0 {
									reg = <SC_R_ASRC_0>;
									#power-domain-cells = <0>;
									power-domains =<&pd_dma0_chan5>;
								};
							};
							};
							};
							};
							};
							};

							pd_dma1_chan0: PD_ASRC_1_RXA {
								reg = <SC_R_DMA_1_CH0>;
								power-domains =<&pd_audio_clk1>;
								#power-domain-cells = <0>;
								#address-cells = <1>;
								#size-cells = <0>;

							pd_dma1_chan1: PD_ASRC_1_RXB {
								reg = <SC_R_DMA_1_CH1>;
								power-domains =<&pd_dma1_chan0>;
								#power-domain-cells = <0>;
								#address-cells = <1>;
								#size-cells = <0>;

							pd_dma1_chan2: PD_ASRC_1_RXC {
								reg = <SC_R_DMA_1_CH2>;
								power-domains =<&pd_dma1_chan1>;
								#power-domain-cells = <0>;
								#address-cells = <1>;
								#size-cells = <0>;

							pd_dma1_chan3: PD_ASRC_1_TXA {
								reg = <SC_R_DMA_1_CH3>;
								power-domains =<&pd_dma1_chan2>;
								#power-domain-cells = <0>;
								#address-cells = <1>;
								#size-cells = <0>;

							pd_dma1_chan4: PD_ASRC_1_TXB {
								reg = <SC_R_DMA_1_CH4>;
								power-domains =<&pd_dma1_chan3>;
								#power-domain-cells = <0>;
								#address-cells = <1>;
								#size-cells = <0>;

							pd_dma1_chan5: PD_ASRC_1_TXC {
								reg = <SC_R_DMA_1_CH5>;
								power-domains =<&pd_dma1_chan4>;
								#power-domain-cells = <0>;
								#address-cells = <1>;
								#size-cells = <0>;

								pd_asrc1: PD_AUD_ASRC_1 {
									reg = <SC_R_ASRC_1>;
									#power-domain-cells = <0>;
									power-domains =<&pd_dma1_chan5>;

								};
							};
							};
							};
							};
							};
							};
							pd_dma0_chan6: PD_ESAI_0_RX {
								reg = <SC_R_DMA_0_CH6>;
								power-domains =<&pd_audio_clk1>;
								#power-domain-cells = <0>;
								#address-cells = <1>;
								#size-cells = <0>;

							pd_dma0_chan7: PD_ESAI_0_TX {
								reg = <SC_R_DMA_0_CH7>;
								power-domains =<&pd_dma0_chan6>;
								#power-domain-cells = <0>;
								#address-cells = <1>;
								#size-cells = <0>;

								pd_esai0: PD_AUD_ESAI_0 {
									reg = <SC_R_ESAI_0>;
									#power-domain-cells = <0>;
									power-domains =<&pd_dma0_chan7>;
								};
							};
							};
							pd_dma0_chan8: PD_SPDIF_0_RX {
								reg = <SC_R_DMA_0_CH8>;
								power-domains =<&pd_audio_clk1>;
								#power-domain-cells = <0>;
								#address-cells = <1>;
								#size-cells = <0>;

							pd_dma0_chan9: PD_SPDIF_0_TX {
								reg = <SC_R_DMA_0_CH9>;
								power-domains =<&pd_dma0_chan8>;
								#power-domain-cells = <0>;
								#address-cells = <1>;
								#size-cells = <0>;

								pd_spdif0: PD_AUD_SPDIF_0 {
									reg = <SC_R_SPDIF_0>;
									#power-domain-cells = <0>;
									power-domains =<&pd_dma0_chan9>;

								};
							};
							};
							pd_dma0_chan12: PD_SAI_0_RX {
								reg = <SC_R_DMA_0_CH12>;
								power-domains =<&pd_audio_clk1>;
								#power-domain-cells = <0>;
								#address-cells = <1>;
								#size-cells = <0>;

							pd_dma0_chan13: PD_SAI_0_TX {
								reg = <SC_R_DMA_0_CH13>;
								power-domains =<&pd_dma0_chan12>;
								#power-domain-cells = <0>;
								#address-cells = <1>;
								#size-cells = <0>;

								pd_sai0:PD_AUD_SAI_0 {
									reg = <SC_R_SAI_0>;
									#power-domain-cells = <0>;
									power-domains =<&pd_dma0_chan13>;
								};
							};

							};
							pd_dma0_chan14: PD_SAI_1_RX {
								reg = <SC_R_DMA_0_CH14>;
								power-domains =<&pd_audio_clk1>;
								#power-domain-cells = <0>;
								#address-cells = <1>;
								#size-cells = <0>;

							pd_dma0_chan15: PD_SAI_1_TX {
								reg = <SC_R_DMA_0_CH15>;
								power-domains =<&pd_dma0_chan14>;
								#power-domain-cells = <0>;
								#address-cells = <1>;
								#size-cells = <0>;

								pd_sai1: PD_AUD_SAI_1 {
									reg = <SC_R_SAI_1>;
									#power-domain-cells = <0>;
									power-domains =<&pd_dma0_chan15>;
								};
							};
							};
							pd_dma0_chan16: PD_SAI_2_RX {
								reg = <SC_R_DMA_0_CH16>;
								power-domains =<&pd_audio_clk1>;
								#power-domain-cells = <0>;
								#address-cells = <1>;
								#size-cells = <0>;
								pd_sai2: PD_AUD_SAI_2 {
									reg = <SC_R_SAI_2>;
									#power-domain-cells = <0>;
									power-domains =<&pd_dma0_chan16>;
								};
							};
							pd_dma0_chan17: PD_SAI_3_RX {
								reg = <SC_R_DMA_0_CH17>;
								power-domains =<&pd_audio_clk1>;
								#power-domain-cells = <0>;
								#address-cells = <1>;
								#size-cells = <0>;

								pd_sai3: PD_AUD_SAI_3 {
									reg = <SC_R_SAI_3>;
									#power-domain-cells = <0>;
									power-domains =<&pd_dma0_chan17>;
								};
							};
							pd_dma1_chan8: PD_SAI_4_RX {
								reg = <SC_R_DMA_1_CH8>;
								power-domains =<&pd_audio_clk1>;
								#power-domain-cells = <0>;
								#address-cells = <1>;
								#size-cells = <0>;

							pd_dma1_chan9: PD_SAI_4_TX {
								reg = <SC_R_DMA_1_CH9>;
								power-domains =<&pd_dma1_chan8>;
								#power-domain-cells = <0>;
								#address-cells = <1>;
								#size-cells = <0>;

								pd_sai4: PD_AUD_SAI_4 {
									reg = <SC_R_SAI_4>;
									#power-domain-cells = <0>;
									power-domains =<&pd_dma1_chan9>;

								};
							};
							};
							pd_dma1_chan10: PD_SAI_5_TX {
								reg = <SC_R_DMA_1_CH10>;
								power-domains =<&pd_audio_clk1>;
								#power-domain-cells = <0>;
								#address-cells = <1>;
								#size-cells = <0>;
								pd_sai5: PD_AUD_SAI_5 {
									reg = <SC_R_SAI_5>;
									#power-domain-cells = <0>;
									power-domains =<&pd_dma1_chan10>;
								};
							};
							pd_gpt5: PD_AUD_GPT_5 {
								reg = <SC_R_GPT_5>;
								#power-domain-cells = <0>;
								power-domains =<&pd_audio_clk1>;
							};
							pd_gpt6: PD_AUD_GPT_6 {
								reg = <SC_R_GPT_6>;
								#power-domain-cells = <0>;
								power-domains =<&pd_audio_clk1>;
							};
							pd_gpt7: PD_AUD_GPT_7 {
								reg = <SC_R_GPT_7>;
								#power-domain-cells = <0>;
								power-domains =<&pd_audio_clk1>;
							};
							pd_gpt8: PD_AUD_GPT_8 {
								reg = <SC_R_GPT_8>;
								#power-domain-cells = <0>;
								power-domains =<&pd_audio_clk1>;
							};
							pd_gpt9: PD_AUD_GPT_9 {
								reg = <SC_R_GPT_9>;
								#power-domain-cells = <0>;
								power-domains =<&pd_audio_clk1>;
							};
							pd_gpt10: PD_AUD_GPT_10 {
								reg = <SC_R_GPT_10>;
								#power-domain-cells = <0>;
								power-domains =<&pd_audio_clk1>;
							};
							pd_amix: PD_AUD_AMIX {
								reg = <SC_R_AMIX>;
								#power-domain-cells = <0>;
								power-domains =<&pd_audio_clk1>;
							};
							pd_mqs0: PD_AUD_MQS_0 {
								reg = <SC_R_MQS_0>;
								#power-domain-cells = <0>;
								power-domains =<&pd_audio_clk1>;
							};
							pd_mclk_out0: PD_AUD_MCLK_OUT_0 {
								reg = <SC_R_MCLK_OUT_0>;
								#power-domain-cells = <0>;
								power-domains =<&pd_audio_clk1>;
							};
							pd_mclk_out1: PD_AUD_MCLK_OUT_1 {
								reg = <SC_R_MCLK_OUT_1>;
								#power-domain-cells = <0>;
								power-domains =<&pd_audio_clk1>;
							};
						};
					};
				};
			};

			pd_dsp_mu_A: PD_DSP_MU_A {
				reg = <SC_R_MU_13A>;
				#power-domain-cells = <0>;
				power-domains =<&pd_audio>;
				#address-cells = <1>;
				#size-cells = <0>;

				pd_dsp_mu_B: PD_DSP_MU_B {
					reg = <SC_R_MU_13B>;
					#power-domain-cells = <0>;
					power-domains =<&pd_dsp_mu_A>;
					#address-cells = <1>;
					#size-cells = <0>;

					pd_dsp_ram: PD_AUD_OCRAM {
						reg = <SC_R_DSP_RAM>;
						#power-domain-cells = <0>;
						power-domains =<&pd_dsp_mu_B>;
						#address-cells = <1>;
						#size-cells = <0>;
						pd_dsp: PD_AUD_DSP {
							reg = <SC_R_DSP>;
							#power-domain-cells = <0>;
							power-domains =<&pd_dsp_ram>;
						};
					};
				};
			};
		};

		pd_dma: PD_DMA {
			compatible = "nxp,imx8-pd";
			reg = <SC_R_LAST>;
			#power-domain-cells = <0>;
			#address-cells = <1>;
			#size-cells = <0>;

			pd_dma_flexcan0: PD_DMA_CAN_0 {
				reg = <SC_R_CAN_0>;
				#power-domain-cells = <0>;
				power-domains = <&pd_dma>;
				wakeup-irq = <235>;
				#address-cells = <1>;
				#size-cells = <0>;

				pd_dma_flexcan1: PD_DMA_CAN_1 {
					reg = <SC_R_CAN_1>;
					#power-domain-cells = <0>;
					power-domains = <&pd_dma_flexcan0>;
					wakeup-irq = <236>;
				};

				pd_dma_flexcan2: PD_DMA_CAN_2 {
					reg = <SC_R_CAN_2>;
					#power-domain-cells = <0>;
					power-domains = <&pd_dma_flexcan0>;
					wakeup-irq = <237>;
				};
			};

			pd_dma_ftm0: PD_DMA_FTM_0 {
				reg = <SC_R_FTM_0>;
				#power-domain-cells = <0>;
				power-domains = <&pd_dma>;
			};
			pd_dma_ftm1: PD_DMA_FTM_1 {
				reg = <SC_R_FTM_1>;
				#power-domain-cells = <0>;
				power-domains = <&pd_dma>;
			};
			pd_dma_adc0: PD_DMA_ADC_0 {
				reg = <SC_R_ADC_0>;
				#power-domain-cells = <0>;
				power-domains = <&pd_dma>;
			};
			pd_dma_lpi2c0: PD_DMA_I2C_0 {
				reg = <SC_R_I2C_0>;
				#power-domain-cells = <0>;
				power-domains = <&pd_dma>;
			};
			pd_dma_lpi2c1: PD_DMA_I2C_1 {
				reg = <SC_R_I2C_1>;
				#power-domain-cells = <0>;
				power-domains = <&pd_dma>;
			};
			pd_dma_lpi2c2:PD_DMA_I2C_2 {
				reg = <SC_R_I2C_2>;
				#power-domain-cells = <0>;
				power-domains = <&pd_dma>;
			};
			pd_dma_lpi2c3: PD_DMA_I2C_3 {
				reg = <SC_R_I2C_3>;
				#power-domain-cells = <0>;
				power-domains = <&pd_dma>;
			};
			pd_dma_lpuart0: PD_DMA_UART0 {
				reg = <SC_R_UART_0>;
				#power-domain-cells = <0>;
				power-domains = <&pd_dma>;
				wakeup-irq = <225>;
			};
			pd_dma_lpuart1: PD_DMA_UART1 {
				reg = <SC_R_UART_1>;
				#power-domain-cells = <0>;
				power-domains = <&pd_dma>;
				#address-cells = <1>;
				#size-cells = <0>;
				wakeup-irq = <226>;

				pd_dma2_chan10: PD_UART1_RX {
					reg = <SC_R_DMA_2_CH10>;
					power-domains =<&pd_dma_lpuart1>;
					#power-domain-cells = <0>;
					#address-cells = <1>;
					#size-cells = <0>;

					pd_dma2_chan11: PD_UART1_TX {
						reg = <SC_R_DMA_2_CH11>;
						power-domains =<&pd_dma2_chan10>;
						#power-domain-cells = <0>;
						#address-cells = <1>;
						#size-cells = <0>;
					};
				};
			};
			pd_dma_lpuart2: PD_DMA_UART2 {
				reg = <SC_R_UART_2>;
				#power-domain-cells = <0>;
				power-domains = <&pd_dma>;
				#address-cells = <1>;
				#size-cells = <0>;
				wakeup-irq = <227>;

				pd_dma2_chan12: PD_UART2_RX {
					reg = <SC_R_DMA_2_CH12>;
					power-domains =<&pd_dma_lpuart2>;
					#power-domain-cells = <0>;
					#address-cells = <1>;
					#size-cells = <0>;

					pd_dma2_chan13: PD_UART2_TX {
						reg = <SC_R_DMA_2_CH13>;
						power-domains =<&pd_dma2_chan12>;
						#power-domain-cells = <0>;
						#address-cells = <1>;
						#size-cells = <0>;
					};
				};
			};
			pd_dma_lpuart3: PD_DMA_UART3 {
				reg = <SC_R_UART_3>;
				#power-domain-cells = <0>;
				power-domains = <&pd_dma>;
				#address-cells = <1>;
				#size-cells = <0>;
				wakeup-irq = <228>;

				pd_dma3_chan14: PD_UART3_RX {
					reg = <SC_R_DMA_2_CH14>;
					power-domains =<&pd_dma_lpuart3>;
					#power-domain-cells = <0>;
					#address-cells = <1>;
					#size-cells = <0>;

					pd_dma3_chan15: PD_UART3_TX {
						reg = <SC_R_DMA_2_CH15>;
						power-domains =<&pd_dma3_chan14>;
						#power-domain-cells = <0>;
						#address-cells = <1>;
						#size-cells = <0>;
					};
				};
			};
			pd_dma_lpspi0: PD_DMA_SPI_0 {
				reg = <SC_R_SPI_0>;
				#power-domain-cells = <0>;
				power-domains = <&pd_dma>;
			};
			pd_dma_lpspi1: PD_DMA_SPI_1 {
				reg = <SC_R_SPI_1>;
				#power-domain-cells = <0>;
				power-domains = <&pd_dma>;
			};
			pd_dma_lpspi2: PD_DMA_SPI_2 {
				reg = <SC_R_SPI_2>;
				#power-domain-cells = <0>;
				power-domains = <&pd_dma>;
			};
			pd_dma_lpspi3: PD_DMA_SPI_3 {
				reg = <SC_R_SPI_3>;
				#power-domain-cells = <0>;
				power-domains = <&pd_dma>;
			};
			pd_dma_pwm0: PD_DMA_PWM_0 {
				reg = <SC_R_LCD_0_PWM_0>;
				#power-domain-cells = <0>;
				power-domains = <&pd_dma>;
			};
			pd_dma_lcd0: PD_DMA_LCD_0 {
				reg = <SC_R_LCD_0>;
				#power-domain-cells = <0>;
				power-domains = <&pd_dma>;
			};
		};

		pd_gpu: gpu-power-domain {
			compatible = "nxp,imx8-pd";
			reg = <SC_R_LAST>;
			#power-domain-cells = <0>;
			#address-cells = <1>;
			#size-cells = <0>;

			pd_gpu0: gpu0 {
				name = "gpu0";
				reg = <SC_R_GPU_0_PID0>;
				#power-domain-cells = <0>;
				power-domains =<&pd_gpu>;
				#address-cells = <1>;
				#size-cells = <0>;
			};
		};

		pd_vpu: vpu-power-domain {
			compatible = "nxp,imx8-pd";
			reg = <SC_R_VPU>;
			#power-domain-cells = <0>;
			#address-cells = <1>;
			#size-cells = <0>;

			pd_vpu_mu_enc: VPU_ENC_MU {
				reg = <SC_R_VPU_MU_1>;
				#power-domain-cells = <0>;
				power-domains =<&pd_vpu>;
				#address-cells = <1>;
				#size-cells = <0>;

				pd_vpu_enc: VPU_ENC {
					reg = <SC_R_VPU_ENC_0>;
					#power-domain-cells = <0>;
					power-domains =<&pd_vpu_mu_enc>;
				};
			};

			pd_vpu_mu_dec: VPU_DEC_MU {
				reg = <SC_R_VPU_MU_0>;
				#power-domain-cells = <0>;
				power-domains =<&pd_vpu>;
				#address-cells = <1>;
				#size-cells = <0>;

				pd_vpu_dec: VPU_DEC {
					reg = <SC_R_VPU_DEC_0>;
					#power-domain-cells = <0>;
					power-domains =<&pd_vpu_mu_dec>;
				};
			};
		};

		pd_hsio: hsio-power-domain {
			compatible = "nxp,imx8-pd";
			reg = <SC_R_LAST>;
			#power-domain-cells = <0>;
			#address-cells = <1>;
			#size-cells = <0>;

			pd_hsio_gpio: PD_HSIO_GPIO {
				reg = <SC_R_HSIO_GPIO>;
				#power-domain-cells = <0>;
				power-domains =<&pd_hsio>;
				#address-cells = <1>;
				#size-cells = <0>;

				pd_serdes1: PD_HSIO_SERDES_1 {
					reg = <SC_R_SERDES_1>;
					#power-domain-cells = <0>;
					power-domains =<&pd_hsio_gpio>;
					#address-cells = <1>;
					#size-cells = <0>;

					pd_pcie: PD_HSIO_PCIE_B {
						reg = <SC_R_PCIE_B>;
						#power-domain-cells = <0>;
						power-domains =<&pd_serdes1>;
					};
				};
			};
		};

		pd_cm40: PD_CM40 {
			compatible = "nxp,imx8-pd";
			reg = <SC_R_LAST>;
			#power-domain-cells = <0>;
			#address-cells = <1>;
			#size-cells = <0>;

			pd_cm40_i2c: PD_CM40_I2C {
				reg = <SC_R_M4_0_I2C>;
				#power-domain-cells = <0>;
				power-domains =<&pd_cm40>;
			};

			pd_cm40_intmux: PD_CM40_INTMUX {
				reg = <SC_R_M4_0_INTMUX>;
				#power-domain-cells = <0>;
				power-domains =<&pd_cm40>;
				early_power_on;
			};

			pd_cm40_mu0a0: PD_CM40_MU0A0{
				reg = <SC_R_M4_0_MU_0A0>;
				#power-domain-cells = <0>;
				power-domains =<&pd_cm40>;
			};
		};


		pd_dc0: PD_DC_0 {
			compatible = "nxp,imx8-pd";
			reg = <SC_R_DC_0>;
			#power-domain-cells = <0>;
			#address-cells = <1>;
			#size-cells = <0>;

			pd_dc0_pll0: PD_DC_0_PLL_0{
				reg = <SC_R_DC_0_PLL_0>;
				#power-domain-cells = <0>;
				power-domains =<&pd_dc0>;
				#address-cells = <1>;
				#size-cells = <0>;

				pd_dc0_pll1: PD_DC_0_PLL_1{
					reg = <SC_R_DC_0_PLL_1>;
					#power-domain-cells = <0>;
					power-domains =<&pd_dc0_pll0>;
				};
			};
			pd_mipi_dsi0: PD_MIPI_0_DSI {
				reg = <SC_R_MIPI_0>;
				#power-domain-cells = <0>;
				power-domains =<&pd_dc0>;
				#address-cells = <1>;
				#size-cells = <0>;

				pd_mipi_dsi_0_lvds: PD_LVDS0 {
					reg = <SC_R_LVDS_0>;
					#power-domain-cells = <0>;
					power-domains =<&pd_mipi_dsi0>;
				};

				pd_mipi_dsi_0_i2c0: PD_MIPI_0_DSI_I2C0 {
					reg = <SC_R_MIPI_0_I2C_0>;
					#power-domain-cells = <0>;
					power-domains =<&pd_mipi_dsi0>;
				};
				pd_mipi_dsi_0_i2c1: PD_MIPI_0_DSI_I2C1 {
					reg = <SC_R_MIPI_0_I2C_1>;
					#power-domain-cells = <0>;
					power-domains =<&pd_mipi_dsi0>;
				};
				pd_mipi_0_pwm0: PD_MIPI_0_DSI_PWM0 {
					reg = <SC_R_MIPI_0_PWM_0>;
					#power-domain-cells = <0>;
					power-domains =<&pd_mipi_dsi0>;
				};
			};

			pd_mipi_dsi1: PD_MIPI_1_DSI {
				reg = <SC_R_MIPI_1>;
				#power-domain-cells = <0>;
				power-domains =<&pd_dc0>;
				#address-cells = <1>;
				#size-cells = <0>;

				pd_mipi_dsi_1_lvds: PD_LVDS1 {
					reg = <SC_R_LVDS_1>;
					#power-domain-cells = <0>;
					power-domains =<&pd_mipi_dsi1>;
				};

				pd_mipi_dsi_1_i2c0: PD_MIPI_1_DSI_I2C0 {
					reg = <SC_R_MIPI_1_I2C_0>;
					#power-domain-cells = <0>;
					power-domains =<&pd_mipi_dsi1>;
				};
				pd_mipi_dsi_1_i2c1: PD_MIPI_1_DSI_I2C1 {
					reg = <SC_R_MIPI_1_I2C_1>;
					#power-domain-cells = <0>;
					power-domains =<&pd_mipi_dsi1>;
				};
				pd_mipi_1_pwm0: PD_MIPI_1_DSI_PWM0 {
					reg = <SC_R_MIPI_1_PWM_0>;
					#power-domain-cells = <0>;
					power-domains =<&pd_mipi_dsi1>;
				};
			};
		};

		pd_isi_ch0: PD_IMAGING {
			compatible = "nxp,imx8-pd";
			reg = <SC_R_ISI_CH0>;
			#power-domain-cells = <0>;
			#address-cells = <1>;
			#size-cells = <0>;

			pd_mipi_csi: PD_MIPI_CSI0 {
				reg = <SC_R_CSI_0>;
				#power-domain-cells = <0>;
				#address-cells = <1>;
				#size-cells = <0>;
				power-domains =<&pd_isi_ch0>;

				pd_mipi_csi_i2c0: PD_MIPI_CSI0_I2C0 {
					reg = <SC_R_CSI_0_I2C_0>;
					#power-domain-cells = <0>;
					power-domains =<&pd_mipi_csi>;
				};

				pd_mipi_csi_pwm0: PD_MIPI_CSI0_PWM {
					name = "mipi_csi0_pwm";
					reg = <SC_R_CSI_0_PWM_0>;
					#power-domain-cells = <0>;
					power-domains =<&pd_mipi_csi>;
				};
			};

			pd_parallel_csi: PD_PARALLEL_CSI {
				reg = <SC_R_PI_0>;
				#power-domain-cells = <0>;
				#address-cells = <1>;
				#size-cells = <0>;
				power-domains =<&pd_isi_ch0>;

				pd_parallel_csi_i2c0: PD_PARALLEL_CSI_I2C {
					name = "parallel_csi_i2c";
					reg = <SC_R_PI_0_I2C_0>;
					#power-domain-cells = <0>;
					power-domains =<&pd_parallel_csi>;
				};

				pd_parallel_csi_pwm0: PD_PARALLEL_CSI_PWM {
					name = "parallel_csi_pwm";
					reg = <SC_R_PI_0_PWM_0>;
					#power-domain-cells = <0>;
					power-domains =<&pd_parallel_csi>;
				};

				pd_parallel_csi_pll: PD_PARALLEL_CSI_PLL {
					name = "parallel_csi_pll";
					reg = <SC_R_PI_0_PLL>;
					#power-domain-cells = <0>;
					power-domains =<&pd_parallel_csi>;
				};
			};

			pd_isi_ch1: PD_IMAGING_PDMA1 {
				reg = <SC_R_ISI_CH1>;
				#power-domain-cells = <0>;
				power-domains =<&pd_isi_ch0>;
			};

			pd_isi_ch2: PD_IMAGING_PDMA2 {
				reg = <SC_R_ISI_CH2>;
				#power-domain-cells = <0>;
				power-domains =<&pd_isi_ch0>;
			};

			pd_isi_ch3: PD_IMAGING_PDMA3 {
				reg = <SC_R_ISI_CH3>;
				#power-domain-cells = <0>;
				power-domains =<&pd_isi_ch0>;
			};

			pd_isi_ch4: PD_IMAGING_PDMA4 {
				reg = <SC_R_ISI_CH4>;
				#power-domain-cells = <0>;
				power-domains =<&pd_isi_ch0>;
			};

			pd_isi_ch5: PD_IMAGING_PDMA5 {
				reg = <SC_R_ISI_CH5>;
				#power-domain-cells = <0>;
				power-domains =<&pd_isi_ch0>;
			};

			pd_isi_ch6: PD_IMAGING_PDMA6 {
				reg = <SC_R_ISI_CH6>;
				#power-domain-cells = <0>;
				power-domains =<&pd_isi_ch0>;
			};

			pd_isi_ch7: PD_IMAGING_PDMA7 {
				reg = <SC_R_ISI_CH7>;
				#power-domain-cells = <0>;
				power-domains =<&pd_isi_ch0>;
			};

			pd_jpeg_dec_mp: PD_JPEG_DEC_MP{
				reg = <SC_R_MJPEG_DEC_MP>;
				#power-domain-cells = <0>;
				power-domains =<&pd_isi_ch0>;
				#address-cells = <1>;
				#size-cells = <0>;

				pd_jpgdec: PD_IMAGING_JPEG_DEC {
					reg = <SC_R_MJPEG_DEC_S0>;
					#power-domain-cells = <0>;
					power-domains =<&pd_jpeg_dec_mp>;
				};
			};

			pd_jpeg_enc_mp: PD_JPEG_ENC_MP{
				reg = <SC_R_MJPEG_ENC_MP>;
				#power-domain-cells = <0>;
				power-domains =<&pd_isi_ch0>;
				#address-cells = <1>;
				#size-cells = <0>;

				pd_jpgenc: PD_IMAGING_JPEG_ENC {
					reg = <SC_R_MJPEG_ENC_S0>;
					#power-domain-cells = <0>;
					power-domains =<&pd_jpeg_enc_mp>;
				};
			};
		};
		pd_caam: PD_CAAM {
			compatible = "nxp,imx8-pd";
			reg = <SC_R_LAST>;
			#power-domain-cells = <0>;
			#address-cells = <1>;
			#size-cells = <0>;

			pd_caam_jr1: PD_CAAM_JR1 {
				reg = <SC_R_CAAM_JR1>;
				#power-domain-cells = <0>;
				power-domains = <&pd_caam>;
			};
			pd_caam_jr2: PD_CAAM_JR2 {
				reg = <SC_R_CAAM_JR2>;
				#power-domain-cells = <0>;
				power-domains = <&pd_caam>;
			};
			pd_caam_jr3: PD_CAAM_JR3 {
				reg = <SC_R_CAAM_JR3>;
				#power-domain-cells = <0>;
				power-domains = <&pd_caam>;
			};
		};
	};

	tsens: thermal-sensor {
		compatible = "nxp,imx8qxp-sc-tsens";
		/* number of the temp sensor on the chip */
		tsens-num = <2>;
		#thermal-sensor-cells = <1>;
	};

	thermal_zones: thermal-zones {
		/* cpu thermal */
		cpu-thermal0 {
			polling-delay-passive = <250>;
			polling-delay = <2000>;
			/*the slope and offset of the temp sensor */
			thermal-sensors = <&tsens 0>;
			trips {
				cpu_alert0: trip0 {
					temperature = <85000>;
					hysteresis = <2000>;
					type = "passive";
				};
				cpu_crit0: trip1 {
					temperature = <127000>;
					hysteresis = <2000>;
					type = "critical";
				};
			};
			cooling-maps {
				map0 {
					trip = <&cpu_alert0>;
					cooling-device =
					<&A35_0 THERMAL_NO_LIMIT THERMAL_NO_LIMIT>;
				};
			};
		};

		drc-thermal0 {
			polling-delay-passive = <250>;
			polling-delay = <2000>;
			thermal-sensors = <&tsens 1>;
			trips {
				drc_alert0: trip0 {
					temperature = <85000>;
					hysteresis = <2000>;
					type = "passive";
				};
				drc_crit0: trip1 {
					temperature = <127000>;
					hysteresis = <2000>;
					type = "critical";
				};
			};
		};
	};

	irqsteer_csi: irqsteer@58220000 {
		compatible = "nxp,imx-irqsteer";
		reg = <0x0 0x58220000 0x0 0x1000>;
		interrupts = <GIC_SPI 320 IRQ_TYPE_LEVEL_HIGH>;
		interrupt-controller;
		interrupt-parent = <&gic>;
		#interrupt-cells = <2>;
		clocks = <&clk IMX8QXP_CLK_DUMMY>;
		clock-names = "ipg";
		power-domains = <&pd_mipi_csi>;
	};

	i2c0_csi0: i2c@58226000 {
		compatible = "fsl,imx8qm-lpi2c";
		reg = <0x0 0x58226000 0x0 0x1000>;
		interrupts = <8 IRQ_TYPE_LEVEL_HIGH>;
		interrupt-parent = <&irqsteer_csi>;
		clocks = <&clk IMX8QXP_CSI0_I2C0_CLK>,
			<&clk IMX8QXP_CSI0_I2C0_IPG_CLK>;
		clock-names = "per", "ipg";
		assigned-clocks = <&clk IMX8QXP_CSI0_I2C0_CLK>;
		assigned-clock-rates = <24000000>;
		power-domains = <&pd_mipi_csi_i2c0>;
		status = "disabled";
	};

	intmux_cm40: intmux@37400000 {
		compatible = "nxp,imx-intmux";
		reg = <0x0 0x37400000 0x0 0x1000>;
		interrupts = <GIC_SPI 16 IRQ_TYPE_LEVEL_HIGH>,
				<GIC_SPI 17 IRQ_TYPE_LEVEL_HIGH>,
				<GIC_SPI 18 IRQ_TYPE_LEVEL_HIGH>,
				<GIC_SPI 19 IRQ_TYPE_LEVEL_HIGH>,
				<GIC_SPI 20 IRQ_TYPE_LEVEL_HIGH>,
				<GIC_SPI 21 IRQ_TYPE_LEVEL_HIGH>,
				<GIC_SPI 22 IRQ_TYPE_LEVEL_HIGH>,
				<GIC_SPI 23 IRQ_TYPE_LEVEL_HIGH>;
		interrupt-controller;
		interrupt-parent = <&gic>;
		#interrupt-cells = <2>;
		clocks = <&clk IMX8QXP_CM40_IPG_CLK>;
		clock-names = "ipg";
		power-domains = <&pd_cm40_intmux>;
		status = "disabled";
	};

	i2c0_cm40: i2c@37230000 {
		compatible = "fsl,imx8qm-lpi2c";
		reg = <0x0 0x37230000 0x0 0x1000>;
		interrupts = <9 IRQ_TYPE_LEVEL_HIGH>;
		interrupt-parent = <&intmux_cm40>;
		clocks = <&clk IMX8QXP_CM40_I2C_CLK>,
			<&clk IMX8QXP_CM40_I2C_IPG_CLK>;
		clock-names = "per", "ipg";
		assigned-clocks = <&clk IMX8QXP_CM40_I2C_CLK>;
		assigned-clock-rates = <24000000>;
		power-domains = <&pd_cm40_i2c>;
		status = "disabled";
	};

	dpu_intsteer: dpu_intsteer@56000000 {
		compatible = "fsl,imx8qxp-dpu-intsteer", "syscon";
		reg = <0x0 0x56000000 0x0 0x10000>;
	};

	prg1: prg@56040000 {
		compatible = "fsl,imx8qxp-prg", "fsl,imx8qm-prg";
		reg = <0x0 0x56040000 0x0 0x10000>;
		clocks = <&clk IMX8QXP_DC0_PRG0_APB_CLK>,
			 <&clk IMX8QXP_DC0_PRG0_RTRAM_CLK>;
		clock-names = "apb", "rtram";
		power-domains = <&pd_dc0>;
		status = "disabled";
	};

	prg2: prg@56050000 {
		compatible = "fsl,imx8qxp-prg", "fsl,imx8qm-prg";
		reg = <0x0 0x56050000 0x0 0x10000>;
		clocks = <&clk IMX8QXP_DC0_PRG1_APB_CLK>,
			 <&clk IMX8QXP_DC0_PRG1_RTRAM_CLK>;
		clock-names = "apb", "rtram";
		power-domains = <&pd_dc0>;
		status = "disabled";
	};

	prg3: prg@56060000 {
		compatible = "fsl,imx8qxp-prg", "fsl,imx8qm-prg";
		reg = <0x0 0x56060000 0x0 0x10000>;
		clocks = <&clk IMX8QXP_DC0_PRG2_APB_CLK>,
			 <&clk IMX8QXP_DC0_PRG2_RTRAM_CLK>;
		clock-names = "apb", "rtram";
		power-domains = <&pd_dc0>;
		status = "disabled";
	};

	prg4: prg@56070000 {
		compatible = "fsl,imx8qxp-prg", "fsl,imx8qm-prg";
		reg = <0x0 0x56070000 0x0 0x10000>;
		clocks = <&clk IMX8QXP_DC0_PRG3_APB_CLK>,
			 <&clk IMX8QXP_DC0_PRG3_RTRAM_CLK>;
		clock-names = "apb", "rtram";
		power-domains = <&pd_dc0>;
		status = "disabled";
	};

	prg5: prg@56080000 {
		compatible = "fsl,imx8qxp-prg", "fsl,imx8qm-prg";
		reg = <0x0 0x56080000 0x0 0x10000>;
		clocks = <&clk IMX8QXP_DC0_PRG4_APB_CLK>,
			 <&clk IMX8QXP_DC0_PRG4_RTRAM_CLK>;
		clock-names = "apb", "rtram";
		power-domains = <&pd_dc0>;
		status = "disabled";
	};

	prg6: prg@56090000 {
		compatible = "fsl,imx8qxp-prg", "fsl,imx8qm-prg";
		reg = <0x0 0x56090000 0x0 0x10000>;
		clocks = <&clk IMX8QXP_DC0_PRG5_APB_CLK>,
			 <&clk IMX8QXP_DC0_PRG5_RTRAM_CLK>;
		clock-names = "apb", "rtram";
		power-domains = <&pd_dc0>;
		status = "disabled";
	};

	prg7: prg@560a0000 {
		compatible = "fsl,imx8qxp-prg", "fsl,imx8qm-prg";
		reg = <0x0 0x560a0000 0x0 0x10000>;
		clocks = <&clk IMX8QXP_DC0_PRG6_APB_CLK>,
			 <&clk IMX8QXP_DC0_PRG6_RTRAM_CLK>;
		clock-names = "apb", "rtram";
		power-domains = <&pd_dc0>;
		status = "disabled";
	};

	prg8: prg@560b0000 {
		compatible = "fsl,imx8qxp-prg", "fsl,imx8qm-prg";
		reg = <0x0 0x560b0000 0x0 0x10000>;
		clocks = <&clk IMX8QXP_DC0_PRG7_APB_CLK>,
			 <&clk IMX8QXP_DC0_PRG7_RTRAM_CLK>;
		clock-names = "apb", "rtram";
		power-domains = <&pd_dc0>;
		status = "disabled";
	};

	prg9: prg@560c0000 {
		compatible = "fsl,imx8qxp-prg", "fsl,imx8qm-prg";
		reg = <0x0 0x560c0000 0x0 0x10000>;
		clocks = <&clk IMX8QXP_DC0_PRG8_APB_CLK>,
			 <&clk IMX8QXP_DC0_PRG8_RTRAM_CLK>;
		clock-names = "apb", "rtram";
		power-domains = <&pd_dc0>;
		status = "disabled";
	};

	dpr1_channel1: dpr-channel@560d0000 {
		compatible = "fsl,imx8qxp-dpr-channel",
			     "fsl,imx8qm-dpr-channel";
		reg = <0x0 0x560d0000 0x0 0x10000>;
		fsl,sc-resource = <SC_R_DC_0_BLIT0>;
		fsl,prgs = <&prg1>;
		clocks = <&clk IMX8QXP_DC0_DPR0_APB_CLK>,
			 <&clk IMX8QXP_DC0_DPR0_B_CLK>,
			 <&clk IMX8QXP_DC0_RTRAM0_CLK>;
		clock-names = "apb", "b", "rtram";
		power-domains = <&pd_dc0>;
		status = "disabled";
	};

	dpr1_channel2: dpr-channel@560e0000 {
		compatible = "fsl,imx8qxp-dpr-channel",
			     "fsl,imx8qm-dpr-channel";
		reg = <0x0 0x560e0000 0x0 0x10000>;
		fsl,sc-resource = <SC_R_DC_0_BLIT1>;
		fsl,prgs = <&prg2>, <&prg1>;
		clocks = <&clk IMX8QXP_DC0_DPR0_APB_CLK>,
			 <&clk IMX8QXP_DC0_DPR0_B_CLK>,
			 <&clk IMX8QXP_DC0_RTRAM0_CLK>;
		clock-names = "apb", "b", "rtram";
		power-domains = <&pd_dc0>;
		status = "disabled";
	};

	dpr1_channel3: dpr-channel@560f0000 {
		compatible = "fsl,imx8qxp-dpr-channel",
			     "fsl,imx8qm-dpr-channel";
		reg = <0x0 0x560f0000 0x0 0x10000>;
		fsl,sc-resource = <SC_R_DC_0_FRAC0>;
		fsl,prgs = <&prg3>;
		clocks = <&clk IMX8QXP_DC0_DPR0_APB_CLK>,
			 <&clk IMX8QXP_DC0_DPR0_B_CLK>,
			 <&clk IMX8QXP_DC0_RTRAM0_CLK>;
		clock-names = "apb", "b", "rtram";
		power-domains = <&pd_dc0>;
		status = "disabled";
	};

	dpr2_channel1: dpr-channel@56100000 {
		compatible = "fsl,imx8qxp-dpr-channel",
			     "fsl,imx8qm-dpr-channel";
		reg = <0x0 0x56100000 0x0 0x10000>;
		fsl,sc-resource = <SC_R_DC_0_VIDEO0>;
		fsl,prgs = <&prg4>, <&prg5>;
		clocks = <&clk IMX8QXP_DC0_DPR1_APB_CLK>,
			 <&clk IMX8QXP_DC0_DPR1_B_CLK>,
			 <&clk IMX8QXP_DC0_RTRAM1_CLK>;
		clock-names = "apb", "b", "rtram";
		power-domains = <&pd_dc0>;
		status = "disabled";
	};

	dpr2_channel2: dpr-channel@56110000 {
		compatible = "fsl,imx8qxp-dpr-channel",
			     "fsl,imx8qm-dpr-channel";
		reg = <0x0 0x56110000 0x0 0x10000>;
		fsl,sc-resource = <SC_R_DC_0_VIDEO1>;
		fsl,prgs = <&prg6>, <&prg7>;
		clocks = <&clk IMX8QXP_DC0_DPR1_APB_CLK>,
			 <&clk IMX8QXP_DC0_DPR1_B_CLK>,
			 <&clk IMX8QXP_DC0_RTRAM1_CLK>;
		clock-names = "apb", "b", "rtram";
		power-domains = <&pd_dc0>;
		status = "disabled";
	};

	dpr2_channel3: dpr-channel@56120000 {
		compatible = "fsl,imx8qxp-dpr-channel",
			     "fsl,imx8qm-dpr-channel";
		reg = <0x0 0x56120000 0x0 0x10000>;
		fsl,sc-resource = <SC_R_DC_0_WARP>;
		fsl,prgs = <&prg8>, <&prg9>;
		clocks = <&clk IMX8QXP_DC0_DPR1_APB_CLK>,
			 <&clk IMX8QXP_DC0_DPR1_B_CLK>,
			 <&clk IMX8QXP_DC0_RTRAM1_CLK>;
		clock-names = "apb", "b", "rtram";
		power-domains = <&pd_dc0>;
		status = "disabled";
	};

	dpu1: dpu@56180000 {
		#address-cells = <1>;
		#size-cells = <0>;
		compatible = "fsl,imx8qxp-dpu", "fsl,imx8qm-dpu";
		reg = <0x0 0x56180000 0x0 0x40000>;
		intsteer = <&dpu_intsteer>;
		interrupts = <GIC_SPI 40 IRQ_TYPE_LEVEL_HIGH>,
			     <GIC_SPI 41 IRQ_TYPE_LEVEL_HIGH>,
			     <GIC_SPI 42 IRQ_TYPE_LEVEL_HIGH>,
			     <GIC_SPI 43 IRQ_TYPE_LEVEL_HIGH>,
			     <GIC_SPI 44 IRQ_TYPE_LEVEL_HIGH>,
			     <GIC_SPI 45 IRQ_TYPE_LEVEL_HIGH>,
			     <GIC_SPI 46 IRQ_TYPE_LEVEL_HIGH>,
			     <GIC_SPI 47 IRQ_TYPE_LEVEL_HIGH>,
			     <GIC_SPI 50 IRQ_TYPE_LEVEL_HIGH>,
			     <GIC_SPI 51 IRQ_TYPE_LEVEL_HIGH>;
		interrupt-names = "irq_common",
				  "irq_stream0a",
				  "irq_stream0b",	/* to M4? */
				  "irq_stream1a",
				  "irq_stream1b",	/* to M4? */
				  "irq_reserved0",
				  "irq_reserved1",
				  "irq_blit",
				  "irq_dpr0",
				  "irq_dpr1";
		clocks = <&clk IMX8QXP_DC0_PLL0_CLK>,
			 <&clk IMX8QXP_DC0_PLL1_CLK>,
			 <&clk IMX8QXP_DC0_DISP0_CLK>,
			 <&clk IMX8QXP_DC0_DISP1_CLK>;
		clock-names = "pll0", "pll1", "disp0", "disp1";
		power-domains = <&pd_dc0_pll1>;
		fsl,dpr-channels = <&dpr1_channel1>, <&dpr1_channel2>,
				   <&dpr1_channel3>, <&dpr2_channel1>,
				   <&dpr2_channel2>, <&dpr2_channel3>;
		status = "disabled";

		dpu_disp0: port@0 {
			reg = <0>;

			dpu_disp0_lvds0_ch0: lvds0-endpoint {
				remote-endpoint = <&ldb1_ch0>;
			};

			dpu_disp0_lvds0_ch1: lvds1-endpoint {
				remote-endpoint = <&ldb1_ch1>;
			};

			dpu_disp0_mipi_dsi: mipi-dsi-endpoint {
				remote-endpoint = <&mipi_dsi1_in>;
			};
		};

		dpu_disp1: port@1 {
			reg = <1>;

			dpu_disp1_lvds1_ch0: lvds0-endpoint {
				remote-endpoint = <&ldb2_ch0>;
			};

			dpu_disp1_lvds1_ch1: lvds1-endpoint {
				remote-endpoint = <&ldb2_ch1>;
			};

			dpu_disp1_mipi_dsi: mipi-dsi-endpoint {
				remote-endpoint = <&mipi_dsi2_in>;
			};
		};
	};

	irqsteer_mipi_lvds0: irqsteer@56220000 {
		compatible = "nxp,imx-irqsteer";
		reg = <0x0 0x56220000 0x0 0x1000>;
		interrupts = <GIC_SPI 59 IRQ_TYPE_LEVEL_HIGH>;
		interrupt-controller;
		interrupt-parent = <&gic>;
		#interrupt-cells = <2>;
		clocks = <&clk IMX8QXP_MIPI0_LIS_IPG_CLK>;
		clock-names = "ipg";
		power-domains = <&pd_mipi_dsi0>;
	};

	mipi_dsi_csr1: csr@56221000 {
		compatible = "fsl,imx8qxp-mipi-dsi-csr", "syscon";
		reg = <0x0 0x56221000 0x0 0x1000>;
	};

	mipi_dsi_phy1: dsi_phy@56228300 {
		#address-cells = <1>;
		#size-cells = <0>;
		compatible = "mixel,imx8qxp-mipi-dsi-phy";
		reg = <0x0 0x56228300 0x0 0x100>;
		power-domains = <&pd_mipi_dsi0>;
		#phy-cells = <0>;
		status = "disabled";
	};

	mipi_dsi_bridge1: mipi_dsi_bridge@56228000 {
		#address-cells = <1>;
		#size-cells = <0>;
		compatible = "nwl,mipi-dsi";
		reg = <0x0 0x56228000 0x0 0x300>;
		interrupts = <16 IRQ_TYPE_LEVEL_HIGH>;
		interrupt-parent = <&irqsteer_mipi_lvds0>;
		clocks =
			<&clk IMX8QXP_CLK_DUMMY>,
			<&clk IMX8QXP_MIPI0_DSI_TX_ESC_CLK>,
			<&clk IMX8QXP_MIPI0_DSI_RX_ESC_CLK>;
		clock-names = "phy_ref", "tx_esc", "rx_esc";
		assigned-clocks =
			<&clk IMX8QXP_MIPI0_DSI_TX_ESC_SEL>,
			<&clk IMX8QXP_MIPI0_DSI_RX_ESC_SEL>,
			<&clk IMX8QXP_MIPI0_DSI_TX_ESC_CLK>,
			<&clk IMX8QXP_MIPI0_DSI_RX_ESC_CLK>;
		assigned-clock-rates = <0>, <0>, <18000000>, <72000000>;
		assigned-clock-parents =
			<&clk IMX8QXP_MIPI0_DSI_PLL_DIV2_CLK>,
			<&clk IMX8QXP_MIPI0_DSI_PLL_DIV2_CLK>;
		power-domains = <&pd_mipi_dsi0>;
		phys = <&mipi_dsi_phy1>;
		phy-names = "dphy";
		status = "disabled";

		port@0 {
			mipi_dsi_bridge1_in: endpoint {
				remote-endpoint = <&mipi_dsi1_out>;
			};
		};
	};

	mipi_dsi1: mipi_dsi@56228000 {
		compatible = "fsl,imx8qxp-mipi-dsi";
		clocks =
			<&clk IMX8QXP_MIPI0_PIXEL_CLK>,
			<&clk IMX8QXP_MIPI0_BYPASS_CLK>,
			<&clk IMX8QXP_CLK_DUMMY>;
		clock-names = "pixel", "bypass", "phy_ref";
		power-domains = <&pd_mipi_dsi0>;
		csr = <&mipi_dsi_csr1>;
		phys = <&mipi_dsi_phy1>;
		phy-names = "dphy";
		status = "disabled";

		port@0 {
			mipi_dsi1_in: endpoint {
				remote-endpoint = <&dpu_disp0_mipi_dsi>;
			};
		};

		port@1 {
			mipi_dsi1_out: endpoint {
				remote-endpoint = <&mipi_dsi_bridge1_in>;
			};
		};
	};

	lvds_region1: lvds_region@56220000 {
		compatible = "fsl,imx8qxp-lvds-region", "syscon";
		reg = <0x0 0x56220000 0x0 0x10000>;
	};

	ldb1_phy: ldb_phy@56221000 {
		compatible = "mixel,lvds-combo-phy";
		reg = <0x0 0x56221000 0x0 0x100>, <0x0 0x56228000 0x0 0x1000>;
		#phy-cells = <0>;
		clocks = <&clk IMX8QXP_MIPI0_LVDS_PHY_CLK>;
		clock-names = "phy";
		power-domains = <&pd_mipi_dsi_0_lvds>;
		status = "disabled";
	};

	ldb1: ldb@562210e0 {
		#address-cells = <1>;
		#size-cells = <0>;
		compatible = "fsl,imx8qxp-ldb";
		clocks = <&clk IMX8QXP_MIPI0_LVDS_PIXEL_CLK>,
			 <&clk IMX8QXP_MIPI0_LVDS_BYPASS_CLK>;
		clock-names = "pixel", "bypass";
		power-domains = <&pd_mipi_dsi_0_lvds>;
		gpr = <&lvds_region1>;
		status = "disabled";

		lvds-channel@0 {
			#address-cells = <1>;
			#size-cells = <0>;
			reg = <0>;
			phys = <&ldb1_phy>;
			phy-names = "ldb_phy";
			status = "disabled";

			port@0 {
				reg = <0>;

				ldb1_ch0: endpoint {
					remote-endpoint = <&dpu_disp0_lvds0_ch0>;
				};
			};
		};

		lvds-channel@1 {
			#address-cells = <1>;
			#size-cells = <0>;
			reg = <1>;
			phys = <&ldb1_phy>;
			phy-names = "ldb_phy";
			status = "disabled";

			port@0 {
				reg = <0>;

				ldb1_ch1: endpoint {
					remote-endpoint = <&dpu_disp0_lvds0_ch1>;
				};
			};
		};
	};

	i2c0_mipi_lvds0: i2c@56226000 {
		compatible = "fsl,imx8qxp-lpi2c", "fsl,imx8qm-lpi2c";
		reg = <0x0 0x56226000 0x0 0x1000>;
		interrupts = <8 IRQ_TYPE_LEVEL_HIGH>;
		interrupt-parent = <&irqsteer_mipi_lvds0>;
		clocks = <&clk IMX8QXP_MIPI0_I2C0_CLK>,
			 <&clk IMX8QXP_MIPI0_I2C0_IPG_CLK>;
		clock-names = "per", "ipg";
		assigned-clocks = <&clk IMX8QXP_MIPI0_I2C0_DIV>;
		assigned-clock-rates = <24000000>;
		power-domains = <&pd_mipi_dsi_0_i2c0>;
		status = "disabled";
	};

	irqsteer_mipi_lvds1: irqsteer@56240000 {
		compatible = "nxp,imx-irqsteer";
		reg = <0x0 0x56240000 0x0 0x1000>;
		interrupts = <GIC_SPI 60 IRQ_TYPE_LEVEL_HIGH>;
		interrupt-controller;
		interrupt-parent = <&gic>;
		#interrupt-cells = <2>;
		clocks = <&clk IMX8QXP_MIPI1_LIS_IPG_CLK>;
		clock-names = "ipg";
		power-domains = <&pd_mipi_dsi1>;
	};

	mipi_dsi_csr2: csr@56241000 {
		compatible = "fsl,imx8qxp-mipi-dsi-csr", "syscon";
		reg = <0x0 0x56241000 0x0 0x1000>;
	};

	mipi_dsi_phy2: dsi_phy@56248300 {
		#address-cells = <1>;
		#size-cells = <0>;
		compatible = "mixel,imx8qxp-mipi-dsi-phy";
		reg = <0x0 0x56248300 0x0 0x100>;
		power-domains = <&pd_mipi_dsi1>;
		#phy-cells = <0>;
		status = "disabled";
	};

	mipi_dsi_bridge2: mipi_dsi_bridge@56248000 {
		#address-cells = <1>;
		#size-cells = <0>;
		compatible = "nwl,mipi-dsi";
		reg = <0x0 0x56248000 0x0 0x300>;
		interrupts = <16 IRQ_TYPE_LEVEL_HIGH>;
		interrupt-parent = <&irqsteer_mipi_lvds1>;
		clocks =
			<&clk IMX8QXP_CLK_DUMMY>,
			<&clk IMX8QXP_MIPI1_DSI_TX_ESC_CLK>,
			<&clk IMX8QXP_MIPI1_DSI_RX_ESC_CLK>;
		clock-names = "phy_ref", "tx_esc", "rx_esc";
		assigned-clocks =
			<&clk IMX8QXP_MIPI1_DSI_TX_ESC_SEL>,
			<&clk IMX8QXP_MIPI1_DSI_RX_ESC_SEL>,
			<&clk IMX8QXP_MIPI1_DSI_TX_ESC_CLK>,
			<&clk IMX8QXP_MIPI1_DSI_RX_ESC_CLK>;
		assigned-clock-rates = <0>, <0>, <18000000>, <72000000>;
		assigned-clock-parents =
			<&clk IMX8QXP_MIPI1_DSI_PLL_DIV2_CLK>,
			<&clk IMX8QXP_MIPI1_DSI_PLL_DIV2_CLK>;
		power-domains = <&pd_mipi_dsi1>;
		phys = <&mipi_dsi_phy2>;
		phy-names = "dphy";
		status = "disabled";

		port@0 {
			mipi_dsi_bridge2_in: endpoint {
				remote-endpoint = <&mipi_dsi2_out>;
			};
		};
	};

	mipi_dsi2: mipi_dsi@56248000 {
		compatible = "fsl,imx8qxp-mipi-dsi";
		clocks =
			<&clk IMX8QXP_MIPI1_PIXEL_CLK>,
			<&clk IMX8QXP_MIPI1_BYPASS_CLK>,
			<&clk IMX8QXP_CLK_DUMMY>;
		clock-names = "pixel", "bypass", "phy_ref";
		power-domains = <&pd_mipi_dsi1>;
		csr = <&mipi_dsi_csr2>;
		phys = <&mipi_dsi_phy2>;
		phy-names = "dphy";
		status = "disabled";

		port@0 {
			mipi_dsi2_in: endpoint {
				remote-endpoint = <&dpu_disp1_mipi_dsi>;
			};
		};

		port@1 {
			mipi_dsi2_out: endpoint {
				remote-endpoint = <&mipi_dsi_bridge2_in>;
			};
		};
	};

	lvds_region2: lvds_region@56240000 {
		compatible = "fsl,imx8qxp-lvds-region", "syscon";
		reg = <0x0 0x56240000 0x0 0x10000>;
	};

	ldb2_phy: ldb_phy@56241000 {
		compatible = "mixel,lvds-combo-phy";
		reg = <0x0 0x56241000 0x0 0x100>, <0x0 0x56248000 0x0 0x1000>;
		#phy-cells = <0>;
		clocks = <&clk IMX8QXP_MIPI1_LVDS_PHY_CLK>;
		clock-names = "phy";
		power-domains = <&pd_mipi_dsi_1_lvds>;
		status = "disabled";
	};

	ldb2: ldb@562410e0 {
		#address-cells = <1>;
		#size-cells = <0>;
		compatible = "fsl,imx8qxp-ldb";
		clocks = <&clk IMX8QXP_MIPI1_LVDS_PIXEL_CLK>,
			 <&clk IMX8QXP_MIPI1_LVDS_BYPASS_CLK>;
		clock-names = "pixel", "bypass";
		power-domains = <&pd_mipi_dsi_1_lvds>;
		gpr = <&lvds_region2>;
		status = "disabled";

		lvds-channel@0 {
			#address-cells = <1>;
			#size-cells = <0>;
			reg = <0>;
			phys = <&ldb2_phy>;
			phy-names = "ldb_phy";
			status = "disabled";

			port@0 {
				reg = <0>;

				ldb2_ch0: endpoint {
					remote-endpoint = <&dpu_disp1_lvds1_ch0>;
				};
			};
		};

		lvds-channel@1 {
			#address-cells = <1>;
			#size-cells = <0>;
			reg = <1>;
			phys = <&ldb2_phy>;
			phy-names = "ldb_phy";
			status = "disabled";

			port@0 {
				reg = <0>;

				ldb2_ch1: endpoint {
					remote-endpoint = <&dpu_disp1_lvds1_ch1>;
				};
			};
		};
	};

	cameradev: camera {
		compatible = "fsl,mxc-md", "simple-bus";
		#address-cells = <2>;
		#size-cells = <2>;
		ranges;

		isi_0: isi@58100000 {
			compatible = "fsl,imx8-isi";
			reg = <0x0 0x58100000 0x0 0x10000>;
			interrupts = <0 297 0>;
			interface = <2 0 2>;  /* <Input MIPI_VCx Output>
									Input:  0-DC0, 1-DC1, 2-MIPI CSI0, 3-MIPI CSI1, 4-HDMI, 5-MEM
									VCx:    0-VC0, 1-VC1, 2-VC2, 3-VC3, MIPI CSI only
									Output: 0-DC0, 1-DC1, 2-MEM */
			clocks = <&clk IMX8QXP_IMG_PDMA_0_CLK>;
			clock-names = "per";
			assigned-clocks = <&clk IMX8QXP_IMG_PDMA_0_CLK>;
			assigned-clock-rates = <600000000>;
			power-domains =<&pd_isi_ch0>;
			status = "disabled";
		};

		isi_1: isi@58110000 {
			compatible = "fsl,imx8-isi";
			reg = <0x0 0x58110000 0x0 0x10000>;
			interrupts = <0 298 0>;
			interface = <2 1 2>;
			clocks = <&clk IMX8QXP_IMG_PDMA_1_CLK>;
			clock-names = "per";
			assigned-clocks = <&clk IMX8QXP_IMG_PDMA_1_CLK>;
			assigned-clock-rates = <600000000>;
			power-domains =<&pd_isi_ch1>;
			status = "disabled";
		};

		isi_2: isi@58120000 {
			compatible = "fsl,imx8-isi";
			reg = <0x0 0x58120000 0x0 0x10000>;
			interrupts = <0 299 0>;
			interface = <2 2 2>;
			clocks = <&clk IMX8QXP_IMG_PDMA_2_CLK>;
			clock-names = "per";
			assigned-clocks = <&clk IMX8QXP_IMG_PDMA_2_CLK>;
			assigned-clock-rates = <600000000>;
			power-domains =<&pd_isi_ch2>;
			status = "disabled";
		};

		isi_3: isi@58130000 {
			compatible = "fsl,imx8-isi";
			reg = <0x0 0x58130000 0x0 0x10000>;
			interrupts = <0 300 0>;
			interface = <2 3 2>;
			clocks = <&clk IMX8QXP_IMG_PDMA_3_CLK>;
			clock-names = "per";
			assigned-clocks = <&clk IMX8QXP_IMG_PDMA_3_CLK>;
			assigned-clock-rates = <600000000>;
			power-domains =<&pd_isi_ch3>;
			status = "disabled";
		};

		isi_4: isi@58140000 {
			compatible = "fsl,imx8-isi";
			reg = <0x0 0x58140000 0x0 0x10000>;
			interrupts = <0 301 0>;
			interface = <3 0 2>;
			clocks = <&clk IMX8QXP_IMG_PDMA_4_CLK>;
			clock-names = "per";
			assigned-clocks = <&clk IMX8QXP_IMG_PDMA_4_CLK>;
			assigned-clock-rates = <600000000>;
			power-domains =<&pd_isi_ch4>;
			status = "disabled";
		};

		isi_5: isi@58150000 {
			compatible = "fsl,imx8-isi";
			reg = <0x0 0x58150000 0x0 0x10000>;
			interrupts = <0 302 0>;
			interface = <3 1 2>;
			clocks = <&clk IMX8QXP_IMG_PDMA_5_CLK>;
			clock-names = "per";
			assigned-clocks = <&clk IMX8QXP_IMG_PDMA_5_CLK>;
			assigned-clock-rates = <600000000>;
			power-domains =<&pd_isi_ch5>;
			status = "disabled";
		};

		isi_6: isi@58160000 {
			compatible = "fsl,imx8-isi";
			reg = <0x0 0x58160000 0x0 0x10000>;
			interrupts = <0 303 0>;
			interface = <3 2 2>;
			clocks = <&clk IMX8QXP_IMG_PDMA_6_CLK>;
			clock-names = "per";
			assigned-clocks = <&clk IMX8QXP_IMG_PDMA_6_CLK>;
			assigned-clock-rates = <600000000>;
			power-domains =<&pd_isi_ch6>;
			status = "disabled";
		};

		isi_7: isi@58170000 {
			compatible = "fsl,imx8-isi";
			reg = <0x0 0x58170000 0x0 0x10000>;
			interrupts = <0 304 0>;
			interface = <3 3 2>;
			clocks = <&clk IMX8QXP_IMG_PDMA_7_CLK>;
			clock-names = "per";
			assigned-clocks = <&clk IMX8QXP_IMG_PDMA_7_CLK>;
			assigned-clock-rates = <600000000>;
			power-domains =<&pd_isi_ch7>;
			status = "disabled";
		};

		mipi_csi_0: csi@58227000 {
			compatible = "fsl,mxc-mipi-csi2";
			reg = <0x0 0x58227000 0x0 0x1000>, /* CSI0 Controler base addr */
				<0x0 0x58221000 0x0 0x1000>; /* CSI0 Subsystem CSR base addr  */
			interrupts = <10 IRQ_TYPE_LEVEL_HIGH>;
			interrupt-parent = <&irqsteer_csi>;
			clocks = <&clk IMX8QXP_CLK_DUMMY>,
					<&clk IMX8QXP_CSI0_CORE_CLK>,
					<&clk IMX8QXP_CSI0_ESC_CLK>,
					<&clk IMX8QXP_IMG_PXL_LINK_CSI0_CLK>;
			clock-names = "clk_apb", "clk_core", "clk_esc", "clk_pxl";
			assigned-clocks = <&clk IMX8QXP_CSI0_CORE_CLK>,
							<&clk IMX8QXP_CSI0_ESC_CLK>;
			assigned-clock-rates = <360000000>, <72000000>;
			power-domains = <&pd_mipi_csi>;
			status = "disabled";
		};

		parallel_csi: pcsi@58261000 {
			compatible = "fsl,mxc-parallel-csi";
			reg = <0x0 0x58261000 0x0 0x1000>;
			clocks = <&clk IMX8QXP_PARALLEL_CSI_PIXEL_CLK>,
				   <&clk IMX8QXP_PARALLEL_CSI_IPG_CLK>,
				   <&clk IMX8QXP_PARALLEL_CSI_CLK_SEL>,
				   <&clk IMX8QXP_PARALLEL_CSI_PER_CLK_DIV>,
				   <&clk IMX8QXP_PARALLEL_CSI_CLK_DPLL>;
			clock-names = "pixel", "ipg", "sel", "div", "dpll";
			assigned-clocks = <&clk IMX8QXP_PARALLEL_CSI_CLK_SEL>,
							<&clk IMX8QXP_PARALLEL_CSI_PER_CLK_DIV>;
			assigned-clock-parents = <&clk IMX8QXP_PARALLEL_CSI_CLK_DPLL>;
			assigned-clock-rates = <0>, <160000000>;  /* 160MHz */
			power-domains = <&pd_parallel_csi>;
			status = "disabled";
		};

		jpegdec: jpegdec@58400000 {
			compatible = "fsl,imx8-jpgdec";
			reg = <0x0 0x58400000 0x0 0x00040020 >;
			interrupts = <GIC_SPI 309 IRQ_TYPE_LEVEL_HIGH>;
			clocks = <&clk IMX8QXP_IMG_JPEG_DEC_IPG_CLK >,
					<&clk IMX8QXP_IMG_JPEG_DEC_CLK >;
			clock-names = "ipg", "per";
			assigned-clocks = <&clk IMX8QXP_IMG_JPEG_DEC_IPG_CLK >,
					<&clk IMX8QXP_IMG_JPEG_DEC_CLK >;
			assigned-clock-rates = <200000000>;
			power-domains =<&pd_jpgdec>;
			status = "okay";
		};

		jpegenc: jpegenc@58450000 {
			compatible = "fsl,imx8-jpgenc";
			reg = <0x0 0x58450000 0x0 0x00240020 >;
			interrupts = <GIC_SPI 305 IRQ_TYPE_LEVEL_HIGH>;
			clocks = <&clk IMX8QXP_IMG_JPEG_ENC_IPG_CLK >,
					<&clk IMX8QXP_IMG_JPEG_ENC_CLK >;
			clock-names = "ipg", "per";
			assigned-clocks = <&clk IMX8QXP_IMG_JPEG_ENC_IPG_CLK >,
					<&clk IMX8QXP_IMG_JPEG_ENC_CLK >;
			assigned-clock-rates = <200000000>;
			power-domains =<&pd_jpgenc>;
			status = "okay";
		};
	};

	i2c0_mipi_lvds1: i2c@56246000 {
		compatible = "fsl,imx8qxp-lpi2c", "fsl,imx8qm-lpi2c";
		reg = <0x0 0x56246000 0x0 0x1000>;
		interrupts = <8 IRQ_TYPE_LEVEL_HIGH>;
		interrupt-parent = <&irqsteer_mipi_lvds1>;
		clocks = <&clk IMX8QXP_MIPI1_I2C0_CLK>,
			 <&clk IMX8QXP_MIPI1_I2C0_IPG_CLK>;
		clock-names = "per", "ipg";
		assigned-clocks = <&clk IMX8QXP_MIPI1_I2C0_DIV>;
		assigned-clock-rates = <24000000>;
		power-domains = <&pd_mipi_dsi_1_i2c0>;
		status = "disabled";
	};

	i2c0: i2c@5a800000 {
		compatible = "fsl,imx8qm-lpi2c", "fsl,imx7ulp-lpi2c";
		reg = <0x0 0x5a800000 0x0 0x4000>;
		interrupts = <GIC_SPI 220 IRQ_TYPE_LEVEL_HIGH>;
		interrupt-parent = <&gic>;
		clocks = <&clk IMX8QXP_I2C0_CLK>;
		clock-names = "per";
		assigned-clocks = <&clk IMX8QXP_I2C0_CLK>;
		assigned-clock-rates = <24000000>;
		power-domains = <&pd_dma_lpi2c0>;
		status = "disabled";
	};

	i2c1: i2c@5a810000 {
		compatible = "fsl,imx8qm-lpi2c", "fsl,imx7ulp-lpi2c";
		reg = <0x0 0x5a810000 0x0 0x4000>;
		interrupts = <GIC_SPI 221 IRQ_TYPE_LEVEL_HIGH>;
		interrupt-parent = <&gic>;
		clocks = <&clk IMX8QXP_I2C1_CLK>,
			<&clk IMX8QXP_I2C1_IPG_CLK>;
		clock-names = "per", "ipg";
		assigned-clocks = <&clk IMX8QXP_I2C1_CLK>;
		assigned-clock-rates = <24000000>;
		power-domains = <&pd_dma_lpi2c1>;
		status = "disabled";
	};

	i2c2: i2c@5a820000 {
		compatible = "fsl,imx8qm-lpi2c", "fsl,imx7ulp-lpi2c";
		reg = <0x0 0x5a820000 0x0 0x4000>;
		interrupts = <GIC_SPI 222 IRQ_TYPE_LEVEL_HIGH>;
		interrupt-parent = <&gic>;
		clocks = <&clk IMX8QXP_I2C2_CLK>;
		clock-names = "per";
		assigned-clocks = <&clk IMX8QXP_I2C2_CLK>;
		assigned-clock-rates = <24000000>;
		power-domains = <&pd_dma_lpi2c2>;
		status = "disabled";
	};

	i2c3: i2c@5a830000 {
		compatible = "fsl,imx8qm-lpi2c", "fsl,imx7ulp-lpi2c";
		reg = <0x0 0x5a830000 0x0 0x4000>;
		interrupts = <GIC_SPI 223 IRQ_TYPE_LEVEL_HIGH>;
		interrupt-parent = <&gic>;
		clocks = <&clk IMX8QXP_I2C3_CLK>,
			<&clk IMX8QXP_I2C3_IPG_CLK>;
		clock-names = "per", "ipg";
		assigned-clocks = <&clk IMX8QXP_I2C3_CLK>;
		assigned-clock-rates = <24000000>;
		power-domains = <&pd_dma_lpi2c3>;
		status = "disabled";
	};

	usbmisc1: usbmisc@5b0d0200 {
		#index-cells = <1>;
		compatible = "fsl,imx7d-usbmisc", "fsl,imx6q-usbmisc";
		reg = <0x0 0x5b0d0200 0x0 0x200>;
	};

	usbphy1: usbphy@0x5b100000 {
		compatible = "fsl,imx8qm-usbphy", "fsl,imx7ulp-usbphy", "fsl,imx6ul-usbphy", "fsl,imx23-usbphy";
		reg = <0x0 0x5b100000 0x0 0x200>;
		clocks = <&clk IMX8QXP_USB2_PHY_IPG_CLK>;
		power-domains = <&pd_conn_usbotg0_phy>;
	};

	usbotg1: usb@5b0d0000 {
		compatible = "fsl,imx8qm-usb", "fsl,imx27-usb";
		reg = <0x0 0x5b0d0000 0x0 0x200>;
		interrupt-parent = <&wu>;
		interrupts = <GIC_SPI 267 IRQ_TYPE_LEVEL_HIGH>;
		fsl,usbphy = <&usbphy1>;
		fsl,usbmisc = <&usbmisc1 0>;
		clocks = <&clk IMX8QXP_USB2_OH_AHB_CLK>;
		ahb-burst-config = <0x0>;
		tx-burst-size-dword = <0x10>;
		rx-burst-size-dword = <0x10>;
		#stream-id-cells = <1>;
		power-domains = <&pd_conn_usbotg0>;
		status = "disabled";
	};

	flexcan1: can@5a8d0000 {
		compatible = "fsl,imx8qxp-flexcan", "fsl,imx8qm-flexcan";
		reg = <0x0 0x5a8d0000 0x0 0x10000>;
		interrupts = <GIC_SPI 235 IRQ_TYPE_LEVEL_HIGH>;
		interrupt-parent = <&wu>;
		clocks = <&clk IMX8QXP_CAN0_IPG_CLK>,
			 <&clk IMX8QXP_CAN0_CLK>;
		clock-names = "ipg", "per";
		assigned-clocks = <&clk IMX8QXP_CAN0_CLK>;
		assigned-clock-rates = <40000000>;
		power-domains = <&pd_dma_flexcan0>;
		/* SLSlice[4] */
		clk-src = <0>;
		status = "disabled";
	};

	flexcan2: can@5a8e0000 {
		compatible = "fsl,imx8qxp-flexcan", "fsl,imx8qm-flexcan";
		reg = <0x0 0x5a8e0000 0x0 0x10000>;
		interrupts = <GIC_SPI 236 IRQ_TYPE_LEVEL_HIGH>;
		interrupt-parent = <&wu>;
		/* CAN0 clock and PD is shared among all CAN instances */
		clocks = <&clk IMX8QXP_CAN0_IPG_CLK>,
			 <&clk IMX8QXP_CAN0_CLK>;
		clock-names = "ipg", "per";
		assigned-clocks = <&clk IMX8QXP_CAN0_CLK>;
		assigned-clock-rates = <40000000>;
		power-domains = <&pd_dma_flexcan1>;
		/* SLSlice[4] */
		clk-src = <0>;
		status = "disabled";
	};

	flexcan3: can@5a8f0000 {
		compatible = "fsl,imx8qxp-flexcan", "fsl,imx8qm-flexcan";
		reg = <0x0 0x5a8f0000 0x0 0x10000>;
		interrupts = <GIC_SPI 237 IRQ_TYPE_LEVEL_HIGH>;
		interrupt-parent = <&wu>;
		/* CAN0 clock and PD is shared among all CAN instances */
		clocks = <&clk IMX8QXP_CAN0_IPG_CLK>,
			 <&clk IMX8QXP_CAN0_CLK>;
		clock-names = "ipg", "per";
		assigned-clocks = <&clk IMX8QXP_CAN0_CLK>;
		assigned-clock-rates = <40000000>;
		power-domains = <&pd_dma_flexcan2>;
		/* SLSlice[4] */
		clk-src = <0>;
		status = "disabled";
	};

	dma_apbh: dma-apbh@5b810000 {
		compatible = "fsl,imx28-dma-apbh";
		reg = <0x0 0x5b810000 0x0 0x2000>;
		interrupts = <GIC_SPI 274 IRQ_TYPE_LEVEL_HIGH>,
			<GIC_SPI 274 IRQ_TYPE_LEVEL_HIGH>,
			<GIC_SPI 274 IRQ_TYPE_LEVEL_HIGH>,
			<GIC_SPI 274 IRQ_TYPE_LEVEL_HIGH>;
		interrupt-names = "gpmi0", "gpmi1", "gpmi2", "gpmi3";
		#dma-cells = <1>;
		dma-channels = <4>;
		clocks = <&clk IMX8QXP_APBHDMA_CLK>;
		power-domains = <&pd_conn_nand>;
	};

	gpmi: gpmi-nand@5b812000{
		compatible = "fsl,imx8qxp-gpmi-nand";
		#address-cells = <1>;
		#size-cells = <1>;
		reg = <0x0 0x5b812000 0x0 0x2000>, <0x0 0x5b814000 0x0 0x2000>;
		reg-names = "gpmi-nand", "bch";
		interrupts = <GIC_SPI 272 IRQ_TYPE_LEVEL_HIGH>;
		interrupt-names = "bch";
		clocks = <&clk IMX8QXP_GPMI_BCH_IO_CLK>,
			<&clk IMX8QXP_GPMI_APB_CLK>,
			<&clk IMX8QXP_GPMI_BCH_CLK>,
			<&clk IMX8QXP_GPMI_APB_BCH_CLK>;
		clock-names = "gpmi_io", "gpmi_apb", "gpmi_bch", "gpmi_apb_bch";
		dmas = <&dma_apbh 0>;
		dma-names = "rx-tx";
		power-domains = <&pd_conn_nand>;
		assigned-clocks = <&clk IMX8QXP_GPMI_BCH_IO_CLK>;
		assigned-clock-rates = <50000000>;
		status = "disabled";
	};

	usbphynop1: usbphynop1 {
		compatible = "usb-nop-xceiv";
		clocks = <&clk IMX8QXP_USB3_PHY_CLK>;
		clock-names = "main_clk";
		power-domains = <&pd_conn_usb2_phy>;
	};

	usbotg3: cdns3@5b110000 {
		compatible = "Cadence,usb3";
		reg = <0x0 0x5B110000 0x0 0x10000>,
			<0x0 0x5B130000 0x0 0x10000>,
			<0x0 0x5B140000 0x0 0x10000>,
			<0x0 0x5B160000 0x0 0x40000>,
			<0x0 0x5B120000 0x0 0x10000>;
		interrupt-parent = <&wu>;
		interrupts = <GIC_SPI 271 IRQ_TYPE_LEVEL_HIGH>;
		clocks = <&clk IMX8QXP_USB3_LPM_CLK>,
			<&clk IMX8QXP_USB3_BUS_CLK>,
			<&clk IMX8QXP_USB3_ACLK>,
			<&clk IMX8QXP_USB3_IPG_CLK>,
			<&clk IMX8QXP_USB3_CORE_PCLK>;
		clock-names = "usb3_lpm_clk", "usb3_bus_clk", "usb3_aclk",
			"usb3_ipg_clk", "usb3_core_pclk";
		power-domains = <&pd_conn_usb2>;
		cdns3,usbphy = <&usbphynop1>;
		status = "disabled";
	};

	wu: wu {
		compatible = "fsl,imx8-wu";
		interrupt-controller;
		#interrupt-cells = <3>;
		interrupt-parent = <&gic>;
	};

	gpio0: gpio@5d080000 {
		compatible = "fsl,imx8qm-gpio", "fsl,imx35-gpio";
		reg = <0x0 0x5d080000 0x0 0x10000>;
		interrupts = <GIC_SPI 136 IRQ_TYPE_LEVEL_HIGH>;
		gpio-controller;
		#gpio-cells = <2>;
                power-domains = <&pd_lsio_gpio0>;
		interrupt-controller;
		#interrupt-cells = <2>;
	};

	gpio1: gpio@5d090000 {
		compatible = "fsl,imx8qm-gpio", "fsl,imx35-gpio";
		reg = <0x0 0x5d090000 0x0 0x10000>;
		interrupts = <GIC_SPI 137 IRQ_TYPE_LEVEL_HIGH>;
		gpio-controller;
		#gpio-cells = <2>;
                power-domains = <&pd_lsio_gpio1>;
		interrupt-controller;
		#interrupt-cells = <2>;
	};

	gpio2: gpio@5d0a0000 {
		compatible = "fsl,imx8qm-gpio", "fsl,imx35-gpio";
		reg = <0x0 0x5d0a0000 0x0 0x10000>;
		interrupts = <GIC_SPI 138 IRQ_TYPE_LEVEL_HIGH>;
		gpio-controller;
		#gpio-cells = <2>;
                power-domains = <&pd_lsio_gpio2>;
		interrupt-controller;
		#interrupt-cells = <2>;
	};

	gpio3: gpio@5d0b0000 {
		compatible = "fsl,imx8qm-gpio", "fsl,imx35-gpio";
		reg = <0x0 0x5d0b0000 0x0 0x10000>;
		interrupts = <GIC_SPI 139 IRQ_TYPE_LEVEL_HIGH>;
		gpio-controller;
		#gpio-cells = <2>;
                power-domains = <&pd_lsio_gpio3>;
		interrupt-controller;
		#interrupt-cells = <2>;
	};

	gpio4: gpio@5d0c0000 {
		compatible = "fsl,imx8qm-gpio", "fsl,imx35-gpio";
		reg = <0x0 0x5d0c0000 0x0 0x10000>;
		interrupts = <GIC_SPI 140 IRQ_TYPE_LEVEL_HIGH>;
		gpio-controller;
		#gpio-cells = <2>;
        		power-domains = <&pd_lsio_gpio4>;
		interrupt-controller;
		#interrupt-cells = <2>;
	};

	gpio5: gpio@5d0d0000 {
		compatible = "fsl,imx8qm-gpio", "fsl,imx35-gpio";
		reg = <0x0 0x5d0d0000 0x0 0x10000>;
		interrupts = <GIC_SPI 141 IRQ_TYPE_LEVEL_HIGH>;
		gpio-controller;
		#gpio-cells = <2>;
                power-domains = <&pd_lsio_gpio5>;
		interrupt-controller;
		#interrupt-cells = <2>;
	};

	gpio6: gpio@5d0e0000 {
		compatible = "fsl,imx8qm-gpio", "fsl,imx35-gpio";
		reg = <0x0 0x5d0e0000 0x0 0x10000>;
		interrupts = <GIC_SPI 142 IRQ_TYPE_LEVEL_HIGH>;
		gpio-controller;
		#gpio-cells = <2>;
                power-domains = <&pd_lsio_gpio6>;
		interrupt-controller;
		#interrupt-cells = <2>;
	};

	gpio7: gpio@5d0f0000 {
		compatible = "fsl,imx8qm-gpio", "fsl,imx35-gpio";
		reg = <0x0 0x5d0f0000 0x0 0x10000>;
		interrupts = <GIC_SPI 143 IRQ_TYPE_LEVEL_HIGH>;
		gpio-controller;
		#gpio-cells = <2>;
                power-domains = <&pd_lsio_gpio7>;
		interrupt-controller;
		#interrupt-cells = <2>;
	};

	gpio0_mipi_csi0: gpio@58222000 {
		compatible = "fsl,imx8qm-gpio", "fsl,imx35-gpio";
		reg = <0x0 0x58222000 0x0 0x1000>;
		interrupts = <0 IRQ_TYPE_LEVEL_HIGH>;
		interrupt-parent = <&irqsteer_csi>;
		gpio-controller;
		#gpio-cells = <2>;
		interrupt-controller;
		#interrupt-cells = <2>;
		power-domains = <&pd_mipi_csi>;
	};

	gpu_3d0: gpu@53100000 {
		compatible = "fsl,imx8-gpu";
		reg = <0x0 0x53100000 0 0x40000>;
		interrupts = <GIC_SPI 64 IRQ_TYPE_LEVEL_HIGH>;
		clocks = <&clk IMX8QXP_GPU0_CORE_CLK>, <&clk IMX8QXP_GPU0_SHADER_CLK>;
		clock-names = "core", "shader";
		assigned-clocks = <&clk IMX8QXP_GPU0_CORE_CLK>, <&clk IMX8QXP_GPU0_SHADER_CLK>;
		assigned-clock-rates = <700000000>, <850000000>;
		power-domains = <&pd_gpu0>;
		status = "disabled";
	};

	imx8_gpu_ss: imx8_gpu_ss {
		compatible = "fsl,imx8qxp-gpu", "fsl,imx8-gpu-ss";
		cores = <&gpu_3d0>;
		reg = <0x0 0x80000000 0x0 0x80000000>, <0x0 0x0 0x0 0x8000000>;
		reg-names = "phys_baseaddr", "contiguous_mem";
		depth-compression = <0>;
		status = "disabled";
	};

	ddr_pmu0: ddr_pmu@5c020000 {
		compatible = "fsl,imx8-ddr-pmu";
		reg = <0x0 0x5c020000 0x0 0x10000>;
		interrupt-parent = <&gic>;
		interrupts = <GIC_SPI 131 IRQ_TYPE_LEVEL_HIGH>;
	};

	lpspi0: lpspi@5a000000 {
		compatible = "fsl,imx7ulp-spi";
		reg = <0x0 0x5a000000 0x0 0x10000>;
		interrupts = <GIC_SPI 216 IRQ_TYPE_LEVEL_HIGH>;
		interrupt-parent = <&gic>;
		clocks = <&clk IMX8QXP_SPI0_CLK>,
			 <&clk IMX8QXP_SPI0_IPG_CLK>;
		clock-names = "per", "ipg";
		assigned-clocks = <&clk IMX8QXP_SPI0_CLK>;
		assigned-clock-rates = <20000000>;
		power-domains = <&pd_dma_lpspi0>;
		status = "disabled";
	};

	lpuart0: serial@5a060000 {
		compatible = "fsl,imx8qm-lpuart";
		reg = <0x0 0x5a060000 0x0 0x1000>;
		interrupts = <GIC_SPI 225 IRQ_TYPE_LEVEL_HIGH>;
		interrupt-parent = <&wu>;
		clocks = <&clk IMX8QXP_UART0_CLK>,
			 <&clk IMX8QXP_UART0_IPG_CLK>;
		clock-names = "per", "ipg";
		assigned-clocks = <&clk IMX8QXP_UART0_CLK>;
		assigned-clock-rates = <80000000>;
		power-domains = <&pd_dma_lpuart0>;
		status = "disabled";
	};

	lpuart1: serial@5a070000 {
		compatible = "fsl,imx8qm-lpuart";
		reg = <0x0 0x5a070000 0x0 0x1000>;
		interrupts = <GIC_SPI 226 IRQ_TYPE_LEVEL_HIGH>;
		interrupt-parent = <&wu>;
		clocks = <&clk IMX8QXP_UART1_CLK>,
			<&clk IMX8QXP_UART1_IPG_CLK>;
		clock-names = "per", "ipg";
		assigned-clocks = <&clk IMX8QXP_UART1_CLK>;
		assigned-clock-rates = <80000000>;
		power-domains = <&pd_dma2_chan11>;
		dma-names = "tx","rx";
		dmas = <&edma2 11 0 0>,
			<&edma2 10 0 1>;
		status = "disabled";
	};

	lpuart2: serial@5a080000 {
		compatible = "fsl,imx8qm-lpuart";
		reg = <0x0 0x5a080000 0x0 0x1000>;
		interrupts = <GIC_SPI 227 IRQ_TYPE_LEVEL_HIGH>;
		interrupt-parent = <&wu>;
		clocks = <&clk IMX8QXP_UART2_CLK>,
			<&clk IMX8QXP_UART2_IPG_CLK>;
		clock-names = "per", "ipg";
		assigned-clocks = <&clk IMX8QXP_UART2_CLK>;
		assigned-clock-rates = <80000000>;
		power-domains = <&pd_dma2_chan13>;
		dma-names = "tx","rx";
		dmas = <&edma2 13 0 0>,
			<&edma2 12 0 1>;
		status = "disabled";
	};

	lpuart3: serial@5a090000 {
		compatible = "fsl,imx8qm-lpuart";
		reg = <0x0 0x5a090000 0x0 0x1000>;
		interrupts = <GIC_SPI 228 IRQ_TYPE_LEVEL_HIGH>;
		interrupt-parent = <&wu>;
		clocks = <&clk IMX8QXP_UART3_CLK>,
			<&clk IMX8QXP_UART3_IPG_CLK>;
		clock-names = "per", "ipg";
		assigned-clocks = <&clk IMX8QXP_UART3_CLK>;
		assigned-clock-rates = <80000000>;
		power-domains = <&pd_dma3_chan15>;
		dma-names = "tx","rx";
		dmas = <&edma2 15 0 0>,
			<&edma2 14 0 1>;
		status = "disabled";
	};

	edma2: dma-controller@5a1f0000 {
		compatible = "fsl,imx8qm-edma";
		reg = <0x0 0x5a280000 0x0 0x10000>, /* channel8 UART0 rx */
		      <0x0 0x5a290000 0x0 0x10000>, /* channel9 UART0 tx */
		      <0x0 0x5a2a0000 0x0 0x10000>, /* channel10 UART1 rx */
		      <0x0 0x5a2b0000 0x0 0x10000>, /* channel11 UART1 tx */
		      <0x0 0x5a2c0000 0x0 0x10000>, /* channel12 UART2 rx */
		      <0x0 0x5a2d0000 0x0 0x10000>, /* channel13 UART2 tx */
		      <0x0 0x5a2e0000 0x0 0x10000>, /* channel14 UART3 rx */
		      <0x0 0x5a2f0000 0x0 0x10000>; /* channel15 UART3 tx */
		#dma-cells = <3>;
		dma-channels = <8>;
		interrupts = <GIC_SPI 434 IRQ_TYPE_LEVEL_HIGH>,
			     <GIC_SPI 435 IRQ_TYPE_LEVEL_HIGH>,
			     <GIC_SPI 436 IRQ_TYPE_LEVEL_HIGH>,
			     <GIC_SPI 437 IRQ_TYPE_LEVEL_HIGH>,
			     <GIC_SPI 438 IRQ_TYPE_LEVEL_HIGH>,
			     <GIC_SPI 439 IRQ_TYPE_LEVEL_HIGH>,
			     <GIC_SPI 440 IRQ_TYPE_LEVEL_HIGH>,
			     <GIC_SPI 441 IRQ_TYPE_LEVEL_HIGH>;
		interrupt-names = "edma2-chan8-rx", "edma2-chan9-tx",
				  "edma2-chan10-rx", "edma2-chan11-tx",
				  "edma2-chan12-rx", "edma2-chan13-tx",
				  "edma2-chan14-rx", "edma2-chan15-tx";
		status = "okay";
	};

	edma0: dma-controller@591F0000 {
		compatible = "fsl,imx8qm-edma";
		reg = <0x0 0x59200000 0x0 0x10000>, /* asrc0 */
			<0x0 0x59210000 0x0 0x10000>,
			<0x0 0x59220000 0x0 0x10000>,
			<0x0 0x59230000 0x0 0x10000>,
			<0x0 0x59240000 0x0 0x10000>,
			<0x0 0x59250000 0x0 0x10000>,
			<0x0 0x59260000 0x0 0x10000>, /* esai0 rx */
			<0x0 0x59270000 0x0 0x10000>, /* esai0 tx */
			<0x0 0x59280000 0x0 0x10000>, /* spdif0 rx */
			<0x0 0x59290000 0x0 0x10000>, /* spdif0 tx */
			<0x0 0x592c0000 0x0 0x10000>, /* sai0 rx */
			<0x0 0x592d0000 0x0 0x10000>, /* sai0 tx */
			<0x0 0x592e0000 0x0 0x10000>, /* sai1 rx */
			<0x0 0x592f0000 0x0 0x10000>, /* sai1 tx */
			<0x0 0x59350000 0x0 0x10000>,
			<0x0 0x59370000 0x0 0x10000>;
		#dma-cells = <3>;
		shared-interrupt;
		dma-channels = <16>;
		interrupts = <GIC_SPI 374 IRQ_TYPE_LEVEL_HIGH>, /* asrc 0 */
				<GIC_SPI 375 IRQ_TYPE_LEVEL_HIGH>,
				<GIC_SPI 376 IRQ_TYPE_LEVEL_HIGH>,
				<GIC_SPI 377 IRQ_TYPE_LEVEL_HIGH>,
				<GIC_SPI 378 IRQ_TYPE_LEVEL_HIGH>,
				<GIC_SPI 379 IRQ_TYPE_LEVEL_HIGH>,
				<GIC_SPI 410 IRQ_TYPE_LEVEL_HIGH>, /* esai0 */
				<GIC_SPI 410 IRQ_TYPE_LEVEL_HIGH>,
				<GIC_SPI 457 IRQ_TYPE_LEVEL_HIGH>, /* spdif0 */
				<GIC_SPI 459 IRQ_TYPE_LEVEL_HIGH>,
				<GIC_SPI 315 IRQ_TYPE_LEVEL_HIGH>, /* sai0 */
				<GIC_SPI 315 IRQ_TYPE_LEVEL_HIGH>,
				<GIC_SPI 317 IRQ_TYPE_LEVEL_HIGH>, /* sai1 */
				<GIC_SPI 317 IRQ_TYPE_LEVEL_HIGH>,
				<GIC_SPI 391 IRQ_TYPE_LEVEL_HIGH>,
				<GIC_SPI 393 IRQ_TYPE_LEVEL_HIGH>;
		interrupt-names = "edma0-chan0-rx", "edma0-chan1-rx", /* asrc0 */
				"edma0-chan2-rx", "edma0-chan3-tx",
				"edma0-chan4-tx", "edma0-chan5-tx",
				"edma0-chan6-rx", "edma0-chan7-tx", /* esai0 */
				"edma0-chan8-rx", "edma0-chan9-tx", /* spdif0 */
				"edma0-chan12-rx", "edma0-chan13-tx", /* sai0 */
				"edma0-chan14-rx", "edma0-chan15-tx", /* sai1 */
				"edma0-chan21-tx",		/* gpt5 */
				"edma0-chan23-rx";		/* gpt7 */
		status = "okay";
	};

	edma1: dma-controller@599F0000 {
		compatible = "fsl,imx8qm-edma";
		reg = <0x0 0x59A00000 0x0 0x10000>, /* asrc1 */
			<0x0 0x59A10000 0x0 0x10000>,
			<0x0 0x59A20000 0x0 0x10000>,
			<0x0 0x59A30000 0x0 0x10000>,
			<0x0 0x59A40000 0x0 0x10000>,
			<0x0 0x59A50000 0x0 0x10000>,
			<0x0 0x59A80000 0x0 0x10000>, /* sai4 rx */
			<0x0 0x59A90000 0x0 0x10000>, /* sai4 tx */
			<0x0 0x59AA0000 0x0 0x10000>; /* sai5 tx */
		#dma-cells = <3>;
		shared-interrupt;
		dma-channels = <9>;
		interrupts = <GIC_SPI 382 IRQ_TYPE_LEVEL_HIGH>, /* asrc 1 */
				<GIC_SPI 383 IRQ_TYPE_LEVEL_HIGH>,
				<GIC_SPI 384 IRQ_TYPE_LEVEL_HIGH>,
				<GIC_SPI 385 IRQ_TYPE_LEVEL_HIGH>,
				<GIC_SPI 386 IRQ_TYPE_LEVEL_HIGH>,
				<GIC_SPI 387 IRQ_TYPE_LEVEL_HIGH>,
				<GIC_SPI 330 IRQ_TYPE_LEVEL_HIGH>, /* sai4 */
				<GIC_SPI 330 IRQ_TYPE_LEVEL_HIGH>,
				<GIC_SPI 332 IRQ_TYPE_LEVEL_HIGH>; /* sai5 */
		interrupt-names = "edma1-chan0-rx", "edma1-chan1-rx", /* asrc1 */
				"edma1-chan2-rx", "edma1-chan3-tx",
				"edma1-chan4-tx", "edma1-chan5-tx",
				"edma1-chan8-rx", "edma1-chan9-tx", /* sai4 */
				"edma1-chan10-tx";                 /* sai5 */
		status = "okay";
	};

	acm: acm@59e00000 {
		compatible = "nxp,imx8qm-acm";
		reg = <0x0 0x59e00000 0x0 0x1D0000>;
		status = "disabled";
	};

	sai0: sai@59040000 {
		compatible = "fsl,imx8qm-sai";
		reg = <0x0 0x59040000 0x0 0x10000>;
		interrupts = <GIC_SPI 314 IRQ_TYPE_LEVEL_HIGH>;
		clocks = <&clk IMX8QXP_AUD_SAI_0_IPG>,
			<&clk IMX8QXP_CLK_DUMMY>,
			<&clk IMX8QXP_AUD_SAI_0_MCLK>,
			<&clk IMX8QXP_CLK_DUMMY>,
			<&clk IMX8QXP_CLK_DUMMY>;
		clock-names = "bus", "mclk0", "mclk1", "mclk2", "mclk3";
		dma-names = "rx", "tx";
		dmas = <&edma0 12 0 1>, <&edma0 13 0 0>;
		status = "disabled";
		power-domains = <&pd_sai0>;
	};

	sai1: sai@59050000 {
		compatible = "fsl,imx8qm-sai";
		reg = <0x0 0x59050000 0x0 0x10000>;
		interrupts = <GIC_SPI 316 IRQ_TYPE_LEVEL_HIGH>;
		clocks = <&clk IMX8QXP_AUD_SAI_1_IPG>,
			<&clk IMX8QXP_CLK_DUMMY>,
			<&clk IMX8QXP_AUD_SAI_1_MCLK>,
			<&clk IMX8QXP_CLK_DUMMY>,
			<&clk IMX8QXP_CLK_DUMMY>;
		clock-names = "bus", "mclk0", "mclk1", "mclk2", "mclk3";
		dma-names = "rx", "tx";
		dmas = <&edma0 14 0 1>, <&edma0 15 0 0>;
		status = "disabled";
		power-domains = <&pd_sai1>;
	};

	sai2: sai@59060000 {
		compatible = "fsl,imx8qm-sai";
		reg = <0x0 0x59060000 0x0 0x10000>;
		interrupts = <GIC_SPI 318 IRQ_TYPE_LEVEL_HIGH>;
		clocks = <&clk IMX8QXP_AUD_SAI_2_IPG>,
			<&clk IMX8QXP_CLK_DUMMY>,
			<&clk IMX8QXP_AUD_SAI_2_MCLK>,
			<&clk IMX8QXP_CLK_DUMMY>,
			<&clk IMX8QXP_CLK_DUMMY>;
		clock-names = "bus", "mclk0", "mclk1", "mclk2", "mclk3";
		dma-names = "rx";
		dmas = <&edma0 16 0 1>;
		status = "disabled";
		power-domains = <&pd_sai2>;
	};

	sai3: sai@59070000 {
		compatible = "fsl,imx8qm-sai";
		reg = <0x0 0x59070000 0x0 0x10000>;
		interrupts = <GIC_SPI 323 IRQ_TYPE_LEVEL_HIGH>;
		clocks = <&clk IMX8QXP_AUD_SAI_3_IPG>,
			<&clk IMX8QXP_CLK_DUMMY>,
			<&clk IMX8QXP_AUD_SAI_3_MCLK>,
			<&clk IMX8QXP_CLK_DUMMY>,
			<&clk IMX8QXP_CLK_DUMMY>;
		clock-names = "bus", "mclk0", "mclk1", "mclk2", "mclk3";
		dma-names = "rx";
		dmas = <&edma0 17 0 1>;
		status = "disabled";
		power-domains = <&pd_sai3>;
	};

	sai4: sai@59820000 {
		compatible = "fsl,imx8qm-sai";
		reg = <0x0 0x59820000 0x0 0x10000>;
		interrupts = <GIC_SPI 329 IRQ_TYPE_LEVEL_HIGH>;
		clocks = <&clk IMX8QXP_AUD_SAI_4_IPG>,
			<&clk IMX8QXP_CLK_DUMMY>,
			<&clk IMX8QXP_AUD_SAI_4_MCLK>,
			<&clk IMX8QXP_CLK_DUMMY>,
			<&clk IMX8QXP_CLK_DUMMY>;
		dmas = <&edma1 8 0 1>, <&edma1 9 0 0>;
		clock-names = "bus", "mclk0", "mclk1", "mclk2", "mclk3";
		dma-names = "rx", "tx";
		status = "disabled";
		power-domains = <&pd_sai4>;
	};

	sai5: sai@59830000 {
		compatible = "fsl,imx8qm-sai";
		reg = <0x0 0x59830000 0x0 0x10000>;
		interrupts = <GIC_SPI 331 IRQ_TYPE_LEVEL_HIGH>;
		clocks = <&clk IMX8QXP_AUD_SAI_5_IPG>,
			<&clk IMX8QXP_CLK_DUMMY>,
			<&clk IMX8QXP_AUD_SAI_5_MCLK>,
			<&clk IMX8QXP_CLK_DUMMY>,
			<&clk IMX8QXP_CLK_DUMMY>;
		clock-names = "bus", "mclk0", "mclk1", "mclk2", "mclk3";
		dma-names = "tx";
		dmas = <&edma1 10 0 0>;
		status = "disabled";
		power-domains = <&pd_sai5>;
	};

	amix: amix@59840000 {
		compatible = "fsl,imx8qm-amix";
		reg = <0x0 0x59840000 0x0 0x10000>;
		clocks = <&clk IMX8QXP_AUD_AMIX_IPG>;
		clock-names = "ipg";
		power-domains = <&pd_amix>;
		status = "disabled";
	};

	asrc0: asrc@59000000 {
		compatible = "fsl,imx8qm-asrc0";
		reg = <0x0 0x59000000 0x0 0x10000>;
		interrupts = <GIC_SPI 372 IRQ_TYPE_LEVEL_HIGH>,
			<GIC_SPI 373 IRQ_TYPE_LEVEL_HIGH>;
		clocks = <&clk IMX8QXP_AUD_ASRC_0_IPG>,
			<&clk IMX8QXP_CLK_DUMMY>,
			<&clk IMX8QXP_AUD_ACM_AUD_PLL_CLK0_CLK>,
			<&clk IMX8QXP_AUD_ACM_AUD_PLL_CLK1_CLK>,
			<&clk IMX8QXP_ACM_AUD_CLK0_SEL>,
			<&clk IMX8QXP_ACM_AUD_CLK1_SEL>,
			<&clk IMX8QXP_CLK_DUMMY>,
			<&clk IMX8QXP_CLK_DUMMY>,
			<&clk IMX8QXP_CLK_DUMMY>,
			<&clk IMX8QXP_CLK_DUMMY>,
			<&clk IMX8QXP_CLK_DUMMY>,
			<&clk IMX8QXP_CLK_DUMMY>,
			<&clk IMX8QXP_CLK_DUMMY>,
			<&clk IMX8QXP_CLK_DUMMY>,
			<&clk IMX8QXP_CLK_DUMMY>,
			<&clk IMX8QXP_CLK_DUMMY>,
			<&clk IMX8QXP_CLK_DUMMY>,
			<&clk IMX8QXP_CLK_DUMMY>,
			<&clk IMX8QXP_CLK_DUMMY>;
		clock-names = "ipg", "mem",
			"asrck_0", "asrck_1", "asrck_2", "asrck_3",
			"asrck_4", "asrck_5", "asrck_6", "asrck_7",
			"asrck_8", "asrck_9", "asrck_a", "asrck_b",
			"asrck_c", "asrck_d", "asrck_e", "asrck_f",
			"spba";
		dmas = <&edma0 0 0 0>, <&edma0 1 0 0>, <&edma0 2 0 0>,
			<&edma0 3 0 1>, <&edma0 4 0 1>, <&edma0 5 0 1>;
		dma-names = "rxa", "rxb", "rxc",
				"txa", "txb", "txc";
		fsl,asrc-rate  = <8000>;
		fsl,asrc-width = <16>;
		power-domains = <&pd_asrc0>;
		status = "disabled";
	};

	asrc1: asrc@59800000 {
		compatible = "fsl,imx8qm-asrc1";
		reg = <0x0 0x59800000 0x0 0x10000>;
		interrupts = <GIC_SPI 380 IRQ_TYPE_LEVEL_HIGH>,
			<GIC_SPI 381 IRQ_TYPE_LEVEL_HIGH>;
		clocks = <&clk IMX8QXP_AUD_ASRC_1_IPG>,
			<&clk IMX8QXP_CLK_DUMMY>,
			<&clk IMX8QXP_AUD_ACM_AUD_PLL_CLK0_CLK>,
			<&clk IMX8QXP_AUD_ACM_AUD_PLL_CLK1_CLK>,
			<&clk IMX8QXP_ACM_AUD_CLK0_SEL>,
			<&clk IMX8QXP_ACM_AUD_CLK1_SEL>,
			<&clk IMX8QXP_CLK_DUMMY>,
			<&clk IMX8QXP_CLK_DUMMY>,
			<&clk IMX8QXP_CLK_DUMMY>,
			<&clk IMX8QXP_CLK_DUMMY>,
			<&clk IMX8QXP_CLK_DUMMY>,
			<&clk IMX8QXP_CLK_DUMMY>,
			<&clk IMX8QXP_CLK_DUMMY>,
			<&clk IMX8QXP_CLK_DUMMY>,
			<&clk IMX8QXP_CLK_DUMMY>,
			<&clk IMX8QXP_CLK_DUMMY>,
			<&clk IMX8QXP_CLK_DUMMY>,
			<&clk IMX8QXP_CLK_DUMMY>,
			<&clk IMX8QXP_CLK_DUMMY>;
		clock-names = "ipg", "mem",
			"asrck_0", "asrck_1", "asrck_2", "asrck_3",
			"asrck_4", "asrck_5", "asrck_6", "asrck_7",
			"asrck_8", "asrck_9", "asrck_a", "asrck_b",
			"asrck_c", "asrck_d", "asrck_e", "asrck_f",
			"spba";
		dmas = <&edma1 0 0 0>, <&edma1 1 0 0>, <&edma1 2 0 0>,
			<&edma1 3 0 1>, <&edma1 4 0 1>, <&edma1 5 0 1>;
		dma-names = "rxa", "rxb", "rxc",
				"txa", "txb", "txc";
		fsl,asrc-rate  = <8000>;
		fsl,asrc-width = <16>;
		power-domains = <&pd_asrc1>;
		status = "disabled";
	};

	mqs: mqs@59850000 {
		compatible = "fsl,imx8qm-mqs";
		reg = <0x0 0x59850000 0x0 0x10000>;
		clocks = <&clk IMX8QXP_AUD_MQS_IPG>,
			<&clk IMX8QXP_AUD_MQS_HMCLK>;
		clock-names = "core", "mclk";
		power-domains = <&pd_mqs0>;
		status = "disabled";
	};

	usdhc1: usdhc@5b010000 {
		compatible = "fsl,imx8qm-usdhc", "fsl,imx6sl-usdhc";
		interrupt-parent = <&gic>;
		interrupts = <GIC_SPI 232 IRQ_TYPE_LEVEL_HIGH>;
		reg = <0x0 0x5b010000 0x0 0x10000>;
		clocks = <&clk IMX8QXP_SDHC0_IPG_CLK>,
			<&clk IMX8QXP_SDHC0_CLK>,
			<&clk IMX8QXP_CLK_DUMMY>;
		clock-names = "ipg", "per", "ahb";
		assigned-clocks = <&clk IMX8QXP_SDHC0_SEL>, <&clk IMX8QXP_SDHC0_DIV>;
		assigned-clock-parents = <&clk IMX8QXP_CONN_PLL0_CLK>;
		assigned-clock-rates = <0>, <400000000>;
		power-domains = <&pd_conn_sdch0>;
		fsl,tuning-start-tap = <20>;
		fsl,tuning-step= <2>;
		status = "disabled";
	};

	usdhc2: usdhc@5b020000 {
		compatible = "fsl,imx8qm-usdhc", "fsl,imx6sl-usdhc";
		interrupt-parent = <&gic>;
		interrupts = <GIC_SPI 233 IRQ_TYPE_LEVEL_HIGH>;
		reg = <0x0 0x5b020000 0x0 0x10000>;
		clocks = <&clk IMX8QXP_SDHC1_IPG_CLK>,
			<&clk IMX8QXP_SDHC1_CLK>,
			<&clk IMX8QXP_CLK_DUMMY>;
		clock-names = "ipg", "per", "ahb";
		assigned-clocks = <&clk IMX8QXP_SDHC1_SEL>, <&clk IMX8QXP_SDHC1_DIV>;
		assigned-clock-parents = <&clk IMX8QXP_CONN_PLL0_CLK>;
		assigned-clock-rates = <0>, <200000000>;
		power-domains = <&pd_conn_sdch1>;
		fsl,tuning-start-tap = <20>;
		fsl,tuning-step= <2>;
		status = "disabled";
	};

	usdhc3: usdhc@5b030000 {
		compatible = "fsl,imx8qm-usdhc", "fsl,imx6sl-usdhc";
		interrupt-parent = <&gic>;
		interrupts = <GIC_SPI 234 IRQ_TYPE_LEVEL_HIGH>;
		reg = <0x0 0x5b030000 0x0 0x10000>;
		clocks = <&clk IMX8QXP_SDHC2_IPG_CLK>,
			<&clk IMX8QXP_SDHC2_CLK>,
			<&clk IMX8QXP_CLK_DUMMY>;
		clock-names = "ipg", "per", "ahb";
		assigned-clocks = <&clk IMX8QXP_SDHC2_SEL>, <&clk IMX8QXP_SDHC2_DIV>;
		assigned-clock-parents = <&clk IMX8QXP_CONN_PLL0_CLK>;
		assigned-clock-rates = <0>, <200000000>;
		power-domains = <&pd_conn_sdch2>;
		status = "disabled";
	};

	fec1: ethernet@5b040000 {
		compatible = "fsl,imx8qm-fec";
		reg = <0x0 0x5b040000 0x0 0x10000>;
		interrupts = <GIC_SPI 258 IRQ_TYPE_LEVEL_HIGH>,
				<GIC_SPI 256 IRQ_TYPE_LEVEL_HIGH>,
				<GIC_SPI 257 IRQ_TYPE_LEVEL_HIGH>,
				<GIC_SPI 259 IRQ_TYPE_LEVEL_HIGH>;
		clocks = <&clk IMX8QXP_ENET0_IPG_CLK>, <&clk IMX8QXP_ENET0_AHB_CLK>, <&clk IMX8QXP_ENET0_RGMII_TX_CLK>,
			<&clk IMX8QXP_ENET0_PTP_CLK>, <&clk IMX8QXP_ENET0_TX_CLK>;
		clock-names = "ipg", "ahb", "enet_clk_ref", "ptp", "enet_2x_txclk";
		assigned-clocks = <&clk IMX8QXP_ENET0_ROOT_DIV>,
				  <&clk IMX8QXP_ENET0_REF_DIV>;
		assigned-clock-rates = <250000000>, <125000000>;
		fsl,num-tx-queues=<3>;
		fsl,num-rx-queues=<3>;
		power-domains = <&pd_conn_enet0>;
		status = "disabled";
	};

	fec2: ethernet@5b050000 {
		compatible = "fsl,imx8qm-fec";
		reg = <0x0 0x5b050000 0x0 0x10000>;
		interrupts = <GIC_SPI 262 IRQ_TYPE_LEVEL_HIGH>,
				<GIC_SPI 260 IRQ_TYPE_LEVEL_HIGH>,
				<GIC_SPI 261 IRQ_TYPE_LEVEL_HIGH>,
				<GIC_SPI 263 IRQ_TYPE_LEVEL_HIGH>;
		clocks = <&clk IMX8QXP_ENET1_IPG_CLK>, <&clk IMX8QXP_ENET1_AHB_CLK>, <&clk IMX8QXP_ENET1_RGMII_TX_CLK>,
			<&clk IMX8QXP_ENET1_PTP_CLK>, <&clk IMX8QXP_ENET1_TX_CLK>;
		clock-names = "ipg", "ahb", "enet_clk_ref", "ptp", "enet_2x_txclk";
		assigned-clocks = <&clk IMX8QXP_ENET1_ROOT_DIV>,
				  <&clk IMX8QXP_ENET1_REF_DIV>;
		assigned-clock-rates = <250000000>, <125000000>;
		fsl,num-tx-queues=<3>;
		fsl,num-rx-queues=<3>;
		power-domains = <&pd_conn_enet1>;
		status = "disabled";
	};

	mlb: mlb@5B060000 {
		compatible = "fsl,imx6q-mlb150";
		reg = <0x0 0x5B060000 0x0 0x10000>;
		interrupt-parent = <&gic>;
		interrupts = <0 265 IRQ_TYPE_LEVEL_HIGH>,
			     <0 266 IRQ_TYPE_LEVEL_HIGH>;
		clocks = <&clk IMX8QXP_MLB_CLK>,
			 <&clk IMX8QXP_MLB_HCLK>,
			 <&clk IMX8QXP_MLB_IPG_CLK>;
		clock-names = "mlb", "hclk", "ipg";
		assigned-clocks = <&clk IMX8QXP_MLB_CLK>,
				  <&clk IMX8QXP_MLB_HCLK>,
				  <&clk IMX8QXP_MLB_IPG_CLK>;
		assigned-clock-rates = <333333333>, <333333333>, <83333333>;
		power-domains = <&pd_conn_mlb0>;
		status = "disabled";
	};

	dsp: dsp@586e8000 {
		compatible = "fsl,imx8qxp-dsp";
		reserved-region = <&dsp_reserved>;
		reg = <0x0 0x596e8000 0x0 0x88000>;
		clocks = <&clk IMX8QXP_AUD_DSP_IPG>,
			<&clk IMX8QXP_AUD_OCRAM_IPG>,
			<&clk IMX8QXP_AUD_DSP_CORE_CLK>;
		clock-names = "ipg", "ocram", "core";
		fsl,dsp-firmware = "imx/dsp/hifi4.bin";
		power-domains = <&pd_dsp>;
	};

	esai0: esai@59010000 {
		compatible = "fsl,imx8qm-esai";
		reg = <0x0 0x59010000 0x0 0x10000>;
		interrupts = <GIC_SPI 409 IRQ_TYPE_LEVEL_HIGH>;
		clocks = <&clk IMX8QXP_AUD_ESAI_0_IPG>,
			<&clk IMX8QXP_AUD_ESAI_0_EXTAL_IPG>,
			<&clk IMX8QXP_AUD_ESAI_0_IPG>,
			<&clk IMX8QXP_CLK_DUMMY>;
		clock-names = "core", "extal", "fsys", "spba";
		dmas = <&edma0 6 0 1>, <&edma0 7 0 0>;
		dma-names = "rx", "tx";
		power-domains = <&pd_esai0>;
		status = "disabled";
	};

	spdif0: spdif@59020000 {
		compatible = "fsl,imx8qm-spdif";
		reg = <0x0 0x59020000 0x0 0x10000>;
		interrupts =  <GIC_SPI 456 IRQ_TYPE_LEVEL_HIGH>, /* rx */
			     <GIC_SPI 458 IRQ_TYPE_LEVEL_HIGH>; /* tx */
		clocks = <&clk IMX8QXP_AUD_SPDIF_0_GCLKW>, /* core */
			<&clk IMX8QXP_CLK_DUMMY>, /* rxtx0 */
			<&clk IMX8QXP_AUD_SPDIF_0_TX_CLK>, /* rxtx1 */
			<&clk IMX8QXP_CLK_DUMMY>, /* rxtx2 */
			<&clk IMX8QXP_CLK_DUMMY>, /* rxtx3 */
			<&clk IMX8QXP_CLK_DUMMY>, /* rxtx4 */
			<&clk IMX8QXP_IPG_AUD_CLK_ROOT>, /* rxtx5 */
			<&clk IMX8QXP_CLK_DUMMY>, /* rxtx6 */
			<&clk IMX8QXP_CLK_DUMMY>, /* rxtx7 */
			<&clk IMX8QXP_CLK_DUMMY>; /* spba */
		clock-names = "core", "rxtx0",
			      "rxtx1", "rxtx2",
			      "rxtx3", "rxtx4",
			      "rxtx5", "rxtx6",
			      "rxtx7", "spba";
		dmas = <&edma0 8 0 5>, <&edma0 9 0 4>;
		dma-names = "rx", "tx";
		power-domains = <&pd_spdif0>;
		status = "disabled";
	};

	flexspi0: flexspi@05d120000 {
		#address-cells = <1>;
		#size-cells = <0>;
		compatible = "fsl,imx8qxp-flexspi";
		reg = <0x0 0x5d120000 0x0 0x10000>, <0x0 0x08000000 0x0 0x10000000>;
		reg-names = "FlexSPI", "FlexSPI-memory";
		interrupts = <GIC_SPI 92 IRQ_TYPE_LEVEL_HIGH>;
		clocks = <&clk IMX8QXP_LSIO_FSPI0_CLK>;
		assigned-clock-rates = <29000000>;
		clock-names = "fspi";
		power-domains = <&pd_lsio_flexspi0>;
		status = "disabled";
	};

	display-subsystem {
		compatible = "fsl,imx-display-subsystem";
		ports = <&dpu_disp0>, <&dpu_disp1>;
	};

	dma_cap: dma_cap {
		compatible = "dma-capability";
		only-dma-mask32 = <1>;
	};

	hsio: hsio@5f080000 {
		compatible = "fsl,imx8qm-hsio", "syscon";
		reg = <0x0 0x5f080000 0x0 0xF0000>; /* lpcg, csr, msic, gpio */
	};

	ocotp: ocotp {
		#address-cells = <1>;
		#size-cells = <1>;
		compatible = "fsl,imx8qxp-ocotp", "syscon";
	};

	pcieb: pcie@0x5f010000 {
		/*
		 * pcieb phyx1 lane1 in default, adjust it refer to the
		 * exact hw design.
		 */
		compatible = "fsl,imx8qxp-pcie","snps,dw-pcie";
		reg = <0x0 0x5f010000 0x0 0x10000>, /* Controller reg*/
		      <0x0 0x7ff00000 0x0 0x80000>; /* PCI cfg space */
		reg-names = "dbi", "config";
		#address-cells = <3>;
		#size-cells = <2>;
		device_type = "pci";
		ranges = <0x81000000 0 0x00000000 0x0 0x7ff80000 0 0x00010000 /* downstream I/O */
			  0x82000000 0 0x70000000 0x0 0x70000000 0 0x0ff00000>; /* non-prefetchable memory */
		num-lanes = <1>;

		#interrupt-cells = <1>;
		interrupts = <GIC_SPI 102 IRQ_TYPE_LEVEL_HIGH>,
				<GIC_SPI 104 IRQ_TYPE_LEVEL_HIGH>; /* eDMA */
		interrupt-names = "msi";

		/*
		 * Set these clocks in default, then clocks should be
		 * refined for exact hw design of imx8 pcie.
		 */
		clocks = <&clk IMX8QXP_HSIO_PCIE_MSTR_AXI_CLK>,
			 <&clk IMX8QXP_HSIO_PCIE_SLV_AXI_CLK>,
			 <&clk IMX8QXP_HSIO_PHY_X1_PCLK>,
			 <&clk IMX8QXP_HSIO_PCIE_X1_PER_CLK>,
			 <&clk IMX8QXP_HSIO_PCIE_DBI_AXI_CLK>;
		clock-names = "pcie", "pcie_bus", "pcie_phy", "pcie_per", "pcie_inbound_axi";

		interrupt-map-mask = <0 0 0 0x7>;
		interrupt-map =  <0 0 0 1 &gic 0 105 4>,
				 <0 0 0 2 &gic 0 106 4>,
				 <0 0 0 3 &gic 0 107 4>,
				 <0 0 0 4 &gic 0 108 4>;
		power-domains = <&pd_pcie>;
		fsl,max-link-speed = <3>;
		hsio-cfg = <PCIEAX2PCIEBX1>;
		hsio = <&hsio>;
		ctrl-id = <1>; /* pcieb */
		cpu-base-addr = <0x80000000>;
		status = "disabled";
	};

	imx_ion {
		compatible = "fsl,mxc-ion";
		fsl,heap-id = <0>;
	};

	vpu: vpu@2c000000 {
		compatible = "nxp,imx8qm-vpu", "nxp,imx8qxp-vpu";
		reg = <0x0 0x2c000000 0x0 0x1000000>;
		reg-names = "vpu_regs";
		interrupts = <0 464 0x4>, /* encoder irq */
		<0 465 0x4>, /* encoder fiq */
		<0 466 0x4>, /* decoder irq */
		<0 467 0x4>, /* decoder fiq */
		<0 468 0x4>; /* decoder sif */
		interrupt-names = "enc_irq", "enc_fiq", "dec_irq", "dec_fiq", "dec_sif";
		clocks = <&clk IMX8QXP_VPU_DEC_CLK>;
		clock-names = "vpu_clk";
		assigned-clocks = <&clk IMX8QXP_VPU_DEC_CLK>;
		assigned-clock-rates = <600000000>;
		power-domains = <&pd_vpu_dec>;
		status = "disabled";
	};

	vpu_decoder: vpu_decoder@2c000000 {
		compatible = "nxp,imx8qm-b0-vpudec", "nxp,imx8qxp-b0-vpudec";
		boot-region = <&decoder_boot>;
		rpc-region = <&decoder_rpc>;
		reg = <0x0 0x2c000000 0x0 0x1000000>;
		reg-names = "vpu_regs";
		clocks = <&clk IMX8QXP_VPU_DEC_CLK>;
		clock-names = "vpu_clk";
		assigned-clocks = <&clk IMX8QXP_VPU_DEC_CLK>;
		assigned-clock-rates = <600000000>;
		power-domains = <&pd_vpu_dec>;
		status = "disabled";
	};

	vpu_encoder: vpu_encoder@2d000000 {
		compatible = "nxp,imx8qm-b0-vpuenc", "nxp,imx8qxp-b0-vpuenc";
		boot-region = <&encoder_boot>;
		rpc-region = <&encoder_rpc>;
		reg = <0x0 0x2d000000 0x0 0x1000000>;
		reg-names = "vpu_regs";
		clocks = <&clk IMX8QXP_VPU_ENC_CLK>;
		clock-names = "vpu_encoder_clk";
		assigned-clocks = <&clk IMX8QXP_VPU_ENC_CLK>;
		assigned-clock-rates = <600000000>;
		power-domains = <&pd_vpu_enc>;
		status = "disabled";
	};
	imx_rpmsg: imx_rpmsg {
		compatible = "fsl,rpmsg-bus", "simple-bus";
		#address-cells = <2>;
		#size-cells = <2>;
		ranges;

		mu_rpmsg: mu_rpmsg@37440000 {
			compatible = "fsl,imx6sx-mu";
			reg = <0x0 0x37440000 0x0 0x10000>;
			interrupts = <31 IRQ_TYPE_LEVEL_HIGH>;
			interrupt-parent = <&intmux_cm40>;
			clocks = <&clk IMX8QXP_CM40_IPG_CLK>;
			clock-names = "ipg";
			power-domains = <&pd_cm40_mu0a0>;
		};

		rpmsg: rpmsg{
			compatible = "fsl,imx8qxp-rpmsg";
			status = "disabled";
			power-domains = <&pd_cm40_mu0a0>;
		};
	};

	crypto: caam@0x31400000 {
		compatible = "fsl,sec-v4.0";
		reg = <0 0x31400000 0 0x400000>;
		interrupts = <GIC_SPI 148 IRQ_TYPE_LEVEL_HIGH>;
		#address-cells = <1>;
		#size-cells = <1>;
		ranges = <0 0 0x31400000 0x400000>;
		fsl,first-jr-index = <2>;

		sec_jr1: jr1@0x20000 {
			compatible = "fsl,sec-v4.0-job-ring";
			reg = <0x20000 0x1000>;
			interrupts = <GIC_SPI 452 IRQ_TYPE_LEVEL_HIGH>;
			power-domains = <&pd_caam_jr1>;
			status = "disabled";
		};

		sec_jr2: jr2@30000 {
			compatible = "fsl,sec-v4.0-job-ring";
			reg = <0x30000 0x1000>;
			interrupts = <GIC_SPI 453 IRQ_TYPE_LEVEL_HIGH>;
			power-domains = <&pd_caam_jr2>;
			status = "okay";
		};

		sec_jr3: jr3@40000 {
			compatible = "fsl,sec-v4.0-job-ring";
			reg = <0x40000 0x1000>;
			interrupts = <GIC_SPI 454 IRQ_TYPE_LEVEL_HIGH>;
			power-domains = <&pd_caam_jr3>;
			status = "okay";
		};
	};

	caam_sm: caam-sm@31800000 {
		compatible = "fsl,imx6q-caam-sm";
		reg = <0 0x31800000 0 0x1ffff>;
	};

	sc_pwrkey: sc-powerkey {
		compatible = "fsl,imx8-pwrkey";
		linux,keycode = <KEY_POWER>;
		wakeup-source;
	};

	wdog: wdog {
		compatible = "fsl,imx8-wdt";
	};
};

&A35_0 {
	operating-points = <
		/* kHz	uV*/
		/* voltage is maintained by SCFW, so no need here */
		1200000 0
		1000000 0
	>;
	clocks = <&clk IMX8QXP_A35_DIV>;
	clock-latency = <61036>;
	#cooling-cells = <2>;
};

/* Data for energy-aware-scheduling */
/{
	cpus {
		energy-costs {
			CPU_COST_A35: core-cost-a35 {
				busy-cost-data = <
					853  1623
					1024 2356
				>;
				idle-cost-data = <
					94
					0
				>;
			};
			CLUSTER_COST_A35: cluster-cost-a35 {
				busy-cost-data = <
					853  2132
					1024 3095
				>;
				idle-cost-data = <
					1037
					1037
				>;
			};
		};
	};
};

&A35_0 {
	sched-energy-costs = <&CPU_COST_A35 &CLUSTER_COST_A35>;
};
&A35_1 {
	sched-energy-costs = <&CPU_COST_A35 &CLUSTER_COST_A35>;
};
&A35_2 {
	sched-energy-costs = <&CPU_COST_A35 &CLUSTER_COST_A35>;
};
&A35_3 {
	sched-energy-costs = <&CPU_COST_A35 &CLUSTER_COST_A35>;
};<|MERGE_RESOLUTION|>--- conflicted
+++ resolved
@@ -99,37 +99,14 @@
 			no-map;
 			reg = <0 0x92400000 0 0x2000000>;
 		};
-		/* global autoconfigured region for contiguous allocations */
-		linux,cma {
-			compatible = "shared-dma-pool";
-			reusable;
-			size = <0 0x28000000>;
-			alloc-ranges = <0 0x96000000 0 0x28000000>;
-			linux,cma-default;
-		};
-<<<<<<< HEAD
-		rpmsg_reserved: rpmsg@0xb8000000 {
-			no-map;
-			reg = <0 0xb8000000 0 0x400000>;
-		};
-		ramoops@0xb7f00000 {
+		ramoops@0x94400000 {
 			compatible = "ramoops";
-			reg = <0 0xb7f00000 0 0x00100000>;
+			reg = <0 0x94400000 0 0x00100000>;
 			record-size     = <0x00020000>;
 			console-size    = <0x00020000>;
 			ftrace-size     = <0x00020000>;
 			pmsg-size       = <0x00020000>;
 		};
-		decoder_rpc: decoder_rpc@0xB9000000 {
-			no-map;
-			reg = <0 0xB9000000 0 0x1000000>;
-		};
-		encoder_rpc: encoder_rpc@0xBA000000 {
-			no-map;
-			reg = <0 0xBA000000 0 0x1000000>;
-		};
-=======
->>>>>>> 2b539f61
 	};
 
 	gic: interrupt-controller@51a00000 {
