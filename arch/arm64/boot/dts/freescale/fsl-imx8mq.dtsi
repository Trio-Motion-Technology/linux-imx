/*
 * Copyright (C) 2016 Freescale Semiconductor, Inc.
 * Copyright 2017-2018 NXP
 *
 * This program is free software; you can redistribute it and/or
 * modify it under the terms of the GNU General Public License
 * as published by the Free Software Foundation; either version 2
 * of the License, or (at your option) any later version.
 *
 * This program is distributed in the hope that it will be useful,
 * but WITHOUT ANY WARRANTY; without even the implied warranty of
 * MERCHANTABILITY or FITNESS FOR A PARTICULAR PURPOSE.  See the
 * GNU General Public License for more details.
 */

#include "fsl-imx8-ca53.dtsi"
#include <dt-bindings/clock/imx8mq-clock.h>
#include <dt-bindings/gpio/gpio.h>
#include <dt-bindings/input/input.h>
#include <dt-bindings/interrupt-controller/arm-gic.h>
#include <dt-bindings/pinctrl/pins-imx8mq.h>
#include <dt-bindings/thermal/thermal.h>

/ {
	compatible = "fsl,imx8mq";
	interrupt-parent = <&gpc>;
	#address-cells = <2>;
	#size-cells = <2>;

	aliases {
		csi0 = &mipi_csi_1;
		csi1 = &mipi_csi_2;
		ethernet0 = &fec1;
		serial0 = &uart1;
		serial1 = &uart2;
		serial2 = &uart3;
		serial3 = &uart4;
		spi0 = &ecspi1;
		spi1 = &ecspi2;
		spi2 = &ecspi3;
		mmc0 = &usdhc1;
		mmc1 = &usdhc2;
		gpio0 = &gpio1;
		gpio1 = &gpio2;
		gpio2 = &gpio3;
		gpio3 = &gpio4;
		gpio4 = &gpio5;
		dsi_phy0 = &mipi_dsi_phy;
		mipi_dsi0 = &mipi_dsi;
	};

	cpus {
		idle-states {
			entry-method = "psci";

			CPU_SLEEP: cpu-sleep {
				compatible = "arm,idle-state";
				arm,psci-suspend-param = <0x0010033>;
				local-timer-stop;
				entry-latency-us = <1000>;
				exit-latency-us = <700>;
				min-residency-us = <2700>;
				wakeup-latency-us = <1500>;
			};
		};
	};

	memory@40000000 {
		device_type = "memory";
		reg = <0x00000000 0x40000000 0 0xc0000000>;
	};

	resmem: reserved-memory {
		#address-cells = <2>;
		#size-cells = <2>;
		ranges;

		/* global autoconfigured region for contiguous allocations */
<<<<<<< HEAD
		rpmsg_reserved: rpmsg@0xb8000000 {
=======
		linux,cma {
			compatible = "shared-dma-pool";
			reusable;
			size = <0 0x3c000000>;
			alloc-ranges = <0 0x40000000 0 0x40000000>;
			linux,cma-default;
		};

		rpmsg_reserved: rpmsg@b8000000 {
>>>>>>> 4cce7ffb
			no-map;
			reg = <0 0xb8000000 0 0x400000>;
		};
	};

	gic: interrupt-controller@38800000 {
		compatible = "arm,gic-v3";
		reg = <0x0 0x38800000 0 0x10000>, /* GIC Dist */
		      <0x0 0x38880000 0 0xC0000>, /* GICR (RD_base + SGI_base) */
		      <0x0 0x30340000 0x0 0x10000>; /* IOMUXC_GPR */
		#interrupt-cells = <3>;
		interrupt-controller;
		interrupts = <GIC_PPI 9 IRQ_TYPE_LEVEL_HIGH>;
		interrupt-parent = <&gic>;
	};

	timer {
		compatible = "arm,armv8-timer";
		interrupts = <GIC_PPI 13 (GIC_CPU_MASK_SIMPLE(6) | IRQ_TYPE_LEVEL_LOW)>, /* Physical Secure */
			     <GIC_PPI 14 (GIC_CPU_MASK_SIMPLE(6) | IRQ_TYPE_LEVEL_LOW)>, /* Physical Non-Secure */
			     <GIC_PPI 11 (GIC_CPU_MASK_SIMPLE(6) | IRQ_TYPE_LEVEL_LOW)>, /* Virtual */
			     <GIC_PPI 10 (GIC_CPU_MASK_SIMPLE(6) | IRQ_TYPE_LEVEL_LOW)>; /* Hypervisor */
		clock-frequency = <8333333>;
		interrupt-parent = <&gic>;
		arm,no-tick-in-suspend;
	};

	pmu {
		interrupt-parent = <&gic>;
	};

	busfreq { /* BUSFREQ */
		compatible = "fsl,imx_busfreq";
		clocks = <&clk IMX8MQ_DRAM_PLL_OUT>, <&clk IMX8MQ_CLK_DRAM_ALT>,
			 <&clk IMX8MQ_CLK_DRAM_APB>, <&clk IMX8MQ_CLK_DRAM_APB>,
		         <&clk IMX8MQ_CLK_DRAM_CORE>, <&clk IMX8MQ_CLK_DRAM_ALT_ROOT>,
			 <&clk IMX8MQ_SYS1_PLL_40M>, <&clk IMX8MQ_SYS1_PLL_400M>,
			 <&clk IMX8MQ_SYS1_PLL_100M>, <&clk IMX8MQ_SYS1_PLL_800M>,
			 <&clk IMX8MQ_CLK_NOC>, <&clk IMX8MQ_CLK_MAIN_AXI>,
			 <&clk IMX8MQ_CLK_AHB>, <&clk IMX8MQ_CLK_25M>,
			 <&clk IMX8MQ_SYS2_PLL_333M>, <&clk IMX8MQ_SYS1_PLL_133M>;
		clock-names = "dram_pll", "dram_alt_src", "dram_apb_src", "dram_apb_pre_div",
			      "dram_core", "dram_alt_root", "sys1_pll_40m", "sys1_pll_400m",
			      "sys1_pll_100m", "sys1_pll_800m", "noc_div", "main_axi_src",
			      "ahb_div", "osc_25m", "sys2_pll_333m", "sys1_pll_133m";
		interrupts = <GIC_SPI 102 IRQ_TYPE_LEVEL_HIGH>, <GIC_SPI 109 IRQ_TYPE_LEVEL_HIGH>,
			     <GIC_SPI 110 IRQ_TYPE_LEVEL_HIGH>, <GIC_SPI 111 IRQ_TYPE_LEVEL_HIGH>;
		interrupt-name = "irq_busfreq_0", "irq_busfreq_1", "irq_busfreq_2", "irq_busfreq_3";
	};

	clocks {
		#address-cells = <1>;
		#size-cells = <0>;

		ckil: clock@0 {
			compatible = "fixed-clock";
			reg = <0>;
			#clock-cells = <0>;
			clock-frequency = <32768>;
			clock-output-names = "ckil";
		};

		osc_25m: clock@1 {
			compatible = "fixed-clock";
			reg = <1>;
			#clock-cells = <0>;
			clock-frequency = <25000000>;
			clock-output-names = "osc_25m";
		};

		osc_27m: clock@2 {
			compatible = "fixed-clock";
			reg = <2>;
			#clock-cells = <0>;
			clock-frequency = <27000000>;
			clock-output-names = "osc_27m";
		};

		clk_ext1: clock@3 {
			compatible = "fixed-clock";
			reg = <3>;
			#clock-cells = <0>;
			clock-frequency = <133000000>;
			clock-output-names = "clk_ext1";
		};

		clk_ext2: clock@4 {
			compatible = "fixed-clock";
			reg = <4>;
			#clock-cells = <0>;
			clock-frequency = <133000000>;
			clock-output-names = "clk_ext2";
		};

		clk_ext3: clock@5 {
			compatible = "fixed-clock";
			reg = <5>;
			#clock-cells = <0>;
			clock-frequency = <133000000>;
			clock-output-names = "clk_ext3";
		};

		clk_ext4: clock@6 {
			compatible = "fixed-clock";
			reg = <6>;
			#clock-cells = <0>;
			clock-frequency= <133000000>;
			clock-output-names = "clk_ext4";
		};
	};

	power-domains {
		compatible = "simple-bus";
		#address-cells = <1>;
		#size-cells = <0>;

		mipi_pd: power-domain@0 {
			compatible = "fsl,imx8mq-pm-domain";
			reg = <0>;
			#power-domain-cells = <0>;
			domain-name = "MIPI_PD";
		};

		pcie0_pd: power-domain@1 {
			compatible = "fsl,imx8mq-pm-domain";
			reg = <1>;
			#power-domain-cells = <0>;
			domain-name = "PCIE0_PD";
		};

		usb_otg1_pd: power-domain@2 {
			compatible = "fsl,imx8mq-pm-domain";
			reg = <2>;
			#power-domain-cells = <0>;
			domain-name = "USB_OTG1_PD";
		};

		usb_otg2_pd: power-domain@3 {
			compatible = "fsl,imx8mq-pm-domain";
			reg = <3>;
			#power-domain-cells = <0>;
			domain-name = "USB_OTG2_PD";
		};

		gpu_pd: power-domain@4 {
			compatible = "fsl,imx8mq-pm-domain";
			reg = <4>;
			#power-domain-cells = <0>;
			domain-name = "GPU_PD";
			clocks = <&clk IMX8MQ_CLK_GPU_AXI>, <&clk IMX8MQ_CLK_GPU_SHADER_DIV>,
				 <&clk IMX8MQ_CLK_GPU_ROOT>, <&clk IMX8MQ_CLK_GPU_AHB>;
		};

		vpu_pd: power-domain@5 {
			compatible = "fsl,imx8mq-pm-domain";
			reg = <5>;
			#power-domain-cells = <0>;
			domain-name = "VPU_PD";
			clocks = <&clk IMX8MQ_CLK_VPU_G1_ROOT>, <&clk IMX8MQ_CLK_VPU_G2_ROOT>,
				 <&clk IMX8MQ_CLK_VPU_DEC_ROOT>;
		};

		mipi_csi1_pd: power-domain@8 {
			compatible = "fsl,imx8mq-pm-domain";
			reg = <8>;
			#power-domain-cells = <0>;
			domain-name = "MIPI_CSI1_PD";
		};

		mipi_csi2_pd: power-domain@9 {
			compatible = "fsl,imx8mq-pm-domain";
			reg = <9>;
			#power-domain-cells = <0>;
			domain-name = "MIPI_CSI2_PD";
		};

		pcie1_pd: power-domain@10 {
			compatible = "fsl,imx8mq-pm-domain";
			reg = <10>;
			#power-domain-cells = <0>;
			domain-name = "PCIE1_PD";
		};
	};

	pwm1: pwm@30660000 {
		compatible = "fsl,imx8mq-pwm", "fsl,imx27-pwm";
		reg = <0x0 0x30660000 0x0 0x10000>;
		interrupts = <GIC_SPI 81 IRQ_TYPE_LEVEL_HIGH>;
		clocks = <&clk IMX8MQ_CLK_PWM1_ROOT>,
			 <&clk IMX8MQ_CLK_PWM1_ROOT>;
		clock-names = "ipg", "per";
		#pwm-cells = <2>;
		status = "disabled";
	};

	pwm2: pwm@30670000 {
		compatible = "fsl,imx8mq-pwm", "fsl,imx27-pwm";
		reg = <0x0 0x30670000 0x0 0x10000>;
		interrupts = <GIC_SPI 82 IRQ_TYPE_LEVEL_HIGH>;
		clocks = <&clk IMX8MQ_CLK_PWM2_ROOT>,
			 <&clk IMX8MQ_CLK_PWM2_ROOT>;
		clock-names = "ipg", "per";
		#pwm-cells = <2>;
		status = "disabled";
	};

	pwm3: pwm@30680000 {
		compatible = "fsl,imx8mq-pwm", "fsl,imx27-pwm";
		reg = <0x0 0x30680000 0x0 0x10000>;
		interrupts = <GIC_SPI 83 IRQ_TYPE_LEVEL_HIGH>;
		clocks = <&clk IMX8MQ_CLK_PWM3_ROOT>,
			 <&clk IMX8MQ_CLK_PWM3_ROOT>;
		clock-names = "ipg", "per";
		#pwm-cells = <2>;
		status = "disabled";
	};

	pwm4: pwm@30690000 {
		compatible = "fsl,imx8mq-pwm", "fsl,imx27-pwm";
		reg = <0x0 0x30690000 0x0 0x10000>;
		interrupts = <GIC_SPI 84 IRQ_TYPE_LEVEL_HIGH>;
		clocks = <&clk IMX8MQ_CLK_PWM4_ROOT>,
			 <&clk IMX8MQ_CLK_PWM4_ROOT>;
		clock-names = "ipg", "per";
		#pwm-cells = <2>;
		status = "disabled";
	};

	gpio1: gpio@30200000 {
		compatible = "fsl,imx8mq-gpio", "fsl,imx35-gpio";
		reg = <0x0 0x30200000 0x0 0x10000>;
		interrupts = <GIC_SPI 64 IRQ_TYPE_LEVEL_HIGH>,
			     <GIC_SPI 65 IRQ_TYPE_LEVEL_HIGH>;
		gpio-controller;
		#gpio-cells = <2>;
		interrupt-controller;
		#interrupt-cells = <2>;
	};

	gpio2: gpio@30210000 {
		compatible = "fsl,imx8mq-gpio", "fsl,imx35-gpio";
		reg = <0x0 0x30210000 0x0 0x10000>;
		interrupts = <GIC_SPI 66 IRQ_TYPE_LEVEL_HIGH>,
			<GIC_SPI 67 IRQ_TYPE_LEVEL_HIGH>;
		gpio-controller;
		#gpio-cells = <2>;
		interrupt-controller;
		#interrupt-cells = <2>;
	};

	gpio3: gpio@30220000 {
		compatible = "fsl,imx8mq-gpio", "fsl,imx35-gpio";
		reg = <0x0 0x30220000 0x0 0x10000>;
		interrupts = <GIC_SPI 68 IRQ_TYPE_LEVEL_HIGH>,
			<GIC_SPI 69 IRQ_TYPE_LEVEL_HIGH>;
		gpio-controller;
		#gpio-cells = <2>;
		interrupt-controller;
		#interrupt-cells = <2>;
	};

	gpio4: gpio@30230000 {
		compatible = "fsl,imx8mq-gpio", "fsl,imx35-gpio";
		reg = <0x0 0x30230000 0x0 0x10000>;
		interrupts = <GIC_SPI 70 IRQ_TYPE_LEVEL_HIGH>,
				<GIC_SPI 71 IRQ_TYPE_LEVEL_HIGH>;
		gpio-controller;
		#gpio-cells = <2>;
		interrupt-controller;
		#interrupt-cells = <2>;
	};

	gpio5: gpio@30240000 {
		compatible = "fsl,imx8mq-gpio", "fsl,imx35-gpio";
		reg = <0x0 0x30240000 0x0 0x10000>;
		interrupts = <GIC_SPI 72 IRQ_TYPE_LEVEL_HIGH>,
			<GIC_SPI 73 IRQ_TYPE_LEVEL_HIGH>;
		gpio-controller;
		#gpio-cells = <2>;
		interrupt-controller;
		#interrupt-cells = <2>;
	};

	tmu: tmu@30260000 {
		compatible = "fsl,imx8mq-tmu";
		reg = <0x0 0x30260000 0x0 0x10000>;
		interrupt = <GIC_SPI 49 IRQ_TYPE_LEVEL_HIGH>;
		little-endian;
		fsl,tmu-range = <0xb0000 0xa0026 0x80048 0x70061>;
		fsl,tmu-calibration = <0x00000000 0x00000023
				       0x00000001 0x00000029
				       0x00000002 0x0000002f
				       0x00000003 0x00000035
				       0x00000004 0x0000003d
				       0x00000005 0x00000043
				       0x00000006 0x0000004b
				       0x00000007 0x00000051
				       0x00000008 0x00000057
				       0x00000009 0x0000005f
				       0x0000000a 0x00000067
				       0x0000000b 0x0000006f

				       0x00010000 0x0000001b
				       0x00010001 0x00000023
				       0x00010002 0x0000002b
				       0x00010003 0x00000033
				       0x00010004 0x0000003b
				       0x00010005 0x00000043
				       0x00010006 0x0000004b
				       0x00010007 0x00000055
				       0x00010008 0x0000005d
				       0x00010009 0x00000067
				       0x0001000a 0x00000070

				       0x00020000 0x00000017
				       0x00020001 0x00000023
				       0x00020002 0x0000002d
				       0x00020003 0x00000037
				       0x00020004 0x00000041
				       0x00020005 0x0000004b
				       0x00020006 0x00000057
				       0x00020007 0x00000063
				       0x00020008 0x0000006f

				       0x00030000 0x00000015
				       0x00030001 0x00000021
				       0x00030002 0x0000002d
				       0x00030003 0x00000039
				       0x00030004 0x00000045
				       0x00030005 0x00000053
				       0x00030006 0x0000005f
				       0x00030007 0x00000071>;
		#thermal-sensor-cells =  <0>;
	};

	thermal-zones {
		/* cpu thermal */
		cpu-thermal {
			polling-delay-passive = <250>;
			polling-delay = <2000>;
			thermal-sensors = <&tmu>;
			trips {
				cpu_alert0: trip0 {
					temperature = <85000>;
					hysteresis = <2000>;
					type = "passive";
				};
				cpu_crit0: trip1 {
					temperature = <95000>;
					hysteresis = <2000>;
					type = "critical";
				};
			};

			cooling-maps {
				map0 {
					trip = <&cpu_alert0>;
					cooling-device =
					<&A53_0 THERMAL_NO_LIMIT THERMAL_NO_LIMIT>;
				};
			};
		};
	};

	gpt1: gpt@302d0000 {
		compatible = "fsl,imx8mq-gpt", "fsl,imx7d-gpt";
		reg = <0x0 0x302d0000 0x0 0x10000>;
		interrupts = <GIC_SPI 55 IRQ_TYPE_LEVEL_HIGH>;
		clocks = <&clk IMX8MQ_CLK_GPT1_ROOT>,
			 <&clk IMX8MQ_CLK_GPT1_ROOT>,
			 <&clk IMX8MQ_GPT_3M_CLK>;
		clock-names = "ipg", "per", "osc_per";
		status = "disabled";
	};

	irqsteer_dcss: irqsteer@32e2d000 {
		compatible = "nxp,imx-irqsteer";
		reg = <0x0 0x32e2d000 0x0 0x1000>;
		interrupts = <GIC_SPI 18 IRQ_TYPE_LEVEL_HIGH>;
		interrupt-controller;
		#interrupt-cells = <2>;
		nxp,irqsteer_chans = <2>;
		nxp,endian = <1>;		/* MSB */
		clocks = <&clk IMX8MQ_CLK_DISP_APB_ROOT>;
		clock-names = "ipg";
	};

	csi1_bridge: csi1_bridge@30a90000 {
		compatible = "fsl,imx8mq-csi", "fsl,imx6s-csi";
		reg = <0x0 0x30a90000 0x0 0x10000>;
		interrupts = <GIC_SPI 42 IRQ_TYPE_LEVEL_HIGH>;
		clocks = <&clk IMX8MQ_CLK_DUMMY>,
			<&clk IMX8MQ_CLK_CSI1_ROOT>,
			<&clk IMX8MQ_CLK_DUMMY>;
		clock-names = "disp-axi", "csi_mclk", "disp_dcic";
		status = "disabled";
	};

	csi2_bridge: csi2_bridge@30b80000 {
		compatible = "fsl,imx8mq-csi", "fsl,imx6s-csi";
		reg = <0x0 0x30b80000 0x0 0x10000>;
		interrupts = <GIC_SPI 43 IRQ_TYPE_LEVEL_HIGH>;
		clocks = <&clk IMX8MQ_CLK_DUMMY>,
			<&clk IMX8MQ_CLK_CSI2_ROOT>,
			<&clk IMX8MQ_CLK_DUMMY>;
		clock-names = "disp-axi", "csi_mclk", "disp_dcic";
		status = "disabled";
	};

	mipi_csi_1: mipi_csi1@30a70000 {
		compatible = "fsl,mxc-mipi-csi2_yav";
		reg = <0x0 0x30a70000 0x0 0x1000>; /* MIPI CSI1 Controller base addr */
		interrupts = <GIC_SPI 44 IRQ_TYPE_LEVEL_HIGH>;
		clocks = <&clk IMX8MQ_CLK_DUMMY>,
				<&clk IMX8MQ_CLK_CSI1_CORE>,
				<&clk IMX8MQ_CLK_CSI1_ESC>,
				<&clk IMX8MQ_CLK_CSI1_PHY_REF>;
		clock-names = "clk_apb", "clk_core", "clk_esc", "clk_pxl";
		assigned-clocks = <&clk IMX8MQ_CLK_CSI1_CORE>,
				  <&clk IMX8MQ_CLK_CSI1_PHY_REF>,
				  <&clk IMX8MQ_CLK_CSI1_ESC>;
		assigned-clock-rates = <133000000>, <100000000>, <66000000>;
		power-domains = <&mipi_csi1_pd>;
		csis-phy-reset = <&src 0x4c 7>;
		phy-gpr = <&gpr 0x88>;
		status = "disabled";
	};

	mipi_csi_2: mipi_csi2@30b60000 {
		compatible = "fsl,mxc-mipi-csi2_yav";
		reg = <0x0 0x30b60000 0x0 0x1000>; /* MIPI CSI2 Controller base addr */
		interrupts = <GIC_SPI 45 IRQ_TYPE_LEVEL_HIGH>;
		clocks = <&clk IMX8MQ_CLK_DUMMY>,
				<&clk IMX8MQ_CLK_CSI2_CORE>,
				<&clk IMX8MQ_CLK_CSI2_ESC>,
				<&clk IMX8MQ_CLK_CSI2_PHY_REF>;
		clock-names = "clk_apb", "clk_core", "clk_esc", "clk_pxl";
		assigned-clocks = <&clk IMX8MQ_CLK_CSI2_CORE>,
				  <&clk IMX8MQ_CLK_CSI2_PHY_REF>,
				  <&clk IMX8MQ_CLK_CSI2_ESC>;
		assigned-clock-rates = <133000000>, <100000000>, <66000000>;
		power-domains = <&mipi_csi2_pd>;
		csis-phy-reset = <&src 0x50 7>;
		phy-gpr = <&gpr 0xa4>;
		status = "disabled";
	};

	dcss: dcss@32e00000 {
		#address-cells = <1>;
		#size-cells = <0>;
		compatible = "nxp,imx8mq-dcss";
		reg = <0x0 0x32e00000 0x0 0x30000>;
		interrupts = <3 IRQ_TYPE_LEVEL_HIGH>,
			     <4 IRQ_TYPE_LEVEL_HIGH>,
			     <5 IRQ_TYPE_LEVEL_HIGH>,
			     <6 IRQ_TYPE_LEVEL_HIGH>,
			     <8 IRQ_TYPE_LEVEL_HIGH>,
				 <9 IRQ_TYPE_EDGE_RISING>,
				 <16 IRQ_TYPE_LEVEL_HIGH>,
				 <17 IRQ_TYPE_LEVEL_HIGH>;
		interrupt-names = "dpr_dc_ch0",
				  "dpr_dc_ch1",
				  "dpr_dc_ch2",
				  "ctx_ld",
				  "ctxld_kick",
				  "dtg_prg1",
				  "dtrc_ch1",
				  "dtrc_ch2";
		interrupt-parent = <&irqsteer_dcss>;
		clocks = <&clk IMX8MQ_CLK_DISP_APB_ROOT>,
			 <&clk IMX8MQ_CLK_DISP_AXI_ROOT>,
			 <&clk IMX8MQ_CLK_DISP_RTRM_ROOT>,
			 <&clk IMX8MQ_VIDEO2_PLL_OUT>,
			 <&clk IMX8MQ_CLK_DISP_DTRC>,
			 <&clk IMX8MQ_VIDEO2_PLL1_REF_SEL>,
			 <&clk IMX8MQ_CLK_PHY_27MHZ>;
		clock-names = "apb", "axi", "rtrm", "pix",
			"dtrc", "pll", "pll_src1";
		assigned-clocks = <&clk IMX8MQ_CLK_DC_PIXEL>,
				  <&clk IMX8MQ_CLK_DISP_AXI>,
				  <&clk IMX8MQ_CLK_DISP_RTRM>,
				  <&clk IMX8MQ_VIDEO2_PLL1_REF_SEL>;
		assigned-clock-parents = <&clk IMX8MQ_VIDEO_PLL1_OUT>,
					 <&clk IMX8MQ_SYS1_PLL_800M>,
					 <&clk IMX8MQ_SYS1_PLL_800M>,
					 <&clk IMX8MQ_CLK_27M>;
		assigned-clock-rates = <594000000>,
				       <800000000>,
				       <400000000>;
		status = "disabled";

		dcss_port: port@0 {
			reg = <0>;

			dcss_disp0_hdmi: endpoint {
				remote-endpoint = <&hdmi_disp>;
			};
		};
	};

	hdmi: hdmi@32c00000 {
		#address-cells = <1>;
		#size-cells = <0>;
		compatible = "fsl,imx8mq-hdmi";
		reg = <0x0 0x32c00000 0x0 0x100000>,	/* HDP registers */
				<0x0 0x32e40000 0x0 0x40000>, /* HDP SEC register */
				<0x0 0x32e2f000 0x0 0x10>;    /* RESET register */
		interrupts = <GIC_SPI 16 IRQ_TYPE_LEVEL_HIGH>,
					<GIC_SPI 25 IRQ_TYPE_LEVEL_HIGH>;
		interrupt-names = "plug_in", "plug_out";
		fsl,cec;
		status = "disabled";

		hdmi_port: port@0 {
			reg = <0>;
			hdmi_disp: endpoint {
				remote-endpoint = <&dcss_disp0_hdmi>;
			};
		};
	};

	lcdif: lcdif@30320000 {
		compatible = "fsl,imx8mq-lcdif", "fsl,imx28-lcdif";
		reg = <0x0 0x30320000 0x0 0x10000>;
		clocks = <&clk IMX8MQ_CLK_LCDIF_PIXEL>,
			 <&clk IMX8MQ_VIDEO_PLL1>,
			 <&clk IMX8MQ_CLK_27M>,
			 <&clk IMX8MQ_CLK_25M>;
		clock-names = "pix", "video_pll", "osc_27", "osc_25";
		assigned-clocks = <&clk IMX8MQ_CLK_LCDIF_PIXEL>;
		assigned-clock-parents = <&clk IMX8MQ_VIDEO_PLL1_OUT>;
		assigned-clock-rate = <594000000>;
		interrupts = <GIC_SPI 5 IRQ_TYPE_LEVEL_HIGH>;
		status = "disabled";
	};

	display-subsystem {
		compatible = "fsl,imx-display-subsystem";
		ports = <&dcss_port>;
	};

	mipi_dsi_phy: dsi_phy@30A00300 {
		#address-cells = <1>;
		#size-cells = <0>;
		compatible = "mixel,imx8mq-mipi-dsi-phy";
		reg = <0x0 0x30A00300 0x0 0x100>;
		#phy-cells = <0>;
		status = "disabled";
	};

	mipi_dsi_bridge: mipi_dsi_bridge@30A00000 {
		#address-cells = <1>;
		#size-cells = <0>;
		compatible = "nwl,mipi-dsi";
		reg = <0x0 0x30A00000 0x0 0x400>;
		interrupts = <GIC_SPI 34 IRQ_TYPE_LEVEL_HIGH>;
		clocks = <&clk IMX8MQ_CLK_DSI_PHY_REF>,
			 <&clk IMX8MQ_CLK_DSI_AHB>,
			 <&clk IMX8MQ_CLK_DSI_IPG_DIV>;
		clock-names = "phy_ref", "rx_esc", "tx_esc";
		assigned-clocks = <&clk IMX8MQ_CLK_DSI_AHB>;
		assigned-clock-parents = <&clk IMX8MQ_SYS1_PLL_80M>;
		assigned-clock-rates = <80000000>;
		phys = <&mipi_dsi_phy>;
		phy-names = "dphy";
		no_clk_reset;
		status = "disabled";

		port@0 {
			mipi_dsi_bridge_in: endpoint {
				remote-endpoint = <&mipi_dsi_out>;
			};
		};
	};

	mipi_dsi: mipi_dsi@30A00000 {
		compatible = "fsl,imx8mq-mipi-dsi_drm";
		clocks = <&clk IMX8MQ_CLK_DSI_CORE>,
			 <&clk IMX8MQ_CLK_DSI_PHY_REF>;
		clock-names = "core", "phy_ref";
		assigned-clocks = <&clk IMX8MQ_CLK_DSI_PHY_REF>,
				  <&clk IMX8MQ_CLK_DSI_CORE>;
		assigned-clock-parents = <&clk IMX8MQ_VIDEO_PLL1_OUT>,
					 <&clk IMX8MQ_SYS1_PLL_266M>;
		assigned-clock-rates = <594000000>, <266000000>;
		power-domains = <&mipi_pd>;
		src = <&src>;
		mux-sel = <&gpr>;
		phys = <&mipi_dsi_phy>;
		phy-names = "dphy";
		no_clk_reset;
		status = "disabled";

		port@0 {
			mipi_dsi_out: endpoint {
				remote-endpoint = <&mipi_dsi_bridge_in>;
			};
		};
	};

	iomuxc: iomuxc@30330000 {
		compatible = "fsl,imx8mq-iomuxc";
		reg = <0x0 0x30330000 0x0 0x10000>;
	};

	gpr: iomuxc-gpr@30340000 {
		compatible = "fsl,imx8mq-iomuxc-gpr", "fsl,imx7d-iomuxc-gpr", "syscon";
		reg = <0x0 0x30340000 0x0 0x10000>;
	};

	ocotp: ocotp-ctrl@30350000 {
		compatible = "fsl,imx8mq-ocotp", "fsl,imx7d-ocotp", "syscon";
		reg = <0 0x30350000 0 0x10000>;
		clocks = <&clk IMX8MQ_CLK_OCOTP_ROOT>;
		/* For nvmem subnodes */
		#address-cells = <1>;
		#size-cells = <1>;
	};

	anatop: anatop@30360000 {
		compatible = "fsl,imx8mq-anatop", "fsl,imx6q-anatop",
			"syscon", "simple-bus";
		reg = <0x0 0x30360000 0x0 0x10000>;
		interrupts = <GIC_SPI 49 IRQ_TYPE_LEVEL_HIGH>;
	};

	snvs: snvs@30370000 {
		compatible = "fsl,sec-v4.0-mon","syscon", "simple-mfd";
		reg = <0x0 0x30370000 0x0 0x10000>;

		snvs_rtc: snvs-rtc-lp{
			compatible = "fsl,sec-v4.0-mon-rtc-lp";
			regmap =<&snvs>;
			offset = <0x34>;
			interrupts = <GIC_SPI 19 IRQ_TYPE_LEVEL_HIGH>,
				<GIC_SPI 20 IRQ_TYPE_LEVEL_HIGH>;
		};

		snvs_pwrkey: snvs-powerkey {
			compatible = "fsl,sec-v4.0-pwrkey";
			regmap = <&snvs>;
			interrupts = <GIC_SPI 4 IRQ_TYPE_LEVEL_HIGH>;
			linux,keycode = <KEY_POWER>;
			wakeup-source;
		};
	};

	clk: ccm@30380000 {
		compatible = "fsl,imx8mq-ccm";
		reg = <0x0 0x30380000 0x0 0x10000>;
		interrupts = <GIC_SPI 85 IRQ_TYPE_LEVEL_HIGH>,
			<GIC_SPI 86 IRQ_TYPE_LEVEL_HIGH>;
		#clock-cells = <1>;
		clocks = <&ckil>, <&osc_25m>, <&osc_27m>, <&clk_ext1>, <&clk_ext2>,
			 <&clk_ext3>, <&clk_ext4>;
		clock-names = "ckil", "osc_25m", "osc_27m", "clk_ext1", "clk_ext2",
			      "clk_ext3", "clk_ext4";
	};

	src: src@30390000 {
		compatible = "fsl,imx8mq-src", "fsl,imx51-src", "syscon";
		reg = <0x0 0x30390000 0x0 0x10000>;
		interrupts = <GIC_SPI 89 IRQ_TYPE_LEVEL_HIGH>;
		#reset-cells = <1>;
	};

	gpc: gpc@303a0000 {
		compatible = "fsl,imx8mq-gpc", "fsl,imx7d-gpc", "syscon";
		reg = <0x0 0x303a0000 0x0 0x10000>;
		interrupt-controller;
		interrupts = <GIC_SPI 87 IRQ_TYPE_LEVEL_HIGH>;
		#interrupt-cells = <3>;
		interrupt-parent = <&gic>;
	};

	system_counter: system-counter@3036a0000 {
		compatible = "nxp,sysctr-timer";
		reg = <0x0 0x306a0000 0x0 0x10000>, /* system-counter-rd base */
		      <0x0 0x306b0000 0x0 0x10000>, /* system-counter-cmp base */
		      <0x0 0x306c0000 0x0 0x10000>; /* system-counter-ctrl base */
		clock-frequency = <8333333>;
		interrupts = <GIC_SPI 47 IRQ_TYPE_LEVEL_HIGH>,
			     <GIC_SPI 48 IRQ_TYPE_LEVEL_HIGH>;
	};

	spdif1: spdif@30810000 {
		compatible = "fsl,imx8mq-spdif", "fsl,imx35-spdif";
		reg = <0x0 0x30810000 0x0 0x10000>;
		interrupts = <GIC_SPI 6 IRQ_TYPE_LEVEL_HIGH>;
		clocks = <&clk IMX8MQ_CLK_IPG_ROOT>, /* core */
			<&clk IMX8MQ_CLK_25M>, /* rxtx0 */
			<&clk IMX8MQ_CLK_SPDIF1>, /* rxtx1 */
			<&clk IMX8MQ_CLK_DUMMY>, /* rxtx2 */
			<&clk IMX8MQ_CLK_DUMMY>, /* rxtx3 */
			<&clk IMX8MQ_CLK_DUMMY>, /* rxtx4 */
			<&clk IMX8MQ_CLK_IPG_ROOT>, /* rxtx5 */
			<&clk IMX8MQ_CLK_DUMMY>, /* rxtx6 */
			<&clk IMX8MQ_CLK_DUMMY>, /* rxtx7 */
			<&clk IMX8MQ_CLK_DUMMY>; /* spba */
		clock-names = "core", "rxtx0",
			      "rxtx1", "rxtx2",
			      "rxtx3", "rxtx4",
			      "rxtx5", "rxtx6",
			      "rxtx7", "spba";
		dmas = <&sdma1 8 18 0>, <&sdma1 9 18 0>;
		dma-names = "rx", "tx";
		status = "disabled";
	};

	ecspi1: ecspi@30820000 {
		compatible = "fsl,imx6ul-ecspi", "fsl,imx51-ecspi";
		reg = <0x0 0x30820000 0x0 0x10000>;
		interrupts = <GIC_SPI 31 IRQ_TYPE_LEVEL_HIGH>;
		clocks = <&clk IMX8MQ_CLK_ECSPI1_ROOT>,
			 <&clk IMX8MQ_CLK_ECSPI1_ROOT>;
		clock-names = "ipg", "per";
		status = "disabled";
	};

	ecspi1: ecspi@30820000 {
		#address-cells = <1>;
		#size-cells = <0>;
		compatible = "fsl,imx8mq-ecspi", "fsl,imx51-ecspi";
		reg = <0x0 0x30820000 0x0 0x10000>;
		interrupts = <GIC_SPI 31 IRQ_TYPE_LEVEL_HIGH>;
		clocks = <&clk IMX8MQ_CLK_ECSPI1_ROOT>,
			 <&clk IMX8MQ_CLK_ECSPI1_ROOT>;
		clock-names = "ipg", "per";
		status = "disabled";
	};

	ecspi2: ecspi@30830000 {
		#address-cells = <1>;
		#size-cells = <0>;
		compatible = "fsl,imx8mq-ecspi", "fsl,imx51-ecspi";
		reg = <0x0 0x30830000 0x0 0x10000>;
		interrupts = <GIC_SPI 32 IRQ_TYPE_LEVEL_HIGH>;
		clocks = <&clk IMX8MQ_CLK_ECSPI2_ROOT>,
			 <&clk IMX8MQ_CLK_ECSPI2_ROOT>;
		clock-names = "ipg", "per";
		status = "disabled";
	};

	ecspi3: ecspi@30840000 {
		#address-cells = <1>;
		#size-cells = <0>;
		compatible = "fsl,imx8mq-ecspi", "fsl,imx51-ecspi";
		reg = <0x0 0x30840000 0x0 0x10000>;
		interrupts = <GIC_SPI 33 IRQ_TYPE_LEVEL_HIGH>;
		clocks = <&clk IMX8MQ_CLK_ECSPI3_ROOT>,
			 <&clk IMX8MQ_CLK_ECSPI3_ROOT>;
		clock-names = "ipg", "per";
		status = "disabled";
	};

	uart1: serial@30860000 {
		compatible = "fsl,imx8mq-uart",
			     "fsl,imx6q-uart", "fsl,imx21-uart";
		reg = <0x0 0x30860000 0x0 0x10000>;
		interrupts = <GIC_SPI 26 IRQ_TYPE_LEVEL_HIGH>;
		clocks = <&clk IMX8MQ_CLK_UART1_ROOT>,
			<&clk IMX8MQ_CLK_UART1_ROOT>;
		clock-names = "ipg", "per";
		status = "disabled";
	};

	uart3: serial@30880000 {
		compatible = "fsl,imx8mq-uart",
			     "fsl,imx6q-uart", "fsl,imx21-uart";
		reg = <0x0 0x30880000 0x0 0x10000>;
		interrupts = <GIC_SPI 28 IRQ_TYPE_LEVEL_HIGH>;
		clocks = <&clk IMX8MQ_CLK_UART3_ROOT>,
			<&clk IMX8MQ_CLK_UART3_ROOT>;
		clock-names = "ipg", "per";
		dmas = <&sdma1 26 4 0>, <&sdma1 27 4 0>;
		dma-names = "rx", "tx";
		status = "disabled";
	};

	uart2: serial@30890000 {
		compatible = "fsl,imx8mq-uart",
			     "fsl,imx6q-uart", "fsl,imx21-uart";
		reg = <0x0 0x30890000 0x0 0x10000>;
		interrupts = <GIC_SPI 27 IRQ_TYPE_LEVEL_HIGH>;
		clocks = <&clk IMX8MQ_CLK_UART2_ROOT>,
			<&clk IMX8MQ_CLK_UART2_ROOT>;
		clock-names = "ipg", "per";
		dmas = <&sdma1 24 4 0>, <&sdma1 25 4 0>;
		dma-names = "rx", "tx";
		status = "disabled";
	};

	spdif2: spdif@308a0000 {
		compatible = "fsl,imx8mq-spdif", "fsl,imx35-spdif";
		reg = <0x0 0x308a0000 0x0 0x10000>;
		interrupts = <GIC_SPI 13 IRQ_TYPE_LEVEL_HIGH>;
		clocks = <&clk IMX8MQ_CLK_IPG_ROOT>, /* core */
			<&clk IMX8MQ_CLK_25M>, /* rxtx0 */
			<&clk IMX8MQ_CLK_SPDIF2>, /* rxtx1 */
			<&clk IMX8MQ_CLK_DUMMY>, /* rxtx2 */
			<&clk IMX8MQ_CLK_DUMMY>, /* rxtx3 */
			<&clk IMX8MQ_CLK_DUMMY>, /* rxtx4 */
			<&clk IMX8MQ_CLK_IPG_ROOT>, /* rxtx5 */
			<&clk IMX8MQ_CLK_DUMMY>, /* rxtx6 */
			<&clk IMX8MQ_CLK_DUMMY>, /* rxtx7 */
			<&clk IMX8MQ_CLK_DUMMY>; /* spba */
		clock-names = "core", "rxtx0",
			      "rxtx1", "rxtx2",
			      "rxtx3", "rxtx4",
			      "rxtx5", "rxtx6",
			      "rxtx7", "spba";
		dmas = <&sdma1 16 18 0>, <&sdma1 17 18 0>;
		dma-names = "rx", "tx";
		status = "disabled";
	};

	uart4: serial@30a60000 {
		compatible = "fsl,imx8mq-uart",
			     "fsl,imx6q-uart", "fsl,imx21-uart";
		reg = <0x0 0x30a60000 0x0 0x10000>;
		interrupts = <GIC_SPI 29 IRQ_TYPE_LEVEL_HIGH>;
		clocks = <&clk IMX8MQ_CLK_UART4_ROOT>,
			<&clk IMX8MQ_CLK_UART4_ROOT>;
		clock-names = "ipg", "per";
		dmas = <&sdma1 28 4 0>, <&sdma1 29 4 0>;
		dma-names = "rx", "tx";
		status = "disabled";
	};

	mu: mu@30aa0000 {
		compatible = "fsl,imx8mq-mu", "fsl,imx6sx-mu";
		reg = <0x0 0x30aa0000 0x0 0x10000>;
		interrupts = <GIC_SPI 88 IRQ_TYPE_LEVEL_HIGH>;
		clocks = <&clk IMX8MQ_CLK_MU_ROOT>;
		clock-names = "mu";
		status = "disabled";
	};

	usdhc1: usdhc@30b40000 {
		compatible = "fsl,imx8mq-usdhc", "fsl,imx7d-usdhc";
		reg = <0x0 0x30b40000 0x0 0x10000>;
		interrupts = <GIC_SPI 22 IRQ_TYPE_LEVEL_HIGH>;
		clocks = <&clk IMX8MQ_CLK_DUMMY>,
			<&clk IMX8MQ_CLK_NAND_USDHC_BUS>,
			<&clk IMX8MQ_CLK_USDHC1_ROOT>;
		clock-names = "ipg", "ahb", "per";
		assigned-clocks = <&clk IMX8MQ_CLK_USDHC1>;
		assigned-clock-rates = <400000000>;
		fsl,tuning-start-tap = <20>;
		fsl,tuning-step = <2>;
		fsl,strobe-dll-delay-target = <5>;
		bus-width = <4>;
		status = "disabled";
	};

	usdhc2: usdhc@30b50000 {
		compatible = "fsl,imx8mq-usdhc", "fsl,imx7d-usdhc";
		reg = <0x0 0x30b50000 0x0 0x10000>;
		interrupts = <GIC_SPI 23 IRQ_TYPE_LEVEL_HIGH>;
		clocks = <&clk IMX8MQ_CLK_DUMMY>,
			<&clk IMX8MQ_CLK_NAND_USDHC_BUS>,
			<&clk IMX8MQ_CLK_USDHC2_ROOT>;
		clock-names = "ipg", "ahb", "per";
		fsl,tuning-start-tap = <20>;
		fsl,tuning-step = <2>;
		bus-width = <4>;
		status = "disabled";
	};

	sai1: sai@30010000 {
		compatible = "fsl,imx8mq-sai",
			     "fsl,imx6sx-sai";
		reg = <0x0 0x30010000 0x0 0x10000>;
		interrupts = <GIC_SPI 95 IRQ_TYPE_LEVEL_HIGH>;
		clocks = <&clk IMX8MQ_CLK_SAI1_IPG>,
			<&clk IMX8MQ_CLK_DUMMY>,
			<&clk IMX8MQ_CLK_SAI1_ROOT>,
			<&clk IMX8MQ_CLK_DUMMY>, <&clk IMX8MQ_CLK_DUMMY>;
		clock-names = "bus", "mclk0", "mclk1", "mclk2", "mclk3";
		dmas = <&sdma2 8 2 0>, <&sdma2 9 2 0>;
		dma-names = "rx", "tx";
		fsl,dataline = <0 0xff 0xff>;
		status = "disabled";
	};

	sai6: sai@30030000 {
		compatible = "fsl,imx8mq-sai",
			     "fsl,imx6sx-sai";
		reg = <0x0 0x30030000 0x0 0x10000>;
		interrupts = <GIC_SPI 90 IRQ_TYPE_LEVEL_HIGH>;
		clocks = <&clk IMX8MQ_CLK_SAI6_IPG>,
			<&clk IMX8MQ_CLK_DUMMY>,
			<&clk IMX8MQ_CLK_SAI6_ROOT>,
			<&clk IMX8MQ_CLK_DUMMY>, <&clk IMX8MQ_CLK_DUMMY>;
		clock-names = "bus", "mclk0", "mclk1", "mclk2", "mclk3";
		dmas = <&sdma2 4 24 0>, <&sdma2 5 24 0>;
		dma-names = "rx", "tx";
		fsl,shared-interrupt;
		status = "disabled";
	};

	sai5: sai@30040000 {
		compatible = "fsl,imx8mq-sai",
			     "fsl,imx6sx-sai";
		reg = <0x0 0x30040000 0x0 0x10000>;
		interrupts = <GIC_SPI 90 IRQ_TYPE_LEVEL_HIGH>;
		clocks = <&clk IMX8MQ_CLK_SAI5_IPG>,
			<&clk IMX8MQ_CLK_DUMMY>,
			<&clk IMX8MQ_CLK_SAI5_ROOT>,
			<&clk IMX8MQ_CLK_DUMMY>, <&clk IMX8MQ_CLK_DUMMY>;
		clock-names = "bus", "mclk0", "mclk1", "mclk2", "mclk3";
		dmas = <&sdma2 2 24 0>, <&sdma2 3 24 0>;
		dma-names = "rx", "tx";
		fsl,shared-interrupt;
		fsl,dataline = <0 0xf 0xf>;
		status = "disabled";
	};

	sai4: sai@30050000 {
		compatible = "fsl,imx8mq-sai",
			     "fsl,imx6sx-sai";
		reg = <0x0 0x30050000 0x0 0x10000>;
		interrupts = <GIC_SPI 100 IRQ_TYPE_LEVEL_HIGH>;
		clocks = <&clk IMX8MQ_CLK_SAI4_IPG>,
			<&clk IMX8MQ_CLK_DUMMY>,
			<&clk IMX8MQ_CLK_SAI4_ROOT>,
			<&clk IMX8MQ_CLK_DUMMY>, <&clk IMX8MQ_CLK_DUMMY>;
		clock-names = "bus", "mclk0", "mclk1", "mclk2", "mclk3";
		dmas = <&sdma2 0 24 0>, <&sdma2 1 24 0>;
		dma-names = "rx", "tx";
		fsl,dataline = <0 0x0 0xf>;
		status = "disabled";
	};

	sai2: sai@308b0000 {
		compatible = "fsl,imx8mq-sai",
			     "fsl,imx6sx-sai";
		reg = <0x0 0x308b0000 0x0 0x10000>;
		interrupts = <GIC_SPI 96 IRQ_TYPE_LEVEL_HIGH>;
		clocks = <&clk IMX8MQ_CLK_SAI2_IPG>,
			<&clk IMX8MQ_CLK_DUMMY>,
			<&clk IMX8MQ_CLK_SAI2_ROOT>,
			<&clk IMX8MQ_CLK_DUMMY>, <&clk IMX8MQ_CLK_DUMMY>;
		clock-names = "bus", "mclk0", "mclk1", "mclk2", "mclk3";
		dmas = <&sdma1 10 24 0>, <&sdma1 11 24 0>;
		dma-names = "rx", "tx";
		status = "disabled";
	};

	sai3: sai@308c0000 {
		compatible = "fsl,imx8mq-sai",
			     "fsl,imx6sx-sai";
		reg = <0x0 0x308c0000 0x0 0x10000>;
		interrupts = <GIC_SPI 50 IRQ_TYPE_LEVEL_HIGH>;
		clocks = <&clk IMX8MQ_CLK_SAI3_IPG>,
			<&clk IMX8MQ_CLK_DUMMY>,
			<&clk IMX8MQ_CLK_SAI3_ROOT>,
			<&clk IMX8MQ_CLK_DUMMY>, <&clk IMX8MQ_CLK_DUMMY>;
		clock-names = "bus", "mclk0", "mclk1", "mclk2", "mclk3";
		dmas = <&sdma1 12 24 0>, <&sdma1 13 24 0>;
		dma-names = "rx", "tx";
		status = "disabled";
	};

	sdma1: sdma@30bd0000 {
		compatible = "fsl,imx8mq-sdma", "fsl,imx7d-sdma";
		reg = <0x0 0x30bd0000 0x0 0x10000>;
		interrupts = <GIC_SPI 2 IRQ_TYPE_LEVEL_HIGH>;
		clocks = <&clk IMX8MQ_CLK_SDMA1_ROOT>,
			<&clk IMX8MQ_CLK_SDMA1_ROOT>;
		clock-names = "ipg", "ahb";
		#dma-cells = <3>;
		fsl,sdma-ram-script-name = "imx/sdma/sdma-imx7d.bin";
		status = "okay";
	};

	sdma2: sdma@302c0000 {
		compatible = "fsl,imx8mq-sdma", "fsl,imx7d-sdma";
		reg = <0x0 0x302c0000 0x0 0x10000>;
		interrupts = <GIC_SPI 103 IRQ_TYPE_LEVEL_HIGH>;
		clocks = <&clk IMX8MQ_CLK_SDMA2_ROOT>,
			<&clk IMX8MQ_CLK_SDMA2_ROOT>;
		clock-names = "ipg", "ahb";
		#dma-cells = <3>;
		fsl,sdma-ram-script-name = "imx/sdma/sdma-imx7d.bin";
		fsl,ratio-1-1;
		status = "okay";
	};

	fec1: ethernet@30be0000 {
		compatible = "fsl,imx8mq-fec", "fsl,imx6sx-fec";
		reg = <0x0 0x30be0000 0x0 0x10000>;
		interrupts = <GIC_SPI 118 IRQ_TYPE_LEVEL_HIGH>,
			<GIC_SPI 119 IRQ_TYPE_LEVEL_HIGH>,
			<GIC_SPI 120 IRQ_TYPE_LEVEL_HIGH>;
		clocks = <&clk IMX8MQ_CLK_ENET1_ROOT>,
			<&clk IMX8MQ_CLK_ENET1_ROOT>,
			<&clk IMX8MQ_CLK_ENET_TIMER>,
			<&clk IMX8MQ_CLK_ENET_REF>,
			<&clk IMX8MQ_CLK_ENET_PHY_REF>;
		clock-names = "ipg", "ahb", "ptp",
			"enet_clk_ref", "enet_out";
		assigned-clocks = <&clk IMX8MQ_CLK_ENET_AXI>,
				  <&clk IMX8MQ_CLK_ENET_TIMER>,
				  <&clk IMX8MQ_CLK_ENET_REF>,
				  <&clk IMX8MQ_CLK_ENET_TIMER>;
		assigned-clock-parents = <&clk IMX8MQ_SYS1_PLL_266M>,
					 <&clk IMX8MQ_SYS2_PLL_100M>,
					 <&clk IMX8MQ_SYS2_PLL_125M>;
		assigned-clock-rates = <0>, <0>, <125000000>, <100000000>;
		stop-mode = <&gpr 0x10 3>;
		fsl,num-tx-queues=<3>;
		fsl,num-rx-queues=<3>;
		fsl,wakeup_irq = <2>;
		status = "disabled";
	};

	gpu: gpu@38000000 {
		compatible = "fsl,imx8mq-gpu", "fsl,imx6q-gpu";
		reg = <0x0 0x38000000 0 0x40000>, <0x0 0x40000000 0x0 0xC0000000>, <0x0 0x0 0x0 0x10000000>;
		reg-names = "iobase_3d", "phys_baseaddr", "contiguous_mem";
		interrupts = <GIC_SPI 3 IRQ_TYPE_LEVEL_HIGH>;
		interrupt-names = "irq_3d";
		clocks = <&clk IMX8MQ_CLK_GPU_ROOT>, <&clk IMX8MQ_CLK_GPU_SHADER_DIV>, <&clk IMX8MQ_CLK_GPU_AXI>, <&clk IMX8MQ_CLK_GPU_AHB>;
		clock-names = "gpu3d_clk", "gpu3d_shader_clk", "gpu3d_axi_clk", "gpu3d_ahb_clk";
		assigned-clocks = <&clk IMX8MQ_CLK_GPU_CORE_SRC>, <&clk IMX8MQ_CLK_GPU_SHADER_SRC>, <&clk IMX8MQ_CLK_GPU_AXI>, <&clk IMX8MQ_CLK_GPU_AHB>;
		assigned-clock-parents = <&clk IMX8MQ_GPU_PLL_OUT>, <&clk IMX8MQ_GPU_PLL_OUT>, <&clk IMX8MQ_GPU_PLL_OUT>, <&clk IMX8MQ_GPU_PLL_OUT>;
		assigned-clock-rates = <800000000>, <800000000>, <800000000>, <800000000>;
		power-domains = <&gpu_pd>;
		status = "disabled";
	};

	imx_ion: imx_ion {
		compatible = "fsl,mxc-ion";
		fsl,heap-id = <0>;
	};

	i2c1: i2c@30a20000 {
		#address-cells = <1>;
		#size-cells = <0>;
		compatible = "fsl,imx21-i2c";
		reg = <0x0 0x30a20000 0x0 0x10000>;
		interrupts = <GIC_SPI 35 IRQ_TYPE_LEVEL_HIGH>;
		clocks = <&clk IMX8MQ_CLK_I2C1_ROOT>;
		status = "disabled";
	};

	i2c2: i2c@30a30000 {
		#address-cells = <1>;
		#size-cells = <0>;
		compatible = "fsl,imx21-i2c";
		reg = <0x0 0x30a30000 0x0 0x10000>;
		interrupts = <GIC_SPI 36 IRQ_TYPE_LEVEL_HIGH>;
		clocks = <&clk IMX8MQ_CLK_I2C2_ROOT>;
		status = "disabled";
	};

	i2c3: i2c@30a40000 {
		#address-cells = <1>;
		#size-cells = <0>;
		compatible = "fsl,imx21-i2c";
		reg = <0x0 0x30a40000 0x0 0x10000>;
		interrupts = <GIC_SPI 37 IRQ_TYPE_LEVEL_HIGH>;
		clocks = <&clk IMX8MQ_CLK_I2C3_ROOT>;
		status = "disabled";
	};

	i2c4: i2c@30a50000 {
		#address-cells = <1>;
		#size-cells = <0>;
		compatible = "fsl,imx21-i2c";
		reg = <0x0 0x30a50000 0x0 0x10000>;
		interrupts = <GIC_SPI 38 IRQ_TYPE_LEVEL_HIGH>;
		clocks = <&clk IMX8MQ_CLK_I2C4_ROOT>;
		status = "disabled";
	};

	vpu: vpu@38300000 {
		compatible = "nxp,imx8mq-hantro";
		reg = <0x0 0x38300000 0x0 0x200000>;
		reg-names = "regs_hantro";
		interrupts = <GIC_SPI 7 IRQ_TYPE_LEVEL_HIGH>, <GIC_SPI 8 IRQ_TYPE_LEVEL_HIGH>;
		interrupt-names = "irq_hantro_g1", "irq_hantro_g2";
		clocks = <&clk IMX8MQ_CLK_VPU_G1_ROOT>, <&clk IMX8MQ_CLK_VPU_G2_ROOT>, <&clk IMX8MQ_CLK_VPU_DEC_ROOT>;
		clock-names = "clk_hantro_g1", "clk_hantro_g2", "clk_hantro_bus";
		assigned-clocks = <&clk IMX8MQ_CLK_VPU_G1>, <&clk IMX8MQ_CLK_VPU_G2>, <&clk IMX8MQ_CLK_VPU_BUS>;
		assigned-clock-parents = <&clk IMX8MQ_VPU_PLL_OUT>, <&clk IMX8MQ_VPU_PLL_OUT>, <&clk IMX8MQ_SYS1_PLL_800M>;
		assigned-clock-rates = <600000000>, <600000000>, <800000000>;
		power-domains = <&vpu_pd>;
		regulator-supply = <&sw1c_reg>;
		status = "disabled";
	};

	wdog1: wdog@30280000 {
			compatible = "fsl,imx21-wdt";
			reg = <0 0x30280000 0 0x10000>;
			interrupts = <GIC_SPI 78 IRQ_TYPE_LEVEL_HIGH>;
			clocks = <&clk IMX8MQ_CLK_WDOG1_ROOT>;
			status = "disabled";
	};

	wdog2: wdog@30290000 {
			compatible = "fsl,imx21-wdt";
			reg = <0 0x30290000 0 0x10000>;
			interrupts = <GIC_SPI 79 IRQ_TYPE_LEVEL_HIGH>;
			clocks = <&clk IMX8MQ_CLK_WDOG2_ROOT>;
			status = "disabled";
	};

	wdog3: wdog@302a0000 {
			compatible = "fsl,imx21-wdt";
			reg = <0 0x302a0000 0 0x10000>;
			interrupts = <GIC_SPI 10 IRQ_TYPE_LEVEL_HIGH>;
			clocks = <&clk IMX8MQ_CLK_WDOG3_ROOT>;
			status = "disabled";
	};

	dma_cap: dma_cap {
		compatible = "dma-capability";
		only-dma-mask32 = <1>;
	};

	qspi: qspi@30bb0000 {
		#address-cells = <1>;
		#size-cells = <0>;
		compatible = "fsl,imx7d-qspi";
		reg = <0 0x30bb0000 0 0x10000>, <0 0x08000000 0 0x10000000>;
		reg-names = "QuadSPI", "QuadSPI-memory";
		interrupts = <GIC_SPI 107 IRQ_TYPE_LEVEL_HIGH>;
		clocks = <&clk IMX8MQ_CLK_QSPI_ROOT>,
		<&clk IMX8MQ_CLK_QSPI_ROOT>;
		clock-names = "qspi_en", "qspi";
		status = "disabled";
	};

	pcie0: pcie@33800000 {
		compatible = "fsl,imx8mq-pcie", "snps,dw-pcie";
		reg = <0x0 0x33800000 0x0 0x400000>, <0x0 0x1ff00000 0x0 0x80000>;
		reg-names = "dbi", "config";
		reserved-region = <&rpmsg_reserved>;
		#address-cells = <3>;
		#size-cells = <2>;
		device_type = "pci";
		ranges =  <0x81000000 0 0x00000000 0x0 0x1ff80000 0 0x00010000 /* downstream I/O 64KB */
			   0x82000000 0 0x18000000 0x0 0x18000000 0 0x07f00000>; /* non-prefetchable memory */
		num-lanes = <1>;
		interrupts = <GIC_SPI 122 IRQ_TYPE_LEVEL_HIGH>,
				<GIC_SPI 127 IRQ_TYPE_LEVEL_HIGH>; /* eDMA */
		interrupt-names = "msi";
		#interrupt-cells = <1>;
		interrupt-map-mask = <0 0 0 0x7>;
		interrupt-map = <0 0 0 1 &gic GIC_SPI 125 IRQ_TYPE_LEVEL_HIGH>,
				<0 0 0 2 &gic GIC_SPI 124 IRQ_TYPE_LEVEL_HIGH>,
				<0 0 0 3 &gic GIC_SPI 123 IRQ_TYPE_LEVEL_HIGH>,
				<0 0 0 4 &gic GIC_SPI 122 IRQ_TYPE_LEVEL_HIGH>;
		clocks = <&clk IMX8MQ_CLK_PCIE1_ROOT>,
			<&clk IMX8MQ_CLK_PCIE1_AUX>,
			<&clk IMX8MQ_CLK_PCIE1_PHY>;
		clock-names = "pcie", "pcie_bus", "pcie_phy";
		fsl,max-link-speed = <2>;
		ctrl-id = <0>;
		power-domains = <&pcie0_pd>;
		status = "disabled";
	};

	pcie1: pcie@33c00000 {
		compatible = "fsl,imx8mq-pcie", "snps,dw-pcie";
		reg = <0x0 0x33c00000 0x0 0x400000>, <0x0 0x27f00000 0x0 0x80000>;
		reg-names = "dbi", "config";
		reserved-region = <&rpmsg_reserved>;
		#address-cells = <3>;
		#size-cells = <2>;
		device_type = "pci";
		ranges =  <0x81000000 0 0x00000000 0x0 0x27f80000 0 0x00010000 /* downstream I/O 64KB */
			   0x82000000 0 0x20000000 0x0 0x20000000 0 0x07f00000>; /* non-prefetchable memory */
		num-lanes = <1>;
		interrupts = <GIC_SPI 74 IRQ_TYPE_LEVEL_HIGH>,
				<GIC_SPI 80 IRQ_TYPE_LEVEL_HIGH>; /* eDMA */
		interrupt-names = "msi";
		#interrupt-cells = <1>;
		interrupt-map-mask = <0 0 0 0x7>;
		interrupt-map = <0 0 0 1 &gic GIC_SPI 77 IRQ_TYPE_LEVEL_HIGH>,
				<0 0 0 2 &gic GIC_SPI 76 IRQ_TYPE_LEVEL_HIGH>,
				<0 0 0 3 &gic GIC_SPI 75 IRQ_TYPE_LEVEL_HIGH>,
				<0 0 0 4 &gic GIC_SPI 74 IRQ_TYPE_LEVEL_HIGH>;
		clocks = <&clk IMX8MQ_CLK_PCIE2_ROOT>,
			<&clk IMX8MQ_CLK_PCIE2_AUX>,
			<&clk IMX8MQ_CLK_PCIE2_PHY>;
		clock-names = "pcie", "pcie_bus", "pcie_phy";
		fsl,max-link-speed = <2>;
		ctrl-id = <1>;
		power-domains = <&pcie1_pd>;
		status = "disabled";
	};

	ddr_pmu0: ddr_pmu@3d800000 {
		compatible = "fsl,imx8-ddr-pmu";
		reg = <0x0 0x3d800000 0x0 0x400000>;
		interrupts = <GIC_SPI 98 IRQ_TYPE_LEVEL_HIGH>;
	};

	imx_rpmsg: imx_rpmsg {
		compatible = "fsl,rpmsg-bus", "simple-bus";
		#address-cells = <2>;
		#size-cells = <2>;
		ranges;

		rpmsg: rpmsg{
			compatible = "fsl,imx8mq-rpmsg";
			status = "disabled";
		};
	};

	crypto: caam@30900000 {
		compatible = "fsl,sec-v4.0";
		#address-cells = <0x1>;
		#size-cells = <0x1>;
		reg = <0 0x30900000 0 0x40000>;
		ranges = <0 0 0x30900000 0x40000>;
		interrupts = <GIC_SPI 91 IRQ_TYPE_LEVEL_HIGH>;

		sec_jr0: jr0@1000 {
			 compatible = "fsl,sec-v4.0-job-ring";
			 reg = <0x1000 0x1000>;
			 interrupts = <GIC_SPI 105 IRQ_TYPE_LEVEL_HIGH>;
		};

		sec_jr1: jr1@2000 {
			 compatible = "fsl,sec-v4.0-job-ring";
			 reg = <0x2000 0x1000>;
			 interrupts = <GIC_SPI 106 IRQ_TYPE_LEVEL_HIGH>;
		};

		sec_jr2: jr2@3000 {
			 compatible = "fsl,sec-v4.0-job-ring";
			 reg = <0x3000 0x1000>;
			 interrupts = <GIC_SPI 114 IRQ_TYPE_LEVEL_HIGH>;
		};
	};

	caam_sm: caam-sm@100000 {
		compatible = "fsl,imx6q-caam-sm";
		reg = <0 0x00100000 0 0x8000>;
	};

	caam_snvs: caam-snvs@30370000 {
		compatible = "fsl,imx6q-caam-snvs";
		reg = <0 0x30370000 0 0x10000>;
	};

	irq_sec_vio: caam_secvio {
		compatible = "fsl,imx7d-caam-secvio", "fsl,imx6q-caam-secvio";
		interrupts = <GIC_SPI 20 IRQ_TYPE_LEVEL_HIGH>;
		jtag-tamper = "disabled";
		watchdog-tamper = "enabled";
		internal-boot-tamper = "enabled";
		external-pin-tamper = "disabled";
	};

	dma_apbh: dma-apbh@33000000 {
		compatible = "fsl,imx7d-dma-apbh", "fsl,imx28-dma-apbh";
		reg = <0 0x33000000 0 0x2000>;
		interrupts = <GIC_SPI 12 IRQ_TYPE_LEVEL_HIGH>,
			     <GIC_SPI 12 IRQ_TYPE_LEVEL_HIGH>,
			     <GIC_SPI 12 IRQ_TYPE_LEVEL_HIGH>,
			     <GIC_SPI 12 IRQ_TYPE_LEVEL_HIGH>;
		interrupt-names = "gpmi0", "gpmi1", "gpmi2", "gpmi3";
		#dma-cells = <1>;
		dma-channels = <4>;
		clocks = <&clk IMX8MQ_CLK_NAND_USDHC_BUS_RAWNAND_CLK>;
	};

	gpmi: gpmi-nand@33002000{
		compatible = "fsl,imx7d-gpmi-nand";
		#address-cells = <1>;
		#size-cells = <1>;
		reg = <0 0x33002000 0 0x2000>, <0 0x33004000 0 0x4000>;
		reg-names = "gpmi-nand", "bch";
		interrupts = <GIC_SPI 14 IRQ_TYPE_LEVEL_HIGH>;
		interrupt-names = "bch";
		clocks = <&clk IMX8MQ_CLK_RAWNAND_ROOT>,
			<&clk IMX8MQ_CLK_NAND_USDHC_BUS_RAWNAND_CLK>;
		clock-names = "gpmi_io", "gpmi_bch_apb";
		dmas = <&dma_apbh 0>;
		dma-names = "rx-tx";
		status = "disabled";
	};

	usb_dwc3_0: usb@38100000 {
		compatible = "fsl,imx8mq-dwc3", "snps,dwc3";
		reg = <0 0x38100000 0 0x10000>;
		clocks = <&clk IMX8MQ_CLK_USB_BUS>,
			 <&clk IMX8MQ_CLK_USB1_CTRL_ROOT>,
			 <&clk IMX8MQ_CLK_32K>;
		clock-names = "bus_early", "ref", "suspend";
		assigned-clocks = <&clk IMX8MQ_CLK_USB_BUS>,
				  <&clk IMX8MQ_CLK_USB_CORE_REF>;
		assigned-clock-parents = <&clk IMX8MQ_SYS2_PLL_500M>,
					 <&clk IMX8MQ_SYS1_PLL_100M>;
		assigned-clock-rates = <500000000>, <100000000>;
		interrupts = <GIC_SPI 40 IRQ_TYPE_LEVEL_HIGH>;
		phys = <&usb3_phy0>, <&usb3_phy0>;
		phy-names = "usb2-phy", "usb3-phy";
		power-domains = <&usb_otg1_pd>;
		usb3-resume-missing-cas;
		usb3-lpm-capable;
		snps,has-lpm-erratum;
		snps,lpm-nyet-threshold = <0xf>;
		status = "disabled";
	};

	usb3_phy0: usb-phy@381f0040 {
		compatible = "fsl,imx8mq-usb-phy";
		reg = <0 0x381f0040 0 0x40>;
		clocks = <&clk IMX8MQ_CLK_USB1_PHY_ROOT>;
		clock-names = "phy";
		assigned-clocks = <&clk IMX8MQ_CLK_USB_PHY_REF>;
		assigned-clock-parents = <&clk IMX8MQ_SYS1_PLL_100M>;
		assigned-clock-rates = <100000000>;
		#phy-cells = <0>;
		status = "disabled";
	};

	usb_dwc3_1: usb@38200000 {
		compatible = "fsl,imx8mq-dwc3", "snps,dwc3";
		reg = <0 0x38200000 0 0x10000>;
		clocks = <&clk IMX8MQ_CLK_USB_BUS>,
			 <&clk IMX8MQ_CLK_USB2_CTRL_ROOT>,
			 <&clk IMX8MQ_CLK_32K>;
		clock-names = "bus_early", "ref", "suspend";
		assigned-clocks = <&clk IMX8MQ_CLK_USB_BUS>,
				  <&clk IMX8MQ_CLK_USB_CORE_REF>;
		assigned-clock-parents = <&clk IMX8MQ_SYS2_PLL_500M>,
					 <&clk IMX8MQ_SYS1_PLL_100M>;
		assigned-clock-rates = <500000000>, <100000000>;
		interrupts = <GIC_SPI 41 IRQ_TYPE_LEVEL_HIGH>;
		phys = <&usb3_phy1>, <&usb3_phy1>;
		phy-names = "usb2-phy", "usb3-phy";
		power-domains = <&usb_otg2_pd>;
		usb3-resume-missing-cas;
		usb3-lpm-capable;
		status = "disabled";
	};

	usb3_phy1: usb-phy@382f0040 {
		compatible = "fsl,imx8mq-usb-phy";
		reg = <0 0x382f0040 0 0x40>;
		clocks = <&clk IMX8MQ_CLK_USB2_PHY_ROOT>;
		clock-names = "phy";
		assigned-clocks = <&clk IMX8MQ_CLK_USB_PHY_REF>;
		assigned-clock-parents = <&clk IMX8MQ_SYS1_PLL_100M>;
		assigned-clock-rates = <100000000>;
		#phy-cells = <0>;
		status = "disabled";
	};
};

&A53_0 {
	operating-points = <
		/* kHz    uV */
		1000000 900000
		800000	900000
	>;
	clocks = <&clk IMX8MQ_CLK_A53_DIV>, <&clk IMX8MQ_CLK_A53_SRC>,
		<&clk IMX8MQ_ARM_PLL>, <&clk IMX8MQ_ARM_PLL_OUT>,
		<&clk IMX8MQ_SYS1_PLL_800M>;
	clock-names = "a53", "arm_a53_src", "arm_pll",
		"arm_pll_out", "sys1_pll_800m";
	clock-latency = <61036>;
	#cooling-cells = <2>;
};<|MERGE_RESOLUTION|>--- conflicted
+++ resolved
@@ -76,19 +76,7 @@
 		ranges;
 
 		/* global autoconfigured region for contiguous allocations */
-<<<<<<< HEAD
-		rpmsg_reserved: rpmsg@0xb8000000 {
-=======
-		linux,cma {
-			compatible = "shared-dma-pool";
-			reusable;
-			size = <0 0x3c000000>;
-			alloc-ranges = <0 0x40000000 0 0x40000000>;
-			linux,cma-default;
-		};
-
 		rpmsg_reserved: rpmsg@b8000000 {
->>>>>>> 4cce7ffb
 			no-map;
 			reg = <0 0xb8000000 0 0x400000>;
 		};
