/*
 * Copyright (C) 2016 Freescale Semiconductor, Inc.
 * Copyright 2017-2018 NXP
 *
 * This program is free software; you can redistribute it and/or
 * modify it under the terms of the GNU General Public License
 * as published by the Free Software Foundation; either version 2
 * of the License, or (at your option) any later version.
 *
 * This program is distributed in the hope that it will be useful,
 * but WITHOUT ANY WARRANTY; without even the implied warranty of
 * MERCHANTABILITY or FITNESS FOR A PARTICULAR PURPOSE.  See the
 * GNU General Public License for more details.
 */

#include <dt-bindings/interrupt-controller/arm-gic.h>
#include "fsl-imx8-ca35.dtsi"
#include <dt-bindings/soc/imx_rsrc.h>
#include <dt-bindings/soc/imx8_hsio.h>
#include <dt-bindings/soc/imx8_pd.h>
#include <dt-bindings/clock/imx8qxp-clock.h>
#include <dt-bindings/input/input.h>
#include <dt-bindings/pinctrl/pads-imx8qxp.h>
#include <dt-bindings/gpio/gpio.h>
#include <dt-bindings/thermal/thermal.h>

/ {
    model = "Freescale i.MX8DX";
    compatible = "fsl,imx8dx", "fsl,imx8qxp";
    interrupt-parent = <&gic>;
    #address-cells = <2>;
    #size-cells = <2>;

	pmu {
	interrupt-affinity = <&A35_0>, <&A35_1>;
	};

	aliases {
		csi0 = &mipi_csi_0;
		dpu0 = &dpu1;
		ethernet0 = &fec1;
		ethernet1 = &fec2;
		dsi_phy0 = &mipi_dsi_phy1;
		dsi_phy1 = &mipi_dsi_phy2;
		mipi_dsi0 = &mipi_dsi1;
		mipi_dsi1 = &mipi_dsi2;
		ldb0 = &ldb1;
		ldb1 = &ldb2;
		isi0 = &isi_0;
		isi1 = &isi_1;
		isi2 = &isi_2;
		isi3 = &isi_3;
		isi4 = &isi_4;
		isi5 = &isi_5;
		isi6 = &isi_6;
		isi7 = &isi_7;
		serial0 = &lpuart0;
		serial1 = &lpuart1;
		serial2 = &lpuart2;
		serial3 = &lpuart3;
		mmc0 = &usdhc1;
		mmc1 = &usdhc2;
		mmc2 = &usdhc3;
	};

	memory@80000000 {
		device_type = "memory";
		reg = <0x00000000 0x80000000 0 0x40000000>;
		      /* DRAM space - 1, size : 1 GB DRAM */
	};

	reserved-memory {
		#address-cells = <2>;
		#size-cells = <2>;
		ranges;

		/*
		 * reserved-memory layout
		 * 0x8800_0000 ~ 0x8FFF_FFFF is reserved for M4
		 * Shouldn't be used at A core and Linux side.
		 *
		 */
		decoder_boot: decoder_boot@0x84000000 {
			no-map;
			reg = <0 0x84000000 0 0x2000000>;
		};
		encoder_boot: encoder_boot@0x86000000 {
			no-map;
			reg = <0 0x86000000 0 0x2000000>;
		};
		rpmsg_reserved: rpmsg@0x90000000 {
			no-map;
			reg = <0 0x90000000 0 0x400000>;
		};
		decoder_rpc: decoder_rpc@0x90400000 {
			no-map;
			reg = <0 0x90400000 0 0x1000000>;
		};
		encoder_rpc: encoder_rpc@0x91400000 {
			no-map;
			reg = <0 0x91400000 0 0x1000000>;
		};
		dsp_reserved: dsp@0x92400000 {
			no-map;
			reg = <0 0x92400000 0 0x2000000>;
		};
		decoder_str: str@0x94400000 {
			no-map;
			reg = <0 0x94400000 0 0x1800000>;
		};
<<<<<<< HEAD
		ramoops@0x95c00000 {
			compatible = "ramoops";
			reg = <0 0x95c00000 0 0x00100000>;
			record-size     = <0x00020000>;
			console-size    = <0x00020000>;
			ftrace-size     = <0x00020000>;
			pmsg-size       = <0x00020000>;
=======
		/* global autoconfigured region for contiguous allocations */
		linux,cma {
			compatible = "shared-dma-pool";
			reusable;
			size = <0 0x3c000000>;
			alloc-ranges = <0 0x96000000 0 0x3c000000>;
			linux,cma-default;
>>>>>>> 895e0fac
		};
	};

	gic: interrupt-controller@51a00000 {
		compatible = "arm,gic-v3";
		reg = <0x0 0x51a00000 0 0x10000>, /* GIC Dist */
		      <0x0 0x51b00000 0 0xC0000>; /* GICR (RD_base + SGI_base) */
		#interrupt-cells = <3>;
		interrupt-controller;
		interrupts = <GIC_PPI 9
			(GIC_CPU_MASK_SIMPLE(6) | IRQ_TYPE_LEVEL_HIGH)>;
		interrupt-parent = <&gic>;
	};

	mu: mu@5d1c0000 {
		compatible = "fsl,imx8-mu";
		reg = <0x0 0x5d1c0000 0x0 0x10000>;
		interrupts = <GIC_SPI 177 IRQ_TYPE_LEVEL_HIGH>;
		interrupt-parent = <&gic>;
		fsl,scu_ap_mu_id = <0>;
		status = "okay";
	};

	mu13: mu13@5d280000 {
		compatible = "fsl,imx8-mu-dsp";
		reg = <0x0 0x5d280000 0x0 0x10000>;
		interrupts = <GIC_SPI 192 IRQ_TYPE_LEVEL_HIGH>;
		fsl,dsp_ap_mu_id = <13>;
		status = "okay";
	};

	mu_m4: mu_m4@37440000 {
		compatible = "fsl,imx8-mu0-vpu-m4";
		reg = <0x0 0x37440000 0x0 0x10000>;
		interrupts = <GIC_SPI 16 IRQ_TYPE_LEVEL_HIGH>;
		fsl,vpu_ap_mu_id = <15>;
		status = "okay";
	};

	mu_m0: mu_m0@2d000000 {
		compatible = "fsl,imx8-mu0-vpu-m0";
		reg = <0x0 0x2d000000 0x0 0x10000>;
		interrupts = <GIC_SPI 469 IRQ_TYPE_LEVEL_HIGH>;
		fsl,vpu_ap_mu_id = <16>;
		status = "okay";
	};

	mu1_m0: mu1_m0@2d020000 {
		compatible = "fsl,imx8-mu1-vpu-m0";
		reg = <0x0 0x2d020000 0x0 0x10000>;
		interrupts = <GIC_SPI 470 IRQ_TYPE_LEVEL_HIGH>;
		fsl,vpu_ap_mu_id = <17>;
		status = "okay";
	};
	clk: clk {
		compatible = "fsl,imx8qxp-clk";
		#clock-cells = <1>;
	};

	iomuxc: iomuxc {
		compatible = "fsl,imx8qxp-iomuxc";
	};

	rtc: rtc {
		compatible = "fsl,imx-sc-rtc";
	};

	timer {
		compatible = "arm,armv8-timer";
		interrupts = <GIC_PPI 13 (GIC_CPU_MASK_SIMPLE(6) | IRQ_TYPE_LEVEL_LOW)>, /* Physical Secure */
			     <GIC_PPI 14 (GIC_CPU_MASK_SIMPLE(6) | IRQ_TYPE_LEVEL_LOW)>, /* Physical Non-Secure */
			     <GIC_PPI 11 (GIC_CPU_MASK_SIMPLE(6) | IRQ_TYPE_LEVEL_LOW)>, /* Virtual */
			     <GIC_PPI 10 (GIC_CPU_MASK_SIMPLE(6) | IRQ_TYPE_LEVEL_LOW)>; /* Hypervisor */
		clock-frequency = <8000000>;
		interrupt-parent = <&gic>;
	};

	imx8qx-pm {
		#address-cells = <1>;
		#size-cells = <0>;

		pd_lsio: PD_LSIO {
			compatible = "nxp,imx8-pd";
			reg = <SC_R_LAST>;
			#power-domain-cells = <0>;
			#address-cells = <1>;
			#size-cells = <0>;

			pd_lsio_pwm0: PD_LSIO_PWM_0 {
				reg = <SC_R_PWM_0>;
				#power-domain-cells = <0>;
				power-domains = <&pd_lsio>;
			};
			pd_lsio_pwm1: PD_LSIO_PWM_1 {
				reg = <SC_R_PWM_1>;
				#power-domain-cells = <0>;
				power-domains = <&pd_lsio>;
			};
			pd_lsio_pwm2: PD_LSIO_PWM_2 {
				reg = <SC_R_PWM_2>;
				#power-domain-cells = <0>;
				power-domains = <&pd_lsio>;
			};
			pd_lsio_pwm3: PD_LSIO_PWM_3 {
				reg = <SC_R_PWM_3>;
				#power-domain-cells = <0>;
				power-domains = <&pd_lsio>;
			};
			pd_lsio_pwm4: PD_LSIO_PWM_4 {
				reg = <SC_R_PWM_4>;
				#power-domain-cells = <0>;
				power-domains = <&pd_lsio>;
			};
			pd_lsio_pwm5: PD_LSIO_PWM_5 {
				reg = <SC_R_PWM_5>;
				#power-domain-cells = <0>;
				power-domains = <&pd_lsio>;
			};
			pd_lsio_pwm6: PD_LSIO_PWM_6 {
				reg = <SC_R_PWM_6>;
				#power-domain-cells = <0>;
				power-domains = <&pd_lsio>;
			};
			pd_lsio_pwm7: PD_LSIO_PWM_7 {
				reg = <SC_R_PWM_7>;
				#power-domain-cells = <0>;
				power-domains = <&pd_lsio>;
			};
			pd_lsio_kpp: PD_LSIO_KPP {
				reg = <SC_R_KPP>;
				#power-domain-cells = <0>;
				power-domains = <&pd_lsio>;
			};
			pd_lsio_gpio0: PD_LSIO_GPIO_0 {
				reg = <SC_R_GPIO_0>;
				#power-domain-cells = <0>;
				power-domains = <&pd_lsio>;
			};
			pd_lsio_gpio1: PD_LSIO_GPIO_1 {
				reg = <SC_R_GPIO_1>;
				#power-domain-cells = <0>;
				power-domains = <&pd_lsio>;
			};
			pd_lsio_gpio2: PD_LSIO_GPIO_2 {
				reg = <SC_R_GPIO_2>;
				#power-domain-cells = <0>;
				power-domains = <&pd_lsio>;
			};
			pd_lsio_gpio3: PD_LSIO_GPIO_3 {
				reg = <SC_R_GPIO_3>;
				#power-domain-cells = <0>;
				power-domains = <&pd_lsio>;
			};
			pd_lsio_gpio4: PD_LSIO_GPIO_4 {
				reg = <SC_R_GPIO_4>;
				#power-domain-cells = <0>;
				power-domains = <&pd_lsio>;
			};
			pd_lsio_gpio5: PD_LSIO_GPIO_5{
				reg = <SC_R_GPIO_5>;
				#power-domain-cells = <0>;
				power-domains = <&pd_lsio>;
			};
			pd_lsio_gpio6:PD_LSIO_GPIO_6 {
				reg = <SC_R_GPIO_6>;
				#power-domain-cells = <0>;
				power-domains = <&pd_lsio>;
			};
			pd_lsio_gpio7: PD_LSIO_GPIO_7 {
				reg = <SC_R_GPIO_7>;
				#power-domain-cells = <0>;
				power-domains = <&pd_lsio>;
			};
			pd_lsio_gpt0: PD_LSIO_GPT_0 {
				reg = <SC_R_GPT_0>;
				#power-domain-cells = <0>;
				power-domains = <&pd_lsio>;
			};
			pd_lsio_gpt1: PD_LSIO_GPT_1 {
				reg = <SC_R_GPT_1>;
				#power-domain-cells = <0>;
				power-domains = <&pd_lsio>;
			};
			pd_lsio_gpt2: PD_LSIO_GPT_2 {
				reg = <SC_R_GPT_2>;
				#power-domain-cells = <0>;
				power-domains = <&pd_lsio>;
			};
			pd_lsio_gpt3: PD_LSIO_GPT_3 {
				reg = <SC_R_GPT_3>;
				#power-domain-cells = <0>;
				power-domains = <&pd_lsio>;
			};
			pd_lsio_gpt4: PD_LSIO_GPT_4 {
				reg = <SC_R_GPT_4>;
				#power-domain-cells = <0>;
				power-domains = <&pd_lsio>;
			};
			pd_lsio_flexspi0: PD_LSIO_FSPI_0 {
				reg = <SC_R_FSPI_0>;
				#power-domain-cells = <0>;
				power-domains = <&pd_lsio>;
			};
			pd_lsio_flexspi1: PD_LSIO_FSPI_1{
				reg = <SC_R_FSPI_1>;
				#power-domain-cells = <0>;
				power-domains = <&pd_lsio>;
			};
			pd_lsio_mu5a: PD_LSIO_MU5A {
				reg = <SC_R_MU_5A>;
				#power-domain-cells = <0>;
				power-domains = <&pd_lsio>;
			};
		};

		pd_conn: PD_CONN {
			compatible = "nxp,imx8-pd";
			reg = <SC_R_LAST>;
			#power-domain-cells = <0>;
			#address-cells = <1>;
			#size-cells = <0>;

			pd_conn_usbotg0: PD_CONN_USB_0 {
				reg = <SC_R_USB_0>;
				#power-domain-cells = <0>;
				power-domains = <&pd_conn>;
				#address-cells = <1>;
				#size-cells = <0>;
				wakeup-irq = <267>;

				pd_conn_usbotg0_phy: PD_CONN_USB_0_PHY {
					reg = <SC_R_USB_0_PHY>;
					#power-domain-cells = <0>;
					power-domains = <&pd_conn_usbotg0>;
					wakeup-irq = <267>;
				};

			};
			pd_conn_usbotg1: PD_CONN_USB_1 {
				reg = <SC_R_USB_1>;
				#power-domain-cells = <0>;
				power-domains = <&pd_conn>;
			};
			pd_conn_usb2: PD_CONN_USB_2 {
				reg = <SC_R_USB_2>;
				#power-domain-cells = <0>;
				#address-cells = <1>;
				#size-cells = <0>;
				power-domains = <&pd_conn>;
				wakeup-irq = <271>;

				pd_conn_usb2_phy: PD_CONN_USB_2_PHY {
					reg = <SC_R_USB_2_PHY>;
					#power-domain-cells = <0>;
					power-domains = <&pd_conn_usb2>;
					wakeup-irq = <271>;
				};

			};
			pd_conn_sdch0: PD_CONN_SDHC_0 {
				reg = <SC_R_SDHC_0>;
				#power-domain-cells = <0>;
				power-domains = <&pd_conn>;
			};
			pd_conn_sdch1: PD_CONN_SDHC_1 {
				reg = <SC_R_SDHC_1>;
				#power-domain-cells = <0>;
				power-domains = <&pd_conn>;
			};
			pd_conn_sdch2: PD_CONN_SDHC_2 {
				reg = <SC_R_SDHC_2>;
				#power-domain-cells = <0>;
				power-domains = <&pd_conn>;
			};
			pd_conn_enet0: PD_CONN_ENET_0 {
				reg = <SC_R_ENET_0>;
				#power-domain-cells = <0>;
				power-domains = <&pd_conn>;
                                wakeup-irq = <258>;
			};
			pd_conn_enet1: PD_CONN_ENET_1 {
				reg = <SC_R_ENET_1>;
				#power-domain-cells = <0>;
				power-domains = <&pd_conn>;
                                fsl,wakeup_irq = <262>;
			};
			pd_conn_nand: PD_CONN_NAND {
				reg = <SC_R_NAND>;
				#power-domain-cells = <0>;
				power-domains = <&pd_conn>;
			};
			pd_conn_mlb0: PD_CONN_MLB_0 {
				reg = <SC_R_MLB_0>;
				#power-domain-cells = <0>;
				power-domains = <&pd_conn>;
			};
			pd_conn_edma_ch0: PD_CONN_DMA_4_CH0 {
				reg = <SC_R_DMA_4_CH0>;
				#power-domain-cells = <0>;
				power-domains =<&pd_conn>;
			};
			pd_conn_edma_ch1: PD_CONN_DMA_4_CH1 {
				reg = <SC_R_DMA_4_CH1>;
				#power-domain-cells = <0>;
				power-domains =<&pd_conn>;
			};
			pd_conn_edma_ch2: PD_CONN_DMA_4_CH2 {
				reg = <SC_R_DMA_4_CH2>;
				#power-domain-cells = <0>;
				power-domains =<&pd_conn>;
			};
			pd_conn_edma_ch3: PD_CONN_DMA_4_CH3 {
				reg = <SC_R_DMA_4_CH3>;
				#power-domain-cells = <0>;
				power-domains =<&pd_conn>;
			};
			pd_conn_edma_ch4: PD_CONN_DMA_4_CH4 {
				reg = <SC_R_DMA_4_CH4>;
				#power-domain-cells = <0>;
				power-domains =<&pd_conn>;
			};
		};

		pd_audio: PD_AUDIO {
			compatible = "nxp,imx8-pd";
			reg = <SC_R_LAST>;
			#power-domain-cells = <0>;
			#address-cells = <1>;
			#size-cells = <0>;

			pd_audio_pll0: PD_AUD_AUDIO_PLL_0 {
				reg = <SC_R_AUDIO_PLL_0>;
				power-domains =<&pd_audio>;
				#power-domain-cells = <0>;
				#address-cells = <1>;
				#size-cells = <0>;

				pd_audio_pll1: PD_AUD_AUDIO_PLL_1 {
					reg = <SC_R_AUDIO_PLL_1>;
					power-domains =<&pd_audio_pll0>;
					#power-domain-cells = <0>;
					#address-cells = <1>;
					#size-cells = <0>;

					pd_audio_clk0: PD_AUD_AUDIO_CLK_0 {
						reg = <SC_R_AUDIO_CLK_0>;
						power-domains =<&pd_audio_pll1>;
						#power-domain-cells = <0>;
						#address-cells = <1>;
						#size-cells = <0>;

						pd_audio_clk1: PD_AUD_AUDIO_CLK_1 {
							reg = <SC_R_AUDIO_CLK_1>;
							#power-domain-cells = <0>;
							power-domains =<&pd_audio_clk0>;
							#address-cells = <1>;
							#size-cells = <0>;

							pd_dma0_chan0: PD_ASRC_0_RXA {
								reg = <SC_R_DMA_0_CH0>;
								power-domains =<&pd_audio_clk1>;
								#power-domain-cells = <0>;
								#address-cells = <1>;
								#size-cells = <0>;

							pd_dma0_chan1: PD_ASRC_0_RXB {
								reg = <SC_R_DMA_0_CH1>;
								power-domains =<&pd_dma0_chan0>;
								#power-domain-cells = <0>;
								#address-cells = <1>;
								#size-cells = <0>;

							pd_dma0_chan2: PD_ASRC_0_RXC {
								reg = <SC_R_DMA_0_CH2>;
								power-domains =<&pd_dma0_chan1>;
								#power-domain-cells = <0>;
								#address-cells = <1>;
								#size-cells = <0>;

							pd_dma0_chan3: PD_ASRC_0_TXA {
								reg = <SC_R_DMA_0_CH3>;
								power-domains =<&pd_dma0_chan2>;
								#power-domain-cells = <0>;
								#address-cells = <1>;
								#size-cells = <0>;

							pd_dma0_chan4: PD_ASRC_0_TXB {
								reg = <SC_R_DMA_0_CH4>;
								power-domains =<&pd_dma0_chan3>;
								#power-domain-cells = <0>;
								#address-cells = <1>;
								#size-cells = <0>;

							pd_dma0_chan5: PD_ASRC_0_TXC {
								reg = <SC_R_DMA_0_CH5>;
								power-domains =<&pd_dma0_chan4>;
								#power-domain-cells = <0>;
								#address-cells = <1>;
								#size-cells = <0>;

								pd_asrc0:PD_AUD_ASRC_0 {
									reg = <SC_R_ASRC_0>;
									#power-domain-cells = <0>;
									power-domains =<&pd_dma0_chan5>;
								};
							};
							};
							};
							};
							};
							};

							pd_dma1_chan0: PD_ASRC_1_RXA {
								reg = <SC_R_DMA_1_CH0>;
								power-domains =<&pd_audio_clk1>;
								#power-domain-cells = <0>;
								#address-cells = <1>;
								#size-cells = <0>;

							pd_dma1_chan1: PD_ASRC_1_RXB {
								reg = <SC_R_DMA_1_CH1>;
								power-domains =<&pd_dma1_chan0>;
								#power-domain-cells = <0>;
								#address-cells = <1>;
								#size-cells = <0>;

							pd_dma1_chan2: PD_ASRC_1_RXC {
								reg = <SC_R_DMA_1_CH2>;
								power-domains =<&pd_dma1_chan1>;
								#power-domain-cells = <0>;
								#address-cells = <1>;
								#size-cells = <0>;

							pd_dma1_chan3: PD_ASRC_1_TXA {
								reg = <SC_R_DMA_1_CH3>;
								power-domains =<&pd_dma1_chan2>;
								#power-domain-cells = <0>;
								#address-cells = <1>;
								#size-cells = <0>;

							pd_dma1_chan4: PD_ASRC_1_TXB {
								reg = <SC_R_DMA_1_CH4>;
								power-domains =<&pd_dma1_chan3>;
								#power-domain-cells = <0>;
								#address-cells = <1>;
								#size-cells = <0>;

							pd_dma1_chan5: PD_ASRC_1_TXC {
								reg = <SC_R_DMA_1_CH5>;
								power-domains =<&pd_dma1_chan4>;
								#power-domain-cells = <0>;
								#address-cells = <1>;
								#size-cells = <0>;

								pd_asrc1: PD_AUD_ASRC_1 {
									reg = <SC_R_ASRC_1>;
									#power-domain-cells = <0>;
									power-domains =<&pd_dma1_chan5>;

								};
							};
							};
							};
							};
							};
							};
							pd_dma0_chan6: PD_ESAI_0_RX {
								reg = <SC_R_DMA_0_CH6>;
								power-domains =<&pd_audio_clk1>;
								#power-domain-cells = <0>;
								#address-cells = <1>;
								#size-cells = <0>;

							pd_dma0_chan7: PD_ESAI_0_TX {
								reg = <SC_R_DMA_0_CH7>;
								power-domains =<&pd_dma0_chan6>;
								#power-domain-cells = <0>;
								#address-cells = <1>;
								#size-cells = <0>;

								pd_esai0: PD_AUD_ESAI_0 {
									reg = <SC_R_ESAI_0>;
									#power-domain-cells = <0>;
									power-domains =<&pd_dma0_chan7>;
								};
							};
							};
							pd_dma0_chan8: PD_SPDIF_0_RX {
								reg = <SC_R_DMA_0_CH8>;
								power-domains =<&pd_audio_clk1>;
								#power-domain-cells = <0>;
								#address-cells = <1>;
								#size-cells = <0>;

							pd_dma0_chan9: PD_SPDIF_0_TX {
								reg = <SC_R_DMA_0_CH9>;
								power-domains =<&pd_dma0_chan8>;
								#power-domain-cells = <0>;
								#address-cells = <1>;
								#size-cells = <0>;

								pd_spdif0: PD_AUD_SPDIF_0 {
									reg = <SC_R_SPDIF_0>;
									#power-domain-cells = <0>;
									power-domains =<&pd_dma0_chan9>;

								};
							};
							};
							pd_dma0_chan12: PD_SAI_0_RX {
								reg = <SC_R_DMA_0_CH12>;
								power-domains =<&pd_audio_clk1>;
								#power-domain-cells = <0>;
								#address-cells = <1>;
								#size-cells = <0>;

							pd_dma0_chan13: PD_SAI_0_TX {
								reg = <SC_R_DMA_0_CH13>;
								power-domains =<&pd_dma0_chan12>;
								#power-domain-cells = <0>;
								#address-cells = <1>;
								#size-cells = <0>;

								pd_sai0:PD_AUD_SAI_0 {
									reg = <SC_R_SAI_0>;
									#power-domain-cells = <0>;
									power-domains =<&pd_dma0_chan13>;
								};
							};

							};
							pd_dma0_chan14: PD_SAI_1_RX {
								reg = <SC_R_DMA_0_CH14>;
								power-domains =<&pd_audio_clk1>;
								#power-domain-cells = <0>;
								#address-cells = <1>;
								#size-cells = <0>;

							pd_dma0_chan15: PD_SAI_1_TX {
								reg = <SC_R_DMA_0_CH15>;
								power-domains =<&pd_dma0_chan14>;
								#power-domain-cells = <0>;
								#address-cells = <1>;
								#size-cells = <0>;

								pd_sai1: PD_AUD_SAI_1 {
									reg = <SC_R_SAI_1>;
									#power-domain-cells = <0>;
									power-domains =<&pd_dma0_chan15>;
								};
							};
							};
							pd_dma0_chan16: PD_SAI_2_RX {
								reg = <SC_R_DMA_0_CH16>;
								power-domains =<&pd_audio_clk1>;
								#power-domain-cells = <0>;
								#address-cells = <1>;
								#size-cells = <0>;
								pd_sai2: PD_AUD_SAI_2 {
									reg = <SC_R_SAI_2>;
									#power-domain-cells = <0>;
									power-domains =<&pd_dma0_chan16>;
								};
							};
							pd_dma0_chan17: PD_SAI_3_RX {
								reg = <SC_R_DMA_0_CH17>;
								power-domains =<&pd_audio_clk1>;
								#power-domain-cells = <0>;
								#address-cells = <1>;
								#size-cells = <0>;

								pd_sai3: PD_AUD_SAI_3 {
									reg = <SC_R_SAI_3>;
									#power-domain-cells = <0>;
									power-domains =<&pd_dma0_chan17>;
								};
							};
							pd_dma1_chan8: PD_SAI_4_RX {
								reg = <SC_R_DMA_1_CH8>;
								power-domains =<&pd_audio_clk1>;
								#power-domain-cells = <0>;
								#address-cells = <1>;
								#size-cells = <0>;

							pd_dma1_chan9: PD_SAI_4_TX {
								reg = <SC_R_DMA_1_CH9>;
								power-domains =<&pd_dma1_chan8>;
								#power-domain-cells = <0>;
								#address-cells = <1>;
								#size-cells = <0>;

								pd_sai4: PD_AUD_SAI_4 {
									reg = <SC_R_SAI_4>;
									#power-domain-cells = <0>;
									power-domains =<&pd_dma1_chan9>;

								};
							};
							};
							pd_dma1_chan10: PD_SAI_5_TX {
								reg = <SC_R_DMA_1_CH10>;
								power-domains =<&pd_audio_clk1>;
								#power-domain-cells = <0>;
								#address-cells = <1>;
								#size-cells = <0>;
								pd_sai5: PD_AUD_SAI_5 {
									reg = <SC_R_SAI_5>;
									#power-domain-cells = <0>;
									power-domains =<&pd_dma1_chan10>;
								};
							};
							pd_gpt5: PD_AUD_GPT_5 {
								reg = <SC_R_GPT_5>;
								#power-domain-cells = <0>;
								power-domains =<&pd_audio_clk1>;
							};
							pd_gpt6: PD_AUD_GPT_6 {
								reg = <SC_R_GPT_6>;
								#power-domain-cells = <0>;
								power-domains =<&pd_audio_clk1>;
							};
							pd_gpt7: PD_AUD_GPT_7 {
								reg = <SC_R_GPT_7>;
								#power-domain-cells = <0>;
								power-domains =<&pd_audio_clk1>;
							};
							pd_gpt8: PD_AUD_GPT_8 {
								reg = <SC_R_GPT_8>;
								#power-domain-cells = <0>;
								power-domains =<&pd_audio_clk1>;
							};
							pd_gpt9: PD_AUD_GPT_9 {
								reg = <SC_R_GPT_9>;
								#power-domain-cells = <0>;
								power-domains =<&pd_audio_clk1>;
							};
							pd_gpt10: PD_AUD_GPT_10 {
								reg = <SC_R_GPT_10>;
								#power-domain-cells = <0>;
								power-domains =<&pd_audio_clk1>;
							};
							pd_amix: PD_AUD_AMIX {
								reg = <SC_R_AMIX>;
								#power-domain-cells = <0>;
								power-domains =<&pd_audio_clk1>;
							};
							pd_mqs0: PD_AUD_MQS_0 {
								reg = <SC_R_MQS_0>;
								#power-domain-cells = <0>;
								power-domains =<&pd_audio_clk1>;
							};
							pd_mclk_out0: PD_AUD_MCLK_OUT_0 {
								reg = <SC_R_MCLK_OUT_0>;
								#power-domain-cells = <0>;
								power-domains =<&pd_audio_clk1>;
							};
							pd_mclk_out1: PD_AUD_MCLK_OUT_1 {
								reg = <SC_R_MCLK_OUT_1>;
								#power-domain-cells = <0>;
								power-domains =<&pd_audio_clk1>;
							};
						};
					};
				};
			};

			pd_dsp_mu_A: PD_DSP_MU_A {
				reg = <SC_R_MU_13A>;
				#power-domain-cells = <0>;
				power-domains =<&pd_audio>;
				#address-cells = <1>;
				#size-cells = <0>;

				pd_dsp_mu_B: PD_DSP_MU_B {
					reg = <SC_R_MU_13B>;
					#power-domain-cells = <0>;
					power-domains =<&pd_dsp_mu_A>;
					#address-cells = <1>;
					#size-cells = <0>;

					pd_dsp_ram: PD_AUD_OCRAM {
						reg = <SC_R_DSP_RAM>;
						#power-domain-cells = <0>;
						power-domains =<&pd_dsp_mu_B>;
						#address-cells = <1>;
						#size-cells = <0>;
						pd_dsp: PD_AUD_DSP {
							reg = <SC_R_DSP>;
							#power-domain-cells = <0>;
							power-domains =<&pd_dsp_ram>;
						};
					};
				};
			};
		};

		pd_dma: PD_DMA {
			compatible = "nxp,imx8-pd";
			reg = <SC_R_LAST>;
			#power-domain-cells = <0>;
			#address-cells = <1>;
			#size-cells = <0>;

			pd_dma_flexcan0: PD_DMA_CAN_0 {
				reg = <SC_R_CAN_0>;
				#power-domain-cells = <0>;
				power-domains = <&pd_dma>;
				wakeup-irq = <235>;
				#address-cells = <1>;
				#size-cells = <0>;

				pd_dma_flexcan1: PD_DMA_CAN_1 {
					reg = <SC_R_CAN_1>;
					#power-domain-cells = <0>;
					power-domains = <&pd_dma_flexcan0>;
					wakeup-irq = <236>;
				};

				pd_dma_flexcan2: PD_DMA_CAN_2 {
					reg = <SC_R_CAN_2>;
					#power-domain-cells = <0>;
					power-domains = <&pd_dma_flexcan0>;
					wakeup-irq = <237>;
				};
			};

			pd_dma_ftm0: PD_DMA_FTM_0 {
				reg = <SC_R_FTM_0>;
				#power-domain-cells = <0>;
				power-domains = <&pd_dma>;
			};
			pd_dma_ftm1: PD_DMA_FTM_1 {
				reg = <SC_R_FTM_1>;
				#power-domain-cells = <0>;
				power-domains = <&pd_dma>;
			};
			pd_dma_adc0: PD_DMA_ADC_0 {
				reg = <SC_R_ADC_0>;
				#power-domain-cells = <0>;
				power-domains = <&pd_dma>;
			};
			pd_dma_lpi2c0: PD_DMA_I2C_0 {
				reg = <SC_R_I2C_0>;
				#power-domain-cells = <0>;
				power-domains = <&pd_dma>;
			};
			pd_dma_lpi2c1: PD_DMA_I2C_1 {
				reg = <SC_R_I2C_1>;
				#power-domain-cells = <0>;
				power-domains = <&pd_dma>;
			};
			pd_dma_lpi2c2:PD_DMA_I2C_2 {
				reg = <SC_R_I2C_2>;
				#power-domain-cells = <0>;
				power-domains = <&pd_dma>;
			};
			pd_dma_lpi2c3: PD_DMA_I2C_3 {
				reg = <SC_R_I2C_3>;
				#power-domain-cells = <0>;
				power-domains = <&pd_dma>;
			};
			pd_dma_lpuart0: PD_DMA_UART0 {
				reg = <SC_R_UART_0>;
				#power-domain-cells = <0>;
				power-domains = <&pd_dma>;
				wakeup-irq = <225>;
			};
			pd_dma_lpuart1: PD_DMA_UART1 {
				reg = <SC_R_UART_1>;
				#power-domain-cells = <0>;
				power-domains = <&pd_dma>;
				#address-cells = <1>;
				#size-cells = <0>;
				wakeup-irq = <226>;

				pd_dma2_chan10: PD_UART1_RX {
					reg = <SC_R_DMA_2_CH10>;
					power-domains =<&pd_dma_lpuart1>;
					#power-domain-cells = <0>;
					#address-cells = <1>;
					#size-cells = <0>;

					pd_dma2_chan11: PD_UART1_TX {
						reg = <SC_R_DMA_2_CH11>;
						power-domains =<&pd_dma2_chan10>;
						#power-domain-cells = <0>;
						#address-cells = <1>;
						#size-cells = <0>;
					};
				};
			};
			pd_dma_lpuart2: PD_DMA_UART2 {
				reg = <SC_R_UART_2>;
				#power-domain-cells = <0>;
				power-domains = <&pd_dma>;
				#address-cells = <1>;
				#size-cells = <0>;
				wakeup-irq = <227>;

				pd_dma2_chan12: PD_UART2_RX {
					reg = <SC_R_DMA_2_CH12>;
					power-domains =<&pd_dma_lpuart2>;
					#power-domain-cells = <0>;
					#address-cells = <1>;
					#size-cells = <0>;

					pd_dma2_chan13: PD_UART2_TX {
						reg = <SC_R_DMA_2_CH13>;
						power-domains =<&pd_dma2_chan12>;
						#power-domain-cells = <0>;
						#address-cells = <1>;
						#size-cells = <0>;
					};
				};
			};
			pd_dma_lpuart3: PD_DMA_UART3 {
				reg = <SC_R_UART_3>;
				#power-domain-cells = <0>;
				power-domains = <&pd_dma>;
				#address-cells = <1>;
				#size-cells = <0>;
				wakeup-irq = <228>;

				pd_dma3_chan14: PD_UART3_RX {
					reg = <SC_R_DMA_2_CH14>;
					power-domains =<&pd_dma_lpuart3>;
					#power-domain-cells = <0>;
					#address-cells = <1>;
					#size-cells = <0>;

					pd_dma3_chan15: PD_UART3_TX {
						reg = <SC_R_DMA_2_CH15>;
						power-domains =<&pd_dma3_chan14>;
						#power-domain-cells = <0>;
						#address-cells = <1>;
						#size-cells = <0>;
					};
				};
			};
			pd_dma_lpspi0: PD_DMA_SPI_0 {
				reg = <SC_R_SPI_0>;
				#power-domain-cells = <0>;
				power-domains = <&pd_dma>;
			};
			pd_dma_lpspi1: PD_DMA_SPI_1 {
				reg = <SC_R_SPI_1>;
				#power-domain-cells = <0>;
				power-domains = <&pd_dma>;
			};
			pd_dma_lpspi2: PD_DMA_SPI_2 {
				reg = <SC_R_SPI_2>;
				#power-domain-cells = <0>;
				power-domains = <&pd_dma>;
			};
			pd_dma_lpspi3: PD_DMA_SPI_3 {
				reg = <SC_R_SPI_3>;
				#power-domain-cells = <0>;
				power-domains = <&pd_dma>;
			};
			pd_dma_pwm0: PD_DMA_PWM_0 {
				reg = <SC_R_LCD_0_PWM_0>;
				#power-domain-cells = <0>;
				power-domains = <&pd_dma>;
			};

			pd_dma_elcdif_pll: PD_DMA_ELCDIF_PLL {
				reg = <SC_R_ELCDIF_PLL>;
				#power-domain-cells = <0>;
				power-domains = <&pd_dma>;
				#address-cells = <1>;
				#size-cells = <0>;

				pd_dma_lcd0: PD_DMA_LCD_0 {
					reg = <SC_R_LCD_0>;
					#power-domain-cells = <0>;
					power-domains = <&pd_dma_elcdif_pll>;
				};
			};
		};

		pd_gpu: gpu-power-domain {
			compatible = "nxp,imx8-pd";
			reg = <SC_R_LAST>;
			#power-domain-cells = <0>;
			#address-cells = <1>;
			#size-cells = <0>;

			pd_gpu0: gpu0 {
				name = "gpu0";
				reg = <SC_R_GPU_0_PID0>;
				#power-domain-cells = <0>;
				power-domains =<&pd_gpu>;
				#address-cells = <1>;
				#size-cells = <0>;
			};
		};

		pd_vpu: vpu-power-domain {
			compatible = "nxp,imx8-pd";
			reg = <SC_R_VPU>;
			#power-domain-cells = <0>;
			#address-cells = <1>;
			#size-cells = <0>;

			pd_vpu_mu_enc: VPU_ENC_MU {
				reg = <SC_R_VPU_MU_1>;
				#power-domain-cells = <0>;
				power-domains =<&pd_vpu>;
				#address-cells = <1>;
				#size-cells = <0>;

				pd_vpu_enc: VPU_ENC {
					reg = <SC_R_VPU_ENC_0>;
					#power-domain-cells = <0>;
					power-domains =<&pd_vpu_mu_enc>;
				};
			};

			pd_vpu_mu_dec: VPU_DEC_MU {
				reg = <SC_R_VPU_MU_0>;
				#power-domain-cells = <0>;
				power-domains =<&pd_vpu>;
				#address-cells = <1>;
				#size-cells = <0>;

				pd_vpu_dec: VPU_DEC {
					reg = <SC_R_VPU_DEC_0>;
					#power-domain-cells = <0>;
					power-domains =<&pd_vpu_mu_dec>;
				};
			};
		};

		pd_hsio: hsio-power-domain {
			compatible = "nxp,imx8-pd";
			reg = <SC_R_LAST>;
			#power-domain-cells = <0>;
			#address-cells = <1>;
			#size-cells = <0>;

			pd_hsio_gpio: PD_HSIO_GPIO {
				reg = <SC_R_HSIO_GPIO>;
				#power-domain-cells = <0>;
				power-domains =<&pd_hsio>;
				#address-cells = <1>;
				#size-cells = <0>;

				pd_serdes1: PD_HSIO_SERDES_1 {
					reg = <SC_R_SERDES_1>;
					#power-domain-cells = <0>;
					power-domains =<&pd_hsio_gpio>;
					#address-cells = <1>;
					#size-cells = <0>;

					pd_pcie: PD_HSIO_PCIE_B {
						reg = <SC_R_PCIE_B>;
						#power-domain-cells = <0>;
						power-domains =<&pd_serdes1>;
					};
				};
			};
		};

		pd_cm40: PD_CM40 {
			compatible = "nxp,imx8-pd";
			reg = <SC_R_LAST>;
			#power-domain-cells = <0>;
			#address-cells = <1>;
			#size-cells = <0>;

			pd_cm40_i2c: PD_CM40_I2C {
				reg = <SC_R_M4_0_I2C>;
				#power-domain-cells = <0>;
				power-domains =<&pd_cm40>;
			};

			pd_cm40_intmux: PD_CM40_INTMUX {
				reg = <SC_R_M4_0_INTMUX>;
				#power-domain-cells = <0>;
				power-domains =<&pd_cm40>;
				early_power_on;
			};
		};


		pd_dc0: PD_DC_0 {
			compatible = "nxp,imx8-pd";
			reg = <SC_R_DC_0>;
			#power-domain-cells = <0>;
			#address-cells = <1>;
			#size-cells = <0>;

			pd_dc0_pll0: PD_DC_0_PLL_0{
				reg = <SC_R_DC_0_PLL_0>;
				#power-domain-cells = <0>;
				power-domains =<&pd_dc0>;
				#address-cells = <1>;
				#size-cells = <0>;

				pd_dc0_pll1: PD_DC_0_PLL_1{
					reg = <SC_R_DC_0_PLL_1>;
					#power-domain-cells = <0>;
					power-domains =<&pd_dc0_pll0>;
				};
			};
			pd_mipi_dsi0: PD_MIPI_0_DSI {
				reg = <SC_R_MIPI_0>;
				#power-domain-cells = <0>;
				power-domains =<&pd_dc0>;
				#address-cells = <1>;
				#size-cells = <0>;

				pd_mipi_dsi_0_lvds: PD_LVDS0 {
					reg = <SC_R_LVDS_0>;
					#power-domain-cells = <0>;
					power-domains =<&pd_mipi_dsi0>;
				};

				pd_mipi_dsi_0_aux_lvds: PD_AUX_LVDS0 {
					reg = <SC_R_LVDS_0>;
					#power-domain-cells = <0>;
					power-domains = <&pd_mipi_dsi0>;
					#address-cells = <1>;
					#size-cells = <0>;

					pd_mipi_dsi_1_dual_lvds: PD_DUAL_LVDS1 {
						reg = <SC_R_LVDS_1>;
						#power-domain-cells = <0>;
						power-domains = <&pd_mipi_dsi_0_aux_lvds>;
					};
				};

				pd_mipi_dsi_0_i2c0: PD_MIPI_0_DSI_I2C0 {
					reg = <SC_R_MIPI_0_I2C_0>;
					#power-domain-cells = <0>;
					power-domains =<&pd_mipi_dsi0>;
				};
				pd_mipi_dsi_0_i2c1: PD_MIPI_0_DSI_I2C1 {
					reg = <SC_R_MIPI_0_I2C_1>;
					#power-domain-cells = <0>;
					power-domains =<&pd_mipi_dsi0>;
				};
				pd_mipi_0_pwm0: PD_MIPI_0_DSI_PWM0 {
					reg = <SC_R_MIPI_0_PWM_0>;
					#power-domain-cells = <0>;
					power-domains =<&pd_mipi_dsi0>;
				};
			};

			pd_mipi_dsi1: PD_MIPI_1_DSI {
				reg = <SC_R_MIPI_1>;
				#power-domain-cells = <0>;
				power-domains =<&pd_dc0>;
				#address-cells = <1>;
				#size-cells = <0>;

				pd_mipi_dsi_1_lvds: PD_LVDS1 {
					reg = <SC_R_LVDS_1>;
					#power-domain-cells = <0>;
					power-domains =<&pd_mipi_dsi1>;
				};

				pd_mipi_dsi_1_aux_lvds: PD_AUX_LVDS1 {
					reg = <SC_R_LVDS_1>;
					#power-domain-cells = <0>;
					power-domains = <&pd_mipi_dsi1>;
					#address-cells = <1>;
					#size-cells = <0>;

					pd_mipi_dsi_0_dual_lvds: PD_DUAL_LVDS0 {
						reg = <SC_R_LVDS_0>;
						#power-domain-cells = <0>;
						power-domains = <&pd_mipi_dsi_1_aux_lvds>;
					};
				};

				pd_mipi_dsi_1_i2c0: PD_MIPI_1_DSI_I2C0 {
					reg = <SC_R_MIPI_1_I2C_0>;
					#power-domain-cells = <0>;
					power-domains =<&pd_mipi_dsi1>;
				};
				pd_mipi_dsi_1_i2c1: PD_MIPI_1_DSI_I2C1 {
					reg = <SC_R_MIPI_1_I2C_1>;
					#power-domain-cells = <0>;
					power-domains =<&pd_mipi_dsi1>;
				};
				pd_mipi_1_pwm0: PD_MIPI_1_DSI_PWM0 {
					reg = <SC_R_MIPI_1_PWM_0>;
					#power-domain-cells = <0>;
					power-domains =<&pd_mipi_dsi1>;
				};
			};
		};

		pd_isi_ch0: PD_IMAGING {
			compatible = "nxp,imx8-pd";
			reg = <SC_R_ISI_CH0>;
			#power-domain-cells = <0>;
			#address-cells = <1>;
			#size-cells = <0>;

			pd_mipi_csi: PD_MIPI_CSI0 {
				reg = <SC_R_CSI_0>;
				#power-domain-cells = <0>;
				#address-cells = <1>;
				#size-cells = <0>;
				power-domains =<&pd_isi_ch0>;

				pd_mipi_csi_i2c0: PD_MIPI_CSI0_I2C0 {
					reg = <SC_R_CSI_0_I2C_0>;
					#power-domain-cells = <0>;
					power-domains =<&pd_mipi_csi>;
				};

				pd_mipi_csi_pwm0: PD_MIPI_CSI0_PWM {
					name = "mipi_csi0_pwm";
					reg = <SC_R_CSI_0_PWM_0>;
					#power-domain-cells = <0>;
					power-domains =<&pd_mipi_csi>;
				};
			};

			pd_parallel_csi: PD_PARALLEL_CSI {
				reg = <SC_R_PI_0>;
				#power-domain-cells = <0>;
				#address-cells = <1>;
				#size-cells = <0>;
				power-domains =<&pd_isi_ch0>;

				pd_parallel_csi_i2c0: PD_PARALLEL_CSI_I2C {
					name = "parallel_csi_i2c";
					reg = <SC_R_PI_0_I2C_0>;
					#power-domain-cells = <0>;
					power-domains =<&pd_parallel_csi>;
				};

				pd_parallel_csi_pwm0: PD_PARALLEL_CSI_PWM {
					name = "parallel_csi_pwm";
					reg = <SC_R_PI_0_PWM_0>;
					#power-domain-cells = <0>;
					power-domains =<&pd_parallel_csi>;
				};

				pd_parallel_csi_pll: PD_PARALLEL_CSI_PLL {
					name = "parallel_csi_pll";
					reg = <SC_R_PI_0_PLL>;
					#power-domain-cells = <0>;
					power-domains =<&pd_parallel_csi>;
				};
			};

			pd_isi_ch1: PD_IMAGING_PDMA1 {
				reg = <SC_R_ISI_CH1>;
				#power-domain-cells = <0>;
				power-domains =<&pd_isi_ch0>;
			};

			pd_isi_ch2: PD_IMAGING_PDMA2 {
				reg = <SC_R_ISI_CH2>;
				#power-domain-cells = <0>;
				power-domains =<&pd_isi_ch0>;
			};

			pd_isi_ch3: PD_IMAGING_PDMA3 {
				reg = <SC_R_ISI_CH3>;
				#power-domain-cells = <0>;
				power-domains =<&pd_isi_ch0>;
			};

			pd_isi_ch4: PD_IMAGING_PDMA4 {
				reg = <SC_R_ISI_CH4>;
				#power-domain-cells = <0>;
				power-domains =<&pd_isi_ch0>;
			};

			pd_isi_ch5: PD_IMAGING_PDMA5 {
				reg = <SC_R_ISI_CH5>;
				#power-domain-cells = <0>;
				power-domains =<&pd_isi_ch0>;
			};

			pd_isi_ch6: PD_IMAGING_PDMA6 {
				reg = <SC_R_ISI_CH6>;
				#power-domain-cells = <0>;
				power-domains =<&pd_isi_ch0>;
			};

			pd_isi_ch7: PD_IMAGING_PDMA7 {
				reg = <SC_R_ISI_CH7>;
				#power-domain-cells = <0>;
				power-domains =<&pd_isi_ch0>;
			};

			pd_jpeg_dec_mp: PD_JPEG_DEC_MP{
				reg = <SC_R_MJPEG_DEC_MP>;
				#power-domain-cells = <0>;
				power-domains =<&pd_isi_ch0>;
				#address-cells = <1>;
				#size-cells = <0>;

				pd_jpgdec: PD_IMAGING_JPEG_DEC {
					reg = <SC_R_MJPEG_DEC_S0>;
					#power-domain-cells = <0>;
					power-domains =<&pd_jpeg_dec_mp>;
				};
			};

			pd_jpeg_enc_mp: PD_JPEG_ENC_MP{
				reg = <SC_R_MJPEG_ENC_MP>;
				#power-domain-cells = <0>;
				power-domains =<&pd_isi_ch0>;
				#address-cells = <1>;
				#size-cells = <0>;

				pd_jpgenc: PD_IMAGING_JPEG_ENC {
					reg = <SC_R_MJPEG_ENC_S0>;
					#power-domain-cells = <0>;
					power-domains =<&pd_jpeg_enc_mp>;
				};
			};
		};
		pd_caam: PD_CAAM {
			compatible = "nxp,imx8-pd";
			reg = <SC_R_LAST>;
			#power-domain-cells = <0>;
			#address-cells = <1>;
			#size-cells = <0>;

			pd_caam_jr1: PD_CAAM_JR1 {
				reg = <SC_R_CAAM_JR1>;
				#power-domain-cells = <0>;
				power-domains = <&pd_caam>;
			};
			pd_caam_jr2: PD_CAAM_JR2 {
				reg = <SC_R_CAAM_JR2>;
				#power-domain-cells = <0>;
				power-domains = <&pd_caam>;
			};
			pd_caam_jr3: PD_CAAM_JR3 {
				reg = <SC_R_CAAM_JR3>;
				#power-domain-cells = <0>;
				power-domains = <&pd_caam>;
			};
		};
	};

	tsens: thermal-sensor {
		compatible = "nxp,imx8qxp-sc-tsens";
		/* number of the temp sensor on the chip */
		tsens-num = <2>;
		#thermal-sensor-cells = <1>;
	};

	thermal_zones: thermal-zones {
		/* cpu thermal */
		cpu-thermal0 {
			polling-delay-passive = <250>;
			polling-delay = <2000>;
			/*the slope and offset of the temp sensor */
			thermal-sensors = <&tsens 0>;
			trips {
				cpu_alert0: trip0 {
					temperature = <107000>;
					hysteresis = <2000>;
					type = "passive";
				};
				cpu_crit0: trip1 {
					temperature = <127000>;
					hysteresis = <2000>;
					type = "critical";
				};
			};
			cooling-maps {
				map0 {
					trip = <&cpu_alert0>;
					cooling-device =
					<&A35_0 THERMAL_NO_LIMIT THERMAL_NO_LIMIT>;
				};
			};
		};

		drc-thermal0 {
			polling-delay-passive = <250>;
			polling-delay = <2000>;
			thermal-sensors = <&tsens 1>;
			status = "disabled";
			trips {
				drc_alert0: trip0 {
					temperature = <107000>;
					hysteresis = <2000>;
					type = "passive";
				};
				drc_crit0: trip1 {
					temperature = <127000>;
					hysteresis = <2000>;
					type = "critical";
				};
			};
		};
	};

	irqsteer_csi: irqsteer@58220000 {
		compatible = "nxp,imx-irqsteer";
		reg = <0x0 0x58220000 0x0 0x1000>;
		interrupts = <GIC_SPI 320 IRQ_TYPE_LEVEL_HIGH>;
		interrupt-controller;
		interrupt-parent = <&gic>;
		#interrupt-cells = <2>;
		clocks = <&clk IMX8QXP_CLK_DUMMY>;
		clock-names = "ipg";
		power-domains = <&pd_mipi_csi>;
	};

	i2c0_csi0: i2c@58226000 {
		compatible = "fsl,imx8qm-lpi2c";
		reg = <0x0 0x58226000 0x0 0x1000>;
		interrupts = <8 IRQ_TYPE_LEVEL_HIGH>;
		interrupt-parent = <&irqsteer_csi>;
		clocks = <&clk IMX8QXP_CSI0_I2C0_CLK>,
			<&clk IMX8QXP_CSI0_I2C0_IPG_CLK>;
		clock-names = "per", "ipg";
		assigned-clocks = <&clk IMX8QXP_CSI0_I2C0_CLK>;
		assigned-clock-rates = <24000000>;
		power-domains = <&pd_mipi_csi_i2c0>;
		status = "disabled";
	};

	intmux_cm40: intmux@37400000 {
		compatible = "nxp,imx-intmux";
		reg = <0x0 0x37400000 0x0 0x1000>;
		interrupts = <GIC_SPI 16 IRQ_TYPE_LEVEL_HIGH>,
				<GIC_SPI 17 IRQ_TYPE_LEVEL_HIGH>,
				<GIC_SPI 18 IRQ_TYPE_LEVEL_HIGH>,
				<GIC_SPI 19 IRQ_TYPE_LEVEL_HIGH>,
				<GIC_SPI 20 IRQ_TYPE_LEVEL_HIGH>,
				<GIC_SPI 21 IRQ_TYPE_LEVEL_HIGH>,
				<GIC_SPI 22 IRQ_TYPE_LEVEL_HIGH>,
				<GIC_SPI 23 IRQ_TYPE_LEVEL_HIGH>;
		interrupt-controller;
		interrupt-parent = <&gic>;
		#interrupt-cells = <2>;
		clocks = <&clk IMX8QXP_CM40_IPG_CLK>;
		clock-names = "ipg";
		power-domains = <&pd_cm40_intmux>;
		status = "disabled";
	};

	i2c0_cm40: i2c@37230000 {
		compatible = "fsl,imx8qm-lpi2c";
		reg = <0x0 0x37230000 0x0 0x1000>;
		interrupts = <9 IRQ_TYPE_LEVEL_HIGH>;
		interrupt-parent = <&intmux_cm40>;
		clocks = <&clk IMX8QXP_CM40_I2C_CLK>,
			<&clk IMX8QXP_CM40_I2C_IPG_CLK>;
		clock-names = "per", "ipg";
		assigned-clocks = <&clk IMX8QXP_CM40_I2C_CLK>;
		assigned-clock-rates = <24000000>;
		power-domains = <&pd_cm40_i2c>;
		status = "disabled";
	};

	dpu_intsteer: dpu_intsteer@56000000 {
		compatible = "fsl,imx8qxp-dpu-intsteer", "syscon";
		reg = <0x0 0x56000000 0x0 0x10000>;
	};

	prg1: prg@56040000 {
		compatible = "fsl,imx8qxp-prg", "fsl,imx8qm-prg";
		reg = <0x0 0x56040000 0x0 0x10000>;
		clocks = <&clk IMX8QXP_DC0_PRG0_APB_CLK>,
			 <&clk IMX8QXP_DC0_PRG0_RTRAM_CLK>;
		clock-names = "apb", "rtram";
		power-domains = <&pd_dc0>;
		status = "disabled";
	};

	prg2: prg@56050000 {
		compatible = "fsl,imx8qxp-prg", "fsl,imx8qm-prg";
		reg = <0x0 0x56050000 0x0 0x10000>;
		clocks = <&clk IMX8QXP_DC0_PRG1_APB_CLK>,
			 <&clk IMX8QXP_DC0_PRG1_RTRAM_CLK>;
		clock-names = "apb", "rtram";
		power-domains = <&pd_dc0>;
		status = "disabled";
	};

	prg3: prg@56060000 {
		compatible = "fsl,imx8qxp-prg", "fsl,imx8qm-prg";
		reg = <0x0 0x56060000 0x0 0x10000>;
		clocks = <&clk IMX8QXP_DC0_PRG2_APB_CLK>,
			 <&clk IMX8QXP_DC0_PRG2_RTRAM_CLK>;
		clock-names = "apb", "rtram";
		power-domains = <&pd_dc0>;
		status = "disabled";
	};

	prg4: prg@56070000 {
		compatible = "fsl,imx8qxp-prg", "fsl,imx8qm-prg";
		reg = <0x0 0x56070000 0x0 0x10000>;
		clocks = <&clk IMX8QXP_DC0_PRG3_APB_CLK>,
			 <&clk IMX8QXP_DC0_PRG3_RTRAM_CLK>;
		clock-names = "apb", "rtram";
		power-domains = <&pd_dc0>;
		status = "disabled";
	};

	prg5: prg@56080000 {
		compatible = "fsl,imx8qxp-prg", "fsl,imx8qm-prg";
		reg = <0x0 0x56080000 0x0 0x10000>;
		clocks = <&clk IMX8QXP_DC0_PRG4_APB_CLK>,
			 <&clk IMX8QXP_DC0_PRG4_RTRAM_CLK>;
		clock-names = "apb", "rtram";
		power-domains = <&pd_dc0>;
		status = "disabled";
	};

	prg6: prg@56090000 {
		compatible = "fsl,imx8qxp-prg", "fsl,imx8qm-prg";
		reg = <0x0 0x56090000 0x0 0x10000>;
		clocks = <&clk IMX8QXP_DC0_PRG5_APB_CLK>,
			 <&clk IMX8QXP_DC0_PRG5_RTRAM_CLK>;
		clock-names = "apb", "rtram";
		power-domains = <&pd_dc0>;
		status = "disabled";
	};

	prg7: prg@560a0000 {
		compatible = "fsl,imx8qxp-prg", "fsl,imx8qm-prg";
		reg = <0x0 0x560a0000 0x0 0x10000>;
		clocks = <&clk IMX8QXP_DC0_PRG6_APB_CLK>,
			 <&clk IMX8QXP_DC0_PRG6_RTRAM_CLK>;
		clock-names = "apb", "rtram";
		power-domains = <&pd_dc0>;
		status = "disabled";
	};

	prg8: prg@560b0000 {
		compatible = "fsl,imx8qxp-prg", "fsl,imx8qm-prg";
		reg = <0x0 0x560b0000 0x0 0x10000>;
		clocks = <&clk IMX8QXP_DC0_PRG7_APB_CLK>,
			 <&clk IMX8QXP_DC0_PRG7_RTRAM_CLK>;
		clock-names = "apb", "rtram";
		power-domains = <&pd_dc0>;
		status = "disabled";
	};

	prg9: prg@560c0000 {
		compatible = "fsl,imx8qxp-prg", "fsl,imx8qm-prg";
		reg = <0x0 0x560c0000 0x0 0x10000>;
		clocks = <&clk IMX8QXP_DC0_PRG8_APB_CLK>,
			 <&clk IMX8QXP_DC0_PRG8_RTRAM_CLK>;
		clock-names = "apb", "rtram";
		power-domains = <&pd_dc0>;
		status = "disabled";
	};

	dpr1_channel1: dpr-channel@560d0000 {
		compatible = "fsl,imx8qxp-dpr-channel",
			     "fsl,imx8qm-dpr-channel";
		reg = <0x0 0x560d0000 0x0 0x10000>;
		fsl,sc-resource = <SC_R_DC_0_BLIT0>;
		fsl,prgs = <&prg1>;
		clocks = <&clk IMX8QXP_DC0_DPR0_APB_CLK>,
			 <&clk IMX8QXP_DC0_DPR0_B_CLK>,
			 <&clk IMX8QXP_DC0_RTRAM0_CLK>;
		clock-names = "apb", "b", "rtram";
		power-domains = <&pd_dc0>;
		status = "disabled";
	};

	dpr1_channel2: dpr-channel@560e0000 {
		compatible = "fsl,imx8qxp-dpr-channel",
			     "fsl,imx8qm-dpr-channel";
		reg = <0x0 0x560e0000 0x0 0x10000>;
		fsl,sc-resource = <SC_R_DC_0_BLIT1>;
		fsl,prgs = <&prg2>, <&prg1>;
		clocks = <&clk IMX8QXP_DC0_DPR0_APB_CLK>,
			 <&clk IMX8QXP_DC0_DPR0_B_CLK>,
			 <&clk IMX8QXP_DC0_RTRAM0_CLK>;
		clock-names = "apb", "b", "rtram";
		power-domains = <&pd_dc0>;
		status = "disabled";
	};

	dpr1_channel3: dpr-channel@560f0000 {
		compatible = "fsl,imx8qxp-dpr-channel",
			     "fsl,imx8qm-dpr-channel";
		reg = <0x0 0x560f0000 0x0 0x10000>;
		fsl,sc-resource = <SC_R_DC_0_FRAC0>;
		fsl,prgs = <&prg3>;
		clocks = <&clk IMX8QXP_DC0_DPR0_APB_CLK>,
			 <&clk IMX8QXP_DC0_DPR0_B_CLK>,
			 <&clk IMX8QXP_DC0_RTRAM0_CLK>;
		clock-names = "apb", "b", "rtram";
		power-domains = <&pd_dc0>;
		status = "disabled";
	};

	dpr2_channel1: dpr-channel@56100000 {
		compatible = "fsl,imx8qxp-dpr-channel",
			     "fsl,imx8qm-dpr-channel";
		reg = <0x0 0x56100000 0x0 0x10000>;
		fsl,sc-resource = <SC_R_DC_0_VIDEO0>;
		fsl,prgs = <&prg4>, <&prg5>;
		clocks = <&clk IMX8QXP_DC0_DPR1_APB_CLK>,
			 <&clk IMX8QXP_DC0_DPR1_B_CLK>,
			 <&clk IMX8QXP_DC0_RTRAM1_CLK>;
		clock-names = "apb", "b", "rtram";
		power-domains = <&pd_dc0>;
		status = "disabled";
	};

	dpr2_channel2: dpr-channel@56110000 {
		compatible = "fsl,imx8qxp-dpr-channel",
			     "fsl,imx8qm-dpr-channel";
		reg = <0x0 0x56110000 0x0 0x10000>;
		fsl,sc-resource = <SC_R_DC_0_VIDEO1>;
		fsl,prgs = <&prg6>, <&prg7>;
		clocks = <&clk IMX8QXP_DC0_DPR1_APB_CLK>,
			 <&clk IMX8QXP_DC0_DPR1_B_CLK>,
			 <&clk IMX8QXP_DC0_RTRAM1_CLK>;
		clock-names = "apb", "b", "rtram";
		power-domains = <&pd_dc0>;
		status = "disabled";
	};

	dpr2_channel3: dpr-channel@56120000 {
		compatible = "fsl,imx8qxp-dpr-channel",
			     "fsl,imx8qm-dpr-channel";
		reg = <0x0 0x56120000 0x0 0x10000>;
		fsl,sc-resource = <SC_R_DC_0_WARP>;
		fsl,prgs = <&prg8>, <&prg9>;
		clocks = <&clk IMX8QXP_DC0_DPR1_APB_CLK>,
			 <&clk IMX8QXP_DC0_DPR1_B_CLK>,
			 <&clk IMX8QXP_DC0_RTRAM1_CLK>;
		clock-names = "apb", "b", "rtram";
		power-domains = <&pd_dc0>;
		status = "disabled";
	};

	dpu1: dpu@56180000 {
		#address-cells = <1>;
		#size-cells = <0>;
		compatible = "fsl,imx8qxp-dpu", "fsl,imx8qm-dpu";
		reg = <0x0 0x56180000 0x0 0x40000>;
		intsteer = <&dpu_intsteer>;
		interrupts = <GIC_SPI 40 IRQ_TYPE_LEVEL_HIGH>,
			     <GIC_SPI 41 IRQ_TYPE_LEVEL_HIGH>,
			     <GIC_SPI 42 IRQ_TYPE_LEVEL_HIGH>,
			     <GIC_SPI 43 IRQ_TYPE_LEVEL_HIGH>,
			     <GIC_SPI 44 IRQ_TYPE_LEVEL_HIGH>,
			     <GIC_SPI 45 IRQ_TYPE_LEVEL_HIGH>,
			     <GIC_SPI 46 IRQ_TYPE_LEVEL_HIGH>,
			     <GIC_SPI 47 IRQ_TYPE_LEVEL_HIGH>,
			     <GIC_SPI 50 IRQ_TYPE_LEVEL_HIGH>,
			     <GIC_SPI 51 IRQ_TYPE_LEVEL_HIGH>;
		interrupt-names = "irq_common",
				  "irq_stream0a",
				  "irq_stream0b",	/* to M4? */
				  "irq_stream1a",
				  "irq_stream1b",	/* to M4? */
				  "irq_reserved0",
				  "irq_reserved1",
				  "irq_blit",
				  "irq_dpr0",
				  "irq_dpr1";
		clocks = <&clk IMX8QXP_DC0_PLL0_CLK>,
			 <&clk IMX8QXP_DC0_PLL1_CLK>,
			 <&clk IMX8QXP_DC0_DISP0_CLK>,
			 <&clk IMX8QXP_DC0_DISP1_CLK>;
		clock-names = "pll0", "pll1", "disp0", "disp1";
		power-domains = <&pd_dc0_pll1>;
		fsl,dpr-channels = <&dpr1_channel1>, <&dpr1_channel2>,
				   <&dpr1_channel3>, <&dpr2_channel1>,
				   <&dpr2_channel2>, <&dpr2_channel3>;
		status = "disabled";

		dpu_disp0: port@0 {
			reg = <0>;

			dpu_disp0_lvds0_ch0: lvds0-endpoint {
				remote-endpoint = <&ldb1_ch0>;
			};

			dpu_disp0_lvds0_ch1: lvds1-endpoint {
				remote-endpoint = <&ldb1_ch1>;
			};

			dpu_disp0_mipi_dsi: mipi-dsi-endpoint {
				remote-endpoint = <&mipi_dsi1_in>;
			};
		};

		dpu_disp1: port@1 {
			reg = <1>;

			dpu_disp1_lvds1_ch0: lvds0-endpoint {
				remote-endpoint = <&ldb2_ch0>;
			};

			dpu_disp1_lvds1_ch1: lvds1-endpoint {
				remote-endpoint = <&ldb2_ch1>;
			};

			dpu_disp1_mipi_dsi: mipi-dsi-endpoint {
				remote-endpoint = <&mipi_dsi2_in>;
			};
		};
	};

	irqsteer_mipi_lvds0: irqsteer@56220000 {
		compatible = "nxp,imx-irqsteer";
		reg = <0x0 0x56220000 0x0 0x1000>;
		interrupts = <GIC_SPI 59 IRQ_TYPE_LEVEL_HIGH>;
		interrupt-controller;
		interrupt-parent = <&gic>;
		#interrupt-cells = <2>;
		clocks = <&clk IMX8QXP_MIPI0_LIS_IPG_CLK>;
		clock-names = "ipg";
		power-domains = <&pd_mipi_dsi0>;
	};

	mipi_dsi_csr1: csr@56221000 {
		compatible = "fsl,imx8qxp-mipi-dsi-csr", "syscon";
		reg = <0x0 0x56221000 0x0 0x1000>;
	};

	mipi_dsi_phy1: dsi_phy@56228300 {
		#address-cells = <1>;
		#size-cells = <0>;
		compatible = "mixel,imx8qxp-mipi-dsi-phy";
		reg = <0x0 0x56228300 0x0 0x100>;
		#phy-cells = <0>;
		status = "disabled";
	};

	mipi_dsi_bridge1: mipi_dsi_bridge@56228000 {
		#address-cells = <1>;
		#size-cells = <0>;
		compatible = "nwl,mipi-dsi";
		reg = <0x0 0x56228000 0x0 0x300>;
		interrupts = <16 IRQ_TYPE_LEVEL_HIGH>;
		interrupt-parent = <&irqsteer_mipi_lvds0>;
		clocks =
			<&clk IMX8QXP_CLK_DUMMY>,
			<&clk IMX8QXP_MIPI0_DSI_TX_ESC_CLK>,
			<&clk IMX8QXP_MIPI0_DSI_RX_ESC_CLK>;
		clock-names = "phy_ref", "tx_esc", "rx_esc";
		assigned-clocks =
			<&clk IMX8QXP_MIPI0_DSI_TX_ESC_SEL>,
			<&clk IMX8QXP_MIPI0_DSI_RX_ESC_SEL>,
			<&clk IMX8QXP_MIPI0_DSI_TX_ESC_CLK>,
			<&clk IMX8QXP_MIPI0_DSI_RX_ESC_CLK>;
		assigned-clock-rates = <0>, <0>, <18000000>, <72000000>;
		assigned-clock-parents =
			<&clk IMX8QXP_MIPI0_DSI_PLL_DIV2_CLK>,
			<&clk IMX8QXP_MIPI0_DSI_PLL_DIV2_CLK>;
		power-domains = <&pd_mipi_dsi0>;
		phys = <&mipi_dsi_phy1>;
		phy-names = "dphy";
		status = "disabled";

		port@0 {
			mipi_dsi_bridge1_in: endpoint {
				remote-endpoint = <&mipi_dsi1_out>;
			};
		};
	};

	mipi_dsi1: mipi_dsi@56228000 {
		compatible = "fsl,imx8qxp-mipi-dsi";
		clocks =
			<&clk IMX8QXP_MIPI0_PIXEL_CLK>,
			<&clk IMX8QXP_MIPI0_BYPASS_CLK>,
			<&clk IMX8QXP_CLK_DUMMY>;
		clock-names = "pixel", "bypass", "phy_ref";
		power-domains = <&pd_mipi_dsi0>;
		csr = <&mipi_dsi_csr1>;
		phys = <&mipi_dsi_phy1>;
		phy-names = "dphy";
		status = "disabled";

		port@0 {
			mipi_dsi1_in: endpoint {
				remote-endpoint = <&dpu_disp0_mipi_dsi>;
			};
		};

		port@1 {
			mipi_dsi1_out: endpoint {
				remote-endpoint = <&mipi_dsi_bridge1_in>;
			};
		};
	};

	lvds_region1: lvds_region@56220000 {
		compatible = "fsl,imx8qxp-lvds-region", "syscon";
		reg = <0x0 0x56220000 0x0 0x10000>;
	};

	ldb1_phy: ldb_phy@56221000 {
		compatible = "mixel,lvds-combo-phy";
		reg = <0x0 0x56221000 0x0 0x100>, <0x0 0x56228000 0x0 0x1000>;
		#phy-cells = <0>;
		clocks = <&clk IMX8QXP_MIPI0_LVDS_PHY_CLK>;
		clock-names = "phy";
		status = "disabled";
	};

	ldb1: ldb@562210e0 {
		#address-cells = <1>;
		#size-cells = <0>;
		compatible = "fsl,imx8qxp-ldb";
		clocks = <&clk IMX8QXP_MIPI0_LVDS_PIXEL_CLK>,
			 <&clk IMX8QXP_MIPI0_LVDS_BYPASS_CLK>,
			 <&clk IMX8QXP_MIPI1_LVDS_PIXEL_CLK>,
			 <&clk IMX8QXP_MIPI1_LVDS_BYPASS_CLK>;
		clock-names = "pixel", "bypass", "aux_pixel", "aux_bypass";
		power-domains = <&pd_mipi_dsi_0_lvds>;
		gpr = <&lvds_region1>;
		aux-gpr = <&lvds_region2>;
		status = "disabled";

		lvds-channel@0 {
			#address-cells = <1>;
			#size-cells = <0>;
			reg = <0>;
			phys = <&ldb1_phy>, <&ldb2_phy>;
			phy-names = "ldb_phy", "aux_ldb_phy";
			status = "disabled";

			port@0 {
				reg = <0>;

				ldb1_ch0: endpoint {
					remote-endpoint = <&dpu_disp0_lvds0_ch0>;
				};
			};
		};

		lvds-channel@1 {
			#address-cells = <1>;
			#size-cells = <0>;
			reg = <1>;
			phys = <&ldb1_phy>;
			phy-names = "ldb_phy";
			status = "disabled";

			port@0 {
				reg = <0>;

				ldb1_ch1: endpoint {
					remote-endpoint = <&dpu_disp0_lvds0_ch1>;
				};
			};
		};
	};

	pwm_mipi_lvds0: pwm@56224000 {
		compatible = "fsl,imx8qxp-pwm", "fsl,imx27-pwm";
		reg = <0x0 0x56224000 0 0x1000>;
		clocks = <&clk IMX8QXP_MIPI0_PWM_IPG_CLK>,
			 <&clk IMX8QXP_MIPI0_PWM_CLK>,
			 <&clk IMX8QXP_MIPI0_PWM_32K_CLK>;
		clock-names = "ipg", "per", "32k";
		assigned-clocks = <&clk IMX8QXP_MIPI0_PWM_CLK>;
		assigned-clock-rates = <24000000>;
		#pwm-cells = <2>;
		power-domains = <&pd_mipi_0_pwm0>;
		status = "disabled";
	};

	i2c0_mipi_lvds0: i2c@56226000 {
		compatible = "fsl,imx8qxp-lpi2c", "fsl,imx8qm-lpi2c";
		reg = <0x0 0x56226000 0x0 0x1000>;
		interrupts = <8 IRQ_TYPE_LEVEL_HIGH>;
		interrupt-parent = <&irqsteer_mipi_lvds0>;
		clocks = <&clk IMX8QXP_MIPI0_I2C0_CLK>,
			 <&clk IMX8QXP_MIPI0_I2C0_IPG_CLK>;
		clock-names = "per", "ipg";
		assigned-clocks = <&clk IMX8QXP_MIPI0_I2C0_DIV>;
		assigned-clock-rates = <24000000>;
		power-domains = <&pd_mipi_dsi_0_i2c0>;
		status = "disabled";
	};

	irqsteer_mipi_lvds1: irqsteer@56240000 {
		compatible = "nxp,imx-irqsteer";
		reg = <0x0 0x56240000 0x0 0x1000>;
		interrupts = <GIC_SPI 60 IRQ_TYPE_LEVEL_HIGH>;
		interrupt-controller;
		interrupt-parent = <&gic>;
		#interrupt-cells = <2>;
		clocks = <&clk IMX8QXP_MIPI1_LIS_IPG_CLK>;
		clock-names = "ipg";
		power-domains = <&pd_mipi_dsi1>;
	};

	mipi_dsi_csr2: csr@56241000 {
		compatible = "fsl,imx8qxp-mipi-dsi-csr", "syscon";
		reg = <0x0 0x56241000 0x0 0x1000>;
	};

	mipi_dsi_phy2: dsi_phy@56248300 {
		#address-cells = <1>;
		#size-cells = <0>;
		compatible = "mixel,imx8qxp-mipi-dsi-phy";
		reg = <0x0 0x56248300 0x0 0x100>;
		#phy-cells = <0>;
		status = "disabled";
	};

	mipi_dsi_bridge2: mipi_dsi_bridge@56248000 {
		#address-cells = <1>;
		#size-cells = <0>;
		compatible = "nwl,mipi-dsi";
		reg = <0x0 0x56248000 0x0 0x300>;
		interrupts = <16 IRQ_TYPE_LEVEL_HIGH>;
		interrupt-parent = <&irqsteer_mipi_lvds1>;
		clocks =
			<&clk IMX8QXP_CLK_DUMMY>,
			<&clk IMX8QXP_MIPI1_DSI_TX_ESC_CLK>,
			<&clk IMX8QXP_MIPI1_DSI_RX_ESC_CLK>;
		clock-names = "phy_ref", "tx_esc", "rx_esc";
		assigned-clocks =
			<&clk IMX8QXP_MIPI1_DSI_TX_ESC_SEL>,
			<&clk IMX8QXP_MIPI1_DSI_RX_ESC_SEL>,
			<&clk IMX8QXP_MIPI1_DSI_TX_ESC_CLK>,
			<&clk IMX8QXP_MIPI1_DSI_RX_ESC_CLK>;
		assigned-clock-rates = <0>, <0>, <18000000>, <72000000>;
		assigned-clock-parents =
			<&clk IMX8QXP_MIPI1_DSI_PLL_DIV2_CLK>,
			<&clk IMX8QXP_MIPI1_DSI_PLL_DIV2_CLK>;
		power-domains = <&pd_mipi_dsi1>;
		phys = <&mipi_dsi_phy2>;
		phy-names = "dphy";
		status = "disabled";

		port@0 {
			mipi_dsi_bridge2_in: endpoint {
				remote-endpoint = <&mipi_dsi2_out>;
			};
		};
	};

	mipi_dsi2: mipi_dsi@56248000 {
		compatible = "fsl,imx8qxp-mipi-dsi";
		clocks =
			<&clk IMX8QXP_MIPI1_PIXEL_CLK>,
			<&clk IMX8QXP_MIPI1_BYPASS_CLK>,
			<&clk IMX8QXP_CLK_DUMMY>;
		clock-names = "pixel", "bypass", "phy_ref";
		power-domains = <&pd_mipi_dsi1>;
		csr = <&mipi_dsi_csr2>;
		phys = <&mipi_dsi_phy2>;
		phy-names = "dphy";
		status = "disabled";

		port@0 {
			mipi_dsi2_in: endpoint {
				remote-endpoint = <&dpu_disp1_mipi_dsi>;
			};
		};

		port@1 {
			mipi_dsi2_out: endpoint {
				remote-endpoint = <&mipi_dsi_bridge2_in>;
			};
		};
	};

	lvds_region2: lvds_region@56240000 {
		compatible = "fsl,imx8qxp-lvds-region", "syscon";
		reg = <0x0 0x56240000 0x0 0x10000>;
	};

	ldb2_phy: ldb_phy@56241000 {
		compatible = "mixel,lvds-combo-phy";
		reg = <0x0 0x56241000 0x0 0x100>, <0x0 0x56248000 0x0 0x1000>;
		#phy-cells = <0>;
		clocks = <&clk IMX8QXP_MIPI1_LVDS_PHY_CLK>;
		clock-names = "phy";
		status = "disabled";
	};

	ldb2: ldb@562410e0 {
		#address-cells = <1>;
		#size-cells = <0>;
		compatible = "fsl,imx8qxp-ldb";
		clocks = <&clk IMX8QXP_MIPI1_LVDS_PIXEL_CLK>,
			 <&clk IMX8QXP_MIPI1_LVDS_BYPASS_CLK>,
			 <&clk IMX8QXP_MIPI0_LVDS_PIXEL_CLK>,
			 <&clk IMX8QXP_MIPI0_LVDS_BYPASS_CLK>;
		clock-names = "pixel", "bypass", "aux_pixel", "aux_bypass";
		power-domains = <&pd_mipi_dsi_1_lvds>;
		gpr = <&lvds_region2>;
		aux-gpr = <&lvds_region1>;
		status = "disabled";

		lvds-channel@0 {
			#address-cells = <1>;
			#size-cells = <0>;
			reg = <0>;
			phys = <&ldb2_phy>, <&ldb1_phy>;
			phy-names = "ldb_phy", "aux_ldb_phy";
			status = "disabled";

			port@0 {
				reg = <0>;

				ldb2_ch0: endpoint {
					remote-endpoint = <&dpu_disp1_lvds1_ch0>;
				};
			};
		};

		lvds-channel@1 {
			#address-cells = <1>;
			#size-cells = <0>;
			reg = <1>;
			phys = <&ldb2_phy>;
			phy-names = "ldb_phy";
			status = "disabled";

			port@0 {
				reg = <0>;

				ldb2_ch1: endpoint {
					remote-endpoint = <&dpu_disp1_lvds1_ch1>;
				};
			};
		};
	};

	cameradev: camera {
		compatible = "fsl,mxc-md", "simple-bus";
		#address-cells = <2>;
		#size-cells = <2>;
		ranges;

		isi_0: isi@58100000 {
			compatible = "fsl,imx8-isi";
			reg = <0x0 0x58100000 0x0 0x10000>;
			interrupts = <0 297 0>;
			interface = <2 0 2>;  /* <Input MIPI_VCx Output>
									Input:  0-DC0, 1-DC1, 2-MIPI CSI0, 3-MIPI CSI1, 4-HDMI, 5-MEM
									VCx:    0-VC0, 1-VC1, 2-VC2, 3-VC3, MIPI CSI only
									Output: 0-DC0, 1-DC1, 2-MEM */
			clocks = <&clk IMX8QXP_IMG_PDMA_0_CLK>;
			clock-names = "per";
			assigned-clocks = <&clk IMX8QXP_IMG_PDMA_0_CLK>;
			assigned-clock-rates = <600000000>;
			power-domains =<&pd_isi_ch0>;
			status = "disabled";
		};

		isi_1: isi@58110000 {
			compatible = "fsl,imx8-isi";
			reg = <0x0 0x58110000 0x0 0x10000>;
			interrupts = <0 298 0>;
			interface = <2 1 2>;
			clocks = <&clk IMX8QXP_IMG_PDMA_1_CLK>;
			clock-names = "per";
			assigned-clocks = <&clk IMX8QXP_IMG_PDMA_1_CLK>;
			assigned-clock-rates = <600000000>;
			power-domains =<&pd_isi_ch1>;
			status = "disabled";
		};

		isi_2: isi@58120000 {
			compatible = "fsl,imx8-isi";
			reg = <0x0 0x58120000 0x0 0x10000>;
			interrupts = <0 299 0>;
			interface = <2 2 2>;
			clocks = <&clk IMX8QXP_IMG_PDMA_2_CLK>;
			clock-names = "per";
			assigned-clocks = <&clk IMX8QXP_IMG_PDMA_2_CLK>;
			assigned-clock-rates = <600000000>;
			power-domains =<&pd_isi_ch2>;
			status = "disabled";
		};

		isi_3: isi@58130000 {
			compatible = "fsl,imx8-isi";
			reg = <0x0 0x58130000 0x0 0x10000>;
			interrupts = <0 300 0>;
			interface = <2 3 2>;
			clocks = <&clk IMX8QXP_IMG_PDMA_3_CLK>;
			clock-names = "per";
			assigned-clocks = <&clk IMX8QXP_IMG_PDMA_3_CLK>;
			assigned-clock-rates = <600000000>;
			power-domains =<&pd_isi_ch3>;
			status = "disabled";
		};

		isi_4: isi@58140000 {
			compatible = "fsl,imx8-isi";
			reg = <0x0 0x58140000 0x0 0x10000>;
			interrupts = <0 301 0>;
			interface = <3 0 2>;
			clocks = <&clk IMX8QXP_IMG_PDMA_4_CLK>;
			clock-names = "per";
			assigned-clocks = <&clk IMX8QXP_IMG_PDMA_4_CLK>;
			assigned-clock-rates = <600000000>;
			power-domains =<&pd_isi_ch4>;
			status = "disabled";
		};

		isi_5: isi@58150000 {
			compatible = "fsl,imx8-isi";
			reg = <0x0 0x58150000 0x0 0x10000>;
			interrupts = <0 302 0>;
			interface = <3 1 2>;
			clocks = <&clk IMX8QXP_IMG_PDMA_5_CLK>;
			clock-names = "per";
			assigned-clocks = <&clk IMX8QXP_IMG_PDMA_5_CLK>;
			assigned-clock-rates = <600000000>;
			power-domains =<&pd_isi_ch5>;
			status = "disabled";
		};

		isi_6: isi@58160000 {
			compatible = "fsl,imx8-isi";
			reg = <0x0 0x58160000 0x0 0x10000>;
			interrupts = <0 303 0>;
			interface = <3 2 2>;
			clocks = <&clk IMX8QXP_IMG_PDMA_6_CLK>;
			clock-names = "per";
			assigned-clocks = <&clk IMX8QXP_IMG_PDMA_6_CLK>;
			assigned-clock-rates = <600000000>;
			power-domains =<&pd_isi_ch6>;
			status = "disabled";
		};

		isi_7: isi@58170000 {
			compatible = "fsl,imx8-isi";
			reg = <0x0 0x58170000 0x0 0x10000>;
			interrupts = <0 304 0>;
			interface = <3 3 2>;
			clocks = <&clk IMX8QXP_IMG_PDMA_7_CLK>;
			clock-names = "per";
			assigned-clocks = <&clk IMX8QXP_IMG_PDMA_7_CLK>;
			assigned-clock-rates = <600000000>;
			power-domains =<&pd_isi_ch7>;
			status = "disabled";
		};

		mipi_csi_0: csi@58227000 {
			compatible = "fsl,mxc-mipi-csi2";
			reg = <0x0 0x58227000 0x0 0x1000>, /* CSI0 Controler base addr */
				<0x0 0x58221000 0x0 0x1000>; /* CSI0 Subsystem CSR base addr  */
			interrupts = <10 IRQ_TYPE_LEVEL_HIGH>;
			interrupt-parent = <&irqsteer_csi>;
			clocks = <&clk IMX8QXP_CLK_DUMMY>,
					<&clk IMX8QXP_CSI0_CORE_CLK>,
					<&clk IMX8QXP_CSI0_ESC_CLK>,
					<&clk IMX8QXP_IMG_PXL_LINK_CSI0_CLK>;
			clock-names = "clk_apb", "clk_core", "clk_esc", "clk_pxl";
			assigned-clocks = <&clk IMX8QXP_CSI0_CORE_CLK>,
							<&clk IMX8QXP_CSI0_ESC_CLK>;
			assigned-clock-rates = <360000000>, <72000000>;
			power-domains = <&pd_mipi_csi>;
			status = "disabled";
		};

		parallel_csi: pcsi@58261000 {
			compatible = "fsl,mxc-parallel-csi";
			reg = <0x0 0x58261000 0x0 0x1000>;
			clocks = <&clk IMX8QXP_PARALLEL_CSI_PIXEL_CLK>,
				   <&clk IMX8QXP_PARALLEL_CSI_IPG_CLK>,
				   <&clk IMX8QXP_PARALLEL_CSI_CLK_SEL>,
				   <&clk IMX8QXP_PARALLEL_CSI_PER_CLK_DIV>,
				   <&clk IMX8QXP_PARALLEL_CSI_CLK_DPLL>;
			clock-names = "pixel", "ipg", "sel", "div", "dpll";
			assigned-clocks = <&clk IMX8QXP_PARALLEL_CSI_CLK_SEL>,
							<&clk IMX8QXP_PARALLEL_CSI_PER_CLK_DIV>;
			assigned-clock-parents = <&clk IMX8QXP_PARALLEL_CSI_CLK_DPLL>;
			assigned-clock-rates = <0>, <160000000>;  /* 160MHz */
			power-domains = <&pd_parallel_csi>;
			status = "disabled";
		};

		jpegdec: jpegdec@58400000 {
			compatible = "fsl,imx8-jpgdec";
			reg = <0x0 0x58400000 0x0 0x00040020 >;
			interrupts = <GIC_SPI 309 IRQ_TYPE_LEVEL_HIGH>;
			clocks = <&clk IMX8QXP_IMG_JPEG_DEC_IPG_CLK >,
					<&clk IMX8QXP_IMG_JPEG_DEC_CLK >;
			clock-names = "ipg", "per";
			assigned-clocks = <&clk IMX8QXP_IMG_JPEG_DEC_IPG_CLK >,
					<&clk IMX8QXP_IMG_JPEG_DEC_CLK >;
			assigned-clock-rates = <200000000>;
			power-domains =<&pd_jpgdec>;
			status = "okay";
		};

		jpegenc: jpegenc@58450000 {
			compatible = "fsl,imx8-jpgenc";
			reg = <0x0 0x58450000 0x0 0x00240020 >;
			interrupts = <GIC_SPI 305 IRQ_TYPE_LEVEL_HIGH>;
			clocks = <&clk IMX8QXP_IMG_JPEG_ENC_IPG_CLK >,
					<&clk IMX8QXP_IMG_JPEG_ENC_CLK >;
			clock-names = "ipg", "per";
			assigned-clocks = <&clk IMX8QXP_IMG_JPEG_ENC_IPG_CLK >,
					<&clk IMX8QXP_IMG_JPEG_ENC_CLK >;
			assigned-clock-rates = <200000000>;
			power-domains =<&pd_jpgenc>;
			status = "okay";
		};
	};

	pwm_mipi_lvds1: pwm@56244000 {
		compatible = "fsl,imx8qxp-pwm", "fsl,imx27-pwm";
		reg = <0x0 0x56244000 0 0x1000>;
		clocks = <&clk IMX8QXP_MIPI1_PWM_IPG_CLK>,
			 <&clk IMX8QXP_MIPI1_PWM_CLK>,
			 <&clk IMX8QXP_MIPI1_PWM_32K_CLK>;
		clock-names = "ipg", "per", "32k";
		assigned-clocks = <&clk IMX8QXP_MIPI1_PWM_CLK>;
		assigned-clock-rates = <24000000>;
		#pwm-cells = <2>;
		power-domains = <&pd_mipi_1_pwm0>;
		status = "disabled";
	};

	i2c0_mipi_lvds1: i2c@56246000 {
		compatible = "fsl,imx8qxp-lpi2c", "fsl,imx8qm-lpi2c";
		reg = <0x0 0x56246000 0x0 0x1000>;
		interrupts = <8 IRQ_TYPE_LEVEL_HIGH>;
		interrupt-parent = <&irqsteer_mipi_lvds1>;
		clocks = <&clk IMX8QXP_MIPI1_I2C0_CLK>,
			 <&clk IMX8QXP_MIPI1_I2C0_IPG_CLK>;
		clock-names = "per", "ipg";
		assigned-clocks = <&clk IMX8QXP_MIPI1_I2C0_DIV>;
		assigned-clock-rates = <24000000>;
		power-domains = <&pd_mipi_dsi_1_i2c0>;
		status = "disabled";
	};

	adc0: adc@5a880000 {
		compatible = "fsl,imx8qxp-adc";
		reg = <0x0 0x5a880000 0x0 0x10000>;
		interrupts = <GIC_SPI 240 IRQ_TYPE_LEVEL_HIGH>;
		interrupt-parent = <&gic>;
		clocks = <&clk IMX8QXP_ADC0_CLK>,
			 <&clk IMX8QXP_ADC0_IPG_CLK>;
		clock-names = "per", "ipg";
		assigned-clocks = <&clk IMX8QXP_ADC0_CLK>;
		assigned-clock-rates = <24000000>;
		power-domains = <&pd_dma_adc0>;
		status = "disabled";
	};

	i2c0: i2c@5a800000 {
		compatible = "fsl,imx8qm-lpi2c", "fsl,imx7ulp-lpi2c";
		reg = <0x0 0x5a800000 0x0 0x4000>;
		interrupts = <GIC_SPI 220 IRQ_TYPE_LEVEL_HIGH>;
		interrupt-parent = <&gic>;
		clocks = <&clk IMX8QXP_I2C0_CLK>;
		clock-names = "per";
		assigned-clocks = <&clk IMX8QXP_I2C0_CLK>;
		assigned-clock-rates = <24000000>;
		power-domains = <&pd_dma_lpi2c0>;
		status = "disabled";
	};

	i2c1: i2c@5a810000 {
		compatible = "fsl,imx8qm-lpi2c", "fsl,imx7ulp-lpi2c";
		reg = <0x0 0x5a810000 0x0 0x4000>;
		interrupts = <GIC_SPI 221 IRQ_TYPE_LEVEL_HIGH>;
		interrupt-parent = <&gic>;
		clocks = <&clk IMX8QXP_I2C1_CLK>,
			<&clk IMX8QXP_I2C1_IPG_CLK>;
		clock-names = "per", "ipg";
		assigned-clocks = <&clk IMX8QXP_I2C1_CLK>;
		assigned-clock-rates = <24000000>;
		power-domains = <&pd_dma_lpi2c1>;
		status = "disabled";
	};

	i2c2: i2c@5a820000 {
		compatible = "fsl,imx8qm-lpi2c", "fsl,imx7ulp-lpi2c";
		reg = <0x0 0x5a820000 0x0 0x4000>;
		interrupts = <GIC_SPI 222 IRQ_TYPE_LEVEL_HIGH>;
		interrupt-parent = <&gic>;
		clocks = <&clk IMX8QXP_I2C2_CLK>;
		clock-names = "per";
		assigned-clocks = <&clk IMX8QXP_I2C2_CLK>;
		assigned-clock-rates = <24000000>;
		power-domains = <&pd_dma_lpi2c2>;
		status = "disabled";
	};

	i2c3: i2c@5a830000 {
		compatible = "fsl,imx8qm-lpi2c", "fsl,imx7ulp-lpi2c";
		reg = <0x0 0x5a830000 0x0 0x4000>;
		interrupts = <GIC_SPI 223 IRQ_TYPE_LEVEL_HIGH>;
		interrupt-parent = <&gic>;
		clocks = <&clk IMX8QXP_I2C3_CLK>,
			<&clk IMX8QXP_I2C3_IPG_CLK>;
		clock-names = "per", "ipg";
		assigned-clocks = <&clk IMX8QXP_I2C3_CLK>;
		assigned-clock-rates = <24000000>;
		power-domains = <&pd_dma_lpi2c3>;
		status = "disabled";
	};

	usbmisc1: usbmisc@5b0d0200 {
		#index-cells = <1>;
		compatible = "fsl,imx7d-usbmisc", "fsl,imx6q-usbmisc";
		reg = <0x0 0x5b0d0200 0x0 0x200>;
	};

	usbphy1: usbphy@0x5b100000 {
		compatible = "fsl,imx8qm-usbphy", "fsl,imx7ulp-usbphy", "fsl,imx6ul-usbphy", "fsl,imx23-usbphy";
		reg = <0x0 0x5b100000 0x0 0x200>;
		clocks = <&clk IMX8QXP_USB2_PHY_IPG_CLK>;
		power-domains = <&pd_conn_usbotg0_phy>;
	};

	usbotg1: usb@5b0d0000 {
		compatible = "fsl,imx8qm-usb", "fsl,imx27-usb";
		reg = <0x0 0x5b0d0000 0x0 0x200>;
		interrupt-parent = <&wu>;
		interrupts = <GIC_SPI 267 IRQ_TYPE_LEVEL_HIGH>;
		fsl,usbphy = <&usbphy1>;
		fsl,usbmisc = <&usbmisc1 0>;
		clocks = <&clk IMX8QXP_USB2_OH_AHB_CLK>;
		ahb-burst-config = <0x0>;
		tx-burst-size-dword = <0x10>;
		rx-burst-size-dword = <0x10>;
		#stream-id-cells = <1>;
		power-domains = <&pd_conn_usbotg0>;
		status = "disabled";
	};

	flexcan1: can@5a8d0000 {
		compatible = "fsl,imx8qxp-flexcan", "fsl,imx8qm-flexcan";
		reg = <0x0 0x5a8d0000 0x0 0x10000>;
		interrupts = <GIC_SPI 235 IRQ_TYPE_LEVEL_HIGH>;
		interrupt-parent = <&wu>;
		clocks = <&clk IMX8QXP_CAN0_IPG_CLK>,
			 <&clk IMX8QXP_CAN0_CLK>;
		clock-names = "ipg", "per";
		assigned-clocks = <&clk IMX8QXP_CAN0_CLK>;
		assigned-clock-rates = <40000000>;
		power-domains = <&pd_dma_flexcan0>;
		/* SLSlice[4] */
		clk-src = <0>;
		status = "disabled";
	};

	flexcan2: can@5a8e0000 {
		compatible = "fsl,imx8qxp-flexcan", "fsl,imx8qm-flexcan";
		reg = <0x0 0x5a8e0000 0x0 0x10000>;
		interrupts = <GIC_SPI 236 IRQ_TYPE_LEVEL_HIGH>;
		interrupt-parent = <&wu>;
		/* CAN0 clock and PD is shared among all CAN instances */
		clocks = <&clk IMX8QXP_CAN0_IPG_CLK>,
			 <&clk IMX8QXP_CAN0_CLK>;
		clock-names = "ipg", "per";
		assigned-clocks = <&clk IMX8QXP_CAN0_CLK>;
		assigned-clock-rates = <40000000>;
		power-domains = <&pd_dma_flexcan1>;
		/* SLSlice[4] */
		clk-src = <0>;
		status = "disabled";
	};

	flexcan3: can@5a8f0000 {
		compatible = "fsl,imx8qxp-flexcan", "fsl,imx8qm-flexcan";
		reg = <0x0 0x5a8f0000 0x0 0x10000>;
		interrupts = <GIC_SPI 237 IRQ_TYPE_LEVEL_HIGH>;
		interrupt-parent = <&wu>;
		/* CAN0 clock and PD is shared among all CAN instances */
		clocks = <&clk IMX8QXP_CAN0_IPG_CLK>,
			 <&clk IMX8QXP_CAN0_CLK>;
		clock-names = "ipg", "per";
		assigned-clocks = <&clk IMX8QXP_CAN0_CLK>;
		assigned-clock-rates = <40000000>;
		power-domains = <&pd_dma_flexcan2>;
		/* SLSlice[4] */
		clk-src = <0>;
		status = "disabled";
	};

	dma_apbh: dma-apbh@5b810000 {
		compatible = "fsl,imx28-dma-apbh";
		reg = <0x0 0x5b810000 0x0 0x2000>;
		interrupts = <GIC_SPI 274 IRQ_TYPE_LEVEL_HIGH>,
			<GIC_SPI 274 IRQ_TYPE_LEVEL_HIGH>,
			<GIC_SPI 274 IRQ_TYPE_LEVEL_HIGH>,
			<GIC_SPI 274 IRQ_TYPE_LEVEL_HIGH>;
		interrupt-names = "gpmi0", "gpmi1", "gpmi2", "gpmi3";
		#dma-cells = <1>;
		dma-channels = <4>;
		clocks = <&clk IMX8QXP_APBHDMA_CLK>;
		power-domains = <&pd_conn_nand>;
	};

	gpmi: gpmi-nand@5b812000{
		compatible = "fsl,imx8qxp-gpmi-nand";
		#address-cells = <1>;
		#size-cells = <1>;
		reg = <0x0 0x5b812000 0x0 0x2000>, <0x0 0x5b814000 0x0 0x2000>;
		reg-names = "gpmi-nand", "bch";
		interrupts = <GIC_SPI 272 IRQ_TYPE_LEVEL_HIGH>;
		interrupt-names = "bch";
		clocks = <&clk IMX8QXP_GPMI_BCH_IO_CLK>,
			<&clk IMX8QXP_GPMI_APB_CLK>,
			<&clk IMX8QXP_GPMI_BCH_CLK>,
			<&clk IMX8QXP_GPMI_APB_BCH_CLK>;
		clock-names = "gpmi_io", "gpmi_apb", "gpmi_bch", "gpmi_apb_bch";
		dmas = <&dma_apbh 0>;
		dma-names = "rx-tx";
		power-domains = <&pd_conn_nand>;
		assigned-clocks = <&clk IMX8QXP_GPMI_BCH_IO_CLK>;
		assigned-clock-rates = <50000000>;
		status = "disabled";
	};

	usbphynop1: usbphynop1 {
		compatible = "usb-nop-xceiv";
		clocks = <&clk IMX8QXP_USB3_PHY_CLK>;
		clock-names = "main_clk";
		power-domains = <&pd_conn_usb2_phy>;
	};

	usbotg3: cdns3@5b110000 {
		compatible = "Cadence,usb3";
		reg = <0x0 0x5B110000 0x0 0x10000>,
			<0x0 0x5B130000 0x0 0x10000>,
			<0x0 0x5B140000 0x0 0x10000>,
			<0x0 0x5B160000 0x0 0x40000>,
			<0x0 0x5B120000 0x0 0x10000>;
		interrupt-parent = <&wu>;
		interrupts = <GIC_SPI 271 IRQ_TYPE_LEVEL_HIGH>;
		clocks = <&clk IMX8QXP_USB3_LPM_CLK>,
			<&clk IMX8QXP_USB3_BUS_CLK>,
			<&clk IMX8QXP_USB3_ACLK>,
			<&clk IMX8QXP_USB3_IPG_CLK>,
			<&clk IMX8QXP_USB3_CORE_PCLK>;
		clock-names = "usb3_lpm_clk", "usb3_bus_clk", "usb3_aclk",
			"usb3_ipg_clk", "usb3_core_pclk";
		power-domains = <&pd_conn_usb2>;
		cdns3,usbphy = <&usbphynop1>;
		status = "disabled";
	};

	wu: wu {
		compatible = "fsl,imx8-wu";
		interrupt-controller;
		#interrupt-cells = <3>;
		interrupt-parent = <&gic>;
	};

	gpio0: gpio@5d080000 {
		compatible = "fsl,imx8qm-gpio", "fsl,imx35-gpio";
		reg = <0x0 0x5d080000 0x0 0x10000>;
		interrupts = <GIC_SPI 136 IRQ_TYPE_LEVEL_HIGH>;
		gpio-controller;
		#gpio-cells = <2>;
                power-domains = <&pd_lsio_gpio0>;
		interrupt-controller;
		#interrupt-cells = <2>;
	};

	gpio1: gpio@5d090000 {
		compatible = "fsl,imx8qm-gpio", "fsl,imx35-gpio";
		reg = <0x0 0x5d090000 0x0 0x10000>;
		interrupts = <GIC_SPI 137 IRQ_TYPE_LEVEL_HIGH>;
		gpio-controller;
		#gpio-cells = <2>;
                power-domains = <&pd_lsio_gpio1>;
		interrupt-controller;
		#interrupt-cells = <2>;
	};

	gpio2: gpio@5d0a0000 {
		compatible = "fsl,imx8qm-gpio", "fsl,imx35-gpio";
		reg = <0x0 0x5d0a0000 0x0 0x10000>;
		interrupts = <GIC_SPI 138 IRQ_TYPE_LEVEL_HIGH>;
		gpio-controller;
		#gpio-cells = <2>;
                power-domains = <&pd_lsio_gpio2>;
		interrupt-controller;
		#interrupt-cells = <2>;
	};

	gpio3: gpio@5d0b0000 {
		compatible = "fsl,imx8qm-gpio", "fsl,imx35-gpio";
		reg = <0x0 0x5d0b0000 0x0 0x10000>;
		interrupts = <GIC_SPI 139 IRQ_TYPE_LEVEL_HIGH>;
		gpio-controller;
		#gpio-cells = <2>;
                power-domains = <&pd_lsio_gpio3>;
		interrupt-controller;
		#interrupt-cells = <2>;
	};

	gpio4: gpio@5d0c0000 {
		compatible = "fsl,imx8qm-gpio", "fsl,imx35-gpio";
		reg = <0x0 0x5d0c0000 0x0 0x10000>;
		interrupts = <GIC_SPI 140 IRQ_TYPE_LEVEL_HIGH>;
		gpio-controller;
		#gpio-cells = <2>;
		power-domains = <&pd_lsio_gpio4>;
		interrupt-controller;
		#interrupt-cells = <2>;
	};

	gpio5: gpio@5d0d0000 {
		compatible = "fsl,imx8qm-gpio", "fsl,imx35-gpio";
		reg = <0x0 0x5d0d0000 0x0 0x10000>;
		interrupts = <GIC_SPI 141 IRQ_TYPE_LEVEL_HIGH>;
		gpio-controller;
		#gpio-cells = <2>;
                power-domains = <&pd_lsio_gpio5>;
		interrupt-controller;
		#interrupt-cells = <2>;
	};

	gpio6: gpio@5d0e0000 {
		compatible = "fsl,imx8qm-gpio", "fsl,imx35-gpio";
		reg = <0x0 0x5d0e0000 0x0 0x10000>;
		interrupts = <GIC_SPI 142 IRQ_TYPE_LEVEL_HIGH>;
		gpio-controller;
		#gpio-cells = <2>;
                power-domains = <&pd_lsio_gpio6>;
		interrupt-controller;
		#interrupt-cells = <2>;
	};

	gpio7: gpio@5d0f0000 {
		compatible = "fsl,imx8qm-gpio", "fsl,imx35-gpio";
		reg = <0x0 0x5d0f0000 0x0 0x10000>;
		interrupts = <GIC_SPI 143 IRQ_TYPE_LEVEL_HIGH>;
		gpio-controller;
		#gpio-cells = <2>;
                power-domains = <&pd_lsio_gpio7>;
		interrupt-controller;
		#interrupt-cells = <2>;
	};

	gpio0_mipi_csi0: gpio@58222000 {
		compatible = "fsl,imx8qm-gpio", "fsl,imx35-gpio";
		reg = <0x0 0x58222000 0x0 0x1000>;
		interrupts = <0 IRQ_TYPE_LEVEL_HIGH>;
		interrupt-parent = <&irqsteer_csi>;
		gpio-controller;
		#gpio-cells = <2>;
		interrupt-controller;
		#interrupt-cells = <2>;
		power-domains = <&pd_mipi_csi>;
	};

	gpu_3d0: gpu@53100000 {
		compatible = "fsl,imx8-gpu";
		reg = <0x0 0x53100000 0 0x40000>;
		interrupts = <GIC_SPI 64 IRQ_TYPE_LEVEL_HIGH>;
		clocks = <&clk IMX8QXP_GPU0_CORE_CLK>, <&clk IMX8QXP_GPU0_SHADER_CLK>;
		clock-names = "core", "shader";
		assigned-clocks = <&clk IMX8QXP_GPU0_CORE_CLK>, <&clk IMX8QXP_GPU0_SHADER_CLK>;
		assigned-clock-rates = <700000000>, <850000000>;
		power-domains = <&pd_gpu0>;
		status = "disabled";
	};

	imx8_gpu_ss: imx8_gpu_ss {
		compatible = "fsl,imx8qxp-gpu", "fsl,imx8-gpu-ss";
		cores = <&gpu_3d0>;
		reg = <0x0 0x80000000 0x0 0x80000000>, <0x0 0x0 0x0 0x8000000>;
		reg-names = "phys_baseaddr", "contiguous_mem";
		depth-compression = <0>;
		status = "disabled";
	};

	ddr_pmu0: ddr_pmu@5c020000 {
		compatible = "fsl,imx8-ddr-pmu";
		reg = <0x0 0x5c020000 0x0 0x10000>;
		interrupt-parent = <&gic>;
		interrupts = <GIC_SPI 131 IRQ_TYPE_LEVEL_HIGH>;
	};

	lpspi0: lpspi@5a000000 {
		compatible = "fsl,imx7ulp-spi";
		reg = <0x0 0x5a000000 0x0 0x10000>;
		interrupts = <GIC_SPI 216 IRQ_TYPE_LEVEL_HIGH>;
		interrupt-parent = <&gic>;
		clocks = <&clk IMX8QXP_SPI0_CLK>,
			 <&clk IMX8QXP_SPI0_IPG_CLK>;
		clock-names = "per", "ipg";
		assigned-clocks = <&clk IMX8QXP_SPI0_CLK>;
		assigned-clock-rates = <20000000>;
		power-domains = <&pd_dma_lpspi0>;
		status = "disabled";
	};

	lpuart0: serial@5a060000 {
		compatible = "fsl,imx8qm-lpuart";
		reg = <0x0 0x5a060000 0x0 0x1000>;
		interrupts = <GIC_SPI 225 IRQ_TYPE_LEVEL_HIGH>;
		interrupt-parent = <&wu>;
		clocks = <&clk IMX8QXP_UART0_CLK>,
			 <&clk IMX8QXP_UART0_IPG_CLK>;
		clock-names = "per", "ipg";
		assigned-clocks = <&clk IMX8QXP_UART0_CLK>;
		assigned-clock-rates = <80000000>;
		power-domains = <&pd_dma_lpuart0>;
		status = "disabled";
	};

	lpuart1: serial@5a070000 {
		compatible = "fsl,imx8qm-lpuart";
		reg = <0x0 0x5a070000 0x0 0x1000>;
		interrupts = <GIC_SPI 226 IRQ_TYPE_LEVEL_HIGH>;
		interrupt-parent = <&wu>;
		clocks = <&clk IMX8QXP_UART1_CLK>,
			<&clk IMX8QXP_UART1_IPG_CLK>;
		clock-names = "per", "ipg";
		assigned-clocks = <&clk IMX8QXP_UART1_CLK>;
		assigned-clock-rates = <80000000>;
		power-domains = <&pd_dma2_chan11>;
		dma-names = "tx","rx";
		dmas = <&edma2 11 0 0>,
			<&edma2 10 0 1>;
		status = "disabled";
	};

	lpuart2: serial@5a080000 {
		compatible = "fsl,imx8qm-lpuart";
		reg = <0x0 0x5a080000 0x0 0x1000>;
		interrupts = <GIC_SPI 227 IRQ_TYPE_LEVEL_HIGH>;
		interrupt-parent = <&wu>;
		clocks = <&clk IMX8QXP_UART2_CLK>,
			<&clk IMX8QXP_UART2_IPG_CLK>;
		clock-names = "per", "ipg";
		assigned-clocks = <&clk IMX8QXP_UART2_CLK>;
		assigned-clock-rates = <80000000>;
		power-domains = <&pd_dma2_chan13>;
		dma-names = "tx","rx";
		dmas = <&edma2 13 0 0>,
			<&edma2 12 0 1>;
		status = "disabled";
	};

	lpuart3: serial@5a090000 {
		compatible = "fsl,imx8qm-lpuart";
		reg = <0x0 0x5a090000 0x0 0x1000>;
		interrupts = <GIC_SPI 228 IRQ_TYPE_LEVEL_HIGH>;
		interrupt-parent = <&wu>;
		clocks = <&clk IMX8QXP_UART3_CLK>,
			<&clk IMX8QXP_UART3_IPG_CLK>;
		clock-names = "per", "ipg";
		assigned-clocks = <&clk IMX8QXP_UART3_CLK>;
		assigned-clock-rates = <80000000>;
		power-domains = <&pd_dma3_chan15>;
		dma-names = "tx","rx";
		dmas = <&edma2 15 0 0>,
			<&edma2 14 0 1>;
		status = "disabled";
	};

	edma2: dma-controller@5a1f0000 {
		compatible = "fsl,imx8qm-edma";
		reg = <0x0 0x5a280000 0x0 0x10000>, /* channel8 UART0 rx */
		      <0x0 0x5a290000 0x0 0x10000>, /* channel9 UART0 tx */
		      <0x0 0x5a2a0000 0x0 0x10000>, /* channel10 UART1 rx */
		      <0x0 0x5a2b0000 0x0 0x10000>, /* channel11 UART1 tx */
		      <0x0 0x5a2c0000 0x0 0x10000>, /* channel12 UART2 rx */
		      <0x0 0x5a2d0000 0x0 0x10000>, /* channel13 UART2 tx */
		      <0x0 0x5a2e0000 0x0 0x10000>, /* channel14 UART3 rx */
		      <0x0 0x5a2f0000 0x0 0x10000>; /* channel15 UART3 tx */
		#dma-cells = <3>;
		dma-channels = <8>;
		interrupts = <GIC_SPI 434 IRQ_TYPE_LEVEL_HIGH>,
			     <GIC_SPI 435 IRQ_TYPE_LEVEL_HIGH>,
			     <GIC_SPI 436 IRQ_TYPE_LEVEL_HIGH>,
			     <GIC_SPI 437 IRQ_TYPE_LEVEL_HIGH>,
			     <GIC_SPI 438 IRQ_TYPE_LEVEL_HIGH>,
			     <GIC_SPI 439 IRQ_TYPE_LEVEL_HIGH>,
			     <GIC_SPI 440 IRQ_TYPE_LEVEL_HIGH>,
			     <GIC_SPI 441 IRQ_TYPE_LEVEL_HIGH>;
		interrupt-names = "edma2-chan8-rx", "edma2-chan9-tx",
				  "edma2-chan10-rx", "edma2-chan11-tx",
				  "edma2-chan12-rx", "edma2-chan13-tx",
				  "edma2-chan14-rx", "edma2-chan15-tx";
		status = "okay";
	};

	edma0: dma-controller@591F0000 {
		compatible = "fsl,imx8qm-edma";
		reg = <0x0 0x59200000 0x0 0x10000>, /* asrc0 */
			<0x0 0x59210000 0x0 0x10000>,
			<0x0 0x59220000 0x0 0x10000>,
			<0x0 0x59230000 0x0 0x10000>,
			<0x0 0x59240000 0x0 0x10000>,
			<0x0 0x59250000 0x0 0x10000>,
			<0x0 0x59260000 0x0 0x10000>, /* esai0 rx */
			<0x0 0x59270000 0x0 0x10000>, /* esai0 tx */
			<0x0 0x59280000 0x0 0x10000>, /* spdif0 rx */
			<0x0 0x59290000 0x0 0x10000>, /* spdif0 tx */
			<0x0 0x592c0000 0x0 0x10000>, /* sai0 rx */
			<0x0 0x592d0000 0x0 0x10000>, /* sai0 tx */
			<0x0 0x592e0000 0x0 0x10000>, /* sai1 rx */
			<0x0 0x592f0000 0x0 0x10000>, /* sai1 tx */
			<0x0 0x59350000 0x0 0x10000>,
			<0x0 0x59370000 0x0 0x10000>;
		#dma-cells = <3>;
		shared-interrupt;
		dma-channels = <16>;
		interrupts = <GIC_SPI 374 IRQ_TYPE_LEVEL_HIGH>, /* asrc 0 */
				<GIC_SPI 375 IRQ_TYPE_LEVEL_HIGH>,
				<GIC_SPI 376 IRQ_TYPE_LEVEL_HIGH>,
				<GIC_SPI 377 IRQ_TYPE_LEVEL_HIGH>,
				<GIC_SPI 378 IRQ_TYPE_LEVEL_HIGH>,
				<GIC_SPI 379 IRQ_TYPE_LEVEL_HIGH>,
				<GIC_SPI 410 IRQ_TYPE_LEVEL_HIGH>, /* esai0 */
				<GIC_SPI 410 IRQ_TYPE_LEVEL_HIGH>,
				<GIC_SPI 457 IRQ_TYPE_LEVEL_HIGH>, /* spdif0 */
				<GIC_SPI 459 IRQ_TYPE_LEVEL_HIGH>,
				<GIC_SPI 315 IRQ_TYPE_LEVEL_HIGH>, /* sai0 */
				<GIC_SPI 315 IRQ_TYPE_LEVEL_HIGH>,
				<GIC_SPI 317 IRQ_TYPE_LEVEL_HIGH>, /* sai1 */
				<GIC_SPI 317 IRQ_TYPE_LEVEL_HIGH>,
				<GIC_SPI 391 IRQ_TYPE_LEVEL_HIGH>,
				<GIC_SPI 393 IRQ_TYPE_LEVEL_HIGH>;
		interrupt-names = "edma0-chan0-rx", "edma0-chan1-rx", /* asrc0 */
				"edma0-chan2-rx", "edma0-chan3-tx",
				"edma0-chan4-tx", "edma0-chan5-tx",
				"edma0-chan6-rx", "edma0-chan7-tx", /* esai0 */
				"edma0-chan8-rx", "edma0-chan9-tx", /* spdif0 */
				"edma0-chan12-rx", "edma0-chan13-tx", /* sai0 */
				"edma0-chan14-rx", "edma0-chan15-tx", /* sai1 */
				"edma0-chan21-tx",		/* gpt5 */
				"edma0-chan23-rx";		/* gpt7 */
		status = "okay";
	};

	edma1: dma-controller@599F0000 {
		compatible = "fsl,imx8qm-edma";
		reg = <0x0 0x59A00000 0x0 0x10000>, /* asrc1 */
			<0x0 0x59A10000 0x0 0x10000>,
			<0x0 0x59A20000 0x0 0x10000>,
			<0x0 0x59A30000 0x0 0x10000>,
			<0x0 0x59A40000 0x0 0x10000>,
			<0x0 0x59A50000 0x0 0x10000>,
			<0x0 0x59A80000 0x0 0x10000>, /* sai4 rx */
			<0x0 0x59A90000 0x0 0x10000>, /* sai4 tx */
			<0x0 0x59AA0000 0x0 0x10000>; /* sai5 tx */
		#dma-cells = <3>;
		shared-interrupt;
		dma-channels = <9>;
		interrupts = <GIC_SPI 382 IRQ_TYPE_LEVEL_HIGH>, /* asrc 1 */
				<GIC_SPI 383 IRQ_TYPE_LEVEL_HIGH>,
				<GIC_SPI 384 IRQ_TYPE_LEVEL_HIGH>,
				<GIC_SPI 385 IRQ_TYPE_LEVEL_HIGH>,
				<GIC_SPI 386 IRQ_TYPE_LEVEL_HIGH>,
				<GIC_SPI 387 IRQ_TYPE_LEVEL_HIGH>,
				<GIC_SPI 330 IRQ_TYPE_LEVEL_HIGH>, /* sai4 */
				<GIC_SPI 330 IRQ_TYPE_LEVEL_HIGH>,
				<GIC_SPI 332 IRQ_TYPE_LEVEL_HIGH>; /* sai5 */
		interrupt-names = "edma1-chan0-rx", "edma1-chan1-rx", /* asrc1 */
				"edma1-chan2-rx", "edma1-chan3-tx",
				"edma1-chan4-tx", "edma1-chan5-tx",
				"edma1-chan8-rx", "edma1-chan9-tx", /* sai4 */
				"edma1-chan10-tx";                 /* sai5 */
		status = "okay";
	};

	acm: acm@59e00000 {
		compatible = "nxp,imx8qm-acm";
		reg = <0x0 0x59e00000 0x0 0x1D0000>;
		status = "disabled";
	};

	sai0: sai@59040000 {
		compatible = "fsl,imx8qm-sai";
		reg = <0x0 0x59040000 0x0 0x10000>;
		interrupts = <GIC_SPI 314 IRQ_TYPE_LEVEL_HIGH>;
		clocks = <&clk IMX8QXP_AUD_SAI_0_IPG>,
			<&clk IMX8QXP_CLK_DUMMY>,
			<&clk IMX8QXP_AUD_SAI_0_MCLK>,
			<&clk IMX8QXP_CLK_DUMMY>,
			<&clk IMX8QXP_CLK_DUMMY>;
		clock-names = "bus", "mclk0", "mclk1", "mclk2", "mclk3";
		dma-names = "rx", "tx";
		dmas = <&edma0 12 0 1>, <&edma0 13 0 0>;
		status = "disabled";
		power-domains = <&pd_sai0>;
	};

	sai1: sai@59050000 {
		compatible = "fsl,imx8qm-sai";
		reg = <0x0 0x59050000 0x0 0x10000>;
		interrupts = <GIC_SPI 316 IRQ_TYPE_LEVEL_HIGH>;
		clocks = <&clk IMX8QXP_AUD_SAI_1_IPG>,
			<&clk IMX8QXP_CLK_DUMMY>,
			<&clk IMX8QXP_AUD_SAI_1_MCLK>,
			<&clk IMX8QXP_CLK_DUMMY>,
			<&clk IMX8QXP_CLK_DUMMY>;
		clock-names = "bus", "mclk0", "mclk1", "mclk2", "mclk3";
		dma-names = "rx", "tx";
		dmas = <&edma0 14 0 1>, <&edma0 15 0 0>;
		status = "disabled";
		power-domains = <&pd_sai1>;
	};

	sai2: sai@59060000 {
		compatible = "fsl,imx8qm-sai";
		reg = <0x0 0x59060000 0x0 0x10000>;
		interrupts = <GIC_SPI 318 IRQ_TYPE_LEVEL_HIGH>;
		clocks = <&clk IMX8QXP_AUD_SAI_2_IPG>,
			<&clk IMX8QXP_CLK_DUMMY>,
			<&clk IMX8QXP_AUD_SAI_2_MCLK>,
			<&clk IMX8QXP_CLK_DUMMY>,
			<&clk IMX8QXP_CLK_DUMMY>;
		clock-names = "bus", "mclk0", "mclk1", "mclk2", "mclk3";
		dma-names = "rx";
		dmas = <&edma0 16 0 1>;
		status = "disabled";
		power-domains = <&pd_sai2>;
	};

	sai3: sai@59070000 {
		compatible = "fsl,imx8qm-sai";
		reg = <0x0 0x59070000 0x0 0x10000>;
		interrupts = <GIC_SPI 323 IRQ_TYPE_LEVEL_HIGH>;
		clocks = <&clk IMX8QXP_AUD_SAI_3_IPG>,
			<&clk IMX8QXP_CLK_DUMMY>,
			<&clk IMX8QXP_AUD_SAI_3_MCLK>,
			<&clk IMX8QXP_CLK_DUMMY>,
			<&clk IMX8QXP_CLK_DUMMY>;
		clock-names = "bus", "mclk0", "mclk1", "mclk2", "mclk3";
		dma-names = "rx";
		dmas = <&edma0 17 0 1>;
		status = "disabled";
		power-domains = <&pd_sai3>;
	};

	sai4: sai@59820000 {
		compatible = "fsl,imx8qm-sai";
		reg = <0x0 0x59820000 0x0 0x10000>;
		interrupts = <GIC_SPI 329 IRQ_TYPE_LEVEL_HIGH>;
		clocks = <&clk IMX8QXP_AUD_SAI_4_IPG>,
			<&clk IMX8QXP_CLK_DUMMY>,
			<&clk IMX8QXP_AUD_SAI_4_MCLK>,
			<&clk IMX8QXP_CLK_DUMMY>,
			<&clk IMX8QXP_CLK_DUMMY>;
		dmas = <&edma1 8 0 1>, <&edma1 9 0 0>;
		clock-names = "bus", "mclk0", "mclk1", "mclk2", "mclk3";
		dma-names = "rx", "tx";
		status = "disabled";
		power-domains = <&pd_sai4>;
	};

	sai5: sai@59830000 {
		compatible = "fsl,imx8qm-sai";
		reg = <0x0 0x59830000 0x0 0x10000>;
		interrupts = <GIC_SPI 331 IRQ_TYPE_LEVEL_HIGH>;
		clocks = <&clk IMX8QXP_AUD_SAI_5_IPG>,
			<&clk IMX8QXP_CLK_DUMMY>,
			<&clk IMX8QXP_AUD_SAI_5_MCLK>,
			<&clk IMX8QXP_CLK_DUMMY>,
			<&clk IMX8QXP_CLK_DUMMY>;
		clock-names = "bus", "mclk0", "mclk1", "mclk2", "mclk3";
		dma-names = "tx";
		dmas = <&edma1 10 0 0>;
		status = "disabled";
		power-domains = <&pd_sai5>;
	};

	amix: amix@59840000 {
		compatible = "fsl,imx8qm-amix";
		reg = <0x0 0x59840000 0x0 0x10000>;
		clocks = <&clk IMX8QXP_AUD_AMIX_IPG>;
		clock-names = "ipg";
		power-domains = <&pd_amix>;
		status = "disabled";
	};

	asrc0: asrc@59000000 {
		compatible = "fsl,imx8qm-asrc0";
		reg = <0x0 0x59000000 0x0 0x10000>;
		interrupts = <GIC_SPI 372 IRQ_TYPE_LEVEL_HIGH>,
			<GIC_SPI 373 IRQ_TYPE_LEVEL_HIGH>;
		clocks = <&clk IMX8QXP_AUD_ASRC_0_IPG>,
			<&clk IMX8QXP_CLK_DUMMY>,
			<&clk IMX8QXP_AUD_ACM_AUD_PLL_CLK0_CLK>,
			<&clk IMX8QXP_AUD_ACM_AUD_PLL_CLK1_CLK>,
			<&clk IMX8QXP_ACM_AUD_CLK0_SEL>,
			<&clk IMX8QXP_ACM_AUD_CLK1_SEL>,
			<&clk IMX8QXP_CLK_DUMMY>,
			<&clk IMX8QXP_CLK_DUMMY>,
			<&clk IMX8QXP_CLK_DUMMY>,
			<&clk IMX8QXP_CLK_DUMMY>,
			<&clk IMX8QXP_CLK_DUMMY>,
			<&clk IMX8QXP_CLK_DUMMY>,
			<&clk IMX8QXP_CLK_DUMMY>,
			<&clk IMX8QXP_CLK_DUMMY>,
			<&clk IMX8QXP_CLK_DUMMY>,
			<&clk IMX8QXP_CLK_DUMMY>,
			<&clk IMX8QXP_CLK_DUMMY>,
			<&clk IMX8QXP_CLK_DUMMY>,
			<&clk IMX8QXP_CLK_DUMMY>;
		clock-names = "ipg", "mem",
			"asrck_0", "asrck_1", "asrck_2", "asrck_3",
			"asrck_4", "asrck_5", "asrck_6", "asrck_7",
			"asrck_8", "asrck_9", "asrck_a", "asrck_b",
			"asrck_c", "asrck_d", "asrck_e", "asrck_f",
			"spba";
		dmas = <&edma0 0 0 0>, <&edma0 1 0 0>, <&edma0 2 0 0>,
			<&edma0 3 0 1>, <&edma0 4 0 1>, <&edma0 5 0 1>;
		dma-names = "rxa", "rxb", "rxc",
				"txa", "txb", "txc";
		fsl,asrc-rate  = <8000>;
		fsl,asrc-width = <16>;
		power-domains = <&pd_asrc0>;
		status = "disabled";
	};

	asrc1: asrc@59800000 {
		compatible = "fsl,imx8qm-asrc1";
		reg = <0x0 0x59800000 0x0 0x10000>;
		interrupts = <GIC_SPI 380 IRQ_TYPE_LEVEL_HIGH>,
			<GIC_SPI 381 IRQ_TYPE_LEVEL_HIGH>;
		clocks = <&clk IMX8QXP_AUD_ASRC_1_IPG>,
			<&clk IMX8QXP_CLK_DUMMY>,
			<&clk IMX8QXP_AUD_ACM_AUD_PLL_CLK0_CLK>,
			<&clk IMX8QXP_AUD_ACM_AUD_PLL_CLK1_CLK>,
			<&clk IMX8QXP_ACM_AUD_CLK0_SEL>,
			<&clk IMX8QXP_ACM_AUD_CLK1_SEL>,
			<&clk IMX8QXP_CLK_DUMMY>,
			<&clk IMX8QXP_CLK_DUMMY>,
			<&clk IMX8QXP_CLK_DUMMY>,
			<&clk IMX8QXP_CLK_DUMMY>,
			<&clk IMX8QXP_CLK_DUMMY>,
			<&clk IMX8QXP_CLK_DUMMY>,
			<&clk IMX8QXP_CLK_DUMMY>,
			<&clk IMX8QXP_CLK_DUMMY>,
			<&clk IMX8QXP_CLK_DUMMY>,
			<&clk IMX8QXP_CLK_DUMMY>,
			<&clk IMX8QXP_CLK_DUMMY>,
			<&clk IMX8QXP_CLK_DUMMY>,
			<&clk IMX8QXP_CLK_DUMMY>;
		clock-names = "ipg", "mem",
			"asrck_0", "asrck_1", "asrck_2", "asrck_3",
			"asrck_4", "asrck_5", "asrck_6", "asrck_7",
			"asrck_8", "asrck_9", "asrck_a", "asrck_b",
			"asrck_c", "asrck_d", "asrck_e", "asrck_f",
			"spba";
		dmas = <&edma1 0 0 0>, <&edma1 1 0 0>, <&edma1 2 0 0>,
			<&edma1 3 0 1>, <&edma1 4 0 1>, <&edma1 5 0 1>;
		dma-names = "rxa", "rxb", "rxc",
				"txa", "txb", "txc";
		fsl,asrc-rate  = <8000>;
		fsl,asrc-width = <16>;
		power-domains = <&pd_asrc1>;
		status = "disabled";
	};

	mqs: mqs@59850000 {
		compatible = "fsl,imx8qm-mqs";
		reg = <0x0 0x59850000 0x0 0x10000>;
		clocks = <&clk IMX8QXP_AUD_MQS_IPG>,
			<&clk IMX8QXP_AUD_MQS_HMCLK>;
		clock-names = "core", "mclk";
		power-domains = <&pd_mqs0>;
		status = "disabled";
	};

	usdhc1: usdhc@5b010000 {
		compatible = "fsl,imx8qm-usdhc", "fsl,imx6sl-usdhc";
		interrupt-parent = <&gic>;
		interrupts = <GIC_SPI 232 IRQ_TYPE_LEVEL_HIGH>;
		reg = <0x0 0x5b010000 0x0 0x10000>;
		clocks = <&clk IMX8QXP_SDHC0_IPG_CLK>,
			<&clk IMX8QXP_SDHC0_CLK>,
			<&clk IMX8QXP_CLK_DUMMY>;
		clock-names = "ipg", "per", "ahb";
		assigned-clocks = <&clk IMX8QXP_SDHC0_SEL>, <&clk IMX8QXP_SDHC0_DIV>;
		assigned-clock-parents = <&clk IMX8QXP_CONN_PLL0_CLK>;
		assigned-clock-rates = <0>, <400000000>;
		power-domains = <&pd_conn_sdch0>;
		fsl,tuning-start-tap = <20>;
		fsl,tuning-step= <2>;
		status = "disabled";
	};

	usdhc2: usdhc@5b020000 {
		compatible = "fsl,imx8qm-usdhc", "fsl,imx6sl-usdhc";
		interrupt-parent = <&gic>;
		interrupts = <GIC_SPI 233 IRQ_TYPE_LEVEL_HIGH>;
		reg = <0x0 0x5b020000 0x0 0x10000>;
		clocks = <&clk IMX8QXP_SDHC1_IPG_CLK>,
			<&clk IMX8QXP_SDHC1_CLK>,
			<&clk IMX8QXP_CLK_DUMMY>;
		clock-names = "ipg", "per", "ahb";
		assigned-clocks = <&clk IMX8QXP_SDHC1_SEL>, <&clk IMX8QXP_SDHC1_DIV>;
		assigned-clock-parents = <&clk IMX8QXP_CONN_PLL0_CLK>;
		assigned-clock-rates = <0>, <200000000>;
		power-domains = <&pd_conn_sdch1>;
		fsl,tuning-start-tap = <20>;
		fsl,tuning-step= <2>;
		status = "disabled";
	};

	usdhc3: usdhc@5b030000 {
		compatible = "fsl,imx8qm-usdhc", "fsl,imx6sl-usdhc";
		interrupt-parent = <&gic>;
		interrupts = <GIC_SPI 234 IRQ_TYPE_LEVEL_HIGH>;
		reg = <0x0 0x5b030000 0x0 0x10000>;
		clocks = <&clk IMX8QXP_SDHC2_IPG_CLK>,
			<&clk IMX8QXP_SDHC2_CLK>,
			<&clk IMX8QXP_CLK_DUMMY>;
		clock-names = "ipg", "per", "ahb";
		assigned-clocks = <&clk IMX8QXP_SDHC2_SEL>, <&clk IMX8QXP_SDHC2_DIV>;
		assigned-clock-parents = <&clk IMX8QXP_CONN_PLL0_CLK>;
		assigned-clock-rates = <0>, <200000000>;
		power-domains = <&pd_conn_sdch2>;
		status = "disabled";
	};

	fec1: ethernet@5b040000 {
		compatible = "fsl,imx8qm-fec";
		reg = <0x0 0x5b040000 0x0 0x10000>;
                interrupt-parent = <&wu>;
		interrupts = <GIC_SPI 258 IRQ_TYPE_LEVEL_HIGH>,
				<GIC_SPI 256 IRQ_TYPE_LEVEL_HIGH>,
				<GIC_SPI 257 IRQ_TYPE_LEVEL_HIGH>,
				<GIC_SPI 259 IRQ_TYPE_LEVEL_HIGH>;
		clocks = <&clk IMX8QXP_ENET0_IPG_CLK>, <&clk IMX8QXP_ENET0_AHB_CLK>, <&clk IMX8QXP_ENET0_RGMII_TX_CLK>,
			<&clk IMX8QXP_ENET0_PTP_CLK>, <&clk IMX8QXP_ENET0_TX_CLK>;
		clock-names = "ipg", "ahb", "enet_clk_ref", "ptp", "enet_2x_txclk";
		assigned-clocks = <&clk IMX8QXP_ENET0_ROOT_DIV>,
				  <&clk IMX8QXP_ENET0_REF_DIV>;
		assigned-clock-rates = <250000000>, <125000000>;
		fsl,num-tx-queues=<3>;
		fsl,num-rx-queues=<3>;
                fsl,wakeup_irq = <0>;
		power-domains = <&pd_conn_enet0>;
		status = "disabled";
	};

	fec2: ethernet@5b050000 {
		compatible = "fsl,imx8qm-fec";
		reg = <0x0 0x5b050000 0x0 0x10000>;
                interrupt-parent = <&wu>;
		interrupts = <GIC_SPI 262 IRQ_TYPE_LEVEL_HIGH>,
				<GIC_SPI 260 IRQ_TYPE_LEVEL_HIGH>,
				<GIC_SPI 261 IRQ_TYPE_LEVEL_HIGH>,
				<GIC_SPI 263 IRQ_TYPE_LEVEL_HIGH>;
		clocks = <&clk IMX8QXP_ENET1_IPG_CLK>, <&clk IMX8QXP_ENET1_AHB_CLK>, <&clk IMX8QXP_ENET1_RGMII_TX_CLK>,
			<&clk IMX8QXP_ENET1_PTP_CLK>, <&clk IMX8QXP_ENET1_TX_CLK>;
		clock-names = "ipg", "ahb", "enet_clk_ref", "ptp", "enet_2x_txclk";
		assigned-clocks = <&clk IMX8QXP_ENET1_ROOT_DIV>,
				  <&clk IMX8QXP_ENET1_REF_DIV>;
		assigned-clock-rates = <250000000>, <125000000>;
		fsl,num-tx-queues=<3>;
		fsl,num-rx-queues=<3>;
                fsl,wakeup_irq = <0>;
		power-domains = <&pd_conn_enet1>;
		status = "disabled";
	};

	mlb: mlb@5B060000 {
		compatible = "fsl,imx6q-mlb150";
		reg = <0x0 0x5B060000 0x0 0x10000>;
		interrupt-parent = <&gic>;
		interrupts = <0 265 IRQ_TYPE_LEVEL_HIGH>,
			     <0 266 IRQ_TYPE_LEVEL_HIGH>;
		clocks = <&clk IMX8QXP_MLB_CLK>,
			 <&clk IMX8QXP_MLB_HCLK>,
			 <&clk IMX8QXP_MLB_IPG_CLK>;
		clock-names = "mlb", "hclk", "ipg";
		assigned-clocks = <&clk IMX8QXP_MLB_CLK>,
				  <&clk IMX8QXP_MLB_HCLK>,
				  <&clk IMX8QXP_MLB_IPG_CLK>;
		assigned-clock-rates = <333333333>, <333333333>, <83333333>;
		power-domains = <&pd_conn_mlb0>;
		status = "disabled";
	};

	dsp: dsp@586e8000 {
		compatible = "fsl,imx8qxp-dsp";
		reserved-region = <&dsp_reserved>;
		reg = <0x0 0x596e8000 0x0 0x88000>;
		clocks = <&clk IMX8QXP_AUD_DSP_IPG>,
			<&clk IMX8QXP_AUD_OCRAM_IPG>,
			<&clk IMX8QXP_AUD_DSP_CORE_CLK>;
		clock-names = "ipg", "ocram", "core";
		fsl,dsp-firmware = "imx/dsp/hifi4.bin";
		power-domains = <&pd_dsp>;
	};

	esai0: esai@59010000 {
		compatible = "fsl,imx8qm-esai";
		reg = <0x0 0x59010000 0x0 0x10000>;
		interrupts = <GIC_SPI 409 IRQ_TYPE_LEVEL_HIGH>;
		clocks = <&clk IMX8QXP_AUD_ESAI_0_IPG>,
			<&clk IMX8QXP_AUD_ESAI_0_EXTAL_IPG>,
			<&clk IMX8QXP_AUD_ESAI_0_IPG>,
			<&clk IMX8QXP_CLK_DUMMY>;
		clock-names = "core", "extal", "fsys", "spba";
		dmas = <&edma0 6 0 1>, <&edma0 7 0 0>;
		dma-names = "rx", "tx";
		power-domains = <&pd_esai0>;
		status = "disabled";
	};

	spdif0: spdif@59020000 {
		compatible = "fsl,imx8qm-spdif";
		reg = <0x0 0x59020000 0x0 0x10000>;
		interrupts =  <GIC_SPI 456 IRQ_TYPE_LEVEL_HIGH>, /* rx */
			     <GIC_SPI 458 IRQ_TYPE_LEVEL_HIGH>; /* tx */
		clocks = <&clk IMX8QXP_AUD_SPDIF_0_GCLKW>, /* core */
			<&clk IMX8QXP_CLK_DUMMY>, /* rxtx0 */
			<&clk IMX8QXP_AUD_SPDIF_0_TX_CLK>, /* rxtx1 */
			<&clk IMX8QXP_CLK_DUMMY>, /* rxtx2 */
			<&clk IMX8QXP_CLK_DUMMY>, /* rxtx3 */
			<&clk IMX8QXP_CLK_DUMMY>, /* rxtx4 */
			<&clk IMX8QXP_IPG_AUD_CLK_ROOT>, /* rxtx5 */
			<&clk IMX8QXP_CLK_DUMMY>, /* rxtx6 */
			<&clk IMX8QXP_CLK_DUMMY>, /* rxtx7 */
			<&clk IMX8QXP_CLK_DUMMY>; /* spba */
		clock-names = "core", "rxtx0",
			      "rxtx1", "rxtx2",
			      "rxtx3", "rxtx4",
			      "rxtx5", "rxtx6",
			      "rxtx7", "spba";
		dmas = <&edma0 8 0 5>, <&edma0 9 0 4>;
		dma-names = "rx", "tx";
		power-domains = <&pd_spdif0>;
		status = "disabled";
	};

	flexspi0: flexspi@05d120000 {
		#address-cells = <1>;
		#size-cells = <0>;
		compatible = "fsl,imx8qxp-flexspi";
		reg = <0x0 0x5d120000 0x0 0x10000>, <0x0 0x08000000 0x0 0x10000000>;
		reg-names = "FlexSPI", "FlexSPI-memory";
		interrupts = <GIC_SPI 92 IRQ_TYPE_LEVEL_HIGH>;
		clocks = <&clk IMX8QXP_LSIO_FSPI0_CLK>;
		assigned-clock-rates = <29000000>;
		clock-names = "fspi";
		power-domains = <&pd_lsio_flexspi0>;
		status = "disabled";
	};

	display-subsystem {
		compatible = "fsl,imx-display-subsystem";
		ports = <&dpu_disp0>, <&dpu_disp1>;
	};

	dma_cap: dma_cap {
		compatible = "dma-capability";
		only-dma-mask32 = <1>;
	};

	hsio: hsio@5f080000 {
		compatible = "fsl,imx8qm-hsio", "syscon";
		reg = <0x0 0x5f080000 0x0 0xF0000>; /* lpcg, csr, msic, gpio */
	};

	ocotp: ocotp {
		#address-cells = <1>;
		#size-cells = <1>;
		compatible = "fsl,imx8qxp-ocotp", "syscon";
	};

	pcieb: pcie@0x5f010000 {
		/*
		 * pcieb phyx1 lane1 in default, adjust it refer to the
		 * exact hw design.
		 */
		compatible = "fsl,imx8qxp-pcie","snps,dw-pcie";
		reg = <0x0 0x5f010000 0x0 0x10000>, /* Controller reg*/
		      <0x0 0x7ff00000 0x0 0x80000>; /* PCI cfg space */
		reg-names = "dbi", "config";
		reserved-region = <&rpmsg_reserved>;
		#address-cells = <3>;
		#size-cells = <2>;
		device_type = "pci";
		ranges = <0x81000000 0 0x00000000 0x0 0x7ff80000 0 0x00010000 /* downstream I/O */
			  0x82000000 0 0x70000000 0x0 0x70000000 0 0x0ff00000>; /* non-prefetchable memory */
		num-lanes = <1>;

		#interrupt-cells = <1>;
		interrupts = <GIC_SPI 102 IRQ_TYPE_LEVEL_HIGH>,
				<GIC_SPI 104 IRQ_TYPE_LEVEL_HIGH>; /* eDMA */
		interrupt-names = "msi";

		/*
		 * Set these clocks in default, then clocks should be
		 * refined for exact hw design of imx8 pcie.
		 */
		clocks = <&clk IMX8QXP_HSIO_PCIE_MSTR_AXI_CLK>,
			 <&clk IMX8QXP_HSIO_PCIE_SLV_AXI_CLK>,
			 <&clk IMX8QXP_HSIO_PHY_X1_PCLK>,
			 <&clk IMX8QXP_HSIO_PCIE_X1_PER_CLK>,
			 <&clk IMX8QXP_HSIO_PCIE_DBI_AXI_CLK>;
		clock-names = "pcie", "pcie_bus", "pcie_phy", "pcie_per", "pcie_inbound_axi";

		interrupt-map-mask = <0 0 0 0x7>;
		interrupt-map =  <0 0 0 1 &gic 0 105 4>,
				 <0 0 0 2 &gic 0 106 4>,
				 <0 0 0 3 &gic 0 107 4>,
				 <0 0 0 4 &gic 0 108 4>;
		power-domains = <&pd_pcie>;
		fsl,max-link-speed = <3>;
		hsio-cfg = <PCIEAX2PCIEBX1>;
		hsio = <&hsio>;
		ctrl-id = <1>; /* pcieb */
		cpu-base-addr = <0x80000000>;
		status = "disabled";
	};

	imx_ion: imx_ion {
		compatible = "fsl,mxc-ion";
		fsl,heap-id = <0>;
	};

	vpu: vpu@2c000000 {
		compatible = "nxp,imx8qm-vpu", "nxp,imx8qxp-vpu";
		reg = <0x0 0x2c000000 0x0 0x1000000>;
		reg-names = "vpu_regs";
		interrupts = <0 464 0x4>, /* encoder irq */
		<0 465 0x4>, /* encoder fiq */
		<0 466 0x4>, /* decoder irq */
		<0 467 0x4>, /* decoder fiq */
		<0 468 0x4>; /* decoder sif */
		interrupt-names = "enc_irq", "enc_fiq", "dec_irq", "dec_fiq", "dec_sif";
		clocks = <&clk IMX8QXP_VPU_DEC_CLK>;
		clock-names = "vpu_clk";
		assigned-clocks = <&clk IMX8QXP_VPU_DEC_CLK>;
		power-domains = <&pd_vpu_dec>;
		status = "disabled";
	};

	vpu_decoder: vpu_decoder@2c000000 {
		compatible = "nxp,imx8qm-b0-vpudec", "nxp,imx8qxp-b0-vpudec";
		boot-region = <&decoder_boot>;
		rpc-region = <&decoder_rpc>;
		str-region = <&decoder_str>;
		reg = <0x0 0x2c000000 0x0 0x1000000>;
		reg-names = "vpu_regs";
		clocks = <&clk IMX8QXP_VPU_DEC_CLK>;
		clock-names = "vpu_clk";
		assigned-clocks = <&clk IMX8QXP_VPU_DEC_CLK>;
		power-domains = <&pd_vpu_dec>;
		status = "disabled";
	};

	vpu_encoder: vpu_encoder@2d000000 {
		compatible = "nxp,imx8qm-b0-vpuenc", "nxp,imx8qxp-b0-vpuenc";
		boot-region = <&encoder_boot>;
		rpc-region = <&encoder_rpc>;
		reg = <0x0 0x2d000000 0x0 0x1000000>;
		reg-names = "vpu_regs";
		clocks = <&clk IMX8QXP_VPU_ENC_CLK>;
		clock-names = "vpu_encoder_clk";
		assigned-clocks = <&clk IMX8QXP_VPU_ENC_CLK>;
		power-domains = <&pd_vpu_enc>;
		status = "disabled";
	};
	imx_rpmsg: imx_rpmsg {
		compatible = "fsl,rpmsg-bus", "simple-bus";
		#address-cells = <2>;
		#size-cells = <2>;
		ranges;

		mu_rpmsg: mu_rpmsg@5d200000 {
			compatible = "fsl,imx6sx-mu";
			reg = <0x0 0x5d200000 0x0 0x10000>;
			interrupts = <GIC_SPI 184 IRQ_TYPE_LEVEL_HIGH>;
			clocks = <&clk IMX8QXP_LSIO_MU5A_IPG_CLK>;
			clock-names = "ipg";
			power-domains = <&pd_lsio_mu5a>;
		};

		rpmsg: rpmsg{
			compatible = "fsl,imx8qxp-rpmsg";
			status = "disabled";
			power-domains = <&pd_lsio_mu5a>;
		};
	};

	crypto: caam@0x31400000 {
		compatible = "fsl,sec-v4.0";
		reg = <0 0x31400000 0 0x400000>;
		interrupts = <GIC_SPI 148 IRQ_TYPE_LEVEL_HIGH>;
		#address-cells = <1>;
		#size-cells = <1>;
		ranges = <0 0 0x31400000 0x400000>;
		fsl,first-jr-index = <2>;

		sec_jr1: jr1@0x20000 {
			compatible = "fsl,sec-v4.0-job-ring";
			reg = <0x20000 0x1000>;
			interrupts = <GIC_SPI 452 IRQ_TYPE_LEVEL_HIGH>;
			power-domains = <&pd_caam_jr1>;
			status = "disabled";
		};

		sec_jr2: jr2@30000 {
			compatible = "fsl,sec-v4.0-job-ring";
			reg = <0x30000 0x1000>;
			interrupts = <GIC_SPI 453 IRQ_TYPE_LEVEL_HIGH>;
			power-domains = <&pd_caam_jr2>;
			status = "okay";
		};

		sec_jr3: jr3@40000 {
			compatible = "fsl,sec-v4.0-job-ring";
			reg = <0x40000 0x1000>;
			interrupts = <GIC_SPI 454 IRQ_TYPE_LEVEL_HIGH>;
			power-domains = <&pd_caam_jr3>;
			status = "okay";
		};
	};

	caam_sm: caam-sm@31800000 {
		compatible = "fsl,imx6q-caam-sm";
		reg = <0 0x31800000 0 0x1ffff>;
	};

	sc_pwrkey: sc-powerkey {
		compatible = "fsl,imx8-pwrkey";
		linux,keycode = <KEY_POWER>;
		wakeup-source;
	};

	wdog: wdog {
		compatible = "fsl,imx8-wdt";
	};
};

&A35_0 {
	operating-points = <
		/* kHz	uV*/
		/* voltage is maintained by SCFW, so no need here */
		1200000 0
		1000000 0
	>;
	clocks = <&clk IMX8QXP_A35_DIV>;
	clock-latency = <61036>;
	#cooling-cells = <2>;
};

/delete-node/ &A35_2;
/delete-node/ &A35_3;

/* Data for energy-aware-scheduling */
/{
	cpus {
		energy-costs {
			CPU_COST_A35: core-cost-a35 {
				busy-cost-data = <
					853  1623
					1024 2356
				>;
				idle-cost-data = <
					94
					0
				>;
			};
			CLUSTER_COST_A35: cluster-cost-a35 {
				busy-cost-data = <
					853  2132
					1024 3095
				>;
				idle-cost-data = <
					1037
					1037
				>;
			};
		};
	};
};

&A35_0 {
	sched-energy-costs = <&CPU_COST_A35 &CLUSTER_COST_A35>;
};
&A35_1 {
	sched-energy-costs = <&CPU_COST_A35 &CLUSTER_COST_A35>;
};<|MERGE_RESOLUTION|>--- conflicted
+++ resolved
@@ -108,7 +108,6 @@
 			no-map;
 			reg = <0 0x94400000 0 0x1800000>;
 		};
-<<<<<<< HEAD
 		ramoops@0x95c00000 {
 			compatible = "ramoops";
 			reg = <0 0x95c00000 0 0x00100000>;
@@ -116,15 +115,6 @@
 			console-size    = <0x00020000>;
 			ftrace-size     = <0x00020000>;
 			pmsg-size       = <0x00020000>;
-=======
-		/* global autoconfigured region for contiguous allocations */
-		linux,cma {
-			compatible = "shared-dma-pool";
-			reusable;
-			size = <0 0x3c000000>;
-			alloc-ranges = <0 0x96000000 0 0x3c000000>;
-			linux,cma-default;
->>>>>>> 895e0fac
 		};
 	};
 
