--- conflicted
+++ resolved
@@ -37,20 +37,13 @@
 			  imx8mm-ddr4-evk-revb-rm67191.dtb imx8mm-ddr4-evk-no-product.dtb \
 			  imx8mm-evk-no-product.dtb
 dtb-$(CONFIG_ARCH_MXC) += imx8mm-evk-ak4497.dtb imx8mm-evk-ak5558.dtb imx8mm-evk-audio-tdm.dtb
-<<<<<<< HEAD
-dtb-$(CONFIG_ARCH_MXC) += imx8mn-evk.dtb imx8mn-ddr4-evk.dtb imx8mn-ddr4-evk-ak5558.dtb \
+dtb-$(CONFIG_ARCH_MXC) += imx8mn-evk.dtb imx8mn-evk-rm67191.dtb imx8mn-ddr4-evk.dtb imx8mn-ddr4-evk-ak5558.dtb \
 			  imx8mn-ddr4-evk-rm67191.dtb imx8mn-ddr4-evk-rpmsg.dtb \
 			  imx8mn-ddr4-evk-no-product.dtb
 dtb-$(CONFIG_ARCH_MXC) += imx8mn-ddr4-evk-root.dtb imx8mn-ddr4-evk-inmate.dtb
+dtb-$(CONFIG_ARCH_MXC) += imx8mp-evk.dtb imx8mp-evk-root.dtb imx8mp-evk-inmate.dtb
 dtb-$(CONFIG_ARCH_MXC) += imx8mq-evk.dtb imx8mq-evk-rpmsg.dtb imx8mq-evk-pcie1-m2.dtb \
 			  imx8mq-evk-no-product.dtb
-=======
-dtb-$(CONFIG_ARCH_MXC) += imx8mn-evk.dtb imx8mn-evk-rm67191.dtb imx8mn-ddr4-evk.dtb imx8mn-ddr4-evk-ak5558.dtb \
-			  imx8mn-ddr4-evk-rm67191.dtb imx8mn-ddr4-evk-rpmsg.dtb
-dtb-$(CONFIG_ARCH_MXC) += imx8mn-ddr4-evk-root.dtb imx8mn-ddr4-evk-inmate.dtb
-dtb-$(CONFIG_ARCH_MXC) += imx8mp-evk.dtb imx8mp-evk-root.dtb imx8mp-evk-inmate.dtb
-dtb-$(CONFIG_ARCH_MXC) += imx8mq-evk.dtb imx8mq-evk-rpmsg.dtb imx8mq-evk-pcie1-m2.dtb
->>>>>>> 69fdeab8
 dtb-$(CONFIG_ARCH_MXC) += imx8mq-evk-ak4497.dtb imx8mq-evk-audio-tdm.dtb imx8mq-evk-pdm.dtb
 dtb-$(CONFIG_ARCH_MXC) += imx8mq-evk-root.dtb imx8mq-evk-inmate.dtb
 dtb-$(CONFIG_ARCH_MXC) += imx8mq-evk-lcdif-rm67191.dtb imx8mq-evk-lcdif-adv7535.dtb
@@ -72,12 +65,8 @@
 			  imx8qm-mek-ca72.dtb imx8qm-lpddr4-val-ca53.dtb \
 			  imx8qm-lpddr4-val-ca72.dtb imx8qm-ddr4-val.dtb \
 			  imx8qm-lpddr4-val-lpspi.dtb imx8qm-lpddr4-val-lpspi-slave.dtb \
-<<<<<<< HEAD
-			  imx8qm-mek-dsi-rm67191.dtb \
+			  imx8qm-mek-dsi-rm67191.dtb imx8qm-lpddr4-val-dp.dtb \
 			  imx8qm-mek-ov5640-no-product.dtb \
-=======
-			  imx8qm-mek-dsi-rm67191.dtb imx8qm-lpddr4-val-dp.dtb\
->>>>>>> 69fdeab8
 			  imx8qp-lpddr4-val.dtb imx8dm-lpddr4-val.dtb
 dtb-$(CONFIG_ARCH_MXC) += imx8qm-mek-dom0.dtb imx8qm-mek-domu.dtb \
 			  imx8qm-mek-root.dtb imx8qm-mek-inmate.dtb
@@ -98,15 +87,10 @@
 			  imx8qxp-lpddr4-val-lpspi.dtb imx8qxp-lpddr4-val-lpspi-slave.dtb \
 			  imx8qxp-lpddr4-val-spdif.dtb imx8qxp-lpddr4-val-gpmi-nand.dtb imx8dxp-lpddr4-val.dtb \
 			  imx8qxp-17x17-val.dtb imx8dx-lpddr4-val.dtb imx8dx-17x17-val.dtb \
-<<<<<<< HEAD
 			  imx8qxp-lpddr4-val-mlb.dtb \
 			  imx8qxp-mek-ov5640-no-product.dtb
-dtb-$(CONFIG_ARCH_MXC) += imx8qxp-mek-dom0.dtb
-=======
-			  imx8qxp-lpddr4-val-mlb.dtb
 dtb-$(CONFIG_ARCH_MXC) += imx8qxp-mek-dom0.dtb imx8qxp-mek-root.dtb \
 			  imx8qxp-mek-inmate.dtb
->>>>>>> 69fdeab8
 
 dtb-$(CONFIG_ARCH_S32) += s32v234-evb.dtb \
 			  s32v234-sbc.dtb