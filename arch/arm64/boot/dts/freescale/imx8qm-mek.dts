--- conflicted
+++ resolved
@@ -1839,62 +1839,6 @@
 	status = "okay";
 };
 
-<<<<<<< HEAD
-&vpu_decoder {
-	compatible = "nxp,imx8qm-b0-vpudec";
-	boot-region = <&decoder_boot>;
-	rpc-region = <&decoder_rpc>;
-	reg-csr = <0x2d080000>;
-	core_type = <2>;
-	status = "okay";
-};
-
-&vpu_encoder {
-	compatible = "nxp,imx8qm-b0-vpuenc";
-	boot-region = <&encoder_boot>;
-	rpc-region = <&encoder_rpc>;
-	reserved-region = <&encoder_reserved>;
-	reg-rpc-system = <0x40000000>;
-	resolution-max = <1920 1920>;
-	fps-max = <120>;
-	power-domains = <&pd IMX_SC_R_VPU_ENC_0>, <&pd IMX_SC_R_VPU_ENC_1>,
-			<&pd IMX_SC_R_VPU>;
-	power-domain-names = "vpuenc1", "vpuenc2", "vpu";
-	mbox-names = "enc1_tx0", "enc1_tx1", "enc1_rx",
-		     "enc2_tx0", "enc2_tx1", "enc2_rx";
-	mboxes = <&mu1_m0 0 0
-		  &mu1_m0 0 1
-		  &mu1_m0 1 0
-		  &mu2_m0 0 0
-		  &mu2_m0 0 1
-		  &mu2_m0 1 0>;
-	status = "okay";
-
-	vpu_enc_core0: core0@1020000 {
-		compatible = "fsl,imx8-mu1-vpu-m0";
-		reg = <0x1020000 0x20000>;
-		reg-csr = <0x1090000 0x10000>;
-		interrupts = <GIC_SPI 473 IRQ_TYPE_LEVEL_HIGH>;
-		fsl,vpu_ap_mu_id = <17>;
-		fw-buf-size = <0x200000>;
-		rpc-buf-size = <0x80000>;
-		print-buf-size = <0x80000>;
-	};
-
-	vpu_enc_core1: core1@1040000 {
-		compatible = "fsl,imx8-mu2-vpu-m0";
-		reg = <0x1040000 0x20000>;
-		reg-csr = <0x10A0000 0x10000>;
-		interrupts = <GIC_SPI 474 IRQ_TYPE_LEVEL_HIGH>;
-		fsl,vpu_ap_mu_id = <18>;
-		fw-buf-size = <0x200000>;
-		rpc-buf-size = <0x80000>;
-		print-buf-size = <0x80000>;
-	};
-};
-
-#include "imx8qm-android.dtsi"
-=======
 &vpu {
 	compatible = "nxp,imx8qm-vpu";
 	status = "okay";
@@ -1917,4 +1861,5 @@
 	memory-region = <&encoder2_boot>, <&encoder2_rpc>;
 	status = "okay";
 };
->>>>>>> 0c9f9b64
+
+#include "imx8qm-android.dtsi"