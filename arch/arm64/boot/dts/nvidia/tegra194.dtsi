// SPDX-License-Identifier: GPL-2.0
#include <dt-bindings/clock/tegra194-clock.h>
#include <dt-bindings/gpio/tegra194-gpio.h>
#include <dt-bindings/interrupt-controller/arm-gic.h>
#include <dt-bindings/mailbox/tegra186-hsp.h>
#include <dt-bindings/pinctrl/pinctrl-tegra.h>
#include <dt-bindings/power/tegra194-powergate.h>
#include <dt-bindings/reset/tegra194-reset.h>
#include <dt-bindings/thermal/tegra194-bpmp-thermal.h>
#include <dt-bindings/memory/tegra194-mc.h>

/ {
	compatible = "nvidia,tegra194";
	interrupt-parent = <&gic>;
	#address-cells = <2>;
	#size-cells = <2>;

	/* control backbone */
	bus@0 {
		compatible = "simple-bus";
		#address-cells = <1>;
		#size-cells = <1>;
		ranges = <0x0 0x0 0x0 0x40000000>;

		misc@100000 {
			compatible = "nvidia,tegra194-misc";
			reg = <0x00100000 0xf000>,
			      <0x0010f000 0x1000>;
		};

		gpio: gpio@2200000 {
			compatible = "nvidia,tegra194-gpio";
			reg-names = "security", "gpio";
			reg = <0x2200000 0x10000>,
			      <0x2210000 0x10000>;
			interrupts = <GIC_SPI 288 IRQ_TYPE_LEVEL_HIGH>,
				     <GIC_SPI 296 IRQ_TYPE_LEVEL_HIGH>,
				     <GIC_SPI 304 IRQ_TYPE_LEVEL_HIGH>,
				     <GIC_SPI 312 IRQ_TYPE_LEVEL_HIGH>,
				     <GIC_SPI 320 IRQ_TYPE_LEVEL_HIGH>,
				     <GIC_SPI 328 IRQ_TYPE_LEVEL_HIGH>;
			#interrupt-cells = <2>;
			interrupt-controller;
			#gpio-cells = <2>;
			gpio-controller;
		};

		ethernet@2490000 {
			compatible = "nvidia,tegra194-eqos",
				     "nvidia,tegra186-eqos",
				     "snps,dwc-qos-ethernet-4.10";
			reg = <0x02490000 0x10000>;
			interrupts = <GIC_SPI 194 IRQ_TYPE_LEVEL_HIGH>;
			clocks = <&bpmp TEGRA194_CLK_AXI_CBB>,
				 <&bpmp TEGRA194_CLK_EQOS_AXI>,
				 <&bpmp TEGRA194_CLK_EQOS_RX>,
				 <&bpmp TEGRA194_CLK_EQOS_TX>,
				 <&bpmp TEGRA194_CLK_EQOS_PTP_REF>;
			clock-names = "master_bus", "slave_bus", "rx", "tx", "ptp_ref";
			resets = <&bpmp TEGRA194_RESET_EQOS>;
			reset-names = "eqos";
			interconnects = <&mc TEGRA194_MEMORY_CLIENT_EQOSR &emc>,
					<&mc TEGRA194_MEMORY_CLIENT_EQOSW &emc>;
			interconnect-names = "dma-mem", "write";
			status = "disabled";

			snps,write-requests = <1>;
			snps,read-requests = <3>;
			snps,burst-map = <0x7>;
			snps,txpbl = <16>;
			snps,rxpbl = <8>;
		};

		aconnect@2900000 {
			compatible = "nvidia,tegra194-aconnect",
				     "nvidia,tegra210-aconnect";
			clocks = <&bpmp TEGRA194_CLK_APE>,
				 <&bpmp TEGRA194_CLK_APB2APE>;
			clock-names = "ape", "apb2ape";
			power-domains = <&bpmp TEGRA194_POWER_DOMAIN_AUD>;
			#address-cells = <1>;
			#size-cells = <1>;
			ranges = <0x02900000 0x02900000 0x200000>;
			status = "disabled";

			adma: dma-controller@2930000 {
				compatible = "nvidia,tegra194-adma",
					     "nvidia,tegra186-adma";
				reg = <0x02930000 0x20000>;
				interrupt-parent = <&agic>;
				interrupts =  <GIC_SPI 0 IRQ_TYPE_LEVEL_HIGH>,
					      <GIC_SPI 1 IRQ_TYPE_LEVEL_HIGH>,
					      <GIC_SPI 2 IRQ_TYPE_LEVEL_HIGH>,
					      <GIC_SPI 3 IRQ_TYPE_LEVEL_HIGH>,
					      <GIC_SPI 4 IRQ_TYPE_LEVEL_HIGH>,
					      <GIC_SPI 5 IRQ_TYPE_LEVEL_HIGH>,
					      <GIC_SPI 6 IRQ_TYPE_LEVEL_HIGH>,
					      <GIC_SPI 7 IRQ_TYPE_LEVEL_HIGH>,
					      <GIC_SPI 8 IRQ_TYPE_LEVEL_HIGH>,
					      <GIC_SPI 9 IRQ_TYPE_LEVEL_HIGH>,
					      <GIC_SPI 10 IRQ_TYPE_LEVEL_HIGH>,
					      <GIC_SPI 11 IRQ_TYPE_LEVEL_HIGH>,
					      <GIC_SPI 12 IRQ_TYPE_LEVEL_HIGH>,
					      <GIC_SPI 13 IRQ_TYPE_LEVEL_HIGH>,
					      <GIC_SPI 14 IRQ_TYPE_LEVEL_HIGH>,
					      <GIC_SPI 15 IRQ_TYPE_LEVEL_HIGH>,
					      <GIC_SPI 16 IRQ_TYPE_LEVEL_HIGH>,
					      <GIC_SPI 17 IRQ_TYPE_LEVEL_HIGH>,
					      <GIC_SPI 18 IRQ_TYPE_LEVEL_HIGH>,
					      <GIC_SPI 19 IRQ_TYPE_LEVEL_HIGH>,
					      <GIC_SPI 20 IRQ_TYPE_LEVEL_HIGH>,
					      <GIC_SPI 21 IRQ_TYPE_LEVEL_HIGH>,
					      <GIC_SPI 22 IRQ_TYPE_LEVEL_HIGH>,
					      <GIC_SPI 23 IRQ_TYPE_LEVEL_HIGH>,
					      <GIC_SPI 24 IRQ_TYPE_LEVEL_HIGH>,
					      <GIC_SPI 25 IRQ_TYPE_LEVEL_HIGH>,
					      <GIC_SPI 26 IRQ_TYPE_LEVEL_HIGH>,
					      <GIC_SPI 27 IRQ_TYPE_LEVEL_HIGH>,
					      <GIC_SPI 28 IRQ_TYPE_LEVEL_HIGH>,
					      <GIC_SPI 29 IRQ_TYPE_LEVEL_HIGH>,
					      <GIC_SPI 30 IRQ_TYPE_LEVEL_HIGH>,
					      <GIC_SPI 31 IRQ_TYPE_LEVEL_HIGH>;
				#dma-cells = <1>;
				clocks = <&bpmp TEGRA194_CLK_AHUB>;
				clock-names = "d_audio";
				status = "disabled";
			};

			agic: interrupt-controller@2a40000 {
				compatible = "nvidia,tegra194-agic",
					     "nvidia,tegra210-agic";
				#interrupt-cells = <3>;
				interrupt-controller;
				reg = <0x02a41000 0x1000>,
				      <0x02a42000 0x2000>;
				interrupts = <GIC_SPI 145
					      (GIC_CPU_MASK_SIMPLE(4) |
					       IRQ_TYPE_LEVEL_HIGH)>;
				clocks = <&bpmp TEGRA194_CLK_APE>;
				clock-names = "clk";
				status = "disabled";
			};

			tegra_ahub: ahub@2900800 {
				compatible = "nvidia,tegra194-ahub",
					     "nvidia,tegra186-ahub";
				reg = <0x02900800 0x800>;
				clocks = <&bpmp TEGRA194_CLK_AHUB>;
				clock-names = "ahub";
				assigned-clocks = <&bpmp TEGRA194_CLK_AHUB>;
				assigned-clock-parents = <&bpmp TEGRA194_CLK_PLLA_OUT0>;
				#address-cells = <1>;
				#size-cells = <1>;
				ranges = <0x02900800 0x02900800 0x11800>;
				status = "disabled";

				tegra_admaif: admaif@290f000 {
					compatible = "nvidia,tegra194-admaif",
						     "nvidia,tegra186-admaif";
					reg = <0x0290f000 0x1000>;
					dmas = <&adma 1>, <&adma 1>,
					       <&adma 2>, <&adma 2>,
					       <&adma 3>, <&adma 3>,
					       <&adma 4>, <&adma 4>,
					       <&adma 5>, <&adma 5>,
					       <&adma 6>, <&adma 6>,
					       <&adma 7>, <&adma 7>,
					       <&adma 8>, <&adma 8>,
					       <&adma 9>, <&adma 9>,
					       <&adma 10>, <&adma 10>,
					       <&adma 11>, <&adma 11>,
					       <&adma 12>, <&adma 12>,
					       <&adma 13>, <&adma 13>,
					       <&adma 14>, <&adma 14>,
					       <&adma 15>, <&adma 15>,
					       <&adma 16>, <&adma 16>,
					       <&adma 17>, <&adma 17>,
					       <&adma 18>, <&adma 18>,
					       <&adma 19>, <&adma 19>,
					       <&adma 20>, <&adma 20>;
					dma-names = "rx1", "tx1",
						    "rx2", "tx2",
						    "rx3", "tx3",
						    "rx4", "tx4",
						    "rx5", "tx5",
						    "rx6", "tx6",
						    "rx7", "tx7",
						    "rx8", "tx8",
						    "rx9", "tx9",
						    "rx10", "tx10",
						    "rx11", "tx11",
						    "rx12", "tx12",
						    "rx13", "tx13",
						    "rx14", "tx14",
						    "rx15", "tx15",
						    "rx16", "tx16",
						    "rx17", "tx17",
						    "rx18", "tx18",
						    "rx19", "tx19",
						    "rx20", "tx20";
					status = "disabled";
				};

				tegra_i2s1: i2s@2901000 {
					compatible = "nvidia,tegra194-i2s",
						     "nvidia,tegra210-i2s";
					reg = <0x2901000 0x100>;
					clocks = <&bpmp TEGRA194_CLK_I2S1>,
						 <&bpmp TEGRA194_CLK_I2S1_SYNC_INPUT>;
					clock-names = "i2s", "sync_input";
					assigned-clocks = <&bpmp TEGRA194_CLK_I2S1>;
					assigned-clock-parents = <&bpmp TEGRA194_CLK_PLLA_OUT0>;
					assigned-clock-rates = <1536000>;
					sound-name-prefix = "I2S1";
					status = "disabled";
				};

				tegra_i2s2: i2s@2901100 {
					compatible = "nvidia,tegra194-i2s",
						     "nvidia,tegra210-i2s";
					reg = <0x2901100 0x100>;
					clocks = <&bpmp TEGRA194_CLK_I2S2>,
						 <&bpmp TEGRA194_CLK_I2S2_SYNC_INPUT>;
					clock-names = "i2s", "sync_input";
					assigned-clocks = <&bpmp TEGRA194_CLK_I2S2>;
					assigned-clock-parents = <&bpmp TEGRA194_CLK_PLLA_OUT0>;
					assigned-clock-rates = <1536000>;
					sound-name-prefix = "I2S2";
					status = "disabled";
				};

				tegra_i2s3: i2s@2901200 {
					compatible = "nvidia,tegra194-i2s",
						     "nvidia,tegra210-i2s";
					reg = <0x2901200 0x100>;
					clocks = <&bpmp TEGRA194_CLK_I2S3>,
						 <&bpmp TEGRA194_CLK_I2S3_SYNC_INPUT>;
					clock-names = "i2s", "sync_input";
					assigned-clocks = <&bpmp TEGRA194_CLK_I2S3>;
					assigned-clock-parents = <&bpmp TEGRA194_CLK_PLLA_OUT0>;
					assigned-clock-rates = <1536000>;
					sound-name-prefix = "I2S3";
					status = "disabled";
				};

				tegra_i2s4: i2s@2901300 {
					compatible = "nvidia,tegra194-i2s",
						     "nvidia,tegra210-i2s";
					reg = <0x2901300 0x100>;
					clocks = <&bpmp TEGRA194_CLK_I2S4>,
						 <&bpmp TEGRA194_CLK_I2S4_SYNC_INPUT>;
					clock-names = "i2s", "sync_input";
					assigned-clocks = <&bpmp TEGRA194_CLK_I2S4>;
					assigned-clock-parents = <&bpmp TEGRA194_CLK_PLLA_OUT0>;
					assigned-clock-rates = <1536000>;
					sound-name-prefix = "I2S4";
					status = "disabled";
				};

				tegra_i2s5: i2s@2901400 {
					compatible = "nvidia,tegra194-i2s",
						     "nvidia,tegra210-i2s";
					reg = <0x2901400 0x100>;
					clocks = <&bpmp TEGRA194_CLK_I2S5>,
						 <&bpmp TEGRA194_CLK_I2S5_SYNC_INPUT>;
					clock-names = "i2s", "sync_input";
					assigned-clocks = <&bpmp TEGRA194_CLK_I2S5>;
					assigned-clock-parents = <&bpmp TEGRA194_CLK_PLLA_OUT0>;
					assigned-clock-rates = <1536000>;
					sound-name-prefix = "I2S5";
					status = "disabled";
				};

				tegra_i2s6: i2s@2901500 {
					compatible = "nvidia,tegra194-i2s",
						     "nvidia,tegra210-i2s";
					reg = <0x2901500 0x100>;
					clocks = <&bpmp TEGRA194_CLK_I2S6>,
						 <&bpmp TEGRA194_CLK_I2S6_SYNC_INPUT>;
					clock-names = "i2s", "sync_input";
					assigned-clocks = <&bpmp TEGRA194_CLK_I2S6>;
					assigned-clock-parents = <&bpmp TEGRA194_CLK_PLLA_OUT0>;
					assigned-clock-rates = <1536000>;
					sound-name-prefix = "I2S6";
					status = "disabled";
				};

				tegra_dmic1: dmic@2904000 {
					compatible = "nvidia,tegra194-dmic",
						     "nvidia,tegra210-dmic";
					reg = <0x2904000 0x100>;
					clocks = <&bpmp TEGRA194_CLK_DMIC1>;
					clock-names = "dmic";
					assigned-clocks = <&bpmp TEGRA194_CLK_DMIC1>;
					assigned-clock-parents = <&bpmp TEGRA194_CLK_PLLA_OUT0>;
					assigned-clock-rates = <3072000>;
					sound-name-prefix = "DMIC1";
					status = "disabled";
				};

				tegra_dmic2: dmic@2904100 {
					compatible = "nvidia,tegra194-dmic",
						     "nvidia,tegra210-dmic";
					reg = <0x2904100 0x100>;
					clocks = <&bpmp TEGRA194_CLK_DMIC2>;
					clock-names = "dmic";
					assigned-clocks = <&bpmp TEGRA194_CLK_DMIC2>;
					assigned-clock-parents = <&bpmp TEGRA194_CLK_PLLA_OUT0>;
					assigned-clock-rates = <3072000>;
					sound-name-prefix = "DMIC2";
					status = "disabled";
				};

				tegra_dmic3: dmic@2904200 {
					compatible = "nvidia,tegra194-dmic",
						     "nvidia,tegra210-dmic";
					reg = <0x2904200 0x100>;
					clocks = <&bpmp TEGRA194_CLK_DMIC3>;
					clock-names = "dmic";
					assigned-clocks = <&bpmp TEGRA194_CLK_DMIC3>;
					assigned-clock-parents = <&bpmp TEGRA194_CLK_PLLA_OUT0>;
					assigned-clock-rates = <3072000>;
					sound-name-prefix = "DMIC3";
					status = "disabled";
				};

				tegra_dmic4: dmic@2904300 {
					compatible = "nvidia,tegra194-dmic",
						     "nvidia,tegra210-dmic";
					reg = <0x2904300 0x100>;
					clocks = <&bpmp TEGRA194_CLK_DMIC4>;
					clock-names = "dmic";
					assigned-clocks = <&bpmp TEGRA194_CLK_DMIC4>;
					assigned-clock-parents = <&bpmp TEGRA194_CLK_PLLA_OUT0>;
					assigned-clock-rates = <3072000>;
					sound-name-prefix = "DMIC4";
					status = "disabled";
				};

				tegra_dspk1: dspk@2905000 {
					compatible = "nvidia,tegra194-dspk",
						     "nvidia,tegra186-dspk";
					reg = <0x2905000 0x100>;
					clocks = <&bpmp TEGRA194_CLK_DSPK1>;
					clock-names = "dspk";
					assigned-clocks = <&bpmp TEGRA194_CLK_DSPK1>;
					assigned-clock-parents = <&bpmp TEGRA194_CLK_PLLA_OUT0>;
					assigned-clock-rates = <12288000>;
					sound-name-prefix = "DSPK1";
					status = "disabled";
				};

				tegra_dspk2: dspk@2905100 {
					compatible = "nvidia,tegra194-dspk",
						     "nvidia,tegra186-dspk";
					reg = <0x2905100 0x100>;
					clocks = <&bpmp TEGRA194_CLK_DSPK2>;
					clock-names = "dspk";
					assigned-clocks = <&bpmp TEGRA194_CLK_DSPK2>;
					assigned-clock-parents = <&bpmp TEGRA194_CLK_PLLA_OUT0>;
					assigned-clock-rates = <12288000>;
					sound-name-prefix = "DSPK2";
					status = "disabled";
				};
			};
		};

		pinmux: pinmux@2430000 {
			compatible = "nvidia,tegra194-pinmux";
			reg = <0x2430000 0x17000>,
			      <0xc300000 0x4000>;

			status = "okay";

			pex_rst_c5_out_state: pex_rst_c5_out {
				pex_rst {
					nvidia,pins = "pex_l5_rst_n_pgg1";
					nvidia,schmitt = <TEGRA_PIN_DISABLE>;
					nvidia,lpdr = <TEGRA_PIN_ENABLE>;
					nvidia,enable-input = <TEGRA_PIN_DISABLE>;
					nvidia,io-high-voltage = <TEGRA_PIN_ENABLE>;
					nvidia,tristate = <TEGRA_PIN_DISABLE>;
					nvidia,pull = <TEGRA_PIN_PULL_NONE>;
				};
			};

			clkreq_c5_bi_dir_state: clkreq_c5_bi_dir {
				clkreq {
					nvidia,pins = "pex_l5_clkreq_n_pgg0";
					nvidia,schmitt = <TEGRA_PIN_DISABLE>;
					nvidia,lpdr = <TEGRA_PIN_ENABLE>;
					nvidia,enable-input = <TEGRA_PIN_ENABLE>;
					nvidia,io-high-voltage = <TEGRA_PIN_ENABLE>;
					nvidia,tristate = <TEGRA_PIN_DISABLE>;
					nvidia,pull = <TEGRA_PIN_PULL_NONE>;
				};
			};
		};

		mc: memory-controller@2c00000 {
			compatible = "nvidia,tegra194-mc";
			reg = <0x02c00000 0x100000>,
			      <0x02b80000 0x040000>,
			      <0x01700000 0x100000>;
			interrupts = <GIC_SPI 223 IRQ_TYPE_LEVEL_HIGH>;
			#interconnect-cells = <1>;
			status = "disabled";

			#address-cells = <2>;
			#size-cells = <2>;

			ranges = <0x01700000 0x0 0x01700000 0x0 0x100000>,
				 <0x02b80000 0x0 0x02b80000 0x0 0x040000>,
				 <0x02c00000 0x0 0x02c00000 0x0 0x100000>;

			/*
			 * Bit 39 of addresses passing through the memory
			 * controller selects the XBAR format used when memory
			 * is accessed. This is used to transparently access
			 * memory in the XBAR format used by the discrete GPU
			 * (bit 39 set) or Tegra (bit 39 clear).
			 *
			 * As a consequence, the operating system must ensure
			 * that bit 39 is never used implicitly, for example
			 * via an I/O virtual address mapping of an IOMMU. If
			 * devices require access to the XBAR switch, their
			 * drivers must set this bit explicitly.
			 *
			 * Limit the DMA range for memory clients to [38:0].
			 */
			dma-ranges = <0x0 0x0 0x0 0x80 0x0>;

			emc: external-memory-controller@2c60000 {
				compatible = "nvidia,tegra194-emc";
				reg = <0x0 0x02c60000 0x0 0x90000>,
				      <0x0 0x01780000 0x0 0x80000>;
				clocks = <&bpmp TEGRA194_CLK_EMC>;
				clock-names = "emc";

				#interconnect-cells = <0>;

				nvidia,bpmp = <&bpmp>;
			};
		};

		uarta: serial@3100000 {
			compatible = "nvidia,tegra194-uart", "nvidia,tegra20-uart";
			reg = <0x03100000 0x40>;
			reg-shift = <2>;
			interrupts = <GIC_SPI 112 IRQ_TYPE_LEVEL_HIGH>;
			clocks = <&bpmp TEGRA194_CLK_UARTA>;
			clock-names = "serial";
			resets = <&bpmp TEGRA194_RESET_UARTA>;
			reset-names = "serial";
			status = "disabled";
		};

		uartb: serial@3110000 {
			compatible = "nvidia,tegra194-uart", "nvidia,tegra20-uart";
			reg = <0x03110000 0x40>;
			reg-shift = <2>;
			interrupts = <GIC_SPI 113 IRQ_TYPE_LEVEL_HIGH>;
			clocks = <&bpmp TEGRA194_CLK_UARTB>;
			clock-names = "serial";
			resets = <&bpmp TEGRA194_RESET_UARTB>;
			reset-names = "serial";
			status = "disabled";
		};

		uartd: serial@3130000 {
			compatible = "nvidia,tegra194-uart", "nvidia,tegra20-uart";
			reg = <0x03130000 0x40>;
			reg-shift = <2>;
			interrupts = <GIC_SPI 115 IRQ_TYPE_LEVEL_HIGH>;
			clocks = <&bpmp TEGRA194_CLK_UARTD>;
			clock-names = "serial";
			resets = <&bpmp TEGRA194_RESET_UARTD>;
			reset-names = "serial";
			status = "disabled";
		};

		uarte: serial@3140000 {
			compatible = "nvidia,tegra194-uart", "nvidia,tegra20-uart";
			reg = <0x03140000 0x40>;
			reg-shift = <2>;
			interrupts = <GIC_SPI 116 IRQ_TYPE_LEVEL_HIGH>;
			clocks = <&bpmp TEGRA194_CLK_UARTE>;
			clock-names = "serial";
			resets = <&bpmp TEGRA194_RESET_UARTE>;
			reset-names = "serial";
			status = "disabled";
		};

		uartf: serial@3150000 {
			compatible = "nvidia,tegra194-uart", "nvidia,tegra20-uart";
			reg = <0x03150000 0x40>;
			reg-shift = <2>;
			interrupts = <GIC_SPI 117 IRQ_TYPE_LEVEL_HIGH>;
			clocks = <&bpmp TEGRA194_CLK_UARTF>;
			clock-names = "serial";
			resets = <&bpmp TEGRA194_RESET_UARTF>;
			reset-names = "serial";
			status = "disabled";
		};

		gen1_i2c: i2c@3160000 {
			compatible = "nvidia,tegra194-i2c";
			reg = <0x03160000 0x10000>;
			interrupts = <GIC_SPI 25 IRQ_TYPE_LEVEL_HIGH>;
			#address-cells = <1>;
			#size-cells = <0>;
			clocks = <&bpmp TEGRA194_CLK_I2C1>;
			clock-names = "div-clk";
			resets = <&bpmp TEGRA194_RESET_I2C1>;
			reset-names = "i2c";
			status = "disabled";
		};

		uarth: serial@3170000 {
			compatible = "nvidia,tegra194-uart", "nvidia,tegra20-uart";
			reg = <0x03170000 0x40>;
			reg-shift = <2>;
			interrupts = <GIC_SPI 207 IRQ_TYPE_LEVEL_HIGH>;
			clocks = <&bpmp TEGRA194_CLK_UARTH>;
			clock-names = "serial";
			resets = <&bpmp TEGRA194_RESET_UARTH>;
			reset-names = "serial";
			status = "disabled";
		};

		cam_i2c: i2c@3180000 {
			compatible = "nvidia,tegra194-i2c";
			reg = <0x03180000 0x10000>;
			interrupts = <GIC_SPI 27 IRQ_TYPE_LEVEL_HIGH>;
			#address-cells = <1>;
			#size-cells = <0>;
			clocks = <&bpmp TEGRA194_CLK_I2C3>;
			clock-names = "div-clk";
			resets = <&bpmp TEGRA194_RESET_I2C3>;
			reset-names = "i2c";
			status = "disabled";
		};

		/* shares pads with dpaux1 */
		dp_aux_ch1_i2c: i2c@3190000 {
			compatible = "nvidia,tegra194-i2c";
			reg = <0x03190000 0x10000>;
			interrupts = <GIC_SPI 28 IRQ_TYPE_LEVEL_HIGH>;
			#address-cells = <1>;
			#size-cells = <0>;
			clocks = <&bpmp TEGRA194_CLK_I2C4>;
			clock-names = "div-clk";
			resets = <&bpmp TEGRA194_RESET_I2C4>;
			reset-names = "i2c";
			pinctrl-0 = <&state_dpaux1_i2c>;
			pinctrl-1 = <&state_dpaux1_off>;
			pinctrl-names = "default", "idle";
			status = "disabled";
		};

		/* shares pads with dpaux0 */
		dp_aux_ch0_i2c: i2c@31b0000 {
			compatible = "nvidia,tegra194-i2c";
			reg = <0x031b0000 0x10000>;
			interrupts = <GIC_SPI 30 IRQ_TYPE_LEVEL_HIGH>;
			#address-cells = <1>;
			#size-cells = <0>;
			clocks = <&bpmp TEGRA194_CLK_I2C6>;
			clock-names = "div-clk";
			resets = <&bpmp TEGRA194_RESET_I2C6>;
			reset-names = "i2c";
			pinctrl-0 = <&state_dpaux0_i2c>;
			pinctrl-1 = <&state_dpaux0_off>;
			pinctrl-names = "default", "idle";
			status = "disabled";
		};

		/* shares pads with dpaux2 */
		dp_aux_ch2_i2c: i2c@31c0000 {
			compatible = "nvidia,tegra194-i2c";
			reg = <0x031c0000 0x10000>;
			interrupts = <GIC_SPI 31 IRQ_TYPE_LEVEL_HIGH>;
			#address-cells = <1>;
			#size-cells = <0>;
			clocks = <&bpmp TEGRA194_CLK_I2C7>;
			clock-names = "div-clk";
			resets = <&bpmp TEGRA194_RESET_I2C7>;
			reset-names = "i2c";
			pinctrl-0 = <&state_dpaux2_i2c>;
			pinctrl-1 = <&state_dpaux2_off>;
			pinctrl-names = "default", "idle";
			status = "disabled";
		};

		/* shares pads with dpaux3 */
		dp_aux_ch3_i2c: i2c@31e0000 {
			compatible = "nvidia,tegra194-i2c";
			reg = <0x031e0000 0x10000>;
			interrupts = <GIC_SPI 33 IRQ_TYPE_LEVEL_HIGH>;
			#address-cells = <1>;
			#size-cells = <0>;
			clocks = <&bpmp TEGRA194_CLK_I2C9>;
			clock-names = "div-clk";
			resets = <&bpmp TEGRA194_RESET_I2C9>;
			reset-names = "i2c";
			pinctrl-0 = <&state_dpaux3_i2c>;
			pinctrl-1 = <&state_dpaux3_off>;
			pinctrl-names = "default", "idle";
			status = "disabled";
		};

		pwm1: pwm@3280000 {
			compatible = "nvidia,tegra194-pwm",
				     "nvidia,tegra186-pwm";
			reg = <0x3280000 0x10000>;
			clocks = <&bpmp TEGRA194_CLK_PWM1>;
			clock-names = "pwm";
			resets = <&bpmp TEGRA194_RESET_PWM1>;
			reset-names = "pwm";
			status = "disabled";
			#pwm-cells = <2>;
		};

		pwm2: pwm@3290000 {
			compatible = "nvidia,tegra194-pwm",
				     "nvidia,tegra186-pwm";
			reg = <0x3290000 0x10000>;
			clocks = <&bpmp TEGRA194_CLK_PWM2>;
			clock-names = "pwm";
			resets = <&bpmp TEGRA194_RESET_PWM2>;
			reset-names = "pwm";
			status = "disabled";
			#pwm-cells = <2>;
		};

		pwm3: pwm@32a0000 {
			compatible = "nvidia,tegra194-pwm",
				     "nvidia,tegra186-pwm";
			reg = <0x32a0000 0x10000>;
			clocks = <&bpmp TEGRA194_CLK_PWM3>;
			clock-names = "pwm";
			resets = <&bpmp TEGRA194_RESET_PWM3>;
			reset-names = "pwm";
			status = "disabled";
			#pwm-cells = <2>;
		};

		pwm5: pwm@32c0000 {
			compatible = "nvidia,tegra194-pwm",
				     "nvidia,tegra186-pwm";
			reg = <0x32c0000 0x10000>;
			clocks = <&bpmp TEGRA194_CLK_PWM5>;
			clock-names = "pwm";
			resets = <&bpmp TEGRA194_RESET_PWM5>;
			reset-names = "pwm";
			status = "disabled";
			#pwm-cells = <2>;
		};

		pwm6: pwm@32d0000 {
			compatible = "nvidia,tegra194-pwm",
				     "nvidia,tegra186-pwm";
			reg = <0x32d0000 0x10000>;
			clocks = <&bpmp TEGRA194_CLK_PWM6>;
			clock-names = "pwm";
			resets = <&bpmp TEGRA194_RESET_PWM6>;
			reset-names = "pwm";
			status = "disabled";
			#pwm-cells = <2>;
		};

		pwm7: pwm@32e0000 {
			compatible = "nvidia,tegra194-pwm",
				     "nvidia,tegra186-pwm";
			reg = <0x32e0000 0x10000>;
			clocks = <&bpmp TEGRA194_CLK_PWM7>;
			clock-names = "pwm";
			resets = <&bpmp TEGRA194_RESET_PWM7>;
			reset-names = "pwm";
			status = "disabled";
			#pwm-cells = <2>;
		};

		pwm8: pwm@32f0000 {
			compatible = "nvidia,tegra194-pwm",
				     "nvidia,tegra186-pwm";
			reg = <0x32f0000 0x10000>;
			clocks = <&bpmp TEGRA194_CLK_PWM8>;
			clock-names = "pwm";
			resets = <&bpmp TEGRA194_RESET_PWM8>;
			reset-names = "pwm";
			status = "disabled";
			#pwm-cells = <2>;
		};

		sdmmc1: mmc@3400000 {
			compatible = "nvidia,tegra194-sdhci";
			reg = <0x03400000 0x10000>;
			interrupts = <GIC_SPI 62 IRQ_TYPE_LEVEL_HIGH>;
			clocks = <&bpmp TEGRA194_CLK_SDMMC1>,
				 <&bpmp TEGRA194_CLK_SDMMC_LEGACY_TM>;
			clock-names = "sdhci", "tmclk";
			resets = <&bpmp TEGRA194_RESET_SDMMC1>;
			reset-names = "sdhci";
			interconnects = <&mc TEGRA194_MEMORY_CLIENT_SDMMCRA &emc>,
					<&mc TEGRA194_MEMORY_CLIENT_SDMMCWA &emc>;
			interconnect-names = "dma-mem", "write";
			nvidia,pad-autocal-pull-up-offset-3v3-timeout =
									<0x07>;
			nvidia,pad-autocal-pull-down-offset-3v3-timeout =
									<0x07>;
			nvidia,pad-autocal-pull-up-offset-1v8-timeout = <0x06>;
			nvidia,pad-autocal-pull-down-offset-1v8-timeout =
									<0x07>;
			nvidia,pad-autocal-pull-up-offset-sdr104 = <0x00>;
			nvidia,pad-autocal-pull-down-offset-sdr104 = <0x00>;
			nvidia,default-tap = <0x9>;
			nvidia,default-trim = <0x5>;
			status = "disabled";
		};

		sdmmc3: mmc@3440000 {
			compatible = "nvidia,tegra194-sdhci";
			reg = <0x03440000 0x10000>;
			interrupts = <GIC_SPI 64 IRQ_TYPE_LEVEL_HIGH>;
			clocks = <&bpmp TEGRA194_CLK_SDMMC3>,
				 <&bpmp TEGRA194_CLK_SDMMC_LEGACY_TM>;
			clock-names = "sdhci", "tmclk";
			resets = <&bpmp TEGRA194_RESET_SDMMC3>;
			reset-names = "sdhci";
			interconnects = <&mc TEGRA194_MEMORY_CLIENT_SDMMCR &emc>,
					<&mc TEGRA194_MEMORY_CLIENT_SDMMCW &emc>;
			interconnect-names = "dma-mem", "write";
			nvidia,pad-autocal-pull-up-offset-1v8 = <0x00>;
			nvidia,pad-autocal-pull-down-offset-1v8 = <0x7a>;
			nvidia,pad-autocal-pull-up-offset-3v3-timeout = <0x07>;
			nvidia,pad-autocal-pull-down-offset-3v3-timeout =
									<0x07>;
			nvidia,pad-autocal-pull-up-offset-1v8-timeout = <0x06>;
			nvidia,pad-autocal-pull-down-offset-1v8-timeout =
									<0x07>;
			nvidia,pad-autocal-pull-up-offset-sdr104 = <0x00>;
			nvidia,pad-autocal-pull-down-offset-sdr104 = <0x00>;
			nvidia,default-tap = <0x9>;
			nvidia,default-trim = <0x5>;
			status = "disabled";
		};

		sdmmc4: mmc@3460000 {
			compatible = "nvidia,tegra194-sdhci";
			reg = <0x03460000 0x10000>;
			interrupts = <GIC_SPI 65 IRQ_TYPE_LEVEL_HIGH>;
			clocks = <&bpmp TEGRA194_CLK_SDMMC4>,
				 <&bpmp TEGRA194_CLK_SDMMC_LEGACY_TM>;
			clock-names = "sdhci", "tmclk";
			assigned-clocks = <&bpmp TEGRA194_CLK_SDMMC4>,
					  <&bpmp TEGRA194_CLK_PLLC4>;
			assigned-clock-parents =
					  <&bpmp TEGRA194_CLK_PLLC4>;
			resets = <&bpmp TEGRA194_RESET_SDMMC4>;
			reset-names = "sdhci";
			interconnects = <&mc TEGRA194_MEMORY_CLIENT_SDMMCRAB &emc>,
					<&mc TEGRA194_MEMORY_CLIENT_SDMMCWAB &emc>;
			interconnect-names = "dma-mem", "write";
			nvidia,pad-autocal-pull-up-offset-hs400 = <0x00>;
			nvidia,pad-autocal-pull-down-offset-hs400 = <0x00>;
			nvidia,pad-autocal-pull-up-offset-1v8-timeout = <0x0a>;
			nvidia,pad-autocal-pull-down-offset-1v8-timeout =
									<0x0a>;
			nvidia,pad-autocal-pull-up-offset-3v3-timeout = <0x0a>;
			nvidia,pad-autocal-pull-down-offset-3v3-timeout =
									<0x0a>;
			nvidia,default-tap = <0x8>;
			nvidia,default-trim = <0x14>;
			nvidia,dqs-trim = <40>;
			supports-cqe;
			status = "disabled";
		};

		hda@3510000 {
			compatible = "nvidia,tegra194-hda", "nvidia,tegra30-hda";
			reg = <0x3510000 0x10000>;
			interrupts = <GIC_SPI 161 IRQ_TYPE_LEVEL_HIGH>;
			clocks = <&bpmp TEGRA194_CLK_HDA>,
				 <&bpmp TEGRA194_CLK_HDA2CODEC_2X>,
				 <&bpmp TEGRA194_CLK_HDA2HDMICODEC>;
			clock-names = "hda", "hda2codec_2x", "hda2hdmi";
			resets = <&bpmp TEGRA194_RESET_HDA>,
				 <&bpmp TEGRA194_RESET_HDA2CODEC_2X>,
				 <&bpmp TEGRA194_RESET_HDA2HDMICODEC>;
			reset-names = "hda", "hda2codec_2x", "hda2hdmi";
			power-domains = <&bpmp TEGRA194_POWER_DOMAIN_DISP>;
			interconnects = <&mc TEGRA194_MEMORY_CLIENT_HDAR &emc>,
					<&mc TEGRA194_MEMORY_CLIENT_HDAW &emc>;
			interconnect-names = "dma-mem", "write";
			status = "disabled";
		};

		xusb_padctl: padctl@3520000 {
			compatible = "nvidia,tegra194-xusb-padctl";
			reg = <0x03520000 0x1000>,
			      <0x03540000 0x1000>;
			reg-names = "padctl", "ao";

			resets = <&bpmp TEGRA194_RESET_XUSB_PADCTL>;
			reset-names = "padctl";

			status = "disabled";

			pads {
				usb2 {
					clocks = <&bpmp TEGRA194_CLK_USB2_TRK>;
					clock-names = "trk";

					lanes {
						usb2-0 {
							nvidia,function = "xusb";
							status = "disabled";
							#phy-cells = <0>;
						};

						usb2-1 {
							nvidia,function = "xusb";
							status = "disabled";
							#phy-cells = <0>;
						};

						usb2-2 {
							nvidia,function = "xusb";
							status = "disabled";
							#phy-cells = <0>;
						};

						usb2-3 {
							nvidia,function = "xusb";
							status = "disabled";
							#phy-cells = <0>;
						};
					};
				};

				usb3 {
					lanes {
						usb3-0 {
							nvidia,function = "xusb";
							status = "disabled";
							#phy-cells = <0>;
						};

						usb3-1 {
							nvidia,function = "xusb";
							status = "disabled";
							#phy-cells = <0>;
						};

						usb3-2 {
							nvidia,function = "xusb";
							status = "disabled";
							#phy-cells = <0>;
						};

						usb3-3 {
							nvidia,function = "xusb";
							status = "disabled";
							#phy-cells = <0>;
						};
					};
				};
			};

			ports {
				usb2-0 {
					status = "disabled";
				};

				usb2-1 {
					status = "disabled";
				};

				usb2-2 {
					status = "disabled";
				};

				usb2-3 {
					status = "disabled";
				};

				usb3-0 {
					status = "disabled";
				};

				usb3-1 {
					status = "disabled";
				};

				usb3-2 {
					status = "disabled";
				};

				usb3-3 {
					status = "disabled";
				};
			};
		};

		usb@3550000 {
			compatible = "nvidia,tegra194-xudc";
			reg = <0x03550000 0x8000>,
			      <0x03558000 0x1000>;
			reg-names = "base", "fpci";
			interrupts = <GIC_SPI 166 IRQ_TYPE_LEVEL_HIGH>;
			clocks = <&bpmp TEGRA194_CLK_XUSB_CORE_DEV>,
				 <&bpmp TEGRA194_CLK_XUSB_CORE_SS>,
				 <&bpmp TEGRA194_CLK_XUSB_SS>,
				 <&bpmp TEGRA194_CLK_XUSB_FS>;
			clock-names = "dev", "ss", "ss_src", "fs_src";
			power-domains = <&bpmp TEGRA194_POWER_DOMAIN_XUSBB>,
					<&bpmp TEGRA194_POWER_DOMAIN_XUSBA>;
			power-domain-names = "dev", "ss";
			nvidia,xusb-padctl = <&xusb_padctl>;
			status = "disabled";
		};

		usb@3610000 {
			compatible = "nvidia,tegra194-xusb";
			reg = <0x03610000 0x40000>,
			      <0x03600000 0x10000>;
			reg-names = "hcd", "fpci";

			interrupts = <GIC_SPI 163 IRQ_TYPE_LEVEL_HIGH>,
				     <GIC_SPI 164 IRQ_TYPE_LEVEL_HIGH>;

			clocks = <&bpmp TEGRA194_CLK_XUSB_CORE_HOST>,
				 <&bpmp TEGRA194_CLK_XUSB_FALCON>,
				 <&bpmp TEGRA194_CLK_XUSB_CORE_SS>,
				 <&bpmp TEGRA194_CLK_XUSB_SS>,
				 <&bpmp TEGRA194_CLK_CLK_M>,
				 <&bpmp TEGRA194_CLK_XUSB_FS>,
				 <&bpmp TEGRA194_CLK_UTMIPLL>,
				 <&bpmp TEGRA194_CLK_CLK_M>,
				 <&bpmp TEGRA194_CLK_PLLE>;
			clock-names = "xusb_host", "xusb_falcon_src",
				      "xusb_ss", "xusb_ss_src", "xusb_hs_src",
				      "xusb_fs_src", "pll_u_480m", "clk_m",
				      "pll_e";

			power-domains = <&bpmp TEGRA194_POWER_DOMAIN_XUSBC>,
					<&bpmp TEGRA194_POWER_DOMAIN_XUSBA>;
			power-domain-names = "xusb_host", "xusb_ss";

			nvidia,xusb-padctl = <&xusb_padctl>;
			status = "disabled";
		};

		fuse@3820000 {
			compatible = "nvidia,tegra194-efuse";
			reg = <0x03820000 0x10000>;
			clocks = <&bpmp TEGRA194_CLK_FUSE>;
			clock-names = "fuse";
		};

		gic: interrupt-controller@3881000 {
			compatible = "arm,gic-400";
			#interrupt-cells = <3>;
			interrupt-controller;
			reg = <0x03881000 0x1000>,
			      <0x03882000 0x2000>,
			      <0x03884000 0x2000>,
			      <0x03886000 0x2000>;
			interrupts = <GIC_PPI 9
				(GIC_CPU_MASK_SIMPLE(4) | IRQ_TYPE_LEVEL_HIGH)>;
			interrupt-parent = <&gic>;
		};

		cec@3960000 {
			compatible = "nvidia,tegra194-cec";
			reg = <0x03960000 0x10000>;
			interrupts = <GIC_SPI 162 IRQ_TYPE_LEVEL_HIGH>;
			clocks = <&bpmp TEGRA194_CLK_CEC>;
			clock-names = "cec";
			status = "disabled";
		};

		hsp_top0: hsp@3c00000 {
			compatible = "nvidia,tegra194-hsp", "nvidia,tegra186-hsp";
			reg = <0x03c00000 0xa0000>;
			interrupts = <GIC_SPI 176 IRQ_TYPE_LEVEL_HIGH>,
			             <GIC_SPI 120 IRQ_TYPE_LEVEL_HIGH>,
			             <GIC_SPI 121 IRQ_TYPE_LEVEL_HIGH>,
			             <GIC_SPI 122 IRQ_TYPE_LEVEL_HIGH>,
			             <GIC_SPI 123 IRQ_TYPE_LEVEL_HIGH>,
			             <GIC_SPI 124 IRQ_TYPE_LEVEL_HIGH>,
			             <GIC_SPI 125 IRQ_TYPE_LEVEL_HIGH>,
			             <GIC_SPI 126 IRQ_TYPE_LEVEL_HIGH>,
			             <GIC_SPI 127 IRQ_TYPE_LEVEL_HIGH>;
			interrupt-names = "doorbell", "shared0", "shared1", "shared2",
			                  "shared3", "shared4", "shared5", "shared6",
			                  "shared7";
			#mbox-cells = <2>;
		};

		p2u_hsio_0: phy@3e10000 {
			compatible = "nvidia,tegra194-p2u";
			reg = <0x03e10000 0x10000>;
			reg-names = "ctl";

			#phy-cells = <0>;
		};

		p2u_hsio_1: phy@3e20000 {
			compatible = "nvidia,tegra194-p2u";
			reg = <0x03e20000 0x10000>;
			reg-names = "ctl";

			#phy-cells = <0>;
		};

		p2u_hsio_2: phy@3e30000 {
			compatible = "nvidia,tegra194-p2u";
			reg = <0x03e30000 0x10000>;
			reg-names = "ctl";

			#phy-cells = <0>;
		};

		p2u_hsio_3: phy@3e40000 {
			compatible = "nvidia,tegra194-p2u";
			reg = <0x03e40000 0x10000>;
			reg-names = "ctl";

			#phy-cells = <0>;
		};

		p2u_hsio_4: phy@3e50000 {
			compatible = "nvidia,tegra194-p2u";
			reg = <0x03e50000 0x10000>;
			reg-names = "ctl";

			#phy-cells = <0>;
		};

		p2u_hsio_5: phy@3e60000 {
			compatible = "nvidia,tegra194-p2u";
			reg = <0x03e60000 0x10000>;
			reg-names = "ctl";

			#phy-cells = <0>;
		};

		p2u_hsio_6: phy@3e70000 {
			compatible = "nvidia,tegra194-p2u";
			reg = <0x03e70000 0x10000>;
			reg-names = "ctl";

			#phy-cells = <0>;
		};

		p2u_hsio_7: phy@3e80000 {
			compatible = "nvidia,tegra194-p2u";
			reg = <0x03e80000 0x10000>;
			reg-names = "ctl";

			#phy-cells = <0>;
		};

		p2u_hsio_8: phy@3e90000 {
			compatible = "nvidia,tegra194-p2u";
			reg = <0x03e90000 0x10000>;
			reg-names = "ctl";

			#phy-cells = <0>;
		};

		p2u_hsio_9: phy@3ea0000 {
			compatible = "nvidia,tegra194-p2u";
			reg = <0x03ea0000 0x10000>;
			reg-names = "ctl";

			#phy-cells = <0>;
		};

		p2u_nvhs_0: phy@3eb0000 {
			compatible = "nvidia,tegra194-p2u";
			reg = <0x03eb0000 0x10000>;
			reg-names = "ctl";

			#phy-cells = <0>;
		};

		p2u_nvhs_1: phy@3ec0000 {
			compatible = "nvidia,tegra194-p2u";
			reg = <0x03ec0000 0x10000>;
			reg-names = "ctl";

			#phy-cells = <0>;
		};

		p2u_nvhs_2: phy@3ed0000 {
			compatible = "nvidia,tegra194-p2u";
			reg = <0x03ed0000 0x10000>;
			reg-names = "ctl";

			#phy-cells = <0>;
		};

		p2u_nvhs_3: phy@3ee0000 {
			compatible = "nvidia,tegra194-p2u";
			reg = <0x03ee0000 0x10000>;
			reg-names = "ctl";

			#phy-cells = <0>;
		};

		p2u_nvhs_4: phy@3ef0000 {
			compatible = "nvidia,tegra194-p2u";
			reg = <0x03ef0000 0x10000>;
			reg-names = "ctl";

			#phy-cells = <0>;
		};

		p2u_nvhs_5: phy@3f00000 {
			compatible = "nvidia,tegra194-p2u";
			reg = <0x03f00000 0x10000>;
			reg-names = "ctl";

			#phy-cells = <0>;
		};

		p2u_nvhs_6: phy@3f10000 {
			compatible = "nvidia,tegra194-p2u";
			reg = <0x03f10000 0x10000>;
			reg-names = "ctl";

			#phy-cells = <0>;
		};

		p2u_nvhs_7: phy@3f20000 {
			compatible = "nvidia,tegra194-p2u";
			reg = <0x03f20000 0x10000>;
			reg-names = "ctl";

			#phy-cells = <0>;
		};

		p2u_hsio_10: phy@3f30000 {
			compatible = "nvidia,tegra194-p2u";
			reg = <0x03f30000 0x10000>;
			reg-names = "ctl";

			#phy-cells = <0>;
		};

		p2u_hsio_11: phy@3f40000 {
			compatible = "nvidia,tegra194-p2u";
			reg = <0x03f40000 0x10000>;
			reg-names = "ctl";

			#phy-cells = <0>;
		};

		hsp_aon: hsp@c150000 {
			compatible = "nvidia,tegra194-hsp", "nvidia,tegra186-hsp";
			reg = <0x0c150000 0x90000>;
			interrupts = <GIC_SPI 133 IRQ_TYPE_LEVEL_HIGH>,
			             <GIC_SPI 134 IRQ_TYPE_LEVEL_HIGH>,
			             <GIC_SPI 135 IRQ_TYPE_LEVEL_HIGH>,
			             <GIC_SPI 136 IRQ_TYPE_LEVEL_HIGH>;
			/*
			 * Shared interrupt 0 is routed only to AON/SPE, so
			 * we only have 4 shared interrupts for the CCPLEX.
			 */
			interrupt-names = "shared1", "shared2", "shared3", "shared4";
			#mbox-cells = <2>;
		};

		gen2_i2c: i2c@c240000 {
			compatible = "nvidia,tegra194-i2c";
			reg = <0x0c240000 0x10000>;
			interrupts = <GIC_SPI 26 IRQ_TYPE_LEVEL_HIGH>;
			#address-cells = <1>;
			#size-cells = <0>;
			clocks = <&bpmp TEGRA194_CLK_I2C2>;
			clock-names = "div-clk";
			resets = <&bpmp TEGRA194_RESET_I2C2>;
			reset-names = "i2c";
			status = "disabled";
		};

		gen8_i2c: i2c@c250000 {
			compatible = "nvidia,tegra194-i2c";
			reg = <0x0c250000 0x10000>;
			interrupts = <GIC_SPI 32 IRQ_TYPE_LEVEL_HIGH>;
			#address-cells = <1>;
			#size-cells = <0>;
			clocks = <&bpmp TEGRA194_CLK_I2C8>;
			clock-names = "div-clk";
			resets = <&bpmp TEGRA194_RESET_I2C8>;
			reset-names = "i2c";
			status = "disabled";
		};

		uartc: serial@c280000 {
			compatible = "nvidia,tegra194-uart", "nvidia,tegra20-uart";
			reg = <0x0c280000 0x40>;
			reg-shift = <2>;
			interrupts = <GIC_SPI 114 IRQ_TYPE_LEVEL_HIGH>;
			clocks = <&bpmp TEGRA194_CLK_UARTC>;
			clock-names = "serial";
			resets = <&bpmp TEGRA194_RESET_UARTC>;
			reset-names = "serial";
			status = "disabled";
		};

		uartg: serial@c290000 {
			compatible = "nvidia,tegra194-uart", "nvidia,tegra20-uart";
			reg = <0x0c290000 0x40>;
			reg-shift = <2>;
			interrupts = <GIC_SPI 118 IRQ_TYPE_LEVEL_HIGH>;
			clocks = <&bpmp TEGRA194_CLK_UARTG>;
			clock-names = "serial";
			resets = <&bpmp TEGRA194_RESET_UARTG>;
			reset-names = "serial";
			status = "disabled";
		};

		rtc: rtc@c2a0000 {
			compatible = "nvidia,tegra194-rtc", "nvidia,tegra20-rtc";
			reg = <0x0c2a0000 0x10000>;
			interrupt-parent = <&pmc>;
			interrupts = <73 IRQ_TYPE_LEVEL_HIGH>;
			clocks = <&bpmp TEGRA194_CLK_CLK_32K>;
			clock-names = "rtc";
			status = "disabled";
		};

		gpio_aon: gpio@c2f0000 {
			compatible = "nvidia,tegra194-gpio-aon";
			reg-names = "security", "gpio";
			reg = <0xc2f0000 0x1000>,
			      <0xc2f1000 0x1000>;
			interrupts = <GIC_SPI 56 IRQ_TYPE_LEVEL_HIGH>;
			gpio-controller;
			#gpio-cells = <2>;
			interrupt-controller;
			#interrupt-cells = <2>;
		};

		pwm4: pwm@c340000 {
			compatible = "nvidia,tegra194-pwm",
				     "nvidia,tegra186-pwm";
			reg = <0xc340000 0x10000>;
			clocks = <&bpmp TEGRA194_CLK_PWM4>;
			clock-names = "pwm";
			resets = <&bpmp TEGRA194_RESET_PWM4>;
			reset-names = "pwm";
			status = "disabled";
			#pwm-cells = <2>;
		};

		pmc: pmc@c360000 {
			compatible = "nvidia,tegra194-pmc";
			reg = <0x0c360000 0x10000>,
			      <0x0c370000 0x10000>,
			      <0x0c380000 0x10000>,
			      <0x0c390000 0x10000>,
			      <0x0c3a0000 0x10000>;
			reg-names = "pmc", "wake", "aotag", "scratch", "misc";

			#interrupt-cells = <2>;
			interrupt-controller;
		};

		host1x@13e00000 {
			compatible = "nvidia,tegra194-host1x";
			reg = <0x13e00000 0x10000>,
			      <0x13e10000 0x10000>;
			reg-names = "hypervisor", "vm";
			interrupts = <GIC_SPI 265 IRQ_TYPE_LEVEL_HIGH>,
				     <GIC_SPI 263 IRQ_TYPE_LEVEL_HIGH>;
			interrupt-names = "syncpt", "host1x";
			clocks = <&bpmp TEGRA194_CLK_HOST1X>;
			clock-names = "host1x";
			resets = <&bpmp TEGRA194_RESET_HOST1X>;
			reset-names = "host1x";

			#address-cells = <1>;
			#size-cells = <1>;

			ranges = <0x15000000 0x15000000 0x01000000>;
			interconnects = <&mc TEGRA194_MEMORY_CLIENT_HOST1XDMAR &emc>;
			interconnect-names = "dma-mem";

			display-hub@15200000 {
				compatible = "nvidia,tegra194-display";
				reg = <0x15200000 0x00040000>;
				resets = <&bpmp TEGRA194_RESET_NVDISPLAY0_MISC>,
					 <&bpmp TEGRA194_RESET_NVDISPLAY0_WGRP0>,
					 <&bpmp TEGRA194_RESET_NVDISPLAY0_WGRP1>,
					 <&bpmp TEGRA194_RESET_NVDISPLAY0_WGRP2>,
					 <&bpmp TEGRA194_RESET_NVDISPLAY0_WGRP3>,
					 <&bpmp TEGRA194_RESET_NVDISPLAY0_WGRP4>,
					 <&bpmp TEGRA194_RESET_NVDISPLAY0_WGRP5>;
				reset-names = "misc", "wgrp0", "wgrp1", "wgrp2",
					      "wgrp3", "wgrp4", "wgrp5";
				clocks = <&bpmp TEGRA194_CLK_NVDISPLAY_DISP>,
					 <&bpmp TEGRA194_CLK_NVDISPLAYHUB>;
				clock-names = "disp", "hub";
				status = "disabled";

				power-domains = <&bpmp TEGRA194_POWER_DOMAIN_DISP>;

				#address-cells = <1>;
				#size-cells = <1>;

				ranges = <0x15200000 0x15200000 0x40000>;

				display@15200000 {
					compatible = "nvidia,tegra194-dc";
					reg = <0x15200000 0x10000>;
					interrupts = <GIC_SPI 153 IRQ_TYPE_LEVEL_HIGH>;
					clocks = <&bpmp TEGRA194_CLK_NVDISPLAY_P0>;
					clock-names = "dc";
					resets = <&bpmp TEGRA194_RESET_NVDISPLAY0_HEAD0>;
					reset-names = "dc";

					power-domains = <&bpmp TEGRA194_POWER_DOMAIN_DISP>;
					interconnects = <&mc TEGRA194_MEMORY_CLIENT_NVDISPLAYR &emc>,
							<&mc TEGRA194_MEMORY_CLIENT_NVDISPLAYR1 &emc>;
					interconnect-names = "dma-mem", "read-1";

					nvidia,outputs = <&sor0 &sor1 &sor2 &sor3>;
					nvidia,head = <0>;
				};

				display@15210000 {
					compatible = "nvidia,tegra194-dc";
					reg = <0x15210000 0x10000>;
					interrupts = <GIC_SPI 154 IRQ_TYPE_LEVEL_HIGH>;
					clocks = <&bpmp TEGRA194_CLK_NVDISPLAY_P1>;
					clock-names = "dc";
					resets = <&bpmp TEGRA194_RESET_NVDISPLAY0_HEAD1>;
					reset-names = "dc";

					power-domains = <&bpmp TEGRA194_POWER_DOMAIN_DISPB>;
					interconnects = <&mc TEGRA194_MEMORY_CLIENT_NVDISPLAYR &emc>,
							<&mc TEGRA194_MEMORY_CLIENT_NVDISPLAYR1 &emc>;
					interconnect-names = "dma-mem", "read-1";

					nvidia,outputs = <&sor0 &sor1 &sor2 &sor3>;
					nvidia,head = <1>;
				};

				display@15220000 {
					compatible = "nvidia,tegra194-dc";
					reg = <0x15220000 0x10000>;
					interrupts = <GIC_SPI 155 IRQ_TYPE_LEVEL_HIGH>;
					clocks = <&bpmp TEGRA194_CLK_NVDISPLAY_P2>;
					clock-names = "dc";
					resets = <&bpmp TEGRA194_RESET_NVDISPLAY0_HEAD2>;
					reset-names = "dc";

					power-domains = <&bpmp TEGRA194_POWER_DOMAIN_DISPC>;
					interconnects = <&mc TEGRA194_MEMORY_CLIENT_NVDISPLAYR &emc>,
							<&mc TEGRA194_MEMORY_CLIENT_NVDISPLAYR1 &emc>;
					interconnect-names = "dma-mem", "read-1";

					nvidia,outputs = <&sor0 &sor1 &sor2 &sor3>;
					nvidia,head = <2>;
				};

				display@15230000 {
					compatible = "nvidia,tegra194-dc";
					reg = <0x15230000 0x10000>;
					interrupts = <GIC_SPI 242 IRQ_TYPE_LEVEL_HIGH>;
					clocks = <&bpmp TEGRA194_CLK_NVDISPLAY_P3>;
					clock-names = "dc";
					resets = <&bpmp TEGRA194_RESET_NVDISPLAY0_HEAD3>;
					reset-names = "dc";

					power-domains = <&bpmp TEGRA194_POWER_DOMAIN_DISPC>;
					interconnects = <&mc TEGRA194_MEMORY_CLIENT_NVDISPLAYR &emc>,
							<&mc TEGRA194_MEMORY_CLIENT_NVDISPLAYR1 &emc>;
					interconnect-names = "dma-mem", "read-1";

					nvidia,outputs = <&sor0 &sor1 &sor2 &sor3>;
					nvidia,head = <3>;
				};
			};

			vic@15340000 {
				compatible = "nvidia,tegra194-vic";
				reg = <0x15340000 0x00040000>;
				interrupts = <GIC_SPI 206 IRQ_TYPE_LEVEL_HIGH>;
				clocks = <&bpmp TEGRA194_CLK_VIC>;
				clock-names = "vic";
				resets = <&bpmp TEGRA194_RESET_VIC>;
				reset-names = "vic";

				power-domains = <&bpmp TEGRA194_POWER_DOMAIN_VIC>;
				interconnects = <&mc TEGRA194_MEMORY_CLIENT_VICSRD &emc>,
						<&mc TEGRA194_MEMORY_CLIENT_VICSWR &emc>;
				interconnect-names = "dma-mem", "write";
			};

			dpaux0: dpaux@155c0000 {
				compatible = "nvidia,tegra194-dpaux";
				reg = <0x155c0000 0x10000>;
				interrupts = <GIC_SPI 159 IRQ_TYPE_LEVEL_HIGH>;
				clocks = <&bpmp TEGRA194_CLK_DPAUX>,
					 <&bpmp TEGRA194_CLK_PLLDP>;
				clock-names = "dpaux", "parent";
				resets = <&bpmp TEGRA194_RESET_DPAUX>;
				reset-names = "dpaux";
				status = "disabled";

				power-domains = <&bpmp TEGRA194_POWER_DOMAIN_DISP>;

				state_dpaux0_aux: pinmux-aux {
					groups = "dpaux-io";
					function = "aux";
				};

				state_dpaux0_i2c: pinmux-i2c {
					groups = "dpaux-io";
					function = "i2c";
				};

				state_dpaux0_off: pinmux-off {
					groups = "dpaux-io";
					function = "off";
				};

				i2c-bus {
					#address-cells = <1>;
					#size-cells = <0>;
				};
			};

			dpaux1: dpaux@155d0000 {
				compatible = "nvidia,tegra194-dpaux";
				reg = <0x155d0000 0x10000>;
				interrupts = <GIC_SPI 160 IRQ_TYPE_LEVEL_HIGH>;
				clocks = <&bpmp TEGRA194_CLK_DPAUX1>,
					 <&bpmp TEGRA194_CLK_PLLDP>;
				clock-names = "dpaux", "parent";
				resets = <&bpmp TEGRA194_RESET_DPAUX1>;
				reset-names = "dpaux";
				status = "disabled";

				power-domains = <&bpmp TEGRA194_POWER_DOMAIN_DISP>;

				state_dpaux1_aux: pinmux-aux {
					groups = "dpaux-io";
					function = "aux";
				};

				state_dpaux1_i2c: pinmux-i2c {
					groups = "dpaux-io";
					function = "i2c";
				};

				state_dpaux1_off: pinmux-off {
					groups = "dpaux-io";
					function = "off";
				};

				i2c-bus {
					#address-cells = <1>;
					#size-cells = <0>;
				};
			};

			dpaux2: dpaux@155e0000 {
				compatible = "nvidia,tegra194-dpaux";
				reg = <0x155e0000 0x10000>;
				interrupts = <GIC_SPI 245 IRQ_TYPE_LEVEL_HIGH>;
				clocks = <&bpmp TEGRA194_CLK_DPAUX2>,
					 <&bpmp TEGRA194_CLK_PLLDP>;
				clock-names = "dpaux", "parent";
				resets = <&bpmp TEGRA194_RESET_DPAUX2>;
				reset-names = "dpaux";
				status = "disabled";

				power-domains = <&bpmp TEGRA194_POWER_DOMAIN_DISP>;

				state_dpaux2_aux: pinmux-aux {
					groups = "dpaux-io";
					function = "aux";
				};

				state_dpaux2_i2c: pinmux-i2c {
					groups = "dpaux-io";
					function = "i2c";
				};

				state_dpaux2_off: pinmux-off {
					groups = "dpaux-io";
					function = "off";
				};

				i2c-bus {
					#address-cells = <1>;
					#size-cells = <0>;
				};
			};

			dpaux3: dpaux@155f0000 {
				compatible = "nvidia,tegra194-dpaux";
				reg = <0x155f0000 0x10000>;
				interrupts = <GIC_SPI 246 IRQ_TYPE_LEVEL_HIGH>;
				clocks = <&bpmp TEGRA194_CLK_DPAUX3>,
					 <&bpmp TEGRA194_CLK_PLLDP>;
				clock-names = "dpaux", "parent";
				resets = <&bpmp TEGRA194_RESET_DPAUX3>;
				reset-names = "dpaux";
				status = "disabled";

				power-domains = <&bpmp TEGRA194_POWER_DOMAIN_DISP>;

				state_dpaux3_aux: pinmux-aux {
					groups = "dpaux-io";
					function = "aux";
				};

				state_dpaux3_i2c: pinmux-i2c {
					groups = "dpaux-io";
					function = "i2c";
				};

				state_dpaux3_off: pinmux-off {
					groups = "dpaux-io";
					function = "off";
				};

				i2c-bus {
					#address-cells = <1>;
					#size-cells = <0>;
				};
			};

			sor0: sor@15b00000 {
				compatible = "nvidia,tegra194-sor";
				reg = <0x15b00000 0x40000>;
				interrupts = <GIC_SPI 157 IRQ_TYPE_LEVEL_HIGH>;
				clocks = <&bpmp TEGRA194_CLK_SOR0_REF>,
					 <&bpmp TEGRA194_CLK_SOR0_OUT>,
					 <&bpmp TEGRA194_CLK_PLLD>,
					 <&bpmp TEGRA194_CLK_PLLDP>,
					 <&bpmp TEGRA194_CLK_SOR_SAFE>,
					 <&bpmp TEGRA194_CLK_SOR0_PAD_CLKOUT>;
				clock-names = "sor", "out", "parent", "dp", "safe",
					      "pad";
				resets = <&bpmp TEGRA194_RESET_SOR0>;
				reset-names = "sor";
				pinctrl-0 = <&state_dpaux0_aux>;
				pinctrl-1 = <&state_dpaux0_i2c>;
				pinctrl-2 = <&state_dpaux0_off>;
				pinctrl-names = "aux", "i2c", "off";
				status = "disabled";

				power-domains = <&bpmp TEGRA194_POWER_DOMAIN_DISP>;
				nvidia,interface = <0>;
			};

			sor1: sor@15b40000 {
				compatible = "nvidia,tegra194-sor";
				reg = <0x15b40000 0x40000>;
				interrupts = <GIC_SPI 158 IRQ_TYPE_LEVEL_HIGH>;
				clocks = <&bpmp TEGRA194_CLK_SOR1_REF>,
					 <&bpmp TEGRA194_CLK_SOR1_OUT>,
					 <&bpmp TEGRA194_CLK_PLLD2>,
					 <&bpmp TEGRA194_CLK_PLLDP>,
					 <&bpmp TEGRA194_CLK_SOR_SAFE>,
					 <&bpmp TEGRA194_CLK_SOR1_PAD_CLKOUT>;
				clock-names = "sor", "out", "parent", "dp", "safe",
					      "pad";
				resets = <&bpmp TEGRA194_RESET_SOR1>;
				reset-names = "sor";
				pinctrl-0 = <&state_dpaux1_aux>;
				pinctrl-1 = <&state_dpaux1_i2c>;
				pinctrl-2 = <&state_dpaux1_off>;
				pinctrl-names = "aux", "i2c", "off";
				status = "disabled";

				power-domains = <&bpmp TEGRA194_POWER_DOMAIN_DISP>;
				nvidia,interface = <1>;
			};

			sor2: sor@15b80000 {
				compatible = "nvidia,tegra194-sor";
				reg = <0x15b80000 0x40000>;
				interrupts = <GIC_SPI 243 IRQ_TYPE_LEVEL_HIGH>;
				clocks = <&bpmp TEGRA194_CLK_SOR2_REF>,
					 <&bpmp TEGRA194_CLK_SOR2_OUT>,
					 <&bpmp TEGRA194_CLK_PLLD3>,
					 <&bpmp TEGRA194_CLK_PLLDP>,
					 <&bpmp TEGRA194_CLK_SOR_SAFE>,
					 <&bpmp TEGRA194_CLK_SOR2_PAD_CLKOUT>;
				clock-names = "sor", "out", "parent", "dp", "safe",
					      "pad";
				resets = <&bpmp TEGRA194_RESET_SOR2>;
				reset-names = "sor";
				pinctrl-0 = <&state_dpaux2_aux>;
				pinctrl-1 = <&state_dpaux2_i2c>;
				pinctrl-2 = <&state_dpaux2_off>;
				pinctrl-names = "aux", "i2c", "off";
				status = "disabled";

				power-domains = <&bpmp TEGRA194_POWER_DOMAIN_DISP>;
				nvidia,interface = <2>;
			};

			sor3: sor@15bc0000 {
				compatible = "nvidia,tegra194-sor";
				reg = <0x15bc0000 0x40000>;
				interrupts = <GIC_SPI 244 IRQ_TYPE_LEVEL_HIGH>;
				clocks = <&bpmp TEGRA194_CLK_SOR3_REF>,
					 <&bpmp TEGRA194_CLK_SOR3_OUT>,
					 <&bpmp TEGRA194_CLK_PLLD4>,
					 <&bpmp TEGRA194_CLK_PLLDP>,
					 <&bpmp TEGRA194_CLK_SOR_SAFE>,
					 <&bpmp TEGRA194_CLK_SOR3_PAD_CLKOUT>;
				clock-names = "sor", "out", "parent", "dp", "safe",
					      "pad";
				resets = <&bpmp TEGRA194_RESET_SOR3>;
				reset-names = "sor";
				pinctrl-0 = <&state_dpaux3_aux>;
				pinctrl-1 = <&state_dpaux3_i2c>;
				pinctrl-2 = <&state_dpaux3_off>;
				pinctrl-names = "aux", "i2c", "off";
				status = "disabled";

				power-domains = <&bpmp TEGRA194_POWER_DOMAIN_DISP>;
				nvidia,interface = <3>;
			};
		};

		gpu@17000000 {
			compatible = "nvidia,gv11b";
			reg = <0x17000000 0x1000000>,
			      <0x18000000 0x1000000>;
			interrupts = <GIC_SPI 70 IRQ_TYPE_LEVEL_HIGH>,
				     <GIC_SPI 71 IRQ_TYPE_LEVEL_HIGH>;
			interrupt-names = "stall", "nonstall";
			clocks = <&bpmp TEGRA194_CLK_GPCCLK>,
				 <&bpmp TEGRA194_CLK_GPU_PWR>,
				 <&bpmp TEGRA194_CLK_FUSE>;
			clock-names = "gpu", "pwr", "fuse";
			resets = <&bpmp TEGRA194_RESET_GPU>;
			reset-names = "gpu";
			dma-coherent;

			power-domains = <&bpmp TEGRA194_POWER_DOMAIN_GPU>;
			interconnects = <&mc TEGRA194_MEMORY_CLIENT_NVL1R &emc>,
					<&mc TEGRA194_MEMORY_CLIENT_NVL1RHP &emc>,
					<&mc TEGRA194_MEMORY_CLIENT_NVL1W &emc>,
					<&mc TEGRA194_MEMORY_CLIENT_NVL2R &emc>,
					<&mc TEGRA194_MEMORY_CLIENT_NVL2RHP &emc>,
					<&mc TEGRA194_MEMORY_CLIENT_NVL2W &emc>,
					<&mc TEGRA194_MEMORY_CLIENT_NVL3R &emc>,
					<&mc TEGRA194_MEMORY_CLIENT_NVL3RHP &emc>,
					<&mc TEGRA194_MEMORY_CLIENT_NVL3W &emc>,
					<&mc TEGRA194_MEMORY_CLIENT_NVL4R &emc>,
					<&mc TEGRA194_MEMORY_CLIENT_NVL4RHP &emc>,
					<&mc TEGRA194_MEMORY_CLIENT_NVL4W &emc>;
			interconnect-names = "dma-mem", "read-0-hp", "write-0",
					     "read-1", "read-1-hp", "write-1",
					     "read-2", "read-2-hp", "write-2",
					     "read-3", "read-3-hp", "write-3";
		};
	};

	pcie@14100000 {
		compatible = "nvidia,tegra194-pcie";
		power-domains = <&bpmp TEGRA194_POWER_DOMAIN_PCIEX1A>;
		reg = <0x00 0x14100000 0x0 0x00020000>, /* appl registers (128K)      */
		      <0x00 0x30000000 0x0 0x00040000>, /* configuration space (256K) */
		      <0x00 0x30040000 0x0 0x00040000>, /* iATU_DMA reg space (256K)  */
		      <0x00 0x30080000 0x0 0x00040000>; /* DBI reg space (256K)       */
		reg-names = "appl", "config", "atu_dma", "dbi";

		status = "disabled";

		#address-cells = <3>;
		#size-cells = <2>;
		device_type = "pci";
		num-lanes = <1>;
		num-viewport = <8>;
		linux,pci-domain = <1>;

		clocks = <&bpmp TEGRA194_CLK_PEX0_CORE_1>;
		clock-names = "core";

		resets = <&bpmp TEGRA194_RESET_PEX0_CORE_1_APB>,
			 <&bpmp TEGRA194_RESET_PEX0_CORE_1>;
		reset-names = "apb", "core";

		interrupts = <GIC_SPI 45 IRQ_TYPE_LEVEL_HIGH>, /* controller interrupt */
			     <GIC_SPI 46 IRQ_TYPE_LEVEL_HIGH>; /* MSI interrupt */
		interrupt-names = "intr", "msi";

		#interrupt-cells = <1>;
		interrupt-map-mask = <0 0 0 0>;
		interrupt-map = <0 0 0 0 &gic GIC_SPI 45 IRQ_TYPE_LEVEL_HIGH>;

		nvidia,bpmp = <&bpmp 1>;

		nvidia,aspm-cmrt-us = <60>;
		nvidia,aspm-pwr-on-t-us = <20>;
		nvidia,aspm-l0s-entrance-latency-us = <3>;

		bus-range = <0x0 0xff>;
<<<<<<< HEAD
		ranges = <0x81000000 0x0  0x30100000 0x0  0x30100000 0x0 0x00100000   /* downstream I/O (1MB) */
			  0xc3000000 0x12 0x00000000 0x12 0x00000000 0x0 0x30000000   /* prefetchable memory (768MB) */
			  0x82000000 0x0  0x40000000 0x12 0x30000000 0x0 0x10000000>; /* non-prefetchable memory (256MB) */
=======

		ranges = <0x43000000 0x12 0x00000000 0x12 0x00000000 0x0 0x30000000>, /* prefetchable memory (768 MiB) */
			 <0x02000000 0x0  0x40000000 0x12 0x30000000 0x0 0x0fff0000>, /* non-prefetchable memory (256 MiB - 64 KiB) */
			 <0x01000000 0x0  0x00000000 0x12 0x3fff0000 0x0 0x00010000>; /* downstream I/O (64 KiB) */

		interconnects = <&mc TEGRA194_MEMORY_CLIENT_PCIE1R &emc>,
				<&mc TEGRA194_MEMORY_CLIENT_PCIE1W &emc>;
		interconnect-names = "read", "write";
>>>>>>> d1988041
	};

	pcie@14120000 {
		compatible = "nvidia,tegra194-pcie";
		power-domains = <&bpmp TEGRA194_POWER_DOMAIN_PCIEX1A>;
		reg = <0x00 0x14120000 0x0 0x00020000>, /* appl registers (128K)      */
		      <0x00 0x32000000 0x0 0x00040000>, /* configuration space (256K) */
		      <0x00 0x32040000 0x0 0x00040000>, /* iATU_DMA reg space (256K)  */
		      <0x00 0x32080000 0x0 0x00040000>; /* DBI reg space (256K)       */
		reg-names = "appl", "config", "atu_dma", "dbi";

		status = "disabled";

		#address-cells = <3>;
		#size-cells = <2>;
		device_type = "pci";
		num-lanes = <1>;
		num-viewport = <8>;
		linux,pci-domain = <2>;

		clocks = <&bpmp TEGRA194_CLK_PEX0_CORE_2>;
		clock-names = "core";

		resets = <&bpmp TEGRA194_RESET_PEX0_CORE_2_APB>,
			 <&bpmp TEGRA194_RESET_PEX0_CORE_2>;
		reset-names = "apb", "core";

		interrupts = <GIC_SPI 47 IRQ_TYPE_LEVEL_HIGH>, /* controller interrupt */
			     <GIC_SPI 48 IRQ_TYPE_LEVEL_HIGH>; /* MSI interrupt */
		interrupt-names = "intr", "msi";

		#interrupt-cells = <1>;
		interrupt-map-mask = <0 0 0 0>;
		interrupt-map = <0 0 0 0 &gic GIC_SPI 47 IRQ_TYPE_LEVEL_HIGH>;

		nvidia,bpmp = <&bpmp 2>;

		nvidia,aspm-cmrt-us = <60>;
		nvidia,aspm-pwr-on-t-us = <20>;
		nvidia,aspm-l0s-entrance-latency-us = <3>;

		bus-range = <0x0 0xff>;
<<<<<<< HEAD
		ranges = <0x81000000 0x0  0x32100000 0x0  0x32100000 0x0 0x00100000   /* downstream I/O (1MB) */
			  0xc3000000 0x12 0x40000000 0x12 0x40000000 0x0 0x30000000   /* prefetchable memory (768MB) */
			  0x82000000 0x0  0x40000000 0x12 0x70000000 0x0 0x10000000>; /* non-prefetchable memory (256MB) */
=======

		ranges = <0x43000000 0x12 0x40000000 0x12 0x40000000 0x0 0x30000000>, /* prefetchable memory (768 MiB) */
			 <0x02000000 0x0  0x40000000 0x12 0x70000000 0x0 0x0fff0000>, /* non-prefetchable memory (256 MiB - 64 KiB) */
			 <0x01000000 0x0  0x00000000 0x12 0x7fff0000 0x0 0x00010000>; /* downstream I/O (64 KiB) */

		interconnects = <&mc TEGRA194_MEMORY_CLIENT_PCIE2AR &emc>,
				<&mc TEGRA194_MEMORY_CLIENT_PCIE2AW &emc>;
		interconnect-names = "read", "write";
>>>>>>> d1988041
	};

	pcie@14140000 {
		compatible = "nvidia,tegra194-pcie";
		power-domains = <&bpmp TEGRA194_POWER_DOMAIN_PCIEX1A>;
		reg = <0x00 0x14140000 0x0 0x00020000>, /* appl registers (128K)      */
		      <0x00 0x34000000 0x0 0x00040000>, /* configuration space (256K) */
		      <0x00 0x34040000 0x0 0x00040000>, /* iATU_DMA reg space (256K)  */
		      <0x00 0x34080000 0x0 0x00040000>; /* DBI reg space (256K)       */
		reg-names = "appl", "config", "atu_dma", "dbi";

		status = "disabled";

		#address-cells = <3>;
		#size-cells = <2>;
		device_type = "pci";
		num-lanes = <1>;
		num-viewport = <8>;
		linux,pci-domain = <3>;

		clocks = <&bpmp TEGRA194_CLK_PEX0_CORE_3>;
		clock-names = "core";

		resets = <&bpmp TEGRA194_RESET_PEX0_CORE_3_APB>,
			 <&bpmp TEGRA194_RESET_PEX0_CORE_3>;
		reset-names = "apb", "core";

		interrupts = <GIC_SPI 49 IRQ_TYPE_LEVEL_HIGH>, /* controller interrupt */
			     <GIC_SPI 50 IRQ_TYPE_LEVEL_HIGH>; /* MSI interrupt */
		interrupt-names = "intr", "msi";

		#interrupt-cells = <1>;
		interrupt-map-mask = <0 0 0 0>;
		interrupt-map = <0 0 0 0 &gic GIC_SPI 49 IRQ_TYPE_LEVEL_HIGH>;

		nvidia,bpmp = <&bpmp 3>;

		nvidia,aspm-cmrt-us = <60>;
		nvidia,aspm-pwr-on-t-us = <20>;
		nvidia,aspm-l0s-entrance-latency-us = <3>;

		bus-range = <0x0 0xff>;
<<<<<<< HEAD
		ranges = <0x81000000 0x0  0x34100000 0x0  0x34100000 0x0 0x00100000   /* downstream I/O (1MB) */
			  0xc3000000 0x12 0x80000000 0x12 0x80000000 0x0 0x30000000   /* prefetchable memory (768MB) */
			  0x82000000 0x0  0x40000000 0x12 0xb0000000 0x0 0x10000000>; /* non-prefetchable memory (256MB) */
=======

		ranges = <0x43000000 0x12 0x80000000 0x12 0x80000000 0x0 0x30000000>, /* prefetchable memory (768 MiB) */
			 <0x02000000 0x0  0x40000000 0x12 0xb0000000 0x0 0x0fff0000>, /* non-prefetchable memory (256 MiB + 64 KiB) */
			 <0x01000000 0x0  0x00000000 0x12 0xbfff0000 0x0 0x00010000>; /* downstream I/O (64 KiB) */

		interconnects = <&mc TEGRA194_MEMORY_CLIENT_PCIE3R &emc>,
				<&mc TEGRA194_MEMORY_CLIENT_PCIE3W &emc>;
		interconnect-names = "read", "write";
>>>>>>> d1988041
	};

	pcie@14160000 {
		compatible = "nvidia,tegra194-pcie";
		power-domains = <&bpmp TEGRA194_POWER_DOMAIN_PCIEX4A>;
		reg = <0x00 0x14160000 0x0 0x00020000>, /* appl registers (128K)      */
		      <0x00 0x36000000 0x0 0x00040000>, /* configuration space (256K) */
		      <0x00 0x36040000 0x0 0x00040000>, /* iATU_DMA reg space (256K)  */
		      <0x00 0x36080000 0x0 0x00040000>; /* DBI reg space (256K)       */
		reg-names = "appl", "config", "atu_dma", "dbi";

		status = "disabled";

		#address-cells = <3>;
		#size-cells = <2>;
		device_type = "pci";
		num-lanes = <4>;
		num-viewport = <8>;
		linux,pci-domain = <4>;

		clocks = <&bpmp TEGRA194_CLK_PEX0_CORE_4>;
		clock-names = "core";

		resets = <&bpmp TEGRA194_RESET_PEX0_CORE_4_APB>,
			 <&bpmp TEGRA194_RESET_PEX0_CORE_4>;
		reset-names = "apb", "core";

		interrupts = <GIC_SPI 51 IRQ_TYPE_LEVEL_HIGH>, /* controller interrupt */
			     <GIC_SPI 52 IRQ_TYPE_LEVEL_HIGH>; /* MSI interrupt */
		interrupt-names = "intr", "msi";

		#interrupt-cells = <1>;
		interrupt-map-mask = <0 0 0 0>;
		interrupt-map = <0 0 0 0 &gic GIC_SPI 51 IRQ_TYPE_LEVEL_HIGH>;

		nvidia,bpmp = <&bpmp 4>;

		nvidia,aspm-cmrt-us = <60>;
		nvidia,aspm-pwr-on-t-us = <20>;
		nvidia,aspm-l0s-entrance-latency-us = <3>;

		bus-range = <0x0 0xff>;
<<<<<<< HEAD
		ranges = <0x81000000 0x0  0x36100000 0x0  0x36100000 0x0 0x00100000   /* downstream I/O (1MB) */
			  0xc3000000 0x14 0x00000000 0x14 0x00000000 0x3 0x40000000   /* prefetchable memory (13GB) */
			  0x82000000 0x0  0x40000000 0x17 0x40000000 0x0 0xc0000000>; /* non-prefetchable memory (3GB) */
=======

		ranges = <0x43000000 0x14 0x00000000 0x14 0x00000000 0x3 0x40000000>, /* prefetchable memory (13 GiB) */
			 <0x02000000 0x0  0x40000000 0x17 0x40000000 0x0 0xbfff0000>, /* non-prefetchable memory (3 GiB - 64 KiB) */
			 <0x01000000 0x0  0x00000000 0x17 0xffff0000 0x0 0x00010000>; /* downstream I/O (64 KiB) */

		interconnects = <&mc TEGRA194_MEMORY_CLIENT_PCIE4R &emc>,
				<&mc TEGRA194_MEMORY_CLIENT_PCIE4W &emc>;
		interconnect-names = "read", "write";
>>>>>>> d1988041
	};

	pcie@14180000 {
		compatible = "nvidia,tegra194-pcie";
		power-domains = <&bpmp TEGRA194_POWER_DOMAIN_PCIEX8B>;
		reg = <0x00 0x14180000 0x0 0x00020000>, /* appl registers (128K)      */
		      <0x00 0x38000000 0x0 0x00040000>, /* configuration space (256K) */
		      <0x00 0x38040000 0x0 0x00040000>, /* iATU_DMA reg space (256K)  */
		      <0x00 0x38080000 0x0 0x00040000>; /* DBI reg space (256K)       */
		reg-names = "appl", "config", "atu_dma", "dbi";

		status = "disabled";

		#address-cells = <3>;
		#size-cells = <2>;
		device_type = "pci";
		num-lanes = <8>;
		num-viewport = <8>;
		linux,pci-domain = <0>;

		clocks = <&bpmp TEGRA194_CLK_PEX0_CORE_0>;
		clock-names = "core";

		resets = <&bpmp TEGRA194_RESET_PEX0_CORE_0_APB>,
			 <&bpmp TEGRA194_RESET_PEX0_CORE_0>;
		reset-names = "apb", "core";

		interrupts = <GIC_SPI 72 IRQ_TYPE_LEVEL_HIGH>, /* controller interrupt */
			     <GIC_SPI 73 IRQ_TYPE_LEVEL_HIGH>; /* MSI interrupt */
		interrupt-names = "intr", "msi";

		#interrupt-cells = <1>;
		interrupt-map-mask = <0 0 0 0>;
		interrupt-map = <0 0 0 0 &gic GIC_SPI 72 IRQ_TYPE_LEVEL_HIGH>;

		nvidia,bpmp = <&bpmp 0>;

		nvidia,aspm-cmrt-us = <60>;
		nvidia,aspm-pwr-on-t-us = <20>;
		nvidia,aspm-l0s-entrance-latency-us = <3>;

		bus-range = <0x0 0xff>;
<<<<<<< HEAD
		ranges = <0x81000000 0x0  0x38100000 0x0  0x38100000 0x0 0x00100000   /* downstream I/O (1MB) */
			  0xc3000000 0x18 0x00000000 0x18 0x00000000 0x3 0x40000000   /* prefetchable memory (13GB) */
			  0x82000000 0x0  0x40000000 0x1b 0x40000000 0x0 0xc0000000>; /* non-prefetchable memory (3GB) */
=======

		ranges = <0x43000000 0x18 0x00000000 0x18 0x00000000 0x3 0x40000000>, /* prefetchable memory (13 GiB) */
			 <0x02000000 0x0  0x40000000 0x1b 0x40000000 0x0 0xbfff0000>, /* non-prefetchable memory (3 GiB - 64 KiB) */
			 <0x01000000 0x0  0x00000000 0x1b 0xffff0000 0x0 0x00010000>; /* downstream I/O (64 KiB) */

		interconnects = <&mc TEGRA194_MEMORY_CLIENT_PCIE0R &emc>,
				<&mc TEGRA194_MEMORY_CLIENT_PCIE0W &emc>;
		interconnect-names = "read", "write";
>>>>>>> d1988041
	};

	pcie@141a0000 {
		compatible = "nvidia,tegra194-pcie";
		power-domains = <&bpmp TEGRA194_POWER_DOMAIN_PCIEX8A>;
		reg = <0x00 0x141a0000 0x0 0x00020000>, /* appl registers (128K)      */
		      <0x00 0x3a000000 0x0 0x00040000>, /* configuration space (256K) */
		      <0x00 0x3a040000 0x0 0x00040000>, /* iATU_DMA reg space (256K)  */
		      <0x00 0x3a080000 0x0 0x00040000>; /* DBI reg space (256K)       */
		reg-names = "appl", "config", "atu_dma", "dbi";

		status = "disabled";

		#address-cells = <3>;
		#size-cells = <2>;
		device_type = "pci";
		num-lanes = <8>;
		num-viewport = <8>;
		linux,pci-domain = <5>;

		pinctrl-names = "default";
		pinctrl-0 = <&pex_rst_c5_out_state>, <&clkreq_c5_bi_dir_state>;

		clocks = <&bpmp TEGRA194_CLK_PEX1_CORE_5>,
			 <&bpmp TEGRA194_CLK_PEX1_CORE_5M>;
		clock-names = "core", "core_m";

		resets = <&bpmp TEGRA194_RESET_PEX1_CORE_5_APB>,
			 <&bpmp TEGRA194_RESET_PEX1_CORE_5>;
		reset-names = "apb", "core";

		interrupts = <GIC_SPI 53 IRQ_TYPE_LEVEL_HIGH>, /* controller interrupt */
			     <GIC_SPI 54 IRQ_TYPE_LEVEL_HIGH>; /* MSI interrupt */
		interrupt-names = "intr", "msi";

		nvidia,bpmp = <&bpmp 5>;

		#interrupt-cells = <1>;
		interrupt-map-mask = <0 0 0 0>;
		interrupt-map = <0 0 0 0 &gic GIC_SPI 53 IRQ_TYPE_LEVEL_HIGH>;

		nvidia,aspm-cmrt-us = <60>;
		nvidia,aspm-pwr-on-t-us = <20>;
		nvidia,aspm-l0s-entrance-latency-us = <3>;

		bus-range = <0x0 0xff>;
<<<<<<< HEAD
		ranges = <0x81000000 0x0  0x3a100000 0x0  0x3a100000 0x0 0x00100000   /* downstream I/O (1MB) */
			  0xc3000000 0x1c 0x00000000 0x1c 0x00000000 0x3 0x40000000   /* prefetchable memory (13GB) */
			  0x82000000 0x0  0x40000000 0x1f 0x40000000 0x0 0xc0000000>; /* non-prefetchable memory (3GB) */
	};

	pcie_ep@14160000 {
		compatible = "nvidia,tegra194-pcie-ep", "snps,dw-pcie-ep";
		power-domains = <&bpmp TEGRA194_POWER_DOMAIN_PCIEX4A>;
		reg = <0x00 0x14160000 0x0 0x00020000   /* appl registers (128K)      */
		       0x00 0x36040000 0x0 0x00040000   /* iATU_DMA reg space (256K)  */
		       0x00 0x36080000 0x0 0x00040000   /* DBI reg space (256K)       */
		       0x14 0x00000000 0x4 0x00000000>; /* Address Space (16G)        */
		reg-names = "appl", "atu_dma", "dbi", "addr_space";

		status = "disabled";

		num-lanes = <4>;
		num-ib-windows = <2>;
		num-ob-windows = <8>;

		clocks = <&bpmp TEGRA194_CLK_PEX0_CORE_4>;
		clock-names = "core";

		resets = <&bpmp TEGRA194_RESET_PEX0_CORE_4_APB>,
			 <&bpmp TEGRA194_RESET_PEX0_CORE_4>;
		reset-names = "apb", "core";

		interrupts = <GIC_SPI 51 IRQ_TYPE_LEVEL_HIGH>;	/* controller interrupt */
		interrupt-names = "intr";

		nvidia,bpmp = <&bpmp 4>;

		nvidia,aspm-cmrt-us = <60>;
		nvidia,aspm-pwr-on-t-us = <20>;
		nvidia,aspm-l0s-entrance-latency-us = <3>;
	};

	pcie_ep@14180000 {
		compatible = "nvidia,tegra194-pcie-ep", "snps,dw-pcie-ep";
		power-domains = <&bpmp TEGRA194_POWER_DOMAIN_PCIEX8B>;
		reg = <0x00 0x14180000 0x0 0x00020000   /* appl registers (128K)      */
		       0x00 0x38040000 0x0 0x00040000   /* iATU_DMA reg space (256K)  */
		       0x00 0x38080000 0x0 0x00040000   /* DBI reg space (256K)       */
		       0x18 0x00000000 0x4 0x00000000>; /* Address Space (16G)        */
		reg-names = "appl", "atu_dma", "dbi", "addr_space";

		status = "disabled";

		num-lanes = <8>;
		num-ib-windows = <2>;
		num-ob-windows = <8>;

		clocks = <&bpmp TEGRA194_CLK_PEX0_CORE_0>;
		clock-names = "core";

		resets = <&bpmp TEGRA194_RESET_PEX0_CORE_0_APB>,
			 <&bpmp TEGRA194_RESET_PEX0_CORE_0>;
		reset-names = "apb", "core";

		interrupts = <GIC_SPI 72 IRQ_TYPE_LEVEL_HIGH>;	/* controller interrupt */
		interrupt-names = "intr";

		nvidia,bpmp = <&bpmp 0>;

		nvidia,aspm-cmrt-us = <60>;
		nvidia,aspm-pwr-on-t-us = <20>;
		nvidia,aspm-l0s-entrance-latency-us = <3>;
	};

	pcie_ep@141a0000 {
		compatible = "nvidia,tegra194-pcie-ep", "snps,dw-pcie-ep";
		power-domains = <&bpmp TEGRA194_POWER_DOMAIN_PCIEX8A>;
		reg = <0x00 0x141a0000 0x0 0x00020000   /* appl registers (128K)      */
		       0x00 0x3a040000 0x0 0x00040000   /* iATU_DMA reg space (256K)  */
		       0x00 0x3a080000 0x0 0x00040000   /* DBI reg space (256K)       */
		       0x1c 0x00000000 0x4 0x00000000>; /* Address Space (16G)        */
		reg-names = "appl", "atu_dma", "dbi", "addr_space";

		status = "disabled";

		num-lanes = <8>;
		num-ib-windows = <2>;
		num-ob-windows = <8>;

		pinctrl-names = "default";
		pinctrl-0 = <&clkreq_c5_bi_dir_state>;

		clocks = <&bpmp TEGRA194_CLK_PEX1_CORE_5>;
		clock-names = "core";

		resets = <&bpmp TEGRA194_RESET_PEX1_CORE_5_APB>,
			 <&bpmp TEGRA194_RESET_PEX1_CORE_5>;
		reset-names = "apb", "core";

		interrupts = <GIC_SPI 53 IRQ_TYPE_LEVEL_HIGH>;	/* controller interrupt */
		interrupt-names = "intr";

		nvidia,bpmp = <&bpmp 5>;

		nvidia,aspm-cmrt-us = <60>;
		nvidia,aspm-pwr-on-t-us = <20>;
		nvidia,aspm-l0s-entrance-latency-us = <3>;
	};

	sysram@40000000 {
=======

		ranges = <0x43000000 0x1c 0x00000000 0x1c 0x00000000 0x3 0x40000000>, /* prefetchable memory (13 GiB) */
			 <0x02000000 0x0  0x40000000 0x1f 0x40000000 0x0 0xbfff0000>, /* non-prefetchable memory (3 GiB - 64 KiB) */
			 <0x01000000 0x0  0x00000000 0x1f 0xffff0000 0x0 0x00010000>; /* downstream I/O (64 KiB) */

		interconnects = <&mc TEGRA194_MEMORY_CLIENT_PCIE5R &emc>,
				<&mc TEGRA194_MEMORY_CLIENT_PCIE5W &emc>;
		interconnect-names = "read", "write";
	};

	pcie_ep@14160000 {
		compatible = "nvidia,tegra194-pcie-ep", "snps,dw-pcie-ep";
		power-domains = <&bpmp TEGRA194_POWER_DOMAIN_PCIEX4A>;
		reg = <0x00 0x14160000 0x0 0x00020000>, /* appl registers (128K)      */
		      <0x00 0x36040000 0x0 0x00040000>, /* iATU_DMA reg space (256K)  */
		      <0x00 0x36080000 0x0 0x00040000>, /* DBI reg space (256K)       */
		      <0x14 0x00000000 0x4 0x00000000>; /* Address Space (16G)        */
		reg-names = "appl", "atu_dma", "dbi", "addr_space";

		status = "disabled";

		num-lanes = <4>;
		num-ib-windows = <2>;
		num-ob-windows = <8>;

		clocks = <&bpmp TEGRA194_CLK_PEX0_CORE_4>;
		clock-names = "core";

		resets = <&bpmp TEGRA194_RESET_PEX0_CORE_4_APB>,
			 <&bpmp TEGRA194_RESET_PEX0_CORE_4>;
		reset-names = "apb", "core";

		interrupts = <GIC_SPI 51 IRQ_TYPE_LEVEL_HIGH>;	/* controller interrupt */
		interrupt-names = "intr";

		nvidia,bpmp = <&bpmp 4>;

		nvidia,aspm-cmrt-us = <60>;
		nvidia,aspm-pwr-on-t-us = <20>;
		nvidia,aspm-l0s-entrance-latency-us = <3>;
	};

	pcie_ep@14180000 {
		compatible = "nvidia,tegra194-pcie-ep", "snps,dw-pcie-ep";
		power-domains = <&bpmp TEGRA194_POWER_DOMAIN_PCIEX8B>;
		reg = <0x00 0x14180000 0x0 0x00020000>, /* appl registers (128K)      */
		      <0x00 0x38040000 0x0 0x00040000>, /* iATU_DMA reg space (256K)  */
		      <0x00 0x38080000 0x0 0x00040000>, /* DBI reg space (256K)       */
		      <0x18 0x00000000 0x4 0x00000000>; /* Address Space (16G)        */
		reg-names = "appl", "atu_dma", "dbi", "addr_space";

		status = "disabled";

		num-lanes = <8>;
		num-ib-windows = <2>;
		num-ob-windows = <8>;

		clocks = <&bpmp TEGRA194_CLK_PEX0_CORE_0>;
		clock-names = "core";

		resets = <&bpmp TEGRA194_RESET_PEX0_CORE_0_APB>,
			 <&bpmp TEGRA194_RESET_PEX0_CORE_0>;
		reset-names = "apb", "core";

		interrupts = <GIC_SPI 72 IRQ_TYPE_LEVEL_HIGH>;	/* controller interrupt */
		interrupt-names = "intr";

		nvidia,bpmp = <&bpmp 0>;

		nvidia,aspm-cmrt-us = <60>;
		nvidia,aspm-pwr-on-t-us = <20>;
		nvidia,aspm-l0s-entrance-latency-us = <3>;
	};

	pcie_ep@141a0000 {
		compatible = "nvidia,tegra194-pcie-ep", "snps,dw-pcie-ep";
		power-domains = <&bpmp TEGRA194_POWER_DOMAIN_PCIEX8A>;
		reg = <0x00 0x141a0000 0x0 0x00020000>, /* appl registers (128K)      */
		      <0x00 0x3a040000 0x0 0x00040000>, /* iATU_DMA reg space (256K)  */
		      <0x00 0x3a080000 0x0 0x00040000>, /* DBI reg space (256K)       */
		      <0x1c 0x00000000 0x4 0x00000000>; /* Address Space (16G)        */
		reg-names = "appl", "atu_dma", "dbi", "addr_space";

		status = "disabled";

		num-lanes = <8>;
		num-ib-windows = <2>;
		num-ob-windows = <8>;

		pinctrl-names = "default";
		pinctrl-0 = <&clkreq_c5_bi_dir_state>;

		clocks = <&bpmp TEGRA194_CLK_PEX1_CORE_5>;
		clock-names = "core";

		resets = <&bpmp TEGRA194_RESET_PEX1_CORE_5_APB>,
			 <&bpmp TEGRA194_RESET_PEX1_CORE_5>;
		reset-names = "apb", "core";

		interrupts = <GIC_SPI 53 IRQ_TYPE_LEVEL_HIGH>;	/* controller interrupt */
		interrupt-names = "intr";

		nvidia,bpmp = <&bpmp 5>;

		nvidia,aspm-cmrt-us = <60>;
		nvidia,aspm-pwr-on-t-us = <20>;
		nvidia,aspm-l0s-entrance-latency-us = <3>;
	};

	sram@40000000 {
>>>>>>> d1988041
		compatible = "nvidia,tegra194-sysram", "mmio-sram";
		reg = <0x0 0x40000000 0x0 0x50000>;
		#address-cells = <1>;
		#size-cells = <1>;
		ranges = <0x0 0x0 0x40000000 0x50000>;

		cpu_bpmp_tx: sram@4e000 {
			reg = <0x4e000 0x1000>;
			label = "cpu-bpmp-tx";
			pool;
		};

		cpu_bpmp_rx: sram@4f000 {
			reg = <0x4f000 0x1000>;
			label = "cpu-bpmp-rx";
			pool;
		};
	};

	bpmp: bpmp {
		compatible = "nvidia,tegra186-bpmp";
		mboxes = <&hsp_top0 TEGRA_HSP_MBOX_TYPE_DB
				    TEGRA_HSP_DB_MASTER_BPMP>;
		shmem = <&cpu_bpmp_tx &cpu_bpmp_rx>;
		#clock-cells = <1>;
		#reset-cells = <1>;
		#power-domain-cells = <1>;
		interconnects = <&mc TEGRA194_MEMORY_CLIENT_BPMPR &emc>,
				<&mc TEGRA194_MEMORY_CLIENT_BPMPW &emc>,
				<&mc TEGRA194_MEMORY_CLIENT_BPMPDMAR &emc>,
				<&mc TEGRA194_MEMORY_CLIENT_BPMPDMAW &emc>;
		interconnect-names = "read", "write", "dma-mem", "dma-write";

		bpmp_i2c: i2c {
			compatible = "nvidia,tegra186-bpmp-i2c";
			nvidia,bpmp-bus-id = <5>;
			#address-cells = <1>;
			#size-cells = <0>;
		};

		bpmp_thermal: thermal {
			compatible = "nvidia,tegra186-bpmp-thermal";
			#thermal-sensor-cells = <1>;
		};
	};

	cpus {
		compatible = "nvidia,tegra194-ccplex";
		nvidia,bpmp = <&bpmp>;
		#address-cells = <1>;
		#size-cells = <0>;

		cpu0_0: cpu@0 {
			compatible = "nvidia,tegra194-carmel";
			device_type = "cpu";
			reg = <0x000>;
			enable-method = "psci";
			i-cache-size = <131072>;
			i-cache-line-size = <64>;
			i-cache-sets = <512>;
			d-cache-size = <65536>;
			d-cache-line-size = <64>;
			d-cache-sets = <256>;
			next-level-cache = <&l2c_0>;
		};

		cpu0_1: cpu@1 {
			compatible = "nvidia,tegra194-carmel";
			device_type = "cpu";
			reg = <0x001>;
			enable-method = "psci";
			i-cache-size = <131072>;
			i-cache-line-size = <64>;
			i-cache-sets = <512>;
			d-cache-size = <65536>;
			d-cache-line-size = <64>;
			d-cache-sets = <256>;
			next-level-cache = <&l2c_0>;
		};

		cpu1_0: cpu@100 {
			compatible = "nvidia,tegra194-carmel";
			device_type = "cpu";
			reg = <0x100>;
			enable-method = "psci";
			i-cache-size = <131072>;
			i-cache-line-size = <64>;
			i-cache-sets = <512>;
			d-cache-size = <65536>;
			d-cache-line-size = <64>;
			d-cache-sets = <256>;
			next-level-cache = <&l2c_1>;
		};

		cpu1_1: cpu@101 {
			compatible = "nvidia,tegra194-carmel";
			device_type = "cpu";
			reg = <0x101>;
			enable-method = "psci";
			i-cache-size = <131072>;
			i-cache-line-size = <64>;
			i-cache-sets = <512>;
			d-cache-size = <65536>;
			d-cache-line-size = <64>;
			d-cache-sets = <256>;
			next-level-cache = <&l2c_1>;
		};

		cpu2_0: cpu@200 {
			compatible = "nvidia,tegra194-carmel";
			device_type = "cpu";
			reg = <0x200>;
			enable-method = "psci";
			i-cache-size = <131072>;
			i-cache-line-size = <64>;
			i-cache-sets = <512>;
			d-cache-size = <65536>;
			d-cache-line-size = <64>;
			d-cache-sets = <256>;
			next-level-cache = <&l2c_2>;
		};

		cpu2_1: cpu@201 {
			compatible = "nvidia,tegra194-carmel";
			device_type = "cpu";
			reg = <0x201>;
			enable-method = "psci";
			i-cache-size = <131072>;
			i-cache-line-size = <64>;
			i-cache-sets = <512>;
			d-cache-size = <65536>;
			d-cache-line-size = <64>;
			d-cache-sets = <256>;
			next-level-cache = <&l2c_2>;
		};

		cpu3_0: cpu@300 {
			compatible = "nvidia,tegra194-carmel";
			device_type = "cpu";
			reg = <0x300>;
			enable-method = "psci";
			i-cache-size = <131072>;
			i-cache-line-size = <64>;
			i-cache-sets = <512>;
			d-cache-size = <65536>;
			d-cache-line-size = <64>;
			d-cache-sets = <256>;
			next-level-cache = <&l2c_3>;
		};

		cpu3_1: cpu@301 {
			compatible = "nvidia,tegra194-carmel";
			device_type = "cpu";
			reg = <0x301>;
			enable-method = "psci";
			i-cache-size = <131072>;
			i-cache-line-size = <64>;
			i-cache-sets = <512>;
			d-cache-size = <65536>;
			d-cache-line-size = <64>;
			d-cache-sets = <256>;
			next-level-cache = <&l2c_3>;
		};

		cpu-map {
			cluster0 {
				core0 {
					cpu = <&cpu0_0>;
				};

				core1 {
					cpu = <&cpu0_1>;
				};
			};

			cluster1 {
				core0 {
					cpu = <&cpu1_0>;
				};

				core1 {
					cpu = <&cpu1_1>;
				};
			};

			cluster2 {
				core0 {
					cpu = <&cpu2_0>;
				};

				core1 {
					cpu = <&cpu2_1>;
				};
			};

			cluster3 {
				core0 {
					cpu = <&cpu3_0>;
				};

				core1 {
					cpu = <&cpu3_1>;
				};
			};
		};

		l2c_0: l2-cache0 {
			cache-size = <2097152>;
			cache-line-size = <64>;
			cache-sets = <2048>;
			next-level-cache = <&l3c>;
		};

		l2c_1: l2-cache1 {
			cache-size = <2097152>;
			cache-line-size = <64>;
			cache-sets = <2048>;
			next-level-cache = <&l3c>;
		};

		l2c_2: l2-cache2 {
			cache-size = <2097152>;
			cache-line-size = <64>;
			cache-sets = <2048>;
			next-level-cache = <&l3c>;
		};

		l2c_3: l2-cache3 {
			cache-size = <2097152>;
			cache-line-size = <64>;
			cache-sets = <2048>;
			next-level-cache = <&l3c>;
		};

		l3c: l3-cache {
			cache-size = <4194304>;
			cache-line-size = <64>;
			cache-sets = <4096>;
		};
	};

	psci {
		compatible = "arm,psci-1.0";
		status = "okay";
		method = "smc";
	};

	tcu: tcu {
		compatible = "nvidia,tegra194-tcu";
		mboxes = <&hsp_top0 TEGRA_HSP_MBOX_TYPE_SM TEGRA_HSP_SM_RX(0)>,
		         <&hsp_aon TEGRA_HSP_MBOX_TYPE_SM TEGRA_HSP_SM_TX(1)>;
		mbox-names = "rx", "tx";
	};

	thermal-zones {
		cpu {
			thermal-sensors = <&{/bpmp/thermal}
					   TEGRA194_BPMP_THERMAL_ZONE_CPU>;
			status = "disabled";
		};

		gpu {
			thermal-sensors = <&{/bpmp/thermal}
					   TEGRA194_BPMP_THERMAL_ZONE_GPU>;
			status = "disabled";
		};

		aux {
			thermal-sensors = <&{/bpmp/thermal}
					   TEGRA194_BPMP_THERMAL_ZONE_AUX>;
			status = "disabled";
		};

		pllx {
			thermal-sensors = <&{/bpmp/thermal}
					   TEGRA194_BPMP_THERMAL_ZONE_PLLX>;
			status = "disabled";
		};

		ao {
			thermal-sensors = <&{/bpmp/thermal}
					   TEGRA194_BPMP_THERMAL_ZONE_AO>;
			status = "disabled";
		};

		tj {
			thermal-sensors = <&{/bpmp/thermal}
					   TEGRA194_BPMP_THERMAL_ZONE_TJ_MAX>;
			status = "disabled";
		};
	};

	timer {
		compatible = "arm,armv8-timer";
		interrupts = <GIC_PPI 13
				(GIC_CPU_MASK_SIMPLE(4) | IRQ_TYPE_LEVEL_LOW)>,
			     <GIC_PPI 14
				(GIC_CPU_MASK_SIMPLE(4) | IRQ_TYPE_LEVEL_LOW)>,
			     <GIC_PPI 11
				(GIC_CPU_MASK_SIMPLE(4) | IRQ_TYPE_LEVEL_LOW)>,
			     <GIC_PPI 10
				(GIC_CPU_MASK_SIMPLE(4) | IRQ_TYPE_LEVEL_LOW)>;
		interrupt-parent = <&gic>;
		always-on;
	};
};<|MERGE_RESOLUTION|>--- conflicted
+++ resolved
@@ -1711,11 +1711,6 @@
 		nvidia,aspm-l0s-entrance-latency-us = <3>;
 
 		bus-range = <0x0 0xff>;
-<<<<<<< HEAD
-		ranges = <0x81000000 0x0  0x30100000 0x0  0x30100000 0x0 0x00100000   /* downstream I/O (1MB) */
-			  0xc3000000 0x12 0x00000000 0x12 0x00000000 0x0 0x30000000   /* prefetchable memory (768MB) */
-			  0x82000000 0x0  0x40000000 0x12 0x30000000 0x0 0x10000000>; /* non-prefetchable memory (256MB) */
-=======
 
 		ranges = <0x43000000 0x12 0x00000000 0x12 0x00000000 0x0 0x30000000>, /* prefetchable memory (768 MiB) */
 			 <0x02000000 0x0  0x40000000 0x12 0x30000000 0x0 0x0fff0000>, /* non-prefetchable memory (256 MiB - 64 KiB) */
@@ -1724,7 +1719,6 @@
 		interconnects = <&mc TEGRA194_MEMORY_CLIENT_PCIE1R &emc>,
 				<&mc TEGRA194_MEMORY_CLIENT_PCIE1W &emc>;
 		interconnect-names = "read", "write";
->>>>>>> d1988041
 	};
 
 	pcie@14120000 {
@@ -1767,11 +1761,6 @@
 		nvidia,aspm-l0s-entrance-latency-us = <3>;
 
 		bus-range = <0x0 0xff>;
-<<<<<<< HEAD
-		ranges = <0x81000000 0x0  0x32100000 0x0  0x32100000 0x0 0x00100000   /* downstream I/O (1MB) */
-			  0xc3000000 0x12 0x40000000 0x12 0x40000000 0x0 0x30000000   /* prefetchable memory (768MB) */
-			  0x82000000 0x0  0x40000000 0x12 0x70000000 0x0 0x10000000>; /* non-prefetchable memory (256MB) */
-=======
 
 		ranges = <0x43000000 0x12 0x40000000 0x12 0x40000000 0x0 0x30000000>, /* prefetchable memory (768 MiB) */
 			 <0x02000000 0x0  0x40000000 0x12 0x70000000 0x0 0x0fff0000>, /* non-prefetchable memory (256 MiB - 64 KiB) */
@@ -1780,7 +1769,6 @@
 		interconnects = <&mc TEGRA194_MEMORY_CLIENT_PCIE2AR &emc>,
 				<&mc TEGRA194_MEMORY_CLIENT_PCIE2AW &emc>;
 		interconnect-names = "read", "write";
->>>>>>> d1988041
 	};
 
 	pcie@14140000 {
@@ -1823,11 +1811,6 @@
 		nvidia,aspm-l0s-entrance-latency-us = <3>;
 
 		bus-range = <0x0 0xff>;
-<<<<<<< HEAD
-		ranges = <0x81000000 0x0  0x34100000 0x0  0x34100000 0x0 0x00100000   /* downstream I/O (1MB) */
-			  0xc3000000 0x12 0x80000000 0x12 0x80000000 0x0 0x30000000   /* prefetchable memory (768MB) */
-			  0x82000000 0x0  0x40000000 0x12 0xb0000000 0x0 0x10000000>; /* non-prefetchable memory (256MB) */
-=======
 
 		ranges = <0x43000000 0x12 0x80000000 0x12 0x80000000 0x0 0x30000000>, /* prefetchable memory (768 MiB) */
 			 <0x02000000 0x0  0x40000000 0x12 0xb0000000 0x0 0x0fff0000>, /* non-prefetchable memory (256 MiB + 64 KiB) */
@@ -1836,7 +1819,6 @@
 		interconnects = <&mc TEGRA194_MEMORY_CLIENT_PCIE3R &emc>,
 				<&mc TEGRA194_MEMORY_CLIENT_PCIE3W &emc>;
 		interconnect-names = "read", "write";
->>>>>>> d1988041
 	};
 
 	pcie@14160000 {
@@ -1879,11 +1861,6 @@
 		nvidia,aspm-l0s-entrance-latency-us = <3>;
 
 		bus-range = <0x0 0xff>;
-<<<<<<< HEAD
-		ranges = <0x81000000 0x0  0x36100000 0x0  0x36100000 0x0 0x00100000   /* downstream I/O (1MB) */
-			  0xc3000000 0x14 0x00000000 0x14 0x00000000 0x3 0x40000000   /* prefetchable memory (13GB) */
-			  0x82000000 0x0  0x40000000 0x17 0x40000000 0x0 0xc0000000>; /* non-prefetchable memory (3GB) */
-=======
 
 		ranges = <0x43000000 0x14 0x00000000 0x14 0x00000000 0x3 0x40000000>, /* prefetchable memory (13 GiB) */
 			 <0x02000000 0x0  0x40000000 0x17 0x40000000 0x0 0xbfff0000>, /* non-prefetchable memory (3 GiB - 64 KiB) */
@@ -1892,7 +1869,6 @@
 		interconnects = <&mc TEGRA194_MEMORY_CLIENT_PCIE4R &emc>,
 				<&mc TEGRA194_MEMORY_CLIENT_PCIE4W &emc>;
 		interconnect-names = "read", "write";
->>>>>>> d1988041
 	};
 
 	pcie@14180000 {
@@ -1935,11 +1911,6 @@
 		nvidia,aspm-l0s-entrance-latency-us = <3>;
 
 		bus-range = <0x0 0xff>;
-<<<<<<< HEAD
-		ranges = <0x81000000 0x0  0x38100000 0x0  0x38100000 0x0 0x00100000   /* downstream I/O (1MB) */
-			  0xc3000000 0x18 0x00000000 0x18 0x00000000 0x3 0x40000000   /* prefetchable memory (13GB) */
-			  0x82000000 0x0  0x40000000 0x1b 0x40000000 0x0 0xc0000000>; /* non-prefetchable memory (3GB) */
-=======
 
 		ranges = <0x43000000 0x18 0x00000000 0x18 0x00000000 0x3 0x40000000>, /* prefetchable memory (13 GiB) */
 			 <0x02000000 0x0  0x40000000 0x1b 0x40000000 0x0 0xbfff0000>, /* non-prefetchable memory (3 GiB - 64 KiB) */
@@ -1948,7 +1919,6 @@
 		interconnects = <&mc TEGRA194_MEMORY_CLIENT_PCIE0R &emc>,
 				<&mc TEGRA194_MEMORY_CLIENT_PCIE0W &emc>;
 		interconnect-names = "read", "write";
->>>>>>> d1988041
 	};
 
 	pcie@141a0000 {
@@ -1995,113 +1965,6 @@
 		nvidia,aspm-l0s-entrance-latency-us = <3>;
 
 		bus-range = <0x0 0xff>;
-<<<<<<< HEAD
-		ranges = <0x81000000 0x0  0x3a100000 0x0  0x3a100000 0x0 0x00100000   /* downstream I/O (1MB) */
-			  0xc3000000 0x1c 0x00000000 0x1c 0x00000000 0x3 0x40000000   /* prefetchable memory (13GB) */
-			  0x82000000 0x0  0x40000000 0x1f 0x40000000 0x0 0xc0000000>; /* non-prefetchable memory (3GB) */
-	};
-
-	pcie_ep@14160000 {
-		compatible = "nvidia,tegra194-pcie-ep", "snps,dw-pcie-ep";
-		power-domains = <&bpmp TEGRA194_POWER_DOMAIN_PCIEX4A>;
-		reg = <0x00 0x14160000 0x0 0x00020000   /* appl registers (128K)      */
-		       0x00 0x36040000 0x0 0x00040000   /* iATU_DMA reg space (256K)  */
-		       0x00 0x36080000 0x0 0x00040000   /* DBI reg space (256K)       */
-		       0x14 0x00000000 0x4 0x00000000>; /* Address Space (16G)        */
-		reg-names = "appl", "atu_dma", "dbi", "addr_space";
-
-		status = "disabled";
-
-		num-lanes = <4>;
-		num-ib-windows = <2>;
-		num-ob-windows = <8>;
-
-		clocks = <&bpmp TEGRA194_CLK_PEX0_CORE_4>;
-		clock-names = "core";
-
-		resets = <&bpmp TEGRA194_RESET_PEX0_CORE_4_APB>,
-			 <&bpmp TEGRA194_RESET_PEX0_CORE_4>;
-		reset-names = "apb", "core";
-
-		interrupts = <GIC_SPI 51 IRQ_TYPE_LEVEL_HIGH>;	/* controller interrupt */
-		interrupt-names = "intr";
-
-		nvidia,bpmp = <&bpmp 4>;
-
-		nvidia,aspm-cmrt-us = <60>;
-		nvidia,aspm-pwr-on-t-us = <20>;
-		nvidia,aspm-l0s-entrance-latency-us = <3>;
-	};
-
-	pcie_ep@14180000 {
-		compatible = "nvidia,tegra194-pcie-ep", "snps,dw-pcie-ep";
-		power-domains = <&bpmp TEGRA194_POWER_DOMAIN_PCIEX8B>;
-		reg = <0x00 0x14180000 0x0 0x00020000   /* appl registers (128K)      */
-		       0x00 0x38040000 0x0 0x00040000   /* iATU_DMA reg space (256K)  */
-		       0x00 0x38080000 0x0 0x00040000   /* DBI reg space (256K)       */
-		       0x18 0x00000000 0x4 0x00000000>; /* Address Space (16G)        */
-		reg-names = "appl", "atu_dma", "dbi", "addr_space";
-
-		status = "disabled";
-
-		num-lanes = <8>;
-		num-ib-windows = <2>;
-		num-ob-windows = <8>;
-
-		clocks = <&bpmp TEGRA194_CLK_PEX0_CORE_0>;
-		clock-names = "core";
-
-		resets = <&bpmp TEGRA194_RESET_PEX0_CORE_0_APB>,
-			 <&bpmp TEGRA194_RESET_PEX0_CORE_0>;
-		reset-names = "apb", "core";
-
-		interrupts = <GIC_SPI 72 IRQ_TYPE_LEVEL_HIGH>;	/* controller interrupt */
-		interrupt-names = "intr";
-
-		nvidia,bpmp = <&bpmp 0>;
-
-		nvidia,aspm-cmrt-us = <60>;
-		nvidia,aspm-pwr-on-t-us = <20>;
-		nvidia,aspm-l0s-entrance-latency-us = <3>;
-	};
-
-	pcie_ep@141a0000 {
-		compatible = "nvidia,tegra194-pcie-ep", "snps,dw-pcie-ep";
-		power-domains = <&bpmp TEGRA194_POWER_DOMAIN_PCIEX8A>;
-		reg = <0x00 0x141a0000 0x0 0x00020000   /* appl registers (128K)      */
-		       0x00 0x3a040000 0x0 0x00040000   /* iATU_DMA reg space (256K)  */
-		       0x00 0x3a080000 0x0 0x00040000   /* DBI reg space (256K)       */
-		       0x1c 0x00000000 0x4 0x00000000>; /* Address Space (16G)        */
-		reg-names = "appl", "atu_dma", "dbi", "addr_space";
-
-		status = "disabled";
-
-		num-lanes = <8>;
-		num-ib-windows = <2>;
-		num-ob-windows = <8>;
-
-		pinctrl-names = "default";
-		pinctrl-0 = <&clkreq_c5_bi_dir_state>;
-
-		clocks = <&bpmp TEGRA194_CLK_PEX1_CORE_5>;
-		clock-names = "core";
-
-		resets = <&bpmp TEGRA194_RESET_PEX1_CORE_5_APB>,
-			 <&bpmp TEGRA194_RESET_PEX1_CORE_5>;
-		reset-names = "apb", "core";
-
-		interrupts = <GIC_SPI 53 IRQ_TYPE_LEVEL_HIGH>;	/* controller interrupt */
-		interrupt-names = "intr";
-
-		nvidia,bpmp = <&bpmp 5>;
-
-		nvidia,aspm-cmrt-us = <60>;
-		nvidia,aspm-pwr-on-t-us = <20>;
-		nvidia,aspm-l0s-entrance-latency-us = <3>;
-	};
-
-	sysram@40000000 {
-=======
 
 		ranges = <0x43000000 0x1c 0x00000000 0x1c 0x00000000 0x3 0x40000000>, /* prefetchable memory (13 GiB) */
 			 <0x02000000 0x0  0x40000000 0x1f 0x40000000 0x0 0xbfff0000>, /* non-prefetchable memory (3 GiB - 64 KiB) */
@@ -2212,7 +2075,6 @@
 	};
 
 	sram@40000000 {
->>>>>>> d1988041
 		compatible = "nvidia,tegra194-sysram", "mmio-sram";
 		reg = <0x0 0x40000000 0x0 0x50000>;
 		#address-cells = <1>;
