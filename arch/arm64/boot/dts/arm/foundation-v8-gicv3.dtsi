--- conflicted
+++ resolved
@@ -22,10 +22,7 @@
 		its: msi-controller@2f020000 {
 			compatible = "arm,gic-v3-its";
 			msi-controller;
-<<<<<<< HEAD
-=======
 			#msi-cells = <1>;
->>>>>>> d1988041
 			reg = <0x20000 0x20000>;
 		};
 	};
