--- conflicted
+++ resolved
@@ -178,32 +178,7 @@
 			interrupts = <15>;
 		};
 
-<<<<<<< HEAD
-		v2m_clk24mhz: clk24mhz {
-			compatible = "fixed-clock";
-			#clock-cells = <0>;
-			clock-frequency = <24000000>;
-			clock-output-names = "v2m:clk24mhz";
-		};
-
-		v2m_refclk1mhz: refclk1mhz {
-			compatible = "fixed-clock";
-			#clock-cells = <0>;
-			clock-frequency = <1000000>;
-			clock-output-names = "v2m:refclk1mhz";
-		};
-
-		v2m_refclk32khz: refclk32khz {
-			compatible = "fixed-clock";
-			#clock-cells = <0>;
-			clock-frequency = <32768>;
-			clock-output-names = "v2m:refclk32khz";
-		};
-
-		iofpga@300000000 {
-=======
 		iofpga-bus@300000000 {
->>>>>>> ad8c735b
 			compatible = "simple-bus";
 			#address-cells = <1>;
 			#size-cells = <1>;
