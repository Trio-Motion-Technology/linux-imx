// SPDX-License-Identifier: GPL-2.0-only
/* Copyright (c) 2014-2015, The Linux Foundation. All rights reserved.
 */

#include <dt-bindings/interrupt-controller/arm-gic.h>
#include <dt-bindings/clock/qcom,gcc-msm8996.h>
#include <dt-bindings/clock/qcom,mmcc-msm8996.h>
#include <dt-bindings/clock/qcom,rpmcc.h>
#include <dt-bindings/power/qcom-rpmpd.h>
#include <dt-bindings/soc/qcom,apr.h>
#include <dt-bindings/thermal/thermal.h>

/ {
	interrupt-parent = <&intc>;

	#address-cells = <2>;
	#size-cells = <2>;

	chosen { };

	clocks {
		xo_board: xo-board {
			compatible = "fixed-clock";
			#clock-cells = <0>;
			clock-frequency = <19200000>;
			clock-output-names = "xo_board";
		};

		sleep_clk: sleep-clk {
			compatible = "fixed-clock";
			#clock-cells = <0>;
			clock-frequency = <32764>;
			clock-output-names = "sleep_clk";
		};
	};

	cpus {
		#address-cells = <2>;
		#size-cells = <0>;

		CPU0: cpu@0 {
			device_type = "cpu";
			compatible = "qcom,kryo";
			reg = <0x0 0x0>;
			enable-method = "psci";
			cpu-idle-states = <&CPU_SLEEP_0>;
			capacity-dmips-mhz = <1024>;
			clocks = <&kryocc 0>;
			operating-points-v2 = <&cluster0_opp>;
			#cooling-cells = <2>;
			next-level-cache = <&L2_0>;
			L2_0: l2-cache {
			      compatible = "cache";
			      cache-level = <2>;
			};
		};

		CPU1: cpu@1 {
			device_type = "cpu";
			compatible = "qcom,kryo";
			reg = <0x0 0x1>;
			enable-method = "psci";
			cpu-idle-states = <&CPU_SLEEP_0>;
			capacity-dmips-mhz = <1024>;
			clocks = <&kryocc 0>;
			operating-points-v2 = <&cluster0_opp>;
			#cooling-cells = <2>;
			next-level-cache = <&L2_0>;
		};

		CPU2: cpu@100 {
			device_type = "cpu";
			compatible = "qcom,kryo";
			reg = <0x0 0x100>;
			enable-method = "psci";
			cpu-idle-states = <&CPU_SLEEP_0>;
			capacity-dmips-mhz = <1024>;
			clocks = <&kryocc 1>;
			operating-points-v2 = <&cluster1_opp>;
			#cooling-cells = <2>;
			next-level-cache = <&L2_1>;
			L2_1: l2-cache {
			      compatible = "cache";
			      cache-level = <2>;
			};
		};

		CPU3: cpu@101 {
			device_type = "cpu";
			compatible = "qcom,kryo";
			reg = <0x0 0x101>;
			enable-method = "psci";
			cpu-idle-states = <&CPU_SLEEP_0>;
			capacity-dmips-mhz = <1024>;
			clocks = <&kryocc 1>;
			operating-points-v2 = <&cluster1_opp>;
			#cooling-cells = <2>;
			next-level-cache = <&L2_1>;
		};

		cpu-map {
			cluster0 {
				core0 {
					cpu = <&CPU0>;
				};

				core1 {
					cpu = <&CPU1>;
				};
			};

			cluster1 {
				core0 {
					cpu = <&CPU2>;
				};

				core1 {
					cpu = <&CPU3>;
				};
			};
		};

		idle-states {
			entry-method = "psci";

			CPU_SLEEP_0: cpu-sleep-0 {
				compatible = "arm,idle-state";
				idle-state-name = "standalone-power-collapse";
				arm,psci-suspend-param = <0x00000004>;
				entry-latency-us = <130>;
				exit-latency-us = <80>;
				min-residency-us = <300>;
			};
		};
	};

	cluster0_opp: opp_table0 {
		compatible = "operating-points-v2-kryo-cpu";
		nvmem-cells = <&speedbin_efuse>;
		opp-shared;

		/* Nominal fmax for now */
		opp-307200000 {
			opp-hz = /bits/ 64 <307200000>;
			opp-supported-hw = <0x77>;
			clock-latency-ns = <200000>;
		};
		opp-422400000 {
			opp-hz = /bits/ 64 <422400000>;
			opp-supported-hw = <0x77>;
			clock-latency-ns = <200000>;
		};
		opp-480000000 {
			opp-hz = /bits/ 64 <480000000>;
			opp-supported-hw = <0x77>;
			clock-latency-ns = <200000>;
		};
		opp-556800000 {
			opp-hz = /bits/ 64 <556800000>;
			opp-supported-hw = <0x77>;
			clock-latency-ns = <200000>;
		};
		opp-652800000 {
			opp-hz = /bits/ 64 <652800000>;
			opp-supported-hw = <0x77>;
			clock-latency-ns = <200000>;
		};
		opp-729600000 {
			opp-hz = /bits/ 64 <729600000>;
			opp-supported-hw = <0x77>;
			clock-latency-ns = <200000>;
		};
		opp-844800000 {
			opp-hz = /bits/ 64 <844800000>;
			opp-supported-hw = <0x77>;
			clock-latency-ns = <200000>;
		};
		opp-960000000 {
			opp-hz = /bits/ 64 <960000000>;
			opp-supported-hw = <0x77>;
			clock-latency-ns = <200000>;
		};
		opp-1036800000 {
			opp-hz = /bits/ 64 <1036800000>;
			opp-supported-hw = <0x77>;
			clock-latency-ns = <200000>;
		};
		opp-1113600000 {
			opp-hz = /bits/ 64 <1113600000>;
			opp-supported-hw = <0x77>;
			clock-latency-ns = <200000>;
		};
		opp-1190400000 {
			opp-hz = /bits/ 64 <1190400000>;
			opp-supported-hw = <0x77>;
			clock-latency-ns = <200000>;
		};
		opp-1228800000 {
			opp-hz = /bits/ 64 <1228800000>;
			opp-supported-hw = <0x77>;
			clock-latency-ns = <200000>;
		};
		opp-1324800000 {
			opp-hz = /bits/ 64 <1324800000>;
			opp-supported-hw = <0x77>;
			clock-latency-ns = <200000>;
		};
		opp-1401600000 {
			opp-hz = /bits/ 64 <1401600000>;
			opp-supported-hw = <0x77>;
			clock-latency-ns = <200000>;
		};
		opp-1478400000 {
			opp-hz = /bits/ 64 <1478400000>;
			opp-supported-hw = <0x77>;
			clock-latency-ns = <200000>;
		};
		opp-1593600000 {
			opp-hz = /bits/ 64 <1593600000>;
			opp-supported-hw = <0x77>;
			clock-latency-ns = <200000>;
		};
	};

	cluster1_opp: opp_table1 {
		compatible = "operating-points-v2-kryo-cpu";
		nvmem-cells = <&speedbin_efuse>;
		opp-shared;

		/* Nominal fmax for now */
		opp-307200000 {
			opp-hz = /bits/ 64 <307200000>;
			opp-supported-hw = <0x77>;
			clock-latency-ns = <200000>;
		};
		opp-403200000 {
			opp-hz = /bits/ 64 <403200000>;
			opp-supported-hw = <0x77>;
			clock-latency-ns = <200000>;
		};
		opp-480000000 {
			opp-hz = /bits/ 64 <480000000>;
			opp-supported-hw = <0x77>;
			clock-latency-ns = <200000>;
		};
		opp-556800000 {
			opp-hz = /bits/ 64 <556800000>;
			opp-supported-hw = <0x77>;
			clock-latency-ns = <200000>;
		};
		opp-652800000 {
			opp-hz = /bits/ 64 <652800000>;
			opp-supported-hw = <0x77>;
			clock-latency-ns = <200000>;
		};
		opp-729600000 {
			opp-hz = /bits/ 64 <729600000>;
			opp-supported-hw = <0x77>;
			clock-latency-ns = <200000>;
		};
		opp-806400000 {
			opp-hz = /bits/ 64 <806400000>;
			opp-supported-hw = <0x77>;
			clock-latency-ns = <200000>;
		};
		opp-883200000 {
			opp-hz = /bits/ 64 <883200000>;
			opp-supported-hw = <0x77>;
			clock-latency-ns = <200000>;
		};
		opp-940800000 {
			opp-hz = /bits/ 64 <940800000>;
			opp-supported-hw = <0x77>;
			clock-latency-ns = <200000>;
		};
		opp-1036800000 {
			opp-hz = /bits/ 64 <1036800000>;
			opp-supported-hw = <0x77>;
			clock-latency-ns = <200000>;
		};
		opp-1113600000 {
			opp-hz = /bits/ 64 <1113600000>;
			opp-supported-hw = <0x77>;
			clock-latency-ns = <200000>;
		};
		opp-1190400000 {
			opp-hz = /bits/ 64 <1190400000>;
			opp-supported-hw = <0x77>;
			clock-latency-ns = <200000>;
		};
		opp-1248000000 {
			opp-hz = /bits/ 64 <1248000000>;
			opp-supported-hw = <0x77>;
			clock-latency-ns = <200000>;
		};
		opp-1324800000 {
			opp-hz = /bits/ 64 <1324800000>;
			opp-supported-hw = <0x77>;
			clock-latency-ns = <200000>;
		};
		opp-1401600000 {
			opp-hz = /bits/ 64 <1401600000>;
			opp-supported-hw = <0x77>;
			clock-latency-ns = <200000>;
		};
		opp-1478400000 {
			opp-hz = /bits/ 64 <1478400000>;
			opp-supported-hw = <0x77>;
			clock-latency-ns = <200000>;
		};
		opp-1555200000 {
			opp-hz = /bits/ 64 <1555200000>;
			opp-supported-hw = <0x77>;
			clock-latency-ns = <200000>;
		};
		opp-1632000000 {
			opp-hz = /bits/ 64 <1632000000>;
			opp-supported-hw = <0x77>;
			clock-latency-ns = <200000>;
		};
		opp-1708800000 {
			opp-hz = /bits/ 64 <1708800000>;
			opp-supported-hw = <0x77>;
			clock-latency-ns = <200000>;
		};
		opp-1785600000 {
			opp-hz = /bits/ 64 <1785600000>;
			opp-supported-hw = <0x77>;
			clock-latency-ns = <200000>;
		};
		opp-1824000000 {
			opp-hz = /bits/ 64 <1824000000>;
			opp-supported-hw = <0x77>;
			clock-latency-ns = <200000>;
		};
		opp-1920000000 {
			opp-hz = /bits/ 64 <1920000000>;
			opp-supported-hw = <0x77>;
			clock-latency-ns = <200000>;
		};
		opp-1996800000 {
			opp-hz = /bits/ 64 <1996800000>;
			opp-supported-hw = <0x77>;
			clock-latency-ns = <200000>;
		};
		opp-2073600000 {
			opp-hz = /bits/ 64 <2073600000>;
			opp-supported-hw = <0x77>;
			clock-latency-ns = <200000>;
		};
		opp-2150400000 {
			opp-hz = /bits/ 64 <2150400000>;
			opp-supported-hw = <0x77>;
			clock-latency-ns = <200000>;
		};
	};

	firmware {
		scm {
			compatible = "qcom,scm-msm8996";
			qcom,dload-mode = <&tcsr 0x13000>;
		};
	};

	tcsr_mutex: hwlock {
		compatible = "qcom,tcsr-mutex";
		syscon = <&tcsr_mutex_regs 0 0x1000>;
		#hwlock-cells = <1>;
	};

	memory@80000000 {
		device_type = "memory";
		/* We expect the bootloader to fill in the reg */
		reg = <0x0 0x80000000 0x0 0x0>;
	};

	psci {
		compatible = "arm,psci-1.0";
		method = "smc";
	};

	reserved-memory {
		#address-cells = <2>;
		#size-cells = <2>;
		ranges;

		mba_region: mba@91500000 {
			reg = <0x0 0x91500000 0x0 0x200000>;
			no-map;
		};

		slpi_region: slpi@90b00000 {
			reg = <0x0 0x90b00000 0x0 0xa00000>;
			no-map;
		};

		venus_region: venus@90400000 {
			reg = <0x0 0x90400000 0x0 0x700000>;
			no-map;
		};

		adsp_region: adsp@8ea00000 {
			reg = <0x0 0x8ea00000 0x0 0x1a00000>;
			no-map;
		};

		mpss_region: mpss@88800000 {
			reg = <0x0 0x88800000 0x0 0x6200000>;
			no-map;
		};

		smem_mem: smem-mem@86000000 {
			reg = <0x0 0x86000000 0x0 0x200000>;
			no-map;
		};

		memory@85800000 {
			reg = <0x0 0x85800000 0x0 0x800000>;
			no-map;
		};

		memory@86200000 {
			reg = <0x0 0x86200000 0x0 0x2600000>;
			no-map;
		};

		rmtfs@86700000 {
			compatible = "qcom,rmtfs-mem";

			size = <0x0 0x200000>;
			alloc-ranges = <0x0 0xa0000000 0x0 0x2000000>;
			no-map;

			qcom,client-id = <1>;
			qcom,vmid = <15>;
		};

		zap_shader_region: gpu@8f200000 {
			compatible = "shared-dma-pool";
			reg = <0x0 0x90b00000 0x0 0xa00000>;
			no-map;
		};
	};

	rpm-glink {
		compatible = "qcom,glink-rpm";

		interrupts = <GIC_SPI 168 IRQ_TYPE_EDGE_RISING>;

		qcom,rpm-msg-ram = <&rpm_msg_ram>;

		mboxes = <&apcs_glb 0>;

		rpm_requests: rpm-requests {
			compatible = "qcom,rpm-msm8996";
			qcom,glink-channels = "rpm_requests";

			rpmcc: qcom,rpmcc {
				compatible = "qcom,rpmcc-msm8996";
				#clock-cells = <1>;
			};

			rpmpd: power-controller {
				compatible = "qcom,msm8996-rpmpd";
				#power-domain-cells = <1>;
				operating-points-v2 = <&rpmpd_opp_table>;

				rpmpd_opp_table: opp-table {
					compatible = "operating-points-v2";

					rpmpd_opp1: opp1 {
						opp-level = <1>;
					};

					rpmpd_opp2: opp2 {
						opp-level = <2>;
					};

					rpmpd_opp3: opp3 {
						opp-level = <3>;
					};

					rpmpd_opp4: opp4 {
						opp-level = <4>;
					};

					rpmpd_opp5: opp5 {
						opp-level = <5>;
					};

					rpmpd_opp6: opp6 {
						opp-level = <6>;
					};
				};
			};
		};
	};

	smem {
		compatible = "qcom,smem";
		memory-region = <&smem_mem>;
		hwlocks = <&tcsr_mutex 3>;
	};

	smp2p-adsp {
		compatible = "qcom,smp2p";
		qcom,smem = <443>, <429>;

		interrupts = <0 158 IRQ_TYPE_EDGE_RISING>;

		mboxes = <&apcs_glb 10>;

		qcom,local-pid = <0>;
		qcom,remote-pid = <2>;

		smp2p_adsp_out: master-kernel {
			qcom,entry-name = "master-kernel";
			#qcom,smem-state-cells = <1>;
		};

		smp2p_adsp_in: slave-kernel {
			qcom,entry-name = "slave-kernel";

			interrupt-controller;
			#interrupt-cells = <2>;
		};
	};

	smp2p-modem {
		compatible = "qcom,smp2p";
		qcom,smem = <435>, <428>;

		interrupts = <GIC_SPI 451 IRQ_TYPE_EDGE_RISING>;

		mboxes = <&apcs_glb 14>;

		qcom,local-pid = <0>;
		qcom,remote-pid = <1>;

		modem_smp2p_out: master-kernel {
			qcom,entry-name = "master-kernel";
			#qcom,smem-state-cells = <1>;
		};

		modem_smp2p_in: slave-kernel {
			qcom,entry-name = "slave-kernel";

			interrupt-controller;
			#interrupt-cells = <2>;
		};
	};

	smp2p-slpi {
		compatible = "qcom,smp2p";
		qcom,smem = <481>, <430>;

		interrupts = <GIC_SPI 178 IRQ_TYPE_EDGE_RISING>;

		mboxes = <&apcs_glb 26>;

		qcom,local-pid = <0>;
		qcom,remote-pid = <3>;

		smp2p_slpi_in: slave-kernel {
			qcom,entry-name = "slave-kernel";
			interrupt-controller;
			#interrupt-cells = <2>;
		};

		smp2p_slpi_out: master-kernel {
			qcom,entry-name = "master-kernel";
			#qcom,smem-state-cells = <1>;
		};
	};

	soc: soc {
		#address-cells = <1>;
		#size-cells = <1>;
		ranges = <0 0 0 0xffffffff>;
		compatible = "simple-bus";

		pcie_phy: phy@34000 {
			compatible = "qcom,msm8996-qmp-pcie-phy";
			reg = <0x00034000 0x488>;
			#address-cells = <1>;
			#size-cells = <1>;
			ranges;

			clocks = <&gcc GCC_PCIE_PHY_AUX_CLK>,
				<&gcc GCC_PCIE_PHY_CFG_AHB_CLK>,
				<&gcc GCC_PCIE_CLKREF_CLK>;
			clock-names = "aux", "cfg_ahb", "ref";

			resets = <&gcc GCC_PCIE_PHY_BCR>,
				<&gcc GCC_PCIE_PHY_COM_BCR>,
				<&gcc GCC_PCIE_PHY_COM_NOCSR_BCR>;
			reset-names = "phy", "common", "cfg";
			status = "disabled";

			pciephy_0: phy@35000 {
				reg = <0x00035000 0x130>,
				      <0x00035200 0x200>,
				      <0x00035400 0x1dc>;
				#phy-cells = <0>;

				#clock-cells = <1>;
				clock-output-names = "pcie_0_pipe_clk_src";
				clocks = <&gcc GCC_PCIE_0_PIPE_CLK>;
				clock-names = "pipe0";
				resets = <&gcc GCC_PCIE_0_PHY_BCR>;
				reset-names = "lane0";
			};

			pciephy_1: phy@36000 {
				reg = <0x00036000 0x130>,
				      <0x00036200 0x200>,
				      <0x00036400 0x1dc>;
				#phy-cells = <0>;

				clock-output-names = "pcie_1_pipe_clk_src";
				clocks = <&gcc GCC_PCIE_1_PIPE_CLK>;
				clock-names = "pipe1";
				resets = <&gcc GCC_PCIE_1_PHY_BCR>;
				reset-names = "lane1";
			};

			pciephy_2: phy@37000 {
				reg = <0x00037000 0x130>,
				      <0x00037200 0x200>,
				      <0x00037400 0x1dc>;
				#phy-cells = <0>;

				clock-output-names = "pcie_2_pipe_clk_src";
				clocks = <&gcc GCC_PCIE_2_PIPE_CLK>;
				clock-names = "pipe2";
				resets = <&gcc GCC_PCIE_2_PHY_BCR>;
				reset-names = "lane2";
			};
		};

		rpm_msg_ram: sram@68000 {
			compatible = "qcom,rpm-msg-ram";
			reg = <0x00068000 0x6000>;
		};

		qfprom@74000 {
			compatible = "qcom,qfprom";
			reg = <0x00074000 0x8ff>;
			#address-cells = <1>;
			#size-cells = <1>;

			qusb2p_hstx_trim: hstx_trim@24e {
				reg = <0x24e 0x2>;
				bits = <5 4>;
			};

			qusb2s_hstx_trim: hstx_trim@24f {
				reg = <0x24f 0x1>;
				bits = <1 4>;
			};

			speedbin_efuse: speedbin@133 {
				reg = <0x133 0x1>;
				bits = <5 3>;
			};
		};

		rng: rng@83000 {
			compatible = "qcom,prng-ee";
			reg = <0x00083000 0x1000>;
			clocks = <&gcc GCC_PRNG_AHB_CLK>;
			clock-names = "core";
		};

		gcc: clock-controller@300000 {
			compatible = "qcom,gcc-msm8996";
			#clock-cells = <1>;
			#reset-cells = <1>;
			#power-domain-cells = <1>;
			reg = <0x00300000 0x90000>;

			clocks = <&rpmcc RPM_SMD_LN_BB_CLK>;
			clock-names = "cxo2";
		};

		tsens0: thermal-sensor@4a9000 {
			compatible = "qcom,msm8996-tsens", "qcom,tsens-v2";
			reg = <0x004a9000 0x1000>, /* TM */
			      <0x004a8000 0x1000>; /* SROT */
			#qcom,sensors = <13>;
			interrupts = <GIC_SPI 458 IRQ_TYPE_LEVEL_HIGH>,
				     <GIC_SPI 445 IRQ_TYPE_LEVEL_HIGH>;
			interrupt-names = "uplow", "critical";
			#thermal-sensor-cells = <1>;
		};

		tsens1: thermal-sensor@4ad000 {
			compatible = "qcom,msm8996-tsens", "qcom,tsens-v2";
			reg = <0x004ad000 0x1000>, /* TM */
			      <0x004ac000 0x1000>; /* SROT */
			#qcom,sensors = <8>;
			interrupts = <GIC_SPI 184 IRQ_TYPE_LEVEL_HIGH>,
				     <GIC_SPI 430 IRQ_TYPE_LEVEL_HIGH>;
			interrupt-names = "uplow", "critical";
			#thermal-sensor-cells = <1>;
		};

		cryptobam: dma@644000 {
			compatible = "qcom,bam-v1.7.0";
			reg = <0x00644000 0x24000>;
			interrupts = <GIC_SPI 206 IRQ_TYPE_LEVEL_HIGH>;
			clocks = <&gcc GCC_CE1_CLK>;
			clock-names = "bam_clk";
			#dma-cells = <1>;
			qcom,ee = <0>;
			qcom,controlled-remotely = <1>;
		};

		crypto: crypto@67a000 {
			compatible = "qcom,crypto-v5.4";
			reg = <0x0067a000 0x6000>;
			clocks = <&gcc GCC_CE1_AHB_CLK>,
				 <&gcc GCC_CE1_AXI_CLK>,
				 <&gcc GCC_CE1_CLK>;
			clock-names = "iface", "bus", "core";
			dmas = <&cryptobam 6>, <&cryptobam 7>;
			dma-names = "rx", "tx";
		};

		tcsr_mutex_regs: syscon@740000 {
			compatible = "syscon";
			reg = <0x00740000 0x40000>;
		};

		tcsr: syscon@7a0000 {
			compatible = "qcom,tcsr-msm8996", "syscon";
			reg = <0x007a0000 0x18000>;
		};

		mmcc: clock-controller@8c0000 {
			compatible = "qcom,mmcc-msm8996";
			#clock-cells = <1>;
			#reset-cells = <1>;
			#power-domain-cells = <1>;
			reg = <0x008c0000 0x40000>;
			assigned-clocks = <&mmcc MMPLL9_PLL>,
					  <&mmcc MMPLL1_PLL>,
					  <&mmcc MMPLL3_PLL>,
					  <&mmcc MMPLL4_PLL>,
					  <&mmcc MMPLL5_PLL>;
			assigned-clock-rates = <624000000>,
					       <810000000>,
					       <980000000>,
					       <960000000>,
					       <825000000>;
		};

		mdss: mdss@900000 {
			compatible = "qcom,mdss";

			reg = <0x00900000 0x1000>,
			      <0x009b0000 0x1040>,
			      <0x009b8000 0x1040>;
			reg-names = "mdss_phys",
				    "vbif_phys",
				    "vbif_nrt_phys";

			power-domains = <&mmcc MDSS_GDSC>;
			interrupts = <GIC_SPI 83 IRQ_TYPE_LEVEL_HIGH>;

			interrupt-controller;
			#interrupt-cells = <1>;

			clocks = <&mmcc MDSS_AHB_CLK>;
			clock-names = "iface";

			#address-cells = <1>;
			#size-cells = <1>;
			ranges;

			status = "disabled";

			mdp: mdp@901000 {
				compatible = "qcom,mdp5";
				reg = <0x00901000 0x90000>;
				reg-names = "mdp_phys";

				interrupt-parent = <&mdss>;
				interrupts = <0 IRQ_TYPE_LEVEL_HIGH>;

				clocks = <&mmcc MDSS_AHB_CLK>,
					 <&mmcc MDSS_AXI_CLK>,
					 <&mmcc MDSS_MDP_CLK>,
					 <&mmcc SMMU_MDP_AXI_CLK>,
					 <&mmcc MDSS_VSYNC_CLK>;
				clock-names = "iface",
					      "bus",
					      "core",
					      "iommu",
					      "vsync";

				iommus = <&mdp_smmu 0>;

				assigned-clocks = <&mmcc MDSS_MDP_CLK>,
					 <&mmcc MDSS_VSYNC_CLK>;
				assigned-clock-rates = <300000000>,
					 <19200000>;

				ports {
					#address-cells = <1>;
					#size-cells = <0>;

					port@0 {
						reg = <0>;
						mdp5_intf3_out: endpoint {
							remote-endpoint = <&hdmi_in>;
						};
					};

					port@1 {
						reg = <1>;
						mdp5_intf1_out: endpoint {
							remote-endpoint = <&dsi0_in>;
						};
					};
				};
			};

			dsi0: dsi@994000 {
				compatible = "qcom,mdss-dsi-ctrl";
				reg = <0x00994000 0x400>;
				reg-names = "dsi_ctrl";

				interrupt-parent = <&mdss>;
				interrupts = <4 IRQ_TYPE_LEVEL_HIGH>;

				clocks = <&mmcc MDSS_MDP_CLK>,
					 <&mmcc MDSS_BYTE0_CLK>,
					 <&mmcc MDSS_AHB_CLK>,
					 <&mmcc MDSS_AXI_CLK>,
					 <&mmcc MMSS_MISC_AHB_CLK>,
					 <&mmcc MDSS_PCLK0_CLK>,
					 <&mmcc MDSS_ESC0_CLK>;
				clock-names = "mdp_core",
					      "byte",
					      "iface",
					      "bus",
					      "core_mmss",
					      "pixel",
					      "core";

				phys = <&dsi0_phy>;
				phy-names = "dsi";
				status = "disabled";

				#address-cells = <1>;
				#size-cells = <0>;

				ports {
					#address-cells = <1>;
					#size-cells = <0>;

					port@0 {
						reg = <0>;
						dsi0_in: endpoint {
							remote-endpoint = <&mdp5_intf1_out>;
						};
					};

					port@1 {
						reg = <1>;
						dsi0_out: endpoint {
						};
					};
				};
			};

			dsi0_phy: dsi-phy@994400 {
				compatible = "qcom,dsi-phy-14nm";
				reg = <0x00994400 0x100>,
				      <0x00994500 0x300>,
				      <0x00994800 0x188>;
				reg-names = "dsi_phy",
					    "dsi_phy_lane",
					    "dsi_pll";

				#clock-cells = <1>;
				#phy-cells = <0>;

				clocks = <&mmcc MDSS_AHB_CLK>, <&xo_board>;
				clock-names = "iface", "ref";
				status = "disabled";
			};

			hdmi: hdmi-tx@9a0000 {
				compatible = "qcom,hdmi-tx-8996";
				reg =	<0x009a0000 0x50c>,
					<0x00070000 0x6158>,
					<0x009e0000 0xfff>;
				reg-names = "core_physical",
					    "qfprom_physical",
					    "hdcp_physical";

				interrupt-parent = <&mdss>;
				interrupts = <8 IRQ_TYPE_LEVEL_HIGH>;

				clocks = <&mmcc MDSS_MDP_CLK>,
					 <&mmcc MDSS_AHB_CLK>,
					 <&mmcc MDSS_HDMI_CLK>,
					 <&mmcc MDSS_HDMI_AHB_CLK>,
					 <&mmcc MDSS_EXTPCLK_CLK>;
				clock-names =
					"mdp_core",
					"iface",
					"core",
					"alt_iface",
					"extp";

				phys = <&hdmi_phy>;
				phy-names = "hdmi_phy";
				#sound-dai-cells = <1>;

				status = "disabled";

				ports {
					#address-cells = <1>;
					#size-cells = <0>;

					port@0 {
						reg = <0>;
						hdmi_in: endpoint {
							remote-endpoint = <&mdp5_intf3_out>;
						};
					};
				};
			};

			hdmi_phy: hdmi-phy@9a0600 {
				#phy-cells = <0>;
				compatible = "qcom,hdmi-phy-8996";
				reg = <0x009a0600 0x1c4>,
				      <0x009a0a00 0x124>,
				      <0x009a0c00 0x124>,
				      <0x009a0e00 0x124>,
				      <0x009a1000 0x124>,
				      <0x009a1200 0x0c8>;
				reg-names = "hdmi_pll",
					    "hdmi_tx_l0",
					    "hdmi_tx_l1",
					    "hdmi_tx_l2",
					    "hdmi_tx_l3",
					    "hdmi_phy";

				clocks = <&mmcc MDSS_AHB_CLK>,
					 <&gcc GCC_HDMI_CLKREF_CLK>;
				clock-names = "iface",
					      "ref";

				status = "disabled";
			};
		};

		gpu: gpu@b00000 {
			compatible = "qcom,adreno-530.2", "qcom,adreno";
			#stream-id-cells = <16>;

			reg = <0x00b00000 0x3f000>;
			reg-names = "kgsl_3d0_reg_memory";

			interrupts = <0 300 IRQ_TYPE_LEVEL_HIGH>;

			clocks = <&mmcc GPU_GX_GFX3D_CLK>,
				<&mmcc GPU_AHB_CLK>,
				<&mmcc GPU_GX_RBBMTIMER_CLK>,
				<&gcc GCC_BIMC_GFX_CLK>,
				<&gcc GCC_MMSS_BIMC_GFX_CLK>;

			clock-names = "core",
				"iface",
				"rbbmtimer",
				"mem",
				"mem_iface";

			power-domains = <&mmcc GPU_GX_GDSC>;
			iommus = <&adreno_smmu 0>;

			nvmem-cells = <&speedbin_efuse>;
			nvmem-cell-names = "speed_bin";

			qcom,gpu-quirk-two-pass-use-wfi;
			qcom,gpu-quirk-fault-detect-mask;

			operating-points-v2 = <&gpu_opp_table>;

			status = "disabled";

			#cooling-cells = <2>;

			gpu_opp_table: opp-table {
				compatible  ="operating-points-v2";

				/*
				 * 624Mhz and 560Mhz are only available on speed
				 * bin (1 << 0). All the rest are available on
				 * all bins of the hardware
				 */
				opp-624000000 {
					opp-hz = /bits/ 64 <624000000>;
					opp-supported-hw = <0x01>;
				};
				opp-560000000 {
					opp-hz = /bits/ 64 <560000000>;
					opp-supported-hw = <0x01>;
				};
				opp-510000000 {
					opp-hz = /bits/ 64 <510000000>;
					opp-supported-hw = <0xFF>;
				};
				opp-401800000 {
					opp-hz = /bits/ 64 <401800000>;
					opp-supported-hw = <0xFF>;
				};
				opp-315000000 {
					opp-hz = /bits/ 64 <315000000>;
					opp-supported-hw = <0xFF>;
				};
				opp-214000000 {
					opp-hz = /bits/ 64 <214000000>;
					opp-supported-hw = <0xFF>;
				};
				opp-133000000 {
					opp-hz = /bits/ 64 <133000000>;
					opp-supported-hw = <0xFF>;
				};
			};

			zap-shader {
				memory-region = <&zap_shader_region>;
			};
		};

		tlmm: pinctrl@1010000 {
			compatible = "qcom,msm8996-pinctrl";
			reg = <0x01010000 0x300000>;
			interrupts = <GIC_SPI 208 IRQ_TYPE_LEVEL_HIGH>;
			gpio-controller;
			gpio-ranges = <&tlmm 0 0 150>;
			#gpio-cells = <2>;
			interrupt-controller;
			#interrupt-cells = <2>;

			blsp1_spi1_default: blsp1-spi1-default {
				spi {
					pins = "gpio0", "gpio1", "gpio3";
					function = "blsp_spi1";
					drive-strength = <12>;
					bias-disable;
				};

				cs {
					pins = "gpio2";
					function = "gpio";
					drive-strength = <16>;
					bias-disable;
					output-high;
				};
			};

			blsp1_spi1_sleep: blsp1-spi1-sleep {
				pins = "gpio0", "gpio1", "gpio2", "gpio3";
				function = "gpio";
				drive-strength = <2>;
				bias-pull-down;
			};

			blsp2_uart2_2pins_default: blsp2-uart1-2pins {
				pins = "gpio4", "gpio5";
				function = "blsp_uart8";
				drive-strength = <16>;
				bias-disable;
			};

			blsp2_uart2_2pins_sleep: blsp2-uart1-2pins-sleep {
				pins = "gpio4", "gpio5";
				function = "gpio";
				drive-strength = <2>;
				bias-disable;
			};

			blsp2_i2c2_default: blsp2-i2c2 {
				pins = "gpio6", "gpio7";
				function = "blsp_i2c8";
				drive-strength = <16>;
				bias-disable;
			};

			blsp2_i2c2_sleep: blsp2-i2c2-sleep {
				pins = "gpio6", "gpio7";
				function = "gpio";
				drive-strength = <2>;
				bias-disable;
			};

			cci0_default: cci0-default {
				pins = "gpio17", "gpio18";
				function = "cci_i2c";
				drive-strength = <16>;
				bias-disable;
			};

			camera0_state_on:
			camera_rear_default: camera-rear-default {
				camera0_mclk: mclk0 {
					pins = "gpio13";
					function = "cam_mclk";
					drive-strength = <16>;
					bias-disable;
				};

				camera0_rst: rst {
					pins = "gpio25";
					function = "gpio";
					drive-strength = <16>;
					bias-disable;
				};

				camera0_pwdn: pwdn {
					pins = "gpio26";
					function = "gpio";
					drive-strength = <16>;
					bias-disable;
				};
			};

			cci1_default: cci1-default {
				pins = "gpio19", "gpio20";
				function = "cci_i2c";
				drive-strength = <16>;
				bias-disable;
			};

			camera1_state_on:
			camera_board_default: camera-board-default {
				mclk1 {
					pins = "gpio14";
					function = "cam_mclk";
					drive-strength = <16>;
					bias-disable;
				};

				pwdn {
					pins = "gpio98";
					function = "gpio";
					drive-strength = <16>;
					bias-disable;
				};

				rst {
					pins = "gpio104";
					function = "gpio";
					drive-strength = <16>;
					bias-disable;
				};
			};

			camera2_state_on:
			camera_front_default: camera-front-default {
				camera2_mclk: mclk2 {
					pins = "gpio15";
					function = "cam_mclk";
					drive-strength = <16>;
					bias-disable;
				};

				camera2_rst: rst {
					pins = "gpio23";
					function = "gpio";
					drive-strength = <16>;
					bias-disable;
				};

				pwdn {
					pins = "gpio133";
					function = "gpio";
					drive-strength = <16>;
					bias-disable;
				};
			};

			pcie0_state_on: pcie0-state-on {
				perst {
					pins = "gpio35";
					function = "gpio";
					drive-strength = <2>;
					bias-pull-down;
				};

				clkreq {
					pins = "gpio36";
					function = "pci_e0";
					drive-strength = <2>;
					bias-pull-up;
				};

				wake {
					pins = "gpio37";
					function = "gpio";
					drive-strength = <2>;
					bias-pull-up;
				};
			};

			pcie0_state_off: pcie0-state-off {
				perst {
					pins = "gpio35";
					function = "gpio";
					drive-strength = <2>;
					bias-pull-down;
				};

				clkreq {
					pins = "gpio36";
					function = "gpio";
					drive-strength = <2>;
					bias-disable;
				};

				wake {
					pins = "gpio37";
					function = "gpio";
					drive-strength = <2>;
					bias-disable;
				};
			};

<<<<<<< HEAD
=======
			blsp1_uart2_default: blsp1-uart2-default {
				pins = "gpio41", "gpio42", "gpio43", "gpio44";
				function = "blsp_uart2";
				drive-strength = <16>;
				bias-disable;
			};

			blsp1_uart2_sleep: blsp1-uart2-sleep {
				pins = "gpio41", "gpio42", "gpio43", "gpio44";
				function = "gpio";
				drive-strength = <2>;
				bias-disable;
			};

>>>>>>> df0cc57e
			blsp1_i2c3_default: blsp1-i2c2-default {
				pins = "gpio47", "gpio48";
				function = "blsp_i2c3";
				drive-strength = <16>;
				bias-disable = <0>;
			};

			blsp1_i2c3_sleep: blsp1-i2c2-sleep {
				pins = "gpio47", "gpio48";
				function = "gpio";
				drive-strength = <2>;
				bias-disable = <0>;
			};

			blsp2_uart3_4pins_default: blsp2-uart2-4pins {
				pins = "gpio49", "gpio50", "gpio51", "gpio52";
				function = "blsp_uart9";
				drive-strength = <16>;
				bias-disable;
			};

			blsp2_uart3_4pins_sleep: blsp2-uart2-4pins-sleep {
				pins = "gpio49", "gpio50", "gpio51", "gpio52";
				function = "blsp_uart9";
				drive-strength = <2>;
				bias-disable;
			};

<<<<<<< HEAD
=======
			blsp2_i2c3_default: blsp2-i2c3 {
				pins = "gpio51", "gpio52";
				function = "blsp_i2c9";
				drive-strength = <16>;
				bias-disable;
			};

			blsp2_i2c3_sleep: blsp2-i2c3-sleep {
				pins = "gpio51", "gpio52";
				function = "gpio";
				drive-strength = <2>;
				bias-disable;
			};

>>>>>>> df0cc57e
			wcd_intr_default: wcd-intr-default{
				pins = "gpio54";
				function = "gpio";
				drive-strength = <2>;
				bias-pull-down;
				input-enable;
			};

			blsp2_i2c1_default: blsp2-i2c1 {
				pins = "gpio55", "gpio56";
				function = "blsp_i2c7";
				drive-strength = <16>;
				bias-disable;
			};

			blsp2_i2c1_sleep: blsp2-i2c0-sleep {
				pins = "gpio55", "gpio56";
				function = "gpio";
				drive-strength = <2>;
				bias-disable;
			};

			blsp2_i2c5_default: blsp2-i2c5 {
				pins = "gpio60", "gpio61";
				function = "blsp_i2c11";
				drive-strength = <2>;
				bias-disable;
			};

			/* Sleep state for BLSP2_I2C5 is missing.. */

			cdc_reset_active: cdc-reset-active {
				pins = "gpio64";
				function = "gpio";
				drive-strength = <16>;
				bias-pull-down;
				output-high;
			};

			cdc_reset_sleep: cdc-reset-sleep {
				pins = "gpio64";
				function = "gpio";
				drive-strength = <16>;
				bias-disable;
				output-low;
			};

			blsp2_spi6_default: blsp2-spi5-default {
				spi {
					pins = "gpio85", "gpio86", "gpio88";
					function = "blsp_spi12";
					drive-strength = <12>;
					bias-disable;
				};

				cs {
					pins = "gpio87";
					function = "gpio";
					drive-strength = <16>;
					bias-disable;
					output-high;
				};
			};

			blsp2_spi6_sleep: blsp2-spi5-sleep {
				pins = "gpio85", "gpio86", "gpio87", "gpio88";
				function = "gpio";
				drive-strength = <2>;
				bias-pull-down;
			};

			blsp2_i2c6_default: blsp2-i2c6 {
				pins = "gpio87", "gpio88";
				function = "blsp_i2c12";
				drive-strength = <16>;
				bias-disable;
			};

			blsp2_i2c6_sleep: blsp2-i2c6-sleep {
				pins = "gpio87", "gpio88";
				function = "gpio";
				drive-strength = <2>;
				bias-disable;
			};

			pcie1_state_on: pcie1-state-on {
				perst {
					pins = "gpio130";
					function = "gpio";
					drive-strength = <2>;
					bias-pull-down;
				};

				clkreq {
					pins = "gpio131";
					function = "pci_e1";
					drive-strength = <2>;
					bias-pull-up;
				};

				wake {
					pins = "gpio132";
					function = "gpio";
					drive-strength = <2>;
					bias-pull-down;
				};
			};

			pcie1_state_off: pcie1-state-off {
				/* Perst is missing? */
				clkreq {
					pins = "gpio131";
					function = "gpio";
					drive-strength = <2>;
					bias-disable;
				};

				wake {
					pins = "gpio132";
					function = "gpio";
					drive-strength = <2>;
					bias-disable;
				};
			};

			pcie2_state_on: pcie2-state-on {
				perst {
					pins = "gpio114";
					function = "gpio";
					drive-strength = <2>;
					bias-pull-down;
				};

				clkreq {
					pins = "gpio115";
					function = "pci_e2";
					drive-strength = <2>;
					bias-pull-up;
				};

				wake {
					pins = "gpio116";
					function = "gpio";
					drive-strength = <2>;
					bias-pull-down;
				};
			};

			pcie2_state_off: pcie2-state-off {
				/* Perst is missing? */
				clkreq {
					pins = "gpio115";
					function = "gpio";
					drive-strength = <2>;
					bias-disable;
				};

				wake {
					pins = "gpio116";
					function = "gpio";
					drive-strength = <2>;
					bias-disable;
				};
			};

			sdc1_state_on: sdc1-state-on {
				clk {
					pins = "sdc1_clk";
					bias-disable;
					drive-strength = <16>;
				};

				cmd {
					pins = "sdc1_cmd";
					bias-pull-up;
					drive-strength = <10>;
				};

				data {
					pins = "sdc1_data";
					bias-pull-up;
					drive-strength = <10>;
				};

				rclk {
					pins = "sdc1_rclk";
					bias-pull-down;
				};
			};

			sdc1_state_off: sdc1-state-off {
				clk {
					pins = "sdc1_clk";
					bias-disable;
					drive-strength = <2>;
				};

				cmd {
					pins = "sdc1_cmd";
					bias-pull-up;
					drive-strength = <2>;
				};

				data {
					pins = "sdc1_data";
					bias-pull-up;
					drive-strength = <2>;
				};

				rclk {
					pins = "sdc1_rclk";
					bias-pull-down;
				};
			};

			sdc2_state_on: sdc2-clk-on {
				clk {
					pins = "sdc2_clk";
					bias-disable;
					drive-strength = <16>;
				};

				cmd {
					pins = "sdc2_cmd";
					bias-pull-up;
					drive-strength = <10>;
				};

				data {
					pins = "sdc2_data";
					bias-pull-up;
					drive-strength = <10>;
				};
			};

			sdc2_state_off: sdc2-clk-off {
				clk {
					pins = "sdc2_clk";
					bias-disable;
					drive-strength = <2>;
				};

				cmd {
					pins = "sdc2_cmd";
					bias-pull-up;
					drive-strength = <2>;
				};

				data {
					pins = "sdc2_data";
					bias-pull-up;
					drive-strength = <2>;
				};
			};
<<<<<<< HEAD
=======
		};

		sram@290000 {
			compatible = "qcom,rpm-stats";
			reg = <0x00290000 0x10000>;
>>>>>>> df0cc57e
		};

		spmi_bus: qcom,spmi@400f000 {
			compatible = "qcom,spmi-pmic-arb";
			reg = <0x0400f000 0x1000>,
			      <0x04400000 0x800000>,
			      <0x04c00000 0x800000>,
			      <0x05800000 0x200000>,
			      <0x0400a000 0x002100>;
			reg-names = "core", "chnls", "obsrvr", "intr", "cnfg";
			interrupt-names = "periph_irq";
			interrupts = <GIC_SPI 326 IRQ_TYPE_LEVEL_HIGH>;
			qcom,ee = <0>;
			qcom,channel = <0>;
			#address-cells = <2>;
			#size-cells = <0>;
			interrupt-controller;
			#interrupt-cells = <4>;
		};

		agnoc@0 {
			power-domains = <&gcc AGGRE0_NOC_GDSC>;
			compatible = "simple-pm-bus";
			#address-cells = <1>;
			#size-cells = <1>;
			ranges;

			pcie0: pcie@600000 {
				compatible = "qcom,pcie-msm8996", "snps,dw-pcie";
				status = "disabled";
				power-domains = <&gcc PCIE0_GDSC>;
				bus-range = <0x00 0xff>;
				num-lanes = <1>;

				reg = <0x00600000 0x2000>,
				      <0x0c000000 0xf1d>,
				      <0x0c000f20 0xa8>,
				      <0x0c100000 0x100000>;
				reg-names = "parf", "dbi", "elbi","config";

				phys = <&pciephy_0>;
				phy-names = "pciephy";

				#address-cells = <3>;
				#size-cells = <2>;
				ranges = <0x01000000 0x0 0x0c200000 0x0c200000 0x0 0x100000>,
					<0x02000000 0x0 0x0c300000 0x0c300000 0x0 0xd00000>;

				device_type = "pci";

				interrupts = <GIC_SPI 405 IRQ_TYPE_LEVEL_HIGH>;
				interrupt-names = "msi";
				#interrupt-cells = <1>;
				interrupt-map-mask = <0 0 0 0x7>;
				interrupt-map = <0 0 0 1 &intc 0 244 IRQ_TYPE_LEVEL_HIGH>, /* int_a */
						<0 0 0 2 &intc 0 245 IRQ_TYPE_LEVEL_HIGH>, /* int_b */
						<0 0 0 3 &intc 0 247 IRQ_TYPE_LEVEL_HIGH>, /* int_c */
						<0 0 0 4 &intc 0 248 IRQ_TYPE_LEVEL_HIGH>; /* int_d */

				pinctrl-names = "default", "sleep";
				pinctrl-0 = <&pcie0_state_on>;
				pinctrl-1 = <&pcie0_state_off>;

				linux,pci-domain = <0>;

				clocks = <&gcc GCC_PCIE_0_PIPE_CLK>,
					<&gcc GCC_PCIE_0_AUX_CLK>,
					<&gcc GCC_PCIE_0_CFG_AHB_CLK>,
					<&gcc GCC_PCIE_0_MSTR_AXI_CLK>,
					<&gcc GCC_PCIE_0_SLV_AXI_CLK>;

				clock-names =  "pipe",
						"aux",
						"cfg",
						"bus_master",
						"bus_slave";

			};

			pcie1: pcie@608000 {
				compatible = "qcom,pcie-msm8996", "snps,dw-pcie";
				power-domains = <&gcc PCIE1_GDSC>;
				bus-range = <0x00 0xff>;
				num-lanes = <1>;

				status  = "disabled";

				reg = <0x00608000 0x2000>,
				      <0x0d000000 0xf1d>,
				      <0x0d000f20 0xa8>,
				      <0x0d100000 0x100000>;

				reg-names = "parf", "dbi", "elbi","config";

				phys = <&pciephy_1>;
				phy-names = "pciephy";

				#address-cells = <3>;
				#size-cells = <2>;
				ranges = <0x01000000 0x0 0x0d200000 0x0d200000 0x0 0x100000>,
					<0x02000000 0x0 0x0d300000 0x0d300000 0x0 0xd00000>;

				device_type = "pci";

				interrupts = <GIC_SPI 413 IRQ_TYPE_LEVEL_HIGH>;
				interrupt-names = "msi";
				#interrupt-cells = <1>;
				interrupt-map-mask = <0 0 0 0x7>;
				interrupt-map = <0 0 0 1 &intc 0 272 IRQ_TYPE_LEVEL_HIGH>, /* int_a */
						<0 0 0 2 &intc 0 273 IRQ_TYPE_LEVEL_HIGH>, /* int_b */
						<0 0 0 3 &intc 0 274 IRQ_TYPE_LEVEL_HIGH>, /* int_c */
						<0 0 0 4 &intc 0 275 IRQ_TYPE_LEVEL_HIGH>; /* int_d */

				pinctrl-names = "default", "sleep";
				pinctrl-0 = <&pcie1_state_on>;
				pinctrl-1 = <&pcie1_state_off>;

				linux,pci-domain = <1>;

				clocks = <&gcc GCC_PCIE_1_PIPE_CLK>,
					<&gcc GCC_PCIE_1_AUX_CLK>,
					<&gcc GCC_PCIE_1_CFG_AHB_CLK>,
					<&gcc GCC_PCIE_1_MSTR_AXI_CLK>,
					<&gcc GCC_PCIE_1_SLV_AXI_CLK>;

				clock-names =  "pipe",
						"aux",
						"cfg",
						"bus_master",
						"bus_slave";
			};

			pcie2: pcie@610000 {
				compatible = "qcom,pcie-msm8996", "snps,dw-pcie";
				power-domains = <&gcc PCIE2_GDSC>;
				bus-range = <0x00 0xff>;
				num-lanes = <1>;
				status = "disabled";
				reg = <0x00610000 0x2000>,
				      <0x0e000000 0xf1d>,
				      <0x0e000f20 0xa8>,
				      <0x0e100000 0x100000>;

				reg-names = "parf", "dbi", "elbi","config";

				phys = <&pciephy_2>;
				phy-names = "pciephy";

				#address-cells = <3>;
				#size-cells = <2>;
				ranges = <0x01000000 0x0 0x0e200000 0x0e200000 0x0 0x100000>,
					<0x02000000 0x0 0x0e300000 0x0e300000 0x0 0x1d00000>;

				device_type = "pci";

				interrupts = <GIC_SPI 421 IRQ_TYPE_LEVEL_HIGH>;
				interrupt-names = "msi";
				#interrupt-cells = <1>;
				interrupt-map-mask = <0 0 0 0x7>;
				interrupt-map = <0 0 0 1 &intc 0 142 IRQ_TYPE_LEVEL_HIGH>, /* int_a */
						<0 0 0 2 &intc 0 143 IRQ_TYPE_LEVEL_HIGH>, /* int_b */
						<0 0 0 3 &intc 0 144 IRQ_TYPE_LEVEL_HIGH>, /* int_c */
						<0 0 0 4 &intc 0 145 IRQ_TYPE_LEVEL_HIGH>; /* int_d */

				pinctrl-names = "default", "sleep";
				pinctrl-0 = <&pcie2_state_on>;
				pinctrl-1 = <&pcie2_state_off>;

				linux,pci-domain = <2>;
				clocks = <&gcc GCC_PCIE_2_PIPE_CLK>,
					<&gcc GCC_PCIE_2_AUX_CLK>,
					<&gcc GCC_PCIE_2_CFG_AHB_CLK>,
					<&gcc GCC_PCIE_2_MSTR_AXI_CLK>,
					<&gcc GCC_PCIE_2_SLV_AXI_CLK>;

				clock-names =  "pipe",
						"aux",
						"cfg",
						"bus_master",
						"bus_slave";
			};
		};

		ufshc: ufshc@624000 {
			compatible = "qcom,ufshc";
			reg = <0x00624000 0x2500>;
			interrupts = <GIC_SPI 265 IRQ_TYPE_LEVEL_HIGH>;

			phys = <&ufsphy_lane>;
			phy-names = "ufsphy";

			power-domains = <&gcc UFS_GDSC>;

			clock-names =
				"core_clk_src",
				"core_clk",
				"bus_clk",
				"bus_aggr_clk",
				"iface_clk",
				"core_clk_unipro_src",
				"core_clk_unipro",
				"core_clk_ice",
				"ref_clk",
				"tx_lane0_sync_clk",
				"rx_lane0_sync_clk";
			clocks =
				<&gcc UFS_AXI_CLK_SRC>,
				<&gcc GCC_UFS_AXI_CLK>,
				<&gcc GCC_SYS_NOC_UFS_AXI_CLK>,
				<&gcc GCC_AGGRE2_UFS_AXI_CLK>,
				<&gcc GCC_UFS_AHB_CLK>,
				<&gcc UFS_ICE_CORE_CLK_SRC>,
				<&gcc GCC_UFS_UNIPRO_CORE_CLK>,
				<&gcc GCC_UFS_ICE_CORE_CLK>,
				<&rpmcc RPM_SMD_LN_BB_CLK>,
				<&gcc GCC_UFS_TX_SYMBOL_0_CLK>,
				<&gcc GCC_UFS_RX_SYMBOL_0_CLK>;
			freq-table-hz =
				<100000000 200000000>,
				<0 0>,
				<0 0>,
				<0 0>,
				<0 0>,
				<150000000 300000000>,
				<0 0>,
				<0 0>,
				<0 0>,
				<0 0>,
				<0 0>;

			lanes-per-direction = <1>;
			#reset-cells = <1>;
			status = "disabled";

			ufs_variant {
				compatible = "qcom,ufs_variant";
			};
		};

		ufsphy: phy@627000 {
			compatible = "qcom,msm8996-qmp-ufs-phy";
			reg = <0x00627000 0x1c4>;
			#address-cells = <1>;
			#size-cells = <1>;
			ranges;

			clocks = <&gcc GCC_UFS_CLKREF_CLK>;
			clock-names = "ref";

			resets = <&ufshc 0>;
			reset-names = "ufsphy";
			status = "disabled";

			ufsphy_lane: phy@627400 {
				reg = <0x627400 0x12c>,
				      <0x627600 0x200>,
				      <0x627c00 0x1b4>;
				#phy-cells = <0>;
			};
		};

		camss: camss@a00000 {
			compatible = "qcom,msm8996-camss";
			reg = <0x00a34000 0x1000>,
			      <0x00a00030 0x4>,
			      <0x00a35000 0x1000>,
			      <0x00a00038 0x4>,
			      <0x00a36000 0x1000>,
			      <0x00a00040 0x4>,
			      <0x00a30000 0x100>,
			      <0x00a30400 0x100>,
			      <0x00a30800 0x100>,
			      <0x00a30c00 0x100>,
			      <0x00a31000 0x500>,
			      <0x00a00020 0x10>,
			      <0x00a10000 0x1000>,
			      <0x00a14000 0x1000>;
			reg-names = "csiphy0",
				"csiphy0_clk_mux",
				"csiphy1",
				"csiphy1_clk_mux",
				"csiphy2",
				"csiphy2_clk_mux",
				"csid0",
				"csid1",
				"csid2",
				"csid3",
				"ispif",
				"csi_clk_mux",
				"vfe0",
				"vfe1";
			interrupts = <GIC_SPI 78 IRQ_TYPE_EDGE_RISING>,
				<GIC_SPI 79 IRQ_TYPE_EDGE_RISING>,
				<GIC_SPI 80 IRQ_TYPE_EDGE_RISING>,
				<GIC_SPI 296 IRQ_TYPE_EDGE_RISING>,
				<GIC_SPI 297 IRQ_TYPE_EDGE_RISING>,
				<GIC_SPI 298 IRQ_TYPE_EDGE_RISING>,
				<GIC_SPI 299 IRQ_TYPE_EDGE_RISING>,
				<GIC_SPI 309 IRQ_TYPE_EDGE_RISING>,
				<GIC_SPI 314 IRQ_TYPE_EDGE_RISING>,
				<GIC_SPI 315 IRQ_TYPE_EDGE_RISING>;
			interrupt-names = "csiphy0",
				"csiphy1",
				"csiphy2",
				"csid0",
				"csid1",
				"csid2",
				"csid3",
				"ispif",
				"vfe0",
				"vfe1";
			power-domains = <&mmcc VFE0_GDSC>,
					<&mmcc VFE1_GDSC>;
			clocks = <&mmcc CAMSS_TOP_AHB_CLK>,
				<&mmcc CAMSS_ISPIF_AHB_CLK>,
				<&mmcc CAMSS_CSI0PHYTIMER_CLK>,
				<&mmcc CAMSS_CSI1PHYTIMER_CLK>,
				<&mmcc CAMSS_CSI2PHYTIMER_CLK>,
				<&mmcc CAMSS_CSI0_AHB_CLK>,
				<&mmcc CAMSS_CSI0_CLK>,
				<&mmcc CAMSS_CSI0PHY_CLK>,
				<&mmcc CAMSS_CSI0PIX_CLK>,
				<&mmcc CAMSS_CSI0RDI_CLK>,
				<&mmcc CAMSS_CSI1_AHB_CLK>,
				<&mmcc CAMSS_CSI1_CLK>,
				<&mmcc CAMSS_CSI1PHY_CLK>,
				<&mmcc CAMSS_CSI1PIX_CLK>,
				<&mmcc CAMSS_CSI1RDI_CLK>,
				<&mmcc CAMSS_CSI2_AHB_CLK>,
				<&mmcc CAMSS_CSI2_CLK>,
				<&mmcc CAMSS_CSI2PHY_CLK>,
				<&mmcc CAMSS_CSI2PIX_CLK>,
				<&mmcc CAMSS_CSI2RDI_CLK>,
				<&mmcc CAMSS_CSI3_AHB_CLK>,
				<&mmcc CAMSS_CSI3_CLK>,
				<&mmcc CAMSS_CSI3PHY_CLK>,
				<&mmcc CAMSS_CSI3PIX_CLK>,
				<&mmcc CAMSS_CSI3RDI_CLK>,
				<&mmcc CAMSS_AHB_CLK>,
				<&mmcc CAMSS_VFE0_CLK>,
				<&mmcc CAMSS_CSI_VFE0_CLK>,
				<&mmcc CAMSS_VFE0_AHB_CLK>,
				<&mmcc CAMSS_VFE0_STREAM_CLK>,
				<&mmcc CAMSS_VFE1_CLK>,
				<&mmcc CAMSS_CSI_VFE1_CLK>,
				<&mmcc CAMSS_VFE1_AHB_CLK>,
				<&mmcc CAMSS_VFE1_STREAM_CLK>,
				<&mmcc CAMSS_VFE_AHB_CLK>,
				<&mmcc CAMSS_VFE_AXI_CLK>;
			clock-names = "top_ahb",
				"ispif_ahb",
				"csiphy0_timer",
				"csiphy1_timer",
				"csiphy2_timer",
				"csi0_ahb",
				"csi0",
				"csi0_phy",
				"csi0_pix",
				"csi0_rdi",
				"csi1_ahb",
				"csi1",
				"csi1_phy",
				"csi1_pix",
				"csi1_rdi",
				"csi2_ahb",
				"csi2",
				"csi2_phy",
				"csi2_pix",
				"csi2_rdi",
				"csi3_ahb",
				"csi3",
				"csi3_phy",
				"csi3_pix",
				"csi3_rdi",
				"ahb",
				"vfe0",
				"csi_vfe0",
				"vfe0_ahb",
				"vfe0_stream",
				"vfe1",
				"csi_vfe1",
				"vfe1_ahb",
				"vfe1_stream",
				"vfe_ahb",
				"vfe_axi";
			iommus = <&vfe_smmu 0>,
				 <&vfe_smmu 1>,
				 <&vfe_smmu 2>,
				 <&vfe_smmu 3>;
			status = "disabled";
			ports {
				#address-cells = <1>;
				#size-cells = <0>;
			};
		};

		cci: cci@a0c000 {
			compatible = "qcom,msm8996-cci";
			#address-cells = <1>;
			#size-cells = <0>;
			reg = <0xa0c000 0x1000>;
			interrupts = <GIC_SPI 295 IRQ_TYPE_EDGE_RISING>;
			power-domains = <&mmcc CAMSS_GDSC>;
			clocks = <&mmcc CAMSS_TOP_AHB_CLK>,
				 <&mmcc CAMSS_CCI_AHB_CLK>,
				 <&mmcc CAMSS_CCI_CLK>,
				 <&mmcc CAMSS_AHB_CLK>;
			clock-names = "camss_top_ahb",
				      "cci_ahb",
				      "cci",
				      "camss_ahb";
			assigned-clocks = <&mmcc CAMSS_CCI_AHB_CLK>,
					  <&mmcc CAMSS_CCI_CLK>;
			assigned-clock-rates = <80000000>, <37500000>;
			pinctrl-names = "default";
			pinctrl-0 = <&cci0_default &cci1_default>;
			status = "disabled";

			cci_i2c0: i2c-bus@0 {
				reg = <0>;
				clock-frequency = <400000>;
				#address-cells = <1>;
				#size-cells = <0>;
			};

			cci_i2c1: i2c-bus@1 {
				reg = <1>;
				clock-frequency = <400000>;
				#address-cells = <1>;
				#size-cells = <0>;
			};
		};

		adreno_smmu: iommu@b40000 {
			compatible = "qcom,msm8996-smmu-v2", "qcom,adreno-smmu", "qcom,smmu-v2";
			reg = <0x00b40000 0x10000>;

			#global-interrupts = <1>;
			interrupts = <GIC_SPI 334 IRQ_TYPE_LEVEL_HIGH>,
				     <GIC_SPI 329 IRQ_TYPE_LEVEL_HIGH>,
				     <GIC_SPI 330 IRQ_TYPE_LEVEL_HIGH>;
			#iommu-cells = <1>;

			clocks = <&mmcc GPU_AHB_CLK>,
				 <&gcc GCC_MMSS_BIMC_GFX_CLK>;
			clock-names = "iface", "bus";

			power-domains = <&mmcc GPU_GDSC>;
		};

		venus: video-codec@c00000 {
			compatible = "qcom,msm8996-venus";
			reg = <0x00c00000 0xff000>;
			interrupts = <GIC_SPI 287 IRQ_TYPE_LEVEL_HIGH>;
			power-domains = <&mmcc VENUS_GDSC>;
			clocks = <&mmcc VIDEO_CORE_CLK>,
				 <&mmcc VIDEO_AHB_CLK>,
				 <&mmcc VIDEO_AXI_CLK>,
				 <&mmcc VIDEO_MAXI_CLK>;
			clock-names = "core", "iface", "bus", "mbus";
			iommus = <&venus_smmu 0x00>,
				 <&venus_smmu 0x01>,
				 <&venus_smmu 0x0a>,
				 <&venus_smmu 0x07>,
				 <&venus_smmu 0x0e>,
				 <&venus_smmu 0x0f>,
				 <&venus_smmu 0x08>,
				 <&venus_smmu 0x09>,
				 <&venus_smmu 0x0b>,
				 <&venus_smmu 0x0c>,
				 <&venus_smmu 0x0d>,
				 <&venus_smmu 0x10>,
				 <&venus_smmu 0x11>,
				 <&venus_smmu 0x21>,
				 <&venus_smmu 0x28>,
				 <&venus_smmu 0x29>,
				 <&venus_smmu 0x2b>,
				 <&venus_smmu 0x2c>,
				 <&venus_smmu 0x2d>,
				 <&venus_smmu 0x31>;
			memory-region = <&venus_region>;
			status = "disabled";

			video-decoder {
				compatible = "venus-decoder";
				clocks = <&mmcc VIDEO_SUBCORE0_CLK>;
				clock-names = "core";
				power-domains = <&mmcc VENUS_CORE0_GDSC>;
			};

			video-encoder {
				compatible = "venus-encoder";
				clocks = <&mmcc VIDEO_SUBCORE1_CLK>;
				clock-names = "core";
				power-domains = <&mmcc VENUS_CORE1_GDSC>;
			};
		};

		mdp_smmu: iommu@d00000 {
			compatible = "qcom,msm8996-smmu-v2", "qcom,smmu-v2";
			reg = <0x00d00000 0x10000>;

			#global-interrupts = <1>;
			interrupts = <GIC_SPI 73 IRQ_TYPE_LEVEL_HIGH>,
				     <GIC_SPI 320 IRQ_TYPE_LEVEL_HIGH>,
				     <GIC_SPI 321 IRQ_TYPE_LEVEL_HIGH>;
			#iommu-cells = <1>;
			clocks = <&mmcc SMMU_MDP_AHB_CLK>,
				 <&mmcc SMMU_MDP_AXI_CLK>;
			clock-names = "iface", "bus";

			power-domains = <&mmcc MDSS_GDSC>;
		};

		venus_smmu: iommu@d40000 {
			compatible = "qcom,msm8996-smmu-v2", "qcom,smmu-v2";
			reg = <0x00d40000 0x20000>;
			#global-interrupts = <1>;
			interrupts = <GIC_SPI 286 IRQ_TYPE_LEVEL_HIGH>,
				     <GIC_SPI 335 IRQ_TYPE_LEVEL_HIGH>,
				     <GIC_SPI 336 IRQ_TYPE_LEVEL_HIGH>,
				     <GIC_SPI 337 IRQ_TYPE_LEVEL_HIGH>,
				     <GIC_SPI 338 IRQ_TYPE_LEVEL_HIGH>,
				     <GIC_SPI 339 IRQ_TYPE_LEVEL_HIGH>,
				     <GIC_SPI 340 IRQ_TYPE_LEVEL_HIGH>,
				     <GIC_SPI 341 IRQ_TYPE_LEVEL_HIGH>;
			power-domains = <&mmcc MMAGIC_VIDEO_GDSC>;
			clocks = <&mmcc SMMU_VIDEO_AHB_CLK>,
				 <&mmcc SMMU_VIDEO_AXI_CLK>;
			clock-names = "iface", "bus";
			#iommu-cells = <1>;
			status = "okay";
		};

		vfe_smmu: iommu@da0000 {
			compatible = "qcom,msm8996-smmu-v2", "qcom,smmu-v2";
			reg = <0x00da0000 0x10000>;

			#global-interrupts = <1>;
			interrupts = <GIC_SPI 76 IRQ_TYPE_LEVEL_HIGH>,
				     <GIC_SPI 343 IRQ_TYPE_LEVEL_HIGH>,
				     <GIC_SPI 344 IRQ_TYPE_LEVEL_HIGH>;
			power-domains = <&mmcc MMAGIC_CAMSS_GDSC>;
			clocks = <&mmcc SMMU_VFE_AHB_CLK>,
				 <&mmcc SMMU_VFE_AXI_CLK>;
			clock-names = "iface",
				      "bus";
			#iommu-cells = <1>;
		};

		lpass_q6_smmu: iommu@1600000 {
			compatible = "qcom,msm8996-smmu-v2", "qcom,smmu-v2";
			reg = <0x01600000 0x20000>;
			#iommu-cells = <1>;
			power-domains = <&gcc HLOS1_VOTE_LPASS_CORE_GDSC>;

			#global-interrupts = <1>;
			interrupts = <GIC_SPI 404 IRQ_TYPE_LEVEL_HIGH>,
		                <GIC_SPI 226 IRQ_TYPE_LEVEL_HIGH>,
		                <GIC_SPI 393 IRQ_TYPE_LEVEL_HIGH>,
		                <GIC_SPI 394 IRQ_TYPE_LEVEL_HIGH>,
		                <GIC_SPI 395 IRQ_TYPE_LEVEL_HIGH>,
		                <GIC_SPI 396 IRQ_TYPE_LEVEL_HIGH>,
		                <GIC_SPI 397 IRQ_TYPE_LEVEL_HIGH>,
		                <GIC_SPI 398 IRQ_TYPE_LEVEL_HIGH>,
		                <GIC_SPI 399 IRQ_TYPE_LEVEL_HIGH>,
		                <GIC_SPI 400 IRQ_TYPE_LEVEL_HIGH>,
		                <GIC_SPI 401 IRQ_TYPE_LEVEL_HIGH>,
		                <GIC_SPI 402 IRQ_TYPE_LEVEL_HIGH>,
		                <GIC_SPI 403 IRQ_TYPE_LEVEL_HIGH>;

			clocks = <&gcc GCC_HLOS1_VOTE_LPASS_CORE_SMMU_CLK>,
				 <&gcc GCC_HLOS1_VOTE_LPASS_ADSP_SMMU_CLK>;
			clock-names = "iface", "bus";
		};

		stm@3002000 {
			compatible = "arm,coresight-stm", "arm,primecell";
			reg = <0x3002000 0x1000>,
			      <0x8280000 0x180000>;
			reg-names = "stm-base", "stm-stimulus-base";

			clocks = <&rpmcc RPM_QDSS_CLK>, <&rpmcc RPM_QDSS_A_CLK>;
			clock-names = "apb_pclk", "atclk";

			out-ports {
				port {
					stm_out: endpoint {
						remote-endpoint =
						  <&funnel0_in>;
					};
				};
			};
		};

		tpiu@3020000 {
			compatible = "arm,coresight-tpiu", "arm,primecell";
			reg = <0x3020000 0x1000>;

			clocks = <&rpmcc RPM_QDSS_CLK>, <&rpmcc RPM_QDSS_A_CLK>;
			clock-names = "apb_pclk", "atclk";

			in-ports {
				port {
					tpiu_in: endpoint {
						remote-endpoint =
						  <&replicator_out1>;
					};
				};
			};
		};

		funnel@3021000 {
			compatible = "arm,coresight-dynamic-funnel", "arm,primecell";
			reg = <0x3021000 0x1000>;

			clocks = <&rpmcc RPM_QDSS_CLK>, <&rpmcc RPM_QDSS_A_CLK>;
			clock-names = "apb_pclk", "atclk";

			in-ports {
				#address-cells = <1>;
				#size-cells = <0>;

				port@7 {
					reg = <7>;
					funnel0_in: endpoint {
						remote-endpoint =
						  <&stm_out>;
					};
				};
			};

			out-ports {
				port {
					funnel0_out: endpoint {
						remote-endpoint =
						  <&merge_funnel_in0>;
					};
				};
			};
		};

		funnel@3022000 {
			compatible = "arm,coresight-dynamic-funnel", "arm,primecell";
			reg = <0x3022000 0x1000>;

			clocks = <&rpmcc RPM_QDSS_CLK>, <&rpmcc RPM_QDSS_A_CLK>;
			clock-names = "apb_pclk", "atclk";

			in-ports {
				#address-cells = <1>;
				#size-cells = <0>;

				port@6 {
					reg = <6>;
					funnel1_in: endpoint {
						remote-endpoint =
						  <&apss_merge_funnel_out>;
					};
				};
			};

			out-ports {
				port {
					funnel1_out: endpoint {
						remote-endpoint =
						  <&merge_funnel_in1>;
					};
				};
			};
		};

		funnel@3023000 {
			compatible = "arm,coresight-dynamic-funnel", "arm,primecell";
			reg = <0x3023000 0x1000>;

			clocks = <&rpmcc RPM_QDSS_CLK>, <&rpmcc RPM_QDSS_A_CLK>;
			clock-names = "apb_pclk", "atclk";


			out-ports {
				port {
					funnel2_out: endpoint {
						remote-endpoint =
						  <&merge_funnel_in2>;
					};
				};
			};
		};

		funnel@3025000 {
			compatible = "arm,coresight-dynamic-funnel", "arm,primecell";
			reg = <0x3025000 0x1000>;

			clocks = <&rpmcc RPM_QDSS_CLK>, <&rpmcc RPM_QDSS_A_CLK>;
			clock-names = "apb_pclk", "atclk";

			in-ports {
				#address-cells = <1>;
				#size-cells = <0>;

				port@0 {
					reg = <0>;
					merge_funnel_in0: endpoint {
						remote-endpoint =
						  <&funnel0_out>;
					};
				};

				port@1 {
					reg = <1>;
					merge_funnel_in1: endpoint {
						remote-endpoint =
						  <&funnel1_out>;
					};
				};

				port@2 {
					reg = <2>;
					merge_funnel_in2: endpoint {
						remote-endpoint =
						  <&funnel2_out>;
					};
				};
			};

			out-ports {
				port {
					merge_funnel_out: endpoint {
						remote-endpoint =
						  <&etf_in>;
					};
				};
			};
		};

		replicator@3026000 {
			compatible = "arm,coresight-dynamic-replicator", "arm,primecell";
			reg = <0x3026000 0x1000>;

			clocks = <&rpmcc RPM_QDSS_CLK>, <&rpmcc RPM_QDSS_A_CLK>;
			clock-names = "apb_pclk", "atclk";

			in-ports {
				port {
					replicator_in: endpoint {
						remote-endpoint =
						  <&etf_out>;
					};
				};
			};

			out-ports {
				#address-cells = <1>;
				#size-cells = <0>;

				port@0 {
					reg = <0>;
					replicator_out0: endpoint {
						remote-endpoint =
						  <&etr_in>;
					};
				};

				port@1 {
					reg = <1>;
					replicator_out1: endpoint {
						remote-endpoint =
						  <&tpiu_in>;
					};
				};
			};
		};

		etf@3027000 {
			compatible = "arm,coresight-tmc", "arm,primecell";
			reg = <0x3027000 0x1000>;

			clocks = <&rpmcc RPM_QDSS_CLK>, <&rpmcc RPM_QDSS_A_CLK>;
			clock-names = "apb_pclk", "atclk";

			in-ports {
				port {
					etf_in: endpoint {
						remote-endpoint =
						  <&merge_funnel_out>;
					};
				};
			};

			out-ports {
				port {
					etf_out: endpoint {
						remote-endpoint =
						  <&replicator_in>;
					};
				};
			};
		};

		etr@3028000 {
			compatible = "arm,coresight-tmc", "arm,primecell";
			reg = <0x3028000 0x1000>;

			clocks = <&rpmcc RPM_QDSS_CLK>, <&rpmcc RPM_QDSS_A_CLK>;
			clock-names = "apb_pclk", "atclk";
			arm,scatter-gather;

			in-ports {
				port {
					etr_in: endpoint {
						remote-endpoint =
						  <&replicator_out0>;
					};
				};
			};
		};

		debug@3810000 {
			compatible = "arm,coresight-cpu-debug", "arm,primecell";
			reg = <0x3810000 0x1000>;

			clocks = <&rpmcc RPM_QDSS_CLK>;
			clock-names = "apb_pclk";

			cpu = <&CPU0>;
		};

		etm@3840000 {
			compatible = "arm,coresight-etm4x", "arm,primecell";
			reg = <0x3840000 0x1000>;

			clocks = <&rpmcc RPM_QDSS_CLK>, <&rpmcc RPM_QDSS_A_CLK>;
			clock-names = "apb_pclk", "atclk";

			cpu = <&CPU0>;

			out-ports {
				port {
					etm0_out: endpoint {
						remote-endpoint =
						  <&apss_funnel0_in0>;
					};
				};
			};
		};

		debug@3910000 {
			compatible = "arm,coresight-cpu-debug", "arm,primecell";
			reg = <0x3910000 0x1000>;

			clocks = <&rpmcc RPM_QDSS_CLK>;
			clock-names = "apb_pclk";

			cpu = <&CPU1>;
		};

		etm@3940000 {
			compatible = "arm,coresight-etm4x", "arm,primecell";
			reg = <0x3940000 0x1000>;

			clocks = <&rpmcc RPM_QDSS_CLK>, <&rpmcc RPM_QDSS_A_CLK>;
			clock-names = "apb_pclk", "atclk";

			cpu = <&CPU1>;

			out-ports {
				port {
					etm1_out: endpoint {
						remote-endpoint =
						  <&apss_funnel0_in1>;
					};
				};
			};
		};

		funnel@39b0000 { /* APSS Funnel 0 */
			compatible = "arm,coresight-dynamic-funnel", "arm,primecell";
			reg = <0x39b0000 0x1000>;

			clocks = <&rpmcc RPM_QDSS_CLK>, <&rpmcc RPM_QDSS_A_CLK>;
			clock-names = "apb_pclk", "atclk";

			in-ports {
				#address-cells = <1>;
				#size-cells = <0>;

				port@0 {
					reg = <0>;
					apss_funnel0_in0: endpoint {
						remote-endpoint = <&etm0_out>;
					};
				};

				port@1 {
					reg = <1>;
					apss_funnel0_in1: endpoint {
						remote-endpoint = <&etm1_out>;
					};
				};
			};

			out-ports {
				port {
					apss_funnel0_out: endpoint {
						remote-endpoint =
						  <&apss_merge_funnel_in0>;
					};
				};
			};
		};

		debug@3a10000 {
			compatible = "arm,coresight-cpu-debug", "arm,primecell";
			reg = <0x3a10000 0x1000>;

			clocks = <&rpmcc RPM_QDSS_CLK>;
			clock-names = "apb_pclk";

			cpu = <&CPU2>;
		};

		etm@3a40000 {
			compatible = "arm,coresight-etm4x", "arm,primecell";
			reg = <0x3a40000 0x1000>;

			clocks = <&rpmcc RPM_QDSS_CLK>, <&rpmcc RPM_QDSS_A_CLK>;
			clock-names = "apb_pclk", "atclk";

			cpu = <&CPU2>;

			out-ports {
				port {
					etm2_out: endpoint {
						remote-endpoint =
						  <&apss_funnel1_in0>;
					};
				};
			};
		};

		debug@3b10000 {
			compatible = "arm,coresight-cpu-debug", "arm,primecell";
			reg = <0x3b10000 0x1000>;

			clocks = <&rpmcc RPM_QDSS_CLK>;
			clock-names = "apb_pclk";

			cpu = <&CPU3>;
		};

		etm@3b40000 {
			compatible = "arm,coresight-etm4x", "arm,primecell";
			reg = <0x3b40000 0x1000>;

			clocks = <&rpmcc RPM_QDSS_CLK>, <&rpmcc RPM_QDSS_A_CLK>;
			clock-names = "apb_pclk", "atclk";

			cpu = <&CPU3>;

			out-ports {
				port {
					etm3_out: endpoint {
						remote-endpoint =
						  <&apss_funnel1_in1>;
					};
				};
			};
		};

		funnel@3bb0000 { /* APSS Funnel 1 */
			compatible = "arm,coresight-dynamic-funnel", "arm,primecell";
			reg = <0x3bb0000 0x1000>;

			clocks = <&rpmcc RPM_QDSS_CLK>, <&rpmcc RPM_QDSS_A_CLK>;
			clock-names = "apb_pclk", "atclk";

			in-ports {
				#address-cells = <1>;
				#size-cells = <0>;

				port@0 {
					reg = <0>;
					apss_funnel1_in0: endpoint {
						remote-endpoint = <&etm2_out>;
					};
				};

				port@1 {
					reg = <1>;
					apss_funnel1_in1: endpoint {
						remote-endpoint = <&etm3_out>;
					};
				};
			};

			out-ports {
				port {
					apss_funnel1_out: endpoint {
						remote-endpoint =
						  <&apss_merge_funnel_in1>;
					};
				};
			};
		};

		funnel@3bc0000 {
			compatible = "arm,coresight-dynamic-funnel", "arm,primecell";
			reg = <0x3bc0000 0x1000>;

			clocks = <&rpmcc RPM_QDSS_CLK>, <&rpmcc RPM_QDSS_A_CLK>;
			clock-names = "apb_pclk", "atclk";

			in-ports {
				#address-cells = <1>;
				#size-cells = <0>;

				port@0 {
					reg = <0>;
					apss_merge_funnel_in0: endpoint {
						remote-endpoint =
						  <&apss_funnel0_out>;
					};
				};

				port@1 {
					reg = <1>;
					apss_merge_funnel_in1: endpoint {
						remote-endpoint =
						  <&apss_funnel1_out>;
					};
				};
			};

			out-ports {
				port {
					apss_merge_funnel_out: endpoint {
						remote-endpoint =
						  <&funnel1_in>;
					};
				};
			};
		};

		kryocc: clock-controller@6400000 {
			compatible = "qcom,msm8996-apcc";
			reg = <0x06400000 0x90000>;

			clock-names = "xo";
			clocks = <&xo_board>;

			#clock-cells = <1>;
		};

		usb3: usb@6af8800 {
			compatible = "qcom,msm8996-dwc3", "qcom,dwc3";
			reg = <0x06af8800 0x400>;
			#address-cells = <1>;
			#size-cells = <1>;
			ranges;

			interrupts = <GIC_SPI 347 IRQ_TYPE_LEVEL_HIGH>,
				     <GIC_SPI 243 IRQ_TYPE_LEVEL_HIGH>;
			interrupt-names = "hs_phy_irq", "ss_phy_irq";

			clocks = <&gcc GCC_SYS_NOC_USB3_AXI_CLK>,
				<&gcc GCC_USB30_MASTER_CLK>,
				<&gcc GCC_AGGRE2_USB3_AXI_CLK>,
				<&gcc GCC_USB30_MOCK_UTMI_CLK>,
				<&gcc GCC_USB30_SLEEP_CLK>,
				<&gcc GCC_USB_PHY_CFG_AHB2PHY_CLK>;

			assigned-clocks = <&gcc GCC_USB30_MOCK_UTMI_CLK>,
					  <&gcc GCC_USB30_MASTER_CLK>;
			assigned-clock-rates = <19200000>, <120000000>;

			power-domains = <&gcc USB30_GDSC>;
			status = "disabled";

			usb3_dwc3: dwc3@6a00000 {
				compatible = "snps,dwc3";
				reg = <0x06a00000 0xcc00>;
				interrupts = <0 131 IRQ_TYPE_LEVEL_HIGH>;
				phys = <&hsusb_phy1>, <&ssusb_phy_0>;
				phy-names = "usb2-phy", "usb3-phy";
				snps,dis_u2_susphy_quirk;
				snps,dis_enblslpm_quirk;
			};
		};

		usb3phy: phy@7410000 {
			compatible = "qcom,msm8996-qmp-usb3-phy";
			reg = <0x07410000 0x1c4>;
			#address-cells = <1>;
			#size-cells = <1>;
			ranges;

			clocks = <&gcc GCC_USB3_PHY_AUX_CLK>,
				<&gcc GCC_USB_PHY_CFG_AHB2PHY_CLK>,
				<&gcc GCC_USB3_CLKREF_CLK>;
			clock-names = "aux", "cfg_ahb", "ref";

			resets = <&gcc GCC_USB3_PHY_BCR>,
				<&gcc GCC_USB3PHY_PHY_BCR>;
			reset-names = "phy", "common";
			status = "disabled";

			ssusb_phy_0: phy@7410200 {
				reg = <0x07410200 0x200>,
				      <0x07410400 0x130>,
				      <0x07410600 0x1a8>;
				#phy-cells = <0>;

				#clock-cells = <1>;
				clock-output-names = "usb3_phy_pipe_clk_src";
				clocks = <&gcc GCC_USB3_PHY_PIPE_CLK>;
				clock-names = "pipe0";
			};
		};

		hsusb_phy1: phy@7411000 {
			compatible = "qcom,msm8996-qusb2-phy";
			reg = <0x07411000 0x180>;
			#phy-cells = <0>;

			clocks = <&gcc GCC_USB_PHY_CFG_AHB2PHY_CLK>,
				<&gcc GCC_RX1_USB2_CLKREF_CLK>;
			clock-names = "cfg_ahb", "ref";

			resets = <&gcc GCC_QUSB2PHY_PRIM_BCR>;
			nvmem-cells = <&qusb2p_hstx_trim>;
			status = "disabled";
		};

		hsusb_phy2: phy@7412000 {
			compatible = "qcom,msm8996-qusb2-phy";
			reg = <0x07412000 0x180>;
			#phy-cells = <0>;

			clocks = <&gcc GCC_USB_PHY_CFG_AHB2PHY_CLK>,
				<&gcc GCC_RX2_USB2_CLKREF_CLK>;
			clock-names = "cfg_ahb", "ref";

			resets = <&gcc GCC_QUSB2PHY_SEC_BCR>;
			nvmem-cells = <&qusb2s_hstx_trim>;
			status = "disabled";
		};

		sdhc1: sdhci@7464900 {
			compatible = "qcom,sdhci-msm-v4";
			reg = <0x07464900 0x11c>, <0x07464000 0x800>;
			reg-names = "hc_mem", "core_mem";

			interrupts = <GIC_SPI 141 IRQ_TYPE_LEVEL_HIGH>,
					<GIC_SPI 134 IRQ_TYPE_LEVEL_HIGH>;
			interrupt-names = "hc_irq", "pwr_irq";

			clock-names = "iface", "core", "xo";
			clocks = <&gcc GCC_SDCC1_AHB_CLK>,
				<&gcc GCC_SDCC1_APPS_CLK>,
				<&xo_board>;

			pinctrl-names = "default", "sleep";
			pinctrl-0 = <&sdc1_state_on>;
			pinctrl-1 = <&sdc1_state_off>;

			bus-width = <8>;
			non-removable;
			status = "disabled";
		};

		sdhc2: sdhci@74a4900 {
			compatible = "qcom,sdhci-msm-v4";
			reg = <0x074a4900 0x314>, <0x074a4000 0x800>;
			reg-names = "hc_mem", "core_mem";

			interrupts = <GIC_SPI 125 IRQ_TYPE_LEVEL_HIGH>,
				      <GIC_SPI 221 IRQ_TYPE_LEVEL_HIGH>;
			interrupt-names = "hc_irq", "pwr_irq";

			clock-names = "iface", "core", "xo";
			clocks = <&gcc GCC_SDCC2_AHB_CLK>,
				<&gcc GCC_SDCC2_APPS_CLK>,
				<&xo_board>;

			pinctrl-names = "default", "sleep";
			pinctrl-0 = <&sdc2_state_on>;
			pinctrl-1 = <&sdc2_state_off>;

			bus-width = <4>;
			status = "disabled";
		 };

<<<<<<< HEAD
		blsp1_dma: dma@7544000 {
=======
		blsp1_dma: dma-controller@7544000 {
>>>>>>> df0cc57e
			compatible = "qcom,bam-v1.7.0";
			reg = <0x07544000 0x2b000>;
			interrupts = <GIC_SPI 238 IRQ_TYPE_LEVEL_HIGH>;
			clocks = <&gcc GCC_BLSP1_AHB_CLK>;
			clock-names = "bam_clk";
			qcom,controlled-remotely;
			#dma-cells = <1>;
			qcom,ee = <0>;
		};

		blsp1_uart2: serial@7570000 {
			compatible = "qcom,msm-uartdm-v1.4", "qcom,msm-uartdm";
			reg = <0x07570000 0x1000>;
			interrupts = <GIC_SPI 108 IRQ_TYPE_LEVEL_HIGH>;
			clocks = <&gcc GCC_BLSP1_UART2_APPS_CLK>,
				 <&gcc GCC_BLSP1_AHB_CLK>;
			clock-names = "core", "iface";
<<<<<<< HEAD
=======
			pinctrl-names = "default", "sleep";
			pinctrl-0 = <&blsp1_uart2_default>;
			pinctrl-1 = <&blsp1_uart2_sleep>;
>>>>>>> df0cc57e
			dmas = <&blsp1_dma 2>, <&blsp1_dma 3>;
			dma-names = "tx", "rx";
			status = "disabled";
		};

		blsp1_spi1: spi@7575000 {
			compatible = "qcom,spi-qup-v2.2.1";
			reg = <0x07575000 0x600>;
			interrupts = <GIC_SPI 95 IRQ_TYPE_LEVEL_HIGH>;
			clocks = <&gcc GCC_BLSP1_QUP1_SPI_APPS_CLK>,
				 <&gcc GCC_BLSP1_AHB_CLK>;
			clock-names = "core", "iface";
			pinctrl-names = "default", "sleep";
			pinctrl-0 = <&blsp1_spi1_default>;
			pinctrl-1 = <&blsp1_spi1_sleep>;
			dmas = <&blsp1_dma 12>, <&blsp1_dma 13>;
			dma-names = "tx", "rx";
			#address-cells = <1>;
			#size-cells = <0>;
			status = "disabled";
		};

		blsp1_i2c3: i2c@7577000 {
			compatible = "qcom,i2c-qup-v2.2.1";
			reg = <0x07577000 0x1000>;
			interrupts = <GIC_SPI 97 IRQ_TYPE_LEVEL_HIGH>;
			clocks = <&gcc GCC_BLSP1_AHB_CLK>,
				<&gcc GCC_BLSP1_QUP3_I2C_APPS_CLK>;
			clock-names = "iface", "core";
			pinctrl-names = "default", "sleep";
			pinctrl-0 = <&blsp1_i2c3_default>;
			pinctrl-1 = <&blsp1_i2c3_sleep>;
			dmas = <&blsp1_dma 16>, <&blsp1_dma 17>;
			dma-names = "tx", "rx";
			#address-cells = <1>;
			#size-cells = <0>;
			status = "disabled";
		};

<<<<<<< HEAD
		blsp2_dma: dma@7584000 {
=======
		blsp2_dma: dma-controller@7584000 {
>>>>>>> df0cc57e
			compatible = "qcom,bam-v1.7.0";
			reg = <0x07584000 0x2b000>;
			interrupts = <GIC_SPI 239 IRQ_TYPE_LEVEL_HIGH>;
			clocks = <&gcc GCC_BLSP2_AHB_CLK>;
			clock-names = "bam_clk";
			qcom,controlled-remotely;
			#dma-cells = <1>;
			qcom,ee = <0>;
		};

		blsp2_uart2: serial@75b0000 {
			compatible = "qcom,msm-uartdm-v1.4", "qcom,msm-uartdm";
			reg = <0x075b0000 0x1000>;
			interrupts = <GIC_SPI 114 IRQ_TYPE_LEVEL_HIGH>;
			clocks = <&gcc GCC_BLSP2_UART2_APPS_CLK>,
				 <&gcc GCC_BLSP2_AHB_CLK>;
			clock-names = "core", "iface";
			status = "disabled";
		};

		blsp2_uart3: serial@75b1000 {
			compatible = "qcom,msm-uartdm-v1.4", "qcom,msm-uartdm";
			reg = <0x075b1000 0x1000>;
			interrupts = <GIC_SPI 115 IRQ_TYPE_LEVEL_HIGH>;
			clocks = <&gcc GCC_BLSP2_UART3_APPS_CLK>,
				 <&gcc GCC_BLSP2_AHB_CLK>;
			clock-names = "core", "iface";
			status = "disabled";
		};

		blsp2_i2c1: i2c@75b5000 {
			compatible = "qcom,i2c-qup-v2.2.1";
			reg = <0x075b5000 0x1000>;
			interrupts = <GIC_SPI 101 IRQ_TYPE_LEVEL_HIGH>;
			clocks = <&gcc GCC_BLSP2_AHB_CLK>,
				<&gcc GCC_BLSP2_QUP1_I2C_APPS_CLK>;
			clock-names = "iface", "core";
			pinctrl-names = "default", "sleep";
			pinctrl-0 = <&blsp2_i2c1_default>;
			pinctrl-1 = <&blsp2_i2c1_sleep>;
			dmas = <&blsp2_dma 12>, <&blsp2_dma 13>;
			dma-names = "tx", "rx";
			#address-cells = <1>;
			#size-cells = <0>;
			status = "disabled";
		};

		blsp2_i2c2: i2c@75b6000 {
			compatible = "qcom,i2c-qup-v2.2.1";
			reg = <0x075b6000 0x1000>;
			interrupts = <GIC_SPI 102 IRQ_TYPE_LEVEL_HIGH>;
			clocks = <&gcc GCC_BLSP2_AHB_CLK>,
				<&gcc GCC_BLSP2_QUP2_I2C_APPS_CLK>;
			clock-names = "iface", "core";
			pinctrl-names = "default", "sleep";
			pinctrl-0 = <&blsp2_i2c2_default>;
			pinctrl-1 = <&blsp2_i2c2_sleep>;
			dmas = <&blsp2_dma 14>, <&blsp2_dma 15>;
			dma-names = "tx", "rx";
<<<<<<< HEAD
=======
			#address-cells = <1>;
			#size-cells = <0>;
			status = "disabled";
		};

		blsp2_i2c3: i2c@75b7000 {
			compatible = "qcom,i2c-qup-v2.2.1";
			reg = <0x075b7000 0x1000>;
			interrupts = <GIC_SPI 103 IRQ_TYPE_LEVEL_HIGH>;
			clocks = <&gcc GCC_BLSP2_AHB_CLK>,
				<&gcc GCC_BLSP2_QUP3_I2C_APPS_CLK>;
			clock-names = "iface", "core";
			clock-frequency = <400000>;
			pinctrl-names = "default", "sleep";
			pinctrl-0 = <&blsp2_i2c3_default>;
			pinctrl-1 = <&blsp2_i2c3_sleep>;
			dmas = <&blsp2_dma 16>, <&blsp2_dma 17>;
			dma-names = "tx", "rx";
>>>>>>> df0cc57e
			#address-cells = <1>;
			#size-cells = <0>;
			status = "disabled";
		};

		blsp2_i2c5: i2c@75b9000 {
			compatible = "qcom,i2c-qup-v2.2.1";
			reg = <0x75b9000 0x1000>;
			interrupts = <GIC_SPI 105 IRQ_TYPE_LEVEL_HIGH>;
			clocks = <&gcc GCC_BLSP2_AHB_CLK>,
				<&gcc GCC_BLSP2_QUP5_I2C_APPS_CLK>;
			clock-names = "iface", "core";
			pinctrl-names = "default";
			pinctrl-0 = <&blsp2_i2c5_default>;
			dmas = <&blsp2_dma 20>, <&blsp2_dma 21>;
			dma-names = "tx", "rx";
			#address-cells = <1>;
			#size-cells = <0>;
			status = "disabled";
		};

		blsp2_i2c6: i2c@75ba000 {
			compatible = "qcom,i2c-qup-v2.2.1";
			reg = <0x75ba000 0x1000>;
			interrupts = <GIC_SPI 106 IRQ_TYPE_LEVEL_HIGH>;
			clocks = <&gcc GCC_BLSP2_AHB_CLK>,
				<&gcc GCC_BLSP2_QUP6_I2C_APPS_CLK>;
			clock-names = "iface", "core";
			pinctrl-names = "default", "sleep";
			pinctrl-0 = <&blsp2_i2c6_default>;
			pinctrl-1 = <&blsp2_i2c6_sleep>;
			dmas = <&blsp2_dma 22>, <&blsp2_dma 23>;
			dma-names = "tx", "rx";
			#address-cells = <1>;
			#size-cells = <0>;
			status = "disabled";
		};

		blsp2_spi6: spi@75ba000{
			compatible = "qcom,spi-qup-v2.2.1";
			reg = <0x075ba000 0x600>;
			interrupts = <GIC_SPI 106 IRQ_TYPE_LEVEL_HIGH>;
			clocks = <&gcc GCC_BLSP2_QUP6_SPI_APPS_CLK>,
				 <&gcc GCC_BLSP2_AHB_CLK>;
			clock-names = "core", "iface";
			pinctrl-names = "default", "sleep";
			pinctrl-0 = <&blsp2_spi6_default>;
			pinctrl-1 = <&blsp2_spi6_sleep>;
			dmas = <&blsp2_dma 22>, <&blsp2_dma 23>;
			dma-names = "tx", "rx";
			#address-cells = <1>;
			#size-cells = <0>;
			status = "disabled";
		};

		usb2: usb@76f8800 {
			compatible = "qcom,msm8996-dwc3", "qcom,dwc3";
			reg = <0x076f8800 0x400>;
			#address-cells = <1>;
			#size-cells = <1>;
			ranges;

			clocks = <&gcc GCC_PERIPH_NOC_USB20_AHB_CLK>,
				<&gcc GCC_USB20_MASTER_CLK>,
				<&gcc GCC_USB20_MOCK_UTMI_CLK>,
				<&gcc GCC_USB20_SLEEP_CLK>,
				<&gcc GCC_USB_PHY_CFG_AHB2PHY_CLK>;

			assigned-clocks = <&gcc GCC_USB20_MOCK_UTMI_CLK>,
					  <&gcc GCC_USB20_MASTER_CLK>;
			assigned-clock-rates = <19200000>, <60000000>;

			power-domains = <&gcc USB30_GDSC>;
			qcom,select-utmi-as-pipe-clk;
			status = "disabled";

			dwc3@7600000 {
				compatible = "snps,dwc3";
				reg = <0x07600000 0xcc00>;
				interrupts = <0 138 IRQ_TYPE_LEVEL_HIGH>;
				phys = <&hsusb_phy2>;
				phy-names = "usb2-phy";
				maximum-speed = "high-speed";
				snps,dis_u2_susphy_quirk;
				snps,dis_enblslpm_quirk;
			};
		};

		slimbam: dma-controller@9184000 {
			compatible = "qcom,bam-v1.7.0";
			qcom,controlled-remotely;
			reg = <0x09184000 0x32000>;
			num-channels  = <31>;
			interrupts = <0 164 IRQ_TYPE_LEVEL_HIGH>;
			#dma-cells = <1>;
			qcom,ee = <1>;
			qcom,num-ees = <2>;
		};

		slim_msm: slim@91c0000 {
			compatible = "qcom,slim-ngd-v1.5.0";
			reg = <0x091c0000 0x2C000>;
			reg-names = "ctrl";
			interrupts = <0 163 IRQ_TYPE_LEVEL_HIGH>;
			dmas =	<&slimbam 3>, <&slimbam 4>,
				<&slimbam 5>, <&slimbam 6>;
			dma-names = "rx", "tx", "tx2", "rx2";
			#address-cells = <1>;
			#size-cells = <0>;
			ngd@1 {
				reg = <1>;
				#address-cells = <1>;
				#size-cells = <1>;

				tasha_ifd: tas-ifd {
					compatible = "slim217,1a0";
					reg  = <0 0>;
				};

				wcd9335: codec@1{
					pinctrl-0 = <&cdc_reset_active &wcd_intr_default>;
					pinctrl-names = "default";

					compatible = "slim217,1a0";
					reg  = <1 0>;

					interrupt-parent = <&tlmm>;
					interrupts = <54 IRQ_TYPE_LEVEL_HIGH>,
						     <53 IRQ_TYPE_LEVEL_HIGH>;
					interrupt-names  = "intr1", "intr2";
					interrupt-controller;
					#interrupt-cells = <1>;
					reset-gpios = <&tlmm 64 0>;

					slim-ifc-dev  = <&tasha_ifd>;

					#sound-dai-cells = <1>;
				};
			};
		};

		adsp_pil: remoteproc@9300000 {
			compatible = "qcom,msm8996-adsp-pil";
			reg = <0x09300000 0x80000>;

			interrupts-extended = <&intc 0 162 IRQ_TYPE_EDGE_RISING>,
					      <&smp2p_adsp_in 0 IRQ_TYPE_EDGE_RISING>,
					      <&smp2p_adsp_in 1 IRQ_TYPE_EDGE_RISING>,
					      <&smp2p_adsp_in 2 IRQ_TYPE_EDGE_RISING>,
					      <&smp2p_adsp_in 3 IRQ_TYPE_EDGE_RISING>;
			interrupt-names = "wdog", "fatal", "ready",
					  "handover", "stop-ack";

			clocks = <&xo_board>;
			clock-names = "xo";

			memory-region = <&adsp_region>;

			qcom,smem-states = <&smp2p_adsp_out 0>;
			qcom,smem-state-names = "stop";

			power-domains = <&rpmpd MSM8996_VDDCX>;
			power-domain-names = "cx";

			status = "disabled";

			smd-edge {
				interrupts = <GIC_SPI 156 IRQ_TYPE_EDGE_RISING>;

				label = "lpass";
				mboxes = <&apcs_glb 8>;
				qcom,smd-edge = <1>;
				qcom,remote-pid = <2>;
				#address-cells = <1>;
				#size-cells = <0>;
				apr {
					power-domains = <&gcc HLOS1_VOTE_LPASS_ADSP_GDSC>;
					compatible = "qcom,apr-v2";
					qcom,smd-channels = "apr_audio_svc";
					qcom,apr-domain = <APR_DOMAIN_ADSP>;
					#address-cells = <1>;
					#size-cells = <0>;

					q6core {
						reg = <APR_SVC_ADSP_CORE>;
						compatible = "qcom,q6core";
					};

					q6afe: q6afe {
						compatible = "qcom,q6afe";
						reg = <APR_SVC_AFE>;
						q6afedai: dais {
							compatible = "qcom,q6afe-dais";
							#address-cells = <1>;
							#size-cells = <0>;
							#sound-dai-cells = <1>;
							hdmi@1 {
								reg = <1>;
							};
						};
					};

					q6asm: q6asm {
						compatible = "qcom,q6asm";
						reg = <APR_SVC_ASM>;
						q6asmdai: dais {
							compatible = "qcom,q6asm-dais";
							#address-cells = <1>;
							#size-cells = <0>;
							#sound-dai-cells = <1>;
							iommus = <&lpass_q6_smmu 1>;
						};
					};

					q6adm: q6adm {
						compatible = "qcom,q6adm";
						reg = <APR_SVC_ADM>;
						q6routing: routing {
							compatible = "qcom,q6adm-routing";
							#sound-dai-cells = <0>;
						};
					};
				};

			};
		};

		apcs_glb: mailbox@9820000 {
			compatible = "qcom,msm8996-apcs-hmss-global";
			reg = <0x09820000 0x1000>;

			#mbox-cells = <1>;
		};

		timer@9840000 {
			#address-cells = <1>;
			#size-cells = <1>;
			ranges;
			compatible = "arm,armv7-timer-mem";
			reg = <0x09840000 0x1000>;
			clock-frequency = <19200000>;

			frame@9850000 {
				frame-number = <0>;
				interrupts = <GIC_SPI 31 IRQ_TYPE_LEVEL_HIGH>,
					     <GIC_SPI 30 IRQ_TYPE_LEVEL_HIGH>;
				reg = <0x09850000 0x1000>,
				      <0x09860000 0x1000>;
			};

			frame@9870000 {
				frame-number = <1>;
				interrupts = <GIC_SPI 32 IRQ_TYPE_LEVEL_HIGH>;
				reg = <0x09870000 0x1000>;
				status = "disabled";
			};

			frame@9880000 {
				frame-number = <2>;
				interrupts = <GIC_SPI 33 IRQ_TYPE_LEVEL_HIGH>;
				reg = <0x09880000 0x1000>;
				status = "disabled";
			};

			frame@9890000 {
				frame-number = <3>;
				interrupts = <GIC_SPI 34 IRQ_TYPE_LEVEL_HIGH>;
				reg = <0x09890000 0x1000>;
				status = "disabled";
			};

			frame@98a0000 {
				frame-number = <4>;
				interrupts = <GIC_SPI 35 IRQ_TYPE_LEVEL_HIGH>;
				reg = <0x098a0000 0x1000>;
				status = "disabled";
			};

			frame@98b0000 {
				frame-number = <5>;
				interrupts = <GIC_SPI 36 IRQ_TYPE_LEVEL_HIGH>;
				reg = <0x098b0000 0x1000>;
				status = "disabled";
			};

			frame@98c0000 {
				frame-number = <6>;
				interrupts = <GIC_SPI 37 IRQ_TYPE_LEVEL_HIGH>;
				reg = <0x098c0000 0x1000>;
				status = "disabled";
			};
		};

		saw3: syscon@9a10000 {
			compatible = "syscon";
			reg = <0x09a10000 0x1000>;
		};

		intc: interrupt-controller@9bc0000 {
			compatible = "qcom,msm8996-gic-v3", "arm,gic-v3";
			#interrupt-cells = <3>;
			interrupt-controller;
			#redistributor-regions = <1>;
			redistributor-stride = <0x0 0x40000>;
			reg = <0x09bc0000 0x10000>,
			      <0x09c00000 0x100000>;
			interrupts = <GIC_PPI 9 IRQ_TYPE_LEVEL_HIGH>;
		};
	};

	sound: sound {
	};

	thermal-zones {
		cpu0-thermal {
			polling-delay-passive = <250>;
			polling-delay = <1000>;

			thermal-sensors = <&tsens0 3>;

			trips {
				cpu0_alert0: trip-point0 {
					temperature = <75000>;
					hysteresis = <2000>;
					type = "passive";
				};

				cpu0_crit: cpu_crit {
					temperature = <110000>;
					hysteresis = <2000>;
					type = "critical";
				};
			};
		};

		cpu1-thermal {
			polling-delay-passive = <250>;
			polling-delay = <1000>;

			thermal-sensors = <&tsens0 5>;

			trips {
				cpu1_alert0: trip-point0 {
					temperature = <75000>;
					hysteresis = <2000>;
					type = "passive";
				};

				cpu1_crit: cpu_crit {
					temperature = <110000>;
					hysteresis = <2000>;
					type = "critical";
				};
			};
		};

		cpu2-thermal {
			polling-delay-passive = <250>;
			polling-delay = <1000>;

			thermal-sensors = <&tsens0 8>;

			trips {
				cpu2_alert0: trip-point0 {
					temperature = <75000>;
					hysteresis = <2000>;
					type = "passive";
				};

				cpu2_crit: cpu_crit {
					temperature = <110000>;
					hysteresis = <2000>;
					type = "critical";
				};
			};
		};

		cpu3-thermal {
			polling-delay-passive = <250>;
			polling-delay = <1000>;

			thermal-sensors = <&tsens0 10>;

			trips {
				cpu3_alert0: trip-point0 {
					temperature = <75000>;
					hysteresis = <2000>;
					type = "passive";
				};

				cpu3_crit: cpu_crit {
					temperature = <110000>;
					hysteresis = <2000>;
					type = "critical";
				};
			};
		};

		gpu-thermal-top {
			polling-delay-passive = <250>;
			polling-delay = <1000>;

			thermal-sensors = <&tsens1 6>;

			trips {
				gpu1_alert0: trip-point0 {
					temperature = <90000>;
					hysteresis = <2000>;
					type = "passive";
				};
			};

			cooling-maps {
				map0 {
					trip = <&gpu1_alert0>;
					cooling-device = <&gpu THERMAL_NO_LIMIT THERMAL_NO_LIMIT>;
				};
			};
		};

		gpu-thermal-bottom {
			polling-delay-passive = <250>;
			polling-delay = <1000>;

			thermal-sensors = <&tsens1 7>;

			trips {
				gpu2_alert0: trip-point0 {
					temperature = <90000>;
					hysteresis = <2000>;
					type = "passive";
				};
			};

			cooling-maps {
				map0 {
					trip = <&gpu2_alert0>;
					cooling-device = <&gpu THERMAL_NO_LIMIT THERMAL_NO_LIMIT>;
				};
			};
		};

		m4m-thermal {
			polling-delay-passive = <250>;
			polling-delay = <1000>;

			thermal-sensors = <&tsens0 1>;

			trips {
				m4m_alert0: trip-point0 {
					temperature = <90000>;
					hysteresis = <2000>;
					type = "hot";
				};
			};
		};

		l3-or-venus-thermal {
			polling-delay-passive = <250>;
			polling-delay = <1000>;

			thermal-sensors = <&tsens0 2>;

			trips {
				l3_or_venus_alert0: trip-point0 {
					temperature = <90000>;
					hysteresis = <2000>;
					type = "hot";
				};
			};
		};

		cluster0-l2-thermal {
			polling-delay-passive = <250>;
			polling-delay = <1000>;

			thermal-sensors = <&tsens0 7>;

			trips {
				cluster0_l2_alert0: trip-point0 {
					temperature = <90000>;
					hysteresis = <2000>;
					type = "hot";
				};
			};
		};

		cluster1-l2-thermal {
			polling-delay-passive = <250>;
			polling-delay = <1000>;

			thermal-sensors = <&tsens0 12>;

			trips {
				cluster1_l2_alert0: trip-point0 {
					temperature = <90000>;
					hysteresis = <2000>;
					type = "hot";
				};
			};
		};

		camera-thermal {
			polling-delay-passive = <250>;
			polling-delay = <1000>;

			thermal-sensors = <&tsens1 1>;

			trips {
				camera_alert0: trip-point0 {
					temperature = <90000>;
					hysteresis = <2000>;
					type = "hot";
				};
			};
		};

		q6-dsp-thermal {
			polling-delay-passive = <250>;
			polling-delay = <1000>;

			thermal-sensors = <&tsens1 2>;

			trips {
				q6_dsp_alert0: trip-point0 {
					temperature = <90000>;
					hysteresis = <2000>;
					type = "hot";
				};
			};
		};

		mem-thermal {
			polling-delay-passive = <250>;
			polling-delay = <1000>;

			thermal-sensors = <&tsens1 3>;

			trips {
				mem_alert0: trip-point0 {
					temperature = <90000>;
					hysteresis = <2000>;
					type = "hot";
				};
			};
		};

		modemtx-thermal {
			polling-delay-passive = <250>;
			polling-delay = <1000>;

			thermal-sensors = <&tsens1 4>;

			trips {
				modemtx_alert0: trip-point0 {
					temperature = <90000>;
					hysteresis = <2000>;
					type = "hot";
				};
			};
		};
	};

	timer {
		compatible = "arm,armv8-timer";
		interrupts = <GIC_PPI 13 IRQ_TYPE_LEVEL_LOW>,
			     <GIC_PPI 14 IRQ_TYPE_LEVEL_LOW>,
			     <GIC_PPI 11 IRQ_TYPE_LEVEL_LOW>,
			     <GIC_PPI 10 IRQ_TYPE_LEVEL_LOW>;
	};
};<|MERGE_RESOLUTION|>--- conflicted
+++ resolved
@@ -1233,8 +1233,6 @@
 				};
 			};
 
-<<<<<<< HEAD
-=======
 			blsp1_uart2_default: blsp1-uart2-default {
 				pins = "gpio41", "gpio42", "gpio43", "gpio44";
 				function = "blsp_uart2";
@@ -1249,7 +1247,6 @@
 				bias-disable;
 			};
 
->>>>>>> df0cc57e
 			blsp1_i2c3_default: blsp1-i2c2-default {
 				pins = "gpio47", "gpio48";
 				function = "blsp_i2c3";
@@ -1278,8 +1275,6 @@
 				bias-disable;
 			};
 
-<<<<<<< HEAD
-=======
 			blsp2_i2c3_default: blsp2-i2c3 {
 				pins = "gpio51", "gpio52";
 				function = "blsp_i2c9";
@@ -1294,7 +1289,6 @@
 				bias-disable;
 			};
 
->>>>>>> df0cc57e
 			wcd_intr_default: wcd-intr-default{
 				pins = "gpio54";
 				function = "gpio";
@@ -1549,14 +1543,11 @@
 					drive-strength = <2>;
 				};
 			};
-<<<<<<< HEAD
-=======
 		};
 
 		sram@290000 {
 			compatible = "qcom,rpm-stats";
 			reg = <0x00290000 0x10000>;
->>>>>>> df0cc57e
 		};
 
 		spmi_bus: qcom,spmi@400f000 {
@@ -2750,11 +2741,7 @@
 			status = "disabled";
 		 };
 
-<<<<<<< HEAD
-		blsp1_dma: dma@7544000 {
-=======
 		blsp1_dma: dma-controller@7544000 {
->>>>>>> df0cc57e
 			compatible = "qcom,bam-v1.7.0";
 			reg = <0x07544000 0x2b000>;
 			interrupts = <GIC_SPI 238 IRQ_TYPE_LEVEL_HIGH>;
@@ -2772,12 +2759,9 @@
 			clocks = <&gcc GCC_BLSP1_UART2_APPS_CLK>,
 				 <&gcc GCC_BLSP1_AHB_CLK>;
 			clock-names = "core", "iface";
-<<<<<<< HEAD
-=======
 			pinctrl-names = "default", "sleep";
 			pinctrl-0 = <&blsp1_uart2_default>;
 			pinctrl-1 = <&blsp1_uart2_sleep>;
->>>>>>> df0cc57e
 			dmas = <&blsp1_dma 2>, <&blsp1_dma 3>;
 			dma-names = "tx", "rx";
 			status = "disabled";
@@ -2817,11 +2801,7 @@
 			status = "disabled";
 		};
 
-<<<<<<< HEAD
-		blsp2_dma: dma@7584000 {
-=======
 		blsp2_dma: dma-controller@7584000 {
->>>>>>> df0cc57e
 			compatible = "qcom,bam-v1.7.0";
 			reg = <0x07584000 0x2b000>;
 			interrupts = <GIC_SPI 239 IRQ_TYPE_LEVEL_HIGH>;
@@ -2881,8 +2861,6 @@
 			pinctrl-1 = <&blsp2_i2c2_sleep>;
 			dmas = <&blsp2_dma 14>, <&blsp2_dma 15>;
 			dma-names = "tx", "rx";
-<<<<<<< HEAD
-=======
 			#address-cells = <1>;
 			#size-cells = <0>;
 			status = "disabled";
@@ -2901,7 +2879,6 @@
 			pinctrl-1 = <&blsp2_i2c3_sleep>;
 			dmas = <&blsp2_dma 16>, <&blsp2_dma 17>;
 			dma-names = "tx", "rx";
->>>>>>> df0cc57e
 			#address-cells = <1>;
 			#size-cells = <0>;
 			status = "disabled";
