--- conflicted
+++ resolved
@@ -18,11 +18,8 @@
 	select DCACHE_WORD_ACCESS
 	select GENERIC_CLOCKEVENTS
 	select GENERIC_CLOCKEVENTS_BROADCAST if SMP
-<<<<<<< HEAD
 	select GENERIC_CPU_AUTOPROBE
-=======
 	select GENERIC_EARLY_IOREMAP
->>>>>>> b02a82bf
 	select GENERIC_IOMAP
 	select GENERIC_IRQ_PROBE
 	select GENERIC_IRQ_SHOW
