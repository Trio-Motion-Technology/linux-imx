// SPDX-License-Identifier: GPL-2.0-only
/*
 * Copyright (C) 2015 - ARM Ltd
 * Author: Marc Zyngier <marc.zyngier@arm.com>
 */

#include <linux/irqflags.h>

#include <asm/kvm_hyp.h>
#include <asm/kvm_mmu.h>
#include <asm/tlbflush.h>

<<<<<<< HEAD
static void __hyp_text __tlb_switch_to_guest_vhe(struct kvm *kvm,
						 unsigned long *flags)
{
	u64 val;

	local_irq_save(*flags);
=======
struct tlb_inv_context {
	unsigned long	flags;
	u64		tcr;
	u64		sctlr;
};

static void __hyp_text __tlb_switch_to_guest_vhe(struct kvm *kvm,
						 struct tlb_inv_context *cxt)
{
	u64 val;

	local_irq_save(cxt->flags);

	if (cpus_have_const_cap(ARM64_WORKAROUND_1165522)) {
		/*
		 * For CPUs that are affected by ARM erratum 1165522, we
		 * cannot trust stage-1 to be in a correct state at that
		 * point. Since we do not want to force a full load of the
		 * vcpu state, we prevent the EL1 page-table walker to
		 * allocate new TLBs. This is done by setting the EPD bits
		 * in the TCR_EL1 register. We also need to prevent it to
		 * allocate IPA->PA walks, so we enable the S1 MMU...
		 */
		val = cxt->tcr = read_sysreg_el1(SYS_TCR);
		val |= TCR_EPD1_MASK | TCR_EPD0_MASK;
		write_sysreg_el1(val, SYS_TCR);
		val = cxt->sctlr = read_sysreg_el1(SYS_SCTLR);
		val |= SCTLR_ELx_M;
		write_sysreg_el1(val, SYS_SCTLR);
	}
>>>>>>> f7688b48

	/*
	 * With VHE enabled, we have HCR_EL2.{E2H,TGE} = {1,1}, and
	 * most TLB operations target EL2/EL0. In order to affect the
	 * guest TLBs (EL1/EL0), we need to change one of these two
	 * bits. Changing E2H is impossible (goodbye TTBR1_EL2), so
	 * let's flip TGE before executing the TLB operation.
	 *
	 * ARM erratum 1165522 requires some special handling (again),
	 * as we need to make sure both stages of translation are in
	 * place before clearing TGE. __load_guest_stage2() already
	 * has an ISB in order to deal with this.
	 */
	__load_guest_stage2(kvm);
	val = read_sysreg(hcr_el2);
	val &= ~HCR_TGE;
	write_sysreg(val, hcr_el2);
	isb();
}

static void __hyp_text __tlb_switch_to_guest_nvhe(struct kvm *kvm,
<<<<<<< HEAD
						  unsigned long *flags)
=======
						  struct tlb_inv_context *cxt)
>>>>>>> f7688b48
{
	__load_guest_stage2(kvm);
	isb();
}

static void __hyp_text __tlb_switch_to_guest(struct kvm *kvm,
					     struct tlb_inv_context *cxt)
{
	if (has_vhe())
		__tlb_switch_to_guest_vhe(kvm, cxt);
	else
		__tlb_switch_to_guest_nvhe(kvm, cxt);
}

static void __hyp_text __tlb_switch_to_host_vhe(struct kvm *kvm,
<<<<<<< HEAD
						unsigned long flags)
=======
						struct tlb_inv_context *cxt)
>>>>>>> f7688b48
{
	/*
	 * We're done with the TLB operation, let's restore the host's
	 * view of HCR_EL2.
	 */
	write_sysreg(0, vttbr_el2);
	write_sysreg(HCR_HOST_VHE_FLAGS, hcr_el2);
	isb();
<<<<<<< HEAD
	local_irq_restore(flags);
}

static void __hyp_text __tlb_switch_to_host_nvhe(struct kvm *kvm,
						 unsigned long flags)
=======

	if (cpus_have_const_cap(ARM64_WORKAROUND_1165522)) {
		/* Restore the registers to what they were */
		write_sysreg_el1(cxt->tcr, SYS_TCR);
		write_sysreg_el1(cxt->sctlr, SYS_SCTLR);
	}

	local_irq_restore(cxt->flags);
}

static void __hyp_text __tlb_switch_to_host_nvhe(struct kvm *kvm,
						 struct tlb_inv_context *cxt)
>>>>>>> f7688b48
{
	write_sysreg(0, vttbr_el2);
}

static void __hyp_text __tlb_switch_to_host(struct kvm *kvm,
					    struct tlb_inv_context *cxt)
{
	if (has_vhe())
		__tlb_switch_to_host_vhe(kvm, cxt);
	else
		__tlb_switch_to_host_nvhe(kvm, cxt);
}

void __hyp_text __kvm_tlb_flush_vmid_ipa(struct kvm *kvm, phys_addr_t ipa)
{
<<<<<<< HEAD
	unsigned long flags;
=======
	struct tlb_inv_context cxt;
>>>>>>> f7688b48

	dsb(ishst);

	/* Switch to requested VMID */
	kvm = kern_hyp_va(kvm);
<<<<<<< HEAD
	__tlb_switch_to_guest()(kvm, &flags);
=======
	__tlb_switch_to_guest(kvm, &cxt);
>>>>>>> f7688b48

	/*
	 * We could do so much better if we had the VA as well.
	 * Instead, we invalidate Stage-2 for this IPA, and the
	 * whole of Stage-1. Weep...
	 */
	ipa >>= 12;
	__tlbi(ipas2e1is, ipa);

	/*
	 * We have to ensure completion of the invalidation at Stage-2,
	 * since a table walk on another CPU could refill a TLB with a
	 * complete (S1 + S2) walk based on the old Stage-2 mapping if
	 * the Stage-1 invalidation happened first.
	 */
	dsb(ish);
	__tlbi(vmalle1is);
	dsb(ish);
	isb();

	/*
	 * If the host is running at EL1 and we have a VPIPT I-cache,
	 * then we must perform I-cache maintenance at EL2 in order for
	 * it to have an effect on the guest. Since the guest cannot hit
	 * I-cache lines allocated with a different VMID, we don't need
	 * to worry about junk out of guest reset (we nuke the I-cache on
	 * VMID rollover), but we do need to be careful when remapping
	 * executable pages for the same guest. This can happen when KSM
	 * takes a CoW fault on an executable page, copies the page into
	 * a page that was previously mapped in the guest and then needs
	 * to invalidate the guest view of the I-cache for that page
	 * from EL1. To solve this, we invalidate the entire I-cache when
	 * unmapping a page from a guest if we have a VPIPT I-cache but
	 * the host is running at EL1. As above, we could do better if
	 * we had the VA.
	 *
	 * The moral of this story is: if you have a VPIPT I-cache, then
	 * you should be running with VHE enabled.
	 */
	if (!has_vhe() && icache_is_vpipt())
		__flush_icache_all();

<<<<<<< HEAD
	__tlb_switch_to_host()(kvm, flags);
=======
	__tlb_switch_to_host(kvm, &cxt);
>>>>>>> f7688b48
}

void __hyp_text __kvm_tlb_flush_vmid(struct kvm *kvm)
{
<<<<<<< HEAD
	unsigned long flags;
=======
	struct tlb_inv_context cxt;
>>>>>>> f7688b48

	dsb(ishst);

	/* Switch to requested VMID */
	kvm = kern_hyp_va(kvm);
<<<<<<< HEAD
	__tlb_switch_to_guest()(kvm, &flags);
=======
	__tlb_switch_to_guest(kvm, &cxt);
>>>>>>> f7688b48

	__tlbi(vmalls12e1is);
	dsb(ish);
	isb();

<<<<<<< HEAD
	__tlb_switch_to_host()(kvm, flags);
=======
	__tlb_switch_to_host(kvm, &cxt);
>>>>>>> f7688b48
}

void __hyp_text __kvm_tlb_flush_local_vmid(struct kvm_vcpu *vcpu)
{
	struct kvm *kvm = kern_hyp_va(kern_hyp_va(vcpu)->kvm);
<<<<<<< HEAD
	unsigned long flags;

	/* Switch to requested VMID */
	__tlb_switch_to_guest()(kvm, &flags);
=======
	struct tlb_inv_context cxt;

	/* Switch to requested VMID */
	__tlb_switch_to_guest(kvm, &cxt);
>>>>>>> f7688b48

	__tlbi(vmalle1);
	dsb(nsh);
	isb();

<<<<<<< HEAD
	__tlb_switch_to_host()(kvm, flags);
=======
	__tlb_switch_to_host(kvm, &cxt);
>>>>>>> f7688b48
}

void __hyp_text __kvm_flush_vm_context(void)
{
	dsb(ishst);
	__tlbi(alle1is);

	/*
	 * VIPT and PIPT caches are not affected by VMID, so no maintenance
	 * is necessary across a VMID rollover.
	 *
	 * VPIPT caches constrain lookup and maintenance to the active VMID,
	 * so we need to invalidate lines with a stale VMID to avoid an ABA
	 * race after multiple rollovers.
	 *
	 */
	if (icache_is_vpipt())
		asm volatile("ic ialluis");

	dsb(ish);
}<|MERGE_RESOLUTION|>--- conflicted
+++ resolved
@@ -10,14 +10,6 @@
 #include <asm/kvm_mmu.h>
 #include <asm/tlbflush.h>
 
-<<<<<<< HEAD
-static void __hyp_text __tlb_switch_to_guest_vhe(struct kvm *kvm,
-						 unsigned long *flags)
-{
-	u64 val;
-
-	local_irq_save(*flags);
-=======
 struct tlb_inv_context {
 	unsigned long	flags;
 	u64		tcr;
@@ -48,7 +40,6 @@
 		val |= SCTLR_ELx_M;
 		write_sysreg_el1(val, SYS_SCTLR);
 	}
->>>>>>> f7688b48
 
 	/*
 	 * With VHE enabled, we have HCR_EL2.{E2H,TGE} = {1,1}, and
@@ -70,11 +61,7 @@
 }
 
 static void __hyp_text __tlb_switch_to_guest_nvhe(struct kvm *kvm,
-<<<<<<< HEAD
-						  unsigned long *flags)
-=======
 						  struct tlb_inv_context *cxt)
->>>>>>> f7688b48
 {
 	__load_guest_stage2(kvm);
 	isb();
@@ -90,11 +77,7 @@
 }
 
 static void __hyp_text __tlb_switch_to_host_vhe(struct kvm *kvm,
-<<<<<<< HEAD
-						unsigned long flags)
-=======
 						struct tlb_inv_context *cxt)
->>>>>>> f7688b48
 {
 	/*
 	 * We're done with the TLB operation, let's restore the host's
@@ -103,13 +86,6 @@
 	write_sysreg(0, vttbr_el2);
 	write_sysreg(HCR_HOST_VHE_FLAGS, hcr_el2);
 	isb();
-<<<<<<< HEAD
-	local_irq_restore(flags);
-}
-
-static void __hyp_text __tlb_switch_to_host_nvhe(struct kvm *kvm,
-						 unsigned long flags)
-=======
 
 	if (cpus_have_const_cap(ARM64_WORKAROUND_1165522)) {
 		/* Restore the registers to what they were */
@@ -122,7 +98,6 @@
 
 static void __hyp_text __tlb_switch_to_host_nvhe(struct kvm *kvm,
 						 struct tlb_inv_context *cxt)
->>>>>>> f7688b48
 {
 	write_sysreg(0, vttbr_el2);
 }
@@ -138,21 +113,13 @@
 
 void __hyp_text __kvm_tlb_flush_vmid_ipa(struct kvm *kvm, phys_addr_t ipa)
 {
-<<<<<<< HEAD
-	unsigned long flags;
-=======
 	struct tlb_inv_context cxt;
->>>>>>> f7688b48
 
 	dsb(ishst);
 
 	/* Switch to requested VMID */
 	kvm = kern_hyp_va(kvm);
-<<<<<<< HEAD
-	__tlb_switch_to_guest()(kvm, &flags);
-=======
 	__tlb_switch_to_guest(kvm, &cxt);
->>>>>>> f7688b48
 
 	/*
 	 * We could do so much better if we had the VA as well.
@@ -195,66 +162,39 @@
 	if (!has_vhe() && icache_is_vpipt())
 		__flush_icache_all();
 
-<<<<<<< HEAD
-	__tlb_switch_to_host()(kvm, flags);
-=======
 	__tlb_switch_to_host(kvm, &cxt);
->>>>>>> f7688b48
 }
 
 void __hyp_text __kvm_tlb_flush_vmid(struct kvm *kvm)
 {
-<<<<<<< HEAD
-	unsigned long flags;
-=======
 	struct tlb_inv_context cxt;
->>>>>>> f7688b48
 
 	dsb(ishst);
 
 	/* Switch to requested VMID */
 	kvm = kern_hyp_va(kvm);
-<<<<<<< HEAD
-	__tlb_switch_to_guest()(kvm, &flags);
-=======
 	__tlb_switch_to_guest(kvm, &cxt);
->>>>>>> f7688b48
 
 	__tlbi(vmalls12e1is);
 	dsb(ish);
 	isb();
 
-<<<<<<< HEAD
-	__tlb_switch_to_host()(kvm, flags);
-=======
 	__tlb_switch_to_host(kvm, &cxt);
->>>>>>> f7688b48
 }
 
 void __hyp_text __kvm_tlb_flush_local_vmid(struct kvm_vcpu *vcpu)
 {
 	struct kvm *kvm = kern_hyp_va(kern_hyp_va(vcpu)->kvm);
-<<<<<<< HEAD
-	unsigned long flags;
-
-	/* Switch to requested VMID */
-	__tlb_switch_to_guest()(kvm, &flags);
-=======
 	struct tlb_inv_context cxt;
 
 	/* Switch to requested VMID */
 	__tlb_switch_to_guest(kvm, &cxt);
->>>>>>> f7688b48
 
 	__tlbi(vmalle1);
 	dsb(nsh);
 	isb();
 
-<<<<<<< HEAD
-	__tlb_switch_to_host()(kvm, flags);
-=======
 	__tlb_switch_to_host(kvm, &cxt);
->>>>>>> f7688b48
 }
 
 void __hyp_text __kvm_flush_vm_context(void)
