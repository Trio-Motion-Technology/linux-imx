--- conflicted
+++ resolved
@@ -9,12 +9,6 @@
 hostprogs := gen-hyprel
 HOST_EXTRACFLAGS += -I$(objtree)/include
 
-<<<<<<< HEAD
-obj-y := timer-sr.o sysreg-sr.o debug-sr.o switch.o tlb.o hyp-init.o host.o \
-	 hyp-main.o hyp-smp.o psci-relay.o
-obj-y += ../vgic-v3-sr.o ../aarch32.o ../vgic-v2-cpuif-proxy.o ../entry.o \
-	 ../fpsimd.o ../hyp-entry.o ../exception.o
-=======
 lib-objs := clear_page.o copy_page.o memcpy.o memset.o
 lib-objs := $(addprefix ../../../lib/, $(lib-objs))
 
@@ -24,7 +18,6 @@
 obj-y += ../vgic-v3-sr.o ../aarch32.o ../vgic-v2-cpuif-proxy.o ../entry.o \
 	 ../fpsimd.o ../hyp-entry.o ../exception.o ../pgtable.o
 obj-y += $(lib-objs)
->>>>>>> c18ab1d1
 
 ##
 ## Build rules for compiling nVHE hyp code
