--- conflicted
+++ resolved
@@ -1143,7 +1143,6 @@
 	return 0;
 }
 
-<<<<<<< HEAD
 static enum kvm_pgtable_prot stage1_to_stage2_pgprot(pgprot_t prot)
 {
 	switch (pgprot_val(prot) & PTE_ATTRINDX_MASK) {
@@ -1159,7 +1158,8 @@
 	}
 
 	return KVM_PGTABLE_PROT_DEVICE;
-=======
+}
+
 static int pkvm_host_donate_guest(u64 pfn, u64 gfn, struct kvm_vcpu *vcpu)
 {
 	struct arm_smccc_res res;
@@ -1240,7 +1240,6 @@
 	kfree(ppage);
 
 	return ret;
->>>>>>> 0c339121
 }
 
 static int user_mem_abort(struct kvm_vcpu *vcpu, phys_addr_t fault_ipa,
