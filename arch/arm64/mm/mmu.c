--- conflicted
+++ resolved
@@ -506,11 +506,6 @@
 	int flags = NO_EXEC_MAPPINGS;
 	u64 i;
 
-<<<<<<< HEAD
-	if (rodata_full || crash_mem_map || debug_pagealloc_enabled() ||
-	    IS_ENABLED(CONFIG_KFENCE))
-		flags = NO_BLOCK_MAPPINGS | NO_CONT_MAPPINGS;
-=======
 	/*
 	 * Setting hierarchical PXNTable attributes on table entries covering
 	 * the linear region is only possible if it is guaranteed that no table
@@ -523,7 +518,6 @@
 	if (rodata_full || crash_mem_map || debug_pagealloc_enabled() ||
 	    IS_ENABLED(CONFIG_KFENCE))
 		flags |= NO_BLOCK_MAPPINGS | NO_CONT_MAPPINGS;
->>>>>>> 25423f4b
 
 	/*
 	 * Take care not to create a writable alias for the
