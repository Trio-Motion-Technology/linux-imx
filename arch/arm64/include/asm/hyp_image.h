/* SPDX-License-Identifier: GPL-2.0 */
/*
 * Copyright (C) 2020 Google LLC.
 * Written by David Brazdil <dbrazdil@google.com>
 */

#ifndef __ARM64_HYP_IMAGE_H__
#define __ARM64_HYP_IMAGE_H__

#define __HYP_CONCAT(a, b)	a ## b
#define HYP_CONCAT(a, b)	__HYP_CONCAT(a, b)

<<<<<<< HEAD
=======
#ifndef __KVM_NVHE_HYPERVISOR__
>>>>>>> c18ab1d1
/*
 * KVM nVHE code has its own symbol namespace prefixed with __kvm_nvhe_,
 * to separate it from the kernel proper.
 */
#define kvm_nvhe_sym(sym)	__kvm_nvhe_##sym
#else
#define kvm_nvhe_sym(sym)	sym
#endif

#ifdef LINKER_SCRIPT

/*
 * KVM nVHE ELF section names are prefixed with .hyp, to separate them
 * from the kernel proper.
 */
#define HYP_SECTION_NAME(NAME)	.hyp##NAME

/* Symbol defined at the beginning of each hyp section. */
#define HYP_SECTION_SYMBOL_NAME(NAME) \
	HYP_CONCAT(__hyp_section_, HYP_SECTION_NAME(NAME))

/*
 * Helper to generate linker script statements starting a hyp section.
 *
 * A symbol with a well-known name is defined at the first byte. This
 * is used as a base for hyp relocations (see gen-hyprel.c). It must
 * be defined inside the section so the linker of `vmlinux` cannot
 * separate it from the section data.
 */
#define BEGIN_HYP_SECTION(NAME)				\
	HYP_SECTION_NAME(NAME) : {			\
		HYP_SECTION_SYMBOL_NAME(NAME) = .;

/* Helper to generate linker script statements ending a hyp section. */
#define END_HYP_SECTION					\
	}

/* Defines an ELF hyp section from input section @NAME and its subsections. */
#define HYP_SECTION(NAME)			\
	BEGIN_HYP_SECTION(NAME)			\
		*(NAME NAME##.*)		\
	END_HYP_SECTION

/*
 * Defines a linker script alias of a kernel-proper symbol referenced by
 * KVM nVHE hyp code.
 */
#define KVM_NVHE_ALIAS(sym)	kvm_nvhe_sym(sym) = sym;

/* Defines a linker script alias for KVM nVHE hyp symbols */
#define KVM_NVHE_ALIAS_HYP(first, sec)	kvm_nvhe_sym(first) = kvm_nvhe_sym(sec);

#endif /* LINKER_SCRIPT */

#endif /* __ARM64_HYP_IMAGE_H__ */<|MERGE_RESOLUTION|>--- conflicted
+++ resolved
@@ -10,10 +10,7 @@
 #define __HYP_CONCAT(a, b)	a ## b
 #define HYP_CONCAT(a, b)	__HYP_CONCAT(a, b)
 
-<<<<<<< HEAD
-=======
 #ifndef __KVM_NVHE_HYPERVISOR__
->>>>>>> c18ab1d1
 /*
  * KVM nVHE code has its own symbol namespace prefixed with __kvm_nvhe_,
  * to separate it from the kernel proper.
