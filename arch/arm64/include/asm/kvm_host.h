--- conflicted
+++ resolved
@@ -211,11 +211,6 @@
 	u8 pfr0_csv3;
 
 	struct kvm_protected_vm pkvm;
-<<<<<<< HEAD
-
-	u64 hypercall_exit_enabled;
-=======
->>>>>>> 7bf263ef
 };
 
 struct kvm_protected_vcpu {
@@ -378,18 +373,6 @@
 extern u64 kvm_nvhe_sym(hyp_cpu_logical_map)[NR_CPUS];
 #define hyp_cpu_logical_map CHOOSE_NVHE_SYM(hyp_cpu_logical_map)
 
-<<<<<<< HEAD
-enum kvm_iommu_driver {
-	KVM_IOMMU_DRIVER_NONE,
-	KVM_IOMMU_DRIVER_S2MPU,
-};
-
-#ifdef CONFIG_KVM_S2MPU
-int kvm_s2mpu_init(void);
-#else
-static inline int kvm_s2mpu_init(void) { return -ENODEV; }
-#endif
-=======
 enum pkvm_iommu_driver_id {
 	PKVM_IOMMU_DRIVER_S2MPU,
 	PKVM_IOMMU_DRIVER_SYSMMU_SYNC,
@@ -412,7 +395,6 @@
 				    struct device *parent);
 /* Reject future calls to pkvm_iommu_driver_init() and pkvm_iommu_register(). */
 int pkvm_iommu_finalize(void);
->>>>>>> 7bf263ef
 
 struct vcpu_reset_state {
 	unsigned long	pc;
