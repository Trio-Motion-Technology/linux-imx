--- conflicted
+++ resolved
@@ -155,10 +155,7 @@
 	// Invalidate TLBs before enabling the MMU
 	tlbi	vmalle1
 	dsb	nsh
-<<<<<<< HEAD
-=======
 	isb
->>>>>>> 58aa0f28
 
 	// Enable the EL2 S1 MMU, as set up from EL1
 	mrs_s	x0, SYS_SCTLR_EL12
