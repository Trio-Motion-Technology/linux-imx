// SPDX-License-Identifier: GPL-2.0-only
/*
 * Based on arch/arm/kernel/process.c
 *
 * Original Copyright (C) 1995  Linus Torvalds
 * Copyright (C) 1996-2000 Russell King - Converted to ARM.
 * Copyright (C) 2012 ARM Ltd.
 */

#include <stdarg.h>

#include <linux/compat.h>
#include <linux/efi.h>
#include <linux/elf.h>
#include <linux/export.h>
#include <linux/sched.h>
#include <linux/sched/debug.h>
#include <linux/sched/task.h>
#include <linux/sched/task_stack.h>
#include <linux/kernel.h>
#include <linux/lockdep.h>
#include <linux/mman.h>
#include <linux/mm.h>
#include <linux/nospec.h>
#include <linux/stddef.h>
#include <linux/sysctl.h>
#include <linux/unistd.h>
#include <linux/user.h>
#include <linux/delay.h>
#include <linux/reboot.h>
#include <linux/interrupt.h>
#include <linux/init.h>
#include <linux/cpu.h>
#include <linux/elfcore.h>
#include <linux/pm.h>
#include <linux/tick.h>
#include <linux/utsname.h>
#include <linux/uaccess.h>
#include <linux/random.h>
#include <linux/hw_breakpoint.h>
#include <linux/personality.h>
#include <linux/notifier.h>
#include <trace/events/power.h>
#include <linux/percpu.h>
#include <linux/thread_info.h>
#include <linux/prctl.h>
#include <trace/hooks/fpsimd.h>
#include <trace/hooks/mpam.h>

#include <asm/alternative.h>
#include <asm/arch_gicv3.h>
#include <asm/compat.h>
#include <asm/cpufeature.h>
#include <asm/cacheflush.h>
#include <asm/exec.h>
#include <asm/fpsimd.h>
#include <asm/mmu_context.h>
#include <asm/mte.h>
#include <asm/processor.h>
#include <asm/pointer_auth.h>
#include <asm/stacktrace.h>

#if defined(CONFIG_STACKPROTECTOR) && !defined(CONFIG_STACKPROTECTOR_PER_TASK)
#include <linux/stackprotector.h>
unsigned long __stack_chk_guard __read_mostly;
EXPORT_SYMBOL(__stack_chk_guard);
#endif

/*
 * Function pointers to optional machine specific functions
 */
void (*pm_power_off)(void);
EXPORT_SYMBOL_GPL(pm_power_off);

<<<<<<< HEAD
static void __cpu_do_idle(void)
=======
void (*arm_pm_restart)(enum reboot_mode reboot_mode, const char *cmd);

static void noinstr __cpu_do_idle(void)
>>>>>>> 34816d20
{
	dsb(sy);
	wfi();
}

static void noinstr __cpu_do_idle_irqprio(void)
{
	unsigned long pmr;
	unsigned long daif_bits;

	daif_bits = read_sysreg(daif);
	write_sysreg(daif_bits | PSR_I_BIT, daif);

	/*
	 * Unmask PMR before going idle to make sure interrupts can
	 * be raised.
	 */
	pmr = gic_read_pmr();
	gic_write_pmr(GIC_PRIO_IRQON | GIC_PRIO_PSR_I_SET);

	__cpu_do_idle();

	gic_write_pmr(pmr);
	write_sysreg(daif_bits, daif);
}

/*
 *	cpu_do_idle()
 *
 *	Idle the processor (wait for interrupt).
 *
 *	If the CPU supports priority masking we must do additional work to
 *	ensure that interrupts are not masked at the PMR (because the core will
 *	not wake up if we block the wake up signal in the interrupt controller).
 */
void noinstr cpu_do_idle(void)
{
	if (system_uses_irq_prio_masking())
		__cpu_do_idle_irqprio();
	else
		__cpu_do_idle();
}

/*
 * This is our default idle handler.
 */
void noinstr arch_cpu_idle(void)
{
	/*
	 * This should do all the clock switching and wait for interrupt
	 * tricks
	 */
	cpu_do_idle();
	raw_local_irq_enable();
}

#ifdef CONFIG_HOTPLUG_CPU
void arch_cpu_idle_dead(void)
{
       cpu_die();
}
#endif

/*
 * Called by kexec, immediately prior to machine_kexec().
 *
 * This must completely disable all secondary CPUs; simply causing those CPUs
 * to execute e.g. a RAM-based pin loop is not sufficient. This allows the
 * kexec'd kernel to use any and all RAM as it sees fit, without having to
 * avoid any code or data used by any SW CPU pin loop. The CPU hotplug
 * functionality embodied in smpt_shutdown_nonboot_cpus() to achieve this.
 */
void machine_shutdown(void)
{
	smp_shutdown_nonboot_cpus(reboot_cpu);
}

/*
 * Halting simply requires that the secondary CPUs stop performing any
 * activity (executing tasks, handling interrupts). smp_send_stop()
 * achieves this.
 */
void machine_halt(void)
{
	local_irq_disable();
	smp_send_stop();
	while (1);
}

/*
 * Power-off simply requires that the secondary CPUs stop performing any
 * activity (executing tasks, handling interrupts). smp_send_stop()
 * achieves this. When the system power is turned off, it will take all CPUs
 * with it.
 */
void machine_power_off(void)
{
	local_irq_disable();
	smp_send_stop();
	if (pm_power_off)
		pm_power_off();
}

/*
 * Restart requires that the secondary CPUs stop performing any activity
 * while the primary CPU resets the system. Systems with multiple CPUs must
 * provide a HW restart implementation, to ensure that all CPUs reset at once.
 * This is required so that any code running after reset on the primary CPU
 * doesn't have to co-ordinate with other CPUs to ensure they aren't still
 * executing pre-reset code, and using RAM that the primary CPU's code wishes
 * to use. Implementing such co-ordination would be essentially impossible.
 */
void machine_restart(char *cmd)
{
	/* Disable interrupts first */
	local_irq_disable();
	smp_send_stop();

	/*
	 * UpdateCapsule() depends on the system being reset via
	 * ResetSystem().
	 */
	if (efi_enabled(EFI_RUNTIME_SERVICES))
		efi_reboot(reboot_mode, NULL);

	/* Now call the architecture specific reboot code. */
	do_kernel_restart(cmd);

	/*
	 * Whoops - the architecture was unable to reboot.
	 */
	printk("Reboot failed -- System halted\n");
	while (1);
}

#define bstr(suffix, str) [PSR_BTYPE_ ## suffix >> PSR_BTYPE_SHIFT] = str
static const char *const btypes[] = {
	bstr(NONE, "--"),
	bstr(  JC, "jc"),
	bstr(   C, "-c"),
	bstr(  J , "j-")
};
#undef bstr

static void print_pstate(struct pt_regs *regs)
{
	u64 pstate = regs->pstate;

	if (compat_user_mode(regs)) {
		printk("pstate: %08llx (%c%c%c%c %c %s %s %c%c%c)\n",
			pstate,
			pstate & PSR_AA32_N_BIT ? 'N' : 'n',
			pstate & PSR_AA32_Z_BIT ? 'Z' : 'z',
			pstate & PSR_AA32_C_BIT ? 'C' : 'c',
			pstate & PSR_AA32_V_BIT ? 'V' : 'v',
			pstate & PSR_AA32_Q_BIT ? 'Q' : 'q',
			pstate & PSR_AA32_T_BIT ? "T32" : "A32",
			pstate & PSR_AA32_E_BIT ? "BE" : "LE",
			pstate & PSR_AA32_A_BIT ? 'A' : 'a',
			pstate & PSR_AA32_I_BIT ? 'I' : 'i',
			pstate & PSR_AA32_F_BIT ? 'F' : 'f');
	} else {
		const char *btype_str = btypes[(pstate & PSR_BTYPE_MASK) >>
					       PSR_BTYPE_SHIFT];

		printk("pstate: %08llx (%c%c%c%c %c%c%c%c %cPAN %cUAO %cTCO BTYPE=%s)\n",
			pstate,
			pstate & PSR_N_BIT ? 'N' : 'n',
			pstate & PSR_Z_BIT ? 'Z' : 'z',
			pstate & PSR_C_BIT ? 'C' : 'c',
			pstate & PSR_V_BIT ? 'V' : 'v',
			pstate & PSR_D_BIT ? 'D' : 'd',
			pstate & PSR_A_BIT ? 'A' : 'a',
			pstate & PSR_I_BIT ? 'I' : 'i',
			pstate & PSR_F_BIT ? 'F' : 'f',
			pstate & PSR_PAN_BIT ? '+' : '-',
			pstate & PSR_UAO_BIT ? '+' : '-',
			pstate & PSR_TCO_BIT ? '+' : '-',
			btype_str);
	}
}

void __show_regs(struct pt_regs *regs)
{
	int i, top_reg;
	u64 lr, sp;

	if (compat_user_mode(regs)) {
		lr = regs->compat_lr;
		sp = regs->compat_sp;
		top_reg = 12;
	} else {
		lr = regs->regs[30];
		sp = regs->sp;
		top_reg = 29;
	}

	show_regs_print_info(KERN_DEFAULT);
	print_pstate(regs);

	if (!user_mode(regs)) {
		printk("pc : %pS\n", (void *)regs->pc);
		printk("lr : %pS\n", (void *)ptrauth_strip_insn_pac(lr));
	} else {
		printk("pc : %016llx\n", regs->pc);
		printk("lr : %016llx\n", lr);
	}

	printk("sp : %016llx\n", sp);

	if (system_uses_irq_prio_masking())
		printk("pmr_save: %08llx\n", regs->pmr_save);

	i = top_reg;

	while (i >= 0) {
		printk("x%-2d: %016llx ", i, regs->regs[i]);
		i--;

		if (i % 2 == 0) {
			pr_cont("x%-2d: %016llx ", i, regs->regs[i]);
			i--;
		}

		pr_cont("\n");
	}
}

void show_regs(struct pt_regs * regs)
{
	__show_regs(regs);
	dump_backtrace(regs, NULL, KERN_DEFAULT);
}

static void tls_thread_flush(void)
{
	write_sysreg(0, tpidr_el0);

	if (is_compat_task()) {
		current->thread.uw.tp_value = 0;

		/*
		 * We need to ensure ordering between the shadow state and the
		 * hardware state, so that we don't corrupt the hardware state
		 * with a stale shadow state during context switch.
		 */
		barrier();
		write_sysreg(0, tpidrro_el0);
	}
}

static void flush_tagged_addr_state(void)
{
	if (IS_ENABLED(CONFIG_ARM64_TAGGED_ADDR_ABI))
		clear_thread_flag(TIF_TAGGED_ADDR);
}

void flush_thread(void)
{
	fpsimd_flush_thread();
	tls_thread_flush();
	flush_ptrace_hw_breakpoint(current);
	flush_tagged_addr_state();
	flush_mte_state();
}

void release_thread(struct task_struct *dead_task)
{
}

void arch_release_task_struct(struct task_struct *tsk)
{
	fpsimd_release_task(tsk);
}

int arch_dup_task_struct(struct task_struct *dst, struct task_struct *src)
{
	if (current->mm)
		fpsimd_preserve_current_state();
	*dst = *src;

	/* We rely on the above assignment to initialize dst's thread_flags: */
	BUILD_BUG_ON(!IS_ENABLED(CONFIG_THREAD_INFO_IN_TASK));

	/*
	 * Detach src's sve_state (if any) from dst so that it does not
	 * get erroneously used or freed prematurely.  dst's sve_state
	 * will be allocated on demand later on if dst uses SVE.
	 * For consistency, also clear TIF_SVE here: this could be done
	 * later in copy_process(), but to avoid tripping up future
	 * maintainers it is best not to leave TIF_SVE and sve_state in
	 * an inconsistent state, even temporarily.
	 */
	dst->thread.sve_state = NULL;
	clear_tsk_thread_flag(dst, TIF_SVE);

	/* clear any pending asynchronous tag fault raised by the parent */
	clear_tsk_thread_flag(dst, TIF_MTE_ASYNC_FAULT);

	return 0;
}

asmlinkage void ret_from_fork(void) asm("ret_from_fork");

int copy_thread(unsigned long clone_flags, unsigned long stack_start,
		unsigned long stk_sz, struct task_struct *p, unsigned long tls)
{
	struct pt_regs *childregs = task_pt_regs(p);

	memset(&p->thread.cpu_context, 0, sizeof(struct cpu_context));

	/*
	 * In case p was allocated the same task_struct pointer as some
	 * other recently-exited task, make sure p is disassociated from
	 * any cpu that may have run that now-exited task recently.
	 * Otherwise we could erroneously skip reloading the FPSIMD
	 * registers for p.
	 */
	fpsimd_flush_task_state(p);

	ptrauth_thread_init_kernel(p);

	if (likely(!(p->flags & PF_KTHREAD))) {
		*childregs = *current_pt_regs();
		childregs->regs[0] = 0;

		/*
		 * Read the current TLS pointer from tpidr_el0 as it may be
		 * out-of-sync with the saved value.
		 */
		*task_user_tls(p) = read_sysreg(tpidr_el0);

		if (stack_start) {
			if (is_compat_thread(task_thread_info(p)))
				childregs->compat_sp = stack_start;
			else
				childregs->sp = stack_start;
		}

		/*
		 * If a TLS pointer was passed to clone, use it for the new
		 * thread.
		 */
		if (clone_flags & CLONE_SETTLS)
			p->thread.uw.tp_value = tls;
	} else {
		memset(childregs, 0, sizeof(struct pt_regs));
		childregs->pstate = PSR_MODE_EL1h;
		if (IS_ENABLED(CONFIG_ARM64_UAO) &&
		    cpus_have_const_cap(ARM64_HAS_UAO))
			childregs->pstate |= PSR_UAO_BIT;

		spectre_v4_enable_task_mitigation(p);

		if (system_uses_irq_prio_masking())
			childregs->pmr_save = GIC_PRIO_IRQON;

		p->thread.cpu_context.x19 = stack_start;
		p->thread.cpu_context.x20 = stk_sz;
	}
	p->thread.cpu_context.pc = (unsigned long)ret_from_fork;
	p->thread.cpu_context.sp = (unsigned long)childregs;

	ptrace_hw_copy_thread(p);

	return 0;
}

void tls_preserve_current_state(void)
{
	*task_user_tls(current) = read_sysreg(tpidr_el0);
}

static void tls_thread_switch(struct task_struct *next)
{
	tls_preserve_current_state();

	if (is_compat_thread(task_thread_info(next)))
		write_sysreg(next->thread.uw.tp_value, tpidrro_el0);
	else if (!arm64_kernel_unmapped_at_el0())
		write_sysreg(0, tpidrro_el0);

	write_sysreg(*task_user_tls(next), tpidr_el0);
}

/* Restore the UAO state depending on next's addr_limit */
void uao_thread_switch(struct task_struct *next)
{
	if (IS_ENABLED(CONFIG_ARM64_UAO)) {
		if (task_thread_info(next)->addr_limit == KERNEL_DS)
			asm(ALTERNATIVE("nop", SET_PSTATE_UAO(1), ARM64_HAS_UAO));
		else
			asm(ALTERNATIVE("nop", SET_PSTATE_UAO(0), ARM64_HAS_UAO));
	}
}

/*
 * Force SSBS state on context-switch, since it may be lost after migrating
 * from a CPU which treats the bit as RES0 in a heterogeneous system.
 */
static void ssbs_thread_switch(struct task_struct *next)
{
	/*
	 * Nothing to do for kernel threads, but 'regs' may be junk
	 * (e.g. idle task) so check the flags and bail early.
	 */
	if (unlikely(next->flags & PF_KTHREAD))
		return;

	/*
	 * If all CPUs implement the SSBS extension, then we just need to
	 * context-switch the PSTATE field.
	 */
	if (cpus_have_const_cap(ARM64_SSBS))
		return;

	spectre_v4_enable_task_mitigation(next);
}

/*
 * We store our current task in sp_el0, which is clobbered by userspace. Keep a
 * shadow copy so that we can restore this upon entry from userspace.
 *
 * This is *only* for exception entry from EL0, and is not valid until we
 * __switch_to() a user task.
 */
DEFINE_PER_CPU(struct task_struct *, __entry_task);

static void entry_task_switch(struct task_struct *next)
{
	__this_cpu_write(__entry_task, next);
}

static void aarch32_thread_switch(struct task_struct *next)
{
	struct thread_info *ti = task_thread_info(next);

	if (IS_ENABLED(CONFIG_ASYMMETRIC_AARCH32) && is_compat_thread(ti) &&
	    !cpumask_test_cpu(smp_processor_id(), &aarch32_el0_mask))
		set_ti_thread_flag(ti, TIF_CHECK_32BIT_AFFINITY);
}

/*
 * ARM erratum 1418040 handling, affecting the 32bit view of CNTVCT.
 * Assuming the virtual counter is enabled at the beginning of times:
 *
 * - disable access when switching from a 64bit task to a 32bit task
 * - enable access when switching from a 32bit task to a 64bit task
 */
static void erratum_1418040_thread_switch(struct task_struct *prev,
					  struct task_struct *next)
{
	bool prev32, next32;
	u64 val;

	if (!IS_ENABLED(CONFIG_ARM64_ERRATUM_1418040))
		return;

	prev32 = is_compat_thread(task_thread_info(prev));
	next32 = is_compat_thread(task_thread_info(next));

	if (prev32 == next32 || !this_cpu_has_cap(ARM64_WORKAROUND_1418040))
		return;

	val = read_sysreg(cntkctl_el1);

	if (!next32)
		val |= ARCH_TIMER_USR_VCT_ACCESS_EN;
	else
		val &= ~ARCH_TIMER_USR_VCT_ACCESS_EN;

	write_sysreg(val, cntkctl_el1);
}

/*
 * Thread switching.
 */
__notrace_funcgraph struct task_struct *__switch_to(struct task_struct *prev,
				struct task_struct *next)
{
	struct task_struct *last;

	fpsimd_thread_switch(next);
	tls_thread_switch(next);
	hw_breakpoint_thread_switch(next);
	contextidr_thread_switch(next);
	entry_task_switch(next);
	uao_thread_switch(next);
	ssbs_thread_switch(next);
	erratum_1418040_thread_switch(prev, next);
	aarch32_thread_switch(next);
	/*
	 *  vendor hook is needed before the dsb(),
	 *  because MPAM is related to cache maintenance.
	 */
	trace_android_vh_mpam_set(prev, next);

	/*
	 * Complete any pending TLB or cache maintenance on this CPU in case
	 * the thread migrates to a different CPU.
	 * This full barrier is also required by the membarrier system
	 * call.
	 */
	dsb(ish);

	/*
	 * MTE thread switching must happen after the DSB above to ensure that
	 * any asynchronous tag check faults have been logged in the TFSR*_EL1
	 * registers.
	 */
	mte_thread_switch(next);

	trace_android_vh_is_fpsimd_save(prev, next);

	/* the actual thread switch */
	last = cpu_switch_to(prev, next);

	return last;
}

unsigned long get_wchan(struct task_struct *p)
{
	struct stackframe frame;
	unsigned long stack_page, ret = 0;
	int count = 0;
	if (!p || p == current || p->state == TASK_RUNNING)
		return 0;

	stack_page = (unsigned long)try_get_task_stack(p);
	if (!stack_page)
		return 0;

	start_backtrace(&frame, thread_saved_fp(p), thread_saved_pc(p));

	do {
		if (unwind_frame(p, &frame))
			goto out;
		if (!in_sched_functions(frame.pc)) {
			ret = frame.pc;
			goto out;
		}
	} while (count ++ < 16);

out:
	put_task_stack(p);
	return ret;
}

unsigned long arch_align_stack(unsigned long sp)
{
	if (!(current->personality & ADDR_NO_RANDOMIZE) && randomize_va_space)
		sp -= get_random_int() & ~PAGE_MASK;
	return sp & ~0xf;
}

/*
 * Called from setup_new_exec() after (COMPAT_)SET_PERSONALITY.
 */
void arch_setup_new_exec(void)
{
	current->mm->context.flags = is_compat_task() ? MMCF_AARCH32 : 0;

	ptrauth_thread_init_user(current);

	if (task_spec_ssb_noexec(current)) {
		arch_prctl_spec_ctrl_set(current, PR_SPEC_STORE_BYPASS,
					 PR_SPEC_ENABLE);
	}

	/*
	 * If exec'ing a 32-bit task, force the asymmetric 32-bit feature
	 * check as the task may not go through a switch_to() call.
	 */
	if (IS_ENABLED(CONFIG_ASYMMETRIC_AARCH32) && is_compat_task())
		set_thread_flag(TIF_CHECK_32BIT_AFFINITY);
}

#ifdef CONFIG_ARM64_TAGGED_ADDR_ABI
/*
 * Control the relaxed ABI allowing tagged user addresses into the kernel.
 */
static unsigned int tagged_addr_disabled;

long set_tagged_addr_ctrl(struct task_struct *task, unsigned long arg)
{
	unsigned long valid_mask = PR_TAGGED_ADDR_ENABLE;
	struct thread_info *ti = task_thread_info(task);

	if (is_compat_thread(ti))
		return -EINVAL;

	if (system_supports_mte())
		valid_mask |= PR_MTE_TCF_MASK | PR_MTE_TAG_MASK;

	if (arg & ~valid_mask)
		return -EINVAL;

	/*
	 * Do not allow the enabling of the tagged address ABI if globally
	 * disabled via sysctl abi.tagged_addr_disabled.
	 */
	if (arg & PR_TAGGED_ADDR_ENABLE && tagged_addr_disabled)
		return -EINVAL;

	if (set_mte_ctrl(task, arg) != 0)
		return -EINVAL;

	update_ti_thread_flag(ti, TIF_TAGGED_ADDR, arg & PR_TAGGED_ADDR_ENABLE);

	return 0;
}

long get_tagged_addr_ctrl(struct task_struct *task)
{
	long ret = 0;
	struct thread_info *ti = task_thread_info(task);

	if (is_compat_thread(ti))
		return -EINVAL;

	if (test_ti_thread_flag(ti, TIF_TAGGED_ADDR))
		ret = PR_TAGGED_ADDR_ENABLE;

	ret |= get_mte_ctrl(task);

	return ret;
}

/*
 * Global sysctl to disable the tagged user addresses support. This control
 * only prevents the tagged address ABI enabling via prctl() and does not
 * disable it for tasks that already opted in to the relaxed ABI.
 */

static struct ctl_table tagged_addr_sysctl_table[] = {
	{
		.procname	= "tagged_addr_disabled",
		.mode		= 0644,
		.data		= &tagged_addr_disabled,
		.maxlen		= sizeof(int),
		.proc_handler	= proc_dointvec_minmax,
		.extra1		= SYSCTL_ZERO,
		.extra2		= SYSCTL_ONE,
	},
	{ }
};

static int __init tagged_addr_init(void)
{
	if (!register_sysctl("abi", tagged_addr_sysctl_table))
		return -EINVAL;
	return 0;
}

core_initcall(tagged_addr_init);
#endif	/* CONFIG_ARM64_TAGGED_ADDR_ABI */

asmlinkage void __sched arm64_preempt_schedule_irq(void)
{
	lockdep_assert_irqs_disabled();

	/*
	 * Preempting a task from an IRQ means we leave copies of PSTATE
	 * on the stack. cpufeature's enable calls may modify PSTATE, but
	 * resuming one of these preempted tasks would undo those changes.
	 *
	 * Only allow a task to be preempted once cpufeatures have been
	 * enabled.
	 */
	if (system_capabilities_finalized())
		preempt_schedule_irq();
}

#ifdef CONFIG_BINFMT_ELF
int arch_elf_adjust_prot(int prot, const struct arch_elf_state *state,
			 bool has_interp, bool is_interp)
{
	/*
	 * For dynamically linked executables the interpreter is
	 * responsible for setting PROT_BTI on everything except
	 * itself.
	 */
	if (is_interp != has_interp)
		return prot;

	if (!(state->flags & ARM64_ELF_BTI))
		return prot;

	if (prot & PROT_EXEC)
		prot |= PROT_BTI;

	return prot;
}
#endif<|MERGE_RESOLUTION|>--- conflicted
+++ resolved
@@ -72,13 +72,7 @@
 void (*pm_power_off)(void);
 EXPORT_SYMBOL_GPL(pm_power_off);
 
-<<<<<<< HEAD
-static void __cpu_do_idle(void)
-=======
-void (*arm_pm_restart)(enum reboot_mode reboot_mode, const char *cmd);
-
 static void noinstr __cpu_do_idle(void)
->>>>>>> 34816d20
 {
 	dsb(sy);
 	wfi();
