// SPDX-License-Identifier: GPL-2.0-only
/*
 * Netlink message type permission tables, for user generated messages.
 *
 * Author: James Morris <jmorris@redhat.com>
 *
 * Copyright (C) 2004 Red Hat, Inc., James Morris <jmorris@redhat.com>
 */
#include <linux/types.h>
#include <linux/kernel.h>
#include <linux/netlink.h>
#include <linux/rtnetlink.h>
#include <linux/if.h>
#include <linux/inet_diag.h>
#include <linux/xfrm.h>
#include <linux/audit.h>
#include <linux/sock_diag.h>

#include "flask.h"
#include "av_permissions.h"
#include "security.h"

struct nlmsg_perm {
	u16	nlmsg_type;
	u32	perm;
};

static struct nlmsg_perm nlmsg_route_perms[] =
{
	{ RTM_NEWLINK,		NETLINK_ROUTE_SOCKET__NLMSG_WRITE },
	{ RTM_DELLINK,		NETLINK_ROUTE_SOCKET__NLMSG_WRITE },
	{ RTM_GETLINK,		NETLINK_ROUTE_SOCKET__NLMSG_READ  },
	{ RTM_SETLINK,		NETLINK_ROUTE_SOCKET__NLMSG_WRITE },
	{ RTM_NEWADDR,		NETLINK_ROUTE_SOCKET__NLMSG_WRITE },
	{ RTM_DELADDR,		NETLINK_ROUTE_SOCKET__NLMSG_WRITE },
	{ RTM_GETADDR,		NETLINK_ROUTE_SOCKET__NLMSG_READ  },
	{ RTM_NEWROUTE,		NETLINK_ROUTE_SOCKET__NLMSG_WRITE },
	{ RTM_DELROUTE,		NETLINK_ROUTE_SOCKET__NLMSG_WRITE },
	{ RTM_GETROUTE,		NETLINK_ROUTE_SOCKET__NLMSG_READ  },
	{ RTM_NEWNEIGH,		NETLINK_ROUTE_SOCKET__NLMSG_WRITE },
	{ RTM_DELNEIGH,		NETLINK_ROUTE_SOCKET__NLMSG_WRITE },
	{ RTM_GETNEIGH,		NETLINK_ROUTE_SOCKET__NLMSG_READ  },
	{ RTM_NEWRULE,		NETLINK_ROUTE_SOCKET__NLMSG_WRITE },
	{ RTM_DELRULE,		NETLINK_ROUTE_SOCKET__NLMSG_WRITE },
	{ RTM_GETRULE,		NETLINK_ROUTE_SOCKET__NLMSG_READ  },
	{ RTM_NEWQDISC,		NETLINK_ROUTE_SOCKET__NLMSG_WRITE },
	{ RTM_DELQDISC,		NETLINK_ROUTE_SOCKET__NLMSG_WRITE },
	{ RTM_GETQDISC,		NETLINK_ROUTE_SOCKET__NLMSG_READ  },
	{ RTM_NEWTCLASS,	NETLINK_ROUTE_SOCKET__NLMSG_WRITE },
	{ RTM_DELTCLASS,	NETLINK_ROUTE_SOCKET__NLMSG_WRITE },
	{ RTM_GETTCLASS,	NETLINK_ROUTE_SOCKET__NLMSG_READ  },
	{ RTM_NEWTFILTER,	NETLINK_ROUTE_SOCKET__NLMSG_WRITE },
	{ RTM_DELTFILTER,	NETLINK_ROUTE_SOCKET__NLMSG_WRITE },
	{ RTM_GETTFILTER,	NETLINK_ROUTE_SOCKET__NLMSG_READ  },
	{ RTM_NEWACTION,	NETLINK_ROUTE_SOCKET__NLMSG_WRITE },
	{ RTM_DELACTION,	NETLINK_ROUTE_SOCKET__NLMSG_WRITE },
	{ RTM_GETACTION,	NETLINK_ROUTE_SOCKET__NLMSG_READ  },
	{ RTM_NEWPREFIX,	NETLINK_ROUTE_SOCKET__NLMSG_WRITE },
	{ RTM_GETMULTICAST,	NETLINK_ROUTE_SOCKET__NLMSG_READ  },
	{ RTM_GETANYCAST,	NETLINK_ROUTE_SOCKET__NLMSG_READ  },
	{ RTM_GETNEIGHTBL,	NETLINK_ROUTE_SOCKET__NLMSG_READ  },
	{ RTM_SETNEIGHTBL,	NETLINK_ROUTE_SOCKET__NLMSG_WRITE },
	{ RTM_NEWADDRLABEL,	NETLINK_ROUTE_SOCKET__NLMSG_WRITE },
	{ RTM_DELADDRLABEL,	NETLINK_ROUTE_SOCKET__NLMSG_WRITE },
	{ RTM_GETADDRLABEL,	NETLINK_ROUTE_SOCKET__NLMSG_READ  },
	{ RTM_GETDCB,		NETLINK_ROUTE_SOCKET__NLMSG_READ  },
	{ RTM_SETDCB,		NETLINK_ROUTE_SOCKET__NLMSG_WRITE },
	{ RTM_NEWNETCONF,	NETLINK_ROUTE_SOCKET__NLMSG_WRITE },
	{ RTM_DELNETCONF,	NETLINK_ROUTE_SOCKET__NLMSG_WRITE },
	{ RTM_GETNETCONF,	NETLINK_ROUTE_SOCKET__NLMSG_READ  },
	{ RTM_NEWMDB,		NETLINK_ROUTE_SOCKET__NLMSG_WRITE },
	{ RTM_DELMDB,		NETLINK_ROUTE_SOCKET__NLMSG_WRITE  },
	{ RTM_GETMDB,		NETLINK_ROUTE_SOCKET__NLMSG_READ  },
	{ RTM_NEWNSID,		NETLINK_ROUTE_SOCKET__NLMSG_WRITE },
	{ RTM_DELNSID,		NETLINK_ROUTE_SOCKET__NLMSG_READ  },
	{ RTM_GETNSID,		NETLINK_ROUTE_SOCKET__NLMSG_READ  },
	{ RTM_NEWSTATS,		NETLINK_ROUTE_SOCKET__NLMSG_READ },
	{ RTM_GETSTATS,		NETLINK_ROUTE_SOCKET__NLMSG_READ  },
	{ RTM_NEWCACHEREPORT,	NETLINK_ROUTE_SOCKET__NLMSG_READ },
	{ RTM_NEWCHAIN,		NETLINK_ROUTE_SOCKET__NLMSG_WRITE },
	{ RTM_DELCHAIN,		NETLINK_ROUTE_SOCKET__NLMSG_WRITE },
	{ RTM_GETCHAIN,		NETLINK_ROUTE_SOCKET__NLMSG_READ  },
	{ RTM_NEWNEXTHOP,	NETLINK_ROUTE_SOCKET__NLMSG_WRITE },
	{ RTM_DELNEXTHOP,	NETLINK_ROUTE_SOCKET__NLMSG_WRITE },
	{ RTM_GETNEXTHOP,	NETLINK_ROUTE_SOCKET__NLMSG_READ  },
	{ RTM_NEWLINKPROP,	NETLINK_ROUTE_SOCKET__NLMSG_WRITE },
	{ RTM_DELLINKPROP,	NETLINK_ROUTE_SOCKET__NLMSG_WRITE },
	{ RTM_NEWVLAN,		NETLINK_ROUTE_SOCKET__NLMSG_WRITE },
	{ RTM_DELVLAN,		NETLINK_ROUTE_SOCKET__NLMSG_WRITE },
	{ RTM_GETVLAN,		NETLINK_ROUTE_SOCKET__NLMSG_READ  },
};

static const struct nlmsg_perm nlmsg_tcpdiag_perms[] =
{
	{ TCPDIAG_GETSOCK,	NETLINK_TCPDIAG_SOCKET__NLMSG_READ },
	{ DCCPDIAG_GETSOCK,	NETLINK_TCPDIAG_SOCKET__NLMSG_READ },
	{ SOCK_DIAG_BY_FAMILY,	NETLINK_TCPDIAG_SOCKET__NLMSG_READ },
	{ SOCK_DESTROY,		NETLINK_TCPDIAG_SOCKET__NLMSG_WRITE },
};

static const struct nlmsg_perm nlmsg_xfrm_perms[] =
{
	{ XFRM_MSG_NEWSA,	NETLINK_XFRM_SOCKET__NLMSG_WRITE },
	{ XFRM_MSG_DELSA,	NETLINK_XFRM_SOCKET__NLMSG_WRITE },
	{ XFRM_MSG_GETSA,	NETLINK_XFRM_SOCKET__NLMSG_READ  },
	{ XFRM_MSG_NEWPOLICY,	NETLINK_XFRM_SOCKET__NLMSG_WRITE },
	{ XFRM_MSG_DELPOLICY,	NETLINK_XFRM_SOCKET__NLMSG_WRITE },
	{ XFRM_MSG_GETPOLICY,	NETLINK_XFRM_SOCKET__NLMSG_READ  },
	{ XFRM_MSG_ALLOCSPI,	NETLINK_XFRM_SOCKET__NLMSG_WRITE },
	{ XFRM_MSG_ACQUIRE,	NETLINK_XFRM_SOCKET__NLMSG_WRITE },
	{ XFRM_MSG_EXPIRE,	NETLINK_XFRM_SOCKET__NLMSG_WRITE },
	{ XFRM_MSG_UPDPOLICY,	NETLINK_XFRM_SOCKET__NLMSG_WRITE },
	{ XFRM_MSG_UPDSA,	NETLINK_XFRM_SOCKET__NLMSG_WRITE },
	{ XFRM_MSG_POLEXPIRE,	NETLINK_XFRM_SOCKET__NLMSG_WRITE },
	{ XFRM_MSG_FLUSHSA,	NETLINK_XFRM_SOCKET__NLMSG_WRITE },
	{ XFRM_MSG_FLUSHPOLICY,	NETLINK_XFRM_SOCKET__NLMSG_WRITE },
	{ XFRM_MSG_NEWAE,	NETLINK_XFRM_SOCKET__NLMSG_WRITE },
	{ XFRM_MSG_GETAE,	NETLINK_XFRM_SOCKET__NLMSG_READ  },
	{ XFRM_MSG_REPORT,	NETLINK_XFRM_SOCKET__NLMSG_READ  },
	{ XFRM_MSG_MIGRATE,	NETLINK_XFRM_SOCKET__NLMSG_WRITE },
	{ XFRM_MSG_NEWSADINFO,	NETLINK_XFRM_SOCKET__NLMSG_READ  },
	{ XFRM_MSG_GETSADINFO,	NETLINK_XFRM_SOCKET__NLMSG_READ  },
	{ XFRM_MSG_NEWSPDINFO,	NETLINK_XFRM_SOCKET__NLMSG_WRITE },
	{ XFRM_MSG_GETSPDINFO,	NETLINK_XFRM_SOCKET__NLMSG_READ  },
	{ XFRM_MSG_MAPPING,	NETLINK_XFRM_SOCKET__NLMSG_READ  },
};

static const struct nlmsg_perm nlmsg_audit_perms[] =
{
	{ AUDIT_GET,		NETLINK_AUDIT_SOCKET__NLMSG_READ     },
	{ AUDIT_SET,		NETLINK_AUDIT_SOCKET__NLMSG_WRITE    },
	{ AUDIT_LIST,		NETLINK_AUDIT_SOCKET__NLMSG_READPRIV },
	{ AUDIT_ADD,		NETLINK_AUDIT_SOCKET__NLMSG_WRITE    },
	{ AUDIT_DEL,		NETLINK_AUDIT_SOCKET__NLMSG_WRITE    },
	{ AUDIT_LIST_RULES,	NETLINK_AUDIT_SOCKET__NLMSG_READPRIV },
	{ AUDIT_ADD_RULE,	NETLINK_AUDIT_SOCKET__NLMSG_WRITE    },
	{ AUDIT_DEL_RULE,	NETLINK_AUDIT_SOCKET__NLMSG_WRITE    },
	{ AUDIT_USER,		NETLINK_AUDIT_SOCKET__NLMSG_RELAY    },
	{ AUDIT_SIGNAL_INFO,	NETLINK_AUDIT_SOCKET__NLMSG_READ     },
	{ AUDIT_TRIM,		NETLINK_AUDIT_SOCKET__NLMSG_WRITE    },
	{ AUDIT_MAKE_EQUIV,	NETLINK_AUDIT_SOCKET__NLMSG_WRITE    },
	{ AUDIT_TTY_GET,	NETLINK_AUDIT_SOCKET__NLMSG_READ     },
	{ AUDIT_TTY_SET,	NETLINK_AUDIT_SOCKET__NLMSG_TTY_AUDIT	},
	{ AUDIT_GET_FEATURE,	NETLINK_AUDIT_SOCKET__NLMSG_READ     },
	{ AUDIT_SET_FEATURE,	NETLINK_AUDIT_SOCKET__NLMSG_WRITE    },
};


static int nlmsg_perm(u16 nlmsg_type, u32 *perm, const struct nlmsg_perm *tab, size_t tabsize)
{
	int i, err = -EINVAL;

	for (i = 0; i < tabsize/sizeof(struct nlmsg_perm); i++)
		if (nlmsg_type == tab[i].nlmsg_type) {
			*perm = tab[i].perm;
			err = 0;
			break;
		}

	return err;
}

int selinux_nlmsg_lookup(u16 sclass, u16 nlmsg_type, u32 *perm)
{
	int err = 0;

	switch (sclass) {
	case SECCLASS_NETLINK_ROUTE_SOCKET:
		/* RTM_MAX always points to RTM_SETxxxx, ie RTM_NEWxxx + 3.
		 * If the BUILD_BUG_ON() below fails you must update the
		 * structures at the top of this file with the new mappings
		 * before updating the BUILD_BUG_ON() macro!
		 */
		BUILD_BUG_ON(RTM_MAX != (RTM_NEWVLAN + 3));
		err = nlmsg_perm(nlmsg_type, perm, nlmsg_route_perms,
				 sizeof(nlmsg_route_perms));
		break;

	case SECCLASS_NETLINK_TCPDIAG_SOCKET:
		err = nlmsg_perm(nlmsg_type, perm, nlmsg_tcpdiag_perms,
				 sizeof(nlmsg_tcpdiag_perms));
		break;

	case SECCLASS_NETLINK_XFRM_SOCKET:
		/* If the BUILD_BUG_ON() below fails you must update the
		 * structures at the top of this file with the new mappings
		 * before updating the BUILD_BUG_ON() macro!
		 */
		BUILD_BUG_ON(XFRM_MSG_MAX != XFRM_MSG_MAPPING);
		err = nlmsg_perm(nlmsg_type, perm, nlmsg_xfrm_perms,
				 sizeof(nlmsg_xfrm_perms));
		break;

	case SECCLASS_NETLINK_AUDIT_SOCKET:
		if ((nlmsg_type >= AUDIT_FIRST_USER_MSG &&
		     nlmsg_type <= AUDIT_LAST_USER_MSG) ||
		    (nlmsg_type >= AUDIT_FIRST_USER_MSG2 &&
		     nlmsg_type <= AUDIT_LAST_USER_MSG2)) {
			*perm = NETLINK_AUDIT_SOCKET__NLMSG_RELAY;
		} else {
			err = nlmsg_perm(nlmsg_type, perm, nlmsg_audit_perms,
					 sizeof(nlmsg_audit_perms));
		}
		break;

	/* No messaging from userspace, or class unknown/unhandled */
	default:
		err = -ENOENT;
		break;
	}

	return err;
}

<<<<<<< HEAD
static void nlmsg_set_getlink_perm(u32 perm)
=======
static void nlmsg_set_perm_for_type(u32 perm, u16 type)
>>>>>>> 58aa0f28
{
	int i;

	for (i = 0; i < ARRAY_SIZE(nlmsg_route_perms); i++) {
<<<<<<< HEAD
		if (nlmsg_route_perms[i].nlmsg_type == RTM_GETLINK) {
=======
		if (nlmsg_route_perms[i].nlmsg_type == type) {
>>>>>>> 58aa0f28
			nlmsg_route_perms[i].perm = perm;
			break;
		}
	}
}

/**
 * Use nlmsg_readpriv as the permission for RTM_GETLINK messages if the
 * netlink_route_getlink policy capability is set. Otherwise use nlmsg_read.
<<<<<<< HEAD
=======
 * Similarly, use nlmsg_getneigh for RTM_GETNEIGH and RTM_GETNEIGHTBL if the
 * netlink_route_getneigh policy capability is set. Otherwise use nlmsg_read.
>>>>>>> 58aa0f28
 */
void selinux_nlmsg_init(void)
{
	if (selinux_android_nlroute_getlink())
<<<<<<< HEAD
		nlmsg_set_getlink_perm(NETLINK_ROUTE_SOCKET__NLMSG_READPRIV);
	else
		nlmsg_set_getlink_perm(NETLINK_ROUTE_SOCKET__NLMSG_READ);
=======
		nlmsg_set_perm_for_type(NETLINK_ROUTE_SOCKET__NLMSG_READPRIV,
					RTM_GETLINK);
	else
		nlmsg_set_perm_for_type(NETLINK_ROUTE_SOCKET__NLMSG_READ,
					RTM_GETLINK);

	if (selinux_android_nlroute_getneigh()) {
		nlmsg_set_perm_for_type(NETLINK_ROUTE_SOCKET__NLMSG_GETNEIGH,
					RTM_GETNEIGH);
		nlmsg_set_perm_for_type(NETLINK_ROUTE_SOCKET__NLMSG_GETNEIGH,
					RTM_GETNEIGHTBL);
	} else {
		nlmsg_set_perm_for_type(NETLINK_ROUTE_SOCKET__NLMSG_READ,
					RTM_GETNEIGH);
		nlmsg_set_perm_for_type(NETLINK_ROUTE_SOCKET__NLMSG_READ,
					RTM_GETNEIGHTBL);
	}
>>>>>>> 58aa0f28
}<|MERGE_RESOLUTION|>--- conflicted
+++ resolved
@@ -212,20 +212,12 @@
 	return err;
 }
 
-<<<<<<< HEAD
-static void nlmsg_set_getlink_perm(u32 perm)
-=======
 static void nlmsg_set_perm_for_type(u32 perm, u16 type)
->>>>>>> 58aa0f28
 {
 	int i;
 
 	for (i = 0; i < ARRAY_SIZE(nlmsg_route_perms); i++) {
-<<<<<<< HEAD
-		if (nlmsg_route_perms[i].nlmsg_type == RTM_GETLINK) {
-=======
 		if (nlmsg_route_perms[i].nlmsg_type == type) {
->>>>>>> 58aa0f28
 			nlmsg_route_perms[i].perm = perm;
 			break;
 		}
@@ -235,20 +227,12 @@
 /**
  * Use nlmsg_readpriv as the permission for RTM_GETLINK messages if the
  * netlink_route_getlink policy capability is set. Otherwise use nlmsg_read.
-<<<<<<< HEAD
-=======
  * Similarly, use nlmsg_getneigh for RTM_GETNEIGH and RTM_GETNEIGHTBL if the
  * netlink_route_getneigh policy capability is set. Otherwise use nlmsg_read.
->>>>>>> 58aa0f28
  */
 void selinux_nlmsg_init(void)
 {
 	if (selinux_android_nlroute_getlink())
-<<<<<<< HEAD
-		nlmsg_set_getlink_perm(NETLINK_ROUTE_SOCKET__NLMSG_READPRIV);
-	else
-		nlmsg_set_getlink_perm(NETLINK_ROUTE_SOCKET__NLMSG_READ);
-=======
 		nlmsg_set_perm_for_type(NETLINK_ROUTE_SOCKET__NLMSG_READPRIV,
 					RTM_GETLINK);
 	else
@@ -266,5 +250,4 @@
 		nlmsg_set_perm_for_type(NETLINK_ROUTE_SOCKET__NLMSG_READ,
 					RTM_GETNEIGHTBL);
 	}
->>>>>>> 58aa0f28
 }