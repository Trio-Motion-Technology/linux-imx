--- conflicted
+++ resolved
@@ -117,12 +117,8 @@
 	  { COMMON_IPC_PERMS, NULL } },
 	{ "netlink_route_socket",
 	  { COMMON_SOCK_PERMS,
-<<<<<<< HEAD
-	    "nlmsg_read", "nlmsg_write", "nlmsg_readpriv", NULL } },
-=======
 	    "nlmsg_read", "nlmsg_write", "nlmsg_readpriv", "nlmsg_getneigh",
 	    NULL } },
->>>>>>> f4d6e832
 	{ "netlink_tcpdiag_socket",
 	  { COMMON_SOCK_PERMS,
 	    "nlmsg_read", "nlmsg_write", NULL } },
