--- conflicted
+++ resolved
@@ -827,11 +827,7 @@
 	 * bigger than MAX_ORDER unless SPARSEMEM.
 	 */
 	page_ext_init_flatmem();
-<<<<<<< HEAD
-	init_debug_pagealloc();
-=======
 	init_mem_debugging_and_hardening();
->>>>>>> c18ab1d1
 	kfence_alloc_pool();
 	report_meminit();
 	stack_depot_init();
