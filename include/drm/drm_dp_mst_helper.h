/*
 * Copyright © 2014 Red Hat.
 *
 * Permission to use, copy, modify, distribute, and sell this software and its
 * documentation for any purpose is hereby granted without fee, provided that
 * the above copyright notice appear in all copies and that both that copyright
 * notice and this permission notice appear in supporting documentation, and
 * that the name of the copyright holders not be used in advertising or
 * publicity pertaining to distribution of the software without specific,
 * written prior permission.  The copyright holders make no representations
 * about the suitability of this software for any purpose.  It is provided "as
 * is" without express or implied warranty.
 *
 * THE COPYRIGHT HOLDERS DISCLAIM ALL WARRANTIES WITH REGARD TO THIS SOFTWARE,
 * INCLUDING ALL IMPLIED WARRANTIES OF MERCHANTABILITY AND FITNESS, IN NO
 * EVENT SHALL THE COPYRIGHT HOLDERS BE LIABLE FOR ANY SPECIAL, INDIRECT OR
 * CONSEQUENTIAL DAMAGES OR ANY DAMAGES WHATSOEVER RESULTING FROM LOSS OF USE,
 * DATA OR PROFITS, WHETHER IN AN ACTION OF CONTRACT, NEGLIGENCE OR OTHER
 * TORTIOUS ACTION, ARISING OUT OF OR IN CONNECTION WITH THE USE OR PERFORMANCE
 * OF THIS SOFTWARE.
 */
#ifndef _DRM_DP_MST_HELPER_H_
#define _DRM_DP_MST_HELPER_H_

#include <linux/types.h>
#include <drm/drm_dp_helper.h>
#include <drm/drm_atomic.h>

#if IS_ENABLED(CONFIG_DRM_DEBUG_DP_MST_TOPOLOGY_REFS)
#include <linux/stackdepot.h>
#include <linux/timekeeping.h>

enum drm_dp_mst_topology_ref_type {
	DRM_DP_MST_TOPOLOGY_REF_GET,
	DRM_DP_MST_TOPOLOGY_REF_PUT,
};

struct drm_dp_mst_topology_ref_history {
	struct drm_dp_mst_topology_ref_entry {
		enum drm_dp_mst_topology_ref_type type;
		int count;
		ktime_t ts_nsec;
		depot_stack_handle_t backtrace;
	} *entries;
	int len;
};
#endif /* IS_ENABLED(CONFIG_DRM_DEBUG_DP_MST_TOPOLOGY_REFS) */

struct drm_dp_mst_branch;

/**
 * struct drm_dp_vcpi - Virtual Channel Payload Identifier
 * @vcpi: Virtual channel ID.
 * @pbn: Payload Bandwidth Number for this channel
 * @aligned_pbn: PBN aligned with slot size
 * @num_slots: number of slots for this PBN
 */
struct drm_dp_vcpi {
	int vcpi;
	int pbn;
	int aligned_pbn;
	int num_slots;
};

/**
 * struct drm_dp_mst_port - MST port
 * @port_num: port number
 * @input: if this port is an input port. Protected by
 * &drm_dp_mst_topology_mgr.base.lock.
 * @mcs: message capability status - DP 1.2 spec. Protected by
 * &drm_dp_mst_topology_mgr.base.lock.
 * @ddps: DisplayPort Device Plug Status - DP 1.2. Protected by
 * &drm_dp_mst_topology_mgr.base.lock.
 * @pdt: Peer Device Type. Protected by
 * &drm_dp_mst_topology_mgr.base.lock.
 * @ldps: Legacy Device Plug Status. Protected by
 * &drm_dp_mst_topology_mgr.base.lock.
 * @dpcd_rev: DPCD revision of device on this port. Protected by
 * &drm_dp_mst_topology_mgr.base.lock.
 * @num_sdp_streams: Number of simultaneous streams. Protected by
 * &drm_dp_mst_topology_mgr.base.lock.
 * @num_sdp_stream_sinks: Number of stream sinks. Protected by
 * &drm_dp_mst_topology_mgr.base.lock.
 * @full_pbn: Max possible bandwidth for this port. Protected by
 * &drm_dp_mst_topology_mgr.base.lock.
 * @next: link to next port on this branch device
 * @aux: i2c aux transport to talk to device connected to this port, protected
 * by &drm_dp_mst_topology_mgr.base.lock.
 * @parent: branch device parent of this port
 * @vcpi: Virtual Channel Payload info for this port.
 * @connector: DRM connector this port is connected to. Protected by
 * &drm_dp_mst_topology_mgr.base.lock.
 * @mgr: topology manager this port lives under.
 *
 * This structure represents an MST port endpoint on a device somewhere
 * in the MST topology.
 */
struct drm_dp_mst_port {
	/**
	 * @topology_kref: refcount for this port's lifetime in the topology,
	 * only the DP MST helpers should need to touch this
	 */
	struct kref topology_kref;

	/**
	 * @malloc_kref: refcount for the memory allocation containing this
	 * structure. See drm_dp_mst_get_port_malloc() and
	 * drm_dp_mst_put_port_malloc().
	 */
	struct kref malloc_kref;

#if IS_ENABLED(CONFIG_DRM_DEBUG_DP_MST_TOPOLOGY_REFS)
	/**
	 * @topology_ref_history: A history of each topology
	 * reference/dereference. See CONFIG_DRM_DEBUG_DP_MST_TOPOLOGY_REFS.
	 */
	struct drm_dp_mst_topology_ref_history topology_ref_history;
#endif

	u8 port_num;
	bool input;
	bool mcs;
	bool ddps;
	u8 pdt;
	bool ldps;
	u8 dpcd_rev;
	u8 num_sdp_streams;
	u8 num_sdp_stream_sinks;
	uint16_t full_pbn;
	struct list_head next;
	/**
	 * @mstb: the branch device connected to this port, if there is one.
	 * This should be considered protected for reading by
	 * &drm_dp_mst_topology_mgr.lock. There are two exceptions to this:
	 * &drm_dp_mst_topology_mgr.up_req_work and
	 * &drm_dp_mst_topology_mgr.work, which do not grab
	 * &drm_dp_mst_topology_mgr.lock during reads but are the only
	 * updaters of this list and are protected from writing concurrently
	 * by &drm_dp_mst_topology_mgr.probe_lock.
	 */
	struct drm_dp_mst_branch *mstb;
	struct drm_dp_aux aux; /* i2c bus for this port? */
	struct drm_dp_mst_branch *parent;

	struct drm_dp_vcpi vcpi;
	struct drm_connector *connector;
	struct drm_dp_mst_topology_mgr *mgr;

	/**
	 * @cached_edid: for DP logical ports - make tiling work by ensuring
	 * that the EDID for all connectors is read immediately.
	 */
	struct edid *cached_edid;
	/**
	 * @has_audio: Tracks whether the sink connector to this port is
	 * audio-capable.
	 */
	bool has_audio;

	/**
	 * @fec_capable: bool indicating if FEC can be supported up to that
	 * point in the MST topology.
	 */
	bool fec_capable;
};

/* sideband msg header - not bit struct */
struct drm_dp_sideband_msg_hdr {
	u8 lct;
	u8 lcr;
	u8 rad[8];
	bool broadcast;
	bool path_msg;
	u8 msg_len;
	bool somt;
	bool eomt;
	bool seqno;
};

struct drm_dp_sideband_msg_rx {
	u8 chunk[48];
	u8 msg[256];
	u8 curchunk_len;
	u8 curchunk_idx; /* chunk we are parsing now */
	u8 curchunk_hdrlen;
	u8 curlen; /* total length of the msg */
	bool have_somt;
	bool have_eomt;
	struct drm_dp_sideband_msg_hdr initial_hdr;
};

/**
 * struct drm_dp_mst_branch - MST branch device.
 * @rad: Relative Address to talk to this branch device.
 * @lct: Link count total to talk to this branch device.
 * @num_ports: number of ports on the branch.
 * @port_parent: pointer to the port parent, NULL if toplevel.
 * @mgr: topology manager for this branch device.
 * @link_address_sent: if a link address message has been sent to this device yet.
 * @guid: guid for DP 1.2 branch device. port under this branch can be
 * identified by port #.
 *
 * This structure represents an MST branch device, there is one
 * primary branch device at the root, along with any other branches connected
 * to downstream port of parent branches.
 */
struct drm_dp_mst_branch {
	/**
	 * @topology_kref: refcount for this branch device's lifetime in the
	 * topology, only the DP MST helpers should need to touch this
	 */
	struct kref topology_kref;

	/**
	 * @malloc_kref: refcount for the memory allocation containing this
	 * structure. See drm_dp_mst_get_mstb_malloc() and
	 * drm_dp_mst_put_mstb_malloc().
	 */
	struct kref malloc_kref;

#if IS_ENABLED(CONFIG_DRM_DEBUG_DP_MST_TOPOLOGY_REFS)
	/**
	 * @topology_ref_history: A history of each topology
	 * reference/dereference. See CONFIG_DRM_DEBUG_DP_MST_TOPOLOGY_REFS.
	 */
	struct drm_dp_mst_topology_ref_history topology_ref_history;
#endif

	/**
	 * @destroy_next: linked-list entry used by
	 * drm_dp_delayed_destroy_work()
	 */
	struct list_head destroy_next;

	u8 rad[8];
	u8 lct;
	int num_ports;

	/**
	 * @ports: the list of ports on this branch device. This should be
	 * considered protected for reading by &drm_dp_mst_topology_mgr.lock.
	 * There are two exceptions to this:
	 * &drm_dp_mst_topology_mgr.up_req_work and
	 * &drm_dp_mst_topology_mgr.work, which do not grab
	 * &drm_dp_mst_topology_mgr.lock during reads but are the only
	 * updaters of this list and are protected from updating the list
	 * concurrently by @drm_dp_mst_topology_mgr.probe_lock
	 */
	struct list_head ports;

	struct drm_dp_mst_port *port_parent;
	struct drm_dp_mst_topology_mgr *mgr;

	bool link_address_sent;

	/* global unique identifier to identify branch devices */
	u8 guid[16];
};


struct drm_dp_nak_reply {
	u8 guid[16];
	u8 reason;
	u8 nak_data;
};

struct drm_dp_link_address_ack_reply {
	u8 guid[16];
	u8 nports;
	struct drm_dp_link_addr_reply_port {
		bool input_port;
		u8 peer_device_type;
		u8 port_number;
		bool mcs;
		bool ddps;
		bool legacy_device_plug_status;
		u8 dpcd_revision;
		u8 peer_guid[16];
		u8 num_sdp_streams;
		u8 num_sdp_stream_sinks;
	} ports[16];
};

struct drm_dp_remote_dpcd_read_ack_reply {
	u8 port_number;
	u8 num_bytes;
	u8 bytes[255];
};

struct drm_dp_remote_dpcd_write_ack_reply {
	u8 port_number;
};

struct drm_dp_remote_dpcd_write_nak_reply {
	u8 port_number;
	u8 reason;
	u8 bytes_written_before_failure;
};

struct drm_dp_remote_i2c_read_ack_reply {
	u8 port_number;
	u8 num_bytes;
	u8 bytes[255];
};

struct drm_dp_remote_i2c_read_nak_reply {
	u8 port_number;
	u8 nak_reason;
	u8 i2c_nak_transaction;
};

struct drm_dp_remote_i2c_write_ack_reply {
	u8 port_number;
};

struct drm_dp_query_stream_enc_status_ack_reply {
	/* Bit[23:16]- Stream Id */
	u8 stream_id;

	/* Bit[15]- Signed */
	bool reply_signed;

	/* Bit[10:8]- Stream Output Sink Type */
	bool unauthorizable_device_present;
	bool legacy_device_present;
	bool query_capable_device_present;

	/* Bit[12:11]- Stream Output CP Type */
	bool hdcp_1x_device_present;
	bool hdcp_2x_device_present;

	/* Bit[4]- Stream Authentication */
	bool auth_completed;

	/* Bit[3]- Stream Encryption */
	bool encryption_enabled;

	/* Bit[2]- Stream Repeater Function Present */
	bool repeater_present;

	/* Bit[1:0]- Stream State */
	u8 state;
};

#define DRM_DP_MAX_SDP_STREAMS 16
struct drm_dp_allocate_payload {
	u8 port_number;
	u8 number_sdp_streams;
	u8 vcpi;
	u16 pbn;
	u8 sdp_stream_sink[DRM_DP_MAX_SDP_STREAMS];
};

struct drm_dp_allocate_payload_ack_reply {
	u8 port_number;
	u8 vcpi;
	u16 allocated_pbn;
};

struct drm_dp_connection_status_notify {
	u8 guid[16];
	u8 port_number;
	bool legacy_device_plug_status;
	bool displayport_device_plug_status;
	bool message_capability_status;
	bool input_port;
	u8 peer_device_type;
};

struct drm_dp_remote_dpcd_read {
	u8 port_number;
	u32 dpcd_address;
	u8 num_bytes;
};

struct drm_dp_remote_dpcd_write {
	u8 port_number;
	u32 dpcd_address;
	u8 num_bytes;
	u8 *bytes;
};

#define DP_REMOTE_I2C_READ_MAX_TRANSACTIONS 4
struct drm_dp_remote_i2c_read {
	u8 num_transactions;
	u8 port_number;
	struct drm_dp_remote_i2c_read_tx {
		u8 i2c_dev_id;
		u8 num_bytes;
		u8 *bytes;
		u8 no_stop_bit;
		u8 i2c_transaction_delay;
	} transactions[DP_REMOTE_I2C_READ_MAX_TRANSACTIONS];
	u8 read_i2c_device_id;
	u8 num_bytes_read;
};

struct drm_dp_remote_i2c_write {
	u8 port_number;
	u8 write_i2c_device_id;
	u8 num_bytes;
	u8 *bytes;
};

struct drm_dp_query_stream_enc_status {
	u8 stream_id;
	u8 client_id[7];	/* 56-bit nonce */
	u8 stream_event;
	bool valid_stream_event;
	u8 stream_behavior;
	u8 valid_stream_behavior;
};

/* this covers ENUM_RESOURCES, POWER_DOWN_PHY, POWER_UP_PHY */
struct drm_dp_port_number_req {
	u8 port_number;
};

struct drm_dp_enum_path_resources_ack_reply {
	u8 port_number;
	bool fec_capable;
	u16 full_payload_bw_number;
	u16 avail_payload_bw_number;
};

/* covers POWER_DOWN_PHY, POWER_UP_PHY */
struct drm_dp_port_number_rep {
	u8 port_number;
};

struct drm_dp_query_payload {
	u8 port_number;
	u8 vcpi;
};

struct drm_dp_resource_status_notify {
	u8 port_number;
	u8 guid[16];
	u16 available_pbn;
};

struct drm_dp_query_payload_ack_reply {
	u8 port_number;
	u16 allocated_pbn;
};

struct drm_dp_sideband_msg_req_body {
	u8 req_type;
	union ack_req {
		struct drm_dp_connection_status_notify conn_stat;
		struct drm_dp_port_number_req port_num;
		struct drm_dp_resource_status_notify resource_stat;

		struct drm_dp_query_payload query_payload;
		struct drm_dp_allocate_payload allocate_payload;

		struct drm_dp_remote_dpcd_read dpcd_read;
		struct drm_dp_remote_dpcd_write dpcd_write;

		struct drm_dp_remote_i2c_read i2c_read;
		struct drm_dp_remote_i2c_write i2c_write;

		struct drm_dp_query_stream_enc_status enc_status;
	} u;
};

struct drm_dp_sideband_msg_reply_body {
	u8 reply_type;
	u8 req_type;
	union ack_replies {
		struct drm_dp_nak_reply nak;
		struct drm_dp_link_address_ack_reply link_addr;
		struct drm_dp_port_number_rep port_number;

		struct drm_dp_enum_path_resources_ack_reply path_resources;
		struct drm_dp_allocate_payload_ack_reply allocate_payload;
		struct drm_dp_query_payload_ack_reply query_payload;

		struct drm_dp_remote_dpcd_read_ack_reply remote_dpcd_read_ack;
		struct drm_dp_remote_dpcd_write_ack_reply remote_dpcd_write_ack;
		struct drm_dp_remote_dpcd_write_nak_reply remote_dpcd_write_nack;

		struct drm_dp_remote_i2c_read_ack_reply remote_i2c_read_ack;
		struct drm_dp_remote_i2c_read_nak_reply remote_i2c_read_nack;
		struct drm_dp_remote_i2c_write_ack_reply remote_i2c_write_ack;

		struct drm_dp_query_stream_enc_status_ack_reply enc_status;
	} u;
};

/* msg is queued to be put into a slot */
#define DRM_DP_SIDEBAND_TX_QUEUED 0
/* msg has started transmitting on a slot - still on msgq */
#define DRM_DP_SIDEBAND_TX_START_SEND 1
/* msg has finished transmitting on a slot - removed from msgq only in slot */
#define DRM_DP_SIDEBAND_TX_SENT 2
/* msg has received a response - removed from slot */
#define DRM_DP_SIDEBAND_TX_RX 3
#define DRM_DP_SIDEBAND_TX_TIMEOUT 4

struct drm_dp_sideband_msg_tx {
	u8 msg[256];
	u8 chunk[48];
	u8 cur_offset;
	u8 cur_len;
	struct drm_dp_mst_branch *dst;
	struct list_head next;
	int seqno;
	int state;
	bool path_msg;
	struct drm_dp_sideband_msg_reply_body reply;
};

/* sideband msg handler */
struct drm_dp_mst_topology_mgr;
struct drm_dp_mst_topology_cbs {
	/* create a connector for a port */
	struct drm_connector *(*add_connector)(struct drm_dp_mst_topology_mgr *mgr, struct drm_dp_mst_port *port, const char *path);
	/*
	 * Checks for any pending MST interrupts, passing them to MST core for
	 * processing, the same way an HPD IRQ pulse handler would do this.
	 * If provided MST core calls this callback from a poll-waiting loop
	 * when waiting for MST down message replies. The driver is expected
	 * to guard against a race between this callback and the driver's HPD
	 * IRQ pulse handler.
	 */
	void (*poll_hpd_irq)(struct drm_dp_mst_topology_mgr *mgr);
};

#define DP_MAX_PAYLOAD (sizeof(unsigned long) * 8)

#define DP_PAYLOAD_LOCAL 1
#define DP_PAYLOAD_REMOTE 2
#define DP_PAYLOAD_DELETE_LOCAL 3

struct drm_dp_payload {
	int payload_state;
	int start_slot;
	int num_slots;
	int vcpi;
};

#define to_dp_mst_topology_state(x) container_of(x, struct drm_dp_mst_topology_state, base)

struct drm_dp_vcpi_allocation {
	struct drm_dp_mst_port *port;
	int vcpi;
	int pbn;
	bool dsc_enabled;
	struct list_head next;
};

struct drm_dp_mst_topology_state {
	struct drm_private_state base;
	struct list_head vcpis;
	struct drm_dp_mst_topology_mgr *mgr;
};

#define to_dp_mst_topology_mgr(x) container_of(x, struct drm_dp_mst_topology_mgr, base)

/**
 * struct drm_dp_mst_topology_mgr - DisplayPort MST manager
 *
 * This struct represents the toplevel displayport MST topology manager.
 * There should be one instance of this for every MST capable DP connector
 * on the GPU.
 */
struct drm_dp_mst_topology_mgr {
	/**
	 * @base: Base private object for atomic
	 */
	struct drm_private_obj base;

	/**
	 * @dev: device pointer for adding i2c devices etc.
	 */
	struct drm_device *dev;
	/**
	 * @cbs: callbacks for connector addition and destruction.
	 */
	const struct drm_dp_mst_topology_cbs *cbs;
	/**
	 * @max_dpcd_transaction_bytes: maximum number of bytes to read/write
	 * in one go.
	 */
	int max_dpcd_transaction_bytes;
	/**
	 * @aux: AUX channel for the DP MST connector this topolgy mgr is
	 * controlling.
	 */
	struct drm_dp_aux *aux;
	/**
	 * @max_payloads: maximum number of payloads the GPU can generate.
	 */
	int max_payloads;
	/**
	 * @max_lane_count: maximum number of lanes the GPU can drive.
	 */
	int max_lane_count;
	/**
	 * @max_link_rate: maximum link rate per lane GPU can output, in kHz.
	 */
	int max_link_rate;
	/**
	 * @conn_base_id: DRM connector ID this mgr is connected to. Only used
	 * to build the MST connector path value.
	 */
	int conn_base_id;

	/**
	 * @up_req_recv: Message receiver state for up requests.
	 */
	struct drm_dp_sideband_msg_rx up_req_recv;

	/**
	 * @down_rep_recv: Message receiver state for replies to down
	 * requests.
	 */
	struct drm_dp_sideband_msg_rx down_rep_recv;

	/**
	 * @lock: protects @mst_state, @mst_primary, @dpcd, and
	 * @payload_id_table_cleared.
	 */
	struct mutex lock;

	/**
	 * @probe_lock: Prevents @work and @up_req_work, the only writers of
	 * &drm_dp_mst_port.mstb and &drm_dp_mst_branch.ports, from racing
	 * while they update the topology.
	 */
	struct mutex probe_lock;

	/**
	 * @mst_state: If this manager is enabled for an MST capable port. False
	 * if no MST sink/branch devices is connected.
	 */
	bool mst_state : 1;

	/**
	 * @payload_id_table_cleared: Whether or not we've cleared the payload
	 * ID table for @mst_primary. Protected by @lock.
	 */
	bool payload_id_table_cleared : 1;

	/**
	 * @mst_primary: Pointer to the primary/first branch device.
	 */
	struct drm_dp_mst_branch *mst_primary;

	/**
	 * @dpcd: Cache of DPCD for primary port.
	 */
	u8 dpcd[DP_RECEIVER_CAP_SIZE];
	/**
	 * @sink_count: Sink count from DEVICE_SERVICE_IRQ_VECTOR_ESI0.
	 */
	u8 sink_count;
	/**
	 * @pbn_div: PBN to slots divisor.
	 */
	int pbn_div;

	/**
	 * @funcs: Atomic helper callbacks
	 */
	const struct drm_private_state_funcs *funcs;

	/**
	 * @qlock: protects @tx_msg_downq and &drm_dp_sideband_msg_tx.state
	 */
	struct mutex qlock;

	/**
	 * @tx_msg_downq: List of pending down requests
	 */
	struct list_head tx_msg_downq;

	/**
	 * @payload_lock: Protect payload information.
	 */
	struct mutex payload_lock;
	/**
	 * @proposed_vcpis: Array of pointers for the new VCPI allocation. The
	 * VCPI structure itself is &drm_dp_mst_port.vcpi, and the size of
	 * this array is determined by @max_payloads.
	 */
	struct drm_dp_vcpi **proposed_vcpis;
	/**
	 * @payloads: Array of payloads. The size of this array is determined
	 * by @max_payloads.
	 */
	struct drm_dp_payload *payloads;
	/**
	 * @payload_mask: Elements of @payloads actually in use. Since
	 * reallocation of active outputs isn't possible gaps can be created by
	 * disabling outputs out of order compared to how they've been enabled.
	 */
	unsigned long payload_mask;
	/**
	 * @vcpi_mask: Similar to @payload_mask, but for @proposed_vcpis.
	 */
	unsigned long vcpi_mask;

	/**
	 * @tx_waitq: Wait to queue stall for the tx worker.
	 */
	wait_queue_head_t tx_waitq;
	/**
	 * @work: Probe work.
	 */
	struct work_struct work;
	/**
	 * @tx_work: Sideband transmit worker. This can nest within the main
	 * @work worker for each transaction @work launches.
	 */
	struct work_struct tx_work;

	/**
	 * @destroy_port_list: List of to be destroyed connectors.
	 */
	struct list_head destroy_port_list;
	/**
	 * @destroy_branch_device_list: List of to be destroyed branch
	 * devices.
	 */
	struct list_head destroy_branch_device_list;
	/**
	 * @delayed_destroy_lock: Protects @destroy_port_list and
	 * @destroy_branch_device_list.
	 */
	struct mutex delayed_destroy_lock;

	/**
	 * @delayed_destroy_wq: Workqueue used for delayed_destroy_work items.
	 * A dedicated WQ makes it possible to drain any requeued work items
	 * on it.
	 */
	struct workqueue_struct *delayed_destroy_wq;

	/**
	 * @delayed_destroy_work: Work item to destroy MST port and branch
	 * devices, needed to avoid locking inversion.
	 */
	struct work_struct delayed_destroy_work;

	/**
	 * @up_req_list: List of pending up requests from the topology that
	 * need to be processed, in chronological order.
	 */
	struct list_head up_req_list;
	/**
	 * @up_req_lock: Protects @up_req_list
	 */
	struct mutex up_req_lock;
	/**
	 * @up_req_work: Work item to process up requests received from the
	 * topology. Needed to avoid blocking hotplug handling and sideband
	 * transmissions.
	 */
	struct work_struct up_req_work;

#if IS_ENABLED(CONFIG_DRM_DEBUG_DP_MST_TOPOLOGY_REFS)
	/**
	 * @topology_ref_history_lock: protects
	 * &drm_dp_mst_port.topology_ref_history and
	 * &drm_dp_mst_branch.topology_ref_history.
	 */
	struct mutex topology_ref_history_lock;
#endif
};

int drm_dp_mst_topology_mgr_init(struct drm_dp_mst_topology_mgr *mgr,
				 struct drm_device *dev, struct drm_dp_aux *aux,
				 int max_dpcd_transaction_bytes,
				 int max_payloads,
				 int max_lane_count, int max_link_rate,
				 int conn_base_id);

void drm_dp_mst_topology_mgr_destroy(struct drm_dp_mst_topology_mgr *mgr);

bool drm_dp_read_mst_cap(struct drm_dp_aux *aux, const u8 dpcd[DP_RECEIVER_CAP_SIZE]);
int drm_dp_mst_topology_mgr_set_mst(struct drm_dp_mst_topology_mgr *mgr, bool mst_state);

int drm_dp_mst_hpd_irq(struct drm_dp_mst_topology_mgr *mgr, u8 *esi, bool *handled);


int
drm_dp_mst_detect_port(struct drm_connector *connector,
		       struct drm_modeset_acquire_ctx *ctx,
		       struct drm_dp_mst_topology_mgr *mgr,
		       struct drm_dp_mst_port *port);

struct edid *drm_dp_mst_get_edid(struct drm_connector *connector, struct drm_dp_mst_topology_mgr *mgr, struct drm_dp_mst_port *port);

<<<<<<< HEAD
int drm_dp_get_vc_payload_bw(int link_rate, int link_lane_count);
=======
int drm_dp_get_vc_payload_bw(const struct drm_dp_mst_topology_mgr *mgr,
			     int link_rate, int link_lane_count);
>>>>>>> 3b17187f

int drm_dp_calc_pbn_mode(int clock, int bpp, bool dsc);

bool drm_dp_mst_allocate_vcpi(struct drm_dp_mst_topology_mgr *mgr,
			      struct drm_dp_mst_port *port, int pbn, int slots);

int drm_dp_mst_get_vcpi_slots(struct drm_dp_mst_topology_mgr *mgr, struct drm_dp_mst_port *port);


void drm_dp_mst_reset_vcpi_slots(struct drm_dp_mst_topology_mgr *mgr, struct drm_dp_mst_port *port);


void drm_dp_mst_deallocate_vcpi(struct drm_dp_mst_topology_mgr *mgr,
				struct drm_dp_mst_port *port);


int drm_dp_find_vcpi_slots(struct drm_dp_mst_topology_mgr *mgr,
			   int pbn);


int drm_dp_update_payload_part1(struct drm_dp_mst_topology_mgr *mgr);


int drm_dp_update_payload_part2(struct drm_dp_mst_topology_mgr *mgr);

int drm_dp_check_act_status(struct drm_dp_mst_topology_mgr *mgr);

void drm_dp_mst_dump_topology(struct seq_file *m,
			      struct drm_dp_mst_topology_mgr *mgr);

void drm_dp_mst_topology_mgr_suspend(struct drm_dp_mst_topology_mgr *mgr);
int __must_check
drm_dp_mst_topology_mgr_resume(struct drm_dp_mst_topology_mgr *mgr,
			       bool sync);

ssize_t drm_dp_mst_dpcd_read(struct drm_dp_aux *aux,
			     unsigned int offset, void *buffer, size_t size);
ssize_t drm_dp_mst_dpcd_write(struct drm_dp_aux *aux,
			      unsigned int offset, void *buffer, size_t size);

int drm_dp_mst_connector_late_register(struct drm_connector *connector,
				       struct drm_dp_mst_port *port);
void drm_dp_mst_connector_early_unregister(struct drm_connector *connector,
					   struct drm_dp_mst_port *port);

struct drm_dp_mst_topology_state *drm_atomic_get_mst_topology_state(struct drm_atomic_state *state,
								    struct drm_dp_mst_topology_mgr *mgr);
int __must_check
drm_dp_atomic_find_vcpi_slots(struct drm_atomic_state *state,
			      struct drm_dp_mst_topology_mgr *mgr,
			      struct drm_dp_mst_port *port, int pbn,
			      int pbn_div);
int drm_dp_mst_atomic_enable_dsc(struct drm_atomic_state *state,
				 struct drm_dp_mst_port *port,
				 int pbn, int pbn_div,
				 bool enable);
int __must_check
drm_dp_mst_add_affected_dsc_crtcs(struct drm_atomic_state *state,
				  struct drm_dp_mst_topology_mgr *mgr);
int __must_check
drm_dp_atomic_release_vcpi_slots(struct drm_atomic_state *state,
				 struct drm_dp_mst_topology_mgr *mgr,
				 struct drm_dp_mst_port *port);
int drm_dp_send_power_updown_phy(struct drm_dp_mst_topology_mgr *mgr,
				 struct drm_dp_mst_port *port, bool power_up);
int drm_dp_send_query_stream_enc_status(struct drm_dp_mst_topology_mgr *mgr,
		struct drm_dp_mst_port *port,
		struct drm_dp_query_stream_enc_status_ack_reply *status);
int __must_check drm_dp_mst_atomic_check(struct drm_atomic_state *state);

void drm_dp_mst_get_port_malloc(struct drm_dp_mst_port *port);
void drm_dp_mst_put_port_malloc(struct drm_dp_mst_port *port);

struct drm_dp_aux *drm_dp_mst_dsc_aux_for_port(struct drm_dp_mst_port *port);

extern const struct drm_private_state_funcs drm_dp_mst_topology_state_funcs;

/**
 * __drm_dp_mst_state_iter_get - private atomic state iterator function for
 * macro-internal use
 * @state: &struct drm_atomic_state pointer
 * @mgr: pointer to the &struct drm_dp_mst_topology_mgr iteration cursor
 * @old_state: optional pointer to the old &struct drm_dp_mst_topology_state
 * iteration cursor
 * @new_state: optional pointer to the new &struct drm_dp_mst_topology_state
 * iteration cursor
 * @i: int iteration cursor, for macro-internal use
 *
 * Used by for_each_oldnew_mst_mgr_in_state(),
 * for_each_old_mst_mgr_in_state(), and for_each_new_mst_mgr_in_state(). Don't
 * call this directly.
 *
 * Returns:
 * True if the current &struct drm_private_obj is a &struct
 * drm_dp_mst_topology_mgr, false otherwise.
 */
static inline bool
__drm_dp_mst_state_iter_get(struct drm_atomic_state *state,
			    struct drm_dp_mst_topology_mgr **mgr,
			    struct drm_dp_mst_topology_state **old_state,
			    struct drm_dp_mst_topology_state **new_state,
			    int i)
{
	struct __drm_private_objs_state *objs_state = &state->private_objs[i];

	if (objs_state->ptr->funcs != &drm_dp_mst_topology_state_funcs)
		return false;

	*mgr = to_dp_mst_topology_mgr(objs_state->ptr);
	if (old_state)
		*old_state = to_dp_mst_topology_state(objs_state->old_state);
	if (new_state)
		*new_state = to_dp_mst_topology_state(objs_state->new_state);

	return true;
}

/**
 * for_each_oldnew_mst_mgr_in_state - iterate over all DP MST topology
 * managers in an atomic update
 * @__state: &struct drm_atomic_state pointer
 * @mgr: &struct drm_dp_mst_topology_mgr iteration cursor
 * @old_state: &struct drm_dp_mst_topology_state iteration cursor for the old
 * state
 * @new_state: &struct drm_dp_mst_topology_state iteration cursor for the new
 * state
 * @__i: int iteration cursor, for macro-internal use
 *
 * This iterates over all DRM DP MST topology managers in an atomic update,
 * tracking both old and new state. This is useful in places where the state
 * delta needs to be considered, for example in atomic check functions.
 */
#define for_each_oldnew_mst_mgr_in_state(__state, mgr, old_state, new_state, __i) \
	for ((__i) = 0; (__i) < (__state)->num_private_objs; (__i)++) \
		for_each_if(__drm_dp_mst_state_iter_get((__state), &(mgr), &(old_state), &(new_state), (__i)))

/**
 * for_each_old_mst_mgr_in_state - iterate over all DP MST topology managers
 * in an atomic update
 * @__state: &struct drm_atomic_state pointer
 * @mgr: &struct drm_dp_mst_topology_mgr iteration cursor
 * @old_state: &struct drm_dp_mst_topology_state iteration cursor for the old
 * state
 * @__i: int iteration cursor, for macro-internal use
 *
 * This iterates over all DRM DP MST topology managers in an atomic update,
 * tracking only the old state. This is useful in disable functions, where we
 * need the old state the hardware is still in.
 */
#define for_each_old_mst_mgr_in_state(__state, mgr, old_state, __i) \
	for ((__i) = 0; (__i) < (__state)->num_private_objs; (__i)++) \
		for_each_if(__drm_dp_mst_state_iter_get((__state), &(mgr), &(old_state), NULL, (__i)))

/**
 * for_each_new_mst_mgr_in_state - iterate over all DP MST topology managers
 * in an atomic update
 * @__state: &struct drm_atomic_state pointer
 * @mgr: &struct drm_dp_mst_topology_mgr iteration cursor
 * @new_state: &struct drm_dp_mst_topology_state iteration cursor for the new
 * state
 * @__i: int iteration cursor, for macro-internal use
 *
 * This iterates over all DRM DP MST topology managers in an atomic update,
 * tracking only the new state. This is useful in enable functions, where we
 * need the new state the hardware should be in when the atomic commit
 * operation has completed.
 */
#define for_each_new_mst_mgr_in_state(__state, mgr, new_state, __i) \
	for ((__i) = 0; (__i) < (__state)->num_private_objs; (__i)++) \
		for_each_if(__drm_dp_mst_state_iter_get((__state), &(mgr), NULL, &(new_state), (__i)))

#endif<|MERGE_RESOLUTION|>--- conflicted
+++ resolved
@@ -793,12 +793,8 @@
 
 struct edid *drm_dp_mst_get_edid(struct drm_connector *connector, struct drm_dp_mst_topology_mgr *mgr, struct drm_dp_mst_port *port);
 
-<<<<<<< HEAD
-int drm_dp_get_vc_payload_bw(int link_rate, int link_lane_count);
-=======
 int drm_dp_get_vc_payload_bw(const struct drm_dp_mst_topology_mgr *mgr,
 			     int link_rate, int link_lane_count);
->>>>>>> 3b17187f
 
 int drm_dp_calc_pbn_mode(int clock, int bpp, bool dsc);
 
