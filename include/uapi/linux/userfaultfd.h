--- conflicted
+++ resolved
@@ -275,8 +275,6 @@
 	__u64 mode;
 };
 
-<<<<<<< HEAD
-=======
 struct uffdio_continue {
 	struct uffdio_range range;
 #define UFFDIO_CONTINUE_MODE_DONTWAKE		((__u64)1<<0)
@@ -289,7 +287,6 @@
 	__s64 mapped;
 };
 
->>>>>>> c50ebbb8
 /*
  * Flags for the userfaultfd(2) system call itself.
  */
