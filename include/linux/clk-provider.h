/* SPDX-License-Identifier: GPL-2.0 */
/*
 *  Copyright (c) 2010-2011 Jeremy Kerr <jeremy.kerr@canonical.com>
 *  Copyright (C) 2011-2012 Linaro Ltd <mturquette@linaro.org>
 */
#ifndef __LINUX_CLK_PROVIDER_H
#define __LINUX_CLK_PROVIDER_H

#include <linux/of.h>
#include <linux/of_clk.h>

/*
 * flags used across common struct clk.  these flags should only affect the
 * top-level framework.  custom flags for dealing with hardware specifics
 * belong in struct clk_foo
 *
 * Please update clk_flags[] in drivers/clk/clk.c when making changes here!
 */
#define CLK_SET_RATE_GATE	BIT(0) /* must be gated across rate change */
#define CLK_SET_PARENT_GATE	BIT(1) /* must be gated across re-parent */
#define CLK_SET_RATE_PARENT	BIT(2) /* propagate rate change up one level */
#define CLK_IGNORE_UNUSED	BIT(3) /* do not gate even if unused */
				/* unused */
				/* unused */
#define CLK_GET_RATE_NOCACHE	BIT(6) /* do not use the cached clk rate */
#define CLK_SET_RATE_NO_REPARENT BIT(7) /* don't re-parent on rate change */
#define CLK_GET_ACCURACY_NOCACHE BIT(8) /* do not use the cached clk accuracy */
#define CLK_RECALC_NEW_RATES	BIT(9) /* recalc rates after notifications */
#define CLK_SET_RATE_UNGATE	BIT(10) /* clock needs to run to set rate */
#define CLK_IS_CRITICAL		BIT(11) /* do not gate, ever */
/* parents need enable during gate/ungate, set rate and re-parent */
#define CLK_OPS_PARENT_ENABLE	BIT(12)
/* duty cycle call may be forwarded to the parent clock */
#define CLK_DUTY_CYCLE_PARENT	BIT(13)
<<<<<<< HEAD
#define CLK_DONT_HOLD_STATE	BIT(14) /* Don't hold state */
=======
#define CLK_SET_PARENT_NOCACHE	BIT(14) /* do not use the cached clk parent */
>>>>>>> 4ac66686

struct clk;
struct clk_hw;
struct clk_core;
struct dentry;

/**
 * struct clk_rate_request - Structure encoding the clk constraints that
 * a clock user might require.
 *
 * @rate:		Requested clock rate. This field will be adjusted by
 *			clock drivers according to hardware capabilities.
 * @min_rate:		Minimum rate imposed by clk users.
 * @max_rate:		Maximum rate imposed by clk users.
 * @best_parent_rate:	The best parent rate a parent can provide to fulfill the
 *			requested constraints.
 * @best_parent_hw:	The most appropriate parent clock that fulfills the
 *			requested constraints.
 *
 */
struct clk_rate_request {
	unsigned long rate;
	unsigned long min_rate;
	unsigned long max_rate;
	unsigned long best_parent_rate;
	struct clk_hw *best_parent_hw;
};

/**
 * struct clk_duty - Struture encoding the duty cycle ratio of a clock
 *
 * @num:	Numerator of the duty cycle ratio
 * @den:	Denominator of the duty cycle ratio
 */
struct clk_duty {
	unsigned int num;
	unsigned int den;
};

/**
 * struct clk_ops -  Callback operations for hardware clocks; these are to
 * be provided by the clock implementation, and will be called by drivers
 * through the clk_* api.
 *
 * @prepare:	Prepare the clock for enabling. This must not return until
 *		the clock is fully prepared, and it's safe to call clk_enable.
 *		This callback is intended to allow clock implementations to
 *		do any initialisation that may sleep. Called with
 *		prepare_lock held.
 *
 * @unprepare:	Release the clock from its prepared state. This will typically
 *		undo any work done in the @prepare callback. Called with
 *		prepare_lock held.
 *
 * @is_prepared: Queries the hardware to determine if the clock is prepared.
 *		This function is allowed to sleep. Optional, if this op is not
 *		set then the prepare count will be used.
 *
 * @unprepare_unused: Unprepare the clock atomically.  Only called from
 *		clk_disable_unused for prepare clocks with special needs.
 *		Called with prepare mutex held. This function may sleep.
 *
 * @enable:	Enable the clock atomically. This must not return until the
 *		clock is generating a valid clock signal, usable by consumer
 *		devices. Called with enable_lock held. This function must not
 *		sleep.
 *
 * @disable:	Disable the clock atomically. Called with enable_lock held.
 *		This function must not sleep.
 *
 * @is_enabled:	Queries the hardware to determine if the clock is enabled.
 *		This function must not sleep. Optional, if this op is not
 *		set then the enable count will be used.
 *
 * @disable_unused: Disable the clock atomically.  Only called from
 *		clk_disable_unused for gate clocks with special needs.
 *		Called with enable_lock held.  This function must not
 *		sleep.
 *
 * @save_context: Save the context of the clock in prepration for poweroff.
 *
 * @restore_context: Restore the context of the clock after a restoration
 *		of power.
 *
 * @recalc_rate	Recalculate the rate of this clock, by querying hardware. The
 *		parent rate is an input parameter.  It is up to the caller to
 *		ensure that the prepare_mutex is held across this call.
 *		Returns the calculated rate.  Optional, but recommended - if
 *		this op is not set then clock rate will be initialized to 0.
 *
 * @round_rate:	Given a target rate as input, returns the closest rate actually
 *		supported by the clock. The parent rate is an input/output
 *		parameter.
 *
 * @determine_rate: Given a target rate as input, returns the closest rate
 *		actually supported by the clock, and optionally the parent clock
 *		that should be used to provide the clock rate.
 *
 * @set_parent:	Change the input source of this clock; for clocks with multiple
 *		possible parents specify a new parent by passing in the index
 *		as a u8 corresponding to the parent in either the .parent_names
 *		or .parents arrays.  This function in affect translates an
 *		array index into the value programmed into the hardware.
 *		Returns 0 on success, -EERROR otherwise.
 *
 * @get_parent:	Queries the hardware to determine the parent of a clock.  The
 *		return value is a u8 which specifies the index corresponding to
 *		the parent clock.  This index can be applied to either the
 *		.parent_names or .parents arrays.  In short, this function
 *		translates the parent value read from hardware into an array
 *		index.  Currently only called when the clock is initialized by
 *		__clk_init.  This callback is mandatory for clocks with
 *		multiple parents.  It is optional (and unnecessary) for clocks
 *		with 0 or 1 parents.
 *
 * @set_rate:	Change the rate of this clock. The requested rate is specified
 *		by the second argument, which should typically be the return
 *		of .round_rate call.  The third argument gives the parent rate
 *		which is likely helpful for most .set_rate implementation.
 *		Returns 0 on success, -EERROR otherwise.
 *
 * @set_rate_and_parent: Change the rate and the parent of this clock. The
 *		requested rate is specified by the second argument, which
 *		should typically be the return of .round_rate call.  The
 *		third argument gives the parent rate which is likely helpful
 *		for most .set_rate_and_parent implementation. The fourth
 *		argument gives the parent index. This callback is optional (and
 *		unnecessary) for clocks with 0 or 1 parents as well as
 *		for clocks that can tolerate switching the rate and the parent
 *		separately via calls to .set_parent and .set_rate.
 *		Returns 0 on success, -EERROR otherwise.
 *
 * @recalc_accuracy: Recalculate the accuracy of this clock. The clock accuracy
 *		is expressed in ppb (parts per billion). The parent accuracy is
 *		an input parameter.
 *		Returns the calculated accuracy.  Optional - if	this op is not
 *		set then clock accuracy will be initialized to parent accuracy
 *		or 0 (perfect clock) if clock has no parent.
 *
 * @get_phase:	Queries the hardware to get the current phase of a clock.
 *		Returned values are 0-359 degrees on success, negative
 *		error codes on failure.
 *
 * @set_phase:	Shift the phase this clock signal in degrees specified
 *		by the second argument. Valid values for degrees are
 *		0-359. Return 0 on success, otherwise -EERROR.
 *
 * @get_duty_cycle: Queries the hardware to get the current duty cycle ratio
 *              of a clock. Returned values denominator cannot be 0 and must be
 *              superior or equal to the numerator.
 *
 * @set_duty_cycle: Apply the duty cycle ratio to this clock signal specified by
 *              the numerator (2nd argurment) and denominator (3rd  argument).
 *              Argument must be a valid ratio (denominator > 0
 *              and >= numerator) Return 0 on success, otherwise -EERROR.
 *
 * @init:	Perform platform-specific initialization magic.
 *		This is not used by any of the basic clock types.
 *		This callback exist for HW which needs to perform some
 *		initialisation magic for CCF to get an accurate view of the
 *		clock. It may also be used dynamic resource allocation is
 *		required. It shall not used to deal with clock parameters,
 *		such as rate or parents.
 *		Returns 0 on success, -EERROR otherwise.
 *
 * @terminate:  Free any resource allocated by init.
 *
 * @debug_init:	Set up type-specific debugfs entries for this clock.  This
 *		is called once, after the debugfs directory entry for this
 *		clock has been created.  The dentry pointer representing that
 *		directory is provided as an argument.  Called with
 *		prepare_lock held.  Returns 0 on success, -EERROR otherwise.
 *
 * @pre_rate_change: Optional callback for a clock to fulfill its rate
 *		change requirements before any rate change has occurred in
 *		its clock tree. Returns 0 on success, -EERROR otherwise.
 *
 * @post_rate_change: Optional callback for a clock to clean up any
 *		requirements that were needed while the clock and its tree
 *		was changing states. Returns 0 on success, -EERROR otherwise.
 *
 * The clk_enable/clk_disable and clk_prepare/clk_unprepare pairs allow
 * implementations to split any work between atomic (enable) and sleepable
 * (prepare) contexts.  If enabling a clock requires code that might sleep,
 * this must be done in clk_prepare.  Clock enable code that will never be
 * called in a sleepable context may be implemented in clk_enable.
 *
 * Typically, drivers will call clk_prepare when a clock may be needed later
 * (eg. when a device is opened), and clk_enable when the clock is actually
 * required (eg. from an interrupt). Note that clk_prepare MUST have been
 * called before clk_enable.
 */
struct clk_ops {
	int		(*prepare)(struct clk_hw *hw);
	void		(*unprepare)(struct clk_hw *hw);
	int		(*is_prepared)(struct clk_hw *hw);
	void		(*unprepare_unused)(struct clk_hw *hw);
	int		(*enable)(struct clk_hw *hw);
	void		(*disable)(struct clk_hw *hw);
	int		(*is_enabled)(struct clk_hw *hw);
	void		(*disable_unused)(struct clk_hw *hw);
	int		(*save_context)(struct clk_hw *hw);
	void		(*restore_context)(struct clk_hw *hw);
	unsigned long	(*recalc_rate)(struct clk_hw *hw,
					unsigned long parent_rate);
	long		(*round_rate)(struct clk_hw *hw, unsigned long rate,
					unsigned long *parent_rate);
	int		(*determine_rate)(struct clk_hw *hw,
					  struct clk_rate_request *req);
	int		(*set_parent)(struct clk_hw *hw, u8 index);
	u8		(*get_parent)(struct clk_hw *hw);
	int		(*set_rate)(struct clk_hw *hw, unsigned long rate,
				    unsigned long parent_rate);
	int		(*set_rate_and_parent)(struct clk_hw *hw,
				    unsigned long rate,
				    unsigned long parent_rate, u8 index);
	unsigned long	(*recalc_accuracy)(struct clk_hw *hw,
					   unsigned long parent_accuracy);
	int		(*get_phase)(struct clk_hw *hw);
	int		(*set_phase)(struct clk_hw *hw, int degrees);
	int		(*get_duty_cycle)(struct clk_hw *hw,
					  struct clk_duty *duty);
	int		(*set_duty_cycle)(struct clk_hw *hw,
					  struct clk_duty *duty);
	int		(*init)(struct clk_hw *hw);
	void		(*terminate)(struct clk_hw *hw);
	void		(*debug_init)(struct clk_hw *hw, struct dentry *dentry);
	int		(*pre_rate_change)(struct clk_hw *hw,
					   unsigned long rate,
					   unsigned long new_rate);
	int		(*post_rate_change)(struct clk_hw *hw,
					    unsigned long old_rate,
					    unsigned long rate);
};

/**
 * struct clk_parent_data - clk parent information
 * @hw: parent clk_hw pointer (used for clk providers with internal clks)
 * @fw_name: parent name local to provider registering clk
 * @name: globally unique parent name (used as a fallback)
 * @index: parent index local to provider registering clk (if @fw_name absent)
 */
struct clk_parent_data {
	const struct clk_hw	*hw;
	const char		*fw_name;
	const char		*name;
	int			index;
};

/**
 * struct clk_init_data - holds init data that's common to all clocks and is
 * shared between the clock provider and the common clock framework.
 *
 * @name: clock name
 * @ops: operations this clock supports
 * @parent_names: array of string names for all possible parents
 * @parent_data: array of parent data for all possible parents (when some
 *               parents are external to the clk controller)
 * @parent_hws: array of pointers to all possible parents (when all parents
 *              are internal to the clk controller)
 * @num_parents: number of possible parents
 * @flags: framework-level hints and quirks
 */
struct clk_init_data {
	const char		*name;
	const struct clk_ops	*ops;
	/* Only one of the following three should be assigned */
	const char		* const *parent_names;
	const struct clk_parent_data	*parent_data;
	const struct clk_hw		**parent_hws;
	u8			num_parents;
	unsigned long		flags;
};

/**
 * struct clk_hw - handle for traversing from a struct clk to its corresponding
 * hardware-specific structure.  struct clk_hw should be declared within struct
 * clk_foo and then referenced by the struct clk instance that uses struct
 * clk_foo's clk_ops
 *
 * @core: pointer to the struct clk_core instance that points back to this
 * struct clk_hw instance
 *
 * @clk: pointer to the per-user struct clk instance that can be used to call
 * into the clk API
 *
 * @init: pointer to struct clk_init_data that contains the init data shared
 * with the common clock framework. This pointer will be set to NULL once
 * a clk_register() variant is called on this clk_hw pointer.
 */
struct clk_hw {
	struct clk_core *core;
	struct clk *clk;
	const struct clk_init_data *init;
};

/*
 * DOC: Basic clock implementations common to many platforms
 *
 * Each basic clock hardware type is comprised of a structure describing the
 * clock hardware, implementations of the relevant callbacks in struct clk_ops,
 * unique flags for that hardware type, a registration function and an
 * alternative macro for static initialization
 */

/**
 * struct clk_fixed_rate - fixed-rate clock
 * @hw:		handle between common and hardware-specific interfaces
 * @fixed_rate:	constant frequency of clock
 * @fixed_accuracy: constant accuracy of clock in ppb (parts per billion)
 * @flags:	hardware specific flags
 *
 * Flags:
 * * CLK_FIXED_RATE_PARENT_ACCURACY - Use the accuracy of the parent clk
 *                                    instead of what's set in @fixed_accuracy.
 */
struct clk_fixed_rate {
	struct		clk_hw hw;
	unsigned long	fixed_rate;
	unsigned long	fixed_accuracy;
	unsigned long	flags;
};

#define CLK_FIXED_RATE_PARENT_ACCURACY		BIT(0)

extern const struct clk_ops clk_fixed_rate_ops;
struct clk_hw *__clk_hw_register_fixed_rate(struct device *dev,
		struct device_node *np, const char *name,
		const char *parent_name, const struct clk_hw *parent_hw,
		const struct clk_parent_data *parent_data, unsigned long flags,
		unsigned long fixed_rate, unsigned long fixed_accuracy,
		unsigned long clk_fixed_flags);
struct clk *clk_register_fixed_rate(struct device *dev, const char *name,
		const char *parent_name, unsigned long flags,
		unsigned long fixed_rate);
/**
 * clk_hw_register_fixed_rate - register fixed-rate clock with the clock
 * framework
 * @dev: device that is registering this clock
 * @name: name of this clock
 * @parent_name: name of clock's parent
 * @flags: framework-specific flags
 * @fixed_rate: non-adjustable clock rate
 */
#define clk_hw_register_fixed_rate(dev, name, parent_name, flags, fixed_rate)  \
	__clk_hw_register_fixed_rate((dev), NULL, (name), (parent_name), NULL, \
				     NULL, (flags), (fixed_rate), 0, 0)
/**
 * clk_hw_register_fixed_rate_parent_hw - register fixed-rate clock with
 * the clock framework
 * @dev: device that is registering this clock
 * @name: name of this clock
 * @parent_hw: pointer to parent clk
 * @flags: framework-specific flags
 * @fixed_rate: non-adjustable clock rate
 */
#define clk_hw_register_fixed_rate_parent_hw(dev, name, parent_hw, flags,     \
					     fixed_rate)		      \
	__clk_hw_register_fixed_rate((dev), NULL, (name), NULL, (parent_hw),  \
				     NULL, (flags), (fixed_rate), 0, 0)
/**
 * clk_hw_register_fixed_rate_parent_data - register fixed-rate clock with
 * the clock framework
 * @dev: device that is registering this clock
 * @name: name of this clock
 * @parent_data: parent clk data
 * @flags: framework-specific flags
 * @fixed_rate: non-adjustable clock rate
 */
#define clk_hw_register_fixed_rate_parent_data(dev, name, parent_hw, flags,   \
					     fixed_rate)		      \
	__clk_hw_register_fixed_rate((dev), NULL, (name), NULL, NULL,	      \
				     (parent_data), (flags), (fixed_rate), 0, \
				     0)
/**
 * clk_hw_register_fixed_rate_with_accuracy - register fixed-rate clock with
 * the clock framework
 * @dev: device that is registering this clock
 * @name: name of this clock
 * @parent_name: name of clock's parent
 * @flags: framework-specific flags
 * @fixed_rate: non-adjustable clock rate
 * @fixed_accuracy: non-adjustable clock accuracy
 */
#define clk_hw_register_fixed_rate_with_accuracy(dev, name, parent_name,      \
						 flags, fixed_rate,	      \
						 fixed_accuracy)	      \
	__clk_hw_register_fixed_rate((dev), NULL, (name), (parent_name),      \
				     NULL, NULL, (flags), (fixed_rate),       \
				     (fixed_accuracy), 0)
/**
 * clk_hw_register_fixed_rate_with_accuracy_parent_hw - register fixed-rate
 * clock with the clock framework
 * @dev: device that is registering this clock
 * @name: name of this clock
 * @parent_hw: pointer to parent clk
 * @flags: framework-specific flags
 * @fixed_rate: non-adjustable clock rate
 * @fixed_accuracy: non-adjustable clock accuracy
 */
#define clk_hw_register_fixed_rate_with_accuracy_parent_hw(dev, name,	      \
		parent_hw, flags, fixed_rate, fixed_accuracy)		      \
	__clk_hw_register_fixed_rate((dev), NULL, (name), NULL, (parent_hw)   \
				     NULL, NULL, (flags), (fixed_rate),	      \
				     (fixed_accuracy), 0)
/**
 * clk_hw_register_fixed_rate_with_accuracy_parent_data - register fixed-rate
 * clock with the clock framework
 * @dev: device that is registering this clock
 * @name: name of this clock
 * @parent_name: name of clock's parent
 * @flags: framework-specific flags
 * @fixed_rate: non-adjustable clock rate
 * @fixed_accuracy: non-adjustable clock accuracy
 */
#define clk_hw_register_fixed_rate_with_accuracy_parent_data(dev, name,	      \
		parent_data, flags, fixed_rate, fixed_accuracy)		      \
	__clk_hw_register_fixed_rate((dev), NULL, (name), NULL, NULL,	      \
				     (parent_data), NULL, (flags),	      \
				     (fixed_rate), (fixed_accuracy), 0)

void clk_unregister_fixed_rate(struct clk *clk);
void clk_hw_unregister_fixed_rate(struct clk_hw *hw);

void of_fixed_clk_setup(struct device_node *np);

/**
 * struct clk_gate - gating clock
 *
 * @hw:		handle between common and hardware-specific interfaces
 * @reg:	register controlling gate
 * @bit_idx:	single bit controlling gate
 * @flags:	hardware-specific flags
 * @lock:	register lock
 *
 * Clock which can gate its output.  Implements .enable & .disable
 *
 * Flags:
 * CLK_GATE_SET_TO_DISABLE - by default this clock sets the bit at bit_idx to
 *	enable the clock.  Setting this flag does the opposite: setting the bit
 *	disable the clock and clearing it enables the clock
 * CLK_GATE_HIWORD_MASK - The gate settings are only in lower 16-bit
 *	of this register, and mask of gate bits are in higher 16-bit of this
 *	register.  While setting the gate bits, higher 16-bit should also be
 *	updated to indicate changing gate bits.
 * CLK_GATE_BIG_ENDIAN - by default little endian register accesses are used for
 *	the gate register.  Setting this flag makes the register accesses big
 *	endian.
 */
struct clk_gate {
	struct clk_hw hw;
	void __iomem	*reg;
	u8		bit_idx;
	u8		flags;
	spinlock_t	*lock;
};

#define to_clk_gate(_hw) container_of(_hw, struct clk_gate, hw)

#define CLK_GATE_SET_TO_DISABLE		BIT(0)
#define CLK_GATE_HIWORD_MASK		BIT(1)
#define CLK_GATE_BIG_ENDIAN		BIT(2)

extern const struct clk_ops clk_gate_ops;
struct clk_hw *__clk_hw_register_gate(struct device *dev,
		struct device_node *np, const char *name,
		const char *parent_name, const struct clk_hw *parent_hw,
		const struct clk_parent_data *parent_data,
		unsigned long flags,
		void __iomem *reg, u8 bit_idx,
		u8 clk_gate_flags, spinlock_t *lock);
struct clk *clk_register_gate(struct device *dev, const char *name,
		const char *parent_name, unsigned long flags,
		void __iomem *reg, u8 bit_idx,
		u8 clk_gate_flags, spinlock_t *lock);
/**
 * clk_hw_register_gate - register a gate clock with the clock framework
 * @dev: device that is registering this clock
 * @name: name of this clock
 * @parent_name: name of this clock's parent
 * @flags: framework-specific flags for this clock
 * @reg: register address to control gating of this clock
 * @bit_idx: which bit in the register controls gating of this clock
 * @clk_gate_flags: gate-specific flags for this clock
 * @lock: shared register lock for this clock
 */
#define clk_hw_register_gate(dev, name, parent_name, flags, reg, bit_idx,     \
			     clk_gate_flags, lock)			      \
	__clk_hw_register_gate((dev), NULL, (name), (parent_name), NULL,      \
			       NULL, (flags), (reg), (bit_idx),		      \
			       (clk_gate_flags), (lock))
/**
 * clk_hw_register_gate_parent_hw - register a gate clock with the clock
 * framework
 * @dev: device that is registering this clock
 * @name: name of this clock
 * @parent_hw: pointer to parent clk
 * @flags: framework-specific flags for this clock
 * @reg: register address to control gating of this clock
 * @bit_idx: which bit in the register controls gating of this clock
 * @clk_gate_flags: gate-specific flags for this clock
 * @lock: shared register lock for this clock
 */
#define clk_hw_register_gate_parent_hw(dev, name, parent_hw, flags, reg,      \
				       bit_idx, clk_gate_flags, lock)	      \
	__clk_hw_register_gate((dev), NULL, (name), NULL, (parent_hw),        \
			       NULL, (flags), (reg), (bit_idx),		      \
			       (clk_gate_flags), (lock))
/**
 * clk_hw_register_gate_parent_data - register a gate clock with the clock
 * framework
 * @dev: device that is registering this clock
 * @name: name of this clock
 * @parent_data: parent clk data
 * @flags: framework-specific flags for this clock
 * @reg: register address to control gating of this clock
 * @bit_idx: which bit in the register controls gating of this clock
 * @clk_gate_flags: gate-specific flags for this clock
 * @lock: shared register lock for this clock
 */
#define clk_hw_register_gate_parent_data(dev, name, parent_data, flags, reg,  \
				       bit_idx, clk_gate_flags, lock)	      \
	__clk_hw_register_gate((dev), NULL, (name), NULL, NULL, (parent_data), \
			       (flags), (reg), (bit_idx),		      \
			       (clk_gate_flags), (lock))
void clk_unregister_gate(struct clk *clk);
void clk_hw_unregister_gate(struct clk_hw *hw);
int clk_gate_is_enabled(struct clk_hw *hw);

struct clk_div_table {
	unsigned int	val;
	unsigned int	div;
};

/**
 * struct clk_divider - adjustable divider clock
 *
 * @hw:		handle between common and hardware-specific interfaces
 * @reg:	register containing the divider
 * @shift:	shift to the divider bit field
 * @width:	width of the divider bit field
 * @table:	array of value/divider pairs, last entry should have div = 0
 * @lock:	register lock
 *
 * Clock with an adjustable divider affecting its output frequency.  Implements
 * .recalc_rate, .set_rate and .round_rate
 *
 * Flags:
 * CLK_DIVIDER_ONE_BASED - by default the divisor is the value read from the
 *	register plus one.  If CLK_DIVIDER_ONE_BASED is set then the divider is
 *	the raw value read from the register, with the value of zero considered
 *	invalid, unless CLK_DIVIDER_ALLOW_ZERO is set.
 * CLK_DIVIDER_POWER_OF_TWO - clock divisor is 2 raised to the value read from
 *	the hardware register
 * CLK_DIVIDER_ALLOW_ZERO - Allow zero divisors.  For dividers which have
 *	CLK_DIVIDER_ONE_BASED set, it is possible to end up with a zero divisor.
 *	Some hardware implementations gracefully handle this case and allow a
 *	zero divisor by not modifying their input clock
 *	(divide by one / bypass).
 * CLK_DIVIDER_HIWORD_MASK - The divider settings are only in lower 16-bit
 *	of this register, and mask of divider bits are in higher 16-bit of this
 *	register.  While setting the divider bits, higher 16-bit should also be
 *	updated to indicate changing divider bits.
 * CLK_DIVIDER_ROUND_CLOSEST - Makes the best calculated divider to be rounded
 *	to the closest integer instead of the up one.
 * CLK_DIVIDER_READ_ONLY - The divider settings are preconfigured and should
 *	not be changed by the clock framework.
 * CLK_DIVIDER_MAX_AT_ZERO - For dividers which are like CLK_DIVIDER_ONE_BASED
 *	except when the value read from the register is zero, the divisor is
 *	2^width of the field.
 * CLK_DIVIDER_BIG_ENDIAN - By default little endian register accesses are used
 *	for the divider register.  Setting this flag makes the register accesses
 *	big endian.
 */
struct clk_divider {
	struct clk_hw	hw;
	void __iomem	*reg;
	u8		shift;
	u8		width;
	u8		flags;
	const struct clk_div_table	*table;
	spinlock_t	*lock;
};

#define clk_div_mask(width)	((1 << (width)) - 1)
#define to_clk_divider(_hw) container_of(_hw, struct clk_divider, hw)

#define CLK_DIVIDER_ONE_BASED		BIT(0)
#define CLK_DIVIDER_POWER_OF_TWO	BIT(1)
#define CLK_DIVIDER_ALLOW_ZERO		BIT(2)
#define CLK_DIVIDER_HIWORD_MASK		BIT(3)
#define CLK_DIVIDER_ROUND_CLOSEST	BIT(4)
#define CLK_DIVIDER_READ_ONLY		BIT(5)
#define CLK_DIVIDER_MAX_AT_ZERO		BIT(6)
#define CLK_DIVIDER_BIG_ENDIAN		BIT(7)

extern const struct clk_ops clk_divider_ops;
extern const struct clk_ops clk_divider_ro_ops;

unsigned long divider_recalc_rate(struct clk_hw *hw, unsigned long parent_rate,
		unsigned int val, const struct clk_div_table *table,
		unsigned long flags, unsigned long width);
long divider_round_rate_parent(struct clk_hw *hw, struct clk_hw *parent,
			       unsigned long rate, unsigned long *prate,
			       const struct clk_div_table *table,
			       u8 width, unsigned long flags);
long divider_ro_round_rate_parent(struct clk_hw *hw, struct clk_hw *parent,
				  unsigned long rate, unsigned long *prate,
				  const struct clk_div_table *table, u8 width,
				  unsigned long flags, unsigned int val);
int divider_get_val(unsigned long rate, unsigned long parent_rate,
		const struct clk_div_table *table, u8 width,
		unsigned long flags);

struct clk_hw *__clk_hw_register_divider(struct device *dev,
		struct device_node *np, const char *name,
		const char *parent_name, const struct clk_hw *parent_hw,
		const struct clk_parent_data *parent_data, unsigned long flags,
		void __iomem *reg, u8 shift, u8 width, u8 clk_divider_flags,
		const struct clk_div_table *table, spinlock_t *lock);
struct clk *clk_register_divider_table(struct device *dev, const char *name,
		const char *parent_name, unsigned long flags,
		void __iomem *reg, u8 shift, u8 width,
		u8 clk_divider_flags, const struct clk_div_table *table,
		spinlock_t *lock);
/**
 * clk_register_divider - register a divider clock with the clock framework
 * @dev: device registering this clock
 * @name: name of this clock
 * @parent_name: name of clock's parent
 * @flags: framework-specific flags
 * @reg: register address to adjust divider
 * @shift: number of bits to shift the bitfield
 * @width: width of the bitfield
 * @clk_divider_flags: divider-specific flags for this clock
 * @lock: shared register lock for this clock
 */
#define clk_register_divider(dev, name, parent_name, flags, reg, shift, width, \
			     clk_divider_flags, lock)			       \
	clk_register_divider_table((dev), (name), (parent_name), (flags),      \
				   (reg), (shift), (width),		       \
				   (clk_divider_flags), NULL, (lock))
/**
 * clk_hw_register_divider - register a divider clock with the clock framework
 * @dev: device registering this clock
 * @name: name of this clock
 * @parent_name: name of clock's parent
 * @flags: framework-specific flags
 * @reg: register address to adjust divider
 * @shift: number of bits to shift the bitfield
 * @width: width of the bitfield
 * @clk_divider_flags: divider-specific flags for this clock
 * @lock: shared register lock for this clock
 */
#define clk_hw_register_divider(dev, name, parent_name, flags, reg, shift,    \
				width, clk_divider_flags, lock)		      \
	__clk_hw_register_divider((dev), NULL, (name), (parent_name), NULL,   \
				  NULL, (flags), (reg), (shift), (width),     \
				  (clk_divider_flags), NULL, (lock))
/**
 * clk_hw_register_divider_parent_hw - register a divider clock with the clock
 * framework
 * @dev: device registering this clock
 * @name: name of this clock
 * @parent_hw: pointer to parent clk
 * @flags: framework-specific flags
 * @reg: register address to adjust divider
 * @shift: number of bits to shift the bitfield
 * @width: width of the bitfield
 * @clk_divider_flags: divider-specific flags for this clock
 * @lock: shared register lock for this clock
 */
#define clk_hw_register_divider_parent_hw(dev, name, parent_hw, flags, reg,   \
					  shift, width, clk_divider_flags,    \
					  lock)				      \
	__clk_hw_register_divider((dev), NULL, (name), NULL, (parent_hw),     \
				  NULL, (flags), (reg), (shift), (width),     \
				  (clk_divider_flags), NULL, (lock))
/**
 * clk_hw_register_divider_parent_data - register a divider clock with the clock
 * framework
 * @dev: device registering this clock
 * @name: name of this clock
 * @parent_data: parent clk data
 * @flags: framework-specific flags
 * @reg: register address to adjust divider
 * @shift: number of bits to shift the bitfield
 * @width: width of the bitfield
 * @clk_divider_flags: divider-specific flags for this clock
 * @lock: shared register lock for this clock
 */
#define clk_hw_register_divider_parent_data(dev, name, parent_data, flags,    \
					    reg, shift, width,		      \
					    clk_divider_flags, lock)	      \
	__clk_hw_register_divider((dev), NULL, (name), NULL, NULL,	      \
				  (parent_data), (flags), (reg), (shift),     \
				  (width), (clk_divider_flags), NULL, (lock))
/**
 * clk_hw_register_divider_table - register a table based divider clock with
 * the clock framework
 * @dev: device registering this clock
 * @name: name of this clock
 * @parent_name: name of clock's parent
 * @flags: framework-specific flags
 * @reg: register address to adjust divider
 * @shift: number of bits to shift the bitfield
 * @width: width of the bitfield
 * @clk_divider_flags: divider-specific flags for this clock
 * @table: array of divider/value pairs ending with a div set to 0
 * @lock: shared register lock for this clock
 */
#define clk_hw_register_divider_table(dev, name, parent_name, flags, reg,     \
				      shift, width, clk_divider_flags, table, \
				      lock)				      \
	__clk_hw_register_divider((dev), NULL, (name), (parent_name), NULL,   \
				  NULL, (flags), (reg), (shift), (width),     \
				  (clk_divider_flags), (table), (lock))
/**
 * clk_hw_register_divider_table_parent_hw - register a table based divider
 * clock with the clock framework
 * @dev: device registering this clock
 * @name: name of this clock
 * @parent_hw: pointer to parent clk
 * @flags: framework-specific flags
 * @reg: register address to adjust divider
 * @shift: number of bits to shift the bitfield
 * @width: width of the bitfield
 * @clk_divider_flags: divider-specific flags for this clock
 * @table: array of divider/value pairs ending with a div set to 0
 * @lock: shared register lock for this clock
 */
#define clk_hw_register_divider_table_parent_hw(dev, name, parent_hw, flags,  \
						reg, shift, width,	      \
						clk_divider_flags, table,     \
						lock)			      \
	__clk_hw_register_divider((dev), NULL, (name), NULL, (parent_hw),     \
				  NULL, (flags), (reg), (shift), (width),     \
				  (clk_divider_flags), (table), (lock))
/**
 * clk_hw_register_divider_table_parent_data - register a table based divider
 * clock with the clock framework
 * @dev: device registering this clock
 * @name: name of this clock
 * @parent_data: parent clk data
 * @flags: framework-specific flags
 * @reg: register address to adjust divider
 * @shift: number of bits to shift the bitfield
 * @width: width of the bitfield
 * @clk_divider_flags: divider-specific flags for this clock
 * @table: array of divider/value pairs ending with a div set to 0
 * @lock: shared register lock for this clock
 */
#define clk_hw_register_divider_table_parent_data(dev, name, parent_data,     \
						  flags, reg, shift, width,   \
						  clk_divider_flags, table,   \
						  lock)			      \
	__clk_hw_register_divider((dev), NULL, (name), NULL, NULL,	      \
				  (parent_data), (flags), (reg), (shift),     \
				  (width), (clk_divider_flags), (table),      \
				  (lock))

void clk_unregister_divider(struct clk *clk);
void clk_hw_unregister_divider(struct clk_hw *hw);

/**
 * struct clk_mux - multiplexer clock
 *
 * @hw:		handle between common and hardware-specific interfaces
 * @reg:	register controlling multiplexer
 * @table:	array of register values corresponding to the parent index
 * @shift:	shift to multiplexer bit field
 * @mask:	mask of mutliplexer bit field
 * @flags:	hardware-specific flags
 * @lock:	register lock
 *
 * Clock with multiple selectable parents.  Implements .get_parent, .set_parent
 * and .recalc_rate
 *
 * Flags:
 * CLK_MUX_INDEX_ONE - register index starts at 1, not 0
 * CLK_MUX_INDEX_BIT - register index is a single bit (power of two)
 * CLK_MUX_HIWORD_MASK - The mux settings are only in lower 16-bit of this
 *	register, and mask of mux bits are in higher 16-bit of this register.
 *	While setting the mux bits, higher 16-bit should also be updated to
 *	indicate changing mux bits.
 * CLK_MUX_READ_ONLY - The mux registers can't be written, only read in the
 * 	.get_parent clk_op.
 * CLK_MUX_ROUND_CLOSEST - Use the parent rate that is closest to the desired
 *	frequency.
 * CLK_MUX_BIG_ENDIAN - By default little endian register accesses are used for
 *	the mux register.  Setting this flag makes the register accesses big
 *	endian.
 */
struct clk_mux {
	struct clk_hw	hw;
	void __iomem	*reg;
	u32		*table;
	u32		mask;
	u8		shift;
	u8		flags;
	spinlock_t	*lock;
};

#define to_clk_mux(_hw) container_of(_hw, struct clk_mux, hw)

#define CLK_MUX_INDEX_ONE		BIT(0)
#define CLK_MUX_INDEX_BIT		BIT(1)
#define CLK_MUX_HIWORD_MASK		BIT(2)
#define CLK_MUX_READ_ONLY		BIT(3) /* mux can't be changed */
#define CLK_MUX_ROUND_CLOSEST		BIT(4)
#define CLK_MUX_BIG_ENDIAN		BIT(5)

extern const struct clk_ops clk_mux_ops;
extern const struct clk_ops clk_mux_ro_ops;

struct clk_hw *__clk_hw_register_mux(struct device *dev, struct device_node *np,
		const char *name, u8 num_parents,
		const char * const *parent_names,
		const struct clk_hw **parent_hws,
		const struct clk_parent_data *parent_data,
		unsigned long flags, void __iomem *reg, u8 shift, u32 mask,
		u8 clk_mux_flags, u32 *table, spinlock_t *lock);
struct clk *clk_register_mux_table(struct device *dev, const char *name,
		const char * const *parent_names, u8 num_parents,
		unsigned long flags, void __iomem *reg, u8 shift, u32 mask,
		u8 clk_mux_flags, u32 *table, spinlock_t *lock);

#define clk_register_mux(dev, name, parent_names, num_parents, flags, reg,    \
			 shift, width, clk_mux_flags, lock)		      \
	clk_register_mux_table((dev), (name), (parent_names), (num_parents),  \
			       (flags), (reg), (shift), BIT((width)) - 1,     \
			       (clk_mux_flags), NULL, (lock))
#define clk_hw_register_mux_table(dev, name, parent_names, num_parents,	      \
				  flags, reg, shift, mask, clk_mux_flags,     \
				  table, lock)				      \
	__clk_hw_register_mux((dev), NULL, (name), (num_parents),	      \
			      (parent_names), NULL, NULL, (flags), (reg),     \
			      (shift), (mask), (clk_mux_flags), (table),      \
			      (lock))
#define clk_hw_register_mux(dev, name, parent_names, num_parents, flags, reg, \
			    shift, width, clk_mux_flags, lock)		      \
	__clk_hw_register_mux((dev), NULL, (name), (num_parents),	      \
			      (parent_names), NULL, NULL, (flags), (reg),     \
			      (shift), BIT((width)) - 1, (clk_mux_flags),     \
			      NULL, (lock))
#define clk_hw_register_mux_hws(dev, name, parent_hws, num_parents, flags,    \
				reg, shift, width, clk_mux_flags, lock)	      \
	__clk_hw_register_mux((dev), NULL, (name), (num_parents), NULL,	      \
			      (parent_hws), NULL, (flags), (reg), (shift),    \
			      BIT((width)) - 1, (clk_mux_flags), NULL, (lock))
#define clk_hw_register_mux_parent_data(dev, name, parent_data, num_parents,  \
					flags, reg, shift, width,	      \
					clk_mux_flags, lock)		      \
	__clk_hw_register_mux((dev), NULL, (name), (num_parents), NULL, NULL, \
			      (parent_data), (flags), (reg), (shift),	      \
			      BIT((width)) - 1, (clk_mux_flags), NULL, (lock))

int clk_mux_val_to_index(struct clk_hw *hw, u32 *table, unsigned int flags,
			 unsigned int val);
unsigned int clk_mux_index_to_val(u32 *table, unsigned int flags, u8 index);

void clk_unregister_mux(struct clk *clk);
void clk_hw_unregister_mux(struct clk_hw *hw);

void of_fixed_factor_clk_setup(struct device_node *node);

/**
 * struct clk_fixed_factor - fixed multiplier and divider clock
 *
 * @hw:		handle between common and hardware-specific interfaces
 * @mult:	multiplier
 * @div:	divider
 *
 * Clock with a fixed multiplier and divider. The output frequency is the
 * parent clock rate divided by div and multiplied by mult.
 * Implements .recalc_rate, .set_rate and .round_rate
 */

struct clk_fixed_factor {
	struct clk_hw	hw;
	unsigned int	mult;
	unsigned int	div;
};

#define to_clk_fixed_factor(_hw) container_of(_hw, struct clk_fixed_factor, hw)

extern const struct clk_ops clk_fixed_factor_ops;
struct clk *clk_register_fixed_factor(struct device *dev, const char *name,
		const char *parent_name, unsigned long flags,
		unsigned int mult, unsigned int div);
void clk_unregister_fixed_factor(struct clk *clk);
struct clk_hw *clk_hw_register_fixed_factor(struct device *dev,
		const char *name, const char *parent_name, unsigned long flags,
		unsigned int mult, unsigned int div);
void clk_hw_unregister_fixed_factor(struct clk_hw *hw);

/**
 * struct clk_fractional_divider - adjustable fractional divider clock
 *
 * @hw:		handle between common and hardware-specific interfaces
 * @reg:	register containing the divider
 * @mshift:	shift to the numerator bit field
 * @mwidth:	width of the numerator bit field
 * @nshift:	shift to the denominator bit field
 * @nwidth:	width of the denominator bit field
 * @lock:	register lock
 *
 * Clock with adjustable fractional divider affecting its output frequency.
 *
 * Flags:
 * CLK_FRAC_DIVIDER_ZERO_BASED - by default the numerator and denominator
 *	is the value read from the register. If CLK_FRAC_DIVIDER_ZERO_BASED
 *	is set then the numerator and denominator are both the value read
 *	plus one.
 * CLK_FRAC_DIVIDER_BIG_ENDIAN - By default little endian register accesses are
 *	used for the divider register.  Setting this flag makes the register
 *	accesses big endian.
 */
struct clk_fractional_divider {
	struct clk_hw	hw;
	void __iomem	*reg;
	u8		mshift;
	u8		mwidth;
	u32		mmask;
	u8		nshift;
	u8		nwidth;
	u32		nmask;
	u8		flags;
	void		(*approximation)(struct clk_hw *hw,
				unsigned long rate, unsigned long *parent_rate,
				unsigned long *m, unsigned long *n);
	spinlock_t	*lock;
};

#define to_clk_fd(_hw) container_of(_hw, struct clk_fractional_divider, hw)

#define CLK_FRAC_DIVIDER_ZERO_BASED		BIT(0)
#define CLK_FRAC_DIVIDER_BIG_ENDIAN		BIT(1)

extern const struct clk_ops clk_fractional_divider_ops;
struct clk *clk_register_fractional_divider(struct device *dev,
		const char *name, const char *parent_name, unsigned long flags,
		void __iomem *reg, u8 mshift, u8 mwidth, u8 nshift, u8 nwidth,
		u8 clk_divider_flags, spinlock_t *lock);
struct clk_hw *clk_hw_register_fractional_divider(struct device *dev,
		const char *name, const char *parent_name, unsigned long flags,
		void __iomem *reg, u8 mshift, u8 mwidth, u8 nshift, u8 nwidth,
		u8 clk_divider_flags, spinlock_t *lock);
void clk_hw_unregister_fractional_divider(struct clk_hw *hw);

/**
 * struct clk_multiplier - adjustable multiplier clock
 *
 * @hw:		handle between common and hardware-specific interfaces
 * @reg:	register containing the multiplier
 * @shift:	shift to the multiplier bit field
 * @width:	width of the multiplier bit field
 * @lock:	register lock
 *
 * Clock with an adjustable multiplier affecting its output frequency.
 * Implements .recalc_rate, .set_rate and .round_rate
 *
 * Flags:
 * CLK_MULTIPLIER_ZERO_BYPASS - By default, the multiplier is the value read
 *	from the register, with 0 being a valid value effectively
 *	zeroing the output clock rate. If CLK_MULTIPLIER_ZERO_BYPASS is
 *	set, then a null multiplier will be considered as a bypass,
 *	leaving the parent rate unmodified.
 * CLK_MULTIPLIER_ROUND_CLOSEST - Makes the best calculated divider to be
 *	rounded to the closest integer instead of the down one.
 * CLK_MULTIPLIER_BIG_ENDIAN - By default little endian register accesses are
 *	used for the multiplier register.  Setting this flag makes the register
 *	accesses big endian.
 */
struct clk_multiplier {
	struct clk_hw	hw;
	void __iomem	*reg;
	u8		shift;
	u8		width;
	u8		flags;
	spinlock_t	*lock;
};

#define to_clk_multiplier(_hw) container_of(_hw, struct clk_multiplier, hw)

#define CLK_MULTIPLIER_ZERO_BYPASS		BIT(0)
#define CLK_MULTIPLIER_ROUND_CLOSEST	BIT(1)
#define CLK_MULTIPLIER_BIG_ENDIAN		BIT(2)

extern const struct clk_ops clk_multiplier_ops;

/***
 * struct clk_composite - aggregate clock of mux, divider and gate clocks
 *
 * @hw:		handle between common and hardware-specific interfaces
 * @mux_hw:	handle between composite and hardware-specific mux clock
 * @rate_hw:	handle between composite and hardware-specific rate clock
 * @gate_hw:	handle between composite and hardware-specific gate clock
 * @mux_ops:	clock ops for mux
 * @rate_ops:	clock ops for rate
 * @gate_ops:	clock ops for gate
 */
struct clk_composite {
	struct clk_hw	hw;
	struct clk_ops	ops;

	struct clk_hw	*mux_hw;
	struct clk_hw	*rate_hw;
	struct clk_hw	*gate_hw;

	const struct clk_ops	*mux_ops;
	const struct clk_ops	*rate_ops;
	const struct clk_ops	*gate_ops;
};

#define to_clk_composite(_hw) container_of(_hw, struct clk_composite, hw)

struct clk *clk_register_composite(struct device *dev, const char *name,
		const char * const *parent_names, int num_parents,
		struct clk_hw *mux_hw, const struct clk_ops *mux_ops,
		struct clk_hw *rate_hw, const struct clk_ops *rate_ops,
		struct clk_hw *gate_hw, const struct clk_ops *gate_ops,
		unsigned long flags);
struct clk *clk_register_composite_pdata(struct device *dev, const char *name,
		const struct clk_parent_data *parent_data, int num_parents,
		struct clk_hw *mux_hw, const struct clk_ops *mux_ops,
		struct clk_hw *rate_hw, const struct clk_ops *rate_ops,
		struct clk_hw *gate_hw, const struct clk_ops *gate_ops,
		unsigned long flags);
void clk_unregister_composite(struct clk *clk);
struct clk_hw *clk_hw_register_composite(struct device *dev, const char *name,
		const char * const *parent_names, int num_parents,
		struct clk_hw *mux_hw, const struct clk_ops *mux_ops,
		struct clk_hw *rate_hw, const struct clk_ops *rate_ops,
		struct clk_hw *gate_hw, const struct clk_ops *gate_ops,
		unsigned long flags);
struct clk_hw *clk_hw_register_composite_pdata(struct device *dev,
		const char *name,
		const struct clk_parent_data *parent_data, int num_parents,
		struct clk_hw *mux_hw, const struct clk_ops *mux_ops,
		struct clk_hw *rate_hw, const struct clk_ops *rate_ops,
		struct clk_hw *gate_hw, const struct clk_ops *gate_ops,
		unsigned long flags);
void clk_hw_unregister_composite(struct clk_hw *hw);

struct clk *clk_register(struct device *dev, struct clk_hw *hw);
struct clk *devm_clk_register(struct device *dev, struct clk_hw *hw);

int __must_check clk_hw_register(struct device *dev, struct clk_hw *hw);
int __must_check devm_clk_hw_register(struct device *dev, struct clk_hw *hw);
int __must_check of_clk_hw_register(struct device_node *node, struct clk_hw *hw);

void clk_unregister(struct clk *clk);
void devm_clk_unregister(struct device *dev, struct clk *clk);

void clk_hw_unregister(struct clk_hw *hw);
void devm_clk_hw_unregister(struct device *dev, struct clk_hw *hw);
void clk_sync_state(struct device *dev);

/* helper functions */
const char *__clk_get_name(const struct clk *clk);
const char *clk_hw_get_name(const struct clk_hw *hw);
#ifdef CONFIG_COMMON_CLK
struct clk_hw *__clk_get_hw(struct clk *clk);
#else
static inline struct clk_hw *__clk_get_hw(struct clk *clk)
{
	return (struct clk_hw *)clk;
}
#endif
unsigned int clk_hw_get_num_parents(const struct clk_hw *hw);
struct clk_hw *clk_hw_get_parent(const struct clk_hw *hw);
struct clk_hw *clk_hw_get_parent_by_index(const struct clk_hw *hw,
					  unsigned int index);
int clk_hw_get_parent_index(struct clk_hw *hw);
int clk_hw_set_parent(struct clk_hw *hw, struct clk_hw *new_parent);
unsigned int __clk_get_enable_count(struct clk *clk);
unsigned long clk_hw_get_rate(const struct clk_hw *hw);
unsigned long clk_hw_get_flags(const struct clk_hw *hw);
#define clk_hw_can_set_rate_parent(hw) \
	(clk_hw_get_flags((hw)) & CLK_SET_RATE_PARENT)

bool clk_hw_is_prepared(const struct clk_hw *hw);
bool clk_hw_rate_is_protected(const struct clk_hw *hw);
bool clk_hw_is_enabled(const struct clk_hw *hw);
bool __clk_is_enabled(struct clk *clk);
struct clk *__clk_lookup(const char *name);
int __clk_mux_determine_rate(struct clk_hw *hw,
			     struct clk_rate_request *req);
int __clk_determine_rate(struct clk_hw *core, struct clk_rate_request *req);
int __clk_mux_determine_rate_closest(struct clk_hw *hw,
				     struct clk_rate_request *req);
int clk_mux_determine_rate_flags(struct clk_hw *hw,
				 struct clk_rate_request *req,
				 unsigned long flags);
void clk_hw_reparent(struct clk_hw *hw, struct clk_hw *new_parent);
void clk_hw_set_rate_range(struct clk_hw *hw, unsigned long min_rate,
			   unsigned long max_rate);

static inline void __clk_hw_set_clk(struct clk_hw *dst, struct clk_hw *src)
{
	dst->clk = src->clk;
	dst->core = src->core;
}

static inline long divider_round_rate(struct clk_hw *hw, unsigned long rate,
				      unsigned long *prate,
				      const struct clk_div_table *table,
				      u8 width, unsigned long flags)
{
	return divider_round_rate_parent(hw, clk_hw_get_parent(hw),
					 rate, prate, table, width, flags);
}

static inline long divider_ro_round_rate(struct clk_hw *hw, unsigned long rate,
					 unsigned long *prate,
					 const struct clk_div_table *table,
					 u8 width, unsigned long flags,
					 unsigned int val)
{
	return divider_ro_round_rate_parent(hw, clk_hw_get_parent(hw),
					    rate, prate, table, width, flags,
					    val);
}

/*
 * FIXME clock api without lock protection
 */
unsigned long clk_hw_round_rate(struct clk_hw *hw, unsigned long rate);

struct clk_onecell_data {
	struct clk **clks;
	unsigned int clk_num;
};

struct clk_hw_onecell_data {
	unsigned int num;
	struct clk_hw *hws[];
};

#define CLK_OF_DECLARE(name, compat, fn) OF_DECLARE_1(clk, name, compat, fn)

/*
 * Use this macro when you have a driver that requires two initialization
 * routines, one at of_clk_init(), and one at platform device probe
 */
#define CLK_OF_DECLARE_DRIVER(name, compat, fn) \
	static void __init name##_of_clk_init_driver(struct device_node *np) \
	{								\
		of_node_clear_flag(np, OF_POPULATED);			\
		fn(np);							\
	}								\
	OF_DECLARE_1(clk, name, compat, name##_of_clk_init_driver)

#define CLK_HW_INIT(_name, _parent, _ops, _flags)		\
	(&(struct clk_init_data) {				\
		.flags		= _flags,			\
		.name		= _name,			\
		.parent_names	= (const char *[]) { _parent },	\
		.num_parents	= 1,				\
		.ops		= _ops,				\
	})

#define CLK_HW_INIT_HW(_name, _parent, _ops, _flags)			\
	(&(struct clk_init_data) {					\
		.flags		= _flags,				\
		.name		= _name,				\
		.parent_hws	= (const struct clk_hw*[]) { _parent },	\
		.num_parents	= 1,					\
		.ops		= _ops,					\
	})

/*
 * This macro is intended for drivers to be able to share the otherwise
 * individual struct clk_hw[] compound literals created by the compiler
 * when using CLK_HW_INIT_HW. It does NOT support multiple parents.
 */
#define CLK_HW_INIT_HWS(_name, _parent, _ops, _flags)			\
	(&(struct clk_init_data) {					\
		.flags		= _flags,				\
		.name		= _name,				\
		.parent_hws	= _parent,				\
		.num_parents	= 1,					\
		.ops		= _ops,					\
	})

#define CLK_HW_INIT_FW_NAME(_name, _parent, _ops, _flags)		\
	(&(struct clk_init_data) {					\
		.flags		= _flags,				\
		.name		= _name,				\
		.parent_data	= (const struct clk_parent_data[]) {	\
					{ .fw_name = _parent },		\
				  },					\
		.num_parents	= 1,					\
		.ops		= _ops,					\
	})

#define CLK_HW_INIT_PARENTS(_name, _parents, _ops, _flags)	\
	(&(struct clk_init_data) {				\
		.flags		= _flags,			\
		.name		= _name,			\
		.parent_names	= _parents,			\
		.num_parents	= ARRAY_SIZE(_parents),		\
		.ops		= _ops,				\
	})

#define CLK_HW_INIT_PARENTS_HW(_name, _parents, _ops, _flags)	\
	(&(struct clk_init_data) {				\
		.flags		= _flags,			\
		.name		= _name,			\
		.parent_hws	= _parents,			\
		.num_parents	= ARRAY_SIZE(_parents),		\
		.ops		= _ops,				\
	})

#define CLK_HW_INIT_PARENTS_DATA(_name, _parents, _ops, _flags)	\
	(&(struct clk_init_data) {				\
		.flags		= _flags,			\
		.name		= _name,			\
		.parent_data	= _parents,			\
		.num_parents	= ARRAY_SIZE(_parents),		\
		.ops		= _ops,				\
	})

#define CLK_HW_INIT_NO_PARENT(_name, _ops, _flags)	\
	(&(struct clk_init_data) {			\
		.flags          = _flags,		\
		.name           = _name,		\
		.parent_names   = NULL,			\
		.num_parents    = 0,			\
		.ops            = _ops,			\
	})

#define CLK_FIXED_FACTOR(_struct, _name, _parent,			\
			_div, _mult, _flags)				\
	struct clk_fixed_factor _struct = {				\
		.div		= _div,					\
		.mult		= _mult,				\
		.hw.init	= CLK_HW_INIT(_name,			\
					      _parent,			\
					      &clk_fixed_factor_ops,	\
					      _flags),			\
	}

#define CLK_FIXED_FACTOR_HW(_struct, _name, _parent,			\
			    _div, _mult, _flags)			\
	struct clk_fixed_factor _struct = {				\
		.div		= _div,					\
		.mult		= _mult,				\
		.hw.init	= CLK_HW_INIT_HW(_name,			\
						 _parent,		\
						 &clk_fixed_factor_ops,	\
						 _flags),		\
	}

/*
 * This macro allows the driver to reuse the _parent array for multiple
 * fixed factor clk declarations.
 */
#define CLK_FIXED_FACTOR_HWS(_struct, _name, _parent,			\
			     _div, _mult, _flags)			\
	struct clk_fixed_factor _struct = {				\
		.div		= _div,					\
		.mult		= _mult,				\
		.hw.init	= CLK_HW_INIT_HWS(_name,		\
						  _parent,		\
						  &clk_fixed_factor_ops, \
						  _flags),	\
	}

#define CLK_FIXED_FACTOR_FW_NAME(_struct, _name, _parent,		\
				 _div, _mult, _flags)			\
	struct clk_fixed_factor _struct = {				\
		.div		= _div,					\
		.mult		= _mult,				\
		.hw.init	= CLK_HW_INIT_FW_NAME(_name,		\
						      _parent,		\
						      &clk_fixed_factor_ops, \
						      _flags),		\
	}

#ifdef CONFIG_OF
int of_clk_add_provider(struct device_node *np,
			struct clk *(*clk_src_get)(struct of_phandle_args *args,
						   void *data),
			void *data);
int of_clk_add_hw_provider(struct device_node *np,
			   struct clk_hw *(*get)(struct of_phandle_args *clkspec,
						 void *data),
			   void *data);
int devm_of_clk_add_hw_provider(struct device *dev,
			   struct clk_hw *(*get)(struct of_phandle_args *clkspec,
						 void *data),
			   void *data);
void of_clk_del_provider(struct device_node *np);
void devm_of_clk_del_provider(struct device *dev);
struct clk *of_clk_src_simple_get(struct of_phandle_args *clkspec,
				  void *data);
struct clk_hw *of_clk_hw_simple_get(struct of_phandle_args *clkspec,
				    void *data);
struct clk *of_clk_src_onecell_get(struct of_phandle_args *clkspec, void *data);
struct clk_hw *of_clk_hw_onecell_get(struct of_phandle_args *clkspec,
				     void *data);
int of_clk_parent_fill(struct device_node *np, const char **parents,
		       unsigned int size);
int of_clk_detect_critical(struct device_node *np, int index,
			    unsigned long *flags);

#else /* !CONFIG_OF */

static inline int of_clk_add_provider(struct device_node *np,
			struct clk *(*clk_src_get)(struct of_phandle_args *args,
						   void *data),
			void *data)
{
	return 0;
}
static inline int of_clk_add_hw_provider(struct device_node *np,
			struct clk_hw *(*get)(struct of_phandle_args *clkspec,
					      void *data),
			void *data)
{
	return 0;
}
static inline int devm_of_clk_add_hw_provider(struct device *dev,
			   struct clk_hw *(*get)(struct of_phandle_args *clkspec,
						 void *data),
			   void *data)
{
	return 0;
}
static inline void of_clk_del_provider(struct device_node *np) {}
static inline void devm_of_clk_del_provider(struct device *dev) {}
static inline struct clk *of_clk_src_simple_get(
	struct of_phandle_args *clkspec, void *data)
{
	return ERR_PTR(-ENOENT);
}
static inline struct clk_hw *
of_clk_hw_simple_get(struct of_phandle_args *clkspec, void *data)
{
	return ERR_PTR(-ENOENT);
}
static inline struct clk *of_clk_src_onecell_get(
	struct of_phandle_args *clkspec, void *data)
{
	return ERR_PTR(-ENOENT);
}
static inline struct clk_hw *
of_clk_hw_onecell_get(struct of_phandle_args *clkspec, void *data)
{
	return ERR_PTR(-ENOENT);
}
static inline int of_clk_parent_fill(struct device_node *np,
				     const char **parents, unsigned int size)
{
	return 0;
}
static inline int of_clk_detect_critical(struct device_node *np, int index,
					  unsigned long *flags)
{
	return 0;
}
#endif /* CONFIG_OF */

void clk_gate_restore_context(struct clk_hw *hw);

#endif /* CLK_PROVIDER_H */<|MERGE_RESOLUTION|>--- conflicted
+++ resolved
@@ -32,11 +32,8 @@
 #define CLK_OPS_PARENT_ENABLE	BIT(12)
 /* duty cycle call may be forwarded to the parent clock */
 #define CLK_DUTY_CYCLE_PARENT	BIT(13)
-<<<<<<< HEAD
-#define CLK_DONT_HOLD_STATE	BIT(14) /* Don't hold state */
-=======
 #define CLK_SET_PARENT_NOCACHE	BIT(14) /* do not use the cached clk parent */
->>>>>>> 4ac66686
+#define CLK_DONT_HOLD_STATE	BIT(15) /* Don't hold state */
 
 struct clk;
 struct clk_hw;
