--- conflicted
+++ resolved
@@ -21,13 +21,7 @@
 	int (*power_hibernate) (struct phy_device *);
 	phy_interface_t phy;
 	unsigned char mac[ETH_ALEN];
-<<<<<<< HEAD
-#ifdef CONFIG_MX6_ENET_IRQ_TO_GPIO
-	unsigned int gpio_irq;
-#endif
-=======
 	int gpio_irq;
->>>>>>> 822ae2cf
 };
 
 #endif