/* SPDX-License-Identifier: GPL-2.0 */
#ifndef LINUX_MM_INLINE_H
#define LINUX_MM_INLINE_H

#include <linux/atomic.h>
#include <linux/huge_mm.h>
#include <linux/swap.h>
#include <linux/string.h>

/**
 * folio_is_file_lru - Should the folio be on a file LRU or anon LRU?
 * @folio: The folio to test.
 *
 * We would like to get this info without a page flag, but the state
 * needs to survive until the folio is last deleted from the LRU, which
 * could be as far down as __page_cache_release.
 *
 * Return: An integer (not a boolean!) used to sort a folio onto the
 * right LRU list and to account folios correctly.
 * 1 if @folio is a regular filesystem backed page cache folio
 * or a lazily freed anonymous folio (e.g. via MADV_FREE).
 * 0 if @folio is a normal anonymous folio, a tmpfs folio or otherwise
 * ram or swap backed folio.
 */
static inline int folio_is_file_lru(struct folio *folio)
{
	return !folio_test_swapbacked(folio);
}

static inline int page_is_file_lru(struct page *page)
{
	return folio_is_file_lru(page_folio(page));
}

static __always_inline void update_lru_size(struct lruvec *lruvec,
				enum lru_list lru, enum zone_type zid,
				long nr_pages)
{
	struct pglist_data *pgdat = lruvec_pgdat(lruvec);

	__mod_lruvec_state(lruvec, NR_LRU_BASE + lru, nr_pages);
	__mod_zone_page_state(&pgdat->node_zones[zid],
				NR_ZONE_LRU_BASE + lru, nr_pages);
#ifdef CONFIG_MEMCG
	mem_cgroup_update_lru_size(lruvec, lru, zid, nr_pages);
#endif
}

/**
 * __folio_clear_lru_flags - Clear page lru flags before releasing a page.
 * @folio: The folio that was on lru and now has a zero reference.
 */
static __always_inline void __folio_clear_lru_flags(struct folio *folio)
{
	VM_BUG_ON_FOLIO(!folio_test_lru(folio), folio);

	__folio_clear_lru(folio);

	/* this shouldn't happen, so leave the flags to bad_page() */
	if (folio_test_active(folio) && folio_test_unevictable(folio))
		return;

	__folio_clear_active(folio);
	__folio_clear_unevictable(folio);
}

static __always_inline void __clear_page_lru_flags(struct page *page)
{
	__folio_clear_lru_flags(page_folio(page));
}

/**
 * folio_lru_list - Which LRU list should a folio be on?
 * @folio: The folio to test.
 *
 * Return: The LRU list a folio should be on, as an index
 * into the array of LRU lists.
 */
static __always_inline enum lru_list folio_lru_list(struct folio *folio)
{
	enum lru_list lru;

	VM_BUG_ON_FOLIO(folio_test_active(folio) && folio_test_unevictable(folio), folio);

	if (folio_test_unevictable(folio))
		return LRU_UNEVICTABLE;

	lru = folio_is_file_lru(folio) ? LRU_INACTIVE_FILE : LRU_INACTIVE_ANON;
	if (folio_test_active(folio))
		lru += LRU_ACTIVE;

	return lru;
}

static __always_inline
void lruvec_add_folio(struct lruvec *lruvec, struct folio *folio)
{
	enum lru_list lru = folio_lru_list(folio);

	update_lru_size(lruvec, lru, folio_zonenum(folio),
			folio_nr_pages(folio));
	list_add(&folio->lru, &lruvec->lists[lru]);
}

static __always_inline void add_page_to_lru_list(struct page *page,
				struct lruvec *lruvec)
{
	lruvec_add_folio(lruvec, page_folio(page));
}
<<<<<<< HEAD

static __always_inline
void lruvec_add_folio_tail(struct lruvec *lruvec, struct folio *folio)
{
	enum lru_list lru = folio_lru_list(folio);

=======

static __always_inline
void lruvec_add_folio_tail(struct lruvec *lruvec, struct folio *folio)
{
	enum lru_list lru = folio_lru_list(folio);

>>>>>>> 754e0b0e
	update_lru_size(lruvec, lru, folio_zonenum(folio),
			folio_nr_pages(folio));
	list_add_tail(&folio->lru, &lruvec->lists[lru]);
}

static __always_inline void add_page_to_lru_list_tail(struct page *page,
				struct lruvec *lruvec)
{
	lruvec_add_folio_tail(lruvec, page_folio(page));
}

static __always_inline
void lruvec_del_folio(struct lruvec *lruvec, struct folio *folio)
{
	list_del(&folio->lru);
	update_lru_size(lruvec, folio_lru_list(folio), folio_zonenum(folio),
			-folio_nr_pages(folio));
}

static __always_inline void del_page_from_lru_list(struct page *page,
				struct lruvec *lruvec)
{
	lruvec_del_folio(lruvec, page_folio(page));
}

#ifdef CONFIG_ANON_VMA_NAME
/*
 * mmap_lock should be read-locked when calling vma_anon_name() and while using
 * the returned pointer.
 */
extern const char *vma_anon_name(struct vm_area_struct *vma);

/*
 * mmap_lock should be read-locked for orig_vma->vm_mm.
 * mmap_lock should be write-locked for new_vma->vm_mm or new_vma should be
 * isolated.
 */
extern void dup_vma_anon_name(struct vm_area_struct *orig_vma,
			      struct vm_area_struct *new_vma);

/*
 * mmap_lock should be write-locked or vma should have been isolated under
 * write-locked mmap_lock protection.
 */
extern void free_vma_anon_name(struct vm_area_struct *vma);

/* mmap_lock should be read-locked */
static inline bool is_same_vma_anon_name(struct vm_area_struct *vma,
					 const char *name)
{
	const char *vma_name = vma_anon_name(vma);

	/* either both NULL, or pointers to same string */
	if (vma_name == name)
		return true;

	return name && vma_name && !strcmp(name, vma_name);
}
#else /* CONFIG_ANON_VMA_NAME */
static inline const char *vma_anon_name(struct vm_area_struct *vma)
{
	return NULL;
}
static inline void dup_vma_anon_name(struct vm_area_struct *orig_vma,
			      struct vm_area_struct *new_vma) {}
static inline void free_vma_anon_name(struct vm_area_struct *vma) {}
static inline bool is_same_vma_anon_name(struct vm_area_struct *vma,
					 const char *name)
{
	return true;
}
#endif  /* CONFIG_ANON_VMA_NAME */

static inline void init_tlb_flush_pending(struct mm_struct *mm)
{
	atomic_set(&mm->tlb_flush_pending, 0);
}

static inline void inc_tlb_flush_pending(struct mm_struct *mm)
{
	atomic_inc(&mm->tlb_flush_pending);
	/*
	 * The only time this value is relevant is when there are indeed pages
	 * to flush. And we'll only flush pages after changing them, which
	 * requires the PTL.
	 *
	 * So the ordering here is:
	 *
	 *	atomic_inc(&mm->tlb_flush_pending);
	 *	spin_lock(&ptl);
	 *	...
	 *	set_pte_at();
	 *	spin_unlock(&ptl);
	 *
	 *				spin_lock(&ptl)
	 *				mm_tlb_flush_pending();
	 *				....
	 *				spin_unlock(&ptl);
	 *
	 *	flush_tlb_range();
	 *	atomic_dec(&mm->tlb_flush_pending);
	 *
	 * Where the increment if constrained by the PTL unlock, it thus
	 * ensures that the increment is visible if the PTE modification is
	 * visible. After all, if there is no PTE modification, nobody cares
	 * about TLB flushes either.
	 *
	 * This very much relies on users (mm_tlb_flush_pending() and
	 * mm_tlb_flush_nested()) only caring about _specific_ PTEs (and
	 * therefore specific PTLs), because with SPLIT_PTE_PTLOCKS and RCpc
	 * locks (PPC) the unlock of one doesn't order against the lock of
	 * another PTL.
	 *
	 * The decrement is ordered by the flush_tlb_range(), such that
	 * mm_tlb_flush_pending() will not return false unless all flushes have
	 * completed.
	 */
}

static inline void dec_tlb_flush_pending(struct mm_struct *mm)
{
	/*
	 * See inc_tlb_flush_pending().
	 *
	 * This cannot be smp_mb__before_atomic() because smp_mb() simply does
	 * not order against TLB invalidate completion, which is what we need.
	 *
	 * Therefore we must rely on tlb_flush_*() to guarantee order.
	 */
	atomic_dec(&mm->tlb_flush_pending);
}

static inline bool mm_tlb_flush_pending(struct mm_struct *mm)
{
	/*
	 * Must be called after having acquired the PTL; orders against that
	 * PTLs release and therefore ensures that if we observe the modified
	 * PTE we must also observe the increment from inc_tlb_flush_pending().
	 *
	 * That is, it only guarantees to return true if there is a flush
	 * pending for _this_ PTL.
	 */
	return atomic_read(&mm->tlb_flush_pending);
}

static inline bool mm_tlb_flush_nested(struct mm_struct *mm)
{
	/*
	 * Similar to mm_tlb_flush_pending(), we must have acquired the PTL
	 * for which there is a TLB flush pending in order to guarantee
	 * we've seen both that PTE modification and the increment.
	 *
	 * (no requirement on actually still holding the PTL, that is irrelevant)
	 */
	return atomic_read(&mm->tlb_flush_pending) > 1;
}


#endif<|MERGE_RESOLUTION|>--- conflicted
+++ resolved
@@ -107,21 +107,12 @@
 {
 	lruvec_add_folio(lruvec, page_folio(page));
 }
-<<<<<<< HEAD
 
 static __always_inline
 void lruvec_add_folio_tail(struct lruvec *lruvec, struct folio *folio)
 {
 	enum lru_list lru = folio_lru_list(folio);
 
-=======
-
-static __always_inline
-void lruvec_add_folio_tail(struct lruvec *lruvec, struct folio *folio)
-{
-	enum lru_list lru = folio_lru_list(folio);
-
->>>>>>> 754e0b0e
 	update_lru_size(lruvec, lru, folio_zonenum(folio),
 			folio_nr_pages(folio));
 	list_add_tail(&folio->lru, &lruvec->lists[lru]);
