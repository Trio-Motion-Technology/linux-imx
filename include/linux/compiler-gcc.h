/* SPDX-License-Identifier: GPL-2.0 */
#ifndef __LINUX_COMPILER_TYPES_H
#error "Please don't include <linux/compiler-gcc.h> directly, include <linux/compiler.h> instead."
#endif

/*
 * Common definitions for all gcc versions go here.
 */
#define GCC_VERSION (__GNUC__ * 10000		\
		     + __GNUC_MINOR__ * 100	\
		     + __GNUC_PATCHLEVEL__)

<<<<<<< HEAD
/* https://gcc.gnu.org/bugzilla/show_bug.cgi?id=58145 */
#if GCC_VERSION < 40900
# error Sorry, your version of GCC is too old - please use 4.9 or newer.
#elif defined(CONFIG_ARM64) && GCC_VERSION < 50100
/*
 * https://gcc.gnu.org/bugzilla/show_bug.cgi?id=63293
 * https://lore.kernel.org/r/20210107111841.GN1551@shell.armlinux.org.uk
 */
# error Sorry, your version of GCC is too old - please use 5.1 or newer.
#endif

=======
>>>>>>> 3b17187f
/*
 * This macro obfuscates arithmetic on a variable address so that gcc
 * shouldn't recognize the original var, and make assumptions about it.
 *
 * This is needed because the C standard makes it undefined to do
 * pointer arithmetic on "objects" outside their boundaries and the
 * gcc optimizers assume this is the case. In particular they
 * assume such arithmetic does not wrap.
 *
 * A miscompilation has been observed because of this on PPC.
 * To work around it we hide the relationship of the pointer and the object
 * using this macro.
 *
 * Versions of the ppc64 compiler before 4.1 had a bug where use of
 * RELOC_HIDE could trash r30. The bug can be worked around by changing
 * the inline assembly constraint from =g to =r, in this particular
 * case either is valid.
 */
#define RELOC_HIDE(ptr, off)						\
({									\
	unsigned long __ptr;						\
	__asm__ ("" : "=r"(__ptr) : "0"(ptr));				\
	(typeof(ptr)) (__ptr + (off));					\
})

#ifdef CONFIG_RETPOLINE
#define __noretpoline __attribute__((__indirect_branch__("keep")))
#endif

#define __UNIQUE_ID(prefix) __PASTE(__PASTE(__UNIQUE_ID_, prefix), __COUNTER__)

#define __compiletime_object_size(obj) __builtin_object_size(obj, 0)

#if defined(LATENT_ENTROPY_PLUGIN) && !defined(__CHECKER__)
#define __latent_entropy __attribute__((latent_entropy))
#endif

/*
 * calling noreturn functions, __builtin_unreachable() and __builtin_trap()
 * confuse the stack allocation in gcc, leading to overly large stack
 * frames, see https://gcc.gnu.org/bugzilla/show_bug.cgi?id=82365
 *
 * Adding an empty inline assembly before it works around the problem
 */
#define barrier_before_unreachable() asm volatile("")

/*
 * Mark a position in code as unreachable.  This can be used to
 * suppress control flow warnings after asm blocks that transfer
 * control elsewhere.
 */
#define unreachable() \
	do {					\
		annotate_unreachable();		\
		barrier_before_unreachable();	\
		__builtin_unreachable();	\
	} while (0)

#if defined(RANDSTRUCT_PLUGIN) && !defined(__CHECKER__)
#define __randomize_layout __attribute__((randomize_layout))
#define __no_randomize_layout __attribute__((no_randomize_layout))
/* This anon struct can add padding, so only enable it under randstruct. */
#define randomized_struct_fields_start	struct {
#define randomized_struct_fields_end	} __randomize_layout;
#endif

/*
 * GCC 'asm goto' miscompiles certain code sequences:
 *
 *   http://gcc.gnu.org/bugzilla/show_bug.cgi?id=58670
 *
 * Work it around via a compiler barrier quirk suggested by Jakub Jelinek.
 *
 * (asm goto is automatically volatile - the naming reflects this.)
 */
#define asm_volatile_goto(x...)	do { asm goto(x); asm (""); } while (0)

#if defined(CONFIG_ARCH_USE_BUILTIN_BSWAP)
#define __HAVE_BUILTIN_BSWAP32__
#define __HAVE_BUILTIN_BSWAP64__
#define __HAVE_BUILTIN_BSWAP16__
#endif /* CONFIG_ARCH_USE_BUILTIN_BSWAP */

#if GCC_VERSION >= 70000
#define KASAN_ABI_VERSION 5
#else
#define KASAN_ABI_VERSION 4
#endif

#if __has_attribute(__no_sanitize_address__)
#define __no_sanitize_address __attribute__((no_sanitize_address))
#else
#define __no_sanitize_address
#endif

#if defined(__SANITIZE_THREAD__) && __has_attribute(__no_sanitize_thread__)
#define __no_sanitize_thread __attribute__((no_sanitize_thread))
#else
#define __no_sanitize_thread
#endif

#if __has_attribute(__no_sanitize_undefined__)
#define __no_sanitize_undefined __attribute__((no_sanitize_undefined))
#else
#define __no_sanitize_undefined
#endif

#if defined(CONFIG_KCOV) && __has_attribute(__no_sanitize_coverage__)
#define __no_sanitize_coverage __attribute__((no_sanitize_coverage))
#else
#define __no_sanitize_coverage
<<<<<<< HEAD
#endif

#if GCC_VERSION >= 50100
#define COMPILER_HAS_GENERIC_BUILTIN_OVERFLOW 1
=======
>>>>>>> 3b17187f
#endif

/*
 * Turn individual warnings and errors on and off locally, depending
 * on version.
 */
#define __diag_GCC(version, severity, s) \
	__diag_GCC_ ## version(__diag_GCC_ ## severity s)

/* Severity used in pragma directives */
#define __diag_GCC_ignore	ignored
#define __diag_GCC_warn		warning
#define __diag_GCC_error	error

#define __diag_str1(s)		#s
#define __diag_str(s)		__diag_str1(s)
#define __diag(s)		_Pragma(__diag_str(GCC diagnostic s))

#if GCC_VERSION >= 80000
#define __diag_GCC_8(s)		__diag(s)
#else
#define __diag_GCC_8(s)
#endif<|MERGE_RESOLUTION|>--- conflicted
+++ resolved
@@ -10,20 +10,6 @@
 		     + __GNUC_MINOR__ * 100	\
 		     + __GNUC_PATCHLEVEL__)
 
-<<<<<<< HEAD
-/* https://gcc.gnu.org/bugzilla/show_bug.cgi?id=58145 */
-#if GCC_VERSION < 40900
-# error Sorry, your version of GCC is too old - please use 4.9 or newer.
-#elif defined(CONFIG_ARM64) && GCC_VERSION < 50100
-/*
- * https://gcc.gnu.org/bugzilla/show_bug.cgi?id=63293
- * https://lore.kernel.org/r/20210107111841.GN1551@shell.armlinux.org.uk
- */
-# error Sorry, your version of GCC is too old - please use 5.1 or newer.
-#endif
-
-=======
->>>>>>> 3b17187f
 /*
  * This macro obfuscates arithmetic on a variable address so that gcc
  * shouldn't recognize the original var, and make assumptions about it.
@@ -135,13 +121,6 @@
 #define __no_sanitize_coverage __attribute__((no_sanitize_coverage))
 #else
 #define __no_sanitize_coverage
-<<<<<<< HEAD
-#endif
-
-#if GCC_VERSION >= 50100
-#define COMPILER_HAS_GENERIC_BUILTIN_OVERFLOW 1
-=======
->>>>>>> 3b17187f
 #endif
 
 /*
