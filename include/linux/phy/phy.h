/* SPDX-License-Identifier: GPL-2.0-or-later */
/*
 * phy.h -- generic phy header file
 *
 * Copyright (C) 2013 Texas Instruments Incorporated - http://www.ti.com
 *
 * Author: Kishon Vijay Abraham I <kishon@ti.com>
 */

#ifndef __DRIVERS_PHY_H
#define __DRIVERS_PHY_H

#include <linux/err.h>
#include <linux/of.h>
#include <linux/device.h>
#include <linux/pm_runtime.h>
#include <linux/regulator/consumer.h>

#include <linux/phy/phy-dp.h>
#include <linux/phy/phy-ethernet.h>
#include <linux/phy/phy-lvds.h>
#include <linux/phy/phy-mipi-dphy.h>

struct phy;

enum phy_mode {
	PHY_MODE_INVALID,
	PHY_MODE_USB_HOST,
	PHY_MODE_USB_HOST_LS,
	PHY_MODE_USB_HOST_FS,
	PHY_MODE_USB_HOST_HS,
	PHY_MODE_USB_HOST_SS,
	PHY_MODE_USB_DEVICE,
	PHY_MODE_USB_DEVICE_LS,
	PHY_MODE_USB_DEVICE_FS,
	PHY_MODE_USB_DEVICE_HS,
	PHY_MODE_USB_DEVICE_SS,
	PHY_MODE_USB_OTG,
	PHY_MODE_UFS_HS_A,
	PHY_MODE_UFS_HS_B,
	PHY_MODE_PCIE,
	PHY_MODE_ETHERNET,
<<<<<<< HEAD
#ifndef CONFIG_IMX_GKI_FIX
	PHY_MODE_ETHERNET_PHY,
#endif
=======
	PHY_MODE_ETHERNET_LINKMODE,
>>>>>>> 7db012d4
	PHY_MODE_MIPI_DPHY,
	PHY_MODE_SATA,
	PHY_MODE_LVDS,
	PHY_MODE_DP
};

enum phy_media {
	PHY_MEDIA_DEFAULT,
	PHY_MEDIA_SR,
	PHY_MEDIA_DAC,
};

enum phy_status_type {
	/* Valid for PHY_MODE_ETHERNET and PHY_MODE_ETHERNET_LINKMODE */
	PHY_STATUS_CDR_LOCK,
	PHY_STATUS_PCVT_ADDR,
};

/* enum phy_pcvt_type - PHY protocol converter type
 *
 * @PHY_PCVT_ETHERNET_PCS: Ethernet Physical Coding Sublayer, top-most layer of
 *			   an Ethernet PHY. Connects through MII to the MAC,
 *			   and handles link status detection and the conversion
 *			   of MII signals to link-specific code words (8b/10b,
 *			   64b/66b etc).
 * @PHY_PCVT_ETHERNET_ANLT: Ethernet Auto-Negotiation and Link Training,
 *			    bottom-most layer of an Ethernet PHY, beneath the
 *			    PMA and PMD. Its activity is only visible on the
 *			    physical medium, and it is responsible for
 *			    selecting the most adequate PCS/PMA/PMD set that
 *			    can operate on that medium.
 */
enum phy_pcvt_type {
	PHY_PCVT_ETHERNET_PCS,
	PHY_PCVT_ETHERNET_ANLT,
};

struct phy_status_opts_pcvt {
	enum phy_pcvt_type type;
	union {
		unsigned int mdio;
	} addr;
};

/* If the CDR (Clock and Data Recovery) block is able to lock onto the RX bit
 * stream, it means that the stream contains valid bit transitions for the
 * configured protocol. This indicates that a link partner is physically
 * present and powered on.
 */
struct phy_status_opts_cdr {
	bool cdr_locked;
};

/**
 * union phy_status_opts - Opaque generic phy status
 *
 * @cdr:	Configuration set applicable for PHY_STATUS_CDR_LOCK.
 * @pcvt:	Configuration set applicable for PHY_STATUS_PCVT_ADDR.
 */
union phy_status_opts {
	struct phy_status_opts_cdr		cdr;
	struct phy_status_opts_pcvt		pcvt;
};

/**
 * union phy_configure_opts - Opaque generic phy configuration
 *
 * @mipi_dphy:	Configuration set applicable for phys supporting
 *		the MIPI_DPHY phy mode.
 * @dp:		Configuration set applicable for phys supporting
 *		the DisplayPort protocol.
 * @lvds:	Configuration set applicable for phys supporting
 *		the LVDS phy mode.
 * @ethernet:	Configuration set applicable for phys supporting
 *		the ethernet and ethtool phy mode.
 */
union phy_configure_opts {
	struct phy_configure_opts_mipi_dphy	mipi_dphy;
	struct phy_configure_opts_dp		dp;
	struct phy_configure_opts_lvds		lvds;
<<<<<<< HEAD
#ifndef CONFIG_IMX_GKI_FIX
	struct phy_configure_opts_xgkr		xgkr;
#endif
=======
	struct phy_configure_opts_ethernet	ethernet;
>>>>>>> 7db012d4
};

/**
 * struct phy_ops - set of function pointers for performing phy operations
 * @init: operation to be performed for initializing phy
 * @exit: operation to be performed while exiting
 * @power_on: powering on the phy
 * @power_off: powering off the phy
 * @set_mode: set the mode of the phy
 * @set_media: set the media type of the phy (optional)
 * @set_speed: set the speed of the phy (optional)
 * @reset: resetting the phy
 * @calibrate: calibrate the phy
 * @get_status: get the mode-specific status of the phy
 * @release: ops to be performed while the consumer relinquishes the PHY
 * @owner: the module owner containing the ops
 */
struct phy_ops {
	int	(*init)(struct phy *phy);
	int	(*exit)(struct phy *phy);
	int	(*power_on)(struct phy *phy);
	int	(*power_off)(struct phy *phy);
	int	(*set_mode)(struct phy *phy, enum phy_mode mode, int submode);
	int	(*set_media)(struct phy *phy, enum phy_media media);
	int	(*set_speed)(struct phy *phy, int speed);

	/**
	 * @configure:
	 *
	 * Optional.
	 *
	 * Used to change the PHY parameters. phy_init() must have
	 * been called on the phy.
	 *
	 * Returns: 0 if successful, an negative error code otherwise
	 */
	int	(*configure)(struct phy *phy, union phy_configure_opts *opts);

	/**
	 * @validate:
	 *
	 * Optional.
	 *
	 * Used to check that the current set of parameters can be
	 * handled by the phy. Implementations are free to tune the
	 * parameters passed as arguments if needed by some
	 * implementation detail or constraints. It must not change
	 * any actual configuration of the PHY, so calling it as many
	 * times as deemed fit by the consumer must have no side
	 * effect.
	 *
	 * Returns: 0 if the configuration can be applied, an negative
	 * error code otherwise
	 */
	int	(*validate)(struct phy *phy, enum phy_mode mode, int submode,
			    union phy_configure_opts *opts);
	int	(*reset)(struct phy *phy);
	int	(*calibrate)(struct phy *phy);

	/**
	 * @get_status:
	 *
	 * Optional.
	 *
	 * Used to query the mode-specific status of the phy. Must have no side
	 * effects.
	 *
	 * Returns: 0 if the operation was successful, negative error code
	 * otherwise.
	 */
<<<<<<< HEAD
#ifndef CONFIG_IMX_GKI_FIX
	int	(*check_cdr_lock)(struct phy *phy, bool *cdr_locked);
#endif
=======
	int	(*get_status)(struct phy *phy, enum phy_status_type type,
			      union phy_status_opts *opts);
>>>>>>> 7db012d4
	void	(*release)(struct phy *phy);
	struct module *owner;
};

/**
 * struct phy_attrs - represents phy attributes
 * @bus_width: Data path width implemented by PHY
 * @max_link_rate: Maximum link rate supported by PHY (units to be decided by producer and consumer)
 * @mode: PHY mode
 */
struct phy_attrs {
	u32			bus_width;
	u32			max_link_rate;
	enum phy_mode		mode;
};

/**
 * struct phy - represents the phy device
 * @dev: phy device
 * @id: id of the phy device
 * @ops: function pointers for performing phy operations
 * @mutex: mutex to protect phy_ops
 * @init_count: used to protect when the PHY is used by multiple consumers
 * @power_count: used to protect when the PHY is used by multiple consumers
 * @attrs: used to specify PHY specific attributes
 * @pwr: power regulator associated with the phy
 */
struct phy {
	struct device		dev;
	int			id;
	const struct phy_ops	*ops;
	struct mutex		mutex;
	int			init_count;
	int			power_count;
	struct phy_attrs	attrs;
	struct regulator	*pwr;
};

/**
 * struct phy_provider - represents the phy provider
 * @dev: phy provider device
 * @children: can be used to override the default (dev->of_node) child node
 * @owner: the module owner having of_xlate
 * @list: to maintain a linked list of PHY providers
 * @of_xlate: function pointer to obtain phy instance from phy pointer
 */
struct phy_provider {
	struct device		*dev;
	struct device_node	*children;
	struct module		*owner;
	struct list_head	list;
	struct phy * (*of_xlate)(struct device *dev,
		struct of_phandle_args *args);
};

/**
 * struct phy_lookup - PHY association in list of phys managed by the phy driver
 * @node: list node
 * @dev_id: the device of the association
 * @con_id: connection ID string on device
 * @phy: the phy of the association
 */
struct phy_lookup {
	struct list_head node;
	const char *dev_id;
	const char *con_id;
	struct phy *phy;
};

#define	to_phy(a)	(container_of((a), struct phy, dev))

#define	of_phy_provider_register(dev, xlate)	\
	__of_phy_provider_register((dev), NULL, THIS_MODULE, (xlate))

#define	devm_of_phy_provider_register(dev, xlate)	\
	__devm_of_phy_provider_register((dev), NULL, THIS_MODULE, (xlate))

#define of_phy_provider_register_full(dev, children, xlate) \
	__of_phy_provider_register(dev, children, THIS_MODULE, xlate)

#define devm_of_phy_provider_register_full(dev, children, xlate) \
	__devm_of_phy_provider_register(dev, children, THIS_MODULE, xlate)

static inline void phy_set_drvdata(struct phy *phy, void *data)
{
	dev_set_drvdata(&phy->dev, data);
}

static inline void *phy_get_drvdata(struct phy *phy)
{
	return dev_get_drvdata(&phy->dev);
}

#if IS_ENABLED(CONFIG_GENERIC_PHY)
int phy_pm_runtime_get(struct phy *phy);
int phy_pm_runtime_get_sync(struct phy *phy);
int phy_pm_runtime_put(struct phy *phy);
int phy_pm_runtime_put_sync(struct phy *phy);
void phy_pm_runtime_allow(struct phy *phy);
void phy_pm_runtime_forbid(struct phy *phy);
int phy_init(struct phy *phy);
int phy_exit(struct phy *phy);
int phy_power_on(struct phy *phy);
int phy_power_off(struct phy *phy);
int phy_set_mode_ext(struct phy *phy, enum phy_mode mode, int submode);
#define phy_set_mode(phy, mode) \
	phy_set_mode_ext(phy, mode, 0)
int phy_set_media(struct phy *phy, enum phy_media media);
int phy_set_speed(struct phy *phy, int speed);
int phy_configure(struct phy *phy, union phy_configure_opts *opts);
int phy_validate(struct phy *phy, enum phy_mode mode, int submode,
		 union phy_configure_opts *opts);
int phy_get_status(struct phy *phy, enum phy_status_type type,
		   union phy_status_opts *opts);

static inline enum phy_mode phy_get_mode(struct phy *phy)
{
	return phy->attrs.mode;
}
int phy_reset(struct phy *phy);
int phy_calibrate(struct phy *phy);
static inline int phy_get_bus_width(struct phy *phy)
{
	return phy->attrs.bus_width;
}
static inline void phy_set_bus_width(struct phy *phy, int bus_width)
{
	phy->attrs.bus_width = bus_width;
}
struct phy *phy_get(struct device *dev, const char *string);
struct phy *phy_optional_get(struct device *dev, const char *string);
struct phy *devm_phy_get(struct device *dev, const char *string);
struct phy *devm_phy_optional_get(struct device *dev, const char *string);
struct phy *devm_of_phy_get(struct device *dev, struct device_node *np,
			    const char *con_id);
struct phy *devm_of_phy_optional_get(struct device *dev, struct device_node *np,
				     const char *con_id);
struct phy *devm_of_phy_get_by_index(struct device *dev, struct device_node *np,
				     int index);
void of_phy_put(struct phy *phy);
void phy_put(struct device *dev, struct phy *phy);
void devm_phy_put(struct device *dev, struct phy *phy);
struct phy *of_phy_get(struct device_node *np, const char *con_id);
struct phy *of_phy_simple_xlate(struct device *dev,
	struct of_phandle_args *args);
struct phy *phy_create(struct device *dev, struct device_node *node,
		       const struct phy_ops *ops);
struct phy *devm_phy_create(struct device *dev, struct device_node *node,
			    const struct phy_ops *ops);
void phy_destroy(struct phy *phy);
void devm_phy_destroy(struct device *dev, struct phy *phy);
struct phy_provider *__of_phy_provider_register(struct device *dev,
	struct device_node *children, struct module *owner,
	struct phy * (*of_xlate)(struct device *dev,
				 struct of_phandle_args *args));
struct phy_provider *__devm_of_phy_provider_register(struct device *dev,
	struct device_node *children, struct module *owner,
	struct phy * (*of_xlate)(struct device *dev,
				 struct of_phandle_args *args));
void of_phy_provider_unregister(struct phy_provider *phy_provider);
void devm_of_phy_provider_unregister(struct device *dev,
	struct phy_provider *phy_provider);
int phy_create_lookup(struct phy *phy, const char *con_id, const char *dev_id);
void phy_remove_lookup(struct phy *phy, const char *con_id, const char *dev_id);
#else
static inline int phy_pm_runtime_get(struct phy *phy)
{
	if (!phy)
		return 0;
	return -ENOSYS;
}

static inline int phy_pm_runtime_get_sync(struct phy *phy)
{
	if (!phy)
		return 0;
	return -ENOSYS;
}

static inline int phy_pm_runtime_put(struct phy *phy)
{
	if (!phy)
		return 0;
	return -ENOSYS;
}

static inline int phy_pm_runtime_put_sync(struct phy *phy)
{
	if (!phy)
		return 0;
	return -ENOSYS;
}

static inline void phy_pm_runtime_allow(struct phy *phy)
{
	return;
}

static inline void phy_pm_runtime_forbid(struct phy *phy)
{
	return;
}

static inline int phy_init(struct phy *phy)
{
	if (!phy)
		return 0;
	return -ENOSYS;
}

static inline int phy_exit(struct phy *phy)
{
	if (!phy)
		return 0;
	return -ENOSYS;
}

static inline int phy_power_on(struct phy *phy)
{
	if (!phy)
		return 0;
	return -ENOSYS;
}

static inline int phy_power_off(struct phy *phy)
{
	if (!phy)
		return 0;
	return -ENOSYS;
}

static inline int phy_set_mode_ext(struct phy *phy, enum phy_mode mode,
				   int submode)
{
	if (!phy)
		return 0;
	return -ENOSYS;
}

#define phy_set_mode(phy, mode) \
	phy_set_mode_ext(phy, mode, 0)

static inline int phy_set_media(struct phy *phy, enum phy_media media)
{
	if (!phy)
		return 0;
	return -ENODEV;
}

static inline int phy_set_speed(struct phy *phy, int speed)
{
	if (!phy)
		return 0;
	return -ENODEV;
}

static inline enum phy_mode phy_get_mode(struct phy *phy)
{
	return PHY_MODE_INVALID;
}

static inline int phy_reset(struct phy *phy)
{
	if (!phy)
		return 0;
	return -ENOSYS;
}

static inline int phy_calibrate(struct phy *phy)
{
	if (!phy)
		return 0;
	return -ENOSYS;
}

static inline int phy_configure(struct phy *phy,
				union phy_configure_opts *opts)
{
	if (!phy)
		return 0;

	return -ENOSYS;
}

static inline int phy_validate(struct phy *phy, enum phy_mode mode, int submode,
			       union phy_configure_opts *opts)
{
	if (!phy)
		return 0;

	return -ENOSYS;
}

static inline int phy_get_status(struct phy *phy, enum phy_status_type type,
				 union phy_status_opts *opts)
{
	if (!phy)
		return 0;

	return -ENOSYS;
}

static inline int phy_get_bus_width(struct phy *phy)
{
	return -ENOSYS;
}

static inline void phy_set_bus_width(struct phy *phy, int bus_width)
{
	return;
}

static inline struct phy *phy_get(struct device *dev, const char *string)
{
	return ERR_PTR(-ENOSYS);
}

static inline struct phy *phy_optional_get(struct device *dev,
					   const char *string)
{
	return ERR_PTR(-ENOSYS);
}

static inline struct phy *devm_phy_get(struct device *dev, const char *string)
{
	return ERR_PTR(-ENOSYS);
}

static inline struct phy *devm_phy_optional_get(struct device *dev,
						const char *string)
{
	return NULL;
}

static inline struct phy *devm_of_phy_get(struct device *dev,
					  struct device_node *np,
					  const char *con_id)
{
	return ERR_PTR(-ENOSYS);
}

static inline struct phy *devm_of_phy_optional_get(struct device *dev,
						   struct device_node *np,
						   const char *con_id)
{
	return NULL;
}

static inline struct phy *devm_of_phy_get_by_index(struct device *dev,
						   struct device_node *np,
						   int index)
{
	return ERR_PTR(-ENOSYS);
}

static inline void of_phy_put(struct phy *phy)
{
}

static inline void phy_put(struct device *dev, struct phy *phy)
{
}

static inline void devm_phy_put(struct device *dev, struct phy *phy)
{
}

static inline struct phy *of_phy_get(struct device_node *np, const char *con_id)
{
	return ERR_PTR(-ENOSYS);
}

static inline struct phy *of_phy_simple_xlate(struct device *dev,
	struct of_phandle_args *args)
{
	return ERR_PTR(-ENOSYS);
}

static inline struct phy *phy_create(struct device *dev,
				     struct device_node *node,
				     const struct phy_ops *ops)
{
	return ERR_PTR(-ENOSYS);
}

static inline struct phy *devm_phy_create(struct device *dev,
					  struct device_node *node,
					  const struct phy_ops *ops)
{
	return ERR_PTR(-ENOSYS);
}

static inline void phy_destroy(struct phy *phy)
{
}

static inline void devm_phy_destroy(struct device *dev, struct phy *phy)
{
}

static inline struct phy_provider *__of_phy_provider_register(
	struct device *dev, struct device_node *children, struct module *owner,
	struct phy * (*of_xlate)(struct device *dev,
				 struct of_phandle_args *args))
{
	return ERR_PTR(-ENOSYS);
}

static inline struct phy_provider *__devm_of_phy_provider_register(struct device
	*dev, struct device_node *children, struct module *owner,
	struct phy * (*of_xlate)(struct device *dev,
				 struct of_phandle_args *args))
{
	return ERR_PTR(-ENOSYS);
}

static inline void of_phy_provider_unregister(struct phy_provider *phy_provider)
{
}

static inline void devm_of_phy_provider_unregister(struct device *dev,
	struct phy_provider *phy_provider)
{
}
static inline int
phy_create_lookup(struct phy *phy, const char *con_id, const char *dev_id)
{
	return 0;
}
static inline void phy_remove_lookup(struct phy *phy, const char *con_id,
				     const char *dev_id) { }
#endif

#endif /* __DRIVERS_PHY_H */<|MERGE_RESOLUTION|>--- conflicted
+++ resolved
@@ -40,13 +40,9 @@
 	PHY_MODE_UFS_HS_B,
 	PHY_MODE_PCIE,
 	PHY_MODE_ETHERNET,
-<<<<<<< HEAD
 #ifndef CONFIG_IMX_GKI_FIX
-	PHY_MODE_ETHERNET_PHY,
+	PHY_MODE_ETHERNET_LINKMODE,
 #endif
-=======
-	PHY_MODE_ETHERNET_LINKMODE,
->>>>>>> 7db012d4
 	PHY_MODE_MIPI_DPHY,
 	PHY_MODE_SATA,
 	PHY_MODE_LVDS,
@@ -127,13 +123,9 @@
 	struct phy_configure_opts_mipi_dphy	mipi_dphy;
 	struct phy_configure_opts_dp		dp;
 	struct phy_configure_opts_lvds		lvds;
-<<<<<<< HEAD
 #ifndef CONFIG_IMX_GKI_FIX
-	struct phy_configure_opts_xgkr		xgkr;
+	struct phy_configure_opts_ethernet	ethernet;
 #endif
-=======
-	struct phy_configure_opts_ethernet	ethernet;
->>>>>>> 7db012d4
 };
 
 /**
@@ -204,14 +196,10 @@
 	 * Returns: 0 if the operation was successful, negative error code
 	 * otherwise.
 	 */
-<<<<<<< HEAD
 #ifndef CONFIG_IMX_GKI_FIX
-	int	(*check_cdr_lock)(struct phy *phy, bool *cdr_locked);
-#endif
-=======
 	int	(*get_status)(struct phy *phy, enum phy_status_type type,
 			      union phy_status_opts *opts);
->>>>>>> 7db012d4
+#endif
 	void	(*release)(struct phy *phy);
 	struct module *owner;
 };
