--- conflicted
+++ resolved
@@ -145,23 +145,8 @@
 static inline void put_online_cpus(void) { cpus_read_unlock(); }
 
 #ifdef CONFIG_PM_SLEEP_SMP
-<<<<<<< HEAD
-int __freeze_secondary_cpus(int primary, bool suspend);
-static inline int freeze_secondary_cpus(int primary)
-{
-	return __freeze_secondary_cpus(primary, true);
-}
-
-static inline int disable_nonboot_cpus(void)
-{
-	return __freeze_secondary_cpus(0, false);
-}
-
-void enable_nonboot_cpus(void);
-=======
 extern int freeze_secondary_cpus(int primary);
 extern void thaw_secondary_cpus(void);
->>>>>>> d1988041
 
 static inline int suspend_disable_secondary_cpus(void)
 {
