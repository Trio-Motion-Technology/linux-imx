--- conflicted
+++ resolved
@@ -38,18 +38,6 @@
 struct ctl_dir;
 
 /* Keep the same order as in fs/proc/proc_sysctl.c */
-<<<<<<< HEAD
-#define SYSCTL_NEG_ONE			((void *)&sysctl_vals[0])
-#define SYSCTL_ZERO			((void *)&sysctl_vals[1])
-#define SYSCTL_ONE			((void *)&sysctl_vals[2])
-#define SYSCTL_TWO			((void *)&sysctl_vals[3])
-#define SYSCTL_FOUR			((void *)&sysctl_vals[4])
-#define SYSCTL_ONE_HUNDRED		((void *)&sysctl_vals[5])
-#define SYSCTL_TWO_HUNDRED		((void *)&sysctl_vals[6])
-#define SYSCTL_ONE_THOUSAND		((void *)&sysctl_vals[7])
-#define SYSCTL_THREE_THOUSAND		((void *)&sysctl_vals[8])
-#define SYSCTL_INT_MAX			((void *)&sysctl_vals[9])
-=======
 #define SYSCTL_NEG_ONE			((void *)&sysctl_vals_new[0])
 #define SYSCTL_ZERO			((void *)&sysctl_vals_new[1])
 #define SYSCTL_ONE			((void *)&sysctl_vals_new[2])
@@ -60,7 +48,6 @@
 #define SYSCTL_ONE_THOUSAND		((void *)&sysctl_vals_new[7])
 #define SYSCTL_THREE_THOUSAND		((void *)&sysctl_vals_new[8])
 #define SYSCTL_INT_MAX			((void *)&sysctl_vals_new[9])
->>>>>>> 474a540f
 
 extern const int sysctl_vals[];
 extern const int sysctl_vals_new[];
