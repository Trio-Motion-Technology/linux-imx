--- conflicted
+++ resolved
@@ -54,31 +54,6 @@
  * The SVM_FLAG_GUEST_PASID flag is used when a guest has its own PASID space,
  * which requires guest and host PASID translation at both directions.
  */
-<<<<<<< HEAD
-extern int intel_svm_is_pasid_valid(struct device *dev, int pasid);
-
-#else /* CONFIG_INTEL_IOMMU_SVM */
-
-static inline int intel_svm_bind_mm(struct device *dev, int *pasid,
-				    int flags, struct svm_dev_ops *ops)
-{
-	return -ENOSYS;
-}
-
-static inline int intel_svm_unbind_mm(struct device *dev, int pasid)
-{
-	BUG();
-}
-
-static inline int intel_svm_is_pasid_valid(struct device *dev, int pasid)
-{
-	return -EINVAL;
-}
-#endif /* CONFIG_INTEL_IOMMU_SVM */
-
-#define intel_svm_available(dev) (!intel_svm_bind_mm((dev), NULL, 0, NULL))
-=======
 #define SVM_FLAG_GUEST_PASID		(1<<3)
->>>>>>> d1988041
 
 #endif /* __INTEL_SVM_H__ */