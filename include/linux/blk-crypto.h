--- conflicted
+++ resolved
@@ -18,11 +18,7 @@
 };
 
 /*
-<<<<<<< HEAD
- * Supported types of keys.  Must be bit-flags due to their use in
-=======
  * Supported types of keys.  Must be bitflags due to their use in
->>>>>>> 93e4fc4c
  * blk_crypto_profile::key_types_supported.
  */
 enum blk_crypto_key_type {
@@ -146,11 +142,7 @@
 				 const u64 next_dun[BLK_CRYPTO_DUN_ARRAY_SIZE]);
 
 int blk_crypto_init_key(struct blk_crypto_key *blk_key,
-<<<<<<< HEAD
-			const u8 *raw_key, unsigned int raw_key_size,
-=======
 			const u8 *raw_key, size_t raw_key_size,
->>>>>>> 93e4fc4c
 			enum blk_crypto_key_type key_type,
 			enum blk_crypto_mode_num crypto_mode,
 			unsigned int dun_bytes,
