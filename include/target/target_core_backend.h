--- conflicted
+++ resolved
@@ -75,10 +75,7 @@
 
 void	target_complete_cmd(struct se_cmd *, u8);
 void	target_set_cmd_data_length(struct se_cmd *, int);
-<<<<<<< HEAD
-=======
 void	target_complete_cmd_with_sense(struct se_cmd *, u8, sense_reason_t);
->>>>>>> 3b17187f
 void	target_complete_cmd_with_length(struct se_cmd *, u8, int);
 
 void	transport_copy_sense_to_cmd(struct se_cmd *, unsigned char *);
