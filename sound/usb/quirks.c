// SPDX-License-Identifier: GPL-2.0-or-later
/*
 */

#include <linux/init.h>
#include <linux/slab.h>
#include <linux/usb.h>
#include <linux/usb/audio.h>
#include <linux/usb/midi.h>
#include <linux/bits.h>

#include <sound/control.h>
#include <sound/core.h>
#include <sound/info.h>
#include <sound/pcm.h>

#include "usbaudio.h"
#include "card.h"
#include "mixer.h"
#include "mixer_quirks.h"
#include "midi.h"
#include "quirks.h"
#include "helper.h"
#include "endpoint.h"
#include "pcm.h"
#include "clock.h"
#include "stream.h"

/*
 * handle the quirks for the contained interfaces
 */
static int create_composite_quirk(struct snd_usb_audio *chip,
				  struct usb_interface *iface,
				  struct usb_driver *driver,
				  const struct snd_usb_audio_quirk *quirk_comp)
{
	int probed_ifnum = get_iface_desc(iface->altsetting)->bInterfaceNumber;
	const struct snd_usb_audio_quirk *quirk;
	int err;

	for (quirk = quirk_comp->data; quirk->ifnum >= 0; ++quirk) {
		iface = usb_ifnum_to_if(chip->dev, quirk->ifnum);
		if (!iface)
			continue;
		if (quirk->ifnum != probed_ifnum &&
		    usb_interface_claimed(iface))
			continue;
		err = snd_usb_create_quirk(chip, iface, driver, quirk);
		if (err < 0)
			return err;
	}

	for (quirk = quirk_comp->data; quirk->ifnum >= 0; ++quirk) {
		iface = usb_ifnum_to_if(chip->dev, quirk->ifnum);
		if (!iface)
			continue;
		if (quirk->ifnum != probed_ifnum &&
		    !usb_interface_claimed(iface)) {
			err = usb_driver_claim_interface(driver, iface,
							 USB_AUDIO_IFACE_UNUSED);
			if (err < 0)
				return err;
		}
	}

	return 0;
}

static int ignore_interface_quirk(struct snd_usb_audio *chip,
				  struct usb_interface *iface,
				  struct usb_driver *driver,
				  const struct snd_usb_audio_quirk *quirk)
{
	return 0;
}


static int create_any_midi_quirk(struct snd_usb_audio *chip,
				 struct usb_interface *intf,
				 struct usb_driver *driver,
				 const struct snd_usb_audio_quirk *quirk)
{
	return snd_usbmidi_create(chip->card, intf, &chip->midi_list, quirk);
}

/*
 * create a stream for an interface with proper descriptors
 */
static int create_standard_audio_quirk(struct snd_usb_audio *chip,
				       struct usb_interface *iface,
				       struct usb_driver *driver,
				       const struct snd_usb_audio_quirk *quirk)
{
	struct usb_host_interface *alts;
	struct usb_interface_descriptor *altsd;
	int err;

	alts = &iface->altsetting[0];
	altsd = get_iface_desc(alts);
	err = snd_usb_parse_audio_interface(chip, altsd->bInterfaceNumber);
	if (err < 0) {
		usb_audio_err(chip, "cannot setup if %d: error %d\n",
			   altsd->bInterfaceNumber, err);
		return err;
	}
	/* reset the current interface */
	usb_set_interface(chip->dev, altsd->bInterfaceNumber, 0);
	return 0;
}

/* create the audio stream and the corresponding endpoints from the fixed
 * audioformat object; this is used for quirks with the fixed EPs
 */
static int add_audio_stream_from_fixed_fmt(struct snd_usb_audio *chip,
					   struct audioformat *fp)
{
	int stream, err;

	stream = (fp->endpoint & USB_DIR_IN) ?
		SNDRV_PCM_STREAM_CAPTURE : SNDRV_PCM_STREAM_PLAYBACK;

	snd_usb_audioformat_set_sync_ep(chip, fp);

	err = snd_usb_add_audio_stream(chip, stream, fp);
	if (err < 0)
		return err;

	err = snd_usb_add_endpoint(chip, fp->endpoint,
				   SND_USB_ENDPOINT_TYPE_DATA);
	if (err < 0)
		return err;

	if (fp->sync_ep) {
		err = snd_usb_add_endpoint(chip, fp->sync_ep,
					   fp->implicit_fb ?
					   SND_USB_ENDPOINT_TYPE_DATA :
					   SND_USB_ENDPOINT_TYPE_SYNC);
		if (err < 0)
			return err;
	}

	return 0;
}

/*
 * create a stream for an endpoint/altsetting without proper descriptors
 */
static int create_fixed_stream_quirk(struct snd_usb_audio *chip,
				     struct usb_interface *iface,
				     struct usb_driver *driver,
				     const struct snd_usb_audio_quirk *quirk)
{
	struct audioformat *fp;
	struct usb_host_interface *alts;
	struct usb_interface_descriptor *altsd;
	unsigned *rate_table = NULL;
	int err;

	fp = kmemdup(quirk->data, sizeof(*fp), GFP_KERNEL);
	if (!fp)
		return -ENOMEM;

	INIT_LIST_HEAD(&fp->list);
	if (fp->nr_rates > MAX_NR_RATES) {
		kfree(fp);
		return -EINVAL;
	}
	if (fp->nr_rates > 0) {
		rate_table = kmemdup(fp->rate_table,
				     sizeof(int) * fp->nr_rates, GFP_KERNEL);
		if (!rate_table) {
			kfree(fp);
			return -ENOMEM;
		}
		fp->rate_table = rate_table;
	}

	if (fp->iface != get_iface_desc(&iface->altsetting[0])->bInterfaceNumber ||
	    fp->altset_idx >= iface->num_altsetting) {
		err = -EINVAL;
		goto error;
	}
	alts = &iface->altsetting[fp->altset_idx];
	altsd = get_iface_desc(alts);
	if (altsd->bNumEndpoints <= fp->ep_idx) {
		err = -EINVAL;
		goto error;
	}

	fp->protocol = altsd->bInterfaceProtocol;

	if (fp->datainterval == 0)
		fp->datainterval = snd_usb_parse_datainterval(chip, alts);
	if (fp->maxpacksize == 0)
		fp->maxpacksize = le16_to_cpu(get_endpoint(alts, fp->ep_idx)->wMaxPacketSize);
	if (!fp->fmt_type)
		fp->fmt_type = UAC_FORMAT_TYPE_I;

	err = add_audio_stream_from_fixed_fmt(chip, fp);
	if (err < 0)
		goto error;

	usb_set_interface(chip->dev, fp->iface, 0);
	snd_usb_init_pitch(chip, fp);
	snd_usb_init_sample_rate(chip, fp, fp->rate_max);
	return 0;

 error:
	list_del(&fp->list); /* unlink for avoiding double-free */
	kfree(fp);
	kfree(rate_table);
	return err;
}

static int create_auto_pcm_quirk(struct snd_usb_audio *chip,
				 struct usb_interface *iface,
				 struct usb_driver *driver)
{
	struct usb_host_interface *alts;
	struct usb_interface_descriptor *altsd;
	struct usb_endpoint_descriptor *epd;
	struct uac1_as_header_descriptor *ashd;
	struct uac_format_type_i_discrete_descriptor *fmtd;

	/*
	 * Most Roland/Yamaha audio streaming interfaces have more or less
	 * standard descriptors, but older devices might lack descriptors, and
	 * future ones might change, so ensure that we fail silently if the
	 * interface doesn't look exactly right.
	 */

	/* must have a non-zero altsetting for streaming */
	if (iface->num_altsetting < 2)
		return -ENODEV;
	alts = &iface->altsetting[1];
	altsd = get_iface_desc(alts);

	/* must have an isochronous endpoint for streaming */
	if (altsd->bNumEndpoints < 1)
		return -ENODEV;
	epd = get_endpoint(alts, 0);
	if (!usb_endpoint_xfer_isoc(epd))
		return -ENODEV;

	/* must have format descriptors */
	ashd = snd_usb_find_csint_desc(alts->extra, alts->extralen, NULL,
				       UAC_AS_GENERAL);
	fmtd = snd_usb_find_csint_desc(alts->extra, alts->extralen, NULL,
				       UAC_FORMAT_TYPE);
	if (!ashd || ashd->bLength < 7 ||
	    !fmtd || fmtd->bLength < 8)
		return -ENODEV;

	return create_standard_audio_quirk(chip, iface, driver, NULL);
}

static int create_yamaha_midi_quirk(struct snd_usb_audio *chip,
				    struct usb_interface *iface,
				    struct usb_driver *driver,
				    struct usb_host_interface *alts)
{
	static const struct snd_usb_audio_quirk yamaha_midi_quirk = {
		.type = QUIRK_MIDI_YAMAHA
	};
	struct usb_midi_in_jack_descriptor *injd;
	struct usb_midi_out_jack_descriptor *outjd;

	/* must have some valid jack descriptors */
	injd = snd_usb_find_csint_desc(alts->extra, alts->extralen,
				       NULL, USB_MS_MIDI_IN_JACK);
	outjd = snd_usb_find_csint_desc(alts->extra, alts->extralen,
					NULL, USB_MS_MIDI_OUT_JACK);
	if (!injd && !outjd)
		return -ENODEV;
	if ((injd && !snd_usb_validate_midi_desc(injd)) ||
	    (outjd && !snd_usb_validate_midi_desc(outjd)))
		return -ENODEV;
	if (injd && (injd->bLength < 5 ||
		     (injd->bJackType != USB_MS_EMBEDDED &&
		      injd->bJackType != USB_MS_EXTERNAL)))
		return -ENODEV;
	if (outjd && (outjd->bLength < 6 ||
		      (outjd->bJackType != USB_MS_EMBEDDED &&
		       outjd->bJackType != USB_MS_EXTERNAL)))
		return -ENODEV;
	return create_any_midi_quirk(chip, iface, driver, &yamaha_midi_quirk);
}

static int create_roland_midi_quirk(struct snd_usb_audio *chip,
				    struct usb_interface *iface,
				    struct usb_driver *driver,
				    struct usb_host_interface *alts)
{
	static const struct snd_usb_audio_quirk roland_midi_quirk = {
		.type = QUIRK_MIDI_ROLAND
	};
	u8 *roland_desc = NULL;

	/* might have a vendor-specific descriptor <06 24 F1 02 ...> */
	for (;;) {
		roland_desc = snd_usb_find_csint_desc(alts->extra,
						      alts->extralen,
						      roland_desc, 0xf1);
		if (!roland_desc)
			return -ENODEV;
		if (roland_desc[0] < 6 || roland_desc[3] != 2)
			continue;
		return create_any_midi_quirk(chip, iface, driver,
					     &roland_midi_quirk);
	}
}

static int create_std_midi_quirk(struct snd_usb_audio *chip,
				 struct usb_interface *iface,
				 struct usb_driver *driver,
				 struct usb_host_interface *alts)
{
	struct usb_ms_header_descriptor *mshd;
	struct usb_ms_endpoint_descriptor *msepd;

	/* must have the MIDIStreaming interface header descriptor*/
	mshd = (struct usb_ms_header_descriptor *)alts->extra;
	if (alts->extralen < 7 ||
	    mshd->bLength < 7 ||
	    mshd->bDescriptorType != USB_DT_CS_INTERFACE ||
	    mshd->bDescriptorSubtype != USB_MS_HEADER)
		return -ENODEV;
	/* must have the MIDIStreaming endpoint descriptor*/
	msepd = (struct usb_ms_endpoint_descriptor *)alts->endpoint[0].extra;
	if (alts->endpoint[0].extralen < 4 ||
	    msepd->bLength < 4 ||
	    msepd->bDescriptorType != USB_DT_CS_ENDPOINT ||
	    msepd->bDescriptorSubtype != UAC_MS_GENERAL ||
	    msepd->bNumEmbMIDIJack < 1 ||
	    msepd->bNumEmbMIDIJack > 16)
		return -ENODEV;

	return create_any_midi_quirk(chip, iface, driver, NULL);
}

static int create_auto_midi_quirk(struct snd_usb_audio *chip,
				  struct usb_interface *iface,
				  struct usb_driver *driver)
{
	struct usb_host_interface *alts;
	struct usb_interface_descriptor *altsd;
	struct usb_endpoint_descriptor *epd;
	int err;

	alts = &iface->altsetting[0];
	altsd = get_iface_desc(alts);

	/* must have at least one bulk/interrupt endpoint for streaming */
	if (altsd->bNumEndpoints < 1)
		return -ENODEV;
	epd = get_endpoint(alts, 0);
	if (!usb_endpoint_xfer_bulk(epd) &&
	    !usb_endpoint_xfer_int(epd))
		return -ENODEV;

	switch (USB_ID_VENDOR(chip->usb_id)) {
	case 0x0499: /* Yamaha */
		err = create_yamaha_midi_quirk(chip, iface, driver, alts);
		if (err != -ENODEV)
			return err;
		break;
	case 0x0582: /* Roland */
		err = create_roland_midi_quirk(chip, iface, driver, alts);
		if (err != -ENODEV)
			return err;
		break;
	}

	return create_std_midi_quirk(chip, iface, driver, alts);
}

static int create_autodetect_quirk(struct snd_usb_audio *chip,
				   struct usb_interface *iface,
				   struct usb_driver *driver,
				   const struct snd_usb_audio_quirk *quirk)
{
	int err;

	err = create_auto_pcm_quirk(chip, iface, driver);
	if (err == -ENODEV)
		err = create_auto_midi_quirk(chip, iface, driver);
	return err;
}

/*
 * Create a stream for an Edirol UA-700/UA-25/UA-4FX interface.  
 * The only way to detect the sample rate is by looking at wMaxPacketSize.
 */
static int create_uaxx_quirk(struct snd_usb_audio *chip,
			     struct usb_interface *iface,
			     struct usb_driver *driver,
			     const struct snd_usb_audio_quirk *quirk)
{
	static const struct audioformat ua_format = {
		.formats = SNDRV_PCM_FMTBIT_S24_3LE,
		.channels = 2,
		.fmt_type = UAC_FORMAT_TYPE_I,
		.altsetting = 1,
		.altset_idx = 1,
		.rates = SNDRV_PCM_RATE_CONTINUOUS,
	};
	struct usb_host_interface *alts;
	struct usb_interface_descriptor *altsd;
	struct audioformat *fp;
	int err;

	/* both PCM and MIDI interfaces have 2 or more altsettings */
	if (iface->num_altsetting < 2)
		return -ENXIO;
	alts = &iface->altsetting[1];
	altsd = get_iface_desc(alts);

	if (altsd->bNumEndpoints == 2) {
		static const struct snd_usb_midi_endpoint_info ua700_ep = {
			.out_cables = 0x0003,
			.in_cables  = 0x0003
		};
		static const struct snd_usb_audio_quirk ua700_quirk = {
			.type = QUIRK_MIDI_FIXED_ENDPOINT,
			.data = &ua700_ep
		};
		static const struct snd_usb_midi_endpoint_info uaxx_ep = {
			.out_cables = 0x0001,
			.in_cables  = 0x0001
		};
		static const struct snd_usb_audio_quirk uaxx_quirk = {
			.type = QUIRK_MIDI_FIXED_ENDPOINT,
			.data = &uaxx_ep
		};
		const struct snd_usb_audio_quirk *quirk =
			chip->usb_id == USB_ID(0x0582, 0x002b)
			? &ua700_quirk : &uaxx_quirk;
		return __snd_usbmidi_create(chip->card, iface,
					  &chip->midi_list, quirk,
					  chip->usb_id);
	}

	if (altsd->bNumEndpoints != 1)
		return -ENXIO;

	fp = kmemdup(&ua_format, sizeof(*fp), GFP_KERNEL);
	if (!fp)
		return -ENOMEM;

	fp->iface = altsd->bInterfaceNumber;
	fp->endpoint = get_endpoint(alts, 0)->bEndpointAddress;
	fp->ep_attr = get_endpoint(alts, 0)->bmAttributes;
	fp->datainterval = 0;
	fp->maxpacksize = le16_to_cpu(get_endpoint(alts, 0)->wMaxPacketSize);
	INIT_LIST_HEAD(&fp->list);

	switch (fp->maxpacksize) {
	case 0x120:
		fp->rate_max = fp->rate_min = 44100;
		break;
	case 0x138:
	case 0x140:
		fp->rate_max = fp->rate_min = 48000;
		break;
	case 0x258:
	case 0x260:
		fp->rate_max = fp->rate_min = 96000;
		break;
	default:
		usb_audio_err(chip, "unknown sample rate\n");
		kfree(fp);
		return -ENXIO;
	}

	err = add_audio_stream_from_fixed_fmt(chip, fp);
	if (err < 0) {
		list_del(&fp->list); /* unlink for avoiding double-free */
		kfree(fp);
		return err;
	}
	usb_set_interface(chip->dev, fp->iface, 0);
	return 0;
}

/*
 * Create a standard mixer for the specified interface.
 */
static int create_standard_mixer_quirk(struct snd_usb_audio *chip,
				       struct usb_interface *iface,
				       struct usb_driver *driver,
				       const struct snd_usb_audio_quirk *quirk)
{
	if (quirk->ifnum < 0)
		return 0;

	return snd_usb_create_mixer(chip, quirk->ifnum);
}

/*
 * audio-interface quirks
 *
 * returns zero if no standard audio/MIDI parsing is needed.
 * returns a positive value if standard audio/midi interfaces are parsed
 * after this.
 * returns a negative value at error.
 */
int snd_usb_create_quirk(struct snd_usb_audio *chip,
			 struct usb_interface *iface,
			 struct usb_driver *driver,
			 const struct snd_usb_audio_quirk *quirk)
{
	typedef int (*quirk_func_t)(struct snd_usb_audio *,
				    struct usb_interface *,
				    struct usb_driver *,
				    const struct snd_usb_audio_quirk *);
	static const quirk_func_t quirk_funcs[] = {
		[QUIRK_IGNORE_INTERFACE] = ignore_interface_quirk,
		[QUIRK_COMPOSITE] = create_composite_quirk,
		[QUIRK_AUTODETECT] = create_autodetect_quirk,
		[QUIRK_MIDI_STANDARD_INTERFACE] = create_any_midi_quirk,
		[QUIRK_MIDI_FIXED_ENDPOINT] = create_any_midi_quirk,
		[QUIRK_MIDI_YAMAHA] = create_any_midi_quirk,
		[QUIRK_MIDI_ROLAND] = create_any_midi_quirk,
		[QUIRK_MIDI_MIDIMAN] = create_any_midi_quirk,
		[QUIRK_MIDI_NOVATION] = create_any_midi_quirk,
		[QUIRK_MIDI_RAW_BYTES] = create_any_midi_quirk,
		[QUIRK_MIDI_EMAGIC] = create_any_midi_quirk,
		[QUIRK_MIDI_CME] = create_any_midi_quirk,
		[QUIRK_MIDI_AKAI] = create_any_midi_quirk,
		[QUIRK_MIDI_FTDI] = create_any_midi_quirk,
		[QUIRK_MIDI_CH345] = create_any_midi_quirk,
		[QUIRK_AUDIO_STANDARD_INTERFACE] = create_standard_audio_quirk,
		[QUIRK_AUDIO_FIXED_ENDPOINT] = create_fixed_stream_quirk,
		[QUIRK_AUDIO_EDIROL_UAXX] = create_uaxx_quirk,
		[QUIRK_AUDIO_STANDARD_MIXER] = create_standard_mixer_quirk,
	};

	if (quirk->type < QUIRK_TYPE_COUNT) {
		return quirk_funcs[quirk->type](chip, iface, driver, quirk);
	} else {
		usb_audio_err(chip, "invalid quirk type %d\n", quirk->type);
		return -ENXIO;
	}
}

/*
 * boot quirks
 */

#define EXTIGY_FIRMWARE_SIZE_OLD 794
#define EXTIGY_FIRMWARE_SIZE_NEW 483

static int snd_usb_extigy_boot_quirk(struct usb_device *dev, struct usb_interface *intf)
{
	struct usb_host_config *config = dev->actconfig;
	int err;

	if (le16_to_cpu(get_cfg_desc(config)->wTotalLength) == EXTIGY_FIRMWARE_SIZE_OLD ||
	    le16_to_cpu(get_cfg_desc(config)->wTotalLength) == EXTIGY_FIRMWARE_SIZE_NEW) {
		dev_dbg(&dev->dev, "sending Extigy boot sequence...\n");
		/* Send message to force it to reconnect with full interface. */
		err = snd_usb_ctl_msg(dev, usb_sndctrlpipe(dev,0),
				      0x10, 0x43, 0x0001, 0x000a, NULL, 0);
		if (err < 0)
			dev_dbg(&dev->dev, "error sending boot message: %d\n", err);
		err = usb_get_descriptor(dev, USB_DT_DEVICE, 0,
				&dev->descriptor, sizeof(dev->descriptor));
		config = dev->actconfig;
		if (err < 0)
			dev_dbg(&dev->dev, "error usb_get_descriptor: %d\n", err);
		err = usb_reset_configuration(dev);
		if (err < 0)
			dev_dbg(&dev->dev, "error usb_reset_configuration: %d\n", err);
		dev_dbg(&dev->dev, "extigy_boot: new boot length = %d\n",
			    le16_to_cpu(get_cfg_desc(config)->wTotalLength));
		return -ENODEV; /* quit this anyway */
	}
	return 0;
}

static int snd_usb_audigy2nx_boot_quirk(struct usb_device *dev)
{
	u8 buf = 1;

	snd_usb_ctl_msg(dev, usb_rcvctrlpipe(dev, 0), 0x2a,
			USB_DIR_IN | USB_TYPE_VENDOR | USB_RECIP_OTHER,
			0, 0, &buf, 1);
	if (buf == 0) {
		snd_usb_ctl_msg(dev, usb_sndctrlpipe(dev, 0), 0x29,
				USB_DIR_OUT | USB_TYPE_VENDOR | USB_RECIP_OTHER,
				1, 2000, NULL, 0);
		return -ENODEV;
	}
	return 0;
}

static int snd_usb_fasttrackpro_boot_quirk(struct usb_device *dev)
{
	int err;

	if (dev->actconfig->desc.bConfigurationValue == 1) {
		dev_info(&dev->dev,
			   "Fast Track Pro switching to config #2\n");
		/* This function has to be available by the usb core module.
		 * if it is not avialable the boot quirk has to be left out
		 * and the configuration has to be set by udev or hotplug
		 * rules
		 */
		err = usb_driver_set_configuration(dev, 2);
		if (err < 0)
			dev_dbg(&dev->dev,
				"error usb_driver_set_configuration: %d\n",
				err);
		/* Always return an error, so that we stop creating a device
		   that will just be destroyed and recreated with a new
		   configuration */
		return -ENODEV;
	} else
		dev_info(&dev->dev, "Fast Track Pro config OK\n");

	return 0;
}

/*
 * C-Media CM106/CM106+ have four 16-bit internal registers that are nicely
 * documented in the device's data sheet.
 */
static int snd_usb_cm106_write_int_reg(struct usb_device *dev, int reg, u16 value)
{
	u8 buf[4];
	buf[0] = 0x20;
	buf[1] = value & 0xff;
	buf[2] = (value >> 8) & 0xff;
	buf[3] = reg;
	return snd_usb_ctl_msg(dev, usb_sndctrlpipe(dev, 0), USB_REQ_SET_CONFIGURATION,
			       USB_DIR_OUT | USB_TYPE_CLASS | USB_RECIP_ENDPOINT,
			       0, 0, &buf, 4);
}

static int snd_usb_cm106_boot_quirk(struct usb_device *dev)
{
	/*
	 * Enable line-out driver mode, set headphone source to front
	 * channels, enable stereo mic.
	 */
	return snd_usb_cm106_write_int_reg(dev, 2, 0x8004);
}

/*
 * CM6206 registers from the CM6206 datasheet rev 2.1
 */
#define CM6206_REG0_DMA_MASTER BIT(15)
#define CM6206_REG0_SPDIFO_RATE_48K (2 << 12)
#define CM6206_REG0_SPDIFO_RATE_96K (7 << 12)
/* Bit 4 thru 11 is the S/PDIF category code */
#define CM6206_REG0_SPDIFO_CAT_CODE_GENERAL (0 << 4)
#define CM6206_REG0_SPDIFO_EMPHASIS_CD BIT(3)
#define CM6206_REG0_SPDIFO_COPYRIGHT_NA BIT(2)
#define CM6206_REG0_SPDIFO_NON_AUDIO BIT(1)
#define CM6206_REG0_SPDIFO_PRO_FORMAT BIT(0)

#define CM6206_REG1_TEST_SEL_CLK BIT(14)
#define CM6206_REG1_PLLBIN_EN BIT(13)
#define CM6206_REG1_SOFT_MUTE_EN BIT(12)
#define CM6206_REG1_GPIO4_OUT BIT(11)
#define CM6206_REG1_GPIO4_OE BIT(10)
#define CM6206_REG1_GPIO3_OUT BIT(9)
#define CM6206_REG1_GPIO3_OE BIT(8)
#define CM6206_REG1_GPIO2_OUT BIT(7)
#define CM6206_REG1_GPIO2_OE BIT(6)
#define CM6206_REG1_GPIO1_OUT BIT(5)
#define CM6206_REG1_GPIO1_OE BIT(4)
#define CM6206_REG1_SPDIFO_INVALID BIT(3)
#define CM6206_REG1_SPDIF_LOOP_EN BIT(2)
#define CM6206_REG1_SPDIFO_DIS BIT(1)
#define CM6206_REG1_SPDIFI_MIX BIT(0)

#define CM6206_REG2_DRIVER_ON BIT(15)
#define CM6206_REG2_HEADP_SEL_SIDE_CHANNELS (0 << 13)
#define CM6206_REG2_HEADP_SEL_SURROUND_CHANNELS (1 << 13)
#define CM6206_REG2_HEADP_SEL_CENTER_SUBW (2 << 13)
#define CM6206_REG2_HEADP_SEL_FRONT_CHANNELS (3 << 13)
#define CM6206_REG2_MUTE_HEADPHONE_RIGHT BIT(12)
#define CM6206_REG2_MUTE_HEADPHONE_LEFT BIT(11)
#define CM6206_REG2_MUTE_REAR_SURROUND_RIGHT BIT(10)
#define CM6206_REG2_MUTE_REAR_SURROUND_LEFT BIT(9)
#define CM6206_REG2_MUTE_SIDE_SURROUND_RIGHT BIT(8)
#define CM6206_REG2_MUTE_SIDE_SURROUND_LEFT BIT(7)
#define CM6206_REG2_MUTE_SUBWOOFER BIT(6)
#define CM6206_REG2_MUTE_CENTER BIT(5)
#define CM6206_REG2_MUTE_RIGHT_FRONT BIT(3)
#define CM6206_REG2_MUTE_LEFT_FRONT BIT(3)
#define CM6206_REG2_EN_BTL BIT(2)
#define CM6206_REG2_MCUCLKSEL_1_5_MHZ (0)
#define CM6206_REG2_MCUCLKSEL_3_MHZ (1)
#define CM6206_REG2_MCUCLKSEL_6_MHZ (2)
#define CM6206_REG2_MCUCLKSEL_12_MHZ (3)

/* Bit 11..13 sets the sensitivity to FLY tuner volume control VP/VD signal */
#define CM6206_REG3_FLYSPEED_DEFAULT (2 << 11)
#define CM6206_REG3_VRAP25EN BIT(10)
#define CM6206_REG3_MSEL1 BIT(9)
#define CM6206_REG3_SPDIFI_RATE_44_1K BIT(0 << 7)
#define CM6206_REG3_SPDIFI_RATE_48K BIT(2 << 7)
#define CM6206_REG3_SPDIFI_RATE_32K BIT(3 << 7)
#define CM6206_REG3_PINSEL BIT(6)
#define CM6206_REG3_FOE BIT(5)
#define CM6206_REG3_ROE BIT(4)
#define CM6206_REG3_CBOE BIT(3)
#define CM6206_REG3_LOSE BIT(2)
#define CM6206_REG3_HPOE BIT(1)
#define CM6206_REG3_SPDIFI_CANREC BIT(0)

#define CM6206_REG5_DA_RSTN BIT(13)
#define CM6206_REG5_AD_RSTN BIT(12)
#define CM6206_REG5_SPDIFO_AD2SPDO BIT(12)
#define CM6206_REG5_SPDIFO_SEL_FRONT (0 << 9)
#define CM6206_REG5_SPDIFO_SEL_SIDE_SUR (1 << 9)
#define CM6206_REG5_SPDIFO_SEL_CEN_LFE (2 << 9)
#define CM6206_REG5_SPDIFO_SEL_REAR_SUR (3 << 9)
#define CM6206_REG5_CODECM BIT(8)
#define CM6206_REG5_EN_HPF BIT(7)
#define CM6206_REG5_T_SEL_DSDA4 BIT(6)
#define CM6206_REG5_T_SEL_DSDA3 BIT(5)
#define CM6206_REG5_T_SEL_DSDA2 BIT(4)
#define CM6206_REG5_T_SEL_DSDA1 BIT(3)
#define CM6206_REG5_T_SEL_DSDAD_NORMAL 0
#define CM6206_REG5_T_SEL_DSDAD_FRONT 4
#define CM6206_REG5_T_SEL_DSDAD_S_SURROUND 5
#define CM6206_REG5_T_SEL_DSDAD_CEN_LFE 6
#define CM6206_REG5_T_SEL_DSDAD_R_SURROUND 7

static int snd_usb_cm6206_boot_quirk(struct usb_device *dev)
{
	int err  = 0, reg;
	int val[] = {
		/*
		 * Values here are chosen based on sniffing USB traffic
		 * under Windows.
		 *
		 * REG0: DAC is master, sample rate 48kHz, no copyright
		 */
		CM6206_REG0_SPDIFO_RATE_48K |
		CM6206_REG0_SPDIFO_COPYRIGHT_NA,
		/*
		 * REG1: PLL binary search enable, soft mute enable.
		 */
		CM6206_REG1_PLLBIN_EN |
		CM6206_REG1_SOFT_MUTE_EN,
		/*
		 * REG2: enable output drivers,
		 * select front channels to the headphone output,
		 * then mute the headphone channels, run the MCU
		 * at 1.5 MHz.
		 */
		CM6206_REG2_DRIVER_ON |
		CM6206_REG2_HEADP_SEL_FRONT_CHANNELS |
		CM6206_REG2_MUTE_HEADPHONE_RIGHT |
		CM6206_REG2_MUTE_HEADPHONE_LEFT,
		/*
		 * REG3: default flyspeed, set 2.5V mic bias
		 * enable all line out ports and enable SPDIF
		 */
		CM6206_REG3_FLYSPEED_DEFAULT |
		CM6206_REG3_VRAP25EN |
		CM6206_REG3_FOE |
		CM6206_REG3_ROE |
		CM6206_REG3_CBOE |
		CM6206_REG3_LOSE |
		CM6206_REG3_HPOE |
		CM6206_REG3_SPDIFI_CANREC,
		/* REG4 is just a bunch of GPIO lines */
		0x0000,
		/* REG5: de-assert AD/DA reset signals */
		CM6206_REG5_DA_RSTN |
		CM6206_REG5_AD_RSTN };

	for (reg = 0; reg < ARRAY_SIZE(val); reg++) {
		err = snd_usb_cm106_write_int_reg(dev, reg, val[reg]);
		if (err < 0)
			return err;
	}

	return err;
}

/* quirk for Plantronics GameCom 780 with CM6302 chip */
static int snd_usb_gamecon780_boot_quirk(struct usb_device *dev)
{
	/* set the initial volume and don't change; other values are either
	 * too loud or silent due to firmware bug (bko#65251)
	 */
	u8 buf[2] = { 0x74, 0xe3 };
	return snd_usb_ctl_msg(dev, usb_sndctrlpipe(dev, 0), UAC_SET_CUR,
			USB_RECIP_INTERFACE | USB_TYPE_CLASS | USB_DIR_OUT,
			UAC_FU_VOLUME << 8, 9 << 8, buf, 2);
}

/*
 * Novation Twitch DJ controller
 * Focusrite Novation Saffire 6 USB audio card
 */
static int snd_usb_novation_boot_quirk(struct usb_device *dev)
{
	/* preemptively set up the device because otherwise the
	 * raw MIDI endpoints are not active */
	usb_set_interface(dev, 0, 1);
	return 0;
}

/*
 * This call will put the synth in "USB send" mode, i.e it will send MIDI
 * messages through USB (this is disabled at startup). The synth will
 * acknowledge by sending a sysex on endpoint 0x85 and by displaying a USB
 * sign on its LCD. Values here are chosen based on sniffing USB traffic
 * under Windows.
 */
static int snd_usb_accessmusic_boot_quirk(struct usb_device *dev)
{
	int err, actual_length;
	/* "midi send" enable */
	static const u8 seq[] = { 0x4e, 0x73, 0x52, 0x01 };
	void *buf;

	if (usb_pipe_type_check(dev, usb_sndintpipe(dev, 0x05)))
		return -EINVAL;
	buf = kmemdup(seq, ARRAY_SIZE(seq), GFP_KERNEL);
	if (!buf)
		return -ENOMEM;
	err = usb_interrupt_msg(dev, usb_sndintpipe(dev, 0x05), buf,
			ARRAY_SIZE(seq), &actual_length, 1000);
	kfree(buf);
	if (err < 0)
		return err;

	return 0;
}

/*
 * Some sound cards from Native Instruments are in fact compliant to the USB
 * audio standard of version 2 and other approved USB standards, even though
 * they come up as vendor-specific device when first connected.
 *
 * However, they can be told to come up with a new set of descriptors
 * upon their next enumeration, and the interfaces announced by the new
 * descriptors will then be handled by the kernel's class drivers. As the
 * product ID will also change, no further checks are required.
 */

static int snd_usb_nativeinstruments_boot_quirk(struct usb_device *dev)
{
	int ret;

	ret = usb_control_msg(dev, usb_sndctrlpipe(dev, 0),
				  0xaf, USB_TYPE_VENDOR | USB_RECIP_DEVICE,
				  1, 0, NULL, 0, 1000);

	if (ret < 0)
		return ret;

	usb_reset_device(dev);

	/* return -EAGAIN, so the creation of an audio interface for this
	 * temporary device is aborted. The device will reconnect with a
	 * new product ID */
	return -EAGAIN;
}

static void mbox2_setup_48_24_magic(struct usb_device *dev)
{
	u8 srate[3];
	u8 temp[12];

	/* Choose 48000Hz permanently */
	srate[0] = 0x80;
	srate[1] = 0xbb;
	srate[2] = 0x00;

	/* Send the magic! */
	snd_usb_ctl_msg(dev, usb_rcvctrlpipe(dev, 0),
		0x01, 0x22, 0x0100, 0x0085, &temp, 0x0003);
	snd_usb_ctl_msg(dev, usb_sndctrlpipe(dev, 0),
		0x81, 0xa2, 0x0100, 0x0085, &srate, 0x0003);
	snd_usb_ctl_msg(dev, usb_sndctrlpipe(dev, 0),
		0x81, 0xa2, 0x0100, 0x0086, &srate, 0x0003);
	snd_usb_ctl_msg(dev, usb_sndctrlpipe(dev, 0),
		0x81, 0xa2, 0x0100, 0x0003, &srate, 0x0003);
	return;
}

/* Digidesign Mbox 2 needs to load firmware onboard
 * and driver must wait a few seconds for initialisation.
 */

#define MBOX2_FIRMWARE_SIZE    646
#define MBOX2_BOOT_LOADING     0x01 /* Hard coded into the device */
#define MBOX2_BOOT_READY       0x02 /* Hard coded into the device */

static int snd_usb_mbox2_boot_quirk(struct usb_device *dev)
{
	struct usb_host_config *config = dev->actconfig;
	int err;
	u8 bootresponse[0x12];
	int fwsize;
	int count;

	fwsize = le16_to_cpu(get_cfg_desc(config)->wTotalLength);

	if (fwsize != MBOX2_FIRMWARE_SIZE) {
		dev_err(&dev->dev, "Invalid firmware size=%d.\n", fwsize);
		return -ENODEV;
	}

	dev_dbg(&dev->dev, "Sending Digidesign Mbox 2 boot sequence...\n");

	count = 0;
	bootresponse[0] = MBOX2_BOOT_LOADING;
	while ((bootresponse[0] == MBOX2_BOOT_LOADING) && (count < 10)) {
		msleep(500); /* 0.5 second delay */
		snd_usb_ctl_msg(dev, usb_rcvctrlpipe(dev, 0),
			/* Control magic - load onboard firmware */
			0x85, 0xc0, 0x0001, 0x0000, &bootresponse, 0x0012);
		if (bootresponse[0] == MBOX2_BOOT_READY)
			break;
		dev_dbg(&dev->dev, "device not ready, resending boot sequence...\n");
		count++;
	}

	if (bootresponse[0] != MBOX2_BOOT_READY) {
		dev_err(&dev->dev, "Unknown bootresponse=%d, or timed out, ignoring device.\n", bootresponse[0]);
		return -ENODEV;
	}

	dev_dbg(&dev->dev, "device initialised!\n");

	err = usb_get_descriptor(dev, USB_DT_DEVICE, 0,
		&dev->descriptor, sizeof(dev->descriptor));
	config = dev->actconfig;
	if (err < 0)
		dev_dbg(&dev->dev, "error usb_get_descriptor: %d\n", err);

	err = usb_reset_configuration(dev);
	if (err < 0)
		dev_dbg(&dev->dev, "error usb_reset_configuration: %d\n", err);
	dev_dbg(&dev->dev, "mbox2_boot: new boot length = %d\n",
		le16_to_cpu(get_cfg_desc(config)->wTotalLength));

	mbox2_setup_48_24_magic(dev);

	dev_info(&dev->dev, "Digidesign Mbox 2: 24bit 48kHz");

	return 0; /* Successful boot */
}

static int snd_usb_axefx3_boot_quirk(struct usb_device *dev)
{
	int err;

	dev_dbg(&dev->dev, "Waiting for Axe-Fx III to boot up...\n");

	/* If the Axe-Fx III has not fully booted, it will timeout when trying
	 * to enable the audio streaming interface. A more generous timeout is
	 * used here to detect when the Axe-Fx III has finished booting as the
	 * set interface message will be acked once it has
	 */
	err = usb_control_msg(dev, usb_sndctrlpipe(dev, 0),
				USB_REQ_SET_INTERFACE, USB_RECIP_INTERFACE,
				1, 1, NULL, 0, 120000);
	if (err < 0) {
		dev_err(&dev->dev,
			"failed waiting for Axe-Fx III to boot: %d\n", err);
		return err;
	}

	dev_dbg(&dev->dev, "Axe-Fx III is now ready\n");

	err = usb_set_interface(dev, 1, 0);
	if (err < 0)
		dev_dbg(&dev->dev,
			"error stopping Axe-Fx III interface: %d\n", err);

	return 0;
}

static void mbox3_setup_48_24_magic(struct usb_device *dev)
{
	/* The Mbox 3 is "little endian" */
	/* max volume is: 0x0000. */
	/* min volume is: 0x0080 (shown in little endian form) */


	/* Load 48000Hz rate into buffer */
	u8 com_buff[4] = {0x80, 0xbb, 0x00, 0x00};

	/* Set 48000Hz sample rate */
	snd_usb_ctl_msg(dev, usb_sndctrlpipe(dev, 0),
			0x01, 0x21, 0x0100, 0x0001, &com_buff, 4);  //Is this really needed?
	snd_usb_ctl_msg(dev, usb_sndctrlpipe(dev, 0),
			0x01, 0x21, 0x0100, 0x8101, &com_buff, 4);

	/* Deactivate Tuner */
	/* on  = 0x01*/
	/* off = 0x00*/
	com_buff[0] = 0x00;
	snd_usb_ctl_msg(dev, usb_sndctrlpipe(dev, 0),
		0x01, 0x21, 0x0003, 0x2001, &com_buff, 1);

	/* Set clock source to Internal (as opposed to S/PDIF) */
	com_buff[0] = 0x01;
	snd_usb_ctl_msg(dev, usb_sndctrlpipe(dev, 0),
			1, 0x21, 0x0100, 0x8001, &com_buff, 1);

	/* Mute the hardware loopbacks to start the device in a known state. */
	com_buff[0] = 0x00;
	com_buff[1] = 0x80;
	/* Analogue input 1 left channel: */
	snd_usb_ctl_msg(dev, usb_sndctrlpipe(dev, 0),
			1, 0x21, 0x0110, 0x4001, &com_buff, 2);
	/* Analogue input 1 right channel: */
	snd_usb_ctl_msg(dev, usb_sndctrlpipe(dev, 0),
			1, 0x21, 0x0111, 0x4001, &com_buff, 2);
	/* Analogue input 2 left channel: */
	snd_usb_ctl_msg(dev, usb_sndctrlpipe(dev, 0),
			1, 0x21, 0x0114, 0x4001, &com_buff, 2);
	/* Analogue input 2 right channel: */
	snd_usb_ctl_msg(dev, usb_sndctrlpipe(dev, 0),
			1, 0x21, 0x0115, 0x4001, &com_buff, 2);
	/* Analogue input 3 left channel: */
	snd_usb_ctl_msg(dev, usb_sndctrlpipe(dev, 0),
			1, 0x21, 0x0118, 0x4001, &com_buff, 2);
	/* Analogue input 3 right channel: */
	snd_usb_ctl_msg(dev, usb_sndctrlpipe(dev, 0),
			1, 0x21, 0x0119, 0x4001, &com_buff, 2);
	/* Analogue input 4 left channel: */
	snd_usb_ctl_msg(dev, usb_sndctrlpipe(dev, 0),
			1, 0x21, 0x011c, 0x4001, &com_buff, 2);
	/* Analogue input 4 right channel: */
	snd_usb_ctl_msg(dev, usb_sndctrlpipe(dev, 0),
			1, 0x21, 0x011d, 0x4001, &com_buff, 2);

	/* Set software sends to output */
	com_buff[0] = 0x00;
	com_buff[1] = 0x00;
	/* Analogue software return 1 left channel: */
	snd_usb_ctl_msg(dev, usb_sndctrlpipe(dev, 0),
			1, 0x21, 0x0100, 0x4001, &com_buff, 2);
	com_buff[0] = 0x00;
	com_buff[1] = 0x80;
	/* Analogue software return 1 right channel: */
	snd_usb_ctl_msg(dev, usb_sndctrlpipe(dev, 0),
			1, 0x21, 0x0101, 0x4001, &com_buff, 2);
	com_buff[0] = 0x00;
	com_buff[1] = 0x80;
	/* Analogue software return 2 left channel: */
	snd_usb_ctl_msg(dev, usb_sndctrlpipe(dev, 0),
			1, 0x21, 0x0104, 0x4001, &com_buff, 2);
	com_buff[0] = 0x00;
	com_buff[1] = 0x00;
	/* Analogue software return 2 right channel: */
	snd_usb_ctl_msg(dev, usb_sndctrlpipe(dev, 0),
			1, 0x21, 0x0105, 0x4001, &com_buff, 2);

	com_buff[0] = 0x00;
	com_buff[1] = 0x80;
	/* Analogue software return 3 left channel: */
	snd_usb_ctl_msg(dev, usb_sndctrlpipe(dev, 0),
			1, 0x21, 0x0108, 0x4001, &com_buff, 2);
	/* Analogue software return 3 right channel: */
	snd_usb_ctl_msg(dev, usb_sndctrlpipe(dev, 0),
			1, 0x21, 0x0109, 0x4001, &com_buff, 2);
	/* Analogue software return 4 left channel: */
	snd_usb_ctl_msg(dev, usb_sndctrlpipe(dev, 0),
			1, 0x21, 0x010c, 0x4001, &com_buff, 2);
	/* Analogue software return 4 right channel: */
	snd_usb_ctl_msg(dev, usb_sndctrlpipe(dev, 0),
			1, 0x21, 0x010d, 0x4001, &com_buff, 2);

	/* Return to muting sends */
	com_buff[0] = 0x00;
	com_buff[1] = 0x80;
	/* Analogue fx return left channel: */
	snd_usb_ctl_msg(dev, usb_sndctrlpipe(dev, 0),
			1, 0x21, 0x0120, 0x4001, &com_buff, 2);
	/* Analogue fx return right channel: */
	snd_usb_ctl_msg(dev, usb_sndctrlpipe(dev, 0),
			1, 0x21, 0x0121, 0x4001, &com_buff, 2);

	/* Analogue software input 1 fx send: */
	snd_usb_ctl_msg(dev, usb_sndctrlpipe(dev, 0),
			1, 0x21, 0x0100, 0x4201, &com_buff, 2);
	/* Analogue software input 2 fx send: */
	snd_usb_ctl_msg(dev, usb_sndctrlpipe(dev, 0),
			1, 0x21, 0x0101, 0x4201, &com_buff, 2);
	/* Analogue software input 3 fx send: */
	snd_usb_ctl_msg(dev, usb_sndctrlpipe(dev, 0),
			1, 0x21, 0x0102, 0x4201, &com_buff, 2);
	/* Analogue software input 4 fx send: */
	snd_usb_ctl_msg(dev, usb_sndctrlpipe(dev, 0),
			1, 0x21, 0x0103, 0x4201, &com_buff, 2);
	/* Analogue input 1 fx send: */
	snd_usb_ctl_msg(dev, usb_sndctrlpipe(dev, 0),
			1, 0x21, 0x0104, 0x4201, &com_buff, 2);
	/* Analogue input 2 fx send: */
	snd_usb_ctl_msg(dev, usb_sndctrlpipe(dev, 0),
			1, 0x21, 0x0105, 0x4201, &com_buff, 2);
	/* Analogue input 3 fx send: */
	snd_usb_ctl_msg(dev, usb_sndctrlpipe(dev, 0),
			1, 0x21, 0x0106, 0x4201, &com_buff, 2);
	/* Analogue input 4 fx send: */
	snd_usb_ctl_msg(dev, usb_sndctrlpipe(dev, 0),
			1, 0x21, 0x0107, 0x4201, &com_buff, 2);

	/* Toggle allowing host control */
	com_buff[0] = 0x02;
	snd_usb_ctl_msg(dev, usb_sndctrlpipe(dev, 0),
			3, 0x21, 0x0000, 0x2001, &com_buff, 1);

	/* Do not dim fx returns */
	com_buff[0] = 0x00;
	snd_usb_ctl_msg(dev, usb_sndctrlpipe(dev, 0),
			3, 0x21, 0x0002, 0x2001, &com_buff, 1);

	/* Do not set fx returns to mono */
	com_buff[0] = 0x00;
	snd_usb_ctl_msg(dev, usb_sndctrlpipe(dev, 0),
			3, 0x21, 0x0001, 0x2001, &com_buff, 1);

	/* Mute the S/PDIF hardware loopback
	 * same odd volume logic here as above
	 */
	com_buff[0] = 0x00;
	com_buff[1] = 0x80;
	/* S/PDIF hardware input 1 left channel */
	snd_usb_ctl_msg(dev, usb_sndctrlpipe(dev, 0),
			1, 0x21, 0x0112, 0x4001, &com_buff, 2);
	/* S/PDIF hardware input 1 right channel */
	snd_usb_ctl_msg(dev, usb_sndctrlpipe(dev, 0),
			1, 0x21, 0x0113, 0x4001, &com_buff, 2);
	/* S/PDIF hardware input 2 left channel */
	snd_usb_ctl_msg(dev, usb_sndctrlpipe(dev, 0),
			1, 0x21, 0x0116, 0x4001, &com_buff, 2);
	/* S/PDIF hardware input 2 right channel */
	snd_usb_ctl_msg(dev, usb_sndctrlpipe(dev, 0),
			1, 0x21, 0x0117, 0x4001, &com_buff, 2);
	/* S/PDIF hardware input 3 left channel */
	snd_usb_ctl_msg(dev, usb_sndctrlpipe(dev, 0),
			1, 0x21, 0x011a, 0x4001, &com_buff, 2);
	/* S/PDIF hardware input 3 right channel */
	snd_usb_ctl_msg(dev, usb_sndctrlpipe(dev, 0),
			1, 0x21, 0x011b, 0x4001, &com_buff, 2);
	/* S/PDIF hardware input 4 left channel */
	snd_usb_ctl_msg(dev, usb_sndctrlpipe(dev, 0),
			1, 0x21, 0x011e, 0x4001, &com_buff, 2);
	/* S/PDIF hardware input 4 right channel */
	snd_usb_ctl_msg(dev, usb_sndctrlpipe(dev, 0),
			1, 0x21, 0x011f, 0x4001, &com_buff, 2);
	/* S/PDIF software return 1 left channel */
	snd_usb_ctl_msg(dev, usb_sndctrlpipe(dev, 0),
			1, 0x21, 0x0102, 0x4001, &com_buff, 2);
	/* S/PDIF software return 1 right channel */
	snd_usb_ctl_msg(dev, usb_sndctrlpipe(dev, 0),
			1, 0x21, 0x0103, 0x4001, &com_buff, 2);
	/* S/PDIF software return 2 left channel */
	snd_usb_ctl_msg(dev, usb_sndctrlpipe(dev, 0),
			1, 0x21, 0x0106, 0x4001, &com_buff, 2);
	/* S/PDIF software return 2 right channel */
	snd_usb_ctl_msg(dev, usb_sndctrlpipe(dev, 0),
			1, 0x21, 0x0107, 0x4001, &com_buff, 2);

	com_buff[0] = 0x00;
	com_buff[1] = 0x00;
	/* S/PDIF software return 3 left channel */
	snd_usb_ctl_msg(dev, usb_sndctrlpipe(dev, 0),
			1, 0x21, 0x010a, 0x4001, &com_buff, 2);

	com_buff[0] = 0x00;
	com_buff[1] = 0x80;
	/* S/PDIF software return 3 right channel */
	snd_usb_ctl_msg(dev, usb_sndctrlpipe(dev, 0),
			1, 0x21, 0x010b, 0x4001, &com_buff, 2);
	/* S/PDIF software return 4 left channel */
	snd_usb_ctl_msg(dev, usb_sndctrlpipe(dev, 0),
			1, 0x21, 0x010e, 0x4001, &com_buff, 2);

	com_buff[0] = 0x00;
	com_buff[1] = 0x00;
	/* S/PDIF software return 4 right channel */
	snd_usb_ctl_msg(dev, usb_sndctrlpipe(dev, 0),
			1, 0x21, 0x010f, 0x4001, &com_buff, 2);

	com_buff[0] = 0x00;
	com_buff[1] = 0x80;
	/* S/PDIF fx returns left channel */
	snd_usb_ctl_msg(dev, usb_sndctrlpipe(dev, 0),
			1, 0x21, 0x0122, 0x4001, &com_buff, 2);
	/* S/PDIF fx returns right channel */
	snd_usb_ctl_msg(dev, usb_sndctrlpipe(dev, 0),
			1, 0x21, 0x0123, 0x4001, &com_buff, 2);

	/* Set the dropdown "Effect" to the first option */
	/* Room1  = 0x00 */
	/* Room2  = 0x01 */
	/* Room3  = 0x02 */
	/* Hall 1 = 0x03 */
	/* Hall 2 = 0x04 */
	/* Plate  = 0x05 */
	/* Delay  = 0x06 */
	/* Echo   = 0x07 */
	com_buff[0] = 0x00;
	snd_usb_ctl_msg(dev, usb_sndctrlpipe(dev, 0),
			1, 0x21, 0x0200, 0x4301, &com_buff, 1);	/* max is 0xff */
	/* min is 0x00 */


	/* Set the effect duration to 0 */
	/* max is 0xffff */
	/* min is 0x0000 */
	com_buff[0] = 0x00;
	com_buff[1] = 0x00;
	snd_usb_ctl_msg(dev, usb_sndctrlpipe(dev, 0),
			1, 0x21, 0x0400, 0x4301, &com_buff, 2);

	/* Set the effect volume and feedback to 0 */
	/* max is 0xff */
	/* min is 0x00 */
	com_buff[0] = 0x00;
	/* feedback: */
	snd_usb_ctl_msg(dev, usb_sndctrlpipe(dev, 0),
			1, 0x21, 0x0500, 0x4301, &com_buff, 1);
	/* volume: */
	snd_usb_ctl_msg(dev, usb_sndctrlpipe(dev, 0),
			1, 0x21, 0x0300, 0x4301, &com_buff, 1);

	/* Set soft button hold duration */
	/* 0x03 = 250ms */
	/* 0x05 = 500ms DEFAULT */
	/* 0x08 = 750ms */
	/* 0x0a = 1sec */
	com_buff[0] = 0x05;
	snd_usb_ctl_msg(dev, usb_sndctrlpipe(dev, 0),
			3, 0x21, 0x0005, 0x2001, &com_buff, 1);

	/* Use dim LEDs for button of state */
	com_buff[0] = 0x00;
	snd_usb_ctl_msg(dev, usb_sndctrlpipe(dev, 0),
			3, 0x21, 0x0004, 0x2001, &com_buff, 1);
}

#define MBOX3_DESCRIPTOR_SIZE	464

static int snd_usb_mbox3_boot_quirk(struct usb_device *dev)
{
	struct usb_host_config *config = dev->actconfig;
	int err;
	int descriptor_size;

	descriptor_size = le16_to_cpu(get_cfg_desc(config)->wTotalLength);

	if (descriptor_size != MBOX3_DESCRIPTOR_SIZE) {
		dev_err(&dev->dev, "Invalid descriptor size=%d.\n", descriptor_size);
		return -ENODEV;
	}

	dev_dbg(&dev->dev, "device initialised!\n");

	err = usb_get_descriptor(dev, USB_DT_DEVICE, 0,
		&dev->descriptor, sizeof(dev->descriptor));
	config = dev->actconfig;
	if (err < 0)
		dev_dbg(&dev->dev, "error usb_get_descriptor: %d\n", err);

	err = usb_reset_configuration(dev);
	if (err < 0)
		dev_dbg(&dev->dev, "error usb_reset_configuration: %d\n", err);
	dev_dbg(&dev->dev, "mbox3_boot: new boot length = %d\n",
		le16_to_cpu(get_cfg_desc(config)->wTotalLength));

	mbox3_setup_48_24_magic(dev);
	dev_info(&dev->dev, "Digidesign Mbox 3: 24bit 48kHz");

	return 0; /* Successful boot */
}

#define MICROBOOK_BUF_SIZE 128

static int snd_usb_motu_microbookii_communicate(struct usb_device *dev, u8 *buf,
						int buf_size, int *length)
{
	int err, actual_length;

	if (usb_pipe_type_check(dev, usb_sndintpipe(dev, 0x01)))
		return -EINVAL;
	err = usb_interrupt_msg(dev, usb_sndintpipe(dev, 0x01), buf, *length,
				&actual_length, 1000);
	if (err < 0)
		return err;

	print_hex_dump(KERN_DEBUG, "MicroBookII snd: ", DUMP_PREFIX_NONE, 16, 1,
		       buf, actual_length, false);

	memset(buf, 0, buf_size);

	if (usb_pipe_type_check(dev, usb_rcvintpipe(dev, 0x82)))
		return -EINVAL;
	err = usb_interrupt_msg(dev, usb_rcvintpipe(dev, 0x82), buf, buf_size,
				&actual_length, 1000);
	if (err < 0)
		return err;

	print_hex_dump(KERN_DEBUG, "MicroBookII rcv: ", DUMP_PREFIX_NONE, 16, 1,
		       buf, actual_length, false);

	*length = actual_length;
	return 0;
}

static int snd_usb_motu_microbookii_boot_quirk(struct usb_device *dev)
{
	int err, actual_length, poll_attempts = 0;
	static const u8 set_samplerate_seq[] = { 0x00, 0x00, 0x00, 0x00,
						 0x00, 0x00, 0x0b, 0x14,
						 0x00, 0x00, 0x00, 0x01 };
	static const u8 poll_ready_seq[] = { 0x00, 0x04, 0x00, 0x00,
					     0x00, 0x00, 0x0b, 0x18 };
	u8 *buf = kzalloc(MICROBOOK_BUF_SIZE, GFP_KERNEL);

	if (!buf)
		return -ENOMEM;

	dev_info(&dev->dev, "Waiting for MOTU Microbook II to boot up...\n");

	/* First we tell the device which sample rate to use. */
	memcpy(buf, set_samplerate_seq, sizeof(set_samplerate_seq));
	actual_length = sizeof(set_samplerate_seq);
	err = snd_usb_motu_microbookii_communicate(dev, buf, MICROBOOK_BUF_SIZE,
						   &actual_length);

	if (err < 0) {
		dev_err(&dev->dev,
			"failed setting the sample rate for Motu MicroBook II: %d\n",
			err);
		goto free_buf;
	}

	/* Then we poll every 100 ms until the device informs of its readiness. */
	while (true) {
		if (++poll_attempts > 100) {
			dev_err(&dev->dev,
				"failed booting Motu MicroBook II: timeout\n");
			err = -ENODEV;
			goto free_buf;
		}

		memset(buf, 0, MICROBOOK_BUF_SIZE);
		memcpy(buf, poll_ready_seq, sizeof(poll_ready_seq));

		actual_length = sizeof(poll_ready_seq);
		err = snd_usb_motu_microbookii_communicate(
			dev, buf, MICROBOOK_BUF_SIZE, &actual_length);
		if (err < 0) {
			dev_err(&dev->dev,
				"failed booting Motu MicroBook II: communication error %d\n",
				err);
			goto free_buf;
		}

		/* the device signals its readiness through a message of the
		 * form
		 *           XX 06 00 00 00 00 0b 18  00 00 00 01
		 * If the device is not yet ready to accept audio data, the
		 * last byte of that sequence is 00.
		 */
		if (actual_length == 12 && buf[actual_length - 1] == 1)
			break;

		msleep(100);
	}

	dev_info(&dev->dev, "MOTU MicroBook II ready\n");

free_buf:
	kfree(buf);
	return err;
}

static int snd_usb_motu_m_series_boot_quirk(struct usb_device *dev)
{
	msleep(2000);

	return 0;
}

/*
 * Setup quirks
 */
#define MAUDIO_SET		0x01 /* parse device_setup */
#define MAUDIO_SET_COMPATIBLE	0x80 /* use only "win-compatible" interfaces */
#define MAUDIO_SET_DTS		0x02 /* enable DTS Digital Output */
#define MAUDIO_SET_96K		0x04 /* 48-96kHz rate if set, 8-48kHz otherwise */
#define MAUDIO_SET_24B		0x08 /* 24bits sample if set, 16bits otherwise */
#define MAUDIO_SET_DI		0x10 /* enable Digital Input */
#define MAUDIO_SET_MASK		0x1f /* bit mask for setup value */
#define MAUDIO_SET_24B_48K_DI	 0x19 /* 24bits+48kHz+Digital Input */
#define MAUDIO_SET_24B_48K_NOTDI 0x09 /* 24bits+48kHz+No Digital Input */
#define MAUDIO_SET_16B_48K_DI	 0x11 /* 16bits+48kHz+Digital Input */
#define MAUDIO_SET_16B_48K_NOTDI 0x01 /* 16bits+48kHz+No Digital Input */

static int quattro_skip_setting_quirk(struct snd_usb_audio *chip,
				      int iface, int altno)
{
	/* Reset ALL ifaces to 0 altsetting.
	 * Call it for every possible altsetting of every interface.
	 */
	usb_set_interface(chip->dev, iface, 0);
	if (chip->setup & MAUDIO_SET) {
		if (chip->setup & MAUDIO_SET_COMPATIBLE) {
			if (iface != 1 && iface != 2)
				return 1; /* skip all interfaces but 1 and 2 */
		} else {
			unsigned int mask;
			if (iface == 1 || iface == 2)
				return 1; /* skip interfaces 1 and 2 */
			if ((chip->setup & MAUDIO_SET_96K) && altno != 1)
				return 1; /* skip this altsetting */
			mask = chip->setup & MAUDIO_SET_MASK;
			if (mask == MAUDIO_SET_24B_48K_DI && altno != 2)
				return 1; /* skip this altsetting */
			if (mask == MAUDIO_SET_24B_48K_NOTDI && altno != 3)
				return 1; /* skip this altsetting */
			if (mask == MAUDIO_SET_16B_48K_NOTDI && altno != 4)
				return 1; /* skip this altsetting */
		}
	}
	usb_audio_dbg(chip,
		    "using altsetting %d for interface %d config %d\n",
		    altno, iface, chip->setup);
	return 0; /* keep this altsetting */
}

static int audiophile_skip_setting_quirk(struct snd_usb_audio *chip,
					 int iface,
					 int altno)
{
	/* Reset ALL ifaces to 0 altsetting.
	 * Call it for every possible altsetting of every interface.
	 */
	usb_set_interface(chip->dev, iface, 0);

	if (chip->setup & MAUDIO_SET) {
		unsigned int mask;
		if ((chip->setup & MAUDIO_SET_DTS) && altno != 6)
			return 1; /* skip this altsetting */
		if ((chip->setup & MAUDIO_SET_96K) && altno != 1)
			return 1; /* skip this altsetting */
		mask = chip->setup & MAUDIO_SET_MASK;
		if (mask == MAUDIO_SET_24B_48K_DI && altno != 2)
			return 1; /* skip this altsetting */
		if (mask == MAUDIO_SET_24B_48K_NOTDI && altno != 3)
			return 1; /* skip this altsetting */
		if (mask == MAUDIO_SET_16B_48K_DI && altno != 4)
			return 1; /* skip this altsetting */
		if (mask == MAUDIO_SET_16B_48K_NOTDI && altno != 5)
			return 1; /* skip this altsetting */
	}

	return 0; /* keep this altsetting */
}

static int fasttrackpro_skip_setting_quirk(struct snd_usb_audio *chip,
					   int iface, int altno)
{
	/* Reset ALL ifaces to 0 altsetting.
	 * Call it for every possible altsetting of every interface.
	 */
	usb_set_interface(chip->dev, iface, 0);

	/* possible configuration where both inputs and only one output is
	 *used is not supported by the current setup
	 */
	if (chip->setup & (MAUDIO_SET | MAUDIO_SET_24B)) {
		if (chip->setup & MAUDIO_SET_96K) {
			if (altno != 3 && altno != 6)
				return 1;
		} else if (chip->setup & MAUDIO_SET_DI) {
			if (iface == 4)
				return 1; /* no analog input */
			if (altno != 2 && altno != 5)
				return 1; /* enable only altsets 2 and 5 */
		} else {
			if (iface == 5)
				return 1; /* disable digialt input */
			if (altno != 2 && altno != 5)
				return 1; /* enalbe only altsets 2 and 5 */
		}
	} else {
		/* keep only 16-Bit mode */
		if (altno != 1)
			return 1;
	}

	usb_audio_dbg(chip,
		    "using altsetting %d for interface %d config %d\n",
		    altno, iface, chip->setup);
	return 0; /* keep this altsetting */
}

static int s1810c_skip_setting_quirk(struct snd_usb_audio *chip,
					   int iface, int altno)
{
	/*
	 * Altno settings:
	 *
	 * Playback (Interface 1):
	 * 1: 6 Analog + 2 S/PDIF
	 * 2: 6 Analog + 2 S/PDIF
	 * 3: 6 Analog
	 *
	 * Capture (Interface 2):
	 * 1: 8 Analog + 2 S/PDIF + 8 ADAT
	 * 2: 8 Analog + 2 S/PDIF + 4 ADAT
	 * 3: 8 Analog
	 */

	/*
	 * I'll leave 2 as the default one and
	 * use device_setup to switch to the
	 * other two.
	 */
	if ((chip->setup == 0 || chip->setup > 2) && altno != 2)
		return 1;
	else if (chip->setup == 1 && altno != 1)
		return 1;
	else if (chip->setup == 2 && altno != 3)
		return 1;

	return 0;
}

int snd_usb_apply_interface_quirk(struct snd_usb_audio *chip,
				  int iface,
				  int altno)
{
	/* audiophile usb: skip altsets incompatible with device_setup */
	if (chip->usb_id == USB_ID(0x0763, 0x2003))
		return audiophile_skip_setting_quirk(chip, iface, altno);
	/* quattro usb: skip altsets incompatible with device_setup */
	if (chip->usb_id == USB_ID(0x0763, 0x2001))
		return quattro_skip_setting_quirk(chip, iface, altno);
	/* fasttrackpro usb: skip altsets incompatible with device_setup */
	if (chip->usb_id == USB_ID(0x0763, 0x2012))
		return fasttrackpro_skip_setting_quirk(chip, iface, altno);
	/* presonus studio 1810c: skip altsets incompatible with device_setup */
	if (chip->usb_id == USB_ID(0x194f, 0x010c))
		return s1810c_skip_setting_quirk(chip, iface, altno);


	return 0;
}

int snd_usb_apply_boot_quirk(struct usb_device *dev,
			     struct usb_interface *intf,
			     const struct snd_usb_audio_quirk *quirk,
			     unsigned int id)
{
	switch (id) {
	case USB_ID(0x041e, 0x3000):
		/* SB Extigy needs special boot-up sequence */
		/* if more models come, this will go to the quirk list. */
		return snd_usb_extigy_boot_quirk(dev, intf);

	case USB_ID(0x041e, 0x3020):
		/* SB Audigy 2 NX needs its own boot-up magic, too */
		return snd_usb_audigy2nx_boot_quirk(dev);

	case USB_ID(0x10f5, 0x0200):
		/* C-Media CM106 / Turtle Beach Audio Advantage Roadie */
		return snd_usb_cm106_boot_quirk(dev);

	case USB_ID(0x0d8c, 0x0102):
		/* C-Media CM6206 / CM106-Like Sound Device */
	case USB_ID(0x0ccd, 0x00b1): /* Terratec Aureon 7.1 USB */
		return snd_usb_cm6206_boot_quirk(dev);

	case USB_ID(0x0dba, 0x3000):
		/* Digidesign Mbox 2 */
		return snd_usb_mbox2_boot_quirk(dev);
	case USB_ID(0x0dba, 0x5000):
		/* Digidesign Mbox 3 */
		return snd_usb_mbox3_boot_quirk(dev);


	case USB_ID(0x1235, 0x0010): /* Focusrite Novation Saffire 6 USB */
	case USB_ID(0x1235, 0x0018): /* Focusrite Novation Twitch */
		return snd_usb_novation_boot_quirk(dev);

	case USB_ID(0x133e, 0x0815):
		/* Access Music VirusTI Desktop */
		return snd_usb_accessmusic_boot_quirk(dev);

	case USB_ID(0x17cc, 0x1000): /* Komplete Audio 6 */
	case USB_ID(0x17cc, 0x1010): /* Traktor Audio 6 */
	case USB_ID(0x17cc, 0x1020): /* Traktor Audio 10 */
		return snd_usb_nativeinstruments_boot_quirk(dev);
	case USB_ID(0x0763, 0x2012):  /* M-Audio Fast Track Pro USB */
		return snd_usb_fasttrackpro_boot_quirk(dev);
	case USB_ID(0x047f, 0xc010): /* Plantronics Gamecom 780 */
		return snd_usb_gamecon780_boot_quirk(dev);
	case USB_ID(0x2466, 0x8010): /* Fractal Audio Axe-Fx 3 */
		return snd_usb_axefx3_boot_quirk(dev);
	case USB_ID(0x07fd, 0x0004): /* MOTU MicroBook II */
		/*
		 * For some reason interface 3 with vendor-spec class is
		 * detected on MicroBook IIc.
		 */
		if (get_iface_desc(intf->altsetting)->bInterfaceClass ==
		    USB_CLASS_VENDOR_SPEC &&
		    get_iface_desc(intf->altsetting)->bInterfaceNumber < 3)
			return snd_usb_motu_microbookii_boot_quirk(dev);
		break;
	}

	return 0;
}

int snd_usb_apply_boot_quirk_once(struct usb_device *dev,
				  struct usb_interface *intf,
				  const struct snd_usb_audio_quirk *quirk,
				  unsigned int id)
{
	switch (id) {
	case USB_ID(0x07fd, 0x0008): /* MOTU M Series */
		return snd_usb_motu_m_series_boot_quirk(dev);
	}

	return 0;
}

/*
 * check if the device uses big-endian samples
 */
int snd_usb_is_big_endian_format(struct snd_usb_audio *chip,
				 const struct audioformat *fp)
{
	/* it depends on altsetting whether the device is big-endian or not */
	switch (chip->usb_id) {
	case USB_ID(0x0763, 0x2001): /* M-Audio Quattro: captured data only */
		if (fp->altsetting == 2 || fp->altsetting == 3 ||
			fp->altsetting == 5 || fp->altsetting == 6)
			return 1;
		break;
	case USB_ID(0x0763, 0x2003): /* M-Audio Audiophile USB */
		if (chip->setup == 0x00 ||
			fp->altsetting == 1 || fp->altsetting == 2 ||
			fp->altsetting == 3)
			return 1;
		break;
	case USB_ID(0x0763, 0x2012): /* M-Audio Fast Track Pro */
		if (fp->altsetting == 2 || fp->altsetting == 3 ||
			fp->altsetting == 5 || fp->altsetting == 6)
			return 1;
		break;
	}
	return 0;
}

/*
 * For E-Mu 0404USB/0202USB/TrackerPre/0204 sample rate should be set for device,
 * not for interface.
 */

enum {
	EMU_QUIRK_SR_44100HZ = 0,
	EMU_QUIRK_SR_48000HZ,
	EMU_QUIRK_SR_88200HZ,
	EMU_QUIRK_SR_96000HZ,
	EMU_QUIRK_SR_176400HZ,
	EMU_QUIRK_SR_192000HZ
};

static void set_format_emu_quirk(struct snd_usb_substream *subs,
				 const struct audioformat *fmt)
{
	unsigned char emu_samplerate_id = 0;

	/* When capture is active
	 * sample rate shouldn't be changed
	 * by playback substream
	 */
	if (subs->direction == SNDRV_PCM_STREAM_PLAYBACK) {
		if (subs->stream->substream[SNDRV_PCM_STREAM_CAPTURE].cur_audiofmt)
			return;
	}

	switch (fmt->rate_min) {
	case 48000:
		emu_samplerate_id = EMU_QUIRK_SR_48000HZ;
		break;
	case 88200:
		emu_samplerate_id = EMU_QUIRK_SR_88200HZ;
		break;
	case 96000:
		emu_samplerate_id = EMU_QUIRK_SR_96000HZ;
		break;
	case 176400:
		emu_samplerate_id = EMU_QUIRK_SR_176400HZ;
		break;
	case 192000:
		emu_samplerate_id = EMU_QUIRK_SR_192000HZ;
		break;
	default:
		emu_samplerate_id = EMU_QUIRK_SR_44100HZ;
		break;
	}
	snd_emuusb_set_samplerate(subs->stream->chip, emu_samplerate_id);
	subs->pkt_offset_adj = (emu_samplerate_id >= EMU_QUIRK_SR_176400HZ) ? 4 : 0;
}

static int pioneer_djm_set_format_quirk(struct snd_usb_substream *subs,
					u16 windex)
{
	unsigned int cur_rate = subs->data_endpoint->cur_rate;
	u8 sr[3];
	// Convert to little endian
	sr[0] = cur_rate & 0xff;
	sr[1] = (cur_rate >> 8) & 0xff;
	sr[2] = (cur_rate >> 16) & 0xff;
	usb_set_interface(subs->dev, 0, 1);
	// we should derive windex from fmt-sync_ep but it's not set
	snd_usb_ctl_msg(subs->stream->chip->dev,
		usb_sndctrlpipe(subs->stream->chip->dev, 0),
		0x01, 0x22, 0x0100, windex, &sr, 0x0003);
	return 0;
}

void snd_usb_set_format_quirk(struct snd_usb_substream *subs,
			      const struct audioformat *fmt)
{
	switch (subs->stream->chip->usb_id) {
	case USB_ID(0x041e, 0x3f02): /* E-Mu 0202 USB */
	case USB_ID(0x041e, 0x3f04): /* E-Mu 0404 USB */
	case USB_ID(0x041e, 0x3f0a): /* E-Mu Tracker Pre */
	case USB_ID(0x041e, 0x3f19): /* E-Mu 0204 USB */
		set_format_emu_quirk(subs, fmt);
		break;
	case USB_ID(0x534d, 0x0021): /* MacroSilicon MS2100/MS2106 */
	case USB_ID(0x534d, 0x2109): /* MacroSilicon MS2109 */
		subs->stream_offset_adj = 2;
		break;
	case USB_ID(0x2b73, 0x0013): /* Pioneer DJM-450 */
		pioneer_djm_set_format_quirk(subs, 0x0082);
		break;
	case USB_ID(0x08e4, 0x017f): /* Pioneer DJM-750 */
	case USB_ID(0x08e4, 0x0163): /* Pioneer DJM-850 */
		pioneer_djm_set_format_quirk(subs, 0x0086);
		break;
	}
}

int snd_usb_select_mode_quirk(struct snd_usb_audio *chip,
			      const struct audioformat *fmt)
{
	struct usb_device *dev = chip->dev;
	int err;

	if (chip->quirk_flags & QUIRK_FLAG_ITF_USB_DSD_DAC) {
		/* First switch to alt set 0, otherwise the mode switch cmd
		 * will not be accepted by the DAC
		 */
		err = usb_set_interface(dev, fmt->iface, 0);
		if (err < 0)
			return err;

		msleep(20); /* Delay needed after setting the interface */

		/* Vendor mode switch cmd is required. */
		if (fmt->formats & SNDRV_PCM_FMTBIT_DSD_U32_BE) {
			/* DSD mode (DSD_U32) requested */
			err = snd_usb_ctl_msg(dev, usb_sndctrlpipe(dev, 0), 0,
					      USB_DIR_OUT|USB_TYPE_VENDOR|USB_RECIP_INTERFACE,
					      1, 1, NULL, 0);
			if (err < 0)
				return err;

		} else {
			/* PCM or DOP mode (S32) requested */
			/* PCM mode (S16) requested */
			err = snd_usb_ctl_msg(dev, usb_sndctrlpipe(dev, 0), 0,
					      USB_DIR_OUT|USB_TYPE_VENDOR|USB_RECIP_INTERFACE,
					      0, 1, NULL, 0);
			if (err < 0)
				return err;

		}
		msleep(20);
	}
	return 0;
}

void snd_usb_endpoint_start_quirk(struct snd_usb_endpoint *ep)
{
	/*
	 * "Playback Design" products send bogus feedback data at the start
	 * of the stream. Ignore them.
	 */
	if (USB_ID_VENDOR(ep->chip->usb_id) == 0x23ba &&
	    ep->type == SND_USB_ENDPOINT_TYPE_SYNC)
		ep->skip_packets = 4;

	/*
	 * M-Audio Fast Track C400/C600 - when packets are not skipped, real
	 * world latency varies by approx. +/- 50 frames (at 96kHz) each time
	 * the stream is (re)started. When skipping packets 16 at endpoint
	 * start up, the real world latency is stable within +/- 1 frame (also
	 * across power cycles).
	 */
	if ((ep->chip->usb_id == USB_ID(0x0763, 0x2030) ||
	     ep->chip->usb_id == USB_ID(0x0763, 0x2031)) &&
	    ep->type == SND_USB_ENDPOINT_TYPE_DATA)
		ep->skip_packets = 16;

	/* Work around devices that report unreasonable feedback data */
	if ((ep->chip->usb_id == USB_ID(0x0644, 0x8038) ||  /* TEAC UD-H01 */
	     ep->chip->usb_id == USB_ID(0x1852, 0x5034)) && /* T+A Dac8 */
	    ep->syncmaxsize == 4)
		ep->tenor_fb_quirk = 1;
}

/* quirk applied after snd_usb_ctl_msg(); not applied during boot quirks */
void snd_usb_ctl_msg_quirk(struct usb_device *dev, unsigned int pipe,
			   __u8 request, __u8 requesttype, __u16 value,
			   __u16 index, void *data, __u16 size)
{
	struct snd_usb_audio *chip = dev_get_drvdata(&dev->dev);

	if (!chip || (requesttype & USB_TYPE_MASK) != USB_TYPE_CLASS)
		return;

	if (chip->quirk_flags & QUIRK_FLAG_CTL_MSG_DELAY)
		msleep(20);
	else if (chip->quirk_flags & QUIRK_FLAG_CTL_MSG_DELAY_1M)
		usleep_range(1000, 2000);
	else if (chip->quirk_flags & QUIRK_FLAG_CTL_MSG_DELAY_5M)
		usleep_range(5000, 6000);
}

/*
 * snd_usb_interface_dsd_format_quirks() is called from format.c to
 * augment the PCM format bit-field for DSD types. The UAC standards
 * don't have a designated bit field to denote DSD-capable interfaces,
 * hence all hardware that is known to support this format has to be
 * listed here.
 */
u64 snd_usb_interface_dsd_format_quirks(struct snd_usb_audio *chip,
					struct audioformat *fp,
					unsigned int sample_bytes)
{
	struct usb_interface *iface;

	/* Playback Designs */
	if (USB_ID_VENDOR(chip->usb_id) == 0x23ba &&
	    USB_ID_PRODUCT(chip->usb_id) < 0x0110) {
		switch (fp->altsetting) {
		case 1:
			fp->dsd_dop = true;
			return SNDRV_PCM_FMTBIT_DSD_U16_LE;
		case 2:
			fp->dsd_bitrev = true;
			return SNDRV_PCM_FMTBIT_DSD_U8;
		case 3:
			fp->dsd_bitrev = true;
			return SNDRV_PCM_FMTBIT_DSD_U16_LE;
		}
	}

	/* XMOS based USB DACs */
	switch (chip->usb_id) {
	case USB_ID(0x139f, 0x5504): /* Nagra DAC */
	case USB_ID(0x20b1, 0x3089): /* Mola-Mola DAC */
	case USB_ID(0x2522, 0x0007): /* LH Labs Geek Out 1V5 */
	case USB_ID(0x2522, 0x0009): /* LH Labs Geek Pulse X Inifinity 2V0 */
	case USB_ID(0x2522, 0x0012): /* LH Labs VI DAC Infinity */
	case USB_ID(0x2772, 0x0230): /* Pro-Ject Pre Box S2 Digital */
		if (fp->altsetting == 2)
			return SNDRV_PCM_FMTBIT_DSD_U32_BE;
		break;

	case USB_ID(0x0d8c, 0x0316): /* Hegel HD12 DSD */
	case USB_ID(0x10cb, 0x0103): /* The Bit Opus #3; with fp->dsd_raw */
	case USB_ID(0x16d0, 0x06b2): /* NuPrime DAC-10 */
	case USB_ID(0x16d0, 0x06b4): /* NuPrime Audio HD-AVP/AVA */
	case USB_ID(0x16d0, 0x0733): /* Furutech ADL Stratos */
	case USB_ID(0x16d0, 0x09d8): /* NuPrime IDA-8 */
	case USB_ID(0x16d0, 0x09db): /* NuPrime Audio DAC-9 */
	case USB_ID(0x16d0, 0x09dd): /* Encore mDSD */
	case USB_ID(0x1db5, 0x0003): /* Bryston BDA3 */
	case USB_ID(0x20a0, 0x4143): /* WaveIO USB Audio 2.0 */
	case USB_ID(0x22e1, 0xca01): /* HDTA Serenade DSD */
	case USB_ID(0x249c, 0x9326): /* M2Tech Young MkIII */
	case USB_ID(0x2616, 0x0106): /* PS Audio NuWave DAC */
	case USB_ID(0x2622, 0x0041): /* Audiolab M-DAC+ */
	case USB_ID(0x278b, 0x5100): /* Rotel RC-1590 */
	case USB_ID(0x27f7, 0x3002): /* W4S DAC-2v2SE */
	case USB_ID(0x29a2, 0x0086): /* Mutec MC3+ USB */
	case USB_ID(0x6b42, 0x0042): /* MSB Technology */
		if (fp->altsetting == 3)
			return SNDRV_PCM_FMTBIT_DSD_U32_BE;
		break;

	/* Amanero Combo384 USB based DACs with native DSD support */
	case USB_ID(0x16d0, 0x071a):  /* Amanero - Combo384 */
		if (fp->altsetting == 2) {
			switch (le16_to_cpu(chip->dev->descriptor.bcdDevice)) {
			case 0x199:
				return SNDRV_PCM_FMTBIT_DSD_U32_LE;
			case 0x19b:
			case 0x203:
				return SNDRV_PCM_FMTBIT_DSD_U32_BE;
			default:
				break;
			}
		}
		break;
	case USB_ID(0x16d0, 0x0a23):
		if (fp->altsetting == 2)
			return SNDRV_PCM_FMTBIT_DSD_U32_BE;
		break;

	default:
		break;
	}

	/* ITF-USB DSD based DACs */
	if (chip->quirk_flags & QUIRK_FLAG_ITF_USB_DSD_DAC) {
		iface = usb_ifnum_to_if(chip->dev, fp->iface);

		/* Altsetting 2 support native DSD if the num of altsets is
		 * three (0-2),
		 * Altsetting 3 support native DSD if the num of altsets is
		 * four (0-3).
		 */
		if (fp->altsetting == iface->num_altsetting - 1)
			return SNDRV_PCM_FMTBIT_DSD_U32_BE;
	}

	/* Mostly generic method to detect many DSD-capable implementations */
	if ((chip->quirk_flags & QUIRK_FLAG_DSD_RAW) && fp->dsd_raw)
		return SNDRV_PCM_FMTBIT_DSD_U32_BE;

	return 0;
}

void snd_usb_audioformat_attributes_quirk(struct snd_usb_audio *chip,
					  struct audioformat *fp,
					  int stream)
{
	switch (chip->usb_id) {
	case USB_ID(0x0a92, 0x0053): /* AudioTrak Optoplay */
		/* Optoplay sets the sample rate attribute although
		 * it seems not supporting it in fact.
		 */
		fp->attributes &= ~UAC_EP_CS_ATTR_SAMPLE_RATE;
		break;
	case USB_ID(0x041e, 0x3020): /* Creative SB Audigy 2 NX */
	case USB_ID(0x0763, 0x2003): /* M-Audio Audiophile USB */
		/* doesn't set the sample rate attribute, but supports it */
		fp->attributes |= UAC_EP_CS_ATTR_SAMPLE_RATE;
		break;
	case USB_ID(0x0763, 0x2001):  /* M-Audio Quattro USB */
	case USB_ID(0x0763, 0x2012):  /* M-Audio Fast Track Pro USB */
	case USB_ID(0x047f, 0x0ca1): /* plantronics headset */
	case USB_ID(0x077d, 0x07af): /* Griffin iMic (note that there is
					an older model 77d:223) */
	/*
	 * plantronics headset and Griffin iMic have set adaptive-in
	 * although it's really not...
	 */
		fp->ep_attr &= ~USB_ENDPOINT_SYNCTYPE;
		if (stream == SNDRV_PCM_STREAM_PLAYBACK)
			fp->ep_attr |= USB_ENDPOINT_SYNC_ADAPTIVE;
		else
			fp->ep_attr |= USB_ENDPOINT_SYNC_SYNC;
		break;
	case USB_ID(0x07fd, 0x0004):  /* MOTU MicroBook IIc */
		/*
		 * MaxPacketsOnly attribute is erroneously set in endpoint
		 * descriptors. As a result this card produces noise with
		 * all sample rates other than 96 kHz.
		 */
		fp->attributes &= ~UAC_EP_CS_ATTR_FILL_MAX;
		break;
	case USB_ID(0x1224, 0x2a25):  /* Jieli Technology USB PHY 2.0 */
		/* mic works only when ep packet size is set to wMaxPacketSize */
		fp->attributes |= UAC_EP_CS_ATTR_FILL_MAX;
		break;

	}
}

/*
 * driver behavior quirk flags
 */
struct usb_audio_quirk_flags_table {
	u32 id;
	u32 flags;
};

#define DEVICE_FLG(vid, pid, _flags) \
	{ .id = USB_ID(vid, pid), .flags = (_flags) }
#define VENDOR_FLG(vid, _flags) DEVICE_FLG(vid, 0, _flags)

static const struct usb_audio_quirk_flags_table quirk_flags_table[] = {
	/* Device matches */
	DEVICE_FLG(0x041e, 0x3000, /* Creative SB Extigy */
		   QUIRK_FLAG_IGNORE_CTL_ERROR),
	DEVICE_FLG(0x041e, 0x4080, /* Creative Live Cam VF0610 */
		   QUIRK_FLAG_GET_SAMPLE_RATE),
	DEVICE_FLG(0x045e, 0x083c, /* MS USB Link headset */
		   QUIRK_FLAG_GET_SAMPLE_RATE | QUIRK_FLAG_CTL_MSG_DELAY |
		   QUIRK_FLAG_DISABLE_AUTOSUSPEND),
	DEVICE_FLG(0x046d, 0x084c, /* Logitech ConferenceCam Connect */
		   QUIRK_FLAG_GET_SAMPLE_RATE | QUIRK_FLAG_CTL_MSG_DELAY_1M),
	DEVICE_FLG(0x046d, 0x0991, /* Logitech QuickCam Pro */
		   QUIRK_FLAG_CTL_MSG_DELAY_1M | QUIRK_FLAG_IGNORE_CTL_ERROR),
	DEVICE_FLG(0x046d, 0x09a4, /* Logitech QuickCam E 3500 */
		   QUIRK_FLAG_CTL_MSG_DELAY_1M | QUIRK_FLAG_IGNORE_CTL_ERROR),
	DEVICE_FLG(0x0499, 0x1509, /* Steinberg UR22 */
		   QUIRK_FLAG_GENERIC_IMPLICIT_FB),
	DEVICE_FLG(0x04d8, 0xfeea, /* Benchmark DAC1 Pre */
		   QUIRK_FLAG_GET_SAMPLE_RATE),
	DEVICE_FLG(0x04e8, 0xa051, /* Samsung USBC Headset (AKG) */
		   QUIRK_FLAG_SKIP_CLOCK_SELECTOR | QUIRK_FLAG_CTL_MSG_DELAY_5M),
	DEVICE_FLG(0x054c, 0x0b8c, /* Sony WALKMAN NW-A45 DAC */
		   QUIRK_FLAG_SET_IFACE_FIRST),
	DEVICE_FLG(0x0556, 0x0014, /* Phoenix Audio TMX320VC */
		   QUIRK_FLAG_GET_SAMPLE_RATE),
	DEVICE_FLG(0x05a3, 0x9420, /* ELP HD USB Camera */
		   QUIRK_FLAG_GET_SAMPLE_RATE),
	DEVICE_FLG(0x05a7, 0x1020, /* Bose Companion 5 */
		   QUIRK_FLAG_GET_SAMPLE_RATE),
	DEVICE_FLG(0x05e1, 0x0408, /* Syntek STK1160 */
		   QUIRK_FLAG_ALIGN_TRANSFER),
	DEVICE_FLG(0x05e1, 0x0480, /* Hauppauge Woodbury */
		   QUIRK_FLAG_SHARE_MEDIA_DEVICE | QUIRK_FLAG_ALIGN_TRANSFER),
	DEVICE_FLG(0x0644, 0x8043, /* TEAC UD-501/UD-501V2/UD-503/NT-503 */
		   QUIRK_FLAG_ITF_USB_DSD_DAC | QUIRK_FLAG_CTL_MSG_DELAY |
		   QUIRK_FLAG_IFACE_DELAY),
	DEVICE_FLG(0x0644, 0x8044, /* Esoteric D-05X */
		   QUIRK_FLAG_ITF_USB_DSD_DAC | QUIRK_FLAG_CTL_MSG_DELAY |
		   QUIRK_FLAG_IFACE_DELAY),
	DEVICE_FLG(0x0644, 0x804a, /* TEAC UD-301 */
		   QUIRK_FLAG_ITF_USB_DSD_DAC | QUIRK_FLAG_CTL_MSG_DELAY |
		   QUIRK_FLAG_IFACE_DELAY),
	DEVICE_FLG(0x0644, 0x805f, /* TEAC Model 12 */
		   QUIRK_FLAG_FORCE_IFACE_RESET),
	DEVICE_FLG(0x0644, 0x806b, /* TEAC UD-701 */
		   QUIRK_FLAG_ITF_USB_DSD_DAC | QUIRK_FLAG_CTL_MSG_DELAY |
		   QUIRK_FLAG_IFACE_DELAY),
	DEVICE_FLG(0x06f8, 0xb000, /* Hercules DJ Console (Windows Edition) */
		   QUIRK_FLAG_IGNORE_CTL_ERROR),
	DEVICE_FLG(0x06f8, 0xd002, /* Hercules DJ Console (Macintosh Edition) */
		   QUIRK_FLAG_IGNORE_CTL_ERROR),
	DEVICE_FLG(0x0711, 0x5800, /* MCT Trigger 5 USB-to-HDMI */
		   QUIRK_FLAG_GET_SAMPLE_RATE),
	DEVICE_FLG(0x074d, 0x3553, /* Outlaw RR2150 (Micronas UAC3553B) */
		   QUIRK_FLAG_GET_SAMPLE_RATE),
	DEVICE_FLG(0x0763, 0x2030, /* M-Audio Fast Track C400 */
		   QUIRK_FLAG_GENERIC_IMPLICIT_FB),
	DEVICE_FLG(0x0763, 0x2031, /* M-Audio Fast Track C600 */
		   QUIRK_FLAG_GENERIC_IMPLICIT_FB),
	DEVICE_FLG(0x08bb, 0x2702, /* LineX FM Transmitter */
		   QUIRK_FLAG_IGNORE_CTL_ERROR),
	DEVICE_FLG(0x0951, 0x16ad, /* Kingston HyperX */
		   QUIRK_FLAG_CTL_MSG_DELAY_1M),
	DEVICE_FLG(0x0b0e, 0x0349, /* Jabra 550a */
		   QUIRK_FLAG_CTL_MSG_DELAY_1M),
	DEVICE_FLG(0x0fd9, 0x0008, /* Hauppauge HVR-950Q */
		   QUIRK_FLAG_SHARE_MEDIA_DEVICE | QUIRK_FLAG_ALIGN_TRANSFER),
	DEVICE_FLG(0x1395, 0x740a, /* Sennheiser DECT */
		   QUIRK_FLAG_GET_SAMPLE_RATE),
	DEVICE_FLG(0x1397, 0x0507, /* Behringer UMC202HD */
		   QUIRK_FLAG_PLAYBACK_FIRST | QUIRK_FLAG_GENERIC_IMPLICIT_FB),
	DEVICE_FLG(0x1397, 0x0508, /* Behringer UMC204HD */
		   QUIRK_FLAG_PLAYBACK_FIRST | QUIRK_FLAG_GENERIC_IMPLICIT_FB),
	DEVICE_FLG(0x1397, 0x0509, /* Behringer UMC404HD */
		   QUIRK_FLAG_PLAYBACK_FIRST | QUIRK_FLAG_GENERIC_IMPLICIT_FB),
	DEVICE_FLG(0x13e5, 0x0001, /* Serato Phono */
		   QUIRK_FLAG_IGNORE_CTL_ERROR),
	DEVICE_FLG(0x154e, 0x1002, /* Denon DCD-1500RE */
		   QUIRK_FLAG_ITF_USB_DSD_DAC | QUIRK_FLAG_CTL_MSG_DELAY),
	DEVICE_FLG(0x154e, 0x1003, /* Denon DA-300USB */
		   QUIRK_FLAG_ITF_USB_DSD_DAC | QUIRK_FLAG_CTL_MSG_DELAY),
	DEVICE_FLG(0x154e, 0x3005, /* Marantz HD-DAC1 */
		   QUIRK_FLAG_ITF_USB_DSD_DAC | QUIRK_FLAG_CTL_MSG_DELAY),
	DEVICE_FLG(0x154e, 0x3006, /* Marantz SA-14S1 */
		   QUIRK_FLAG_ITF_USB_DSD_DAC | QUIRK_FLAG_CTL_MSG_DELAY),
	DEVICE_FLG(0x154e, 0x300b, /* Marantz SA-KI RUBY / SA-12 */
		   QUIRK_FLAG_DSD_RAW),
	DEVICE_FLG(0x154e, 0x500e, /* Denon DN-X1600 */
		   QUIRK_FLAG_IGNORE_CLOCK_SOURCE),
	DEVICE_FLG(0x1686, 0x00dd, /* Zoom R16/24 */
		   QUIRK_FLAG_TX_LENGTH | QUIRK_FLAG_CTL_MSG_DELAY_1M),
	DEVICE_FLG(0x17aa, 0x1046, /* Lenovo ThinkStation P620 Rear Line-in, Line-out and Microphone */
		   QUIRK_FLAG_DISABLE_AUTOSUSPEND),
	DEVICE_FLG(0x17aa, 0x104d, /* Lenovo ThinkStation P620 Internal Speaker + Front Headset */
		   QUIRK_FLAG_DISABLE_AUTOSUSPEND),
	DEVICE_FLG(0x1852, 0x5065, /* Luxman DA-06 */
		   QUIRK_FLAG_ITF_USB_DSD_DAC | QUIRK_FLAG_CTL_MSG_DELAY),
	DEVICE_FLG(0x1901, 0x0191, /* GE B850V3 CP2114 audio interface */
		   QUIRK_FLAG_GET_SAMPLE_RATE),
	DEVICE_FLG(0x2040, 0x7200, /* Hauppauge HVR-950Q */
		   QUIRK_FLAG_SHARE_MEDIA_DEVICE | QUIRK_FLAG_ALIGN_TRANSFER),
	DEVICE_FLG(0x2040, 0x7201, /* Hauppauge HVR-950Q-MXL */
		   QUIRK_FLAG_SHARE_MEDIA_DEVICE | QUIRK_FLAG_ALIGN_TRANSFER),
	DEVICE_FLG(0x2040, 0x7210, /* Hauppauge HVR-950Q */
		   QUIRK_FLAG_SHARE_MEDIA_DEVICE | QUIRK_FLAG_ALIGN_TRANSFER),
	DEVICE_FLG(0x2040, 0x7211, /* Hauppauge HVR-950Q-MXL */
		   QUIRK_FLAG_SHARE_MEDIA_DEVICE | QUIRK_FLAG_ALIGN_TRANSFER),
	DEVICE_FLG(0x2040, 0x7213, /* Hauppauge HVR-950Q */
		   QUIRK_FLAG_SHARE_MEDIA_DEVICE | QUIRK_FLAG_ALIGN_TRANSFER),
	DEVICE_FLG(0x2040, 0x7217, /* Hauppauge HVR-950Q */
		   QUIRK_FLAG_SHARE_MEDIA_DEVICE | QUIRK_FLAG_ALIGN_TRANSFER),
	DEVICE_FLG(0x2040, 0x721b, /* Hauppauge HVR-950Q */
		   QUIRK_FLAG_SHARE_MEDIA_DEVICE | QUIRK_FLAG_ALIGN_TRANSFER),
	DEVICE_FLG(0x2040, 0x721e, /* Hauppauge HVR-950Q */
		   QUIRK_FLAG_SHARE_MEDIA_DEVICE | QUIRK_FLAG_ALIGN_TRANSFER),
	DEVICE_FLG(0x2040, 0x721f, /* Hauppauge HVR-950Q */
		   QUIRK_FLAG_SHARE_MEDIA_DEVICE | QUIRK_FLAG_ALIGN_TRANSFER),
	DEVICE_FLG(0x2040, 0x7240, /* Hauppauge HVR-850 */
		   QUIRK_FLAG_SHARE_MEDIA_DEVICE | QUIRK_FLAG_ALIGN_TRANSFER),
	DEVICE_FLG(0x2040, 0x7260, /* Hauppauge HVR-950Q */
		   QUIRK_FLAG_SHARE_MEDIA_DEVICE | QUIRK_FLAG_ALIGN_TRANSFER),
	DEVICE_FLG(0x2040, 0x7270, /* Hauppauge HVR-950Q */
		   QUIRK_FLAG_SHARE_MEDIA_DEVICE | QUIRK_FLAG_ALIGN_TRANSFER),
	DEVICE_FLG(0x2040, 0x7280, /* Hauppauge HVR-950Q */
		   QUIRK_FLAG_SHARE_MEDIA_DEVICE | QUIRK_FLAG_ALIGN_TRANSFER),
	DEVICE_FLG(0x2040, 0x7281, /* Hauppauge HVR-950Q-MXL */
		   QUIRK_FLAG_SHARE_MEDIA_DEVICE | QUIRK_FLAG_ALIGN_TRANSFER),
	DEVICE_FLG(0x2040, 0x8200, /* Hauppauge Woodbury */
		   QUIRK_FLAG_SHARE_MEDIA_DEVICE | QUIRK_FLAG_ALIGN_TRANSFER),
	DEVICE_FLG(0x21b4, 0x0081, /* AudioQuest DragonFly */
		   QUIRK_FLAG_GET_SAMPLE_RATE),
	DEVICE_FLG(0x21b4, 0x0230, /* Ayre QB-9 Twenty */
		   QUIRK_FLAG_DSD_RAW),
	DEVICE_FLG(0x21b4, 0x0232, /* Ayre QX-5 Twenty */
		   QUIRK_FLAG_DSD_RAW),
	DEVICE_FLG(0x2522, 0x0007, /* LH Labs Geek Out HD Audio 1V5 */
		   QUIRK_FLAG_SET_IFACE_FIRST),
	DEVICE_FLG(0x2708, 0x0002, /* Audient iD14 */
		   QUIRK_FLAG_IGNORE_CTL_ERROR),
	DEVICE_FLG(0x2912, 0x30c8, /* Audioengine D1 */
		   QUIRK_FLAG_GET_SAMPLE_RATE),
	DEVICE_FLG(0x30be, 0x0101, /* Schiit Hel */
		   QUIRK_FLAG_IGNORE_CTL_ERROR),
	DEVICE_FLG(0x413c, 0xa506, /* Dell AE515 sound bar */
		   QUIRK_FLAG_GET_SAMPLE_RATE),
	DEVICE_FLG(0x534d, 0x0021, /* MacroSilicon MS2100/MS2106 */
		   QUIRK_FLAG_ALIGN_TRANSFER),
	DEVICE_FLG(0x534d, 0x2109, /* MacroSilicon MS2109 */
		   QUIRK_FLAG_ALIGN_TRANSFER),
	DEVICE_FLG(0x1224, 0x2a25, /* Jieli Technology USB PHY 2.0 */
		   QUIRK_FLAG_GET_SAMPLE_RATE),
	DEVICE_FLG(0x2b53, 0x0023, /* Fiero SC-01 (firmware v1.0.0 @ 48 kHz) */
		   QUIRK_FLAG_GENERIC_IMPLICIT_FB),
	DEVICE_FLG(0x2b53, 0x0024, /* Fiero SC-01 (firmware v1.0.0 @ 96 kHz) */
		   QUIRK_FLAG_GENERIC_IMPLICIT_FB),
	DEVICE_FLG(0x2b53, 0x0031, /* Fiero SC-01 (firmware v1.1.0) */
		   QUIRK_FLAG_GENERIC_IMPLICIT_FB),
	DEVICE_FLG(0x0525, 0xa4ad, /* Hamedal C20 usb camero */
		   QUIRK_FLAG_IFACE_SKIP_CLOSE),
	DEVICE_FLG(0x0ecb, 0x205c, /* JBL Quantum610 Wireless */
		   QUIRK_FLAG_FIXED_RATE),
	DEVICE_FLG(0x0ecb, 0x2069, /* JBL Quantum810 Wireless */
		   QUIRK_FLAG_FIXED_RATE),

	/* Vendor matches */
	VENDOR_FLG(0x045e, /* MS Lifecam */
		   QUIRK_FLAG_GET_SAMPLE_RATE),
	VENDOR_FLG(0x046d, /* Logitech */
		   QUIRK_FLAG_CTL_MSG_DELAY_1M),
	VENDOR_FLG(0x047f, /* Plantronics */
		   QUIRK_FLAG_GET_SAMPLE_RATE | QUIRK_FLAG_CTL_MSG_DELAY),
	VENDOR_FLG(0x0644, /* TEAC Corp. */
		   QUIRK_FLAG_CTL_MSG_DELAY | QUIRK_FLAG_IFACE_DELAY),
	VENDOR_FLG(0x07fd, /* MOTU */
		   QUIRK_FLAG_VALIDATE_RATES),
	VENDOR_FLG(0x1235, /* Focusrite Novation */
		   QUIRK_FLAG_VALIDATE_RATES),
	VENDOR_FLG(0x1511, /* AURALiC */
		   QUIRK_FLAG_DSD_RAW),
	VENDOR_FLG(0x152a, /* Thesycon devices */
		   QUIRK_FLAG_DSD_RAW),
	VENDOR_FLG(0x18d1, /* iBasso devices */
		   QUIRK_FLAG_DSD_RAW),
	VENDOR_FLG(0x1de7, /* Phoenix Audio */
		   QUIRK_FLAG_GET_SAMPLE_RATE),
	VENDOR_FLG(0x20b1, /* XMOS based devices */
		   QUIRK_FLAG_DSD_RAW),
	VENDOR_FLG(0x21ed, /* Accuphase Laboratory */
		   QUIRK_FLAG_DSD_RAW),
	VENDOR_FLG(0x22d9, /* Oppo */
		   QUIRK_FLAG_DSD_RAW),
	VENDOR_FLG(0x23ba, /* Playback Design */
		   QUIRK_FLAG_CTL_MSG_DELAY | QUIRK_FLAG_IFACE_DELAY |
		   QUIRK_FLAG_DSD_RAW),
	VENDOR_FLG(0x25ce, /* Mytek devices */
		   QUIRK_FLAG_DSD_RAW),
	VENDOR_FLG(0x278b, /* Rotel? */
		   QUIRK_FLAG_DSD_RAW),
	VENDOR_FLG(0x292b, /* Gustard/Ess based devices */
		   QUIRK_FLAG_DSD_RAW),
	VENDOR_FLG(0x2972, /* FiiO devices */
		   QUIRK_FLAG_DSD_RAW),
	VENDOR_FLG(0x2ab6, /* T+A devices */
		   QUIRK_FLAG_DSD_RAW),
<<<<<<< HEAD
=======
	VENDOR_FLG(0x2d87, /* Cayin device */
		   QUIRK_FLAG_DSD_RAW),
>>>>>>> 7732c16f
	VENDOR_FLG(0x3336, /* HEM devices */
		   QUIRK_FLAG_DSD_RAW),
	VENDOR_FLG(0x3353, /* Khadas devices */
		   QUIRK_FLAG_DSD_RAW),
	VENDOR_FLG(0x35f4, /* MSB Technology */
		   QUIRK_FLAG_DSD_RAW),
	VENDOR_FLG(0x3842, /* EVGA */
		   QUIRK_FLAG_DSD_RAW),
	VENDOR_FLG(0xc502, /* HiBy devices */
		   QUIRK_FLAG_DSD_RAW),

	{} /* terminator */
};

void snd_usb_init_quirk_flags(struct snd_usb_audio *chip)
{
	const struct usb_audio_quirk_flags_table *p;

	for (p = quirk_flags_table; p->id; p++) {
		if (chip->usb_id == p->id ||
		    (!USB_ID_PRODUCT(p->id) &&
		     USB_ID_VENDOR(chip->usb_id) == USB_ID_VENDOR(p->id))) {
			usb_audio_dbg(chip,
				      "Set quirk_flags 0x%x for device %04x:%04x\n",
				      p->flags, USB_ID_VENDOR(chip->usb_id),
				      USB_ID_PRODUCT(chip->usb_id));
			chip->quirk_flags |= p->flags;
			return;
		}
	}
}<|MERGE_RESOLUTION|>--- conflicted
+++ resolved
@@ -2212,11 +2212,8 @@
 		   QUIRK_FLAG_DSD_RAW),
 	VENDOR_FLG(0x2ab6, /* T+A devices */
 		   QUIRK_FLAG_DSD_RAW),
-<<<<<<< HEAD
-=======
 	VENDOR_FLG(0x2d87, /* Cayin device */
 		   QUIRK_FLAG_DSD_RAW),
->>>>>>> 7732c16f
 	VENDOR_FLG(0x3336, /* HEM devices */
 		   QUIRK_FLAG_DSD_RAW),
 	VENDOR_FLG(0x3353, /* Khadas devices */
