// SPDX-License-Identifier: GPL-2.0
// Copyright (c) 2018, Linaro Limited.
// Copyright (c) 2018, The Linux Foundation. All rights reserved.

#include <linux/module.h>
#include "common.h"
#include "qdsp6/q6afe.h"

int qcom_snd_parse_of(struct snd_soc_card *card)
{
	struct device_node *np;
	struct device_node *codec = NULL;
	struct device_node *platform = NULL;
	struct device_node *cpu = NULL;
	struct device *dev = card->dev;
	struct snd_soc_dai_link *link;
	struct of_phandle_args args;
	struct snd_soc_dai_link_component *dlc;
	int ret, num_links;

	ret = snd_soc_of_parse_card_name(card, "model");
	if (ret == 0 && !card->name)
		/* Deprecated, only for compatibility with old device trees */
		ret = snd_soc_of_parse_card_name(card, "qcom,model");
	if (ret) {
		dev_err(dev, "Error parsing card name: %d\n", ret);
		return ret;
	}

	/* DAPM routes */
	if (of_property_read_bool(dev->of_node, "audio-routing")) {
		ret = snd_soc_of_parse_audio_routing(card, "audio-routing");
		if (ret)
			return ret;
	}
	/* Deprecated, only for compatibility with old device trees */
	if (of_property_read_bool(dev->of_node, "qcom,audio-routing")) {
		ret = snd_soc_of_parse_audio_routing(card, "qcom,audio-routing");
		if (ret)
			return ret;
	}

	ret = snd_soc_of_parse_aux_devs(card, "aux-devs");
	if (ret)
		return ret;

	/* Populate links */
	num_links = of_get_child_count(dev->of_node);

	/* Allocate the DAI link array */
	card->dai_link = devm_kcalloc(dev, num_links, sizeof(*link), GFP_KERNEL);
	if (!card->dai_link)
		return -ENOMEM;

	card->num_links = num_links;
	link = card->dai_link;

	for_each_child_of_node(dev->of_node, np) {
		dlc = devm_kzalloc(dev, 2 * sizeof(*dlc), GFP_KERNEL);
		if (!dlc) {
			ret = -ENOMEM;
			goto err;
		}

		link->cpus	= &dlc[0];
		link->platforms	= &dlc[1];

		link->num_cpus		= 1;
		link->num_platforms	= 1;

		ret = of_property_read_string(np, "link-name", &link->name);
		if (ret) {
			dev_err(card->dev, "error getting codec dai_link name\n");
			goto err;
		}

		cpu = of_get_child_by_name(np, "cpu");
		platform = of_get_child_by_name(np, "platform");
		codec = of_get_child_by_name(np, "codec");

		if (!cpu) {
			dev_err(dev, "%s: Can't find cpu DT node\n", link->name);
			ret = -EINVAL;
			goto err;
		}

		ret = of_parse_phandle_with_args(cpu, "sound-dai",
					"#sound-dai-cells", 0, &args);
		if (ret) {
			dev_err(card->dev, "%s: error getting cpu phandle\n", link->name);
			goto err;
		}
		link->cpus->of_node = args.np;
		link->id = args.args[0];

		ret = snd_soc_of_get_dai_name(cpu, &link->cpus->dai_name);
		if (ret) {
			if (ret != -EPROBE_DEFER)
				dev_err(card->dev, "%s: error getting cpu dai name: %d\n",
					link->name, ret);
			goto err;
		}

		if (platform) {
			link->platforms->of_node = of_parse_phandle(platform,
					"sound-dai",
					0);
			if (!link->platforms->of_node) {
				dev_err(card->dev, "%s: platform dai not found\n", link->name);
				ret = -EINVAL;
				goto err;
			}
		} else {
			link->platforms->of_node = link->cpus->of_node;
		}

		if (codec) {
			ret = snd_soc_of_get_dai_link_codecs(dev, codec, link);
			if (ret < 0) {
				if (ret != -EPROBE_DEFER)
					dev_err(card->dev, "%s: codec dai not found: %d\n",
						link->name, ret);
				goto err;
			}
<<<<<<< HEAD
			link->no_pcm = 1;
			link->ignore_pmdown_time = 1;

			if (q6afe_is_rx_port(link->id)) {
				link->dpcm_playback = 1;
				link->dpcm_capture = 0;
			} else {
				link->dpcm_playback = 0;
				link->dpcm_capture = 1;
			}

=======

			if (platform) {
				/* DPCM backend */
				link->no_pcm = 1;
				link->ignore_pmdown_time = 1;
			}
>>>>>>> d1988041
		} else {
			/* DPCM frontend */
			dlc = devm_kzalloc(dev, sizeof(*dlc), GFP_KERNEL);
			if (!dlc)
				return -ENOMEM;

			link->codecs	 = dlc;
			link->num_codecs = 1;

			link->codecs->dai_name = "snd-soc-dummy-dai";
			link->codecs->name = "snd-soc-dummy";
			link->dynamic = 1;
			link->dpcm_playback = 1;
			link->dpcm_capture = 1;
		}

<<<<<<< HEAD
		link->ignore_suspend = 1;
		link->nonatomic = 1;
=======
		if (platform || !codec) {
			/* DPCM */
			snd_soc_dai_link_set_capabilities(link);
			link->ignore_suspend = 1;
			link->nonatomic = 1;
		}

>>>>>>> d1988041
		link->stream_name = link->name;
		link++;

		of_node_put(cpu);
		of_node_put(codec);
		of_node_put(platform);
	}

	return 0;
err:
	of_node_put(np);
	of_node_put(cpu);
	of_node_put(codec);
	of_node_put(platform);
	return ret;
}
EXPORT_SYMBOL(qcom_snd_parse_of);

MODULE_LICENSE("GPL v2");<|MERGE_RESOLUTION|>--- conflicted
+++ resolved
@@ -4,7 +4,6 @@
 
 #include <linux/module.h>
 #include "common.h"
-#include "qdsp6/q6afe.h"
 
 int qcom_snd_parse_of(struct snd_soc_card *card)
 {
@@ -122,26 +121,12 @@
 						link->name, ret);
 				goto err;
 			}
-<<<<<<< HEAD
-			link->no_pcm = 1;
-			link->ignore_pmdown_time = 1;
-
-			if (q6afe_is_rx_port(link->id)) {
-				link->dpcm_playback = 1;
-				link->dpcm_capture = 0;
-			} else {
-				link->dpcm_playback = 0;
-				link->dpcm_capture = 1;
-			}
-
-=======
 
 			if (platform) {
 				/* DPCM backend */
 				link->no_pcm = 1;
 				link->ignore_pmdown_time = 1;
 			}
->>>>>>> d1988041
 		} else {
 			/* DPCM frontend */
 			dlc = devm_kzalloc(dev, sizeof(*dlc), GFP_KERNEL);
@@ -154,14 +139,8 @@
 			link->codecs->dai_name = "snd-soc-dummy-dai";
 			link->codecs->name = "snd-soc-dummy";
 			link->dynamic = 1;
-			link->dpcm_playback = 1;
-			link->dpcm_capture = 1;
 		}
 
-<<<<<<< HEAD
-		link->ignore_suspend = 1;
-		link->nonatomic = 1;
-=======
 		if (platform || !codec) {
 			/* DPCM */
 			snd_soc_dai_link_set_capabilities(link);
@@ -169,7 +148,6 @@
 			link->nonatomic = 1;
 		}
 
->>>>>>> d1988041
 		link->stream_name = link->name;
 		link++;
 
