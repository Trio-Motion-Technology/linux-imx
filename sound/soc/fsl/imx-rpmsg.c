// SPDX-License-Identifier: GPL-2.0+
// Copyright 2017-2020 NXP

#include <linux/module.h>
#include <linux/of_platform.h>
#include <linux/of_reserved_mem.h>
#include <linux/i2c.h>
#include <linux/of_gpio.h>
#include <linux/slab.h>
#include <linux/gpio.h>
#include <linux/clk.h>
#include <sound/soc.h>
#include <sound/jack.h>
#include <sound/control.h>
#include <sound/pcm_params.h>
#include <sound/soc-dapm.h>
#include <sound/simple_card_utils.h>
#include "imx-pcm-rpmsg.h"
#include "imx-pcm512x-rpmsg.h"

struct imx_rpmsg {
	struct snd_soc_dai_link dai;
	struct snd_soc_card card;
	unsigned long sysclk;
	struct asoc_simple_jack hp_jack;
	bool lpa;
};

static struct dev_pm_ops lpa_pm;

static const struct snd_soc_dapm_widget imx_rpmsg_dapm_widgets[] = {
	SND_SOC_DAPM_HP("Headphone Jack", NULL),
	SND_SOC_DAPM_SPK("Ext Spk", NULL),
	SND_SOC_DAPM_MIC("Mic Jack", NULL),
	SND_SOC_DAPM_MIC("Main MIC", NULL),
};

static int imx_rpmsg_late_probe(struct snd_soc_card *card)
{
	struct imx_rpmsg *data = snd_soc_card_get_drvdata(card);
	struct snd_soc_pcm_runtime *rtd = list_first_entry(&card->rtd_list,
							   struct snd_soc_pcm_runtime, list);
	struct snd_soc_dai *codec_dai = asoc_rtd_to_codec(rtd, 0);
	struct device *dev = card->dev;
	int ret;

	if (data->lpa) {
		struct snd_soc_component *codec_comp;
		struct device_node *codec_np;
		struct device_driver *codec_drv;
		struct device *codec_dev = NULL;

		codec_np = data->dai.codecs->of_node;
		if (codec_np) {
			struct platform_device *codec_pdev;
			struct i2c_client *codec_i2c;

			codec_i2c = of_find_i2c_device_by_node(codec_np);
			if (codec_i2c)
				codec_dev = &codec_i2c->dev;
			if (!codec_dev) {
				codec_pdev = of_find_device_by_node(codec_np);
				if (codec_pdev)
					codec_dev = &codec_pdev->dev;
			}
		}
		if (codec_dev) {
			codec_comp = snd_soc_lookup_component_nolocked(codec_dev, NULL);
			if (codec_comp) {
				int i, num_widgets;
				const char *widgets;

				num_widgets = of_property_count_strings(data->card.dev->of_node,
									"fsl,lpa-widgets");
				for (i = 0; i < num_widgets; i++) {
					of_property_read_string_index(data->card.dev->of_node,
								      "fsl,lpa-widgets", i, &widgets);
					snd_soc_dapm_ignore_suspend(snd_soc_component_get_dapm(codec_comp),
								    widgets);
				}
			}
			codec_drv = codec_dev->driver;
			if (codec_drv->pm) {
				memcpy(&lpa_pm, codec_drv->pm, sizeof(lpa_pm));
				lpa_pm.suspend = NULL;
				lpa_pm.resume = NULL;
				lpa_pm.freeze = NULL;
				lpa_pm.thaw = NULL;
				lpa_pm.poweroff = NULL;
				lpa_pm.restore = NULL;
				codec_drv->pm = &lpa_pm;
			}
			put_device(codec_dev);
		}
	}

	if (!data->sysclk)
		return 0;

	ret = snd_soc_dai_set_sysclk(codec_dai, 0, data->sysclk, SND_SOC_CLOCK_IN);
	if (ret && ret != -ENOTSUPP) {
		dev_err(dev, "failed to set sysclk in %s\n", __func__);
		return ret;
	}

	return 0;
}

static int imx_rpmsg_probe(struct platform_device *pdev)
{
	struct snd_soc_dai_link_component *dlc;
	struct device *dev = pdev->dev.parent;
	/* rpmsg_pdev is the platform device for the rpmsg node that probed us */
	struct platform_device *rpmsg_pdev = to_platform_device(dev);
	struct device_node *np = rpmsg_pdev->dev.of_node;
	struct of_phandle_args args;
	const char *platform_name;
	const char *model_string;
	struct imx_rpmsg *data;
	int ret = 0;

	dlc = devm_kzalloc(&pdev->dev, 3 * sizeof(*dlc), GFP_KERNEL);
	if (!dlc)
		return -ENOMEM;

	data = devm_kzalloc(&pdev->dev, sizeof(*data), GFP_KERNEL);
	if (!data) {
		ret = -ENOMEM;
		goto fail;
	}

#if IS_ENABLED(CONFIG_SND_SOC_IMX_PCM512X_RPMSG)
	of_property_read_string(np, "model", &model_string);

	if(!strcmp("pcm512x-audio", model_string)) {
		imx_pcm512x_rpmsg_init_data(pdev, (void **)(&data));
	}
#endif

	ret = of_reserved_mem_device_init_by_idx(&pdev->dev, np, 0);
	if (ret)
		dev_warn(&pdev->dev, "no reserved DMA memory\n");

	data->dai.cpus = &dlc[0];
	data->dai.num_cpus = 1;
	data->dai.platforms = &dlc[1];
	data->dai.num_platforms = 1;
	data->dai.codecs = &dlc[2];
	data->dai.num_codecs = 1;

	data->dai.name = "rpmsg hifi";
	data->dai.stream_name = "rpmsg hifi";
	data->dai.dai_fmt = SND_SOC_DAIFMT_I2S |
			    SND_SOC_DAIFMT_NB_NF |
			    SND_SOC_DAIFMT_CBC_CFC;

	/* Optional codec node */
	of_property_read_string(np, "model", &model_string);
	ret = of_parse_phandle_with_fixed_args(np, "audio-codec", 0, 0, &args);
	if (ret) {
		if (of_device_is_compatible(np, "fsl,imx7ulp-rpmsg-audio")) {
			data->dai.codecs->dai_name = "rpmsg-wm8960-hifi";
			data->dai.codecs->name = RPMSG_CODEC_DRV_NAME_WM8960;
		} else if (of_device_is_compatible(np, "fsl,imx8mm-rpmsg-audio") &&
				!strcmp("ak4497-audio", model_string)) {
			data->dai.codecs->dai_name = "rpmsg-ak4497-aif";
			data->dai.codecs->name = RPMSG_CODEC_DRV_NAME_AK4497;
		} else {
			data->dai.codecs->dai_name = "snd-soc-dummy-dai";
			data->dai.codecs->name = "snd-soc-dummy";
		}
	} else {
		struct clk *clk;

		data->dai.codecs->of_node = args.np;
		ret = snd_soc_get_dai_name(&args, &data->dai.codecs->dai_name);
		if (ret) {
			dev_err(&pdev->dev, "Unable to get codec_dai_name\n");
			goto fail;
		}

		clk = devm_get_clk_from_child(&pdev->dev, args.np, NULL);
		if (!IS_ERR(clk))
			data->sysclk = clk_get_rate(clk);
	}

	data->dai.cpus->dai_name = dev_name(&rpmsg_pdev->dev);
	data->dai.platforms->name = IMX_PCM_DRV_NAME;
	if (!of_property_read_string(np, "fsl,platform", &platform_name))
		data->dai.platforms->name = platform_name;

	data->dai.playback_only = true;
	data->dai.capture_only = true;
	data->card.num_links = 1;
	data->card.dai_link = &data->dai;

	if (of_property_read_bool(np, "fsl,rpmsg-out"))
		data->dai.capture_only = false;

	if (of_property_read_bool(np, "fsl,rpmsg-in"))
		data->dai.playback_only = false;

	if (data->dai.playback_only && data->dai.capture_only) {
		dev_err(&pdev->dev, "no enabled rpmsg DAI link\n");
		ret = -EINVAL;
		goto fail;
	}

<<<<<<< HEAD
#if IS_ENABLED(CONFIG_SND_SOC_IMX_PCM512X_RPMSG)
	if(!strcmp("pcm512x-audio", model_string)) {
		imx_pcm512x_rpmsg_probe(pdev, data);
	}
#endif
=======
	if (of_property_read_bool(np, "fsl,enable-lpa"))
		data->lpa = true;
>>>>>>> c468654f

	data->card.dev = &pdev->dev;
	data->card.owner = THIS_MODULE;
	data->card.dapm_widgets = imx_rpmsg_dapm_widgets;
	data->card.num_dapm_widgets = ARRAY_SIZE(imx_rpmsg_dapm_widgets);
	data->card.late_probe = imx_rpmsg_late_probe;
	/*
	 * Inoder to use common api to get card name and audio routing.
	 * Use parent of_node for this device, revert it after finishing using
	 */
	data->card.dev->of_node = np;

	ret = snd_soc_of_parse_card_name(&data->card, "model");
	if (ret)
		goto fail;

	if (of_property_read_bool(np, "audio-routing")) {
		ret = snd_soc_of_parse_audio_routing(&data->card, "audio-routing");
		if (ret) {
			dev_err(&pdev->dev, "failed to parse audio-routing: %d\n", ret);
			goto fail;
		}
	}

	platform_set_drvdata(pdev, &data->card);
	snd_soc_card_set_drvdata(&data->card, data);
	ret = devm_snd_soc_register_card(&pdev->dev, &data->card);
	if (ret) {
		dev_err_probe(&pdev->dev, ret, "snd_soc_register_card failed\n");
		goto fail;
	}

	data->hp_jack.pin.pin = "Headphone Jack";
	data->hp_jack.pin.mask = SND_JACK_HEADPHONE;
	snd_soc_card_jack_new_pins(&data->card, "Headphone Jack", SND_JACK_HEADPHONE,
				   &data->hp_jack.jack, &data->hp_jack.pin, 1);
	snd_soc_jack_report(&data->hp_jack.jack, SND_JACK_HEADPHONE, SND_JACK_HEADPHONE);
fail:
	pdev->dev.of_node = NULL;
	return ret;
}

static struct platform_driver imx_rpmsg_driver = {
	.driver = {
		.name = "imx-audio-rpmsg",
		.pm = &snd_soc_pm_ops,
	},
	.probe = imx_rpmsg_probe,
};
module_platform_driver(imx_rpmsg_driver);

MODULE_DESCRIPTION("Freescale SoC Audio RPMSG Machine Driver");
MODULE_AUTHOR("Shengjiu Wang <shengjiu.wang@nxp.com>");
MODULE_ALIAS("platform:imx-audio-rpmsg");
MODULE_LICENSE("GPL v2");<|MERGE_RESOLUTION|>--- conflicted
+++ resolved
@@ -206,16 +206,14 @@
 		goto fail;
 	}
 
-<<<<<<< HEAD
 #if IS_ENABLED(CONFIG_SND_SOC_IMX_PCM512X_RPMSG)
 	if(!strcmp("pcm512x-audio", model_string)) {
 		imx_pcm512x_rpmsg_probe(pdev, data);
 	}
 #endif
-=======
+
 	if (of_property_read_bool(np, "fsl,enable-lpa"))
 		data->lpa = true;
->>>>>>> c468654f
 
 	data->card.dev = &pdev->dev;
 	data->card.owner = THIS_MODULE;
