// SPDX-License-Identifier: GPL-2.0+
//
// Freescale ALSA SoC Digital Audio Interface (SAI) driver.
//
// Copyright 2012-2015 Freescale Semiconductor, Inc.

#include <linux/clk.h>
#include <linux/delay.h>
#include <linux/dmaengine.h>
#include <linux/module.h>
#include <linux/of_address.h>
#include <linux/of_device.h>
#include <linux/pinctrl/consumer.h>
#include <linux/pm_qos.h>
#include <linux/pm_runtime.h>
#include <linux/regmap.h>
#include <linux/slab.h>
#include <linux/time.h>
#include <sound/core.h>
#include <sound/dmaengine_pcm.h>
#include <sound/pcm_params.h>
#include <linux/mfd/syscon.h>
#include <linux/mfd/syscon/imx6q-iomuxc-gpr.h>
#include <linux/busfreq-imx.h>

#include "fsl_sai.h"
#include "fsl_utils.h"
#include "imx-pcm.h"

#define FSL_SAI_FLAGS (FSL_SAI_CSR_SEIE |\
		       FSL_SAI_CSR_FEIE)

static const unsigned int fsl_sai_rates[] = {
	8000, 11025, 12000, 16000, 22050,
	24000, 32000, 44100, 48000, 64000,
	88200, 96000, 176400, 192000, 352800,
	384000, 705600, 768000, 1411200, 2822400,
};

static const struct snd_pcm_hw_constraint_list fsl_sai_rate_constraints = {
	.count = ARRAY_SIZE(fsl_sai_rates),
	.list = fsl_sai_rates,
};

/**
 * fsl_sai_dir_is_synced - Check if stream is synced by the opposite stream
 *
 * SAI supports synchronous mode using bit/frame clocks of either Transmitter's
 * or Receiver's for both streams. This function is used to check if clocks of
 * the stream's are synced by the opposite stream.
 *
 * @sai: SAI context
 * @dir: stream direction
 */
static inline bool fsl_sai_dir_is_synced(struct fsl_sai *sai, int dir)
{
	int adir = (dir == TX) ? RX : TX;

	/* current dir in async mode while opposite dir in sync mode */
	return !sai->synchronous[dir] && sai->synchronous[adir];
}

static struct pinctrl_state *fsl_sai_get_pins_state(struct fsl_sai *sai, u32 bclk)
{
	struct pinctrl_state *state = NULL;

	if (sai->is_pdm_mode) {
		/* DSD512@44.1kHz, DSD512@48kHz */
		if (bclk >= 22579200)
			state = pinctrl_lookup_state(sai->pinctrl, "dsd512");

		/* Get default DSD state */
		if (IS_ERR_OR_NULL(state))
			state = pinctrl_lookup_state(sai->pinctrl, "dsd");
	} else {
		/* 706k32b2c, 768k32b2c, etc */
		if (bclk >= 45158400)
			state = pinctrl_lookup_state(sai->pinctrl, "pcm_b2m");
	}

	/* Get default state */
	if (IS_ERR_OR_NULL(state))
		state = pinctrl_lookup_state(sai->pinctrl, "default");

	return state;
}

static irqreturn_t fsl_sai_isr(int irq, void *devid)
{
	struct fsl_sai *sai = (struct fsl_sai *)devid;
	unsigned int ofs = sai->soc_data->reg_offset;
	struct device *dev = &sai->pdev->dev;
	u32 flags, xcsr, mask;
	irqreturn_t iret = IRQ_NONE;

	/*
	 * Both IRQ status bits and IRQ mask bits are in the xCSR but
	 * different shifts. And we here create a mask only for those
	 * IRQs that we activated.
	 */
	mask = (FSL_SAI_FLAGS >> FSL_SAI_CSR_xIE_SHIFT) << FSL_SAI_CSR_xF_SHIFT;

	/* Tx IRQ */
	regmap_read(sai->regmap, FSL_SAI_TCSR(ofs), &xcsr);
	flags = xcsr & mask;

	if (flags)
		iret = IRQ_HANDLED;
	else
		goto irq_rx;

	if (flags & FSL_SAI_CSR_WSF)
		dev_dbg(dev, "isr: Start of Tx word detected\n");

	if (flags & FSL_SAI_CSR_SEF)
		dev_dbg(dev, "isr: Tx Frame sync error detected\n");

	if (flags & FSL_SAI_CSR_FEF)
		dev_dbg(dev, "isr: Transmit underrun detected\n");

	if (flags & FSL_SAI_CSR_FWF)
		dev_dbg(dev, "isr: Enabled transmit FIFO is empty\n");

	if (flags & FSL_SAI_CSR_FRF)
		dev_dbg(dev, "isr: Transmit FIFO watermark has been reached\n");

	flags &= FSL_SAI_CSR_xF_W_MASK;
	xcsr &= ~FSL_SAI_CSR_xF_MASK;

	if (flags)
		regmap_write(sai->regmap, FSL_SAI_TCSR(ofs), flags | xcsr);

irq_rx:
	/* Rx IRQ */
	regmap_read(sai->regmap, FSL_SAI_RCSR(ofs), &xcsr);
	flags = xcsr & mask;

	if (flags)
		iret = IRQ_HANDLED;
	else
		goto out;

	if (flags & FSL_SAI_CSR_WSF)
		dev_dbg(dev, "isr: Start of Rx word detected\n");

	if (flags & FSL_SAI_CSR_SEF)
		dev_dbg(dev, "isr: Rx Frame sync error detected\n");

	if (flags & FSL_SAI_CSR_FEF)
		dev_dbg(dev, "isr: Receive overflow detected\n");

	if (flags & FSL_SAI_CSR_FWF)
		dev_dbg(dev, "isr: Enabled receive FIFO is full\n");

	if (flags & FSL_SAI_CSR_FRF)
		dev_dbg(dev, "isr: Receive FIFO watermark has been reached\n");

	flags &= FSL_SAI_CSR_xF_W_MASK;
	xcsr &= ~FSL_SAI_CSR_xF_MASK;

	if (flags)
		regmap_write(sai->regmap, FSL_SAI_RCSR(ofs), flags | xcsr);

out:
	return iret;
}

static int fsl_sai_set_dai_tdm_slot(struct snd_soc_dai *cpu_dai, u32 tx_mask,
				u32 rx_mask, int slots, int slot_width)
{
	struct fsl_sai *sai = snd_soc_dai_get_drvdata(cpu_dai);

	sai->slots = slots;
	sai->slot_width = slot_width;

	return 0;
}

static int fsl_sai_set_dai_bclk_ratio(struct snd_soc_dai *dai,
				      unsigned int ratio)
{
	struct fsl_sai *sai = snd_soc_dai_get_drvdata(dai);

	sai->bclk_ratio = ratio;

	return 0;
}

static int fsl_sai_set_dai_sysclk_tr(struct snd_soc_dai *cpu_dai,
		int clk_id, unsigned int freq, bool tx)
{
	struct fsl_sai *sai = snd_soc_dai_get_drvdata(cpu_dai);
	unsigned int ofs = sai->soc_data->reg_offset;
	u32 val_cr2 = 0;

	switch (clk_id) {
	case FSL_SAI_CLK_BUS:
		val_cr2 |= FSL_SAI_CR2_MSEL_BUS;
		break;
	case FSL_SAI_CLK_MAST1:
		val_cr2 |= FSL_SAI_CR2_MSEL_MCLK1;
		break;
	case FSL_SAI_CLK_MAST2:
		val_cr2 |= FSL_SAI_CR2_MSEL_MCLK2;
		break;
	case FSL_SAI_CLK_MAST3:
		val_cr2 |= FSL_SAI_CR2_MSEL_MCLK3;
		break;
	default:
		return -EINVAL;
	}

	regmap_update_bits(sai->regmap, FSL_SAI_xCR2(tx, ofs),
			   FSL_SAI_CR2_MSEL_MASK, val_cr2);

	return 0;
}

static int fsl_sai_set_mclk_rate(struct snd_soc_dai *dai, int clk_id, unsigned int freq)
{
	struct fsl_sai *sai = snd_soc_dai_get_drvdata(dai);
	int ret;

	fsl_asoc_reparent_pll_clocks(dai->dev, sai->mclk_clk[clk_id],
				     sai->pll8k_clk, sai->pll11k_clk, freq);

	ret = clk_set_rate(sai->mclk_clk[clk_id], freq);
	if (ret < 0)
		dev_err(dai->dev, "failed to set clock rate (%u): %d\n", freq, ret);

	return ret;
}

static int fsl_sai_set_dai_sysclk(struct snd_soc_dai *cpu_dai,
		int clk_id, unsigned int freq, int dir)
{
	struct fsl_sai *sai = snd_soc_dai_get_drvdata(cpu_dai);
	int ret;

	if (dir == SND_SOC_CLOCK_IN)
		return 0;

	if (freq > 0 && clk_id != FSL_SAI_CLK_BUS) {
		if (clk_id < 0 || clk_id >= FSL_SAI_MCLK_MAX) {
			dev_err(cpu_dai->dev, "Unknown clock id: %d\n", clk_id);
			return -EINVAL;
		}

		if (IS_ERR_OR_NULL(sai->mclk_clk[clk_id])) {
			dev_err(cpu_dai->dev, "Unassigned clock: %d\n", clk_id);
			return -EINVAL;
		}

		if (sai->mclk_streams == 0) {
			ret = fsl_sai_set_mclk_rate(cpu_dai, clk_id, freq);
			if (ret < 0)
				return ret;
		}
	}

	ret = fsl_sai_set_dai_sysclk_tr(cpu_dai, clk_id, freq, true);
	if (ret) {
		dev_err(cpu_dai->dev, "Cannot set tx sysclk: %d\n", ret);
		return ret;
	}

	ret = fsl_sai_set_dai_sysclk_tr(cpu_dai, clk_id, freq, false);
	if (ret)
		dev_err(cpu_dai->dev, "Cannot set rx sysclk: %d\n", ret);

	return ret;
}

static int fsl_sai_set_dai_fmt_tr(struct snd_soc_dai *cpu_dai,
				unsigned int fmt, bool tx)
{
	struct fsl_sai *sai = snd_soc_dai_get_drvdata(cpu_dai);
	unsigned int ofs = sai->soc_data->reg_offset;
	u32 val_cr2 = 0, val_cr4 = 0;

	if (!sai->is_lsb_first)
		val_cr4 |= FSL_SAI_CR4_MF;

	sai->is_pdm_mode = false;
	sai->is_dsp_mode = false;
	/* DAI mode */
	switch (fmt & SND_SOC_DAIFMT_FORMAT_MASK) {
	case SND_SOC_DAIFMT_I2S:
		/*
		 * Frame low, 1clk before data, one word length for frame sync,
		 * frame sync starts one serial clock cycle earlier,
		 * that is, together with the last bit of the previous
		 * data word.
		 */
		val_cr2 |= FSL_SAI_CR2_BCP;
		val_cr4 |= FSL_SAI_CR4_FSE | FSL_SAI_CR4_FSP;
		break;
	case SND_SOC_DAIFMT_LEFT_J:
		/*
		 * Frame high, one word length for frame sync,
		 * frame sync asserts with the first bit of the frame.
		 */
		val_cr2 |= FSL_SAI_CR2_BCP;
		break;
	case SND_SOC_DAIFMT_DSP_A:
		/*
		 * Frame high, 1clk before data, one bit for frame sync,
		 * frame sync starts one serial clock cycle earlier,
		 * that is, together with the last bit of the previous
		 * data word.
		 */
		val_cr2 |= FSL_SAI_CR2_BCP;
		val_cr4 |= FSL_SAI_CR4_FSE;
		sai->is_dsp_mode = true;
		break;
	case SND_SOC_DAIFMT_DSP_B:
		/*
		 * Frame high, one bit for frame sync,
		 * frame sync asserts with the first bit of the frame.
		 */
		val_cr2 |= FSL_SAI_CR2_BCP;
		sai->is_dsp_mode = true;
		break;
	case SND_SOC_DAIFMT_PDM:
		val_cr2 |= FSL_SAI_CR2_BCP;
		val_cr4 &= ~FSL_SAI_CR4_MF;
		sai->is_pdm_mode = true;
		break;
	case SND_SOC_DAIFMT_RIGHT_J:
		/* To be done */
	default:
		return -EINVAL;
	}

	/* DAI clock inversion */
	switch (fmt & SND_SOC_DAIFMT_INV_MASK) {
	case SND_SOC_DAIFMT_IB_IF:
		/* Invert both clocks */
		val_cr2 ^= FSL_SAI_CR2_BCP;
		val_cr4 ^= FSL_SAI_CR4_FSP;
		break;
	case SND_SOC_DAIFMT_IB_NF:
		/* Invert bit clock */
		val_cr2 ^= FSL_SAI_CR2_BCP;
		break;
	case SND_SOC_DAIFMT_NB_IF:
		/* Invert frame clock */
		val_cr4 ^= FSL_SAI_CR4_FSP;
		break;
	case SND_SOC_DAIFMT_NB_NF:
		/* Nothing to do for both normal cases */
		break;
	default:
		return -EINVAL;
	}

	/* DAI clock provider masks */
	switch (fmt & SND_SOC_DAIFMT_CLOCK_PROVIDER_MASK) {
	case SND_SOC_DAIFMT_BP_FP:
		val_cr2 |= FSL_SAI_CR2_BCD_MSTR;
		val_cr4 |= FSL_SAI_CR4_FSD_MSTR;
		sai->is_consumer_mode[tx] = false;
		break;
	case SND_SOC_DAIFMT_BC_FC:
		sai->is_consumer_mode[tx] = true;
		break;
	case SND_SOC_DAIFMT_BP_FC:
		val_cr2 |= FSL_SAI_CR2_BCD_MSTR;
		sai->is_consumer_mode[tx] = false;
		break;
	case SND_SOC_DAIFMT_BC_FP:
		val_cr4 |= FSL_SAI_CR4_FSD_MSTR;
		sai->is_consumer_mode[tx] = true;
		break;
	default:
		return -EINVAL;
	}

	regmap_update_bits(sai->regmap, FSL_SAI_xCR2(tx, ofs),
			   FSL_SAI_CR2_BCP | FSL_SAI_CR2_BCD_MSTR, val_cr2);
	regmap_update_bits(sai->regmap, FSL_SAI_xCR4(tx, ofs),
			   FSL_SAI_CR4_MF | FSL_SAI_CR4_FSE |
			   FSL_SAI_CR4_FSP | FSL_SAI_CR4_FSD_MSTR, val_cr4);

	return 0;
}

static int fsl_sai_set_dai_fmt(struct snd_soc_dai *cpu_dai, unsigned int fmt)
{
	struct fsl_sai *sai = snd_soc_dai_get_drvdata(cpu_dai);
	int ret;

	if (sai->masterflag[FSL_FMT_TRANSMITTER])
		fmt = (fmt & (~SND_SOC_DAIFMT_MASTER_MASK)) |
				sai->masterflag[FSL_FMT_TRANSMITTER];

	ret = fsl_sai_set_dai_fmt_tr(cpu_dai, fmt, true);
	if (ret) {
		dev_err(cpu_dai->dev, "Cannot set tx format: %d\n", ret);
		return ret;
	}

	if (sai->masterflag[FSL_FMT_RECEIVER])
		fmt = (fmt & (~SND_SOC_DAIFMT_MASTER_MASK)) |
				sai->masterflag[FSL_FMT_RECEIVER];

	ret = fsl_sai_set_dai_fmt_tr(cpu_dai, fmt, false);
	if (ret)
		dev_err(cpu_dai->dev, "Cannot set rx format: %d\n", ret);

	return ret;
}

static int fsl_sai_set_bclk(struct snd_soc_dai *dai, bool tx, u32 freq)
{
	struct fsl_sai *sai = snd_soc_dai_get_drvdata(dai);
	unsigned int reg, ofs = sai->soc_data->reg_offset;
	unsigned long clk_rate;
	u32 savediv = 0, ratio, bestdiff = freq;
	int adir = tx ? RX : TX;
	int dir = tx ? TX : RX;
	u32 id;
	bool support_1_1_ratio = sai->verid.version >= 0x0301;

	/* Don't apply to consumer mode */
	if (sai->is_consumer_mode[tx])
		return 0;

	/*
	 * There is no point in polling MCLK0 if it is identical to MCLK1.
	 * And given that MQS use case has to use MCLK1 though two clocks
	 * are the same, we simply skip MCLK0 and start to find from MCLK1.
	 */
	id = sai->soc_data->mclk0_is_mclk1 ? 1 : 0;

	for (; id < FSL_SAI_MCLK_MAX; id++) {
		int diff;

		clk_rate = clk_get_rate(sai->mclk_clk[id]);
		if (!clk_rate)
			continue;

		ratio = DIV_ROUND_CLOSEST(clk_rate, freq);
		if (!ratio || ratio > 512)
			continue;
		if (ratio == 1 && !support_1_1_ratio)
			continue;
		if ((ratio & 1) && ratio > 1)
			continue;

		diff = abs((long)clk_rate - ratio * freq);

		/*
		 * Drop the source that can not be
		 * divided into the required rate.
		 */
		if (diff != 0 && clk_rate / diff < 1000)
			continue;

		dev_dbg(dai->dev,
			"ratio %d for freq %dHz based on clock %ldHz\n",
			ratio, freq, clk_rate);


		if (diff < bestdiff) {
			savediv = ratio;
			sai->mclk_id[tx] = id;
			bestdiff = diff;
		}

		if (diff == 0)
			break;
	}

	if (savediv == 0) {
		dev_err(dai->dev, "failed to derive required %cx rate: %d\n",
				tx ? 'T' : 'R', freq);
		return -EINVAL;
	}

	dev_dbg(dai->dev, "best fit: clock id=%d, div=%d, deviation =%d\n",
			sai->mclk_id[tx], savediv, bestdiff);

	/*
	 * 1) For Asynchronous mode, we must set RCR2 register for capture, and
	 *    set TCR2 register for playback.
	 * 2) For Tx sync with Rx clock, we must set RCR2 register for playback
	 *    and capture.
	 * 3) For Rx sync with Tx clock, we must set TCR2 register for playback
	 *    and capture.
	 * 4) For Tx and Rx are both Synchronous with another SAI, we just
	 *    ignore it.
	 */
	if (fsl_sai_dir_is_synced(sai, adir))
		reg = FSL_SAI_xCR2(!tx, ofs);
	else if (!sai->synchronous[dir])
		reg = FSL_SAI_xCR2(tx, ofs);
	else
		return 0;

	regmap_update_bits(sai->regmap, reg, FSL_SAI_CR2_MSEL_MASK,
			   FSL_SAI_CR2_MSEL(sai->mclk_id[tx]));

	if (savediv == 1) {
		regmap_update_bits(sai->regmap, reg,
				   FSL_SAI_CR2_DIV_MASK | FSL_SAI_CR2_BYP,
				   FSL_SAI_CR2_BYP);
		if (fsl_sai_dir_is_synced(sai, adir))
			regmap_update_bits(sai->regmap, FSL_SAI_xCR2(tx, ofs),
					   FSL_SAI_CR2_BCI, FSL_SAI_CR2_BCI);
		else
			regmap_update_bits(sai->regmap, FSL_SAI_xCR2(tx, ofs),
					   FSL_SAI_CR2_BCI, 0);
<<<<<<< HEAD
	} else
=======
	} else {
>>>>>>> bfa91751
		regmap_update_bits(sai->regmap, reg,
				   FSL_SAI_CR2_DIV_MASK | FSL_SAI_CR2_BYP,
				   savediv / 2 - 1);
	}

	if (sai->soc_data->max_register >= FSL_SAI_MCTL) {
		/* SAI is in master mode at this point, so enable MCLK */
		regmap_update_bits(sai->regmap, FSL_SAI_MCTL,
				   FSL_SAI_MCTL_MCLK_EN, FSL_SAI_MCTL_MCLK_EN);
	}

	return 0;
}

static int fsl_sai_hw_params(struct snd_pcm_substream *substream,
		struct snd_pcm_hw_params *params,
		struct snd_soc_dai *cpu_dai)
{
	struct fsl_sai *sai = snd_soc_dai_get_drvdata(cpu_dai);
	unsigned int ofs = sai->soc_data->reg_offset;
	bool tx = substream->stream == SNDRV_PCM_STREAM_PLAYBACK;
	unsigned int channels = params_channels(params);
	struct snd_dmaengine_dai_dma_data *dma_params;
	struct fsl_sai_dl_cfg *dl_cfg = sai->dl_cfg;
	u32 word_width = params_width(params);
	int trce_mask = 0, dl_cfg_idx = 0;
	int dl_cfg_cnt = sai->dl_cfg_cnt;
	u32 dl_type = FSL_SAI_DL_I2S;
	u32 val_cr4 = 0, val_cr5 = 0;
	u32 slots = (channels == 1) ? 2 : channels;
	u32 slot_width = word_width;
	int adir = tx ? RX : TX;
	u32 pins, bclk;
	u32 watermark;
	int ret, i;

	if (sai->slot_width)
		slot_width = sai->slot_width;

	if (sai->slots)
		slots = sai->slots;
	else if (sai->bclk_ratio)
		slots = sai->bclk_ratio / slot_width;

	pins = DIV_ROUND_UP(channels, slots);

	/*
	 * PDM mode, channels are independent
	 * each channels are on one dataline/FIFO.
	 */
	if (sai->is_pdm_mode) {
		pins = channels;
		dl_type = FSL_SAI_DL_PDM;
	}

	for (i = 0; i < dl_cfg_cnt; i++) {
		if (dl_cfg[i].type == dl_type && dl_cfg[i].pins[tx] == pins) {
			dl_cfg_idx = i;
			break;
		}
	}

	if (hweight8(dl_cfg[dl_cfg_idx].mask[tx]) < pins) {
		dev_err(cpu_dai->dev, "channel not supported\n");
		return -EINVAL;
	}

	bclk = params_rate(params) * (sai->bclk_ratio ? sai->bclk_ratio : slots * slot_width);

	if (!IS_ERR_OR_NULL(sai->pinctrl)) {
		sai->pins_state = fsl_sai_get_pins_state(sai, bclk);
		if (!IS_ERR_OR_NULL(sai->pins_state)) {
			ret = pinctrl_select_state(sai->pinctrl, sai->pins_state);
			if (ret) {
				dev_err(cpu_dai->dev, "failed to set proper pins state: %d\n", ret);
				return ret;
			}
		}
	}

	if (!sai->is_consumer_mode[tx]) {
		ret = fsl_sai_set_bclk(cpu_dai, tx, bclk);
		if (ret)
			return ret;

		/* Do not enable the clock if it is already enabled */
		if (!(sai->mclk_streams & BIT(substream->stream))) {
			ret = clk_prepare_enable(sai->mclk_clk[sai->mclk_id[tx]]);
			if (ret)
				return ret;

			sai->mclk_streams |= BIT(substream->stream);
		}
	}

	if (!sai->is_dsp_mode && !sai->is_pdm_mode)
		val_cr4 |= FSL_SAI_CR4_SYWD(slot_width);

	val_cr5 |= FSL_SAI_CR5_WNW(slot_width);
	val_cr5 |= FSL_SAI_CR5_W0W(slot_width);

	if (sai->is_lsb_first || sai->is_pdm_mode)
		val_cr5 |= FSL_SAI_CR5_FBT(0);
	else
		val_cr5 |= FSL_SAI_CR5_FBT(word_width - 1);

	val_cr4 |= FSL_SAI_CR4_FRSZ(slots);

	/* Set to output mode to avoid tri-stated data pins */
	if (tx)
		val_cr4 |= FSL_SAI_CR4_CHMOD;

	/*
	 * For SAI provider mode, when Tx(Rx) sync with Rx(Tx) clock, Rx(Tx) will
	 * generate bclk and frame clock for Tx(Rx), we should set RCR4(TCR4),
	 * RCR5(TCR5) for playback(capture), or there will be sync error.
	 */

	if (!sai->is_consumer_mode[tx] && fsl_sai_dir_is_synced(sai, adir)) {
		regmap_update_bits(sai->regmap, FSL_SAI_xCR4(!tx, ofs),
				   FSL_SAI_CR4_SYWD_MASK | FSL_SAI_CR4_FRSZ_MASK |
				   FSL_SAI_CR4_CHMOD_MASK,
				   val_cr4);
		regmap_update_bits(sai->regmap, FSL_SAI_xCR5(!tx, ofs),
				   FSL_SAI_CR5_WNW_MASK | FSL_SAI_CR5_W0W_MASK |
				   FSL_SAI_CR5_FBT_MASK, val_cr5);
	}

	/*
	 * Combine mode has limation:
	 * - Can't used for singel dataline/FIFO case except the FIFO0
	 * - Can't used for multi dataline/FIFO case except the enabled FIFOs
	 *   are successive and start from FIFO0
	 *
	 * So for common usage, all multi fifo case disable the combine mode.
	 */
	if (hweight8(dl_cfg[dl_cfg_idx].mask[tx]) <= 1 || sai->is_multi_fifo_dma)
		regmap_update_bits(sai->regmap, FSL_SAI_xCR4(tx, ofs),
				   FSL_SAI_CR4_FCOMB_MASK, 0);
	else
		regmap_update_bits(sai->regmap, FSL_SAI_xCR4(tx, ofs),
				   FSL_SAI_CR4_FCOMB_MASK, FSL_SAI_CR4_FCOMB_SOFT);

	dma_params = tx ? &sai->dma_params_tx : &sai->dma_params_rx;
	dma_params->addr = sai->res->start + FSL_SAI_xDR0(tx) +
			   dl_cfg[dl_cfg_idx].start_off[tx] * 0x4;

	if (sai->is_multi_fifo_dma) {
		sai->audio_config[tx].words_per_fifo = min(slots, channels);
		if (tx) {
			sai->audio_config[tx].n_fifos_dst = pins;
			sai->audio_config[tx].stride_fifos_dst = dl_cfg[dl_cfg_idx].next_off[tx];
		} else {
			sai->audio_config[tx].n_fifos_src = pins;
			sai->audio_config[tx].stride_fifos_src = dl_cfg[dl_cfg_idx].next_off[tx];
		}
		dma_params->maxburst = sai->audio_config[tx].words_per_fifo * pins;
		dma_params->peripheral_config = &sai->audio_config[tx];
		dma_params->peripheral_size = sizeof(sai->audio_config[tx]);

		watermark = tx ? (sai->soc_data->fifo_depth - dma_params->maxburst) :
				 (dma_params->maxburst - 1);
		regmap_update_bits(sai->regmap, FSL_SAI_xCR1(tx, ofs),
				   FSL_SAI_CR1_RFW_MASK(sai->soc_data->fifo_depth),
				   watermark);
	}

	/* Find a proper tcre setting */
	for (i = 0; i < sai->soc_data->pins; i++) {
		trce_mask = (1 << (i + 1)) - 1;
		if (hweight8(dl_cfg[dl_cfg_idx].mask[tx] & trce_mask) == pins)
			break;
	}

	regmap_update_bits(sai->regmap, FSL_SAI_xCR3(tx, ofs),
			   FSL_SAI_CR3_TRCE_MASK,
			   FSL_SAI_CR3_TRCE((dl_cfg[dl_cfg_idx].mask[tx] & trce_mask)));

	regmap_update_bits(sai->regmap, FSL_SAI_xCR4(tx, ofs),
			   FSL_SAI_CR4_SYWD_MASK | FSL_SAI_CR4_FRSZ_MASK |
			   FSL_SAI_CR4_CHMOD_MASK,
			   val_cr4);
	regmap_update_bits(sai->regmap, FSL_SAI_xCR5(tx, ofs),
			   FSL_SAI_CR5_WNW_MASK | FSL_SAI_CR5_W0W_MASK |
			   FSL_SAI_CR5_FBT_MASK, val_cr5);
	regmap_write(sai->regmap, FSL_SAI_xMR(tx),
		     ~0UL - ((1 << min(channels, slots)) - 1));

	return 0;
}

static int fsl_sai_hw_free(struct snd_pcm_substream *substream,
		struct snd_soc_dai *cpu_dai)
{
	struct fsl_sai *sai = snd_soc_dai_get_drvdata(cpu_dai);
	bool tx = substream->stream == SNDRV_PCM_STREAM_PLAYBACK;
	unsigned int ofs = sai->soc_data->reg_offset;

	regmap_update_bits(sai->regmap, FSL_SAI_xCR3(tx, ofs),
			   FSL_SAI_CR3_TRCE_MASK, 0);

	if (!sai->is_consumer_mode[tx] &&
			sai->mclk_streams & BIT(substream->stream)) {
		clk_disable_unprepare(sai->mclk_clk[sai->mclk_id[tx]]);
		sai->mclk_streams &= ~BIT(substream->stream);
	}

	return 0;
}

static void fsl_sai_config_disable(struct fsl_sai *sai, int dir)
{
	unsigned int ofs = sai->soc_data->reg_offset;
	bool tx = dir == TX;
	u32 xcsr, count = 100;

	regmap_update_bits(sai->regmap, FSL_SAI_xCSR(tx, ofs),
			   FSL_SAI_CSR_TERE, 0);

	/* TERE will remain set till the end of current frame */
	do {
		udelay(10);
		regmap_read(sai->regmap, FSL_SAI_xCSR(tx, ofs), &xcsr);
	} while (--count && xcsr & FSL_SAI_CSR_TERE);

	regmap_update_bits(sai->regmap, FSL_SAI_xCSR(tx, ofs),
			   FSL_SAI_CSR_FR, FSL_SAI_CSR_FR);

	/*
	 * For sai master mode, after several open/close sai,
	 * there will be no frame clock, and can't recover
	 * anymore. Add software reset to fix this issue.
	 * This is a hardware bug, and will be fix in the
	 * next sai version.
	 */
	if (!sai->is_consumer_mode[tx]) {
		/* Software Reset */
		regmap_write(sai->regmap, FSL_SAI_xCSR(tx, ofs), FSL_SAI_CSR_SR);
		/* Clear SR bit to finish the reset */
		regmap_write(sai->regmap, FSL_SAI_xCSR(tx, ofs), 0);
	}
}

static int fsl_sai_trigger(struct snd_pcm_substream *substream, int cmd,
		struct snd_soc_dai *cpu_dai)
{
	struct fsl_sai *sai = snd_soc_dai_get_drvdata(cpu_dai);
	unsigned int ofs = sai->soc_data->reg_offset;

	bool tx = substream->stream == SNDRV_PCM_STREAM_PLAYBACK;
	int adir = tx ? RX : TX;
	int dir = tx ? TX : RX;
	u32 xcsr;

	/*
	 * Asynchronous mode: Clear SYNC for both Tx and Rx.
	 * Rx sync with Tx clocks: Clear SYNC for Tx, set it for Rx.
	 * Tx sync with Rx clocks: Clear SYNC for Rx, set it for Tx.
	 */
	regmap_update_bits(sai->regmap, FSL_SAI_TCR2(ofs), FSL_SAI_CR2_SYNC,
			   sai->synchronous[TX] ? FSL_SAI_CR2_SYNC : 0);
	regmap_update_bits(sai->regmap, FSL_SAI_RCR2(ofs), FSL_SAI_CR2_SYNC,
			   sai->synchronous[RX] ? FSL_SAI_CR2_SYNC : 0);

	/*
	 * It is recommended that the transmitter is the last enabled
	 * and the first disabled.
	 */
	switch (cmd) {
	case SNDRV_PCM_TRIGGER_START:
	case SNDRV_PCM_TRIGGER_RESUME:
	case SNDRV_PCM_TRIGGER_PAUSE_RELEASE:
		regmap_update_bits(sai->regmap, FSL_SAI_xCSR(tx, ofs),
				   FSL_SAI_CSR_FRDE, FSL_SAI_CSR_FRDE);

		regmap_update_bits(sai->regmap, FSL_SAI_xCSR(tx, ofs),
				   FSL_SAI_CSR_TERE, FSL_SAI_CSR_TERE);
		/*
		 * Enable the opposite direction for synchronous mode
		 * 1. Tx sync with Rx: only set RE for Rx; set TE & RE for Tx
		 * 2. Rx sync with Tx: only set TE for Tx; set RE & TE for Rx
		 *
		 * RM recommends to enable RE after TE for case 1 and to enable
		 * TE after RE for case 2, but we here may not always guarantee
		 * that happens: "arecord 1.wav; aplay 2.wav" in case 1 enables
		 * TE after RE, which is against what RM recommends but should
		 * be safe to do, judging by years of testing results.
		 */
		if (fsl_sai_dir_is_synced(sai, adir))
			regmap_update_bits(sai->regmap, FSL_SAI_xCSR((!tx), ofs),
					   FSL_SAI_CSR_TERE, FSL_SAI_CSR_TERE);

		regmap_update_bits(sai->regmap, FSL_SAI_xCSR(tx, ofs),
				   FSL_SAI_CSR_xIE_MASK, FSL_SAI_FLAGS);
		break;
	case SNDRV_PCM_TRIGGER_STOP:
	case SNDRV_PCM_TRIGGER_SUSPEND:
	case SNDRV_PCM_TRIGGER_PAUSE_PUSH:
		regmap_update_bits(sai->regmap, FSL_SAI_xCSR(tx, ofs),
				   FSL_SAI_CSR_FRDE, 0);
		regmap_update_bits(sai->regmap, FSL_SAI_xCSR(tx, ofs),
				   FSL_SAI_CSR_xIE_MASK, 0);

		/* Check if the opposite FRDE is also disabled */
		regmap_read(sai->regmap, FSL_SAI_xCSR(!tx, ofs), &xcsr);

		/*
		 * If opposite stream provides clocks for synchronous mode and
		 * it is inactive, disable it before disabling the current one
		 */
		if (fsl_sai_dir_is_synced(sai, adir) && !(xcsr & FSL_SAI_CSR_FRDE))
			fsl_sai_config_disable(sai, adir);

		/*
		 * Disable current stream if either of:
		 * 1. current stream doesn't provide clocks for synchronous mode
		 * 2. current stream provides clocks for synchronous mode but no
		 *    more stream is active.
		 */
		if (!fsl_sai_dir_is_synced(sai, dir) || !(xcsr & FSL_SAI_CSR_FRDE))
			fsl_sai_config_disable(sai, dir);

		break;
	default:
		return -EINVAL;
	}

	return 0;
}

static int fsl_sai_startup(struct snd_pcm_substream *substream,
		struct snd_soc_dai *cpu_dai)
{
	struct fsl_sai *sai = snd_soc_dai_get_drvdata(cpu_dai);
	bool tx = substream->stream == SNDRV_PCM_STREAM_PLAYBACK;
	int ret, i, j, k = 0;
	u64 clk_rate[2];

	/*
	 * EDMA controller needs period size to be a multiple of
	 * tx/rx maxburst
	 */
	if (sai->soc_data->use_edma)
		snd_pcm_hw_constraint_step(substream->runtime, 0,
					   SNDRV_PCM_HW_PARAM_PERIOD_SIZE,
					   tx ? sai->dma_params_tx.maxburst :
					   sai->dma_params_rx.maxburst);

	sai->constraint_rates = fsl_sai_rate_constraints;
	if (sai->pll8k_clk || sai->pll11k_clk) {
		sai->constraint_rates.list = sai->constraint_rates_list;
		sai->constraint_rates.count = 0;
		for (i = 0; i < FAL_SAI_NUM_RATES; i++) {
			clk_rate[0] = clk_get_rate(sai->pll8k_clk);
			clk_rate[1] = clk_get_rate(sai->pll11k_clk);
			for (j = 0; j < 2; j++) {
				if (clk_rate[j] != 0 &&
				    do_div(clk_rate[j], fsl_sai_rates[i]) == 0) {
					sai->constraint_rates_list[k++] = fsl_sai_rates[i];
					sai->constraint_rates.count++;
				}
			}
		}

		/* protection for if there is no proper rate found*/
		if (!sai->constraint_rates.count)
			sai->constraint_rates = fsl_sai_rate_constraints;
	}
	ret = snd_pcm_hw_constraint_list(substream->runtime, 0,
			SNDRV_PCM_HW_PARAM_RATE, &sai->constraint_rates);

	return ret;
}

static const struct snd_soc_dai_ops fsl_sai_pcm_dai_ops = {
	.set_bclk_ratio	= fsl_sai_set_dai_bclk_ratio,
	.set_sysclk	= fsl_sai_set_dai_sysclk,
	.set_fmt	= fsl_sai_set_dai_fmt,
	.set_tdm_slot	= fsl_sai_set_dai_tdm_slot,
	.hw_params	= fsl_sai_hw_params,
	.hw_free	= fsl_sai_hw_free,
	.trigger	= fsl_sai_trigger,
	.startup	= fsl_sai_startup,
};

static int fsl_sai_dai_probe(struct snd_soc_dai *cpu_dai)
{
	struct fsl_sai *sai = dev_get_drvdata(cpu_dai->dev);
	unsigned int ofs = sai->soc_data->reg_offset;

	/* Software Reset for both Tx and Rx */
	regmap_write(sai->regmap, FSL_SAI_TCSR(ofs), FSL_SAI_CSR_SR);
	regmap_write(sai->regmap, FSL_SAI_RCSR(ofs), FSL_SAI_CSR_SR);
	/* Clear SR bit to finish the reset */
	regmap_write(sai->regmap, FSL_SAI_TCSR(ofs), 0);
	regmap_write(sai->regmap, FSL_SAI_RCSR(ofs), 0);

	regmap_update_bits(sai->regmap, FSL_SAI_TCR1(ofs),
			   FSL_SAI_CR1_RFW_MASK(sai->soc_data->fifo_depth),
			   sai->soc_data->fifo_depth - sai->dma_params_tx.maxburst);
	regmap_update_bits(sai->regmap, FSL_SAI_RCR1(ofs),
			   FSL_SAI_CR1_RFW_MASK(sai->soc_data->fifo_depth),
			   sai->dma_params_rx.maxburst - 1);

	snd_soc_dai_init_dma_data(cpu_dai, &sai->dma_params_tx,
				&sai->dma_params_rx);

	return 0;
}

static int fsl_sai_dai_resume(struct snd_soc_component *component)
{
	struct fsl_sai *sai = snd_soc_component_get_drvdata(component);
	struct device *dev = &sai->pdev->dev;
	int ret;

	if (!IS_ERR_OR_NULL(sai->pinctrl) && !IS_ERR_OR_NULL(sai->pins_state)) {
		ret = pinctrl_select_state(sai->pinctrl, sai->pins_state);
		if (ret) {
			dev_err(dev, "failed to set proper pins state: %d\n", ret);
			return ret;
		}
	}

	return 0;
}

static struct snd_soc_dai_driver fsl_sai_dai_template = {
	.probe = fsl_sai_dai_probe,
	.playback = {
		.stream_name = "CPU-Playback",
		.channels_min = 1,
		.channels_max = 32,
		.rate_min = 8000,
		.rate_max = 2822400,
		.rates = SNDRV_PCM_RATE_KNOT,
		.formats = FSL_SAI_FORMATS,
	},
	.capture = {
		.stream_name = "CPU-Capture",
		.channels_min = 1,
		.channels_max = 32,
		.rate_min = 8000,
		.rate_max = 2822400,
		.rates = SNDRV_PCM_RATE_KNOT,
		.formats = FSL_SAI_FORMATS,
	},
	.ops = &fsl_sai_pcm_dai_ops,
};

static const struct snd_soc_component_driver fsl_component = {
	.name			= "fsl-sai",
	.resume			= fsl_sai_dai_resume,
	.legacy_dai_naming	= 1,
};

static struct reg_default fsl_sai_reg_defaults_ofs0[] = {
	{FSL_SAI_TCR1(0), 0},
	{FSL_SAI_TCR2(0), 0},
	{FSL_SAI_TCR3(0), 0},
	{FSL_SAI_TCR4(0), 0},
	{FSL_SAI_TCR5(0), 0},
	{FSL_SAI_TDR0, 0},
	{FSL_SAI_TDR1, 0},
	{FSL_SAI_TDR2, 0},
	{FSL_SAI_TDR3, 0},
	{FSL_SAI_TDR4, 0},
	{FSL_SAI_TDR5, 0},
	{FSL_SAI_TDR6, 0},
	{FSL_SAI_TDR7, 0},
	{FSL_SAI_TMR, 0},
	{FSL_SAI_RCR1(0), 0},
	{FSL_SAI_RCR2(0), 0},
	{FSL_SAI_RCR3(0), 0},
	{FSL_SAI_RCR4(0), 0},
	{FSL_SAI_RCR5(0), 0},
	{FSL_SAI_RMR, 0},
};

static struct reg_default fsl_sai_reg_defaults_ofs8[] = {
	{FSL_SAI_TCR1(8), 0},
	{FSL_SAI_TCR2(8), 0},
	{FSL_SAI_TCR3(8), 0},
	{FSL_SAI_TCR4(8), 0},
	{FSL_SAI_TCR5(8), 0},
	{FSL_SAI_TDR0, 0},
	{FSL_SAI_TDR1, 0},
	{FSL_SAI_TDR2, 0},
	{FSL_SAI_TDR3, 0},
	{FSL_SAI_TDR4, 0},
	{FSL_SAI_TDR5, 0},
	{FSL_SAI_TDR6, 0},
	{FSL_SAI_TDR7, 0},
	{FSL_SAI_TMR, 0},
	{FSL_SAI_RCR1(8), 0},
	{FSL_SAI_RCR2(8), 0},
	{FSL_SAI_RCR3(8), 0},
	{FSL_SAI_RCR4(8), 0},
	{FSL_SAI_RCR5(8), 0},
	{FSL_SAI_RMR, 0},
	{FSL_SAI_MCTL, 0},
	{FSL_SAI_MDIV, 0},
};

static bool fsl_sai_readable_reg(struct device *dev, unsigned int reg)
{
	struct fsl_sai *sai = dev_get_drvdata(dev);
	unsigned int ofs = sai->soc_data->reg_offset;

	if (reg >= FSL_SAI_TCSR(ofs) && reg <= FSL_SAI_TCR5(ofs))
		return true;

	if (reg >= FSL_SAI_RCSR(ofs) && reg <= FSL_SAI_RCR5(ofs))
		return true;

	switch (reg) {
	case FSL_SAI_TFR0:
	case FSL_SAI_TFR1:
	case FSL_SAI_TFR2:
	case FSL_SAI_TFR3:
	case FSL_SAI_TFR4:
	case FSL_SAI_TFR5:
	case FSL_SAI_TFR6:
	case FSL_SAI_TFR7:
	case FSL_SAI_TMR:
	case FSL_SAI_RDR0:
	case FSL_SAI_RDR1:
	case FSL_SAI_RDR2:
	case FSL_SAI_RDR3:
	case FSL_SAI_RDR4:
	case FSL_SAI_RDR5:
	case FSL_SAI_RDR6:
	case FSL_SAI_RDR7:
	case FSL_SAI_RFR0:
	case FSL_SAI_RFR1:
	case FSL_SAI_RFR2:
	case FSL_SAI_RFR3:
	case FSL_SAI_RFR4:
	case FSL_SAI_RFR5:
	case FSL_SAI_RFR6:
	case FSL_SAI_RFR7:
	case FSL_SAI_RMR:
	case FSL_SAI_MCTL:
	case FSL_SAI_MDIV:
	case FSL_SAI_VERID:
	case FSL_SAI_PARAM:
	case FSL_SAI_TTCTN:
	case FSL_SAI_RTCTN:
	case FSL_SAI_TTCTL:
	case FSL_SAI_TBCTN:
	case FSL_SAI_TTCAP:
	case FSL_SAI_RTCTL:
	case FSL_SAI_RBCTN:
	case FSL_SAI_RTCAP:
		return true;
	default:
		return false;
	}
}

static bool fsl_sai_volatile_reg(struct device *dev, unsigned int reg)
{
	struct fsl_sai *sai = dev_get_drvdata(dev);
	unsigned int ofs = sai->soc_data->reg_offset;

	if (reg == FSL_SAI_TCSR(ofs) || reg == FSL_SAI_RCSR(ofs))
		return true;

	/* Set VERID and PARAM be volatile for reading value in probe */
	if (ofs == 8 && (reg == FSL_SAI_VERID || reg == FSL_SAI_PARAM))
		return true;

	switch (reg) {
	case FSL_SAI_TFR0:
	case FSL_SAI_TFR1:
	case FSL_SAI_TFR2:
	case FSL_SAI_TFR3:
	case FSL_SAI_TFR4:
	case FSL_SAI_TFR5:
	case FSL_SAI_TFR6:
	case FSL_SAI_TFR7:
	case FSL_SAI_RFR0:
	case FSL_SAI_RFR1:
	case FSL_SAI_RFR2:
	case FSL_SAI_RFR3:
	case FSL_SAI_RFR4:
	case FSL_SAI_RFR5:
	case FSL_SAI_RFR6:
	case FSL_SAI_RFR7:
	case FSL_SAI_RDR0:
	case FSL_SAI_RDR1:
	case FSL_SAI_RDR2:
	case FSL_SAI_RDR3:
	case FSL_SAI_RDR4:
	case FSL_SAI_RDR5:
	case FSL_SAI_RDR6:
	case FSL_SAI_RDR7:
	case FSL_SAI_TTCTN:
	case FSL_SAI_TTCTL:
	case FSL_SAI_TBCTN:
	case FSL_SAI_TTCAP:
	case FSL_SAI_RTCTN:
	case FSL_SAI_RTCTL:
	case FSL_SAI_RBCTN:
	case FSL_SAI_RTCAP:
		return true;
	default:
		return false;
	}
}

static bool fsl_sai_writeable_reg(struct device *dev, unsigned int reg)
{
	struct fsl_sai *sai = dev_get_drvdata(dev);
	unsigned int ofs = sai->soc_data->reg_offset;

	if (reg >= FSL_SAI_TCSR(ofs) && reg <= FSL_SAI_TCR5(ofs))
		return true;

	if (reg >= FSL_SAI_RCSR(ofs) && reg <= FSL_SAI_RCR5(ofs))
		return true;

	switch (reg) {
	case FSL_SAI_TDR0:
	case FSL_SAI_TDR1:
	case FSL_SAI_TDR2:
	case FSL_SAI_TDR3:
	case FSL_SAI_TDR4:
	case FSL_SAI_TDR5:
	case FSL_SAI_TDR6:
	case FSL_SAI_TDR7:
	case FSL_SAI_TMR:
	case FSL_SAI_RMR:
	case FSL_SAI_MCTL:
	case FSL_SAI_MDIV:
	case FSL_SAI_TTCTL:
	case FSL_SAI_RTCTL:
		return true;
	default:
		return false;
	}
}

static struct regmap_config fsl_sai_regmap_config = {
	.reg_bits = 32,
	.reg_stride = 4,
	.val_bits = 32,
	.fast_io = true,

	.max_register = FSL_SAI_RMR,
	.reg_defaults = fsl_sai_reg_defaults_ofs0,
	.num_reg_defaults = ARRAY_SIZE(fsl_sai_reg_defaults_ofs0),
	.readable_reg = fsl_sai_readable_reg,
	.volatile_reg = fsl_sai_volatile_reg,
	.writeable_reg = fsl_sai_writeable_reg,
	.cache_type = REGCACHE_FLAT,
};

static int fsl_sai_check_version(struct device *dev)
{
	struct fsl_sai *sai = dev_get_drvdata(dev);
	unsigned char ofs = sai->soc_data->reg_offset;
	unsigned int val;
	int ret;

	if (FSL_SAI_TCSR(ofs) == FSL_SAI_VERID)
		return 0;

	ret = regmap_read(sai->regmap, FSL_SAI_VERID, &val);
	if (ret < 0)
		return ret;

	dev_dbg(dev, "VERID: 0x%016X\n", val);

	sai->verid.version = val &
		(FSL_SAI_VERID_MAJOR_MASK | FSL_SAI_VERID_MINOR_MASK);
	sai->verid.version >>= FSL_SAI_VERID_MINOR_SHIFT;
	sai->verid.feature = val & FSL_SAI_VERID_FEATURE_MASK;

	ret = regmap_read(sai->regmap, FSL_SAI_PARAM, &val);
	if (ret < 0)
		return ret;

	dev_dbg(dev, "PARAM: 0x%016X\n", val);

	/* Max slots per frame, power of 2 */
	sai->param.slot_num = 1 <<
		((val & FSL_SAI_PARAM_SPF_MASK) >> FSL_SAI_PARAM_SPF_SHIFT);

	/* Words per fifo, power of 2 */
	sai->param.fifo_depth = 1 <<
		((val & FSL_SAI_PARAM_WPF_MASK) >> FSL_SAI_PARAM_WPF_SHIFT);

	/* Number of datalines implemented */
	sai->param.dataline = val & FSL_SAI_PARAM_DLN_MASK;

	return 0;
}

/*
 * Calculate the offset between first two datalines, don't
 * different offset in one case.
 */
static unsigned int fsl_sai_calc_dl_off(unsigned long dl_mask)
{
	int fbidx, nbidx, offset;

	fbidx = find_first_bit(&dl_mask, FSL_SAI_DL_NUM);
	nbidx = find_next_bit(&dl_mask, FSL_SAI_DL_NUM, fbidx + 1);
	offset = nbidx - fbidx - 1;

	return (offset < 0 || offset >= (FSL_SAI_DL_NUM - 1) ? 0 : offset);
}

/*
 * read the fsl,dataline property from dts file.
 * It has 3 value for each configuration, first one means the type:
 * I2S(1) or PDM(2), second one is dataline mask for 'rx', third one is
 * dataline mask for 'tx'. for example
 *
 * fsl,dataline = <1 0xff 0xff 2 0xff 0x11>,
 *
 * It means I2S type rx mask is 0xff, tx mask is 0xff, PDM type
 * rx mask is 0xff, tx mask is 0x11 (dataline 1 and 4 enabled).
 *
 */
static int fsl_sai_read_dlcfg(struct fsl_sai *sai)
{
	struct platform_device *pdev = sai->pdev;
	struct device_node *np = pdev->dev.of_node;
	struct device *dev = &pdev->dev;
	int ret, elems, i, index, num_cfg;
	char *propname = "fsl,dataline";
	struct fsl_sai_dl_cfg *cfg;
	unsigned long dl_mask;
	unsigned int soc_dl;
	u32 rx, tx, type;

	elems = of_property_count_u32_elems(np, propname);

	if (elems <= 0) {
		elems = 0;
	} else if (elems % 3) {
		dev_err(dev, "Number of elements must be divisible to 3.\n");
		return -EINVAL;
	}

	num_cfg = elems / 3;
	/*  Add one more for default value */
	cfg = devm_kzalloc(&pdev->dev, (num_cfg + 1) * sizeof(*cfg), GFP_KERNEL);
	if (!cfg)
		return -ENOMEM;

	/* Consider default value "0 0xFF 0xFF" if property is missing */
	soc_dl = BIT(sai->soc_data->pins) - 1;
	cfg[0].type = FSL_SAI_DL_DEFAULT;
	cfg[0].pins[0] = sai->soc_data->pins;
	cfg[0].mask[0] = soc_dl;
	cfg[0].start_off[0] = 0;
	cfg[0].next_off[0] = 0;

	cfg[0].pins[1] = sai->soc_data->pins;
	cfg[0].mask[1] = soc_dl;
	cfg[0].start_off[1] = 0;
	cfg[0].next_off[1] = 0;
	for (i = 1, index = 0; i < num_cfg + 1; i++) {
		/*
		 * type of dataline
		 * 0 means default mode
		 * 1 means I2S mode
		 * 2 means PDM mode
		 */
		ret = of_property_read_u32_index(np, propname, index++, &type);
		if (ret)
			return -EINVAL;

		ret = of_property_read_u32_index(np, propname, index++, &rx);
		if (ret)
			return -EINVAL;

		ret = of_property_read_u32_index(np, propname, index++, &tx);
		if (ret)
			return -EINVAL;

		if ((rx & ~soc_dl) || (tx & ~soc_dl)) {
			dev_err(dev, "dataline cfg[%d] setting error, mask is 0x%x\n", i, soc_dl);
			return -EINVAL;
		}

		rx = rx & soc_dl;
		tx = tx & soc_dl;

		cfg[i].type = type;
		cfg[i].pins[0] = hweight8(rx);
		cfg[i].mask[0] = rx;
		dl_mask = rx;
		cfg[i].start_off[0] = find_first_bit(&dl_mask, FSL_SAI_DL_NUM);
		cfg[i].next_off[0] = fsl_sai_calc_dl_off(rx);

		cfg[i].pins[1] = hweight8(tx);
		cfg[i].mask[1] = tx;
		dl_mask = tx;
		cfg[i].start_off[1] = find_first_bit(&dl_mask, FSL_SAI_DL_NUM);
		cfg[i].next_off[1] = fsl_sai_calc_dl_off(tx);
	}

	sai->dl_cfg = cfg;
	sai->dl_cfg_cnt = num_cfg + 1;
	return 0;
}

static int fsl_sai_runtime_suspend(struct device *dev);
static int fsl_sai_runtime_resume(struct device *dev);

static int fsl_sai_probe(struct platform_device *pdev)
{
	struct device_node *np = pdev->dev.of_node;
	struct device *dev = &pdev->dev;
	struct fsl_sai *sai;
	struct regmap *gpr;
	void __iomem *base;
	char tmp[8];
	int irq, ret, i;
	int index;
	u32 dmas[4];

	sai = devm_kzalloc(dev, sizeof(*sai), GFP_KERNEL);
	if (!sai)
		return -ENOMEM;

	sai->pdev = pdev;
	sai->soc_data = of_device_get_match_data(dev);

	sai->is_lsb_first = of_property_read_bool(np, "lsb-first");

	base = devm_platform_get_and_ioremap_resource(pdev, 0, &sai->res);
	if (IS_ERR(base))
		return PTR_ERR(base);

	if (sai->soc_data->reg_offset == 8) {
		fsl_sai_regmap_config.reg_defaults = fsl_sai_reg_defaults_ofs8;
		fsl_sai_regmap_config.max_register = FSL_SAI_MDIV;
		fsl_sai_regmap_config.num_reg_defaults =
			ARRAY_SIZE(fsl_sai_reg_defaults_ofs8);
	}

	sai->regmap = devm_regmap_init_mmio(dev, base, &fsl_sai_regmap_config);
	if (IS_ERR(sai->regmap)) {
		dev_err(dev, "regmap init failed\n");
		return PTR_ERR(sai->regmap);
	}

	sai->bus_clk = devm_clk_get(dev, "bus");
	/* Compatible with old DTB cases */
	if (IS_ERR(sai->bus_clk) && PTR_ERR(sai->bus_clk) != -EPROBE_DEFER)
		sai->bus_clk = devm_clk_get(dev, "sai");
	if (IS_ERR(sai->bus_clk)) {
		dev_err(dev, "failed to get bus clock: %ld\n",
				PTR_ERR(sai->bus_clk));
		/* -EPROBE_DEFER */
		return PTR_ERR(sai->bus_clk);
	}

	for (i = 1; i < FSL_SAI_MCLK_MAX; i++) {
		sprintf(tmp, "mclk%d", i);
		sai->mclk_clk[i] = devm_clk_get(dev, tmp);
		if (IS_ERR(sai->mclk_clk[i])) {
			dev_err(dev, "failed to get mclk%d clock: %ld\n",
					i, PTR_ERR(sai->mclk_clk[i]));
			sai->mclk_clk[i] = NULL;
		}
	}

	if (sai->soc_data->mclk0_is_mclk1)
		sai->mclk_clk[0] = sai->mclk_clk[1];
	else
		sai->mclk_clk[0] = sai->bus_clk;

	fsl_asoc_get_pll_clocks(&pdev->dev, &sai->pll8k_clk,
				&sai->pll11k_clk);

	/* Use Multi FIFO mode depending on the support from SDMA script */
	ret = of_property_read_u32_array(np, "dmas", dmas, 4);
	if (!sai->soc_data->use_edma && !ret && dmas[2] == IMX_DMATYPE_MULTI_SAI)
		sai->is_multi_fifo_dma = true;

	/* read dataline mask for rx and tx*/
	ret = fsl_sai_read_dlcfg(sai);
	if (ret < 0) {
		dev_err(dev, "failed to read dlcfg %d\n", ret);
		return ret;
	}

	if (of_find_property(np, "fsl,txm-rxs", NULL) != NULL) {
		sai->masterflag[FSL_FMT_TRANSMITTER] = SND_SOC_DAIFMT_BP_FP;
		sai->masterflag[FSL_FMT_RECEIVER] = SND_SOC_DAIFMT_BC_FC;
	}

	irq = platform_get_irq(pdev, 0);
	if (irq < 0)
		return irq;

	ret = devm_request_irq(dev, irq, fsl_sai_isr, IRQF_SHARED,
			       np->name, sai);
	if (ret) {
		dev_err(dev, "failed to claim irq %u\n", irq);
		return ret;
	}

	memcpy(&sai->cpu_dai_drv, &fsl_sai_dai_template,
	       sizeof(fsl_sai_dai_template));

	/* Sync Tx with Rx as default by following old DT binding */
	sai->synchronous[RX] = true;
	sai->synchronous[TX] = false;
	sai->cpu_dai_drv.symmetric_rate = 1;
	sai->cpu_dai_drv.symmetric_channels = 1;
	sai->cpu_dai_drv.symmetric_sample_bits = 1;

	if (of_find_property(np, "fsl,sai-synchronous-rx", NULL) &&
	    of_find_property(np, "fsl,sai-asynchronous", NULL)) {
		/* error out if both synchronous and asynchronous are present */
		dev_err(dev, "invalid binding for synchronous mode\n");
		return -EINVAL;
	}

	if (of_find_property(np, "fsl,sai-synchronous-rx", NULL)) {
		/* Sync Rx with Tx */
		sai->synchronous[RX] = false;
		sai->synchronous[TX] = true;
	} else if (of_find_property(np, "fsl,sai-asynchronous", NULL)) {
		/* Discard all settings for asynchronous mode */
		sai->synchronous[RX] = false;
		sai->synchronous[TX] = false;
		sai->cpu_dai_drv.symmetric_rate = 0;
		sai->cpu_dai_drv.symmetric_channels = 0;
		sai->cpu_dai_drv.symmetric_sample_bits = 0;
	}

	if (of_find_property(np, "fsl,sai-mclk-direction-output", NULL))
		sai->mclk_direction_output = true;

	if (sai->mclk_direction_output &&
	    of_device_is_compatible(np, "fsl,imx6ul-sai")) {
		gpr = syscon_regmap_lookup_by_compatible("fsl,imx6ul-iomuxc-gpr");
		if (IS_ERR(gpr)) {
			dev_err(dev, "cannot find iomuxc registers\n");
			return PTR_ERR(gpr);
		}

		index = of_alias_get_id(np, "sai");
		if (index < 0)
			return index;

		regmap_update_bits(gpr, IOMUXC_GPR1, MCLK_DIR(index),
				   MCLK_DIR(index));
	}

	sai->dma_params_rx.addr = sai->res->start + FSL_SAI_RDR0;
	sai->dma_params_tx.addr = sai->res->start + FSL_SAI_TDR0;
	sai->dma_params_rx.maxburst =
		sai->soc_data->max_burst[RX] ? sai->soc_data->max_burst[RX] : FSL_SAI_MAXBURST_RX;
	sai->dma_params_tx.maxburst =
		sai->soc_data->max_burst[TX] ? sai->soc_data->max_burst[TX] : FSL_SAI_MAXBURST_TX;

	sai->pinctrl = devm_pinctrl_get(&pdev->dev);

	platform_set_drvdata(pdev, sai);
	pm_runtime_enable(dev);
	if (!pm_runtime_enabled(dev)) {
		ret = fsl_sai_runtime_resume(dev);
		if (ret)
			goto err_pm_disable;
	}

	ret = pm_runtime_resume_and_get(dev);
	if (ret < 0)
		goto err_pm_get_sync;

	/* Get sai version */
	ret = fsl_sai_check_version(dev);
	if (ret < 0)
		dev_warn(dev, "Error reading SAI version: %d\n", ret);

	/* Select MCLK direction */
	if (sai->mclk_direction_output &&
	    sai->soc_data->max_register >= FSL_SAI_MCTL) {
		regmap_update_bits(sai->regmap, FSL_SAI_MCTL,
				   FSL_SAI_MCTL_MCLK_EN, FSL_SAI_MCTL_MCLK_EN);
	}

	ret = pm_runtime_put_sync(dev);
	if (ret < 0 && ret != -ENOSYS)
		goto err_pm_get_sync;

	if (sai->verid.feature & FSL_SAI_VERID_TSTMP_EN) {
		if (of_find_property(np, "fsl,sai-monitor-spdif", NULL) &&
		    of_device_is_compatible(np, "fsl,imx8mm-sai")) {
			sai->regmap_gpr = syscon_regmap_lookup_by_compatible("fsl,imx8mm-iomuxc-gpr");
			if (IS_ERR(sai->regmap_gpr))
				dev_warn(&pdev->dev, "cannot find iomuxc registers\n");

			sai->gpr_idx = of_alias_get_id(np, "sai");
			if (sai->gpr_idx < 0)
				dev_warn(&pdev->dev, "cannot find sai alias id\n");

			if (sai->gpr_idx > 0 && !IS_ERR(sai->regmap_gpr))
				sai->monitor_spdif = true;
		}

		ret = sysfs_create_group(&pdev->dev.kobj, fsl_sai_get_dev_attribute_group(sai->monitor_spdif));
		if (ret) {
			dev_err(&pdev->dev, "fail to create sys group\n");
			goto err_pm_get_sync;
		}
	}

	/*
	 * Register platform component before registering cpu dai for there
	 * is not defer probe for platform component in snd_soc_add_pcm_runtime().
	 */
	if (sai->soc_data->use_imx_pcm) {
		ret = imx_pcm_dma_init(pdev);
		if (ret) {
			if (!IS_ENABLED(CONFIG_SND_SOC_IMX_PCM_DMA))
				dev_err(dev, "Error: You must enable the imx-pcm-dma support!\n");
			goto err_component_register;
		}
	} else {
		ret = devm_snd_dmaengine_pcm_register(dev, NULL, 0);
		if (ret)
			goto err_component_register;
	}

	ret = devm_snd_soc_register_component(dev, &fsl_component,
					      &sai->cpu_dai_drv, 1);
	if (ret)
		goto err_component_register;

	return ret;

err_component_register:
	if (sai->verid.feature & FSL_SAI_VERID_TSTMP_EN)
		sysfs_remove_group(&pdev->dev.kobj,
				   fsl_sai_get_dev_attribute_group(sai->monitor_spdif));
err_pm_get_sync:
	if (!pm_runtime_status_suspended(dev))
		fsl_sai_runtime_suspend(dev);
err_pm_disable:
	pm_runtime_disable(dev);

	return ret;
}

static int fsl_sai_remove(struct platform_device *pdev)
{
	struct fsl_sai *sai = dev_get_drvdata(&pdev->dev);

	pm_runtime_disable(&pdev->dev);
	if (!pm_runtime_status_suspended(&pdev->dev))
		fsl_sai_runtime_suspend(&pdev->dev);

	if (sai->verid.feature & FSL_SAI_VERID_TSTMP_EN)
		sysfs_remove_group(&pdev->dev.kobj,  fsl_sai_get_dev_attribute_group(sai->monitor_spdif));

	return 0;
}

static const struct fsl_sai_soc_data fsl_sai_vf610_data = {
	.use_imx_pcm = false,
	.use_edma = false,
	.fifo_depth = 32,
	.pins = 1,
	.reg_offset = 0,
	.mclk0_is_mclk1 = false,
	.flags = 0,
	.max_register = FSL_SAI_RMR,
};

static const struct fsl_sai_soc_data fsl_sai_imx6sx_data = {
	.use_imx_pcm = true,
	.use_edma = false,
	.fifo_depth = 32,
	.pins = 1,
	.reg_offset = 0,
	.mclk0_is_mclk1 = true,
	.flags = 0,
	.max_register = FSL_SAI_RMR,
};

static const struct fsl_sai_soc_data fsl_sai_imx7ulp_data = {
	.use_imx_pcm = true,
	.use_edma = false,
	.fifo_depth = 16,
	.pins = 2,
	.reg_offset = 8,
	.mclk0_is_mclk1 = false,
	.flags = PMQOS_CPU_LATENCY,
	.max_register = FSL_SAI_RMR,
};

static const struct fsl_sai_soc_data fsl_sai_imx8mq_data = {
	.use_imx_pcm = true,
	.use_edma = false,
	.fifo_depth = 128,
	.pins = 8,
	.reg_offset = 8,
	.mclk0_is_mclk1 = false,
	.flags = 0,
	.max_register = FSL_SAI_RMR,
};

static const struct fsl_sai_soc_data fsl_sai_imx8qm_data = {
	.use_imx_pcm = true,
	.use_edma = true,
	.fifo_depth = 64,
	.pins = 4,
	.reg_offset = 0,
	.mclk0_is_mclk1 = false,
	.flags = 0,
	.max_register = FSL_SAI_RMR,
};

static const struct fsl_sai_soc_data fsl_sai_imx8mm_data = {
	.use_imx_pcm = true,
	.use_edma = false,
	.fifo_depth = 128,
	.reg_offset = 8,
	.mclk0_is_mclk1 = false,
	.pins = 8,
	.flags = 0,
	.max_register = FSL_SAI_MCTL,
};

static const struct fsl_sai_soc_data fsl_sai_imx8mn_data = {
	.use_imx_pcm = true,
	.use_edma = false,
	.fifo_depth = 128,
	.reg_offset = 8,
	.mclk0_is_mclk1 = false,
	.pins = 8,
	.flags = 0,
	.max_register = FSL_SAI_MDIV,
};

static const struct fsl_sai_soc_data fsl_sai_imx8mp_data = {
	.use_imx_pcm = true,
	.use_edma = false,
	.fifo_depth = 128,
	.reg_offset = 8,
	.mclk0_is_mclk1 = false,
	.pins = 8,
	.flags = 0,
	.max_register = FSL_SAI_MDIV,
	.mclk_with_tere = true,
};

static const struct fsl_sai_soc_data fsl_sai_imx8ulp_data = {
	.use_imx_pcm = true,
	.use_edma = true,
	.fifo_depth = 16,
	.reg_offset = 8,
	.mclk0_is_mclk1 = false,
	.pins = 4,
	.flags = PMQOS_CPU_LATENCY,
	.max_register = FSL_SAI_RTCAP,
};

static const struct fsl_sai_soc_data fsl_sai_imx93_data = {
	.use_imx_pcm = true,
	.use_edma = true,
	.fifo_depth = 128,
	.reg_offset = 8,
	.mclk0_is_mclk1 = false,
	.pins = 4,
	.flags = 0,
	.max_register = FSL_SAI_MCTL,
	.max_burst = {8, 8},
};

static const struct of_device_id fsl_sai_ids[] = {
	{ .compatible = "fsl,vf610-sai", .data = &fsl_sai_vf610_data },
	{ .compatible = "fsl,imx6sx-sai", .data = &fsl_sai_imx6sx_data },
	{ .compatible = "fsl,imx6ul-sai", .data = &fsl_sai_imx6sx_data },
	{ .compatible = "fsl,imx7ulp-sai", .data = &fsl_sai_imx7ulp_data },
	{ .compatible = "fsl,imx8mq-sai", .data = &fsl_sai_imx8mq_data },
	{ .compatible = "fsl,imx8qm-sai", .data = &fsl_sai_imx8qm_data },
	{ .compatible = "fsl,imx8mm-sai", .data = &fsl_sai_imx8mm_data },
	{ .compatible = "fsl,imx8mp-sai", .data = &fsl_sai_imx8mp_data },
	{ .compatible = "fsl,imx8ulp-sai", .data = &fsl_sai_imx8ulp_data },
	{ .compatible = "fsl,imx8mn-sai", .data = &fsl_sai_imx8mn_data },
	{ .compatible = "fsl,imx93-sai", .data = &fsl_sai_imx93_data },
	{ /* sentinel */ }
};
MODULE_DEVICE_TABLE(of, fsl_sai_ids);

static int fsl_sai_runtime_suspend(struct device *dev)
{
	struct fsl_sai *sai = dev_get_drvdata(dev);

	release_bus_freq(BUS_FREQ_AUDIO);

	if (sai->mclk_streams & BIT(SNDRV_PCM_STREAM_CAPTURE))
		clk_disable_unprepare(sai->mclk_clk[sai->mclk_id[0]]);

	if (sai->mclk_streams & BIT(SNDRV_PCM_STREAM_PLAYBACK))
		clk_disable_unprepare(sai->mclk_clk[sai->mclk_id[1]]);

	clk_disable_unprepare(sai->bus_clk);

	if (sai->soc_data->flags & PMQOS_CPU_LATENCY)
		cpu_latency_qos_remove_request(&sai->pm_qos_req);

	regcache_cache_only(sai->regmap, true);

	return 0;
}

static int fsl_sai_runtime_resume(struct device *dev)
{
	struct fsl_sai *sai = dev_get_drvdata(dev);
	unsigned int ofs = sai->soc_data->reg_offset;
	int ret;

	ret = clk_prepare_enable(sai->bus_clk);
	if (ret) {
		dev_err(dev, "failed to enable bus clock: %d\n", ret);
		return ret;
	}

	if (sai->mclk_streams & BIT(SNDRV_PCM_STREAM_PLAYBACK)) {
		ret = clk_prepare_enable(sai->mclk_clk[sai->mclk_id[1]]);
		if (ret)
			goto disable_bus_clk;
	}

	if (sai->mclk_streams & BIT(SNDRV_PCM_STREAM_CAPTURE)) {
		ret = clk_prepare_enable(sai->mclk_clk[sai->mclk_id[0]]);
		if (ret)
			goto disable_tx_clk;
	}

	if (sai->soc_data->flags & PMQOS_CPU_LATENCY)
		cpu_latency_qos_add_request(&sai->pm_qos_req, 0);

	request_bus_freq(BUS_FREQ_AUDIO);

	regcache_cache_only(sai->regmap, false);
	regcache_mark_dirty(sai->regmap);
	regmap_write(sai->regmap, FSL_SAI_TCSR(ofs), FSL_SAI_CSR_SR);
	regmap_write(sai->regmap, FSL_SAI_RCSR(ofs), FSL_SAI_CSR_SR);
	usleep_range(1000, 2000);
	regmap_write(sai->regmap, FSL_SAI_TCSR(ofs), 0);
	regmap_write(sai->regmap, FSL_SAI_RCSR(ofs), 0);

	ret = regcache_sync(sai->regmap);
	if (ret)
		goto disable_rx_clk;

	if (sai->soc_data->mclk_with_tere && sai->mclk_direction_output)
		regmap_update_bits(sai->regmap, FSL_SAI_TCSR(ofs),
				   FSL_SAI_CSR_TERE, FSL_SAI_CSR_TERE);
	return 0;

disable_rx_clk:
	if (sai->mclk_streams & BIT(SNDRV_PCM_STREAM_CAPTURE))
		clk_disable_unprepare(sai->mclk_clk[sai->mclk_id[0]]);
disable_tx_clk:
	if (sai->mclk_streams & BIT(SNDRV_PCM_STREAM_PLAYBACK))
		clk_disable_unprepare(sai->mclk_clk[sai->mclk_id[1]]);
disable_bus_clk:
	clk_disable_unprepare(sai->bus_clk);

	return ret;
}

static const struct dev_pm_ops fsl_sai_pm_ops = {
	SET_RUNTIME_PM_OPS(fsl_sai_runtime_suspend,
			   fsl_sai_runtime_resume, NULL)
	SET_SYSTEM_SLEEP_PM_OPS(pm_runtime_force_suspend,
				pm_runtime_force_resume)
};

static struct platform_driver fsl_sai_driver = {
	.probe = fsl_sai_probe,
	.remove = fsl_sai_remove,
	.driver = {
		.name = "fsl-sai",
		.pm = &fsl_sai_pm_ops,
		.of_match_table = fsl_sai_ids,
	},
};
module_platform_driver(fsl_sai_driver);

MODULE_DESCRIPTION("Freescale Soc SAI Interface");
MODULE_AUTHOR("Xiubo Li, <Li.Xiubo@freescale.com>");
MODULE_ALIAS("platform:fsl-sai");
MODULE_LICENSE("GPL");<|MERGE_RESOLUTION|>--- conflicted
+++ resolved
@@ -511,11 +511,7 @@
 		else
 			regmap_update_bits(sai->regmap, FSL_SAI_xCR2(tx, ofs),
 					   FSL_SAI_CR2_BCI, 0);
-<<<<<<< HEAD
-	} else
-=======
 	} else {
->>>>>>> bfa91751
 		regmap_update_bits(sai->regmap, reg,
 				   FSL_SAI_CR2_DIV_MASK | FSL_SAI_CR2_BYP,
 				   savediv / 2 - 1);
