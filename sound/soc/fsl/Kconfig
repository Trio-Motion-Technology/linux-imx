# SPDX-License-Identifier: GPL-2.0-only
menu "SoC Audio for Freescale CPUs"

comment "Common SoC Audio options for Freescale CPUs:"

config SND_SOC_FSL_ASRC
	tristate "Asynchronous Sample Rate Converter (ASRC) module support"
	depends on HAS_DMA
	select REGMAP_MMIO
	select SND_SOC_GENERIC_DMAENGINE_PCM
	help
	  Say Y if you want to add Asynchronous Sample Rate Converter (ASRC)
	  support for the Freescale CPUs.
	  This option is only useful for out-of-tree drivers since
	  in-tree drivers select it automatically.

config SND_SOC_FSL_SAI
	tristate "Synchronous Audio Interface (SAI) module support"
	select REGMAP_MMIO
	select SND_SOC_IMX_PCM_DMA if SND_IMX_SOC != n
	select SND_SOC_GENERIC_DMAENGINE_PCM
	help
	  Say Y if you want to add Synchronous Audio Interface (SAI)
	  support for the Freescale CPUs.
	  This option is only useful for out-of-tree drivers since
	  in-tree drivers select it automatically.

config SND_SOC_FSL_MQS
	tristate "Medium Quality Sound (MQS) module support"
	depends on SND_SOC_FSL_SAI
	select REGMAP_MMIO
	help
	  Say Y if you want to add Medium Quality Sound (MQS)
	  support for the Freescale CPUs.
	  This option is only useful for out-of-tree drivers since
	  in-tree drivers select it automatically.

config SND_SOC_FSL_AUDMIX
	tristate "Audio Mixer (AUDMIX) module support"
	select REGMAP_MMIO
	help
	  Say Y if you want to add Audio Mixer (AUDMIX)
	  support for the NXP iMX CPUs.

config SND_SOC_FSL_SSI
	tristate "Synchronous Serial Interface module (SSI) support"
	select SND_SOC_IMX_PCM_DMA if SND_IMX_SOC != n
	select SND_SOC_IMX_PCM_FIQ if SND_IMX_SOC != n && (MXC_TZIC || MXC_AVIC)
	select REGMAP_MMIO
	help
	  Say Y if you want to add Synchronous Serial Interface (SSI)
	  support for the Freescale CPUs.
	  This option is only useful for out-of-tree drivers since
	  in-tree drivers select it automatically.

config SND_SOC_FSL_SPDIF
	tristate "Sony/Philips Digital Interface (S/PDIF) module support"
	select REGMAP_MMIO
	select SND_SOC_IMX_PCM_DMA if SND_IMX_SOC != n
	select SND_SOC_IMX_PCM_FIQ if SND_IMX_SOC != n && (MXC_TZIC || MXC_AVIC)
	select BITREVERSE
	help
	  Say Y if you want to add Sony/Philips Digital Interface (SPDIF)
	  support for the Freescale CPUs.
	  This option is only useful for out-of-tree drivers since
	  in-tree drivers select it automatically.

config SND_SOC_FSL_ESAI
	tristate "Enhanced Serial Audio Interface (ESAI) module support"
	select REGMAP_MMIO
	select SND_SOC_IMX_PCM_DMA if SND_IMX_SOC != n
	help
	  Say Y if you want to add Enhanced Synchronous Audio Interface
	  (ESAI) support for the Freescale CPUs.
	  This option is only useful for out-of-tree drivers since
	  in-tree drivers select it automatically.

config SND_SOC_FSL_MICFIL
	tristate "Pulse Density Modulation Microphone Interface (MICFIL) module support"
	select REGMAP_MMIO
	select SND_SOC_IMX_PCM_DMA if SND_IMX_SOC != n
	select SND_SOC_GENERIC_DMAENGINE_PCM
	help
	  Say Y if you want to add Pulse Density Modulation microphone
	  interface (MICFIL) support for NXP.

config SND_SOC_FSL_EASRC
	tristate "Enhanced Asynchronous Sample Rate Converter (EASRC) module support"
	depends on SND_SOC_FSL_ASRC
	select REGMAP_MMIO
	select SND_SOC_GENERIC_DMAENGINE_PCM
	help
	  Say Y if you want to add Enhanced ASRC support for NXP. The ASRC is
	  a digital module that converts audio from a source sample rate to a
	  destination sample rate. It is a new design module compare with the
	  old ASRC.

config SND_SOC_FSL_XCVR
	tristate "NXP Audio Transceiver (XCVR) module support"
	select REGMAP_MMIO
	select SND_SOC_IMX_PCM_DMA if SND_IMX_SOC != n
	select SND_SOC_GENERIC_DMAENGINE_PCM
	help
	  Say Y if you want to add Audio Transceiver (XCVR) support for NXP.

config SND_SOC_FSL_DSP
	tristate "dsp module support"
	select SND_SOC_COMPRESS
	select SND_SOC_FSL_DSP_CPU
	select SND_SOC_FSL_DSP_AUDIOMIX
	help
	  Say Y if you want to add hifi 4 support for the Freescale CPUs.
	  which is a DSP core for audio processing.
	  This option is only useful for out-of-tree drivers since
	  in-tree drivers select it automatically.

config SND_SOC_FSL_DSP_CPU
	tristate

config SND_SOC_FSL_DSP_AUDIOMIX
	tristate "Audio MIX DSP helper"
	depends on MFD_IMX_MIX
	help
	  Say Y if you want to add Audio MIX helper for DSP

config SND_SOC_FSL_ESAI_CLIENT
	tristate "NXP ESAI CLIENT module support"
	select SND_SOC_IMX_PCM_DMA if SND_IMX_SOC != n
	help
	  Say Y if you want to add ESAI CLIENT module support for NXP.

config SND_SOC_FSL_AUD2HTX
	tristate "AUDIO TO HDMI TX module support"
	select REGMAP_MMIO
	select SND_SOC_GENERIC_DMAENGINE_PCM
	help
	  Say Y if you want to add AUDIO TO HDMI TX support for NXP.

<<<<<<< HEAD
config SND_SOC_FSL_RPMSG_I2S
	tristate "I2S base on the RPMSG support"
	depends on RPMSG
=======
config SND_SOC_FSL_UTILS
	tristate

config SND_SOC_FSL_RPMSG
	tristate "NXP Audio Base On RPMSG support"
	depends on COMMON_CLK
	depends on RPMSG
	select SND_SOC_IMX_RPMSG if SND_IMX_SOC != n
>>>>>>> 8a1e77c0
	help
	  Say Y if you want to add rpmsg audio support for the Freescale CPUs.
	  This option is only useful for out-of-tree drivers since
	  in-tree drivers select it automatically.

config SND_SOC_FSL_HDMI
	tristate

config SND_SOC_IMX_PCM_DMA
	tristate
	select SND_SOC_GENERIC_DMAENGINE_PCM

config SND_SOC_IMX_AUDIO_RPMSG
	tristate
	depends on RPMSG

config SND_SOC_IMX_PCM_RPMSG
	tristate
<<<<<<< HEAD
	depends on RPMSG
=======
	depends on SND_SOC_IMX_AUDIO_RPMSG
>>>>>>> 8a1e77c0
	select SND_SOC_GENERIC_DMAENGINE_PCM

config SND_SOC_IMX_I2S_RPMSG
	tristate
	depends on SND_SOC_FSL_RPMSG_I2S

config SND_SOC_IMX_AUDMUX
	tristate "Digital Audio Mux module support"
	help
	  Say Y if you want to add Digital Audio Mux (AUDMUX) support
	  for the ARM i.MX CPUs.
	  This option is only useful for out-of-tree drivers since
	  in-tree drivers select it automatically.

config SND_POWERPC_SOC
	tristate "SoC Audio for Freescale PowerPC CPUs"
	depends on FSL_SOC || PPC_MPC52xx
	help
	  Say Y or M if you want to add support for codecs attached to
	  the PowerPC CPUs.

config SND_IMX_SOC
	tristate "SoC Audio for Freescale i.MX CPUs"
	depends on ARCH_MXC || ARCH_MXC_ARM64 || COMPILE_TEST
	help
	  Say Y or M if you want to add support for codecs attached to
	  the i.MX CPUs.

if SND_POWERPC_SOC

config SND_MPC52xx_DMA
	tristate

config SND_SOC_POWERPC_DMA
	tristate

comment "SoC Audio support for Freescale PPC boards:"

config SND_SOC_MPC8610_HPCD
	tristate "ALSA SoC support for the Freescale MPC8610 HPCD board"
	# I2C is necessary for the CS4270 driver
	depends on MPC8610_HPCD && I2C
	select SND_SOC_FSL_SSI
	select SND_SOC_FSL_UTILS
	select SND_SOC_POWERPC_DMA
	select SND_SOC_CS4270
	select SND_SOC_CS4270_VD33_ERRATA
	default y if MPC8610_HPCD
	help
	  Say Y if you want to enable audio on the Freescale MPC8610 HPCD.

config SND_SOC_P1022_DS
	tristate "ALSA SoC support for the Freescale P1022 DS board"
	# I2C is necessary for the WM8776 driver
	depends on P1022_DS && I2C
	select SND_SOC_FSL_SSI
	select SND_SOC_FSL_UTILS
	select SND_SOC_POWERPC_DMA
	select SND_SOC_WM8776
	default y if P1022_DS
	help
	  Say Y if you want to enable audio on the Freescale P1022 DS board.
	  This will also include the Wolfson Microelectronics WM8776 codec
	  driver.

config SND_SOC_P1022_RDK
	tristate "ALSA SoC support for the Freescale / iVeia P1022 RDK board"
	# I2C is necessary for the WM8960 driver
	depends on P1022_RDK && I2C
	select SND_SOC_FSL_SSI
	select SND_SOC_FSL_UTILS
	select SND_SOC_POWERPC_DMA
	select SND_SOC_WM8960
	default y if P1022_RDK
	help
	  Say Y if you want to enable audio on the Freescale / iVeia
	  P1022 RDK board.  This will also include the Wolfson
	  Microelectronics WM8960 codec driver.

config SND_SOC_MPC5200_I2S
	tristate "Freescale MPC5200 PSC in I2S mode driver"
	depends on PPC_MPC52xx && PPC_BESTCOMM
	select SND_MPC52xx_DMA
	select PPC_BESTCOMM_GEN_BD
	help
	  Say Y here to support the MPC5200 PSCs in I2S mode.

config SND_SOC_MPC5200_AC97
	tristate "Freescale MPC5200 PSC in AC97 mode driver"
	depends on PPC_MPC52xx && PPC_BESTCOMM
	select SND_SOC_AC97_BUS
	select SND_MPC52xx_DMA
	select PPC_BESTCOMM_GEN_BD
	help
	  Say Y here to support the MPC5200 PSCs in AC97 mode.

config SND_MPC52xx_SOC_PCM030
	tristate "SoC AC97 Audio support for Phytec pcm030 and WM9712"
	depends on PPC_MPC5200_SIMPLE
	select SND_SOC_MPC5200_AC97
	select SND_SOC_WM9712
	help
	  Say Y if you want to add support for sound on the Phytec pcm030
	  baseboard.

config SND_MPC52xx_SOC_EFIKA
	tristate "SoC AC97 Audio support for bbplan Efika and STAC9766"
	depends on PPC_EFIKA
	select SND_SOC_MPC5200_AC97
	select SND_SOC_STAC9766
	help
	  Say Y if you want to add support for sound on the Efika.

endif # SND_POWERPC_SOC

config SND_SOC_IMX_PCM_FIQ
	tristate
	default y if SND_SOC_IMX_SSI=y && (SND_SOC_FSL_SSI=m || SND_SOC_FSL_SPDIF=m) && (MXC_TZIC || MXC_AVIC)
	select FIQ

if SND_IMX_SOC

config SND_SOC_IMX_SSI
	tristate
	select SND_SOC_FSL_UTILS

config SND_SOC_IMX_HDMI_DMA
	bool
	select SND_SOC_GENERIC_DMAENGINE_PCM
	select SND_SOC_IMX_PCM_DMA

comment "SoC Audio support for Freescale i.MX boards:"

config SND_MXC_SOC_WM1133_EV1
	tristate "Audio on the i.MX31ADS with WM1133-EV1 fitted"
	depends on MACH_MX31ADS_WM1133_EV1
	select SND_SOC_WM8350
	select SND_SOC_IMX_PCM_FIQ
	select SND_SOC_IMX_AUDMUX
	select SND_SOC_IMX_SSI
	help
	  Enable support for audio on the i.MX31ADS with the WM1133-EV1
	  PMIC board with WM8835x fitted.

config SND_SOC_MX27VIS_AIC32X4
	tristate "SoC audio support for Visstrim M10 boards"
	depends on MACH_IMX27_VISSTRIM_M10 && I2C
	select SND_SOC_TLV320AIC32X4
	select SND_SOC_IMX_PCM_DMA
	select SND_SOC_IMX_AUDMUX
	select SND_SOC_IMX_SSI
	help
	  Say Y if you want to add support for SoC audio on Visstrim SM10
	  board with TLV320AIC32X4 codec.

config SND_SOC_PHYCORE_AC97
	tristate "SoC Audio support for Phytec phyCORE (and phyCARD) boards"
	depends on MACH_PCM043 || MACH_PCA100
	select SND_SOC_AC97_BUS
	select SND_SOC_WM9712
	select SND_SOC_IMX_PCM_FIQ
	select SND_SOC_IMX_AUDMUX
	select SND_SOC_IMX_SSI
	help
	  Say Y if you want to add support for SoC audio on Phytec phyCORE
	  and phyCARD boards in AC97 mode

config SND_SOC_EUKREA_TLV320
	tristate "Eukrea TLV320"
	depends on ARCH_MXC && !ARM64 && I2C
	select SND_SOC_TLV320AIC23_I2C
	select SND_SOC_IMX_AUDMUX
	select SND_SOC_IMX_SSI
	select SND_SOC_FSL_SSI
	select SND_SOC_IMX_PCM_DMA
	help
	  Enable I2S based access to the TLV320AIC23B codec attached
	  to the SSI interface

config SND_SOC_IMX_AK4458
	tristate "SoC Audio support for i.MX boards with AK4458"
	depends on OF && I2C
	select SND_SOC_AK4458_I2C
	select SND_SOC_IMX_PCM_DMA
	select SND_SOC_FSL_SAI
	select SND_SOC_FSL_UTILS
	help
	  SoC Audio support for i.MX boards with AK4458
	  Say Y if you want to add support for SoC audio on an i.MX board with
	  an AK4458 DAC.

config SND_SOC_IMX_AK5558
	tristate "SoC Audio support for i.MX boards with AK5558"
	depends on OF && I2C
	select SND_SOC_AK5558
	select SND_SOC_IMX_PCM_DMA
	select SND_SOC_FSL_SAI
	select SND_SOC_FSL_UTILS
	help
	  SoC Audio support for i.MX boards with AK5558
	  Say Y if you want to add support for SoC audio on an i.MX board with
	  an AK5558 ADC.

config SND_SOC_IMX_AK4497
	tristate "SoC Audio support for i.MX boards with AK4497"
	depends on OF && I2C
	select SND_SOC_AK4458
	select SND_SOC_IMX_PCM_DMA
	select SND_SOC_FSL_SAI
	select SND_SOC_FSL_UTILS
	help
	  SoC Audio support for i.MX boards with AK4497
	  Say Y if you want to add support for SoC audio on an i.MX board with
	  an AK4497 DAC.

config SND_SOC_IMX_SII902X
	tristate "SoC Audio support for i.MX boards with sii902x"
	depends on OF && I2C
	select SND_SOC_IMX_PCM_DMA
	select SND_SOC_FSL_SAI
	select SND_SOC_FSL_UTILS
	help
	 SoC Audio support for i.MX boards with SII902X
	 Say Y if you want to add support for SoC audio on an i.MX board with
	 a sii902x.

config SND_SOC_IMX_WM8958
	tristate "SoC Audio support for i.MX boards with wm8958"
	depends on OF && I2C
	select MFD_WM8994
	select SND_SOC_WM8994
	select SND_SOC_IMX_PCM_DMA
	select SND_SOC_FSL_SAI
	select SND_SOC_FSL_UTILS
	select SND_KCTL_JACK
	help
	 SoC Audio support for i.MX boards with WM8958
	 Say Y if you want to add support for SoC audio on an i.MX board with
	 a wm8958 codec.

config SND_SOC_IMX_MICFIL
	tristate "SoC Audio support for i.MX boards with micfil"
	depends on OF && I2C
	select SND_SOC_IMX_PCM_DMA
	select SND_SOC_FSL_MICFIL
	help
	  Soc Audio support for i.MX boards with micfil
	  Say Y if you want to add support for SoC audio on
	  an i.MX board with micfil.

<<<<<<< HEAD
config SND_SOC_IMX_RPMSG
	tristate "SoC Audio support for i.MX boards with rpmsg"
	depends on RPMSG
	select SND_SOC_IMX_PCM_RPMSG
	select SND_SOC_IMX_I2S_RPMSG
	select SND_SOC_FSL_RPMSG_I2S
	select SND_SOC_RPMSG_WM8960
	select SND_SOC_RPMSG_AK4497
	select SND_SOC_RPMSG_CS42XX8
	help
	  SoC Audio support for i.MX boards with rpmsg.
	  There should be rpmsg devices defined in other core
	  Say Y if you want to add support for SoC audio on an i.MX board with
	  a rpmsg devices.

=======
>>>>>>> 8a1e77c0
config SND_SOC_IMX_ES8328
	tristate "SoC Audio support for i.MX boards with the ES8328 codec"
	depends on OF && (I2C || SPI)
	select SND_SOC_ES8328_I2C if I2C
	select SND_SOC_ES8328_SPI if SPI_MASTER
	select SND_SOC_IMX_PCM_DMA
	select SND_SOC_IMX_AUDMUX
	select SND_SOC_FSL_SSI
	help
	  Say Y if you want to add support for the ES8328 audio codec connected
	  via SSI/I2S over either SPI or I2C.

config SND_SOC_IMX_SGTL5000
	tristate "SoC Audio support for i.MX boards with sgtl5000"
	depends on OF && I2C
	select SND_SOC_SGTL5000
	select SND_SOC_IMX_PCM_DMA
	select SND_SOC_IMX_AUDMUX
	select SND_SOC_FSL_SSI
	help
	  Say Y if you want to add support for SoC audio on an i.MX board with
	  a sgtl5000 codec.

config SND_SOC_IMX_SPDIF
	tristate "SoC Audio support for i.MX boards with S/PDIF"
	select SND_SOC_IMX_PCM_DMA
	select SND_SOC_FSL_SPDIF
	help
	  SoC Audio support for i.MX boards with S/PDIF
	  Say Y if you want to add support for SoC audio on an i.MX board with
	  a S/DPDIF.

config SND_SOC_IMX_MC13783
	tristate "SoC Audio support for I.MX boards with mc13783"
	depends on MFD_MC13XXX && ARM
	select SND_SOC_IMX_SSI
	select SND_SOC_IMX_AUDMUX
	select SND_SOC_MC13783
	select SND_SOC_IMX_PCM_DMA

config SND_SOC_FSL_ASOC_CARD
	tristate "Generic ASoC Sound Card with ASRC support"
	depends on OF && I2C
	# enforce SND_SOC_FSL_ASOC_CARD=m if SND_AC97_CODEC=m:
	depends on SND_AC97_CODEC || SND_AC97_CODEC=n
	select SND_SIMPLE_CARD_UTILS
	select SND_SOC_IMX_AUDMUX
	select SND_SOC_IMX_PCM_DMA
	select SND_SOC_FSL_ESAI
	select SND_SOC_FSL_SAI
	select SND_SOC_FSL_SSI
	help
	 ALSA SoC Audio support with ASRC feature for Freescale SoCs that have
	 ESAI/SAI/SSI and connect with external CODECs such as WM8962, CS42888,
	 CS4271, CS4272, SGTL5000 and TLV320AIC32x4.
	 Say Y if you want to add support for Freescale Generic ASoC Sound Card.

config SND_SOC_IMX_AUDMIX
	tristate "SoC Audio support for i.MX boards with AUDMIX"
	select SND_SOC_FSL_AUDMIX
	select SND_SOC_FSL_SAI
	help
	  SoC Audio support for i.MX boards with Audio Mixer
	  Say Y if you want to add support for SoC audio on an i.MX board with
	  an Audio Mixer.

config SND_SOC_IMX_RPMSG
	tristate "SoC Audio support for i.MX boards with rpmsg"
	depends on RPMSG
	select SND_SOC_IMX_PCM_RPMSG
	select SND_SOC_IMX_AUDIO_RPMSG
	help
	  SoC Audio support for i.MX boards with rpmsg.
	  There should be rpmsg devices defined in other core (M core)
	  Say Y if you want to add support for SoC audio on an i.MX board with
	  a rpmsg devices.

config SND_SOC_IMX_XCVR
	tristate "SoC Audio support for i.MX boards with XCVR"
	select SND_SOC_FSL_XCVR
	help
	  SoC Audio support for i.MX boards with Audio Transceiver (XCVR)
	  Say Y if you want to add support for SoC audio on an i.MX board with
	  an Audio Transceiver (XCVR).

config SND_SOC_IMX_PDM_MIC
	tristate "SoC Audio support for i.MX boards with PDM mic on SAI"
	depends on OF
	select SND_SOC_IMX_PDM_DMA
	select SND_SOC_FSL_SAI
	help
	  SoC Audio support for i.MX boards with PDM microphones on SAI
	  Say Y if you want to add support for SoC Audio support for i.MX boards
	  with PDM microphones on SAI.

config SND_SOC_IMX_PCM512X
	tristate "SoC Audio support for i.MX boards with PCM512x"
	depends on OF && I2C
	select SND_SOC_PCM512x_I2C
	select SND_SOC_IMX_PCM_DMA
	select SND_SOC_FSL_SAI
	select SND_SOC_FSL_UTILS
	help
	  SoC Audio support for i.MX boards with pcm512x
	  Say Y if you want to add support for SoC audio on an i.MX board with
	  an pcm512x codec.

config SND_SOC_IMX_DSP
	tristate "SoC Audio support for i.MX boards with DSP port"
	select SND_SOC_FSL_DSP
	select SND_SOC_COMPRESS
	help
	  SoC Audio support for i.MX boards with DSP audio
	  Say Y if you want to add support for SoC audio on an i.MX board with
	  IMX DSP.

config SND_SOC_IMX_SI476X
	tristate "SoC Audio support for i.MX boards with si476x"
	select SND_SOC_IMX_PCM_DMA
	select SND_SOC_IMX_AUDMUX
	select SND_SOC_FSL_SSI
	select SND_SOC_FSL_UTILS
	select SND_SOC_SI476X
	help
	  SoC Audio support for i.MX boards with SI476x
	  Say Y if you want to add support for Soc audio for the AMFM Tuner chip
	  SI476x module.

config SND_SOC_IMX_HDMI
	tristate "SoC Audio support for i.MX boards with HDMI port"
	depends on MFD_MXC_HDMI
	select SND_SOC_IMX_HDMI_DMA
	select SND_SOC_FSL_HDMI
	select SND_SOC_HDMI_CODEC
	help
	  SoC Audio support for i.MX boards with HDMI audio
	  Say Y if you want to add support for SoC audio on an i.MX board with
	  IMX HDMI.

config SND_SOC_IMX_CDNHDMI
	tristate "SoC Audio support for i.MX boards with CDN HDMI port"
	depends on DRM_IMX_CDNS_MHDP
	select SND_SOC_IMX_PCM_DMA
	select SND_SOC_FSL_SAI
	select SND_SOC_HDMI_CODEC
	select SND_SOC_FSL_AUD2HTX
	help
	  SoC Audio support for i.MX boards with CDN HDMI audio
	  Say Y if you want to add support for SoC audio on an i.MX board with
	  IMX CDN HDMI.

endif # SND_IMX_SOC

endmenu<|MERGE_RESOLUTION|>--- conflicted
+++ resolved
@@ -136,11 +136,6 @@
 	help
 	  Say Y if you want to add AUDIO TO HDMI TX support for NXP.
 
-<<<<<<< HEAD
-config SND_SOC_FSL_RPMSG_I2S
-	tristate "I2S base on the RPMSG support"
-	depends on RPMSG
-=======
 config SND_SOC_FSL_UTILS
 	tristate
 
@@ -149,7 +144,6 @@
 	depends on COMMON_CLK
 	depends on RPMSG
 	select SND_SOC_IMX_RPMSG if SND_IMX_SOC != n
->>>>>>> 8a1e77c0
 	help
 	  Say Y if you want to add rpmsg audio support for the Freescale CPUs.
 	  This option is only useful for out-of-tree drivers since
@@ -168,16 +162,8 @@
 
 config SND_SOC_IMX_PCM_RPMSG
 	tristate
-<<<<<<< HEAD
-	depends on RPMSG
-=======
 	depends on SND_SOC_IMX_AUDIO_RPMSG
->>>>>>> 8a1e77c0
-	select SND_SOC_GENERIC_DMAENGINE_PCM
-
-config SND_SOC_IMX_I2S_RPMSG
-	tristate
-	depends on SND_SOC_FSL_RPMSG_I2S
+	select SND_SOC_GENERIC_DMAENGINE_PCM
 
 config SND_SOC_IMX_AUDMUX
 	tristate "Digital Audio Mux module support"
@@ -423,24 +409,6 @@
 	  Say Y if you want to add support for SoC audio on
 	  an i.MX board with micfil.
 
-<<<<<<< HEAD
-config SND_SOC_IMX_RPMSG
-	tristate "SoC Audio support for i.MX boards with rpmsg"
-	depends on RPMSG
-	select SND_SOC_IMX_PCM_RPMSG
-	select SND_SOC_IMX_I2S_RPMSG
-	select SND_SOC_FSL_RPMSG_I2S
-	select SND_SOC_RPMSG_WM8960
-	select SND_SOC_RPMSG_AK4497
-	select SND_SOC_RPMSG_CS42XX8
-	help
-	  SoC Audio support for i.MX boards with rpmsg.
-	  There should be rpmsg devices defined in other core
-	  Say Y if you want to add support for SoC audio on an i.MX board with
-	  a rpmsg devices.
-
-=======
->>>>>>> 8a1e77c0
 config SND_SOC_IMX_ES8328
 	tristate "SoC Audio support for i.MX boards with the ES8328 codec"
 	depends on OF && (I2C || SPI)
