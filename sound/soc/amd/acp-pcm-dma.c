// SPDX-License-Identifier: GPL-2.0-only
/*
 * AMD ALSA SoC PCM Driver for ACP 2.x
 *
 * Copyright 2014-2015 Advanced Micro Devices, Inc.
 */

#include <linux/module.h>
#include <linux/delay.h>
#include <linux/io.h>
#include <linux/iopoll.h>
#include <linux/sizes.h>
#include <linux/pm_runtime.h>

#include <sound/soc.h>
#include <drm/amd_asic_type.h>
#include "acp.h"

#define DRV_NAME "acp_audio_dma"

#define PLAYBACK_MIN_NUM_PERIODS    2
#define PLAYBACK_MAX_NUM_PERIODS    2
#define PLAYBACK_MAX_PERIOD_SIZE    16384
#define PLAYBACK_MIN_PERIOD_SIZE    1024
#define CAPTURE_MIN_NUM_PERIODS     2
#define CAPTURE_MAX_NUM_PERIODS     2
#define CAPTURE_MAX_PERIOD_SIZE     16384
#define CAPTURE_MIN_PERIOD_SIZE     1024

#define MAX_BUFFER (PLAYBACK_MAX_PERIOD_SIZE * PLAYBACK_MAX_NUM_PERIODS)
#define MIN_BUFFER MAX_BUFFER

#define ST_PLAYBACK_MAX_PERIOD_SIZE 4096
#define ST_CAPTURE_MAX_PERIOD_SIZE  ST_PLAYBACK_MAX_PERIOD_SIZE
#define ST_MAX_BUFFER (ST_PLAYBACK_MAX_PERIOD_SIZE * PLAYBACK_MAX_NUM_PERIODS)
#define ST_MIN_BUFFER ST_MAX_BUFFER

#define DRV_NAME "acp_audio_dma"
bool bt_uart_enable = true;
EXPORT_SYMBOL(bt_uart_enable);

static const struct snd_pcm_hardware acp_pcm_hardware_playback = {
	.info = SNDRV_PCM_INFO_INTERLEAVED |
		SNDRV_PCM_INFO_BLOCK_TRANSFER | SNDRV_PCM_INFO_MMAP |
		SNDRV_PCM_INFO_MMAP_VALID | SNDRV_PCM_INFO_BATCH |
		SNDRV_PCM_INFO_PAUSE | SNDRV_PCM_INFO_RESUME,
	.formats = SNDRV_PCM_FMTBIT_S16_LE |
		SNDRV_PCM_FMTBIT_S24_LE | SNDRV_PCM_FMTBIT_S32_LE,
	.channels_min = 1,
	.channels_max = 8,
	.rates = SNDRV_PCM_RATE_8000_96000,
	.rate_min = 8000,
	.rate_max = 96000,
	.buffer_bytes_max = PLAYBACK_MAX_NUM_PERIODS * PLAYBACK_MAX_PERIOD_SIZE,
	.period_bytes_min = PLAYBACK_MIN_PERIOD_SIZE,
	.period_bytes_max = PLAYBACK_MAX_PERIOD_SIZE,
	.periods_min = PLAYBACK_MIN_NUM_PERIODS,
	.periods_max = PLAYBACK_MAX_NUM_PERIODS,
};

static const struct snd_pcm_hardware acp_pcm_hardware_capture = {
	.info = SNDRV_PCM_INFO_INTERLEAVED |
		SNDRV_PCM_INFO_BLOCK_TRANSFER | SNDRV_PCM_INFO_MMAP |
		SNDRV_PCM_INFO_MMAP_VALID | SNDRV_PCM_INFO_BATCH |
	    SNDRV_PCM_INFO_PAUSE | SNDRV_PCM_INFO_RESUME,
	.formats = SNDRV_PCM_FMTBIT_S16_LE |
		SNDRV_PCM_FMTBIT_S24_LE | SNDRV_PCM_FMTBIT_S32_LE,
	.channels_min = 1,
	.channels_max = 2,
	.rates = SNDRV_PCM_RATE_8000_48000,
	.rate_min = 8000,
	.rate_max = 48000,
	.buffer_bytes_max = CAPTURE_MAX_NUM_PERIODS * CAPTURE_MAX_PERIOD_SIZE,
	.period_bytes_min = CAPTURE_MIN_PERIOD_SIZE,
	.period_bytes_max = CAPTURE_MAX_PERIOD_SIZE,
	.periods_min = CAPTURE_MIN_NUM_PERIODS,
	.periods_max = CAPTURE_MAX_NUM_PERIODS,
};

static const struct snd_pcm_hardware acp_st_pcm_hardware_playback = {
	.info = SNDRV_PCM_INFO_INTERLEAVED |
		SNDRV_PCM_INFO_BLOCK_TRANSFER | SNDRV_PCM_INFO_MMAP |
		SNDRV_PCM_INFO_MMAP_VALID | SNDRV_PCM_INFO_BATCH |
		SNDRV_PCM_INFO_PAUSE | SNDRV_PCM_INFO_RESUME,
	.formats = SNDRV_PCM_FMTBIT_S16_LE |
		SNDRV_PCM_FMTBIT_S24_LE | SNDRV_PCM_FMTBIT_S32_LE,
	.channels_min = 1,
	.channels_max = 8,
	.rates = SNDRV_PCM_RATE_8000_96000,
	.rate_min = 8000,
	.rate_max = 96000,
	.buffer_bytes_max = ST_MAX_BUFFER,
	.period_bytes_min = PLAYBACK_MIN_PERIOD_SIZE,
	.period_bytes_max = ST_PLAYBACK_MAX_PERIOD_SIZE,
	.periods_min = PLAYBACK_MIN_NUM_PERIODS,
	.periods_max = PLAYBACK_MAX_NUM_PERIODS,
};

static const struct snd_pcm_hardware acp_st_pcm_hardware_capture = {
	.info = SNDRV_PCM_INFO_INTERLEAVED |
		SNDRV_PCM_INFO_BLOCK_TRANSFER | SNDRV_PCM_INFO_MMAP |
		SNDRV_PCM_INFO_MMAP_VALID | SNDRV_PCM_INFO_BATCH |
		SNDRV_PCM_INFO_PAUSE | SNDRV_PCM_INFO_RESUME,
	.formats = SNDRV_PCM_FMTBIT_S16_LE |
		SNDRV_PCM_FMTBIT_S24_LE | SNDRV_PCM_FMTBIT_S32_LE,
	.channels_min = 1,
	.channels_max = 2,
	.rates = SNDRV_PCM_RATE_8000_48000,
	.rate_min = 8000,
	.rate_max = 48000,
	.buffer_bytes_max = ST_MAX_BUFFER,
	.period_bytes_min = CAPTURE_MIN_PERIOD_SIZE,
	.period_bytes_max = ST_CAPTURE_MAX_PERIOD_SIZE,
	.periods_min = CAPTURE_MIN_NUM_PERIODS,
	.periods_max = CAPTURE_MAX_NUM_PERIODS,
};

static u32 acp_reg_read(void __iomem *acp_mmio, u32 reg)
{
	return readl(acp_mmio + (reg * 4));
}

static void acp_reg_write(u32 val, void __iomem *acp_mmio, u32 reg)
{
	writel(val, acp_mmio + (reg * 4));
}

/*
 * Configure a given dma channel parameters - enable/disable,
 * number of descriptors, priority
 */
static void config_acp_dma_channel(void __iomem *acp_mmio, u8 ch_num,
				   u16 dscr_strt_idx, u16 num_dscrs,
				   enum acp_dma_priority_level priority_level)
{
	u32 dma_ctrl;

	/* disable the channel run field */
	dma_ctrl = acp_reg_read(acp_mmio, mmACP_DMA_CNTL_0 + ch_num);
	dma_ctrl &= ~ACP_DMA_CNTL_0__DMAChRun_MASK;
	acp_reg_write(dma_ctrl, acp_mmio, mmACP_DMA_CNTL_0 + ch_num);

	/* program a DMA channel with first descriptor to be processed. */
	acp_reg_write((ACP_DMA_DSCR_STRT_IDX_0__DMAChDscrStrtIdx_MASK
			& dscr_strt_idx),
			acp_mmio, mmACP_DMA_DSCR_STRT_IDX_0 + ch_num);

	/*
	 * program a DMA channel with the number of descriptors to be
	 * processed in the transfer
	 */
	acp_reg_write(ACP_DMA_DSCR_CNT_0__DMAChDscrCnt_MASK & num_dscrs,
		      acp_mmio, mmACP_DMA_DSCR_CNT_0 + ch_num);

	/* set DMA channel priority */
	acp_reg_write(priority_level, acp_mmio, mmACP_DMA_PRIO_0 + ch_num);
}

/* Initialize a dma descriptor in SRAM based on descritor information passed */
static void config_dma_descriptor_in_sram(void __iomem *acp_mmio,
					  u16 descr_idx,
					  acp_dma_dscr_transfer_t *descr_info)
{
	u32 sram_offset;

	sram_offset = (descr_idx * sizeof(acp_dma_dscr_transfer_t));

	/* program the source base address. */
	acp_reg_write(sram_offset, acp_mmio, mmACP_SRBM_Targ_Idx_Addr);
	acp_reg_write(descr_info->src,	acp_mmio, mmACP_SRBM_Targ_Idx_Data);
	/* program the destination base address. */
	acp_reg_write(sram_offset + 4,	acp_mmio, mmACP_SRBM_Targ_Idx_Addr);
	acp_reg_write(descr_info->dest, acp_mmio, mmACP_SRBM_Targ_Idx_Data);

	/* program the number of bytes to be transferred for this descriptor. */
	acp_reg_write(sram_offset + 8,	acp_mmio, mmACP_SRBM_Targ_Idx_Addr);
	acp_reg_write(descr_info->xfer_val, acp_mmio, mmACP_SRBM_Targ_Idx_Data);
}

static void pre_config_reset(void __iomem *acp_mmio, u16 ch_num)
{
	u32 dma_ctrl;
	int ret;

	/* clear the reset bit */
	dma_ctrl = acp_reg_read(acp_mmio, mmACP_DMA_CNTL_0 + ch_num);
	dma_ctrl &= ~ACP_DMA_CNTL_0__DMAChRst_MASK;
	acp_reg_write(dma_ctrl, acp_mmio, mmACP_DMA_CNTL_0 + ch_num);
	/* check the reset bit before programming configuration registers */
	ret = readl_poll_timeout(acp_mmio + ((mmACP_DMA_CNTL_0 + ch_num) * 4),
				 dma_ctrl,
				 !(dma_ctrl & ACP_DMA_CNTL_0__DMAChRst_MASK),
				 100, ACP_DMA_RESET_TIME);
	if (ret < 0)
		pr_err("Failed to clear reset of channel : %d\n", ch_num);
}

/*
 * Initialize the DMA descriptor information for transfer between
 * system memory <-> ACP SRAM
 */
static void set_acp_sysmem_dma_descriptors(void __iomem *acp_mmio,
					   u32 size, int direction,
					   u32 pte_offset, u16 ch,
					   u32 sram_bank, u16 dma_dscr_idx,
					   u32 asic_type)
{
	u16 i;
	acp_dma_dscr_transfer_t dmadscr[NUM_DSCRS_PER_CHANNEL];

	for (i = 0; i < NUM_DSCRS_PER_CHANNEL; i++) {
		dmadscr[i].xfer_val = 0;
		if (direction == SNDRV_PCM_STREAM_PLAYBACK) {
			dma_dscr_idx = dma_dscr_idx + i;
			dmadscr[i].dest = sram_bank + (i * (size / 2));
			dmadscr[i].src = ACP_INTERNAL_APERTURE_WINDOW_0_ADDRESS
				+ (pte_offset * SZ_4K) + (i * (size / 2));
			switch (asic_type) {
			case CHIP_STONEY:
				dmadscr[i].xfer_val |=
				(ACP_DMA_ATTR_DAGB_GARLIC_TO_SHAREDMEM  << 16) |
				(size / 2);
				break;
			default:
				dmadscr[i].xfer_val |=
				(ACP_DMA_ATTR_DAGB_ONION_TO_SHAREDMEM  << 16) |
				(size / 2);
			}
		} else {
			dma_dscr_idx = dma_dscr_idx + i;
			dmadscr[i].src = sram_bank + (i * (size / 2));
			dmadscr[i].dest =
			ACP_INTERNAL_APERTURE_WINDOW_0_ADDRESS +
			(pte_offset * SZ_4K) + (i * (size / 2));
			switch (asic_type) {
			case CHIP_STONEY:
				dmadscr[i].xfer_val |=
				(ACP_DMA_ATTR_SHARED_MEM_TO_DAGB_GARLIC << 16) |
				(size / 2);
				break;
			default:
				dmadscr[i].xfer_val |=
				(ACP_DMA_ATTR_SHAREDMEM_TO_DAGB_ONION << 16) |
				(size / 2);
			}
		}
		config_dma_descriptor_in_sram(acp_mmio, dma_dscr_idx,
					      &dmadscr[i]);
	}
	pre_config_reset(acp_mmio, ch);
	config_acp_dma_channel(acp_mmio, ch,
			       dma_dscr_idx - 1,
			       NUM_DSCRS_PER_CHANNEL,
			       ACP_DMA_PRIORITY_LEVEL_NORMAL);
}

/*
 * Initialize the DMA descriptor information for transfer between
 * ACP SRAM <-> I2S
 */
static void set_acp_to_i2s_dma_descriptors(void __iomem *acp_mmio, u32 size,
					   int direction, u32 sram_bank,
					   u16 destination, u16 ch,
					   u16 dma_dscr_idx, u32 asic_type)
{
	u16 i;
	acp_dma_dscr_transfer_t dmadscr[NUM_DSCRS_PER_CHANNEL];

	for (i = 0; i < NUM_DSCRS_PER_CHANNEL; i++) {
		dmadscr[i].xfer_val = 0;
		if (direction == SNDRV_PCM_STREAM_PLAYBACK) {
			dma_dscr_idx = dma_dscr_idx + i;
			dmadscr[i].src = sram_bank  + (i * (size / 2));
			/* dmadscr[i].dest is unused by hardware. */
			dmadscr[i].dest = 0;
			dmadscr[i].xfer_val |= BIT(22) | (destination << 16) |
						(size / 2);
		} else {
			dma_dscr_idx = dma_dscr_idx + i;
			/* dmadscr[i].src is unused by hardware. */
			dmadscr[i].src = 0;
			dmadscr[i].dest =
				 sram_bank + (i * (size / 2));
			dmadscr[i].xfer_val |= BIT(22) |
				(destination << 16) | (size / 2);
		}
		config_dma_descriptor_in_sram(acp_mmio, dma_dscr_idx,
					      &dmadscr[i]);
	}
	pre_config_reset(acp_mmio, ch);
	/* Configure the DMA channel with the above descriptore */
	config_acp_dma_channel(acp_mmio, ch, dma_dscr_idx - 1,
			       NUM_DSCRS_PER_CHANNEL,
			       ACP_DMA_PRIORITY_LEVEL_NORMAL);
}

/* Create page table entries in ACP SRAM for the allocated memory */
static void acp_pte_config(void __iomem *acp_mmio, dma_addr_t addr,
			   u16 num_of_pages, u32 pte_offset)
{
	u16 page_idx;
	u32 low;
	u32 high;
	u32 offset;

	offset	= ACP_DAGB_GRP_SRBM_SRAM_BASE_OFFSET + (pte_offset * 8);
	for (page_idx = 0; page_idx < (num_of_pages); page_idx++) {
		/* Load the low address of page int ACP SRAM through SRBM */
		acp_reg_write((offset + (page_idx * 8)),
			      acp_mmio, mmACP_SRBM_Targ_Idx_Addr);

		low = lower_32_bits(addr);
		high = upper_32_bits(addr);

		acp_reg_write(low, acp_mmio, mmACP_SRBM_Targ_Idx_Data);

		/* Load the High address of page int ACP SRAM through SRBM */
		acp_reg_write((offset + (page_idx * 8) + 4),
			      acp_mmio, mmACP_SRBM_Targ_Idx_Addr);

		/* page enable in ACP */
		high |= BIT(31);
		acp_reg_write(high, acp_mmio, mmACP_SRBM_Targ_Idx_Data);

		/* Move to next physically contiguos page */
		addr += PAGE_SIZE;
	}
}

static void config_acp_dma(void __iomem *acp_mmio,
			   struct audio_substream_data *rtd,
			   u32 asic_type)
{
	u16 ch_acp_sysmem, ch_acp_i2s;

	acp_pte_config(acp_mmio, rtd->dma_addr, rtd->num_of_pages,
		       rtd->pte_offset);

	if (rtd->direction == SNDRV_PCM_STREAM_PLAYBACK) {
		ch_acp_sysmem = rtd->ch1;
		ch_acp_i2s = rtd->ch2;
	} else {
		ch_acp_i2s = rtd->ch1;
		ch_acp_sysmem = rtd->ch2;
	}
	/* Configure System memory <-> ACP SRAM DMA descriptors */
	set_acp_sysmem_dma_descriptors(acp_mmio, rtd->size,
				       rtd->direction, rtd->pte_offset,
				       ch_acp_sysmem, rtd->sram_bank,
				       rtd->dma_dscr_idx_1, asic_type);
	/* Configure ACP SRAM <-> I2S DMA descriptors */
	set_acp_to_i2s_dma_descriptors(acp_mmio, rtd->size,
				       rtd->direction, rtd->sram_bank,
				       rtd->destination, ch_acp_i2s,
				       rtd->dma_dscr_idx_2, asic_type);
}

static void acp_dma_cap_channel_enable(void __iomem *acp_mmio,
				       u16 cap_channel)
{
	u32 val, ch_reg, imr_reg, res_reg;

	switch (cap_channel) {
	case CAP_CHANNEL1:
		ch_reg = mmACP_I2SMICSP_RER1;
		res_reg = mmACP_I2SMICSP_RCR1;
		imr_reg = mmACP_I2SMICSP_IMR1;
		break;
	case CAP_CHANNEL0:
	default:
		ch_reg = mmACP_I2SMICSP_RER0;
		res_reg = mmACP_I2SMICSP_RCR0;
		imr_reg = mmACP_I2SMICSP_IMR0;
		break;
	}
	val = acp_reg_read(acp_mmio,
			   mmACP_I2S_16BIT_RESOLUTION_EN);
	if (val & ACP_I2S_MIC_16BIT_RESOLUTION_EN) {
		acp_reg_write(0x0, acp_mmio, ch_reg);
		/* Set 16bit resolution on capture */
		acp_reg_write(0x2, acp_mmio, res_reg);
	}
	val = acp_reg_read(acp_mmio, imr_reg);
	val &= ~ACP_I2SMICSP_IMR1__I2SMICSP_RXDAM_MASK;
	val &= ~ACP_I2SMICSP_IMR1__I2SMICSP_RXFOM_MASK;
	acp_reg_write(val, acp_mmio, imr_reg);
	acp_reg_write(0x1, acp_mmio, ch_reg);
}

static void acp_dma_cap_channel_disable(void __iomem *acp_mmio,
					u16 cap_channel)
{
	u32 val, ch_reg, imr_reg;

	switch (cap_channel) {
	case CAP_CHANNEL1:
		imr_reg = mmACP_I2SMICSP_IMR1;
		ch_reg = mmACP_I2SMICSP_RER1;
		break;
	case CAP_CHANNEL0:
	default:
		imr_reg = mmACP_I2SMICSP_IMR0;
		ch_reg = mmACP_I2SMICSP_RER0;
		break;
	}
	val = acp_reg_read(acp_mmio, imr_reg);
	val |= ACP_I2SMICSP_IMR1__I2SMICSP_RXDAM_MASK;
	val |= ACP_I2SMICSP_IMR1__I2SMICSP_RXFOM_MASK;
	acp_reg_write(val, acp_mmio, imr_reg);
	acp_reg_write(0x0, acp_mmio, ch_reg);
}

/* Start a given DMA channel transfer */
static void acp_dma_start(void __iomem *acp_mmio, u16 ch_num, bool is_circular)
{
	u32 dma_ctrl;

	/* read the dma control register and disable the channel run field */
	dma_ctrl = acp_reg_read(acp_mmio, mmACP_DMA_CNTL_0 + ch_num);

	/* Invalidating the DAGB cache */
	acp_reg_write(1, acp_mmio, mmACP_DAGB_ATU_CTRL);

	/*
	 * configure the DMA channel and start the DMA transfer
	 * set dmachrun bit to start the transfer and enable the
	 * interrupt on completion of the dma transfer
	 */
	dma_ctrl |= ACP_DMA_CNTL_0__DMAChRun_MASK;

	switch (ch_num) {
	case ACP_TO_I2S_DMA_CH_NUM:
	case I2S_TO_ACP_DMA_CH_NUM:
	case ACP_TO_I2S_DMA_BT_INSTANCE_CH_NUM:
	case I2S_TO_ACP_DMA_BT_INSTANCE_CH_NUM:
		dma_ctrl |= ACP_DMA_CNTL_0__DMAChIOCEn_MASK;
		break;
	default:
		dma_ctrl &= ~ACP_DMA_CNTL_0__DMAChIOCEn_MASK;
		break;
	}

	/* enable for ACP to SRAM DMA channel */
	if (is_circular == true)
		dma_ctrl |= ACP_DMA_CNTL_0__Circular_DMA_En_MASK;
	else
		dma_ctrl &= ~ACP_DMA_CNTL_0__Circular_DMA_En_MASK;

	acp_reg_write(dma_ctrl, acp_mmio, mmACP_DMA_CNTL_0 + ch_num);
}

/* Stop a given DMA channel transfer */
static int acp_dma_stop(void __iomem *acp_mmio, u8 ch_num)
{
	u32 dma_ctrl;
	u32 dma_ch_sts;
	u32 count = ACP_DMA_RESET_TIME;

	dma_ctrl = acp_reg_read(acp_mmio, mmACP_DMA_CNTL_0 + ch_num);

	/*
	 * clear the dma control register fields before writing zero
	 * in reset bit
	 */
	dma_ctrl &= ~ACP_DMA_CNTL_0__DMAChRun_MASK;
	dma_ctrl &= ~ACP_DMA_CNTL_0__DMAChIOCEn_MASK;

	acp_reg_write(dma_ctrl, acp_mmio, mmACP_DMA_CNTL_0 + ch_num);
	dma_ch_sts = acp_reg_read(acp_mmio, mmACP_DMA_CH_STS);

	if (dma_ch_sts & BIT(ch_num)) {
		/*
		 * set the reset bit for this channel to stop the dma
		 *  transfer
		 */
		dma_ctrl |= ACP_DMA_CNTL_0__DMAChRst_MASK;
		acp_reg_write(dma_ctrl, acp_mmio, mmACP_DMA_CNTL_0 + ch_num);
	}

	/* check the channel status bit for some time and return the status */
	while (true) {
		dma_ch_sts = acp_reg_read(acp_mmio, mmACP_DMA_CH_STS);
		if (!(dma_ch_sts & BIT(ch_num))) {
			/*
			 * clear the reset flag after successfully stopping
			 * the dma transfer and break from the loop
			 */
			dma_ctrl &= ~ACP_DMA_CNTL_0__DMAChRst_MASK;

			acp_reg_write(dma_ctrl, acp_mmio, mmACP_DMA_CNTL_0
				      + ch_num);
			break;
		}
		if (--count == 0) {
			pr_err("Failed to stop ACP DMA channel : %d\n", ch_num);
			return -ETIMEDOUT;
		}
		udelay(100);
	}
	return 0;
}

static void acp_set_sram_bank_state(void __iomem *acp_mmio, u16 bank,
				    bool power_on)
{
	u32 val, req_reg, sts_reg, sts_reg_mask;
	u32 loops = 1000;

	if (bank < 32) {
		req_reg = mmACP_MEM_SHUT_DOWN_REQ_LO;
		sts_reg = mmACP_MEM_SHUT_DOWN_STS_LO;
		sts_reg_mask = 0xFFFFFFFF;

	} else {
		bank -= 32;
		req_reg = mmACP_MEM_SHUT_DOWN_REQ_HI;
		sts_reg = mmACP_MEM_SHUT_DOWN_STS_HI;
		sts_reg_mask = 0x0000FFFF;
	}

	val = acp_reg_read(acp_mmio, req_reg);
	if (val & (1 << bank)) {
		/* bank is in off state */
		if (power_on == true)
			/* request to on */
			val &= ~(1 << bank);
		else
			/* request to off */
			return;
	} else {
		/* bank is in on state */
		if (power_on == false)
			/* request to off */
			val |= 1 << bank;
		else
			/* request to on */
			return;
	}
	acp_reg_write(val, acp_mmio, req_reg);

	while (acp_reg_read(acp_mmio, sts_reg) != sts_reg_mask) {
		if (!loops--) {
			pr_err("ACP SRAM bank %d state change failed\n", bank);
			break;
		}
		cpu_relax();
	}
}

/* Initialize and bring ACP hardware to default state. */
static int acp_init(void __iomem *acp_mmio, u32 asic_type)
{
	u16 bank;
	u32 val, count, sram_pte_offset;

	/* Assert Soft reset of ACP */
	val = acp_reg_read(acp_mmio, mmACP_SOFT_RESET);

	val |= ACP_SOFT_RESET__SoftResetAud_MASK;
	acp_reg_write(val, acp_mmio, mmACP_SOFT_RESET);

	count = ACP_SOFT_RESET_DONE_TIME_OUT_VALUE;
	while (true) {
		val = acp_reg_read(acp_mmio, mmACP_SOFT_RESET);
		if (ACP_SOFT_RESET__SoftResetAudDone_MASK ==
		    (val & ACP_SOFT_RESET__SoftResetAudDone_MASK))
			break;
		if (--count == 0) {
			pr_err("Failed to reset ACP\n");
			return -ETIMEDOUT;
		}
		udelay(100);
	}

	/* Enable clock to ACP and wait until the clock is enabled */
	val = acp_reg_read(acp_mmio, mmACP_CONTROL);
	val = val | ACP_CONTROL__ClkEn_MASK;
	acp_reg_write(val, acp_mmio, mmACP_CONTROL);

	count = ACP_CLOCK_EN_TIME_OUT_VALUE;

	while (true) {
		val = acp_reg_read(acp_mmio, mmACP_STATUS);
		if (val & (u32)0x1)
			break;
		if (--count == 0) {
			pr_err("Failed to reset ACP\n");
			return -ETIMEDOUT;
		}
		udelay(100);
	}

	/* Deassert the SOFT RESET flags */
	val = acp_reg_read(acp_mmio, mmACP_SOFT_RESET);
	val &= ~ACP_SOFT_RESET__SoftResetAud_MASK;
	acp_reg_write(val, acp_mmio, mmACP_SOFT_RESET);

	/* For BT instance change pins from UART to BT */
	if (!bt_uart_enable) {
		val = acp_reg_read(acp_mmio, mmACP_BT_UART_PAD_SEL);
		val |= ACP_BT_UART_PAD_SELECT_MASK;
		acp_reg_write(val, acp_mmio, mmACP_BT_UART_PAD_SEL);
	}

	/* initiailize Onion control DAGB register */
	acp_reg_write(ACP_ONION_CNTL_DEFAULT, acp_mmio,
		      mmACP_AXI2DAGB_ONION_CNTL);

	/* initiailize Garlic control DAGB registers */
	acp_reg_write(ACP_GARLIC_CNTL_DEFAULT, acp_mmio,
		      mmACP_AXI2DAGB_GARLIC_CNTL);

	sram_pte_offset = ACP_DAGB_GRP_SRAM_BASE_ADDRESS |
			ACP_DAGB_BASE_ADDR_GRP_1__AXI2DAGBSnoopSel_MASK |
			ACP_DAGB_BASE_ADDR_GRP_1__AXI2DAGBTargetMemSel_MASK |
			ACP_DAGB_BASE_ADDR_GRP_1__AXI2DAGBGrpEnable_MASK;
	acp_reg_write(sram_pte_offset,  acp_mmio, mmACP_DAGB_BASE_ADDR_GRP_1);
	acp_reg_write(ACP_PAGE_SIZE_4K_ENABLE, acp_mmio,
		      mmACP_DAGB_PAGE_SIZE_GRP_1);

	acp_reg_write(ACP_SRAM_BASE_ADDRESS, acp_mmio,
		      mmACP_DMA_DESC_BASE_ADDR);

	/* Num of descriptiors in SRAM 0x4, means 256 descriptors;(64 * 4) */
	acp_reg_write(0x4, acp_mmio, mmACP_DMA_DESC_MAX_NUM_DSCR);
	acp_reg_write(ACP_EXTERNAL_INTR_CNTL__DMAIOCMask_MASK,
		      acp_mmio, mmACP_EXTERNAL_INTR_CNTL);

       /*
	* When ACP_TILE_P1 is turned on, all SRAM banks get turned on.
	* Now, turn off all of them. This can't be done in 'poweron' of
	* ACP pm domain, as this requires ACP to be initialized.
	* For Stoney, Memory gating is disabled,i.e SRAM Banks
	* won't be turned off. The default state for SRAM banks is ON.
	* Setting SRAM bank state code skipped for STONEY platform.
	*/
	if (asic_type != CHIP_STONEY) {
		for (bank = 1; bank < 48; bank++)
			acp_set_sram_bank_state(acp_mmio, bank, false);
	}
	return 0;
}

/* Deinitialize ACP */
static int acp_deinit(void __iomem *acp_mmio)
{
	u32 val;
	u32 count;

	/* Assert Soft reset of ACP */
	val = acp_reg_read(acp_mmio, mmACP_SOFT_RESET);

	val |= ACP_SOFT_RESET__SoftResetAud_MASK;
	acp_reg_write(val, acp_mmio, mmACP_SOFT_RESET);

	count = ACP_SOFT_RESET_DONE_TIME_OUT_VALUE;
	while (true) {
		val = acp_reg_read(acp_mmio, mmACP_SOFT_RESET);
		if (ACP_SOFT_RESET__SoftResetAudDone_MASK ==
		    (val & ACP_SOFT_RESET__SoftResetAudDone_MASK))
			break;
		if (--count == 0) {
			pr_err("Failed to reset ACP\n");
			return -ETIMEDOUT;
		}
		udelay(100);
	}
	/* Disable ACP clock */
	val = acp_reg_read(acp_mmio, mmACP_CONTROL);
	val &= ~ACP_CONTROL__ClkEn_MASK;
	acp_reg_write(val, acp_mmio, mmACP_CONTROL);

	count = ACP_CLOCK_EN_TIME_OUT_VALUE;

	while (true) {
		val = acp_reg_read(acp_mmio, mmACP_STATUS);
		if (!(val & (u32)0x1))
			break;
		if (--count == 0) {
			pr_err("Failed to reset ACP\n");
			return -ETIMEDOUT;
		}
		udelay(100);
	}
	return 0;
}

/* ACP DMA irq handler routine for playback, capture usecases */
static irqreturn_t dma_irq_handler(int irq, void *arg)
{
	u16 dscr_idx;
	u32 intr_flag, ext_intr_status;
	struct audio_drv_data *irq_data;
	void __iomem *acp_mmio;
	struct device *dev = arg;
	bool valid_irq = false;

	irq_data = dev_get_drvdata(dev);
	acp_mmio = irq_data->acp_mmio;

	ext_intr_status = acp_reg_read(acp_mmio, mmACP_EXTERNAL_INTR_STAT);
	intr_flag = (((ext_intr_status &
		      ACP_EXTERNAL_INTR_STAT__DMAIOCStat_MASK) >>
		     ACP_EXTERNAL_INTR_STAT__DMAIOCStat__SHIFT));

	if ((intr_flag & BIT(ACP_TO_I2S_DMA_CH_NUM)) != 0) {
		valid_irq = true;
		snd_pcm_period_elapsed(irq_data->play_i2ssp_stream);
		acp_reg_write((intr_flag & BIT(ACP_TO_I2S_DMA_CH_NUM)) << 16,
			      acp_mmio, mmACP_EXTERNAL_INTR_STAT);
	}

	if ((intr_flag & BIT(ACP_TO_I2S_DMA_BT_INSTANCE_CH_NUM)) != 0) {
		valid_irq = true;
		snd_pcm_period_elapsed(irq_data->play_i2sbt_stream);
		acp_reg_write((intr_flag &
			      BIT(ACP_TO_I2S_DMA_BT_INSTANCE_CH_NUM)) << 16,
			      acp_mmio, mmACP_EXTERNAL_INTR_STAT);
	}

	if ((intr_flag & BIT(I2S_TO_ACP_DMA_CH_NUM)) != 0) {
		valid_irq = true;
		if (acp_reg_read(acp_mmio, mmACP_DMA_CUR_DSCR_14) ==
				CAPTURE_START_DMA_DESCR_CH15)
			dscr_idx = CAPTURE_END_DMA_DESCR_CH14;
		else
			dscr_idx = CAPTURE_START_DMA_DESCR_CH14;
		config_acp_dma_channel(acp_mmio, ACP_TO_SYSRAM_CH_NUM, dscr_idx,
				       1, 0);
		acp_dma_start(acp_mmio, ACP_TO_SYSRAM_CH_NUM, false);

		snd_pcm_period_elapsed(irq_data->capture_i2ssp_stream);
		acp_reg_write((intr_flag & BIT(I2S_TO_ACP_DMA_CH_NUM)) << 16,
			      acp_mmio, mmACP_EXTERNAL_INTR_STAT);
	}

	if ((intr_flag & BIT(I2S_TO_ACP_DMA_BT_INSTANCE_CH_NUM)) != 0) {
		valid_irq = true;
		if (acp_reg_read(acp_mmio, mmACP_DMA_CUR_DSCR_10) ==
			CAPTURE_START_DMA_DESCR_CH11)
			dscr_idx = CAPTURE_END_DMA_DESCR_CH10;
		else
			dscr_idx = CAPTURE_START_DMA_DESCR_CH10;
		config_acp_dma_channel(acp_mmio,
				       ACP_TO_SYSRAM_BT_INSTANCE_CH_NUM,
				       dscr_idx, 1, 0);
		acp_dma_start(acp_mmio, ACP_TO_SYSRAM_BT_INSTANCE_CH_NUM,
			      false);

		snd_pcm_period_elapsed(irq_data->capture_i2sbt_stream);
		acp_reg_write((intr_flag &
			      BIT(I2S_TO_ACP_DMA_BT_INSTANCE_CH_NUM)) << 16,
			      acp_mmio, mmACP_EXTERNAL_INTR_STAT);
	}

	if (valid_irq)
		return IRQ_HANDLED;
	else
		return IRQ_NONE;
}

static int acp_dma_open(struct snd_pcm_substream *substream)
{
	u16 bank;
	int ret = 0;
	struct snd_pcm_runtime *runtime = substream->runtime;
	struct snd_soc_pcm_runtime *prtd = substream->private_data;
	struct snd_soc_component *component = snd_soc_rtdcom_lookup(prtd,
								    DRV_NAME);
	struct audio_drv_data *intr_data = dev_get_drvdata(component->dev);
	struct audio_substream_data *adata =
		kzalloc(sizeof(struct audio_substream_data), GFP_KERNEL);
	if (!adata)
		return -ENOMEM;

	if (substream->stream == SNDRV_PCM_STREAM_PLAYBACK) {
		switch (intr_data->asic_type) {
		case CHIP_STONEY:
			runtime->hw = acp_st_pcm_hardware_playback;
			break;
		default:
			runtime->hw = acp_pcm_hardware_playback;
		}
	} else {
		switch (intr_data->asic_type) {
		case CHIP_STONEY:
			runtime->hw = acp_st_pcm_hardware_capture;
			break;
		default:
			runtime->hw = acp_pcm_hardware_capture;
		}
	}

	ret = snd_pcm_hw_constraint_integer(runtime,
					    SNDRV_PCM_HW_PARAM_PERIODS);
	if (ret < 0) {
		dev_err(component->dev, "set integer constraint failed\n");
		kfree(adata);
		return ret;
	}

	adata->acp_mmio = intr_data->acp_mmio;
	runtime->private_data = adata;

	/*
	 * Enable ACP irq, when neither playback or capture streams are
	 * active by the time when a new stream is being opened.
	 * This enablement is not required for another stream, if current
	 * stream is not closed
	 */
	if (!intr_data->play_i2ssp_stream && !intr_data->capture_i2ssp_stream &&
	    !intr_data->play_i2sbt_stream && !intr_data->capture_i2sbt_stream)
		acp_reg_write(1, adata->acp_mmio, mmACP_EXTERNAL_INTR_ENB);

	if (substream->stream == SNDRV_PCM_STREAM_PLAYBACK) {
		/*
		 * For Stoney, Memory gating is disabled,i.e SRAM Banks
		 * won't be turned off. The default state for SRAM banks is ON.
		 * Setting SRAM bank state code skipped for STONEY platform.
		 */
		if (intr_data->asic_type != CHIP_STONEY) {
			for (bank = 1; bank <= 4; bank++)
				acp_set_sram_bank_state(intr_data->acp_mmio,
							bank, true);
		}
	} else {
		if (intr_data->asic_type != CHIP_STONEY) {
			for (bank = 5; bank <= 8; bank++)
				acp_set_sram_bank_state(intr_data->acp_mmio,
							bank, true);
		}
	}

	return 0;
}

static int acp_dma_hw_params(struct snd_pcm_substream *substream,
			     struct snd_pcm_hw_params *params)
{
	int status;
	uint64_t size;
	u32 val = 0;
	struct snd_pcm_runtime *runtime;
	struct audio_substream_data *rtd;
	struct snd_soc_pcm_runtime *prtd = substream->private_data;
	struct snd_soc_component *component = snd_soc_rtdcom_lookup(prtd,
								    DRV_NAME);
	struct audio_drv_data *adata = dev_get_drvdata(component->dev);
	struct snd_soc_card *card = prtd->card;
	struct acp_platform_info *pinfo = snd_soc_card_get_drvdata(card);

	runtime = substream->runtime;
	rtd = runtime->private_data;

	if (WARN_ON(!rtd))
		return -EINVAL;

	if (pinfo) {
		if (substream->stream == SNDRV_PCM_STREAM_PLAYBACK) {
			rtd->i2s_instance = pinfo->play_i2s_instance;
		} else {
			rtd->i2s_instance = pinfo->cap_i2s_instance;
			rtd->capture_channel = pinfo->capture_channel;
		}
	}
	if (adata->asic_type == CHIP_STONEY) {
		val = acp_reg_read(adata->acp_mmio,
				   mmACP_I2S_16BIT_RESOLUTION_EN);
		if (substream->stream == SNDRV_PCM_STREAM_PLAYBACK) {
			switch (rtd->i2s_instance) {
			case I2S_BT_INSTANCE:
				val |= ACP_I2S_BT_16BIT_RESOLUTION_EN;
				break;
			case I2S_SP_INSTANCE:
			default:
				val |= ACP_I2S_SP_16BIT_RESOLUTION_EN;
			}
		} else {
			switch (rtd->i2s_instance) {
			case I2S_BT_INSTANCE:
				val |= ACP_I2S_BT_16BIT_RESOLUTION_EN;
				break;
			case I2S_SP_INSTANCE:
			default:
				val |= ACP_I2S_MIC_16BIT_RESOLUTION_EN;
			}
		}
		acp_reg_write(val, adata->acp_mmio,
			      mmACP_I2S_16BIT_RESOLUTION_EN);
	}

	if (substream->stream == SNDRV_PCM_STREAM_PLAYBACK) {
		switch (rtd->i2s_instance) {
		case I2S_BT_INSTANCE:
			rtd->pte_offset = ACP_ST_BT_PLAYBACK_PTE_OFFSET;
			rtd->ch1 = SYSRAM_TO_ACP_BT_INSTANCE_CH_NUM;
			rtd->ch2 = ACP_TO_I2S_DMA_BT_INSTANCE_CH_NUM;
			rtd->sram_bank = ACP_SRAM_BANK_3_ADDRESS;
			rtd->destination = TO_BLUETOOTH;
			rtd->dma_dscr_idx_1 = PLAYBACK_START_DMA_DESCR_CH8;
			rtd->dma_dscr_idx_2 = PLAYBACK_START_DMA_DESCR_CH9;
			rtd->byte_cnt_high_reg_offset =
					mmACP_I2S_BT_TRANSMIT_BYTE_CNT_HIGH;
			rtd->byte_cnt_low_reg_offset =
					mmACP_I2S_BT_TRANSMIT_BYTE_CNT_LOW;
			adata->play_i2sbt_stream = substream;
			break;
		case I2S_SP_INSTANCE:
		default:
			switch (adata->asic_type) {
			case CHIP_STONEY:
				rtd->pte_offset = ACP_ST_PLAYBACK_PTE_OFFSET;
				break;
			default:
				rtd->pte_offset = ACP_PLAYBACK_PTE_OFFSET;
			}
			rtd->ch1 = SYSRAM_TO_ACP_CH_NUM;
			rtd->ch2 = ACP_TO_I2S_DMA_CH_NUM;
			rtd->sram_bank = ACP_SRAM_BANK_1_ADDRESS;
			rtd->destination = TO_ACP_I2S_1;
			rtd->dma_dscr_idx_1 = PLAYBACK_START_DMA_DESCR_CH12;
			rtd->dma_dscr_idx_2 = PLAYBACK_START_DMA_DESCR_CH13;
			rtd->byte_cnt_high_reg_offset =
					mmACP_I2S_TRANSMIT_BYTE_CNT_HIGH;
			rtd->byte_cnt_low_reg_offset =
					mmACP_I2S_TRANSMIT_BYTE_CNT_LOW;
			adata->play_i2ssp_stream = substream;
		}
	} else {
		switch (rtd->i2s_instance) {
		case I2S_BT_INSTANCE:
			rtd->pte_offset = ACP_ST_BT_CAPTURE_PTE_OFFSET;
			rtd->ch1 = I2S_TO_ACP_DMA_BT_INSTANCE_CH_NUM;
			rtd->ch2 = ACP_TO_SYSRAM_BT_INSTANCE_CH_NUM;
			rtd->sram_bank = ACP_SRAM_BANK_4_ADDRESS;
			rtd->destination = FROM_BLUETOOTH;
			rtd->dma_dscr_idx_1 = CAPTURE_START_DMA_DESCR_CH10;
			rtd->dma_dscr_idx_2 = CAPTURE_START_DMA_DESCR_CH11;
			rtd->byte_cnt_high_reg_offset =
					mmACP_I2S_BT_RECEIVE_BYTE_CNT_HIGH;
			rtd->byte_cnt_low_reg_offset =
					mmACP_I2S_BT_RECEIVE_BYTE_CNT_LOW;
			rtd->dma_curr_dscr = mmACP_DMA_CUR_DSCR_11;
			adata->capture_i2sbt_stream = substream;
			break;
		case I2S_SP_INSTANCE:
		default:
			rtd->pte_offset = ACP_CAPTURE_PTE_OFFSET;
			rtd->ch1 = I2S_TO_ACP_DMA_CH_NUM;
			rtd->ch2 = ACP_TO_SYSRAM_CH_NUM;
			switch (adata->asic_type) {
			case CHIP_STONEY:
				rtd->pte_offset = ACP_ST_CAPTURE_PTE_OFFSET;
				rtd->sram_bank = ACP_SRAM_BANK_2_ADDRESS;
				break;
			default:
				rtd->pte_offset = ACP_CAPTURE_PTE_OFFSET;
				rtd->sram_bank = ACP_SRAM_BANK_5_ADDRESS;
			}
			rtd->destination = FROM_ACP_I2S_1;
			rtd->dma_dscr_idx_1 = CAPTURE_START_DMA_DESCR_CH14;
			rtd->dma_dscr_idx_2 = CAPTURE_START_DMA_DESCR_CH15;
			rtd->byte_cnt_high_reg_offset =
					mmACP_I2S_RECEIVED_BYTE_CNT_HIGH;
			rtd->byte_cnt_low_reg_offset =
					mmACP_I2S_RECEIVED_BYTE_CNT_LOW;
			rtd->dma_curr_dscr = mmACP_DMA_CUR_DSCR_15;
			adata->capture_i2ssp_stream = substream;
		}
	}

	size = params_buffer_bytes(params);
	status = snd_pcm_lib_malloc_pages(substream, size);
	if (status < 0)
		return status;

	memset(substream->runtime->dma_area, 0, params_buffer_bytes(params));

	if (substream->dma_buffer.area) {
		acp_set_sram_bank_state(rtd->acp_mmio, 0, true);
		/* Save for runtime private data */
		rtd->dma_addr = substream->dma_buffer.addr;
		rtd->order = get_order(size);

		/* Fill the page table entries in ACP SRAM */
		rtd->size = size;
		rtd->num_of_pages = PAGE_ALIGN(size) >> PAGE_SHIFT;
		rtd->direction = substream->stream;

		config_acp_dma(rtd->acp_mmio, rtd, adata->asic_type);
		status = 0;
	} else {
		status = -ENOMEM;
	}
	return status;
}

static int acp_dma_hw_free(struct snd_pcm_substream *substream)
{
	return snd_pcm_lib_free_pages(substream);
}

static u64 acp_get_byte_count(struct audio_substream_data *rtd)
{
	union acp_dma_count byte_count;

	byte_count.bcount.high = acp_reg_read(rtd->acp_mmio,
					      rtd->byte_cnt_high_reg_offset);
	byte_count.bcount.low  = acp_reg_read(rtd->acp_mmio,
					      rtd->byte_cnt_low_reg_offset);
	return byte_count.bytescount;
}

static snd_pcm_uframes_t acp_dma_pointer(struct snd_pcm_substream *substream)
{
	u32 buffersize;
	u32 pos = 0;
	u64 bytescount = 0;
	u16 dscr;
	u32 period_bytes, delay;

	struct snd_pcm_runtime *runtime = substream->runtime;
	struct audio_substream_data *rtd = runtime->private_data;

	if (!rtd)
		return -EINVAL;

	if (substream->stream == SNDRV_PCM_STREAM_CAPTURE) {
		period_bytes = frames_to_bytes(runtime, runtime->period_size);
		bytescount = acp_get_byte_count(rtd);
		if (bytescount >= rtd->bytescount)
			bytescount -= rtd->bytescount;
		if (bytescount < period_bytes) {
			pos = 0;
		} else {
			dscr = acp_reg_read(rtd->acp_mmio, rtd->dma_curr_dscr);
			if (dscr == rtd->dma_dscr_idx_1)
				pos = period_bytes;
			else
				pos = 0;
		}
		if (bytescount > 0) {
			delay = do_div(bytescount, period_bytes);
			runtime->delay = bytes_to_frames(runtime, delay);
		}
	} else {
		buffersize = frames_to_bytes(runtime, runtime->buffer_size);
		bytescount = acp_get_byte_count(rtd);
		if (bytescount > rtd->bytescount)
			bytescount -= rtd->bytescount;
		pos = do_div(bytescount, buffersize);
	}
	return bytes_to_frames(runtime, pos);
}

static int acp_dma_mmap(struct snd_pcm_substream *substream,
			struct vm_area_struct *vma)
{
	return snd_pcm_lib_default_mmap(substream, vma);
}

static int acp_dma_prepare(struct snd_pcm_substream *substream)
{
	struct snd_pcm_runtime *runtime = substream->runtime;
	struct audio_substream_data *rtd = runtime->private_data;
	u16 ch_acp_sysmem, ch_acp_i2s;

	if (!rtd)
		return -EINVAL;

	if (rtd->direction == SNDRV_PCM_STREAM_PLAYBACK) {
		ch_acp_sysmem = rtd->ch1;
		ch_acp_i2s = rtd->ch2;
	} else {
		ch_acp_i2s = rtd->ch1;
		ch_acp_sysmem = rtd->ch2;
	}
	config_acp_dma_channel(rtd->acp_mmio,
			       ch_acp_sysmem,
			       rtd->dma_dscr_idx_1,
			       NUM_DSCRS_PER_CHANNEL, 0);
	config_acp_dma_channel(rtd->acp_mmio,
			       ch_acp_i2s,
			       rtd->dma_dscr_idx_2,
			       NUM_DSCRS_PER_CHANNEL, 0);
	return 0;
}

static int acp_dma_trigger(struct snd_pcm_substream *substream, int cmd)
{
	int ret;

	struct snd_pcm_runtime *runtime = substream->runtime;
	struct audio_substream_data *rtd = runtime->private_data;

	if (!rtd)
		return -EINVAL;
	switch (cmd) {
	case SNDRV_PCM_TRIGGER_START:
	case SNDRV_PCM_TRIGGER_PAUSE_RELEASE:
	case SNDRV_PCM_TRIGGER_RESUME:
		rtd->bytescount = acp_get_byte_count(rtd);
		if (substream->stream == SNDRV_PCM_STREAM_CAPTURE) {
			if (rtd->capture_channel == CAP_CHANNEL0) {
				acp_dma_cap_channel_disable(rtd->acp_mmio,
							    CAP_CHANNEL1);
				acp_dma_cap_channel_enable(rtd->acp_mmio,
							   CAP_CHANNEL0);
			}
			if (rtd->capture_channel == CAP_CHANNEL1) {
				acp_dma_cap_channel_disable(rtd->acp_mmio,
							    CAP_CHANNEL0);
				acp_dma_cap_channel_enable(rtd->acp_mmio,
							   CAP_CHANNEL1);
			}
			acp_dma_start(rtd->acp_mmio, rtd->ch1, true);
		} else {
			acp_dma_start(rtd->acp_mmio, rtd->ch1, true);
			acp_dma_start(rtd->acp_mmio, rtd->ch2, true);
		}
		ret = 0;
		break;
	case SNDRV_PCM_TRIGGER_STOP:
	case SNDRV_PCM_TRIGGER_PAUSE_PUSH:
	case SNDRV_PCM_TRIGGER_SUSPEND:
		acp_dma_stop(rtd->acp_mmio, rtd->ch2);
		ret = acp_dma_stop(rtd->acp_mmio, rtd->ch1);
		break;
	default:
		ret = -EINVAL;
	}
	return ret;
}

static int acp_dma_new(struct snd_soc_pcm_runtime *rtd)
{
	struct snd_soc_component *component = snd_soc_rtdcom_lookup(rtd,
								    DRV_NAME);
	struct audio_drv_data *adata = dev_get_drvdata(component->dev);
	struct device *parent = component->dev->parent;

	switch (adata->asic_type) {
	case CHIP_STONEY:
<<<<<<< HEAD
		ret = snd_pcm_lib_preallocate_pages_for_all(rtd->pcm,
							    SNDRV_DMA_TYPE_DEV,
							    parent,
							    ST_MIN_BUFFER,
							    ST_MAX_BUFFER);
		break;
	default:
		ret = snd_pcm_lib_preallocate_pages_for_all(rtd->pcm,
							    SNDRV_DMA_TYPE_DEV,
							    parent,
							    MIN_BUFFER,
							    MAX_BUFFER);
=======
		snd_pcm_lib_preallocate_pages_for_all(rtd->pcm,
						      SNDRV_DMA_TYPE_DEV,
						      parent,
						      ST_MIN_BUFFER,
						      ST_MAX_BUFFER);
		break;
	default:
		snd_pcm_lib_preallocate_pages_for_all(rtd->pcm,
						      SNDRV_DMA_TYPE_DEV,
						      parent,
						      MIN_BUFFER,
						      MAX_BUFFER);
>>>>>>> f7688b48
		break;
	}
	return 0;
}

static int acp_dma_close(struct snd_pcm_substream *substream)
{
	u16 bank;
	struct snd_pcm_runtime *runtime = substream->runtime;
	struct audio_substream_data *rtd = runtime->private_data;
	struct snd_soc_pcm_runtime *prtd = substream->private_data;
	struct snd_soc_component *component = snd_soc_rtdcom_lookup(prtd,
								    DRV_NAME);
	struct audio_drv_data *adata = dev_get_drvdata(component->dev);

	if (substream->stream == SNDRV_PCM_STREAM_PLAYBACK) {
		switch (rtd->i2s_instance) {
		case I2S_BT_INSTANCE:
			adata->play_i2sbt_stream = NULL;
			break;
		case I2S_SP_INSTANCE:
		default:
			adata->play_i2ssp_stream = NULL;
			/*
			 * For Stoney, Memory gating is disabled,i.e SRAM Banks
			 * won't be turned off. The default state for SRAM banks
			 * is ON.Setting SRAM bank state code skipped for STONEY
			 * platform. Added condition checks for Carrizo platform
			 * only.
			 */
			if (adata->asic_type != CHIP_STONEY) {
				for (bank = 1; bank <= 4; bank++)
					acp_set_sram_bank_state(adata->acp_mmio,
								bank, false);
			}
		}
	} else  {
		switch (rtd->i2s_instance) {
		case I2S_BT_INSTANCE:
			adata->capture_i2sbt_stream = NULL;
			break;
		case I2S_SP_INSTANCE:
		default:
			adata->capture_i2ssp_stream = NULL;
			if (adata->asic_type != CHIP_STONEY) {
				for (bank = 5; bank <= 8; bank++)
					acp_set_sram_bank_state(adata->acp_mmio,
								bank, false);
			}
		}
	}

	/*
	 * Disable ACP irq, when the current stream is being closed and
	 * another stream is also not active.
	 */
	if (!adata->play_i2ssp_stream && !adata->capture_i2ssp_stream &&
	    !adata->play_i2sbt_stream && !adata->capture_i2sbt_stream)
		acp_reg_write(0, adata->acp_mmio, mmACP_EXTERNAL_INTR_ENB);
	kfree(rtd);
	return 0;
}

static const struct snd_pcm_ops acp_dma_ops = {
	.open = acp_dma_open,
	.close = acp_dma_close,
	.ioctl = snd_pcm_lib_ioctl,
	.hw_params = acp_dma_hw_params,
	.hw_free = acp_dma_hw_free,
	.trigger = acp_dma_trigger,
	.pointer = acp_dma_pointer,
	.mmap = acp_dma_mmap,
	.prepare = acp_dma_prepare,
};

static const struct snd_soc_component_driver acp_asoc_platform = {
	.name = DRV_NAME,
	.ops = &acp_dma_ops,
	.pcm_new = acp_dma_new,
};

static int acp_audio_probe(struct platform_device *pdev)
{
	int status;
	struct audio_drv_data *audio_drv_data;
	struct resource *res;
	const u32 *pdata = pdev->dev.platform_data;

	if (!pdata) {
		dev_err(&pdev->dev, "Missing platform data\n");
		return -ENODEV;
	}

	audio_drv_data = devm_kzalloc(&pdev->dev, sizeof(struct audio_drv_data),
				      GFP_KERNEL);
	if (!audio_drv_data)
		return -ENOMEM;

	audio_drv_data->acp_mmio = devm_platform_ioremap_resource(pdev, 0);
	if (IS_ERR(audio_drv_data->acp_mmio))
		return PTR_ERR(audio_drv_data->acp_mmio);

	/*
	 * The following members gets populated in device 'open'
	 * function. Till then interrupts are disabled in 'acp_init'
	 * and device doesn't generate any interrupts.
	 */

	audio_drv_data->play_i2ssp_stream = NULL;
	audio_drv_data->capture_i2ssp_stream = NULL;
	audio_drv_data->play_i2sbt_stream = NULL;
	audio_drv_data->capture_i2sbt_stream = NULL;

	audio_drv_data->asic_type =  *pdata;

	res = platform_get_resource(pdev, IORESOURCE_IRQ, 0);
	if (!res) {
		dev_err(&pdev->dev, "IORESOURCE_IRQ FAILED\n");
		return -ENODEV;
	}

	status = devm_request_irq(&pdev->dev, res->start, dma_irq_handler,
				  0, "ACP_IRQ", &pdev->dev);
	if (status) {
		dev_err(&pdev->dev, "ACP IRQ request failed\n");
		return status;
	}

	dev_set_drvdata(&pdev->dev, audio_drv_data);

	/* Initialize the ACP */
	status = acp_init(audio_drv_data->acp_mmio, audio_drv_data->asic_type);
	if (status) {
		dev_err(&pdev->dev, "ACP Init failed status:%d\n", status);
		return status;
	}

	status = devm_snd_soc_register_component(&pdev->dev,
						 &acp_asoc_platform, NULL, 0);
	if (status != 0) {
		dev_err(&pdev->dev, "Fail to register ALSA platform device\n");
		return status;
	}

	pm_runtime_set_autosuspend_delay(&pdev->dev, 10000);
	pm_runtime_use_autosuspend(&pdev->dev);
	pm_runtime_enable(&pdev->dev);

	return status;
}

static int acp_audio_remove(struct platform_device *pdev)
{
	int status;
	struct audio_drv_data *adata = dev_get_drvdata(&pdev->dev);

	status = acp_deinit(adata->acp_mmio);
	if (status)
		dev_err(&pdev->dev, "ACP Deinit failed status:%d\n", status);
	pm_runtime_disable(&pdev->dev);

	return 0;
}

static int acp_pcm_resume(struct device *dev)
{
	u16 bank;
	int status;
	struct audio_substream_data *rtd;
	struct audio_drv_data *adata = dev_get_drvdata(dev);

	status = acp_init(adata->acp_mmio, adata->asic_type);
	if (status) {
		dev_err(dev, "ACP Init failed status:%d\n", status);
		return status;
	}

	if (adata->play_i2ssp_stream && adata->play_i2ssp_stream->runtime) {
		/*
		 * For Stoney, Memory gating is disabled,i.e SRAM Banks
		 * won't be turned off. The default state for SRAM banks is ON.
		 * Setting SRAM bank state code skipped for STONEY platform.
		 */
		if (adata->asic_type != CHIP_STONEY) {
			for (bank = 1; bank <= 4; bank++)
				acp_set_sram_bank_state(adata->acp_mmio, bank,
							true);
		}
		rtd = adata->play_i2ssp_stream->runtime->private_data;
		config_acp_dma(adata->acp_mmio, rtd, adata->asic_type);
	}
	if (adata->capture_i2ssp_stream &&
	    adata->capture_i2ssp_stream->runtime) {
		if (adata->asic_type != CHIP_STONEY) {
			for (bank = 5; bank <= 8; bank++)
				acp_set_sram_bank_state(adata->acp_mmio, bank,
							true);
		}
		rtd =  adata->capture_i2ssp_stream->runtime->private_data;
		config_acp_dma(adata->acp_mmio, rtd, adata->asic_type);
	}
	if (adata->asic_type != CHIP_CARRIZO) {
		if (adata->play_i2sbt_stream &&
		    adata->play_i2sbt_stream->runtime) {
			rtd = adata->play_i2sbt_stream->runtime->private_data;
			config_acp_dma(adata->acp_mmio, rtd, adata->asic_type);
		}
		if (adata->capture_i2sbt_stream &&
		    adata->capture_i2sbt_stream->runtime) {
			rtd = adata->capture_i2sbt_stream->runtime->private_data;
			config_acp_dma(adata->acp_mmio, rtd, adata->asic_type);
		}
	}
	acp_reg_write(1, adata->acp_mmio, mmACP_EXTERNAL_INTR_ENB);
	return 0;
}

static int acp_pcm_runtime_suspend(struct device *dev)
{
	int status;
	struct audio_drv_data *adata = dev_get_drvdata(dev);

	status = acp_deinit(adata->acp_mmio);
	if (status)
		dev_err(dev, "ACP Deinit failed status:%d\n", status);
	acp_reg_write(0, adata->acp_mmio, mmACP_EXTERNAL_INTR_ENB);
	return 0;
}

static int acp_pcm_runtime_resume(struct device *dev)
{
	int status;
	struct audio_drv_data *adata = dev_get_drvdata(dev);

	status = acp_init(adata->acp_mmio, adata->asic_type);
	if (status) {
		dev_err(dev, "ACP Init failed status:%d\n", status);
		return status;
	}
	acp_reg_write(1, adata->acp_mmio, mmACP_EXTERNAL_INTR_ENB);
	return 0;
}

static const struct dev_pm_ops acp_pm_ops = {
	.resume = acp_pcm_resume,
	.runtime_suspend = acp_pcm_runtime_suspend,
	.runtime_resume = acp_pcm_runtime_resume,
};

static struct platform_driver acp_dma_driver = {
	.probe = acp_audio_probe,
	.remove = acp_audio_remove,
	.driver = {
		.name = DRV_NAME,
		.pm = &acp_pm_ops,
	},
};

module_platform_driver(acp_dma_driver);

MODULE_AUTHOR("Vijendar.Mukunda@amd.com");
MODULE_AUTHOR("Maruthi.Bayyavarapu@amd.com");
MODULE_DESCRIPTION("AMD ACP PCM Driver");
MODULE_LICENSE("GPL v2");
MODULE_ALIAS("platform:"DRV_NAME);<|MERGE_RESOLUTION|>--- conflicted
+++ resolved
@@ -1141,20 +1141,6 @@
 
 	switch (adata->asic_type) {
 	case CHIP_STONEY:
-<<<<<<< HEAD
-		ret = snd_pcm_lib_preallocate_pages_for_all(rtd->pcm,
-							    SNDRV_DMA_TYPE_DEV,
-							    parent,
-							    ST_MIN_BUFFER,
-							    ST_MAX_BUFFER);
-		break;
-	default:
-		ret = snd_pcm_lib_preallocate_pages_for_all(rtd->pcm,
-							    SNDRV_DMA_TYPE_DEV,
-							    parent,
-							    MIN_BUFFER,
-							    MAX_BUFFER);
-=======
 		snd_pcm_lib_preallocate_pages_for_all(rtd->pcm,
 						      SNDRV_DMA_TYPE_DEV,
 						      parent,
@@ -1167,7 +1153,6 @@
 						      parent,
 						      MIN_BUFFER,
 						      MAX_BUFFER);
->>>>>>> f7688b48
 		break;
 	}
 	return 0;
