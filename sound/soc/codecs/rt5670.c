// SPDX-License-Identifier: GPL-2.0-only
/*
 * rt5670.c  --  RT5670 ALSA SoC audio codec driver
 *
 * Copyright 2014 Realtek Semiconductor Corp.
 * Author: Bard Liao <bardliao@realtek.com>
 */

#include <linux/module.h>
#include <linux/moduleparam.h>
#include <linux/init.h>
#include <linux/delay.h>
#include <linux/pm.h>
#include <linux/pm_runtime.h>
#include <linux/i2c.h>
#include <linux/platform_device.h>
#include <linux/acpi.h>
#include <linux/spi/spi.h>
#include <linux/dmi.h>
#include <sound/core.h>
#include <sound/pcm.h>
#include <sound/pcm_params.h>
#include <sound/jack.h>
#include <sound/soc.h>
#include <sound/soc-dapm.h>
#include <sound/initval.h>
#include <sound/tlv.h>

#include "rl6231.h"
#include "rt5670.h"
#include "rt5670-dsp.h"

<<<<<<< HEAD
#define RT5670_DEV_GPIO			BIT(0)
=======
#define RT5670_GPIO1_IS_IRQ			BIT(0)
>>>>>>> d1988041
#define RT5670_IN2_DIFF			BIT(1)
#define RT5670_DMIC_EN			BIT(2)
#define RT5670_DMIC1_IN2P		BIT(3)
#define RT5670_DMIC1_GPIO6		BIT(4)
#define RT5670_DMIC1_GPIO7		BIT(5)
#define RT5670_DMIC2_INR		BIT(6)
#define RT5670_DMIC2_GPIO8		BIT(7)
#define RT5670_DMIC3_GPIO5		BIT(8)
#define RT5670_JD_MODE1			BIT(9)
#define RT5670_JD_MODE2			BIT(10)
#define RT5670_JD_MODE3			BIT(11)
#define RT5670_GPIO1_IS_EXT_SPK_EN	BIT(12)

static unsigned long rt5670_quirk;
static unsigned int quirk_override;
module_param_named(quirk, quirk_override, uint, 0444);
MODULE_PARM_DESC(quirk, "Board-specific quirk override");

#define RT5670_DEVICE_ID 0x6271

#define RT5670_PR_RANGE_BASE (0xff + 1)
#define RT5670_PR_SPACING 0x100

#define RT5670_PR_BASE (RT5670_PR_RANGE_BASE + (0 * RT5670_PR_SPACING))

static const struct regmap_range_cfg rt5670_ranges[] = {
	{ .name = "PR", .range_min = RT5670_PR_BASE,
	  .range_max = RT5670_PR_BASE + 0xf8,
	  .selector_reg = RT5670_PRIV_INDEX,
	  .selector_mask = 0xff,
	  .selector_shift = 0x0,
	  .window_start = RT5670_PRIV_DATA,
	  .window_len = 0x1, },
};

static const struct reg_sequence init_list[] = {
	{ RT5670_PR_BASE + 0x14, 0x9a8a },
	{ RT5670_PR_BASE + 0x38, 0x1fe1 },
	{ RT5670_PR_BASE + 0x3d, 0x3640 },
	{ 0x8a, 0x0123 },
};

static const struct reg_default rt5670_reg[] = {
	{ 0x00, 0x0000 },
	{ 0x02, 0x8888 },
	{ 0x03, 0x8888 },
	{ 0x0a, 0x0001 },
	{ 0x0b, 0x0827 },
	{ 0x0c, 0x0000 },
	{ 0x0d, 0x0008 },
	{ 0x0e, 0x0000 },
	{ 0x0f, 0x0808 },
	{ 0x19, 0xafaf },
	{ 0x1a, 0xafaf },
	{ 0x1b, 0x0011 },
	{ 0x1c, 0x2f2f },
	{ 0x1d, 0x2f2f },
	{ 0x1e, 0x0000 },
	{ 0x1f, 0x2f2f },
	{ 0x20, 0x0000 },
	{ 0x26, 0x7860 },
	{ 0x27, 0x7860 },
	{ 0x28, 0x7871 },
	{ 0x29, 0x8080 },
	{ 0x2a, 0x5656 },
	{ 0x2b, 0x5454 },
	{ 0x2c, 0xaaa0 },
	{ 0x2d, 0x0000 },
	{ 0x2e, 0x2f2f },
	{ 0x2f, 0x1002 },
	{ 0x30, 0x0000 },
	{ 0x31, 0x5f00 },
	{ 0x32, 0x0000 },
	{ 0x33, 0x0000 },
	{ 0x34, 0x0000 },
	{ 0x35, 0x0000 },
	{ 0x36, 0x0000 },
	{ 0x37, 0x0000 },
	{ 0x38, 0x0000 },
	{ 0x3b, 0x0000 },
	{ 0x3c, 0x007f },
	{ 0x3d, 0x0000 },
	{ 0x3e, 0x007f },
	{ 0x45, 0xe00f },
	{ 0x4c, 0x5380 },
	{ 0x4f, 0x0073 },
	{ 0x52, 0x00d3 },
	{ 0x53, 0xf000 },
	{ 0x61, 0x0000 },
	{ 0x62, 0x0001 },
	{ 0x63, 0x00c3 },
	{ 0x64, 0x0000 },
	{ 0x65, 0x0001 },
	{ 0x66, 0x0000 },
	{ 0x6f, 0x8000 },
	{ 0x70, 0x8000 },
	{ 0x71, 0x8000 },
	{ 0x72, 0x8000 },
	{ 0x73, 0x7770 },
	{ 0x74, 0x0e00 },
	{ 0x75, 0x1505 },
	{ 0x76, 0x0015 },
	{ 0x77, 0x0c00 },
	{ 0x78, 0x4000 },
	{ 0x79, 0x0123 },
	{ 0x7f, 0x1100 },
	{ 0x80, 0x0000 },
	{ 0x81, 0x0000 },
	{ 0x82, 0x0000 },
	{ 0x83, 0x0000 },
	{ 0x84, 0x0000 },
	{ 0x85, 0x0000 },
	{ 0x86, 0x0004 },
	{ 0x87, 0x0000 },
	{ 0x88, 0x0000 },
	{ 0x89, 0x0000 },
	{ 0x8a, 0x0123 },
	{ 0x8b, 0x0000 },
	{ 0x8c, 0x0003 },
	{ 0x8d, 0x0000 },
	{ 0x8e, 0x0004 },
	{ 0x8f, 0x1100 },
	{ 0x90, 0x0646 },
	{ 0x91, 0x0c06 },
	{ 0x93, 0x0000 },
	{ 0x94, 0x1270 },
	{ 0x95, 0x1000 },
	{ 0x97, 0x0000 },
	{ 0x98, 0x0000 },
	{ 0x99, 0x0000 },
	{ 0x9a, 0x2184 },
	{ 0x9b, 0x010a },
	{ 0x9c, 0x0aea },
	{ 0x9d, 0x000c },
	{ 0x9e, 0x0400 },
	{ 0xae, 0x7000 },
	{ 0xaf, 0x0000 },
	{ 0xb0, 0x7000 },
	{ 0xb1, 0x0000 },
	{ 0xb2, 0x0000 },
	{ 0xb3, 0x001f },
	{ 0xb4, 0x220c },
	{ 0xb5, 0x1f00 },
	{ 0xb6, 0x0000 },
	{ 0xb7, 0x0000 },
	{ 0xbb, 0x0000 },
	{ 0xbc, 0x0000 },
	{ 0xbd, 0x0000 },
	{ 0xbe, 0x0000 },
	{ 0xbf, 0x0000 },
	{ 0xc0, 0x0000 },
	{ 0xc1, 0x0000 },
	{ 0xc2, 0x0000 },
	{ 0xcd, 0x0000 },
	{ 0xce, 0x0000 },
	{ 0xcf, 0x1813 },
	{ 0xd0, 0x0690 },
	{ 0xd1, 0x1c17 },
	{ 0xd3, 0xa220 },
	{ 0xd4, 0x0000 },
	{ 0xd6, 0x0400 },
	{ 0xd9, 0x0809 },
	{ 0xda, 0x0000 },
	{ 0xdb, 0x0001 },
	{ 0xdc, 0x0049 },
	{ 0xdd, 0x0024 },
	{ 0xe6, 0x8000 },
	{ 0xe7, 0x0000 },
	{ 0xec, 0xa200 },
	{ 0xed, 0x0000 },
	{ 0xee, 0xa200 },
	{ 0xef, 0x0000 },
	{ 0xf8, 0x0000 },
	{ 0xf9, 0x0000 },
	{ 0xfa, 0x8010 },
	{ 0xfb, 0x0033 },
	{ 0xfc, 0x0100 },
};

static bool rt5670_volatile_register(struct device *dev, unsigned int reg)
{
	int i;

	for (i = 0; i < ARRAY_SIZE(rt5670_ranges); i++) {
		if ((reg >= rt5670_ranges[i].window_start &&
		     reg <= rt5670_ranges[i].window_start +
		     rt5670_ranges[i].window_len) ||
		    (reg >= rt5670_ranges[i].range_min &&
		     reg <= rt5670_ranges[i].range_max)) {
			return true;
		}
	}

	switch (reg) {
	case RT5670_RESET:
	case RT5670_PDM_DATA_CTRL1:
	case RT5670_PDM1_DATA_CTRL4:
	case RT5670_PDM2_DATA_CTRL4:
	case RT5670_PRIV_DATA:
	case RT5670_ASRC_5:
	case RT5670_CJ_CTRL1:
	case RT5670_CJ_CTRL2:
	case RT5670_CJ_CTRL3:
	case RT5670_A_JD_CTRL1:
	case RT5670_A_JD_CTRL2:
	case RT5670_VAD_CTRL5:
	case RT5670_ADC_EQ_CTRL1:
	case RT5670_EQ_CTRL1:
	case RT5670_ALC_CTRL_1:
	case RT5670_IRQ_CTRL2:
	case RT5670_INT_IRQ_ST:
	case RT5670_IL_CMD:
	case RT5670_DSP_CTRL1:
	case RT5670_DSP_CTRL2:
	case RT5670_DSP_CTRL3:
	case RT5670_DSP_CTRL4:
	case RT5670_DSP_CTRL5:
	case RT5670_VENDOR_ID:
	case RT5670_VENDOR_ID1:
	case RT5670_VENDOR_ID2:
		return true;
	default:
		return false;
	}
}

static bool rt5670_readable_register(struct device *dev, unsigned int reg)
{
	int i;

	for (i = 0; i < ARRAY_SIZE(rt5670_ranges); i++) {
		if ((reg >= rt5670_ranges[i].window_start &&
		     reg <= rt5670_ranges[i].window_start +
		     rt5670_ranges[i].window_len) ||
		    (reg >= rt5670_ranges[i].range_min &&
		     reg <= rt5670_ranges[i].range_max)) {
			return true;
		}
	}

	switch (reg) {
	case RT5670_RESET:
	case RT5670_HP_VOL:
	case RT5670_LOUT1:
	case RT5670_CJ_CTRL1:
	case RT5670_CJ_CTRL2:
	case RT5670_CJ_CTRL3:
	case RT5670_IN2:
	case RT5670_INL1_INR1_VOL:
	case RT5670_DAC1_DIG_VOL:
	case RT5670_DAC2_DIG_VOL:
	case RT5670_DAC_CTRL:
	case RT5670_STO1_ADC_DIG_VOL:
	case RT5670_MONO_ADC_DIG_VOL:
	case RT5670_STO2_ADC_DIG_VOL:
	case RT5670_ADC_BST_VOL1:
	case RT5670_ADC_BST_VOL2:
	case RT5670_STO2_ADC_MIXER:
	case RT5670_STO1_ADC_MIXER:
	case RT5670_MONO_ADC_MIXER:
	case RT5670_AD_DA_MIXER:
	case RT5670_STO_DAC_MIXER:
	case RT5670_DD_MIXER:
	case RT5670_DIG_MIXER:
	case RT5670_DSP_PATH1:
	case RT5670_DSP_PATH2:
	case RT5670_DIG_INF1_DATA:
	case RT5670_DIG_INF2_DATA:
	case RT5670_PDM_OUT_CTRL:
	case RT5670_PDM_DATA_CTRL1:
	case RT5670_PDM1_DATA_CTRL2:
	case RT5670_PDM1_DATA_CTRL3:
	case RT5670_PDM1_DATA_CTRL4:
	case RT5670_PDM2_DATA_CTRL2:
	case RT5670_PDM2_DATA_CTRL3:
	case RT5670_PDM2_DATA_CTRL4:
	case RT5670_REC_L1_MIXER:
	case RT5670_REC_L2_MIXER:
	case RT5670_REC_R1_MIXER:
	case RT5670_REC_R2_MIXER:
	case RT5670_HPO_MIXER:
	case RT5670_MONO_MIXER:
	case RT5670_OUT_L1_MIXER:
	case RT5670_OUT_R1_MIXER:
	case RT5670_LOUT_MIXER:
	case RT5670_PWR_DIG1:
	case RT5670_PWR_DIG2:
	case RT5670_PWR_ANLG1:
	case RT5670_PWR_ANLG2:
	case RT5670_PWR_MIXER:
	case RT5670_PWR_VOL:
	case RT5670_PRIV_INDEX:
	case RT5670_PRIV_DATA:
	case RT5670_I2S4_SDP:
	case RT5670_I2S1_SDP:
	case RT5670_I2S2_SDP:
	case RT5670_I2S3_SDP:
	case RT5670_ADDA_CLK1:
	case RT5670_ADDA_CLK2:
	case RT5670_DMIC_CTRL1:
	case RT5670_DMIC_CTRL2:
	case RT5670_TDM_CTRL_1:
	case RT5670_TDM_CTRL_2:
	case RT5670_TDM_CTRL_3:
	case RT5670_DSP_CLK:
	case RT5670_GLB_CLK:
	case RT5670_PLL_CTRL1:
	case RT5670_PLL_CTRL2:
	case RT5670_ASRC_1:
	case RT5670_ASRC_2:
	case RT5670_ASRC_3:
	case RT5670_ASRC_4:
	case RT5670_ASRC_5:
	case RT5670_ASRC_7:
	case RT5670_ASRC_8:
	case RT5670_ASRC_9:
	case RT5670_ASRC_10:
	case RT5670_ASRC_11:
	case RT5670_ASRC_12:
	case RT5670_ASRC_13:
	case RT5670_ASRC_14:
	case RT5670_DEPOP_M1:
	case RT5670_DEPOP_M2:
	case RT5670_DEPOP_M3:
	case RT5670_CHARGE_PUMP:
	case RT5670_MICBIAS:
	case RT5670_A_JD_CTRL1:
	case RT5670_A_JD_CTRL2:
	case RT5670_VAD_CTRL1:
	case RT5670_VAD_CTRL2:
	case RT5670_VAD_CTRL3:
	case RT5670_VAD_CTRL4:
	case RT5670_VAD_CTRL5:
	case RT5670_ADC_EQ_CTRL1:
	case RT5670_ADC_EQ_CTRL2:
	case RT5670_EQ_CTRL1:
	case RT5670_EQ_CTRL2:
	case RT5670_ALC_DRC_CTRL1:
	case RT5670_ALC_DRC_CTRL2:
	case RT5670_ALC_CTRL_1:
	case RT5670_ALC_CTRL_2:
	case RT5670_ALC_CTRL_3:
	case RT5670_JD_CTRL:
	case RT5670_IRQ_CTRL1:
	case RT5670_IRQ_CTRL2:
	case RT5670_INT_IRQ_ST:
	case RT5670_GPIO_CTRL1:
	case RT5670_GPIO_CTRL2:
	case RT5670_GPIO_CTRL3:
	case RT5670_SCRABBLE_FUN:
	case RT5670_SCRABBLE_CTRL:
	case RT5670_BASE_BACK:
	case RT5670_MP3_PLUS1:
	case RT5670_MP3_PLUS2:
	case RT5670_ADJ_HPF1:
	case RT5670_ADJ_HPF2:
	case RT5670_HP_CALIB_AMP_DET:
	case RT5670_SV_ZCD1:
	case RT5670_SV_ZCD2:
	case RT5670_IL_CMD:
	case RT5670_IL_CMD2:
	case RT5670_IL_CMD3:
	case RT5670_DRC_HL_CTRL1:
	case RT5670_DRC_HL_CTRL2:
	case RT5670_ADC_MONO_HP_CTRL1:
	case RT5670_ADC_MONO_HP_CTRL2:
	case RT5670_ADC_STO2_HP_CTRL1:
	case RT5670_ADC_STO2_HP_CTRL2:
	case RT5670_JD_CTRL3:
	case RT5670_JD_CTRL4:
	case RT5670_DIG_MISC:
	case RT5670_DSP_CTRL1:
	case RT5670_DSP_CTRL2:
	case RT5670_DSP_CTRL3:
	case RT5670_DSP_CTRL4:
	case RT5670_DSP_CTRL5:
	case RT5670_GEN_CTRL2:
	case RT5670_GEN_CTRL3:
	case RT5670_VENDOR_ID:
	case RT5670_VENDOR_ID1:
	case RT5670_VENDOR_ID2:
		return true;
	default:
		return false;
	}
}

/**
 * rt5670_headset_detect - Detect headset.
 * @component: SoC audio component device.
 * @jack_insert: Jack insert or not.
 *
 * Detect whether is headset or not when jack inserted.
 *
 * Returns detect status.
 */

static int rt5670_headset_detect(struct snd_soc_component *component, int jack_insert)
{
	int val;
	struct snd_soc_dapm_context *dapm = snd_soc_component_get_dapm(component);
	struct rt5670_priv *rt5670 = snd_soc_component_get_drvdata(component);

	if (jack_insert) {
		snd_soc_dapm_force_enable_pin(dapm, "Mic Det Power");
		snd_soc_dapm_sync(dapm);
		snd_soc_component_update_bits(component, RT5670_GEN_CTRL3, 0x4, 0x0);
		snd_soc_component_update_bits(component, RT5670_CJ_CTRL2,
			RT5670_CBJ_DET_MODE | RT5670_CBJ_MN_JD,
			RT5670_CBJ_MN_JD);
		snd_soc_component_write(component, RT5670_GPIO_CTRL2, 0x0004);
		snd_soc_component_update_bits(component, RT5670_GPIO_CTRL1,
			RT5670_GP1_PIN_MASK, RT5670_GP1_PIN_IRQ);
		snd_soc_component_update_bits(component, RT5670_CJ_CTRL1,
			RT5670_CBJ_BST1_EN, RT5670_CBJ_BST1_EN);
		snd_soc_component_write(component, RT5670_JD_CTRL3, 0x00f0);
		snd_soc_component_update_bits(component, RT5670_CJ_CTRL2,
			RT5670_CBJ_MN_JD, RT5670_CBJ_MN_JD);
		snd_soc_component_update_bits(component, RT5670_CJ_CTRL2,
			RT5670_CBJ_MN_JD, 0);
		msleep(300);
		val = snd_soc_component_read(component, RT5670_CJ_CTRL3) & 0x7;
		if (val == 0x1 || val == 0x2) {
			rt5670->jack_type = SND_JACK_HEADSET;
			/* for push button */
			snd_soc_component_update_bits(component, RT5670_INT_IRQ_ST, 0x8, 0x8);
			snd_soc_component_update_bits(component, RT5670_IL_CMD, 0x40, 0x40);
			snd_soc_component_read(component, RT5670_IL_CMD);
		} else {
			snd_soc_component_update_bits(component, RT5670_GEN_CTRL3, 0x4, 0x4);
			rt5670->jack_type = SND_JACK_HEADPHONE;
			snd_soc_dapm_disable_pin(dapm, "Mic Det Power");
			snd_soc_dapm_sync(dapm);
		}
	} else {
		snd_soc_component_update_bits(component, RT5670_INT_IRQ_ST, 0x8, 0x0);
		snd_soc_component_update_bits(component, RT5670_GEN_CTRL3, 0x4, 0x4);
		rt5670->jack_type = 0;
		snd_soc_dapm_disable_pin(dapm, "Mic Det Power");
		snd_soc_dapm_sync(dapm);
	}

	return rt5670->jack_type;
}

void rt5670_jack_suspend(struct snd_soc_component *component)
{
	struct rt5670_priv *rt5670 = snd_soc_component_get_drvdata(component);

	rt5670->jack_type_saved = rt5670->jack_type;
	rt5670_headset_detect(component, 0);
}
EXPORT_SYMBOL_GPL(rt5670_jack_suspend);

void rt5670_jack_resume(struct snd_soc_component *component)
{
	struct rt5670_priv *rt5670 = snd_soc_component_get_drvdata(component);

	if (rt5670->jack_type_saved)
		rt5670_headset_detect(component, 1);
}
EXPORT_SYMBOL_GPL(rt5670_jack_resume);

static int rt5670_button_detect(struct snd_soc_component *component)
{
	int btn_type, val;

	val = snd_soc_component_read(component, RT5670_IL_CMD);
	btn_type = val & 0xff80;
	snd_soc_component_write(component, RT5670_IL_CMD, val);
	if (btn_type != 0) {
		msleep(20);
		val = snd_soc_component_read(component, RT5670_IL_CMD);
		snd_soc_component_write(component, RT5670_IL_CMD, val);
	}

	return btn_type;
}

static int rt5670_irq_detection(void *data)
{
	struct rt5670_priv *rt5670 = (struct rt5670_priv *)data;
	struct snd_soc_jack_gpio *gpio = &rt5670->hp_gpio;
	struct snd_soc_jack *jack = rt5670->jack;
	int val, btn_type, report = jack->status;

	if (rt5670->jd_mode == 1) /* 2 port */
		val = snd_soc_component_read(rt5670->component, RT5670_A_JD_CTRL1) & 0x0070;
	else
		val = snd_soc_component_read(rt5670->component, RT5670_A_JD_CTRL1) & 0x0020;

	switch (val) {
	/* jack in */
	case 0x30: /* 2 port */
	case 0x0: /* 1 port or 2 port */
		if (rt5670->jack_type == 0) {
			report = rt5670_headset_detect(rt5670->component, 1);
			/* for push button and jack out */
			gpio->debounce_time = 25;
			break;
		}
		btn_type = 0;
		if (snd_soc_component_read(rt5670->component, RT5670_INT_IRQ_ST) & 0x4) {
			/* button pressed */
			report = SND_JACK_HEADSET;
			btn_type = rt5670_button_detect(rt5670->component);
			switch (btn_type) {
			case 0x2000: /* up */
				report |= SND_JACK_BTN_1;
				break;
			case 0x0400: /* center */
				report |= SND_JACK_BTN_0;
				break;
			case 0x0080: /* down */
				report |= SND_JACK_BTN_2;
				break;
			default:
				dev_err(rt5670->component->dev,
					"Unexpected button code 0x%04x\n",
					btn_type);
				break;
			}
		}
		if (btn_type == 0)/* button release */
			report =  rt5670->jack_type;

		break;
	/* jack out */
	case 0x70: /* 2 port */
	case 0x10: /* 2 port */
	case 0x20: /* 1 port */
		report = 0;
		snd_soc_component_update_bits(rt5670->component, RT5670_INT_IRQ_ST, 0x1, 0x0);
		rt5670_headset_detect(rt5670->component, 0);
		gpio->debounce_time = 150; /* for jack in */
		break;
	default:
		break;
	}

	return report;
}

int rt5670_set_jack_detect(struct snd_soc_component *component,
	struct snd_soc_jack *jack)
{
	struct rt5670_priv *rt5670 = snd_soc_component_get_drvdata(component);
	int ret;

	rt5670->jack = jack;
	rt5670->hp_gpio.gpiod_dev = component->dev;
	rt5670->hp_gpio.name = "headset";
	rt5670->hp_gpio.report = SND_JACK_HEADSET |
		SND_JACK_BTN_0 | SND_JACK_BTN_1 | SND_JACK_BTN_2;
	rt5670->hp_gpio.debounce_time = 150;
	rt5670->hp_gpio.wake = true;
	rt5670->hp_gpio.data = (struct rt5670_priv *)rt5670;
	rt5670->hp_gpio.jack_status_check = rt5670_irq_detection;

	ret = snd_soc_jack_add_gpios(rt5670->jack, 1,
			&rt5670->hp_gpio);
	if (ret) {
		dev_err(component->dev, "Adding jack GPIO failed\n");
		return ret;
	}

	return 0;
}
EXPORT_SYMBOL_GPL(rt5670_set_jack_detect);

static const DECLARE_TLV_DB_SCALE(out_vol_tlv, -4650, 150, 0);
static const DECLARE_TLV_DB_MINMAX(dac_vol_tlv, -6562, 0);
static const DECLARE_TLV_DB_SCALE(in_vol_tlv, -3450, 150, 0);
static const DECLARE_TLV_DB_MINMAX(adc_vol_tlv, -1762, 3000);
static const DECLARE_TLV_DB_SCALE(adc_bst_tlv, 0, 1200, 0);

/* {0, +20, +24, +30, +35, +40, +44, +50, +52} dB */
static const DECLARE_TLV_DB_RANGE(bst_tlv,
	0, 0, TLV_DB_SCALE_ITEM(0, 0, 0),
	1, 1, TLV_DB_SCALE_ITEM(2000, 0, 0),
	2, 2, TLV_DB_SCALE_ITEM(2400, 0, 0),
	3, 5, TLV_DB_SCALE_ITEM(3000, 500, 0),
	6, 6, TLV_DB_SCALE_ITEM(4400, 0, 0),
	7, 7, TLV_DB_SCALE_ITEM(5000, 0, 0),
	8, 8, TLV_DB_SCALE_ITEM(5200, 0, 0)
);

/* Interface data select */
static const char * const rt5670_data_select[] = {
	"Normal", "Swap", "left copy to right", "right copy to left"
};

static SOC_ENUM_SINGLE_DECL(rt5670_if2_dac_enum, RT5670_DIG_INF1_DATA,
				RT5670_IF2_DAC_SEL_SFT, rt5670_data_select);

static SOC_ENUM_SINGLE_DECL(rt5670_if2_adc_enum, RT5670_DIG_INF1_DATA,
				RT5670_IF2_ADC_SEL_SFT, rt5670_data_select);

static const struct snd_kcontrol_new rt5670_snd_controls[] = {
	/* Headphone Output Volume */
	SOC_DOUBLE("HP Playback Switch", RT5670_HP_VOL,
		RT5670_L_MUTE_SFT, RT5670_R_MUTE_SFT, 1, 1),
	SOC_DOUBLE_TLV("HP Playback Volume", RT5670_HP_VOL,
		RT5670_L_VOL_SFT, RT5670_R_VOL_SFT,
		39, 1, out_vol_tlv),
	/* OUTPUT Control */
	SOC_DOUBLE("OUT Channel Switch", RT5670_LOUT1,
		RT5670_VOL_L_SFT, RT5670_VOL_R_SFT, 1, 1),
	SOC_DOUBLE_TLV("OUT Playback Volume", RT5670_LOUT1,
		RT5670_L_VOL_SFT, RT5670_R_VOL_SFT, 39, 1, out_vol_tlv),
	/* DAC Digital Volume */
	SOC_DOUBLE("DAC2 Playback Switch", RT5670_DAC_CTRL,
		RT5670_M_DAC_L2_VOL_SFT, RT5670_M_DAC_R2_VOL_SFT, 1, 1),
	SOC_DOUBLE_TLV("DAC1 Playback Volume", RT5670_DAC1_DIG_VOL,
			RT5670_L_VOL_SFT, RT5670_R_VOL_SFT,
			175, 0, dac_vol_tlv),
	SOC_DOUBLE_TLV("Mono DAC Playback Volume", RT5670_DAC2_DIG_VOL,
			RT5670_L_VOL_SFT, RT5670_R_VOL_SFT,
			175, 0, dac_vol_tlv),
	/* IN1/IN2 Control */
	SOC_SINGLE_TLV("IN1 Boost Volume", RT5670_CJ_CTRL1,
		RT5670_BST_SFT1, 8, 0, bst_tlv),
	SOC_SINGLE_TLV("IN2 Boost Volume", RT5670_IN2,
		RT5670_BST_SFT1, 8, 0, bst_tlv),
	/* INL/INR Volume Control */
	SOC_DOUBLE_TLV("IN Capture Volume", RT5670_INL1_INR1_VOL,
			RT5670_INL_VOL_SFT, RT5670_INR_VOL_SFT,
			31, 1, in_vol_tlv),
	/* ADC Digital Volume Control */
	SOC_DOUBLE("ADC Capture Switch", RT5670_STO1_ADC_DIG_VOL,
		RT5670_L_MUTE_SFT, RT5670_R_MUTE_SFT, 1, 1),
	SOC_DOUBLE_TLV("ADC Capture Volume", RT5670_STO1_ADC_DIG_VOL,
			RT5670_L_VOL_SFT, RT5670_R_VOL_SFT,
			127, 0, adc_vol_tlv),

	SOC_DOUBLE_TLV("Mono ADC Capture Volume", RT5670_MONO_ADC_DIG_VOL,
			RT5670_L_VOL_SFT, RT5670_R_VOL_SFT,
			127, 0, adc_vol_tlv),

	/* ADC Boost Volume Control */
	SOC_DOUBLE_TLV("STO1 ADC Boost Gain Volume", RT5670_ADC_BST_VOL1,
			RT5670_STO1_ADC_L_BST_SFT, RT5670_STO1_ADC_R_BST_SFT,
			3, 0, adc_bst_tlv),

	SOC_DOUBLE_TLV("STO2 ADC Boost Gain Volume", RT5670_ADC_BST_VOL1,
			RT5670_STO2_ADC_L_BST_SFT, RT5670_STO2_ADC_R_BST_SFT,
			3, 0, adc_bst_tlv),

	SOC_ENUM("ADC IF2 Data Switch", rt5670_if2_adc_enum),
	SOC_ENUM("DAC IF2 Data Switch", rt5670_if2_dac_enum),
};

/**
 * set_dmic_clk - Set parameter of dmic.
 *
 * @w: DAPM widget.
 * @kcontrol: The kcontrol of this widget.
 * @event: Event id.
 *
 * Choose dmic clock between 1MHz and 3MHz.
 * It is better for clock to approximate 3MHz.
 */
static int set_dmic_clk(struct snd_soc_dapm_widget *w,
	struct snd_kcontrol *kcontrol, int event)
{
	struct snd_soc_component *component = snd_soc_dapm_to_component(w->dapm);
	struct rt5670_priv *rt5670 = snd_soc_component_get_drvdata(component);
	int idx, rate;

	rate = rt5670->sysclk / rl6231_get_pre_div(rt5670->regmap,
		RT5670_ADDA_CLK1, RT5670_I2S_PD1_SFT);
	idx = rl6231_calc_dmic_clk(rate);
	if (idx < 0)
		dev_err(component->dev, "Failed to set DMIC clock\n");
	else
		snd_soc_component_update_bits(component, RT5670_DMIC_CTRL1,
			RT5670_DMIC_CLK_MASK, idx << RT5670_DMIC_CLK_SFT);
	return idx;
}

static int is_sys_clk_from_pll(struct snd_soc_dapm_widget *source,
			 struct snd_soc_dapm_widget *sink)
{
	struct snd_soc_component *component = snd_soc_dapm_to_component(source->dapm);
	struct rt5670_priv *rt5670 = snd_soc_component_get_drvdata(component);

	if (rt5670->sysclk_src == RT5670_SCLK_S_PLL1)
		return 1;
	else
		return 0;
}

static int is_using_asrc(struct snd_soc_dapm_widget *source,
			 struct snd_soc_dapm_widget *sink)
{
	struct snd_soc_component *component = snd_soc_dapm_to_component(source->dapm);
	unsigned int reg, shift, val;

	switch (source->shift) {
	case 0:
		reg = RT5670_ASRC_3;
		shift = 0;
		break;
	case 1:
		reg = RT5670_ASRC_3;
		shift = 4;
		break;
	case 2:
		reg = RT5670_ASRC_5;
		shift = 12;
		break;
	case 3:
		reg = RT5670_ASRC_2;
		shift = 0;
		break;
	case 8:
		reg = RT5670_ASRC_2;
		shift = 4;
		break;
	case 9:
		reg = RT5670_ASRC_2;
		shift = 8;
		break;
	case 10:
		reg = RT5670_ASRC_2;
		shift = 12;
		break;
	default:
		return 0;
	}

	val = (snd_soc_component_read(component, reg) >> shift) & 0xf;
	switch (val) {
	case 1:
	case 2:
	case 3:
	case 4:
		return 1;
	default:
		return 0;
	}

}

static int can_use_asrc(struct snd_soc_dapm_widget *source,
			 struct snd_soc_dapm_widget *sink)
{
	struct snd_soc_component *component = snd_soc_dapm_to_component(source->dapm);
	struct rt5670_priv *rt5670 = snd_soc_component_get_drvdata(component);

	if (rt5670->sysclk > rt5670->lrck[RT5670_AIF1] * 384)
		return 1;

	return 0;
}


/**
 * rt5670_sel_asrc_clk_src - select ASRC clock source for a set of filters
 * @component: SoC audio component device.
 * @filter_mask: mask of filters.
 * @clk_src: clock source
 *
 * The ASRC function is for asynchronous MCLK and LRCK. Also, since RT5670 can
 * only support standard 32fs or 64fs i2s format, ASRC should be enabled to
 * support special i2s clock format such as Intel's 100fs(100 * sampling rate).
 * ASRC function will track i2s clock and generate a corresponding system clock
 * for codec. This function provides an API to select the clock source for a
 * set of filters specified by the mask. And the codec driver will turn on ASRC
 * for these filters if ASRC is selected as their clock source.
 */
int rt5670_sel_asrc_clk_src(struct snd_soc_component *component,
			    unsigned int filter_mask, unsigned int clk_src)
{
	unsigned int asrc2_mask = 0, asrc2_value = 0;
	unsigned int asrc3_mask = 0, asrc3_value = 0;

	if (clk_src > RT5670_CLK_SEL_SYS3)
		return -EINVAL;

	if (filter_mask & RT5670_DA_STEREO_FILTER) {
		asrc2_mask |= RT5670_DA_STO_CLK_SEL_MASK;
		asrc2_value = (asrc2_value & ~RT5670_DA_STO_CLK_SEL_MASK)
				| (clk_src <<  RT5670_DA_STO_CLK_SEL_SFT);
	}

	if (filter_mask & RT5670_DA_MONO_L_FILTER) {
		asrc2_mask |= RT5670_DA_MONOL_CLK_SEL_MASK;
		asrc2_value = (asrc2_value & ~RT5670_DA_MONOL_CLK_SEL_MASK)
				| (clk_src <<  RT5670_DA_MONOL_CLK_SEL_SFT);
	}

	if (filter_mask & RT5670_DA_MONO_R_FILTER) {
		asrc2_mask |= RT5670_DA_MONOR_CLK_SEL_MASK;
		asrc2_value = (asrc2_value & ~RT5670_DA_MONOR_CLK_SEL_MASK)
				| (clk_src <<  RT5670_DA_MONOR_CLK_SEL_SFT);
	}

	if (filter_mask & RT5670_AD_STEREO_FILTER) {
		asrc2_mask |= RT5670_AD_STO1_CLK_SEL_MASK;
		asrc2_value = (asrc2_value & ~RT5670_AD_STO1_CLK_SEL_MASK)
				| (clk_src <<  RT5670_AD_STO1_CLK_SEL_SFT);
	}

	if (filter_mask & RT5670_AD_MONO_L_FILTER) {
		asrc3_mask |= RT5670_AD_MONOL_CLK_SEL_MASK;
		asrc3_value = (asrc3_value & ~RT5670_AD_MONOL_CLK_SEL_MASK)
				| (clk_src <<  RT5670_AD_MONOL_CLK_SEL_SFT);
	}

	if (filter_mask & RT5670_AD_MONO_R_FILTER)  {
		asrc3_mask |= RT5670_AD_MONOR_CLK_SEL_MASK;
		asrc3_value = (asrc3_value & ~RT5670_AD_MONOR_CLK_SEL_MASK)
				| (clk_src <<  RT5670_AD_MONOR_CLK_SEL_SFT);
	}

	if (filter_mask & RT5670_UP_RATE_FILTER) {
		asrc3_mask |= RT5670_UP_CLK_SEL_MASK;
		asrc3_value = (asrc3_value & ~RT5670_UP_CLK_SEL_MASK)
				| (clk_src <<  RT5670_UP_CLK_SEL_SFT);
	}

	if (filter_mask & RT5670_DOWN_RATE_FILTER) {
		asrc3_mask |= RT5670_DOWN_CLK_SEL_MASK;
		asrc3_value = (asrc3_value & ~RT5670_DOWN_CLK_SEL_MASK)
				| (clk_src <<  RT5670_DOWN_CLK_SEL_SFT);
	}

	if (asrc2_mask)
		snd_soc_component_update_bits(component, RT5670_ASRC_2,
				    asrc2_mask, asrc2_value);

	if (asrc3_mask)
		snd_soc_component_update_bits(component, RT5670_ASRC_3,
				    asrc3_mask, asrc3_value);
	return 0;
}
EXPORT_SYMBOL_GPL(rt5670_sel_asrc_clk_src);

/* Digital Mixer */
static const struct snd_kcontrol_new rt5670_sto1_adc_l_mix[] = {
	SOC_DAPM_SINGLE("ADC1 Switch", RT5670_STO1_ADC_MIXER,
			RT5670_M_ADC_L1_SFT, 1, 1),
	SOC_DAPM_SINGLE("ADC2 Switch", RT5670_STO1_ADC_MIXER,
			RT5670_M_ADC_L2_SFT, 1, 1),
};

static const struct snd_kcontrol_new rt5670_sto1_adc_r_mix[] = {
	SOC_DAPM_SINGLE("ADC1 Switch", RT5670_STO1_ADC_MIXER,
			RT5670_M_ADC_R1_SFT, 1, 1),
	SOC_DAPM_SINGLE("ADC2 Switch", RT5670_STO1_ADC_MIXER,
			RT5670_M_ADC_R2_SFT, 1, 1),
};

static const struct snd_kcontrol_new rt5670_sto2_adc_l_mix[] = {
	SOC_DAPM_SINGLE("ADC1 Switch", RT5670_STO2_ADC_MIXER,
			RT5670_M_ADC_L1_SFT, 1, 1),
	SOC_DAPM_SINGLE("ADC2 Switch", RT5670_STO2_ADC_MIXER,
			RT5670_M_ADC_L2_SFT, 1, 1),
};

static const struct snd_kcontrol_new rt5670_sto2_adc_r_mix[] = {
	SOC_DAPM_SINGLE("ADC1 Switch", RT5670_STO2_ADC_MIXER,
			RT5670_M_ADC_R1_SFT, 1, 1),
	SOC_DAPM_SINGLE("ADC2 Switch", RT5670_STO2_ADC_MIXER,
			RT5670_M_ADC_R2_SFT, 1, 1),
};

static const struct snd_kcontrol_new rt5670_mono_adc_l_mix[] = {
	SOC_DAPM_SINGLE("ADC1 Switch", RT5670_MONO_ADC_MIXER,
			RT5670_M_MONO_ADC_L1_SFT, 1, 1),
	SOC_DAPM_SINGLE("ADC2 Switch", RT5670_MONO_ADC_MIXER,
			RT5670_M_MONO_ADC_L2_SFT, 1, 1),
};

static const struct snd_kcontrol_new rt5670_mono_adc_r_mix[] = {
	SOC_DAPM_SINGLE("ADC1 Switch", RT5670_MONO_ADC_MIXER,
			RT5670_M_MONO_ADC_R1_SFT, 1, 1),
	SOC_DAPM_SINGLE("ADC2 Switch", RT5670_MONO_ADC_MIXER,
			RT5670_M_MONO_ADC_R2_SFT, 1, 1),
};

static const struct snd_kcontrol_new rt5670_dac_l_mix[] = {
	SOC_DAPM_SINGLE("Stereo ADC Switch", RT5670_AD_DA_MIXER,
			RT5670_M_ADCMIX_L_SFT, 1, 1),
	SOC_DAPM_SINGLE("DAC1 Switch", RT5670_AD_DA_MIXER,
			RT5670_M_DAC1_L_SFT, 1, 1),
};

static const struct snd_kcontrol_new rt5670_dac_r_mix[] = {
	SOC_DAPM_SINGLE("Stereo ADC Switch", RT5670_AD_DA_MIXER,
			RT5670_M_ADCMIX_R_SFT, 1, 1),
	SOC_DAPM_SINGLE("DAC1 Switch", RT5670_AD_DA_MIXER,
			RT5670_M_DAC1_R_SFT, 1, 1),
};

static const struct snd_kcontrol_new rt5670_sto_dac_l_mix[] = {
	SOC_DAPM_SINGLE("DAC L1 Switch", RT5670_STO_DAC_MIXER,
			RT5670_M_DAC_L1_SFT, 1, 1),
	SOC_DAPM_SINGLE("DAC L2 Switch", RT5670_STO_DAC_MIXER,
			RT5670_M_DAC_L2_SFT, 1, 1),
	SOC_DAPM_SINGLE("DAC R1 Switch", RT5670_STO_DAC_MIXER,
			RT5670_M_DAC_R1_STO_L_SFT, 1, 1),
};

static const struct snd_kcontrol_new rt5670_sto_dac_r_mix[] = {
	SOC_DAPM_SINGLE("DAC R1 Switch", RT5670_STO_DAC_MIXER,
			RT5670_M_DAC_R1_SFT, 1, 1),
	SOC_DAPM_SINGLE("DAC R2 Switch", RT5670_STO_DAC_MIXER,
			RT5670_M_DAC_R2_SFT, 1, 1),
	SOC_DAPM_SINGLE("DAC L1 Switch", RT5670_STO_DAC_MIXER,
			RT5670_M_DAC_L1_STO_R_SFT, 1, 1),
};

static const struct snd_kcontrol_new rt5670_mono_dac_l_mix[] = {
	SOC_DAPM_SINGLE("DAC L1 Switch", RT5670_DD_MIXER,
			RT5670_M_DAC_L1_MONO_L_SFT, 1, 1),
	SOC_DAPM_SINGLE("DAC L2 Switch", RT5670_DD_MIXER,
			RT5670_M_DAC_L2_MONO_L_SFT, 1, 1),
	SOC_DAPM_SINGLE("DAC R2 Switch", RT5670_DD_MIXER,
			RT5670_M_DAC_R2_MONO_L_SFT, 1, 1),
};

static const struct snd_kcontrol_new rt5670_mono_dac_r_mix[] = {
	SOC_DAPM_SINGLE("DAC R1 Switch", RT5670_DD_MIXER,
			RT5670_M_DAC_R1_MONO_R_SFT, 1, 1),
	SOC_DAPM_SINGLE("DAC R2 Switch", RT5670_DD_MIXER,
			RT5670_M_DAC_R2_MONO_R_SFT, 1, 1),
	SOC_DAPM_SINGLE("DAC L2 Switch", RT5670_DD_MIXER,
			RT5670_M_DAC_L2_MONO_R_SFT, 1, 1),
};

static const struct snd_kcontrol_new rt5670_dig_l_mix[] = {
	SOC_DAPM_SINGLE("Sto DAC Mix L Switch", RT5670_DIG_MIXER,
			RT5670_M_STO_L_DAC_L_SFT, 1, 1),
	SOC_DAPM_SINGLE("DAC L2 Switch", RT5670_DIG_MIXER,
			RT5670_M_DAC_L2_DAC_L_SFT, 1, 1),
	SOC_DAPM_SINGLE("DAC R2 Switch", RT5670_DIG_MIXER,
			RT5670_M_DAC_R2_DAC_L_SFT, 1, 1),
};

static const struct snd_kcontrol_new rt5670_dig_r_mix[] = {
	SOC_DAPM_SINGLE("Sto DAC Mix R Switch", RT5670_DIG_MIXER,
			RT5670_M_STO_R_DAC_R_SFT, 1, 1),
	SOC_DAPM_SINGLE("DAC R2 Switch", RT5670_DIG_MIXER,
			RT5670_M_DAC_R2_DAC_R_SFT, 1, 1),
	SOC_DAPM_SINGLE("DAC L2 Switch", RT5670_DIG_MIXER,
			RT5670_M_DAC_L2_DAC_R_SFT, 1, 1),
};

/* Analog Input Mixer */
static const struct snd_kcontrol_new rt5670_rec_l_mix[] = {
	SOC_DAPM_SINGLE("INL Switch", RT5670_REC_L2_MIXER,
			RT5670_M_IN_L_RM_L_SFT, 1, 1),
	SOC_DAPM_SINGLE("BST2 Switch", RT5670_REC_L2_MIXER,
			RT5670_M_BST2_RM_L_SFT, 1, 1),
	SOC_DAPM_SINGLE("BST1 Switch", RT5670_REC_L2_MIXER,
			RT5670_M_BST1_RM_L_SFT, 1, 1),
};

static const struct snd_kcontrol_new rt5670_rec_r_mix[] = {
	SOC_DAPM_SINGLE("INR Switch", RT5670_REC_R2_MIXER,
			RT5670_M_IN_R_RM_R_SFT, 1, 1),
	SOC_DAPM_SINGLE("BST2 Switch", RT5670_REC_R2_MIXER,
			RT5670_M_BST2_RM_R_SFT, 1, 1),
	SOC_DAPM_SINGLE("BST1 Switch", RT5670_REC_R2_MIXER,
			RT5670_M_BST1_RM_R_SFT, 1, 1),
};

static const struct snd_kcontrol_new rt5670_out_l_mix[] = {
	SOC_DAPM_SINGLE("BST1 Switch", RT5670_OUT_L1_MIXER,
			RT5670_M_BST1_OM_L_SFT, 1, 1),
	SOC_DAPM_SINGLE("INL Switch", RT5670_OUT_L1_MIXER,
			RT5670_M_IN_L_OM_L_SFT, 1, 1),
	SOC_DAPM_SINGLE("DAC L2 Switch", RT5670_OUT_L1_MIXER,
			RT5670_M_DAC_L2_OM_L_SFT, 1, 1),
	SOC_DAPM_SINGLE("DAC L1 Switch", RT5670_OUT_L1_MIXER,
			RT5670_M_DAC_L1_OM_L_SFT, 1, 1),
};

static const struct snd_kcontrol_new rt5670_out_r_mix[] = {
	SOC_DAPM_SINGLE("BST2 Switch", RT5670_OUT_R1_MIXER,
			RT5670_M_BST2_OM_R_SFT, 1, 1),
	SOC_DAPM_SINGLE("INR Switch", RT5670_OUT_R1_MIXER,
			RT5670_M_IN_R_OM_R_SFT, 1, 1),
	SOC_DAPM_SINGLE("DAC R2 Switch", RT5670_OUT_R1_MIXER,
			RT5670_M_DAC_R2_OM_R_SFT, 1, 1),
	SOC_DAPM_SINGLE("DAC R1 Switch", RT5670_OUT_R1_MIXER,
			RT5670_M_DAC_R1_OM_R_SFT, 1, 1),
};

static const struct snd_kcontrol_new rt5670_hpo_mix[] = {
	SOC_DAPM_SINGLE("DAC1 Switch", RT5670_HPO_MIXER,
			RT5670_M_DAC1_HM_SFT, 1, 1),
	SOC_DAPM_SINGLE("HPVOL Switch", RT5670_HPO_MIXER,
			RT5670_M_HPVOL_HM_SFT, 1, 1),
};

static const struct snd_kcontrol_new rt5670_hpvoll_mix[] = {
	SOC_DAPM_SINGLE("DAC1 Switch", RT5670_HPO_MIXER,
			RT5670_M_DACL1_HML_SFT, 1, 1),
	SOC_DAPM_SINGLE("INL Switch", RT5670_HPO_MIXER,
			RT5670_M_INL1_HML_SFT, 1, 1),
};

static const struct snd_kcontrol_new rt5670_hpvolr_mix[] = {
	SOC_DAPM_SINGLE("DAC1 Switch", RT5670_HPO_MIXER,
			RT5670_M_DACR1_HMR_SFT, 1, 1),
	SOC_DAPM_SINGLE("INR Switch", RT5670_HPO_MIXER,
			RT5670_M_INR1_HMR_SFT, 1, 1),
};

static const struct snd_kcontrol_new rt5670_lout_mix[] = {
	SOC_DAPM_SINGLE("DAC L1 Switch", RT5670_LOUT_MIXER,
			RT5670_M_DAC_L1_LM_SFT, 1, 1),
	SOC_DAPM_SINGLE("DAC R1 Switch", RT5670_LOUT_MIXER,
			RT5670_M_DAC_R1_LM_SFT, 1, 1),
	SOC_DAPM_SINGLE("OUTMIX L Switch", RT5670_LOUT_MIXER,
			RT5670_M_OV_L_LM_SFT, 1, 1),
	SOC_DAPM_SINGLE("OUTMIX R Switch", RT5670_LOUT_MIXER,
			RT5670_M_OV_R_LM_SFT, 1, 1),
};

static const struct snd_kcontrol_new lout_l_enable_control =
	SOC_DAPM_SINGLE_AUTODISABLE("Switch", RT5670_LOUT1,
		RT5670_L_MUTE_SFT, 1, 1);

static const struct snd_kcontrol_new lout_r_enable_control =
	SOC_DAPM_SINGLE_AUTODISABLE("Switch", RT5670_LOUT1,
		RT5670_R_MUTE_SFT, 1, 1);

/* DAC1 L/R source */ /* MX-29 [9:8] [11:10] */
static const char * const rt5670_dac1_src[] = {
	"IF1 DAC", "IF2 DAC"
};

static SOC_ENUM_SINGLE_DECL(rt5670_dac1l_enum, RT5670_AD_DA_MIXER,
	RT5670_DAC1_L_SEL_SFT, rt5670_dac1_src);

static const struct snd_kcontrol_new rt5670_dac1l_mux =
	SOC_DAPM_ENUM("DAC1 L source", rt5670_dac1l_enum);

static SOC_ENUM_SINGLE_DECL(rt5670_dac1r_enum, RT5670_AD_DA_MIXER,
	RT5670_DAC1_R_SEL_SFT, rt5670_dac1_src);

static const struct snd_kcontrol_new rt5670_dac1r_mux =
	SOC_DAPM_ENUM("DAC1 R source", rt5670_dac1r_enum);

/*DAC2 L/R source*/ /* MX-1B [6:4] [2:0] */
/* TODO Use SOC_VALUE_ENUM_SINGLE_DECL */
static const char * const rt5670_dac12_src[] = {
	"IF1 DAC", "IF2 DAC", "IF3 DAC", "TxDC DAC",
	"Bass", "VAD_ADC", "IF4 DAC"
};

static SOC_ENUM_SINGLE_DECL(rt5670_dac2l_enum, RT5670_DAC_CTRL,
	RT5670_DAC2_L_SEL_SFT, rt5670_dac12_src);

static const struct snd_kcontrol_new rt5670_dac_l2_mux =
	SOC_DAPM_ENUM("DAC2 L source", rt5670_dac2l_enum);

static const char * const rt5670_dacr2_src[] = {
	"IF1 DAC", "IF2 DAC", "IF3 DAC", "TxDC DAC", "TxDP ADC", "IF4 DAC"
};

static SOC_ENUM_SINGLE_DECL(rt5670_dac2r_enum, RT5670_DAC_CTRL,
	RT5670_DAC2_R_SEL_SFT, rt5670_dacr2_src);

static const struct snd_kcontrol_new rt5670_dac_r2_mux =
	SOC_DAPM_ENUM("DAC2 R source", rt5670_dac2r_enum);

/*RxDP source*/ /* MX-2D [15:13] */
static const char * const rt5670_rxdp_src[] = {
	"IF2 DAC", "IF1 DAC", "STO1 ADC Mixer", "STO2 ADC Mixer",
	"Mono ADC Mixer L", "Mono ADC Mixer R", "DAC1"
};

static SOC_ENUM_SINGLE_DECL(rt5670_rxdp_enum, RT5670_DSP_PATH1,
	RT5670_RXDP_SEL_SFT, rt5670_rxdp_src);

static const struct snd_kcontrol_new rt5670_rxdp_mux =
	SOC_DAPM_ENUM("DAC2 L source", rt5670_rxdp_enum);

/* MX-2D [1] [0] */
static const char * const rt5670_dsp_bypass_src[] = {
	"DSP", "Bypass"
};

static SOC_ENUM_SINGLE_DECL(rt5670_dsp_ul_enum, RT5670_DSP_PATH1,
	RT5670_DSP_UL_SFT, rt5670_dsp_bypass_src);

static const struct snd_kcontrol_new rt5670_dsp_ul_mux =
	SOC_DAPM_ENUM("DSP UL source", rt5670_dsp_ul_enum);

static SOC_ENUM_SINGLE_DECL(rt5670_dsp_dl_enum, RT5670_DSP_PATH1,
	RT5670_DSP_DL_SFT, rt5670_dsp_bypass_src);

static const struct snd_kcontrol_new rt5670_dsp_dl_mux =
	SOC_DAPM_ENUM("DSP DL source", rt5670_dsp_dl_enum);

/* Stereo2 ADC source */
/* MX-26 [15] */
static const char * const rt5670_stereo2_adc_lr_src[] = {
	"L", "LR"
};

static SOC_ENUM_SINGLE_DECL(rt5670_stereo2_adc_lr_enum, RT5670_STO2_ADC_MIXER,
	RT5670_STO2_ADC_SRC_SFT, rt5670_stereo2_adc_lr_src);

static const struct snd_kcontrol_new rt5670_sto2_adc_lr_mux =
	SOC_DAPM_ENUM("Stereo2 ADC LR source", rt5670_stereo2_adc_lr_enum);

/* Stereo1 ADC source */
/* MX-27 MX-26 [12] */
static const char * const rt5670_stereo_adc1_src[] = {
	"DAC MIX", "ADC"
};

static SOC_ENUM_SINGLE_DECL(rt5670_stereo1_adc1_enum, RT5670_STO1_ADC_MIXER,
	RT5670_ADC_1_SRC_SFT, rt5670_stereo_adc1_src);

static const struct snd_kcontrol_new rt5670_sto_adc_1_mux =
	SOC_DAPM_ENUM("Stereo1 ADC 1 Mux", rt5670_stereo1_adc1_enum);

static SOC_ENUM_SINGLE_DECL(rt5670_stereo2_adc1_enum, RT5670_STO2_ADC_MIXER,
	RT5670_ADC_1_SRC_SFT, rt5670_stereo_adc1_src);

static const struct snd_kcontrol_new rt5670_sto2_adc_1_mux =
	SOC_DAPM_ENUM("Stereo2 ADC 1 Mux", rt5670_stereo2_adc1_enum);


/* MX-27 MX-26 [11] */
static const char * const rt5670_stereo_adc2_src[] = {
	"DAC MIX", "DMIC"
};

static SOC_ENUM_SINGLE_DECL(rt5670_stereo1_adc2_enum, RT5670_STO1_ADC_MIXER,
	RT5670_ADC_2_SRC_SFT, rt5670_stereo_adc2_src);

static const struct snd_kcontrol_new rt5670_sto_adc_2_mux =
	SOC_DAPM_ENUM("Stereo1 ADC 2 Mux", rt5670_stereo1_adc2_enum);

static SOC_ENUM_SINGLE_DECL(rt5670_stereo2_adc2_enum, RT5670_STO2_ADC_MIXER,
	RT5670_ADC_2_SRC_SFT, rt5670_stereo_adc2_src);

static const struct snd_kcontrol_new rt5670_sto2_adc_2_mux =
	SOC_DAPM_ENUM("Stereo2 ADC 2 Mux", rt5670_stereo2_adc2_enum);

/* MX-27 MX-26 [9:8] */
static const char * const rt5670_stereo_dmic_src[] = {
	"DMIC1", "DMIC2", "DMIC3"
};

static SOC_ENUM_SINGLE_DECL(rt5670_stereo1_dmic_enum, RT5670_STO1_ADC_MIXER,
	RT5670_DMIC_SRC_SFT, rt5670_stereo_dmic_src);

static const struct snd_kcontrol_new rt5670_sto1_dmic_mux =
	SOC_DAPM_ENUM("Stereo1 DMIC source", rt5670_stereo1_dmic_enum);

static SOC_ENUM_SINGLE_DECL(rt5670_stereo2_dmic_enum, RT5670_STO2_ADC_MIXER,
	RT5670_DMIC_SRC_SFT, rt5670_stereo_dmic_src);

static const struct snd_kcontrol_new rt5670_sto2_dmic_mux =
	SOC_DAPM_ENUM("Stereo2 DMIC source", rt5670_stereo2_dmic_enum);

/* Mono ADC source */
/* MX-28 [12] */
static const char * const rt5670_mono_adc_l1_src[] = {
	"Mono DAC MIXL", "ADC1"
};

static SOC_ENUM_SINGLE_DECL(rt5670_mono_adc_l1_enum, RT5670_MONO_ADC_MIXER,
	RT5670_MONO_ADC_L1_SRC_SFT, rt5670_mono_adc_l1_src);

static const struct snd_kcontrol_new rt5670_mono_adc_l1_mux =
	SOC_DAPM_ENUM("Mono ADC1 left source", rt5670_mono_adc_l1_enum);
/* MX-28 [11] */
static const char * const rt5670_mono_adc_l2_src[] = {
	"Mono DAC MIXL", "DMIC"
};

static SOC_ENUM_SINGLE_DECL(rt5670_mono_adc_l2_enum, RT5670_MONO_ADC_MIXER,
	RT5670_MONO_ADC_L2_SRC_SFT, rt5670_mono_adc_l2_src);

static const struct snd_kcontrol_new rt5670_mono_adc_l2_mux =
	SOC_DAPM_ENUM("Mono ADC2 left source", rt5670_mono_adc_l2_enum);

/* MX-28 [9:8] */
static const char * const rt5670_mono_dmic_src[] = {
	"DMIC1", "DMIC2", "DMIC3"
};

static SOC_ENUM_SINGLE_DECL(rt5670_mono_dmic_l_enum, RT5670_MONO_ADC_MIXER,
	RT5670_MONO_DMIC_L_SRC_SFT, rt5670_mono_dmic_src);

static const struct snd_kcontrol_new rt5670_mono_dmic_l_mux =
	SOC_DAPM_ENUM("Mono DMIC left source", rt5670_mono_dmic_l_enum);
/* MX-28 [1:0] */
static SOC_ENUM_SINGLE_DECL(rt5670_mono_dmic_r_enum, RT5670_MONO_ADC_MIXER,
	RT5670_MONO_DMIC_R_SRC_SFT, rt5670_mono_dmic_src);

static const struct snd_kcontrol_new rt5670_mono_dmic_r_mux =
	SOC_DAPM_ENUM("Mono DMIC Right source", rt5670_mono_dmic_r_enum);
/* MX-28 [4] */
static const char * const rt5670_mono_adc_r1_src[] = {
	"Mono DAC MIXR", "ADC2"
};

static SOC_ENUM_SINGLE_DECL(rt5670_mono_adc_r1_enum, RT5670_MONO_ADC_MIXER,
	RT5670_MONO_ADC_R1_SRC_SFT, rt5670_mono_adc_r1_src);

static const struct snd_kcontrol_new rt5670_mono_adc_r1_mux =
	SOC_DAPM_ENUM("Mono ADC1 right source", rt5670_mono_adc_r1_enum);
/* MX-28 [3] */
static const char * const rt5670_mono_adc_r2_src[] = {
	"Mono DAC MIXR", "DMIC"
};

static SOC_ENUM_SINGLE_DECL(rt5670_mono_adc_r2_enum, RT5670_MONO_ADC_MIXER,
	RT5670_MONO_ADC_R2_SRC_SFT, rt5670_mono_adc_r2_src);

static const struct snd_kcontrol_new rt5670_mono_adc_r2_mux =
	SOC_DAPM_ENUM("Mono ADC2 right source", rt5670_mono_adc_r2_enum);

/* MX-2D [3:2] */
static const char * const rt5670_txdp_slot_src[] = {
	"Slot 0-1", "Slot 2-3", "Slot 4-5", "Slot 6-7"
};

static SOC_ENUM_SINGLE_DECL(rt5670_txdp_slot_enum, RT5670_DSP_PATH1,
	RT5670_TXDP_SLOT_SEL_SFT, rt5670_txdp_slot_src);

static const struct snd_kcontrol_new rt5670_txdp_slot_mux =
	SOC_DAPM_ENUM("TxDP Slot source", rt5670_txdp_slot_enum);

/* MX-2F [15] */
static const char * const rt5670_if1_adc2_in_src[] = {
	"IF_ADC2", "VAD_ADC"
};

static SOC_ENUM_SINGLE_DECL(rt5670_if1_adc2_in_enum, RT5670_DIG_INF1_DATA,
	RT5670_IF1_ADC2_IN_SFT, rt5670_if1_adc2_in_src);

static const struct snd_kcontrol_new rt5670_if1_adc2_in_mux =
	SOC_DAPM_ENUM("IF1 ADC2 IN source", rt5670_if1_adc2_in_enum);

/* MX-2F [14:12] */
static const char * const rt5670_if2_adc_in_src[] = {
	"IF_ADC1", "IF_ADC2", "IF_ADC3", "TxDC_DAC", "TxDP_ADC", "VAD_ADC"
};

static SOC_ENUM_SINGLE_DECL(rt5670_if2_adc_in_enum, RT5670_DIG_INF1_DATA,
	RT5670_IF2_ADC_IN_SFT, rt5670_if2_adc_in_src);

static const struct snd_kcontrol_new rt5670_if2_adc_in_mux =
	SOC_DAPM_ENUM("IF2 ADC IN source", rt5670_if2_adc_in_enum);

/* MX-31 [15] [13] [11] [9] */
static const char * const rt5670_pdm_src[] = {
	"Mono DAC", "Stereo DAC"
};

static SOC_ENUM_SINGLE_DECL(rt5670_pdm1_l_enum, RT5670_PDM_OUT_CTRL,
	RT5670_PDM1_L_SFT, rt5670_pdm_src);

static const struct snd_kcontrol_new rt5670_pdm1_l_mux =
	SOC_DAPM_ENUM("PDM1 L source", rt5670_pdm1_l_enum);

static SOC_ENUM_SINGLE_DECL(rt5670_pdm1_r_enum, RT5670_PDM_OUT_CTRL,
	RT5670_PDM1_R_SFT, rt5670_pdm_src);

static const struct snd_kcontrol_new rt5670_pdm1_r_mux =
	SOC_DAPM_ENUM("PDM1 R source", rt5670_pdm1_r_enum);

static SOC_ENUM_SINGLE_DECL(rt5670_pdm2_l_enum, RT5670_PDM_OUT_CTRL,
	RT5670_PDM2_L_SFT, rt5670_pdm_src);

static const struct snd_kcontrol_new rt5670_pdm2_l_mux =
	SOC_DAPM_ENUM("PDM2 L source", rt5670_pdm2_l_enum);

static SOC_ENUM_SINGLE_DECL(rt5670_pdm2_r_enum, RT5670_PDM_OUT_CTRL,
	RT5670_PDM2_R_SFT, rt5670_pdm_src);

static const struct snd_kcontrol_new rt5670_pdm2_r_mux =
	SOC_DAPM_ENUM("PDM2 R source", rt5670_pdm2_r_enum);

/* MX-FA [12] */
static const char * const rt5670_if1_adc1_in1_src[] = {
	"IF_ADC1", "IF1_ADC3"
};

static SOC_ENUM_SINGLE_DECL(rt5670_if1_adc1_in1_enum, RT5670_DIG_MISC,
	RT5670_IF1_ADC1_IN1_SFT, rt5670_if1_adc1_in1_src);

static const struct snd_kcontrol_new rt5670_if1_adc1_in1_mux =
	SOC_DAPM_ENUM("IF1 ADC1 IN1 source", rt5670_if1_adc1_in1_enum);

/* MX-FA [11] */
static const char * const rt5670_if1_adc1_in2_src[] = {
	"IF1_ADC1_IN1", "IF1_ADC4"
};

static SOC_ENUM_SINGLE_DECL(rt5670_if1_adc1_in2_enum, RT5670_DIG_MISC,
	RT5670_IF1_ADC1_IN2_SFT, rt5670_if1_adc1_in2_src);

static const struct snd_kcontrol_new rt5670_if1_adc1_in2_mux =
	SOC_DAPM_ENUM("IF1 ADC1 IN2 source", rt5670_if1_adc1_in2_enum);

/* MX-FA [10] */
static const char * const rt5670_if1_adc2_in1_src[] = {
	"IF1_ADC2_IN", "IF1_ADC4"
};

static SOC_ENUM_SINGLE_DECL(rt5670_if1_adc2_in1_enum, RT5670_DIG_MISC,
	RT5670_IF1_ADC2_IN1_SFT, rt5670_if1_adc2_in1_src);

static const struct snd_kcontrol_new rt5670_if1_adc2_in1_mux =
	SOC_DAPM_ENUM("IF1 ADC2 IN1 source", rt5670_if1_adc2_in1_enum);

/* MX-9D [9:8] */
static const char * const rt5670_vad_adc_src[] = {
	"Sto1 ADC L", "Mono ADC L", "Mono ADC R", "Sto2 ADC L"
};

static SOC_ENUM_SINGLE_DECL(rt5670_vad_adc_enum, RT5670_VAD_CTRL4,
	RT5670_VAD_SEL_SFT, rt5670_vad_adc_src);

static const struct snd_kcontrol_new rt5670_vad_adc_mux =
	SOC_DAPM_ENUM("VAD ADC source", rt5670_vad_adc_enum);

static int rt5670_hp_power_event(struct snd_soc_dapm_widget *w,
			   struct snd_kcontrol *kcontrol, int event)
{
	struct snd_soc_component *component = snd_soc_dapm_to_component(w->dapm);
	struct rt5670_priv *rt5670 = snd_soc_component_get_drvdata(component);

	switch (event) {
	case SND_SOC_DAPM_POST_PMU:
		regmap_update_bits(rt5670->regmap, RT5670_CHARGE_PUMP,
			RT5670_PM_HP_MASK, RT5670_PM_HP_HV);
		regmap_update_bits(rt5670->regmap, RT5670_GEN_CTRL2,
			0x0400, 0x0400);
		/* headphone amp power on */
		regmap_update_bits(rt5670->regmap, RT5670_PWR_ANLG1,
			RT5670_PWR_HA |	RT5670_PWR_FV1 |
			RT5670_PWR_FV2,	RT5670_PWR_HA |
			RT5670_PWR_FV1 | RT5670_PWR_FV2);
		/* depop parameters */
		regmap_write(rt5670->regmap, RT5670_DEPOP_M2, 0x3100);
		regmap_write(rt5670->regmap, RT5670_DEPOP_M1, 0x8009);
		regmap_write(rt5670->regmap, RT5670_PR_BASE +
			RT5670_HP_DCC_INT1, 0x9f00);
		mdelay(20);
		regmap_write(rt5670->regmap, RT5670_DEPOP_M1, 0x8019);
		break;
	case SND_SOC_DAPM_PRE_PMD:
		regmap_write(rt5670->regmap, RT5670_DEPOP_M1, 0x0004);
		msleep(30);
		break;
	default:
		return 0;
	}

	return 0;
}

static int rt5670_hp_event(struct snd_soc_dapm_widget *w,
	struct snd_kcontrol *kcontrol, int event)
{
	struct snd_soc_component *component = snd_soc_dapm_to_component(w->dapm);
	struct rt5670_priv *rt5670 = snd_soc_component_get_drvdata(component);

	switch (event) {
	case SND_SOC_DAPM_POST_PMU:
		/* headphone unmute sequence */
		regmap_write(rt5670->regmap, RT5670_PR_BASE +
				RT5670_MAMP_INT_REG2, 0xb400);
		regmap_write(rt5670->regmap, RT5670_DEPOP_M3, 0x0772);
		regmap_write(rt5670->regmap, RT5670_DEPOP_M1, 0x805d);
		regmap_write(rt5670->regmap, RT5670_DEPOP_M1, 0x831d);
		regmap_update_bits(rt5670->regmap, RT5670_GEN_CTRL2,
				0x0300, 0x0300);
		regmap_update_bits(rt5670->regmap, RT5670_HP_VOL,
			RT5670_L_MUTE | RT5670_R_MUTE, 0);
		msleep(80);
		regmap_write(rt5670->regmap, RT5670_DEPOP_M1, 0x8019);
		break;

	case SND_SOC_DAPM_PRE_PMD:
		/* headphone mute sequence */
		regmap_write(rt5670->regmap, RT5670_PR_BASE +
				RT5670_MAMP_INT_REG2, 0xb400);
		regmap_write(rt5670->regmap, RT5670_DEPOP_M3, 0x0772);
		regmap_write(rt5670->regmap, RT5670_DEPOP_M1, 0x803d);
		mdelay(10);
		regmap_write(rt5670->regmap, RT5670_DEPOP_M1, 0x831d);
		mdelay(10);
		regmap_update_bits(rt5670->regmap, RT5670_HP_VOL,
				   RT5670_L_MUTE | RT5670_R_MUTE,
				   RT5670_L_MUTE | RT5670_R_MUTE);
		msleep(20);
		regmap_update_bits(rt5670->regmap,
				   RT5670_GEN_CTRL2, 0x0300, 0x0);
		regmap_write(rt5670->regmap, RT5670_DEPOP_M1, 0x8019);
		regmap_write(rt5670->regmap, RT5670_DEPOP_M3, 0x0707);
		regmap_write(rt5670->regmap, RT5670_PR_BASE +
				RT5670_MAMP_INT_REG2, 0xfc00);
		break;

	default:
		return 0;
	}

	return 0;
}

static int rt5670_spk_event(struct snd_soc_dapm_widget *w,
	struct snd_kcontrol *kcontrol, int event)
{
	struct snd_soc_component *component = snd_soc_dapm_to_component(w->dapm);
	struct rt5670_priv *rt5670 = snd_soc_component_get_drvdata(component);

<<<<<<< HEAD
	if (!rt5670->pdata.gpio1_is_ext_spk_en)
=======
	if (!rt5670->gpio1_is_ext_spk_en)
>>>>>>> d1988041
		return 0;

	switch (event) {
	case SND_SOC_DAPM_POST_PMU:
		regmap_update_bits(rt5670->regmap, RT5670_GPIO_CTRL2,
				   RT5670_GP1_OUT_MASK, RT5670_GP1_OUT_HI);
		break;

	case SND_SOC_DAPM_PRE_PMD:
		regmap_update_bits(rt5670->regmap, RT5670_GPIO_CTRL2,
				   RT5670_GP1_OUT_MASK, RT5670_GP1_OUT_LO);
		break;

	default:
		return 0;
	}

	return 0;
}

static int rt5670_bst1_event(struct snd_soc_dapm_widget *w,
	struct snd_kcontrol *kcontrol, int event)
{
	struct snd_soc_component *component = snd_soc_dapm_to_component(w->dapm);

	switch (event) {
	case SND_SOC_DAPM_POST_PMU:
		snd_soc_component_update_bits(component, RT5670_PWR_ANLG2,
				    RT5670_PWR_BST1_P, RT5670_PWR_BST1_P);
		break;

	case SND_SOC_DAPM_PRE_PMD:
		snd_soc_component_update_bits(component, RT5670_PWR_ANLG2,
				    RT5670_PWR_BST1_P, 0);
		break;

	default:
		return 0;
	}

	return 0;
}

static int rt5670_bst2_event(struct snd_soc_dapm_widget *w,
	struct snd_kcontrol *kcontrol, int event)
{
	struct snd_soc_component *component = snd_soc_dapm_to_component(w->dapm);

	switch (event) {
	case SND_SOC_DAPM_POST_PMU:
		snd_soc_component_update_bits(component, RT5670_PWR_ANLG2,
				    RT5670_PWR_BST2_P, RT5670_PWR_BST2_P);
		break;

	case SND_SOC_DAPM_PRE_PMD:
		snd_soc_component_update_bits(component, RT5670_PWR_ANLG2,
				    RT5670_PWR_BST2_P, 0);
		break;

	default:
		return 0;
	}

	return 0;
}

static const struct snd_soc_dapm_widget rt5670_dapm_widgets[] = {
	SND_SOC_DAPM_SUPPLY("PLL1", RT5670_PWR_ANLG2,
			    RT5670_PWR_PLL_BIT, 0, NULL, 0),
	SND_SOC_DAPM_SUPPLY("I2S DSP", RT5670_PWR_DIG2,
			    RT5670_PWR_I2S_DSP_BIT, 0, NULL, 0),
	SND_SOC_DAPM_SUPPLY("Mic Det Power", RT5670_PWR_VOL,
			    RT5670_PWR_MIC_DET_BIT, 0, NULL, 0),

	/* ASRC */
	SND_SOC_DAPM_SUPPLY_S("I2S1 ASRC", 1, RT5670_ASRC_1,
			      11, 0, NULL, 0),
	SND_SOC_DAPM_SUPPLY_S("I2S2 ASRC", 1, RT5670_ASRC_1,
			      12, 0, NULL, 0),
	SND_SOC_DAPM_SUPPLY_S("DAC STO ASRC", 1, RT5670_ASRC_1,
			      10, 0, NULL, 0),
	SND_SOC_DAPM_SUPPLY_S("DAC MONO L ASRC", 1, RT5670_ASRC_1,
			      9, 0, NULL, 0),
	SND_SOC_DAPM_SUPPLY_S("DAC MONO R ASRC", 1, RT5670_ASRC_1,
			      8, 0, NULL, 0),
	SND_SOC_DAPM_SUPPLY_S("DMIC STO1 ASRC", 1, RT5670_ASRC_1,
			      7, 0, NULL, 0),
	SND_SOC_DAPM_SUPPLY_S("DMIC STO2 ASRC", 1, RT5670_ASRC_1,
			      6, 0, NULL, 0),
	SND_SOC_DAPM_SUPPLY_S("DMIC MONO L ASRC", 1, RT5670_ASRC_1,
			      5, 0, NULL, 0),
	SND_SOC_DAPM_SUPPLY_S("DMIC MONO R ASRC", 1, RT5670_ASRC_1,
			      4, 0, NULL, 0),
	SND_SOC_DAPM_SUPPLY_S("ADC STO1 ASRC", 1, RT5670_ASRC_1,
			      3, 0, NULL, 0),
	SND_SOC_DAPM_SUPPLY_S("ADC STO2 ASRC", 1, RT5670_ASRC_1,
			      2, 0, NULL, 0),
	SND_SOC_DAPM_SUPPLY_S("ADC MONO L ASRC", 1, RT5670_ASRC_1,
			      1, 0, NULL, 0),
	SND_SOC_DAPM_SUPPLY_S("ADC MONO R ASRC", 1, RT5670_ASRC_1,
			      0, 0, NULL, 0),

	/* Input Side */
	/* micbias */
	SND_SOC_DAPM_SUPPLY("MICBIAS1", RT5670_PWR_ANLG2,
			     RT5670_PWR_MB1_BIT, 0, NULL, 0),

	/* Input Lines */
	SND_SOC_DAPM_INPUT("DMIC L1"),
	SND_SOC_DAPM_INPUT("DMIC R1"),
	SND_SOC_DAPM_INPUT("DMIC L2"),
	SND_SOC_DAPM_INPUT("DMIC R2"),
	SND_SOC_DAPM_INPUT("DMIC L3"),
	SND_SOC_DAPM_INPUT("DMIC R3"),

	SND_SOC_DAPM_INPUT("IN1P"),
	SND_SOC_DAPM_INPUT("IN1N"),
	SND_SOC_DAPM_INPUT("IN2P"),
	SND_SOC_DAPM_INPUT("IN2N"),

	SND_SOC_DAPM_PGA("DMIC1", SND_SOC_NOPM, 0, 0, NULL, 0),
	SND_SOC_DAPM_PGA("DMIC2", SND_SOC_NOPM, 0, 0, NULL, 0),
	SND_SOC_DAPM_PGA("DMIC3", SND_SOC_NOPM, 0, 0, NULL, 0),

	SND_SOC_DAPM_SUPPLY("DMIC CLK", SND_SOC_NOPM, 0, 0,
			    set_dmic_clk, SND_SOC_DAPM_PRE_PMU),
	SND_SOC_DAPM_SUPPLY("DMIC1 Power", RT5670_DMIC_CTRL1,
			    RT5670_DMIC_1_EN_SFT, 0, NULL, 0),
	SND_SOC_DAPM_SUPPLY("DMIC2 Power", RT5670_DMIC_CTRL1,
			    RT5670_DMIC_2_EN_SFT, 0, NULL, 0),
	SND_SOC_DAPM_SUPPLY("DMIC3 Power", RT5670_DMIC_CTRL1,
			    RT5670_DMIC_3_EN_SFT, 0, NULL, 0),
	/* Boost */
	SND_SOC_DAPM_PGA_E("BST1", RT5670_PWR_ANLG2, RT5670_PWR_BST1_BIT,
			   0, NULL, 0, rt5670_bst1_event,
			   SND_SOC_DAPM_PRE_PMD | SND_SOC_DAPM_POST_PMU),
	SND_SOC_DAPM_PGA_E("BST2", RT5670_PWR_ANLG2, RT5670_PWR_BST2_BIT,
			   0, NULL, 0, rt5670_bst2_event,
			   SND_SOC_DAPM_PRE_PMD | SND_SOC_DAPM_POST_PMU),
	/* Input Volume */
	SND_SOC_DAPM_PGA("INL VOL", RT5670_PWR_VOL,
			 RT5670_PWR_IN_L_BIT, 0, NULL, 0),
	SND_SOC_DAPM_PGA("INR VOL", RT5670_PWR_VOL,
			 RT5670_PWR_IN_R_BIT, 0, NULL, 0),

	/* REC Mixer */
	SND_SOC_DAPM_MIXER("RECMIXL", RT5670_PWR_MIXER, RT5670_PWR_RM_L_BIT, 0,
			   rt5670_rec_l_mix, ARRAY_SIZE(rt5670_rec_l_mix)),
	SND_SOC_DAPM_MIXER("RECMIXR", RT5670_PWR_MIXER, RT5670_PWR_RM_R_BIT, 0,
			   rt5670_rec_r_mix, ARRAY_SIZE(rt5670_rec_r_mix)),
	/* ADCs */
	SND_SOC_DAPM_ADC("ADC 1", NULL, SND_SOC_NOPM, 0, 0),
	SND_SOC_DAPM_ADC("ADC 2", NULL, SND_SOC_NOPM, 0, 0),

	SND_SOC_DAPM_PGA("ADC 1_2", SND_SOC_NOPM, 0, 0, NULL, 0),

	SND_SOC_DAPM_SUPPLY("ADC 1 power", RT5670_PWR_DIG1,
			    RT5670_PWR_ADC_L_BIT, 0, NULL, 0),
	SND_SOC_DAPM_SUPPLY("ADC 2 power", RT5670_PWR_DIG1,
			    RT5670_PWR_ADC_R_BIT, 0, NULL, 0),
	SND_SOC_DAPM_SUPPLY("ADC clock", RT5670_PR_BASE +
			    RT5670_CHOP_DAC_ADC, 12, 0, NULL, 0),
	/* ADC Mux */
	SND_SOC_DAPM_MUX("Stereo1 DMIC Mux", SND_SOC_NOPM, 0, 0,
			 &rt5670_sto1_dmic_mux),
	SND_SOC_DAPM_MUX("Stereo1 ADC L2 Mux", SND_SOC_NOPM, 0, 0,
			 &rt5670_sto_adc_2_mux),
	SND_SOC_DAPM_MUX("Stereo1 ADC R2 Mux", SND_SOC_NOPM, 0, 0,
			 &rt5670_sto_adc_2_mux),
	SND_SOC_DAPM_MUX("Stereo1 ADC L1 Mux", SND_SOC_NOPM, 0, 0,
			 &rt5670_sto_adc_1_mux),
	SND_SOC_DAPM_MUX("Stereo1 ADC R1 Mux", SND_SOC_NOPM, 0, 0,
			 &rt5670_sto_adc_1_mux),
	SND_SOC_DAPM_MUX("Stereo2 DMIC Mux", SND_SOC_NOPM, 0, 0,
			 &rt5670_sto2_dmic_mux),
	SND_SOC_DAPM_MUX("Stereo2 ADC L2 Mux", SND_SOC_NOPM, 0, 0,
			 &rt5670_sto2_adc_2_mux),
	SND_SOC_DAPM_MUX("Stereo2 ADC R2 Mux", SND_SOC_NOPM, 0, 0,
			 &rt5670_sto2_adc_2_mux),
	SND_SOC_DAPM_MUX("Stereo2 ADC L1 Mux", SND_SOC_NOPM, 0, 0,
			 &rt5670_sto2_adc_1_mux),
	SND_SOC_DAPM_MUX("Stereo2 ADC R1 Mux", SND_SOC_NOPM, 0, 0,
			 &rt5670_sto2_adc_1_mux),
	SND_SOC_DAPM_MUX("Stereo2 ADC LR Mux", SND_SOC_NOPM, 0, 0,
			 &rt5670_sto2_adc_lr_mux),
	SND_SOC_DAPM_MUX("Mono DMIC L Mux", SND_SOC_NOPM, 0, 0,
			 &rt5670_mono_dmic_l_mux),
	SND_SOC_DAPM_MUX("Mono DMIC R Mux", SND_SOC_NOPM, 0, 0,
			 &rt5670_mono_dmic_r_mux),
	SND_SOC_DAPM_MUX("Mono ADC L2 Mux", SND_SOC_NOPM, 0, 0,
			 &rt5670_mono_adc_l2_mux),
	SND_SOC_DAPM_MUX("Mono ADC L1 Mux", SND_SOC_NOPM, 0, 0,
			 &rt5670_mono_adc_l1_mux),
	SND_SOC_DAPM_MUX("Mono ADC R1 Mux", SND_SOC_NOPM, 0, 0,
			 &rt5670_mono_adc_r1_mux),
	SND_SOC_DAPM_MUX("Mono ADC R2 Mux", SND_SOC_NOPM, 0, 0,
			 &rt5670_mono_adc_r2_mux),
	/* ADC Mixer */
	SND_SOC_DAPM_SUPPLY("ADC Stereo1 Filter", RT5670_PWR_DIG2,
			    RT5670_PWR_ADC_S1F_BIT, 0, NULL, 0),
	SND_SOC_DAPM_SUPPLY("ADC Stereo2 Filter", RT5670_PWR_DIG2,
			    RT5670_PWR_ADC_S2F_BIT, 0, NULL, 0),
	SND_SOC_DAPM_MIXER("Sto1 ADC MIXL", RT5670_STO1_ADC_DIG_VOL,
			   RT5670_L_MUTE_SFT, 1, rt5670_sto1_adc_l_mix,
			   ARRAY_SIZE(rt5670_sto1_adc_l_mix)),
	SND_SOC_DAPM_MIXER("Sto1 ADC MIXR", RT5670_STO1_ADC_DIG_VOL,
			   RT5670_R_MUTE_SFT, 1, rt5670_sto1_adc_r_mix,
			   ARRAY_SIZE(rt5670_sto1_adc_r_mix)),
	SND_SOC_DAPM_MIXER("Sto2 ADC MIXL", SND_SOC_NOPM, 0, 0,
			   rt5670_sto2_adc_l_mix,
			   ARRAY_SIZE(rt5670_sto2_adc_l_mix)),
	SND_SOC_DAPM_MIXER("Sto2 ADC MIXR", SND_SOC_NOPM, 0, 0,
			   rt5670_sto2_adc_r_mix,
			   ARRAY_SIZE(rt5670_sto2_adc_r_mix)),
	SND_SOC_DAPM_SUPPLY("ADC Mono Left Filter", RT5670_PWR_DIG2,
			    RT5670_PWR_ADC_MF_L_BIT, 0, NULL, 0),
	SND_SOC_DAPM_MIXER("Mono ADC MIXL", RT5670_MONO_ADC_DIG_VOL,
			   RT5670_L_MUTE_SFT, 1, rt5670_mono_adc_l_mix,
			   ARRAY_SIZE(rt5670_mono_adc_l_mix)),
	SND_SOC_DAPM_SUPPLY("ADC Mono Right Filter", RT5670_PWR_DIG2,
			    RT5670_PWR_ADC_MF_R_BIT, 0, NULL, 0),
	SND_SOC_DAPM_MIXER("Mono ADC MIXR", RT5670_MONO_ADC_DIG_VOL,
			   RT5670_R_MUTE_SFT, 1, rt5670_mono_adc_r_mix,
			   ARRAY_SIZE(rt5670_mono_adc_r_mix)),

	/* ADC PGA */
	SND_SOC_DAPM_PGA("Stereo1 ADC MIXL", SND_SOC_NOPM, 0, 0, NULL, 0),
	SND_SOC_DAPM_PGA("Stereo1 ADC MIXR", SND_SOC_NOPM, 0, 0, NULL, 0),
	SND_SOC_DAPM_PGA("Stereo2 ADC MIXL", SND_SOC_NOPM, 0, 0, NULL, 0),
	SND_SOC_DAPM_PGA("Stereo2 ADC MIXR", SND_SOC_NOPM, 0, 0, NULL, 0),
	SND_SOC_DAPM_PGA("Sto2 ADC LR MIX", SND_SOC_NOPM, 0, 0, NULL, 0),
	SND_SOC_DAPM_PGA("Stereo1 ADC MIX", SND_SOC_NOPM, 0, 0, NULL, 0),
	SND_SOC_DAPM_PGA("Stereo2 ADC MIX", SND_SOC_NOPM, 0, 0, NULL, 0),
	SND_SOC_DAPM_PGA("Mono ADC MIX", SND_SOC_NOPM, 0, 0, NULL, 0),
	SND_SOC_DAPM_PGA("VAD_ADC", SND_SOC_NOPM, 0, 0, NULL, 0),
	SND_SOC_DAPM_PGA("IF_ADC1", SND_SOC_NOPM, 0, 0, NULL, 0),
	SND_SOC_DAPM_PGA("IF_ADC2", SND_SOC_NOPM, 0, 0, NULL, 0),
	SND_SOC_DAPM_PGA("IF_ADC3", SND_SOC_NOPM, 0, 0, NULL, 0),
	SND_SOC_DAPM_PGA("IF1_ADC1", SND_SOC_NOPM, 0, 0, NULL, 0),
	SND_SOC_DAPM_PGA("IF1_ADC2", SND_SOC_NOPM, 0, 0, NULL, 0),
	SND_SOC_DAPM_PGA("IF1_ADC3", SND_SOC_NOPM, 0, 0, NULL, 0),

	/* DSP */
	SND_SOC_DAPM_PGA("TxDP_ADC", SND_SOC_NOPM, 0, 0, NULL, 0),
	SND_SOC_DAPM_PGA("TxDP_ADC_L", SND_SOC_NOPM, 0, 0, NULL, 0),
	SND_SOC_DAPM_PGA("TxDP_ADC_R", SND_SOC_NOPM, 0, 0, NULL, 0),
	SND_SOC_DAPM_PGA("TxDC_DAC", SND_SOC_NOPM, 0, 0, NULL, 0),

	SND_SOC_DAPM_MUX("TDM Data Mux", SND_SOC_NOPM, 0, 0,
			 &rt5670_txdp_slot_mux),

	SND_SOC_DAPM_MUX("DSP UL Mux", SND_SOC_NOPM, 0, 0,
			 &rt5670_dsp_ul_mux),
	SND_SOC_DAPM_MUX("DSP DL Mux", SND_SOC_NOPM, 0, 0,
			 &rt5670_dsp_dl_mux),

	SND_SOC_DAPM_MUX("RxDP Mux", SND_SOC_NOPM, 0, 0,
			 &rt5670_rxdp_mux),

	/* IF2 Mux */
	SND_SOC_DAPM_MUX("IF2 ADC Mux", SND_SOC_NOPM, 0, 0,
			 &rt5670_if2_adc_in_mux),

	/* Digital Interface */
	SND_SOC_DAPM_SUPPLY("I2S1", RT5670_PWR_DIG1,
			    RT5670_PWR_I2S1_BIT, 0, NULL, 0),
	SND_SOC_DAPM_PGA("IF1 DAC1", SND_SOC_NOPM, 0, 0, NULL, 0),
	SND_SOC_DAPM_PGA("IF1 DAC2", SND_SOC_NOPM, 0, 0, NULL, 0),
	SND_SOC_DAPM_PGA("IF1 DAC1 L", SND_SOC_NOPM, 0, 0, NULL, 0),
	SND_SOC_DAPM_PGA("IF1 DAC1 R", SND_SOC_NOPM, 0, 0, NULL, 0),
	SND_SOC_DAPM_PGA("IF1 DAC2 L", SND_SOC_NOPM, 0, 0, NULL, 0),
	SND_SOC_DAPM_PGA("IF1 DAC2 R", SND_SOC_NOPM, 0, 0, NULL, 0),
	SND_SOC_DAPM_PGA("IF1 ADC", SND_SOC_NOPM, 0, 0, NULL, 0),
	SND_SOC_DAPM_PGA("IF1 ADC L", SND_SOC_NOPM, 0, 0, NULL, 0),
	SND_SOC_DAPM_PGA("IF1 ADC R", SND_SOC_NOPM, 0, 0, NULL, 0),
	SND_SOC_DAPM_SUPPLY("I2S2", RT5670_PWR_DIG1,
			    RT5670_PWR_I2S2_BIT, 0, NULL, 0),
	SND_SOC_DAPM_PGA("IF2 DAC", SND_SOC_NOPM, 0, 0, NULL, 0),
	SND_SOC_DAPM_PGA("IF2 DAC L", SND_SOC_NOPM, 0, 0, NULL, 0),
	SND_SOC_DAPM_PGA("IF2 DAC R", SND_SOC_NOPM, 0, 0, NULL, 0),
	SND_SOC_DAPM_PGA("IF2 ADC", SND_SOC_NOPM, 0, 0, NULL, 0),
	SND_SOC_DAPM_PGA("IF2 ADC L", SND_SOC_NOPM, 0, 0, NULL, 0),
	SND_SOC_DAPM_PGA("IF2 ADC R", SND_SOC_NOPM, 0, 0, NULL, 0),

	/* Digital Interface Select */
	SND_SOC_DAPM_MUX("IF1 ADC1 IN1 Mux", SND_SOC_NOPM, 0, 0,
			 &rt5670_if1_adc1_in1_mux),
	SND_SOC_DAPM_MUX("IF1 ADC1 IN2 Mux", SND_SOC_NOPM, 0, 0,
			 &rt5670_if1_adc1_in2_mux),
	SND_SOC_DAPM_MUX("IF1 ADC2 IN Mux", SND_SOC_NOPM, 0, 0,
			 &rt5670_if1_adc2_in_mux),
	SND_SOC_DAPM_MUX("IF1 ADC2 IN1 Mux", SND_SOC_NOPM, 0, 0,
			 &rt5670_if1_adc2_in1_mux),
	SND_SOC_DAPM_MUX("VAD ADC Mux", SND_SOC_NOPM, 0, 0,
			 &rt5670_vad_adc_mux),

	/* Audio Interface */
	SND_SOC_DAPM_AIF_IN("AIF1RX", "AIF1 Playback", 0, SND_SOC_NOPM, 0, 0),
	SND_SOC_DAPM_AIF_OUT("AIF1TX", "AIF1 Capture", 0, SND_SOC_NOPM, 0, 0),
	SND_SOC_DAPM_AIF_IN("AIF2RX", "AIF2 Playback", 0, SND_SOC_NOPM, 0, 0),
	SND_SOC_DAPM_AIF_OUT("AIF2TX", "AIF2 Capture", 0,
			     RT5670_GPIO_CTRL1, RT5670_I2S2_PIN_SFT, 1),

	/* Audio DSP */
	SND_SOC_DAPM_PGA("Audio DSP", SND_SOC_NOPM, 0, 0, NULL, 0),

	/* Output Side */
	/* DAC mixer before sound effect  */
	SND_SOC_DAPM_MIXER("DAC1 MIXL", SND_SOC_NOPM, 0, 0,
			   rt5670_dac_l_mix, ARRAY_SIZE(rt5670_dac_l_mix)),
	SND_SOC_DAPM_MIXER("DAC1 MIXR", SND_SOC_NOPM, 0, 0,
			   rt5670_dac_r_mix, ARRAY_SIZE(rt5670_dac_r_mix)),
	SND_SOC_DAPM_PGA("DAC MIX", SND_SOC_NOPM, 0, 0, NULL, 0),

	/* DAC2 channel Mux */
	SND_SOC_DAPM_MUX("DAC L2 Mux", SND_SOC_NOPM, 0, 0,
			 &rt5670_dac_l2_mux),
	SND_SOC_DAPM_MUX("DAC R2 Mux", SND_SOC_NOPM, 0, 0,
			 &rt5670_dac_r2_mux),
	SND_SOC_DAPM_PGA("DAC L2 Volume", RT5670_PWR_DIG1,
			 RT5670_PWR_DAC_L2_BIT, 0, NULL, 0),
	SND_SOC_DAPM_PGA("DAC R2 Volume", RT5670_PWR_DIG1,
			 RT5670_PWR_DAC_R2_BIT, 0, NULL, 0),

	SND_SOC_DAPM_MUX("DAC1 L Mux", SND_SOC_NOPM, 0, 0, &rt5670_dac1l_mux),
	SND_SOC_DAPM_MUX("DAC1 R Mux", SND_SOC_NOPM, 0, 0, &rt5670_dac1r_mux),

	/* DAC Mixer */
	SND_SOC_DAPM_SUPPLY("DAC Stereo1 Filter", RT5670_PWR_DIG2,
			    RT5670_PWR_DAC_S1F_BIT, 0, NULL, 0),
	SND_SOC_DAPM_SUPPLY("DAC Mono Left Filter", RT5670_PWR_DIG2,
			    RT5670_PWR_DAC_MF_L_BIT, 0, NULL, 0),
	SND_SOC_DAPM_SUPPLY("DAC Mono Right Filter", RT5670_PWR_DIG2,
			    RT5670_PWR_DAC_MF_R_BIT, 0, NULL, 0),
	SND_SOC_DAPM_MIXER("Stereo DAC MIXL", SND_SOC_NOPM, 0, 0,
			   rt5670_sto_dac_l_mix,
			   ARRAY_SIZE(rt5670_sto_dac_l_mix)),
	SND_SOC_DAPM_MIXER("Stereo DAC MIXR", SND_SOC_NOPM, 0, 0,
			   rt5670_sto_dac_r_mix,
			   ARRAY_SIZE(rt5670_sto_dac_r_mix)),
	SND_SOC_DAPM_MIXER("Mono DAC MIXL", SND_SOC_NOPM, 0, 0,
			   rt5670_mono_dac_l_mix,
			   ARRAY_SIZE(rt5670_mono_dac_l_mix)),
	SND_SOC_DAPM_MIXER("Mono DAC MIXR", SND_SOC_NOPM, 0, 0,
			   rt5670_mono_dac_r_mix,
			   ARRAY_SIZE(rt5670_mono_dac_r_mix)),
	SND_SOC_DAPM_MIXER("DAC MIXL", SND_SOC_NOPM, 0, 0,
			   rt5670_dig_l_mix,
			   ARRAY_SIZE(rt5670_dig_l_mix)),
	SND_SOC_DAPM_MIXER("DAC MIXR", SND_SOC_NOPM, 0, 0,
			   rt5670_dig_r_mix,
			   ARRAY_SIZE(rt5670_dig_r_mix)),

	/* DACs */
	SND_SOC_DAPM_SUPPLY("DAC L1 Power", RT5670_PWR_DIG1,
			    RT5670_PWR_DAC_L1_BIT, 0, NULL, 0),
	SND_SOC_DAPM_SUPPLY("DAC R1 Power", RT5670_PWR_DIG1,
			    RT5670_PWR_DAC_R1_BIT, 0, NULL, 0),
	SND_SOC_DAPM_DAC("DAC L1", NULL, SND_SOC_NOPM, 0, 0),
	SND_SOC_DAPM_DAC("DAC R1", NULL, SND_SOC_NOPM, 0, 0),
	SND_SOC_DAPM_DAC("DAC L2", NULL, RT5670_PWR_DIG1,
			 RT5670_PWR_DAC_L2_BIT, 0),

	SND_SOC_DAPM_DAC("DAC R2", NULL, RT5670_PWR_DIG1,
			 RT5670_PWR_DAC_R2_BIT, 0),
	/* OUT Mixer */

	SND_SOC_DAPM_MIXER("OUT MIXL", RT5670_PWR_MIXER, RT5670_PWR_OM_L_BIT,
			   0, rt5670_out_l_mix, ARRAY_SIZE(rt5670_out_l_mix)),
	SND_SOC_DAPM_MIXER("OUT MIXR", RT5670_PWR_MIXER, RT5670_PWR_OM_R_BIT,
			   0, rt5670_out_r_mix, ARRAY_SIZE(rt5670_out_r_mix)),
	/* Ouput Volume */
	SND_SOC_DAPM_MIXER("HPOVOL MIXL", RT5670_PWR_VOL,
			   RT5670_PWR_HV_L_BIT, 0,
			   rt5670_hpvoll_mix, ARRAY_SIZE(rt5670_hpvoll_mix)),
	SND_SOC_DAPM_MIXER("HPOVOL MIXR", RT5670_PWR_VOL,
			   RT5670_PWR_HV_R_BIT, 0,
			   rt5670_hpvolr_mix, ARRAY_SIZE(rt5670_hpvolr_mix)),
	SND_SOC_DAPM_PGA("DAC 1", SND_SOC_NOPM, 0, 0, NULL, 0),
	SND_SOC_DAPM_PGA("DAC 2", SND_SOC_NOPM,	0, 0, NULL, 0),
	SND_SOC_DAPM_PGA("HPOVOL", SND_SOC_NOPM, 0, 0, NULL, 0),

	/* HPO/LOUT/Mono Mixer */
	SND_SOC_DAPM_MIXER("HPO MIX", SND_SOC_NOPM, 0, 0,
			   rt5670_hpo_mix, ARRAY_SIZE(rt5670_hpo_mix)),
	SND_SOC_DAPM_MIXER("LOUT MIX", RT5670_PWR_ANLG1, RT5670_PWR_LM_BIT,
			   0, rt5670_lout_mix, ARRAY_SIZE(rt5670_lout_mix)),
	SND_SOC_DAPM_SUPPLY_S("Improve HP Amp Drv", 1, SND_SOC_NOPM, 0, 0,
			      rt5670_hp_power_event, SND_SOC_DAPM_POST_PMU |
			      SND_SOC_DAPM_PRE_PMD),
	SND_SOC_DAPM_SUPPLY("HP L Amp", RT5670_PWR_ANLG1,
			    RT5670_PWR_HP_L_BIT, 0, NULL, 0),
	SND_SOC_DAPM_SUPPLY("HP R Amp", RT5670_PWR_ANLG1,
			    RT5670_PWR_HP_R_BIT, 0, NULL, 0),
	SND_SOC_DAPM_PGA_S("HP Amp", 1, SND_SOC_NOPM, 0, 0,
			   rt5670_hp_event, SND_SOC_DAPM_PRE_PMD |
			   SND_SOC_DAPM_POST_PMU),
	SND_SOC_DAPM_SWITCH("LOUT L Playback", SND_SOC_NOPM, 0, 0,
			    &lout_l_enable_control),
	SND_SOC_DAPM_SWITCH("LOUT R Playback", SND_SOC_NOPM, 0, 0,
			    &lout_r_enable_control),
	SND_SOC_DAPM_PGA("LOUT Amp", SND_SOC_NOPM, 0, 0, NULL, 0),

	/* PDM */
	SND_SOC_DAPM_SUPPLY("PDM1 Power", RT5670_PWR_DIG2,
		RT5670_PWR_PDM1_BIT, 0, NULL, 0),

	SND_SOC_DAPM_MUX("PDM1 L Mux", RT5670_PDM_OUT_CTRL,
			 RT5670_M_PDM1_L_SFT, 1, &rt5670_pdm1_l_mux),
	SND_SOC_DAPM_MUX("PDM1 R Mux", RT5670_PDM_OUT_CTRL,
			 RT5670_M_PDM1_R_SFT, 1, &rt5670_pdm1_r_mux),

	/* Output Lines */
	SND_SOC_DAPM_OUTPUT("HPOL"),
	SND_SOC_DAPM_OUTPUT("HPOR"),
	SND_SOC_DAPM_OUTPUT("LOUTL"),
	SND_SOC_DAPM_OUTPUT("LOUTR"),
};

static const struct snd_soc_dapm_widget rt5670_specific_dapm_widgets[] = {
	SND_SOC_DAPM_SUPPLY("PDM2 Power", RT5670_PWR_DIG2,
		RT5670_PWR_PDM2_BIT, 0, NULL, 0),
	SND_SOC_DAPM_MUX("PDM2 L Mux", RT5670_PDM_OUT_CTRL,
			 RT5670_M_PDM2_L_SFT, 1, &rt5670_pdm2_l_mux),
	SND_SOC_DAPM_MUX("PDM2 R Mux", RT5670_PDM_OUT_CTRL,
			 RT5670_M_PDM2_R_SFT, 1, &rt5670_pdm2_r_mux),
	SND_SOC_DAPM_OUTPUT("PDM1L"),
	SND_SOC_DAPM_OUTPUT("PDM1R"),
	SND_SOC_DAPM_OUTPUT("PDM2L"),
	SND_SOC_DAPM_OUTPUT("PDM2R"),
};

static const struct snd_soc_dapm_widget rt5672_specific_dapm_widgets[] = {
	SND_SOC_DAPM_PGA_E("SPO Amp", SND_SOC_NOPM, 0, 0, NULL, 0,
			   rt5670_spk_event, SND_SOC_DAPM_PRE_PMD |
			   SND_SOC_DAPM_POST_PMU),
	SND_SOC_DAPM_OUTPUT("SPOLP"),
	SND_SOC_DAPM_OUTPUT("SPOLN"),
	SND_SOC_DAPM_OUTPUT("SPORP"),
	SND_SOC_DAPM_OUTPUT("SPORN"),
};

static const struct snd_soc_dapm_route rt5670_dapm_routes[] = {
	{ "ADC Stereo1 Filter", NULL, "ADC STO1 ASRC", is_using_asrc },
	{ "ADC Stereo2 Filter", NULL, "ADC STO2 ASRC", is_using_asrc },
	{ "ADC Mono Left Filter", NULL, "ADC MONO L ASRC", is_using_asrc },
	{ "ADC Mono Right Filter", NULL, "ADC MONO R ASRC", is_using_asrc },
	{ "DAC Mono Left Filter", NULL, "DAC MONO L ASRC", is_using_asrc },
	{ "DAC Mono Right Filter", NULL, "DAC MONO R ASRC", is_using_asrc },
	{ "DAC Stereo1 Filter", NULL, "DAC STO ASRC", is_using_asrc },
	{ "Stereo1 DMIC Mux", NULL, "DMIC STO1 ASRC", can_use_asrc },
	{ "Stereo2 DMIC Mux", NULL, "DMIC STO2 ASRC", can_use_asrc },
	{ "Mono DMIC L Mux", NULL, "DMIC MONO L ASRC", can_use_asrc },
	{ "Mono DMIC R Mux", NULL, "DMIC MONO R ASRC", can_use_asrc },

	{ "I2S1", NULL, "I2S1 ASRC", can_use_asrc},
	{ "I2S2", NULL, "I2S2 ASRC", can_use_asrc},

	{ "DMIC1", NULL, "DMIC L1" },
	{ "DMIC1", NULL, "DMIC R1" },
	{ "DMIC2", NULL, "DMIC L2" },
	{ "DMIC2", NULL, "DMIC R2" },
	{ "DMIC3", NULL, "DMIC L3" },
	{ "DMIC3", NULL, "DMIC R3" },

	{ "BST1", NULL, "IN1P" },
	{ "BST1", NULL, "IN1N" },
	{ "BST1", NULL, "Mic Det Power" },
	{ "BST2", NULL, "IN2P" },
	{ "BST2", NULL, "IN2N" },

	{ "INL VOL", NULL, "IN2P" },
	{ "INR VOL", NULL, "IN2N" },

	{ "RECMIXL", "INL Switch", "INL VOL" },
	{ "RECMIXL", "BST2 Switch", "BST2" },
	{ "RECMIXL", "BST1 Switch", "BST1" },

	{ "RECMIXR", "INR Switch", "INR VOL" },
	{ "RECMIXR", "BST2 Switch", "BST2" },
	{ "RECMIXR", "BST1 Switch", "BST1" },

	{ "ADC 1", NULL, "RECMIXL" },
	{ "ADC 1", NULL, "ADC 1 power" },
	{ "ADC 1", NULL, "ADC clock" },
	{ "ADC 2", NULL, "RECMIXR" },
	{ "ADC 2", NULL, "ADC 2 power" },
	{ "ADC 2", NULL, "ADC clock" },

	{ "DMIC L1", NULL, "DMIC CLK" },
	{ "DMIC L1", NULL, "DMIC1 Power" },
	{ "DMIC R1", NULL, "DMIC CLK" },
	{ "DMIC R1", NULL, "DMIC1 Power" },
	{ "DMIC L2", NULL, "DMIC CLK" },
	{ "DMIC L2", NULL, "DMIC2 Power" },
	{ "DMIC R2", NULL, "DMIC CLK" },
	{ "DMIC R2", NULL, "DMIC2 Power" },
	{ "DMIC L3", NULL, "DMIC CLK" },
	{ "DMIC L3", NULL, "DMIC3 Power" },
	{ "DMIC R3", NULL, "DMIC CLK" },
	{ "DMIC R3", NULL, "DMIC3 Power" },

	{ "Stereo1 DMIC Mux", "DMIC1", "DMIC1" },
	{ "Stereo1 DMIC Mux", "DMIC2", "DMIC2" },
	{ "Stereo1 DMIC Mux", "DMIC3", "DMIC3" },

	{ "Stereo2 DMIC Mux", "DMIC1", "DMIC1" },
	{ "Stereo2 DMIC Mux", "DMIC2", "DMIC2" },
	{ "Stereo2 DMIC Mux", "DMIC3", "DMIC3" },

	{ "Mono DMIC L Mux", "DMIC1", "DMIC L1" },
	{ "Mono DMIC L Mux", "DMIC2", "DMIC L2" },
	{ "Mono DMIC L Mux", "DMIC3", "DMIC L3" },

	{ "Mono DMIC R Mux", "DMIC1", "DMIC R1" },
	{ "Mono DMIC R Mux", "DMIC2", "DMIC R2" },
	{ "Mono DMIC R Mux", "DMIC3", "DMIC R3" },

	{ "ADC 1_2", NULL, "ADC 1" },
	{ "ADC 1_2", NULL, "ADC 2" },

	{ "Stereo1 ADC L2 Mux", "DMIC", "Stereo1 DMIC Mux" },
	{ "Stereo1 ADC L2 Mux", "DAC MIX", "DAC MIXL" },
	{ "Stereo1 ADC L1 Mux", "ADC", "ADC 1_2" },
	{ "Stereo1 ADC L1 Mux", "DAC MIX", "DAC MIXL" },

	{ "Stereo1 ADC R1 Mux", "ADC", "ADC 1_2" },
	{ "Stereo1 ADC R1 Mux", "DAC MIX", "DAC MIXR" },
	{ "Stereo1 ADC R2 Mux", "DMIC", "Stereo1 DMIC Mux" },
	{ "Stereo1 ADC R2 Mux", "DAC MIX", "DAC MIXR" },

	{ "Mono ADC L2 Mux", "DMIC", "Mono DMIC L Mux" },
	{ "Mono ADC L2 Mux", "Mono DAC MIXL", "Mono DAC MIXL" },
	{ "Mono ADC L1 Mux", "Mono DAC MIXL", "Mono DAC MIXL" },
	{ "Mono ADC L1 Mux", "ADC1",  "ADC 1" },

	{ "Mono ADC R1 Mux", "Mono DAC MIXR", "Mono DAC MIXR" },
	{ "Mono ADC R1 Mux", "ADC2", "ADC 2" },
	{ "Mono ADC R2 Mux", "DMIC", "Mono DMIC R Mux" },
	{ "Mono ADC R2 Mux", "Mono DAC MIXR", "Mono DAC MIXR" },

	{ "Sto1 ADC MIXL", "ADC1 Switch", "Stereo1 ADC L1 Mux" },
	{ "Sto1 ADC MIXL", "ADC2 Switch", "Stereo1 ADC L2 Mux" },
	{ "Sto1 ADC MIXR", "ADC1 Switch", "Stereo1 ADC R1 Mux" },
	{ "Sto1 ADC MIXR", "ADC2 Switch", "Stereo1 ADC R2 Mux" },

	{ "Stereo1 ADC MIXL", NULL, "Sto1 ADC MIXL" },
	{ "Stereo1 ADC MIXL", NULL, "ADC Stereo1 Filter" },

	{ "Stereo1 ADC MIXR", NULL, "Sto1 ADC MIXR" },
	{ "Stereo1 ADC MIXR", NULL, "ADC Stereo1 Filter" },
	{ "ADC Stereo1 Filter", NULL, "PLL1", is_sys_clk_from_pll },

	{ "Mono ADC MIXL", "ADC1 Switch", "Mono ADC L1 Mux" },
	{ "Mono ADC MIXL", "ADC2 Switch", "Mono ADC L2 Mux" },
	{ "Mono ADC MIXL", NULL, "ADC Mono Left Filter" },
	{ "ADC Mono Left Filter", NULL, "PLL1", is_sys_clk_from_pll },

	{ "Mono ADC MIXR", "ADC1 Switch", "Mono ADC R1 Mux" },
	{ "Mono ADC MIXR", "ADC2 Switch", "Mono ADC R2 Mux" },
	{ "Mono ADC MIXR", NULL, "ADC Mono Right Filter" },
	{ "ADC Mono Right Filter", NULL, "PLL1", is_sys_clk_from_pll },

	{ "Stereo2 ADC L2 Mux", "DMIC", "Stereo2 DMIC Mux" },
	{ "Stereo2 ADC L2 Mux", "DAC MIX", "DAC MIXL" },
	{ "Stereo2 ADC L1 Mux", "ADC", "ADC 1_2" },
	{ "Stereo2 ADC L1 Mux", "DAC MIX", "DAC MIXL" },

	{ "Stereo2 ADC R1 Mux", "ADC", "ADC 1_2" },
	{ "Stereo2 ADC R1 Mux", "DAC MIX", "DAC MIXR" },
	{ "Stereo2 ADC R2 Mux", "DMIC", "Stereo2 DMIC Mux" },
	{ "Stereo2 ADC R2 Mux", "DAC MIX", "DAC MIXR" },

	{ "Sto2 ADC MIXL", "ADC1 Switch", "Stereo2 ADC L1 Mux" },
	{ "Sto2 ADC MIXL", "ADC2 Switch", "Stereo2 ADC L2 Mux" },
	{ "Sto2 ADC MIXR", "ADC1 Switch", "Stereo2 ADC R1 Mux" },
	{ "Sto2 ADC MIXR", "ADC2 Switch", "Stereo2 ADC R2 Mux" },

	{ "Sto2 ADC LR MIX", NULL, "Sto2 ADC MIXL" },
	{ "Sto2 ADC LR MIX", NULL, "Sto2 ADC MIXR" },

	{ "Stereo2 ADC LR Mux", "L", "Sto2 ADC MIXL" },
	{ "Stereo2 ADC LR Mux", "LR", "Sto2 ADC LR MIX" },

	{ "Stereo2 ADC MIXL", NULL, "Stereo2 ADC LR Mux" },
	{ "Stereo2 ADC MIXL", NULL, "ADC Stereo2 Filter" },

	{ "Stereo2 ADC MIXR", NULL, "Sto2 ADC MIXR" },
	{ "Stereo2 ADC MIXR", NULL, "ADC Stereo2 Filter" },
	{ "ADC Stereo2 Filter", NULL, "PLL1", is_sys_clk_from_pll },

	{ "VAD ADC Mux", "Sto1 ADC L", "Stereo1 ADC MIXL" },
	{ "VAD ADC Mux", "Mono ADC L", "Mono ADC MIXL" },
	{ "VAD ADC Mux", "Mono ADC R", "Mono ADC MIXR" },
	{ "VAD ADC Mux", "Sto2 ADC L", "Sto2 ADC MIXL" },

	{ "VAD_ADC", NULL, "VAD ADC Mux" },

	{ "IF_ADC1", NULL, "Stereo1 ADC MIXL" },
	{ "IF_ADC1", NULL, "Stereo1 ADC MIXR" },
	{ "IF_ADC2", NULL, "Mono ADC MIXL" },
	{ "IF_ADC2", NULL, "Mono ADC MIXR" },
	{ "IF_ADC3", NULL, "Stereo2 ADC MIXL" },
	{ "IF_ADC3", NULL, "Stereo2 ADC MIXR" },

	{ "IF1 ADC1 IN1 Mux", "IF_ADC1", "IF_ADC1" },
	{ "IF1 ADC1 IN1 Mux", "IF1_ADC3", "IF1_ADC3" },

	{ "IF1 ADC1 IN2 Mux", "IF1_ADC1_IN1", "IF1 ADC1 IN1 Mux" },
	{ "IF1 ADC1 IN2 Mux", "IF1_ADC4", "TxDP_ADC" },

	{ "IF1 ADC2 IN Mux", "IF_ADC2", "IF_ADC2" },
	{ "IF1 ADC2 IN Mux", "VAD_ADC", "VAD_ADC" },

	{ "IF1 ADC2 IN1 Mux", "IF1_ADC2_IN", "IF1 ADC2 IN Mux" },
	{ "IF1 ADC2 IN1 Mux", "IF1_ADC4", "TxDP_ADC" },

	{ "IF1_ADC1" , NULL, "IF1 ADC1 IN2 Mux" },
	{ "IF1_ADC2" , NULL, "IF1 ADC2 IN1 Mux" },

	{ "Stereo1 ADC MIX", NULL, "Stereo1 ADC MIXL" },
	{ "Stereo1 ADC MIX", NULL, "Stereo1 ADC MIXR" },
	{ "Stereo2 ADC MIX", NULL, "Sto2 ADC MIXL" },
	{ "Stereo2 ADC MIX", NULL, "Sto2 ADC MIXR" },
	{ "Mono ADC MIX", NULL, "Mono ADC MIXL" },
	{ "Mono ADC MIX", NULL, "Mono ADC MIXR" },

	{ "RxDP Mux", "IF2 DAC", "IF2 DAC" },
	{ "RxDP Mux", "IF1 DAC", "IF1 DAC2" },
	{ "RxDP Mux", "STO1 ADC Mixer", "Stereo1 ADC MIX" },
	{ "RxDP Mux", "STO2 ADC Mixer", "Stereo2 ADC MIX" },
	{ "RxDP Mux", "Mono ADC Mixer L", "Mono ADC MIXL" },
	{ "RxDP Mux", "Mono ADC Mixer R", "Mono ADC MIXR" },
	{ "RxDP Mux", "DAC1", "DAC MIX" },

	{ "TDM Data Mux", "Slot 0-1", "Stereo1 ADC MIX" },
	{ "TDM Data Mux", "Slot 2-3", "Mono ADC MIX" },
	{ "TDM Data Mux", "Slot 4-5", "Stereo2 ADC MIX" },
	{ "TDM Data Mux", "Slot 6-7", "IF2 DAC" },

	{ "DSP UL Mux", "Bypass", "TDM Data Mux" },
	{ "DSP UL Mux", NULL, "I2S DSP" },
	{ "DSP DL Mux", "Bypass", "RxDP Mux" },
	{ "DSP DL Mux", NULL, "I2S DSP" },

	{ "TxDP_ADC_L", NULL, "DSP UL Mux" },
	{ "TxDP_ADC_R", NULL, "DSP UL Mux" },
	{ "TxDC_DAC", NULL, "DSP DL Mux" },

	{ "TxDP_ADC", NULL, "TxDP_ADC_L" },
	{ "TxDP_ADC", NULL, "TxDP_ADC_R" },

	{ "IF1 ADC", NULL, "I2S1" },
	{ "IF1 ADC", NULL, "IF1_ADC1" },
	{ "IF1 ADC", NULL, "IF1_ADC2" },
	{ "IF1 ADC", NULL, "IF_ADC3" },
	{ "IF1 ADC", NULL, "TxDP_ADC" },

	{ "IF2 ADC Mux", "IF_ADC1", "IF_ADC1" },
	{ "IF2 ADC Mux", "IF_ADC2", "IF_ADC2" },
	{ "IF2 ADC Mux", "IF_ADC3", "IF_ADC3" },
	{ "IF2 ADC Mux", "TxDC_DAC", "TxDC_DAC" },
	{ "IF2 ADC Mux", "TxDP_ADC", "TxDP_ADC" },
	{ "IF2 ADC Mux", "VAD_ADC", "VAD_ADC" },

	{ "IF2 ADC L", NULL, "IF2 ADC Mux" },
	{ "IF2 ADC R", NULL, "IF2 ADC Mux" },

	{ "IF2 ADC", NULL, "I2S2" },
	{ "IF2 ADC", NULL, "IF2 ADC L" },
	{ "IF2 ADC", NULL, "IF2 ADC R" },

	{ "AIF1TX", NULL, "IF1 ADC" },
	{ "AIF2TX", NULL, "IF2 ADC" },

	{ "IF1 DAC1", NULL, "AIF1RX" },
	{ "IF1 DAC2", NULL, "AIF1RX" },
	{ "IF2 DAC", NULL, "AIF2RX" },

	{ "IF1 DAC1", NULL, "I2S1" },
	{ "IF1 DAC2", NULL, "I2S1" },
	{ "IF2 DAC", NULL, "I2S2" },

	{ "IF1 DAC2 L", NULL, "IF1 DAC2" },
	{ "IF1 DAC2 R", NULL, "IF1 DAC2" },
	{ "IF1 DAC1 L", NULL, "IF1 DAC1" },
	{ "IF1 DAC1 R", NULL, "IF1 DAC1" },
	{ "IF2 DAC L", NULL, "IF2 DAC" },
	{ "IF2 DAC R", NULL, "IF2 DAC" },

	{ "DAC1 L Mux", "IF1 DAC", "IF1 DAC1 L" },
	{ "DAC1 L Mux", "IF2 DAC", "IF2 DAC L" },

	{ "DAC1 R Mux", "IF1 DAC", "IF1 DAC1 R" },
	{ "DAC1 R Mux", "IF2 DAC", "IF2 DAC R" },

	{ "DAC1 MIXL", "Stereo ADC Switch", "Stereo1 ADC MIXL" },
	{ "DAC1 MIXL", "DAC1 Switch", "DAC1 L Mux" },
	{ "DAC1 MIXL", NULL, "DAC Stereo1 Filter" },
	{ "DAC1 MIXR", "Stereo ADC Switch", "Stereo1 ADC MIXR" },
	{ "DAC1 MIXR", "DAC1 Switch", "DAC1 R Mux" },
	{ "DAC1 MIXR", NULL, "DAC Stereo1 Filter" },

	{ "DAC Stereo1 Filter", NULL, "PLL1", is_sys_clk_from_pll },
	{ "DAC Mono Left Filter", NULL, "PLL1", is_sys_clk_from_pll },
	{ "DAC Mono Right Filter", NULL, "PLL1", is_sys_clk_from_pll },

	{ "DAC MIX", NULL, "DAC1 MIXL" },
	{ "DAC MIX", NULL, "DAC1 MIXR" },

	{ "Audio DSP", NULL, "DAC1 MIXL" },
	{ "Audio DSP", NULL, "DAC1 MIXR" },

	{ "DAC L2 Mux", "IF1 DAC", "IF1 DAC2 L" },
	{ "DAC L2 Mux", "IF2 DAC", "IF2 DAC L" },
	{ "DAC L2 Mux", "TxDC DAC", "TxDC_DAC" },
	{ "DAC L2 Mux", "VAD_ADC", "VAD_ADC" },
	{ "DAC L2 Volume", NULL, "DAC L2 Mux" },
	{ "DAC L2 Volume", NULL, "DAC Mono Left Filter" },

	{ "DAC R2 Mux", "IF1 DAC", "IF1 DAC2 R" },
	{ "DAC R2 Mux", "IF2 DAC", "IF2 DAC R" },
	{ "DAC R2 Mux", "TxDC DAC", "TxDC_DAC" },
	{ "DAC R2 Mux", "TxDP ADC", "TxDP_ADC" },
	{ "DAC R2 Volume", NULL, "DAC R2 Mux" },
	{ "DAC R2 Volume", NULL, "DAC Mono Right Filter" },

	{ "Stereo DAC MIXL", "DAC L1 Switch", "DAC1 MIXL" },
	{ "Stereo DAC MIXL", "DAC R1 Switch", "DAC1 MIXR" },
	{ "Stereo DAC MIXL", "DAC L2 Switch", "DAC L2 Volume" },
	{ "Stereo DAC MIXL", NULL, "DAC Stereo1 Filter" },
	{ "Stereo DAC MIXL", NULL, "DAC L1 Power" },
	{ "Stereo DAC MIXR", "DAC R1 Switch", "DAC1 MIXR" },
	{ "Stereo DAC MIXR", "DAC L1 Switch", "DAC1 MIXL" },
	{ "Stereo DAC MIXR", "DAC R2 Switch", "DAC R2 Volume" },
	{ "Stereo DAC MIXR", NULL, "DAC Stereo1 Filter" },
	{ "Stereo DAC MIXR", NULL, "DAC R1 Power" },

	{ "Mono DAC MIXL", "DAC L1 Switch", "DAC1 MIXL" },
	{ "Mono DAC MIXL", "DAC L2 Switch", "DAC L2 Volume" },
	{ "Mono DAC MIXL", "DAC R2 Switch", "DAC R2 Volume" },
	{ "Mono DAC MIXL", NULL, "DAC Mono Left Filter" },
	{ "Mono DAC MIXR", "DAC R1 Switch", "DAC1 MIXR" },
	{ "Mono DAC MIXR", "DAC R2 Switch", "DAC R2 Volume" },
	{ "Mono DAC MIXR", "DAC L2 Switch", "DAC L2 Volume" },
	{ "Mono DAC MIXR", NULL, "DAC Mono Right Filter" },

	{ "DAC MIXL", "Sto DAC Mix L Switch", "Stereo DAC MIXL" },
	{ "DAC MIXL", "DAC L2 Switch", "DAC L2 Volume" },
	{ "DAC MIXL", "DAC R2 Switch", "DAC R2 Volume" },
	{ "DAC MIXR", "Sto DAC Mix R Switch", "Stereo DAC MIXR" },
	{ "DAC MIXR", "DAC R2 Switch", "DAC R2 Volume" },
	{ "DAC MIXR", "DAC L2 Switch", "DAC L2 Volume" },

	{ "DAC L1", NULL, "DAC L1 Power" },
	{ "DAC L1", NULL, "Stereo DAC MIXL" },
	{ "DAC R1", NULL, "DAC R1 Power" },
	{ "DAC R1", NULL, "Stereo DAC MIXR" },
	{ "DAC L2", NULL, "Mono DAC MIXL" },
	{ "DAC R2", NULL, "Mono DAC MIXR" },

	{ "OUT MIXL", "BST1 Switch", "BST1" },
	{ "OUT MIXL", "INL Switch", "INL VOL" },
	{ "OUT MIXL", "DAC L2 Switch", "DAC L2" },
	{ "OUT MIXL", "DAC L1 Switch", "DAC L1" },

	{ "OUT MIXR", "BST2 Switch", "BST2" },
	{ "OUT MIXR", "INR Switch", "INR VOL" },
	{ "OUT MIXR", "DAC R2 Switch", "DAC R2" },
	{ "OUT MIXR", "DAC R1 Switch", "DAC R1" },

	{ "HPOVOL MIXL", "DAC1 Switch", "DAC L1" },
	{ "HPOVOL MIXL", "INL Switch", "INL VOL" },
	{ "HPOVOL MIXR", "DAC1 Switch", "DAC R1" },
	{ "HPOVOL MIXR", "INR Switch", "INR VOL" },

	{ "DAC 2", NULL, "DAC L2" },
	{ "DAC 2", NULL, "DAC R2" },
	{ "DAC 1", NULL, "DAC L1" },
	{ "DAC 1", NULL, "DAC R1" },
	{ "HPOVOL", NULL, "HPOVOL MIXL" },
	{ "HPOVOL", NULL, "HPOVOL MIXR" },
	{ "HPO MIX", "DAC1 Switch", "DAC 1" },
	{ "HPO MIX", "HPVOL Switch", "HPOVOL" },

	{ "LOUT MIX", "DAC L1 Switch", "DAC L1" },
	{ "LOUT MIX", "DAC R1 Switch", "DAC R1" },
	{ "LOUT MIX", "OUTMIX L Switch", "OUT MIXL" },
	{ "LOUT MIX", "OUTMIX R Switch", "OUT MIXR" },

	{ "PDM1 L Mux", "Stereo DAC", "Stereo DAC MIXL" },
	{ "PDM1 L Mux", "Mono DAC", "Mono DAC MIXL" },
	{ "PDM1 L Mux", NULL, "PDM1 Power" },
	{ "PDM1 R Mux", "Stereo DAC", "Stereo DAC MIXR" },
	{ "PDM1 R Mux", "Mono DAC", "Mono DAC MIXR" },
	{ "PDM1 R Mux", NULL, "PDM1 Power" },

	{ "HP Amp", NULL, "HPO MIX" },
	{ "HP Amp", NULL, "Mic Det Power" },
	{ "HPOL", NULL, "HP Amp" },
	{ "HPOL", NULL, "HP L Amp" },
	{ "HPOL", NULL, "Improve HP Amp Drv" },
	{ "HPOR", NULL, "HP Amp" },
	{ "HPOR", NULL, "HP R Amp" },
	{ "HPOR", NULL, "Improve HP Amp Drv" },

	{ "LOUT Amp", NULL, "LOUT MIX" },
	{ "LOUT L Playback", "Switch", "LOUT Amp" },
	{ "LOUT R Playback", "Switch", "LOUT Amp" },
	{ "LOUTL", NULL, "LOUT L Playback" },
	{ "LOUTR", NULL, "LOUT R Playback" },
	{ "LOUTL", NULL, "Improve HP Amp Drv" },
	{ "LOUTR", NULL, "Improve HP Amp Drv" },
};

static const struct snd_soc_dapm_route rt5670_specific_dapm_routes[] = {
	{ "PDM2 L Mux", "Stereo DAC", "Stereo DAC MIXL" },
	{ "PDM2 L Mux", "Mono DAC", "Mono DAC MIXL" },
	{ "PDM2 L Mux", NULL, "PDM2 Power" },
	{ "PDM2 R Mux", "Stereo DAC", "Stereo DAC MIXR" },
	{ "PDM2 R Mux", "Mono DAC", "Mono DAC MIXR" },
	{ "PDM2 R Mux", NULL, "PDM2 Power" },
	{ "PDM1L", NULL, "PDM1 L Mux" },
	{ "PDM1R", NULL, "PDM1 R Mux" },
	{ "PDM2L", NULL, "PDM2 L Mux" },
	{ "PDM2R", NULL, "PDM2 R Mux" },
};

static const struct snd_soc_dapm_route rt5672_specific_dapm_routes[] = {
	{ "SPO Amp", NULL, "PDM1 L Mux" },
	{ "SPO Amp", NULL, "PDM1 R Mux" },
	{ "SPOLP", NULL, "SPO Amp" },
	{ "SPOLN", NULL, "SPO Amp" },
	{ "SPORP", NULL, "SPO Amp" },
	{ "SPORN", NULL, "SPO Amp" },
};

static int rt5670_hw_params(struct snd_pcm_substream *substream,
	struct snd_pcm_hw_params *params, struct snd_soc_dai *dai)
{
	struct snd_soc_component *component = dai->component;
	struct rt5670_priv *rt5670 = snd_soc_component_get_drvdata(component);
	unsigned int val_len = 0, val_clk, mask_clk;
	int pre_div, bclk_ms, frame_size;

	rt5670->lrck[dai->id] = params_rate(params);
	pre_div = rl6231_get_clk_info(rt5670->sysclk, rt5670->lrck[dai->id]);
	if (pre_div < 0) {
		dev_err(component->dev, "Unsupported clock setting %d for DAI %d\n",
			rt5670->lrck[dai->id], dai->id);
		return -EINVAL;
	}
	frame_size = snd_soc_params_to_frame_size(params);
	if (frame_size < 0) {
		dev_err(component->dev, "Unsupported frame size: %d\n", frame_size);
		return -EINVAL;
	}
	bclk_ms = frame_size > 32;
	rt5670->bclk[dai->id] = rt5670->lrck[dai->id] * (32 << bclk_ms);

	dev_dbg(dai->dev, "bclk is %dHz and lrck is %dHz\n",
		rt5670->bclk[dai->id], rt5670->lrck[dai->id]);
	dev_dbg(dai->dev, "bclk_ms is %d and pre_div is %d for iis %d\n",
				bclk_ms, pre_div, dai->id);

	switch (params_width(params)) {
	case 16:
		break;
	case 20:
		val_len |= RT5670_I2S_DL_20;
		break;
	case 24:
		val_len |= RT5670_I2S_DL_24;
		break;
	case 8:
		val_len |= RT5670_I2S_DL_8;
		break;
	default:
		return -EINVAL;
	}

	switch (dai->id) {
	case RT5670_AIF1:
		mask_clk = RT5670_I2S_BCLK_MS1_MASK | RT5670_I2S_PD1_MASK;
		val_clk = bclk_ms << RT5670_I2S_BCLK_MS1_SFT |
			pre_div << RT5670_I2S_PD1_SFT;
		snd_soc_component_update_bits(component, RT5670_I2S1_SDP,
			RT5670_I2S_DL_MASK, val_len);
		snd_soc_component_update_bits(component, RT5670_ADDA_CLK1, mask_clk, val_clk);
		break;
	case RT5670_AIF2:
		mask_clk = RT5670_I2S_BCLK_MS2_MASK | RT5670_I2S_PD2_MASK;
		val_clk = bclk_ms << RT5670_I2S_BCLK_MS2_SFT |
			pre_div << RT5670_I2S_PD2_SFT;
		snd_soc_component_update_bits(component, RT5670_I2S2_SDP,
			RT5670_I2S_DL_MASK, val_len);
		snd_soc_component_update_bits(component, RT5670_ADDA_CLK1, mask_clk, val_clk);
		break;
	default:
		dev_err(component->dev, "Invalid dai->id: %d\n", dai->id);
		return -EINVAL;
	}

	return 0;
}

static int rt5670_set_dai_fmt(struct snd_soc_dai *dai, unsigned int fmt)
{
	struct snd_soc_component *component = dai->component;
	struct rt5670_priv *rt5670 = snd_soc_component_get_drvdata(component);
	unsigned int reg_val = 0;

	switch (fmt & SND_SOC_DAIFMT_MASTER_MASK) {
	case SND_SOC_DAIFMT_CBM_CFM:
		rt5670->master[dai->id] = 1;
		break;
	case SND_SOC_DAIFMT_CBS_CFS:
		reg_val |= RT5670_I2S_MS_S;
		rt5670->master[dai->id] = 0;
		break;
	default:
		return -EINVAL;
	}

	switch (fmt & SND_SOC_DAIFMT_INV_MASK) {
	case SND_SOC_DAIFMT_NB_NF:
		break;
	case SND_SOC_DAIFMT_IB_NF:
		reg_val |= RT5670_I2S_BP_INV;
		break;
	default:
		return -EINVAL;
	}

	switch (fmt & SND_SOC_DAIFMT_FORMAT_MASK) {
	case SND_SOC_DAIFMT_I2S:
		break;
	case SND_SOC_DAIFMT_LEFT_J:
		reg_val |= RT5670_I2S_DF_LEFT;
		break;
	case SND_SOC_DAIFMT_DSP_A:
		reg_val |= RT5670_I2S_DF_PCM_A;
		break;
	case SND_SOC_DAIFMT_DSP_B:
		reg_val |= RT5670_I2S_DF_PCM_B;
		break;
	default:
		return -EINVAL;
	}

	switch (dai->id) {
	case RT5670_AIF1:
		snd_soc_component_update_bits(component, RT5670_I2S1_SDP,
			RT5670_I2S_MS_MASK | RT5670_I2S_BP_MASK |
			RT5670_I2S_DF_MASK, reg_val);
		break;
	case RT5670_AIF2:
		snd_soc_component_update_bits(component, RT5670_I2S2_SDP,
			RT5670_I2S_MS_MASK | RT5670_I2S_BP_MASK |
			RT5670_I2S_DF_MASK, reg_val);
		break;
	default:
		dev_err(component->dev, "Invalid dai->id: %d\n", dai->id);
		return -EINVAL;
	}
	return 0;
}

static int rt5670_set_codec_sysclk(struct snd_soc_component *component, int clk_id,
				   int source, unsigned int freq, int dir)
{
	struct rt5670_priv *rt5670 = snd_soc_component_get_drvdata(component);
	unsigned int reg_val = 0;

	switch (clk_id) {
	case RT5670_SCLK_S_MCLK:
		reg_val |= RT5670_SCLK_SRC_MCLK;
		break;
	case RT5670_SCLK_S_PLL1:
		reg_val |= RT5670_SCLK_SRC_PLL1;
		break;
	case RT5670_SCLK_S_RCCLK:
		reg_val |= RT5670_SCLK_SRC_RCCLK;
		break;
	default:
		dev_err(component->dev, "Invalid clock id (%d)\n", clk_id);
		return -EINVAL;
	}
	snd_soc_component_update_bits(component, RT5670_GLB_CLK,
		RT5670_SCLK_SRC_MASK, reg_val);
	rt5670->sysclk = freq;
	if (clk_id != RT5670_SCLK_S_RCCLK)
		rt5670->sysclk_src = clk_id;

	dev_dbg(component->dev, "Sysclk : %dHz clock id : %d\n", freq, clk_id);

	return 0;
}

static int rt5670_set_dai_pll(struct snd_soc_dai *dai, int pll_id, int source,
			unsigned int freq_in, unsigned int freq_out)
{
	struct snd_soc_component *component = dai->component;
	struct rt5670_priv *rt5670 = snd_soc_component_get_drvdata(component);
	struct rl6231_pll_code pll_code;
	int ret;

	if (source == rt5670->pll_src && freq_in == rt5670->pll_in &&
	    freq_out == rt5670->pll_out)
		return 0;

	if (!freq_in || !freq_out) {
		dev_dbg(component->dev, "PLL disabled\n");

		rt5670->pll_in = 0;
		rt5670->pll_out = 0;
		snd_soc_component_update_bits(component, RT5670_GLB_CLK,
			RT5670_SCLK_SRC_MASK, RT5670_SCLK_SRC_MCLK);
		return 0;
	}

	switch (source) {
	case RT5670_PLL1_S_MCLK:
		snd_soc_component_update_bits(component, RT5670_GLB_CLK,
			RT5670_PLL1_SRC_MASK, RT5670_PLL1_SRC_MCLK);
		break;
	case RT5670_PLL1_S_BCLK1:
	case RT5670_PLL1_S_BCLK2:
	case RT5670_PLL1_S_BCLK3:
	case RT5670_PLL1_S_BCLK4:
		switch (dai->id) {
		case RT5670_AIF1:
			snd_soc_component_update_bits(component, RT5670_GLB_CLK,
				RT5670_PLL1_SRC_MASK, RT5670_PLL1_SRC_BCLK1);
			break;
		case RT5670_AIF2:
			snd_soc_component_update_bits(component, RT5670_GLB_CLK,
				RT5670_PLL1_SRC_MASK, RT5670_PLL1_SRC_BCLK2);
			break;
		default:
			dev_err(component->dev, "Invalid dai->id: %d\n", dai->id);
			return -EINVAL;
		}
		break;
	default:
		dev_err(component->dev, "Unknown PLL source %d\n", source);
		return -EINVAL;
	}

	ret = rl6231_pll_calc(freq_in, freq_out, &pll_code);
	if (ret < 0) {
		dev_err(component->dev, "Unsupport input clock %d\n", freq_in);
		return ret;
	}

	dev_dbg(component->dev, "bypass=%d m=%d n=%d k=%d\n",
		pll_code.m_bp, (pll_code.m_bp ? 0 : pll_code.m_code),
		pll_code.n_code, pll_code.k_code);

	snd_soc_component_write(component, RT5670_PLL_CTRL1,
		pll_code.n_code << RT5670_PLL_N_SFT | pll_code.k_code);
	snd_soc_component_write(component, RT5670_PLL_CTRL2,
		(pll_code.m_bp ? 0 : pll_code.m_code) << RT5670_PLL_M_SFT |
		pll_code.m_bp << RT5670_PLL_M_BP_SFT);

	rt5670->pll_in = freq_in;
	rt5670->pll_out = freq_out;
	rt5670->pll_src = source;

	return 0;
}

static int rt5670_set_tdm_slot(struct snd_soc_dai *dai, unsigned int tx_mask,
			unsigned int rx_mask, int slots, int slot_width)
{
	struct snd_soc_component *component = dai->component;
	unsigned int val = 0;

	if (rx_mask || tx_mask)
		val |= (1 << 14);

	switch (slots) {
	case 4:
		val |= (1 << 12);
		break;
	case 6:
		val |= (2 << 12);
		break;
	case 8:
		val |= (3 << 12);
		break;
	case 2:
		break;
	default:
		return -EINVAL;
	}

	switch (slot_width) {
	case 20:
		val |= (1 << 10);
		break;
	case 24:
		val |= (2 << 10);
		break;
	case 32:
		val |= (3 << 10);
		break;
	case 16:
		break;
	default:
		return -EINVAL;
	}

	snd_soc_component_update_bits(component, RT5670_TDM_CTRL_1, 0x7c00, val);

	return 0;
}

static int rt5670_set_bclk_ratio(struct snd_soc_dai *dai, unsigned int ratio)
{
	struct snd_soc_component *component = dai->component;

	dev_dbg(component->dev, "%s ratio=%d\n", __func__, ratio);
	if (dai->id != RT5670_AIF1)
		return 0;

	if ((ratio % 50) == 0)
		snd_soc_component_update_bits(component, RT5670_GEN_CTRL3,
			RT5670_TDM_DATA_MODE_SEL, RT5670_TDM_DATA_MODE_50FS);
	else
		snd_soc_component_update_bits(component, RT5670_GEN_CTRL3,
			RT5670_TDM_DATA_MODE_SEL, RT5670_TDM_DATA_MODE_NOR);

	return 0;
}

static int rt5670_set_bias_level(struct snd_soc_component *component,
			enum snd_soc_bias_level level)
{
	struct rt5670_priv *rt5670 = snd_soc_component_get_drvdata(component);

	switch (level) {
	case SND_SOC_BIAS_PREPARE:
		if (SND_SOC_BIAS_STANDBY == snd_soc_component_get_bias_level(component)) {
			snd_soc_component_update_bits(component, RT5670_PWR_ANLG1,
				RT5670_PWR_VREF1 | RT5670_PWR_MB |
				RT5670_PWR_BG | RT5670_PWR_VREF2,
				RT5670_PWR_VREF1 | RT5670_PWR_MB |
				RT5670_PWR_BG | RT5670_PWR_VREF2);
			mdelay(10);
			snd_soc_component_update_bits(component, RT5670_PWR_ANLG1,
				RT5670_PWR_FV1 | RT5670_PWR_FV2,
				RT5670_PWR_FV1 | RT5670_PWR_FV2);
			snd_soc_component_update_bits(component, RT5670_CHARGE_PUMP,
				RT5670_OSW_L_MASK | RT5670_OSW_R_MASK,
				RT5670_OSW_L_DIS | RT5670_OSW_R_DIS);
			snd_soc_component_update_bits(component, RT5670_DIG_MISC, 0x1, 0x1);
			snd_soc_component_update_bits(component, RT5670_PWR_ANLG1,
				RT5670_LDO_SEL_MASK, 0x5);
		}
		break;
	case SND_SOC_BIAS_STANDBY:
		snd_soc_component_update_bits(component, RT5670_PWR_ANLG1,
				RT5670_PWR_VREF1 | RT5670_PWR_VREF2 |
				RT5670_PWR_FV1 | RT5670_PWR_FV2, 0);
		snd_soc_component_update_bits(component, RT5670_PWR_ANLG1,
				RT5670_LDO_SEL_MASK, 0x3);
		break;
	case SND_SOC_BIAS_OFF:
		if (rt5670->jd_mode)
			snd_soc_component_update_bits(component, RT5670_PWR_ANLG1,
				RT5670_PWR_VREF1 | RT5670_PWR_MB |
				RT5670_PWR_BG | RT5670_PWR_VREF2 |
				RT5670_PWR_FV1 | RT5670_PWR_FV2,
				RT5670_PWR_MB | RT5670_PWR_BG);
		else
			snd_soc_component_update_bits(component, RT5670_PWR_ANLG1,
				RT5670_PWR_VREF1 | RT5670_PWR_MB |
				RT5670_PWR_BG | RT5670_PWR_VREF2 |
				RT5670_PWR_FV1 | RT5670_PWR_FV2, 0);

		snd_soc_component_update_bits(component, RT5670_DIG_MISC, 0x1, 0x0);
		break;

	default:
		break;
	}

	return 0;
}

static int rt5670_probe(struct snd_soc_component *component)
{
	struct snd_soc_dapm_context *dapm = snd_soc_component_get_dapm(component);
	struct rt5670_priv *rt5670 = snd_soc_component_get_drvdata(component);

	switch (snd_soc_component_read(component, RT5670_RESET) & RT5670_ID_MASK) {
	case RT5670_ID_5670:
	case RT5670_ID_5671:
		snd_soc_dapm_new_controls(dapm,
			rt5670_specific_dapm_widgets,
			ARRAY_SIZE(rt5670_specific_dapm_widgets));
		snd_soc_dapm_add_routes(dapm,
			rt5670_specific_dapm_routes,
			ARRAY_SIZE(rt5670_specific_dapm_routes));
		break;
	case RT5670_ID_5672:
		snd_soc_dapm_new_controls(dapm,
			rt5672_specific_dapm_widgets,
			ARRAY_SIZE(rt5672_specific_dapm_widgets));
		snd_soc_dapm_add_routes(dapm,
			rt5672_specific_dapm_routes,
			ARRAY_SIZE(rt5672_specific_dapm_routes));
		break;
	default:
		dev_err(component->dev,
			"The driver is for RT5670 RT5671 or RT5672 only\n");
		return -ENODEV;
	}
	rt5670->component = component;

	return 0;
}

static void rt5670_remove(struct snd_soc_component *component)
{
	struct rt5670_priv *rt5670 = snd_soc_component_get_drvdata(component);

	regmap_write(rt5670->regmap, RT5670_RESET, 0);
	snd_soc_jack_free_gpios(rt5670->jack, 1, &rt5670->hp_gpio);
}

#ifdef CONFIG_PM
static int rt5670_suspend(struct snd_soc_component *component)
{
	struct rt5670_priv *rt5670 = snd_soc_component_get_drvdata(component);

	regcache_cache_only(rt5670->regmap, true);
	regcache_mark_dirty(rt5670->regmap);
	return 0;
}

static int rt5670_resume(struct snd_soc_component *component)
{
	struct rt5670_priv *rt5670 = snd_soc_component_get_drvdata(component);

	regcache_cache_only(rt5670->regmap, false);
	regcache_sync(rt5670->regmap);

	return 0;
}
#else
#define rt5670_suspend NULL
#define rt5670_resume NULL
#endif

#define RT5670_STEREO_RATES SNDRV_PCM_RATE_8000_96000
#define RT5670_FORMATS (SNDRV_PCM_FMTBIT_S16_LE | SNDRV_PCM_FMTBIT_S20_3LE | \
			SNDRV_PCM_FMTBIT_S24_LE | SNDRV_PCM_FMTBIT_S8)

static const struct snd_soc_dai_ops rt5670_aif_dai_ops = {
	.hw_params = rt5670_hw_params,
	.set_fmt = rt5670_set_dai_fmt,
	.set_tdm_slot = rt5670_set_tdm_slot,
	.set_pll = rt5670_set_dai_pll,
	.set_bclk_ratio = rt5670_set_bclk_ratio,
};

static struct snd_soc_dai_driver rt5670_dai[] = {
	{
		.name = "rt5670-aif1",
		.id = RT5670_AIF1,
		.playback = {
			.stream_name = "AIF1 Playback",
			.channels_min = 1,
			.channels_max = 2,
			.rates = RT5670_STEREO_RATES,
			.formats = RT5670_FORMATS,
		},
		.capture = {
			.stream_name = "AIF1 Capture",
			.channels_min = 1,
			.channels_max = 2,
			.rates = RT5670_STEREO_RATES,
			.formats = RT5670_FORMATS,
		},
		.ops = &rt5670_aif_dai_ops,
		.symmetric_rates = 1,
	},
	{
		.name = "rt5670-aif2",
		.id = RT5670_AIF2,
		.playback = {
			.stream_name = "AIF2 Playback",
			.channels_min = 1,
			.channels_max = 2,
			.rates = RT5670_STEREO_RATES,
			.formats = RT5670_FORMATS,
		},
		.capture = {
			.stream_name = "AIF2 Capture",
			.channels_min = 1,
			.channels_max = 2,
			.rates = RT5670_STEREO_RATES,
			.formats = RT5670_FORMATS,
		},
		.ops = &rt5670_aif_dai_ops,
		.symmetric_rates = 1,
	},
};

static const struct snd_soc_component_driver soc_component_dev_rt5670 = {
	.probe			= rt5670_probe,
	.remove			= rt5670_remove,
	.suspend		= rt5670_suspend,
	.resume			= rt5670_resume,
	.set_bias_level		= rt5670_set_bias_level,
	.set_sysclk		= rt5670_set_codec_sysclk,
	.controls		= rt5670_snd_controls,
	.num_controls		= ARRAY_SIZE(rt5670_snd_controls),
	.dapm_widgets		= rt5670_dapm_widgets,
	.num_dapm_widgets	= ARRAY_SIZE(rt5670_dapm_widgets),
	.dapm_routes		= rt5670_dapm_routes,
	.num_dapm_routes	= ARRAY_SIZE(rt5670_dapm_routes),
	.use_pmdown_time	= 1,
	.endianness		= 1,
	.non_legacy_dai_naming	= 1,
};

static const struct regmap_config rt5670_regmap = {
	.reg_bits = 8,
	.val_bits = 16,
	.use_single_read = true,
	.use_single_write = true,
	.max_register = RT5670_VENDOR_ID2 + 1 + (ARRAY_SIZE(rt5670_ranges) *
					       RT5670_PR_SPACING),
	.volatile_reg = rt5670_volatile_register,
	.readable_reg = rt5670_readable_register,
	.cache_type = REGCACHE_RBTREE,
	.reg_defaults = rt5670_reg,
	.num_reg_defaults = ARRAY_SIZE(rt5670_reg),
	.ranges = rt5670_ranges,
	.num_ranges = ARRAY_SIZE(rt5670_ranges),
};

static const struct i2c_device_id rt5670_i2c_id[] = {
	{ "rt5670", 0 },
	{ "rt5671", 0 },
	{ "rt5672", 0 },
	{ }
};
MODULE_DEVICE_TABLE(i2c, rt5670_i2c_id);

#ifdef CONFIG_ACPI
static const struct acpi_device_id rt5670_acpi_match[] = {
	{ "10EC5670", 0},
	{ "10EC5672", 0},
	{ "10EC5640", 0}, /* quirk */
	{ },
};
MODULE_DEVICE_TABLE(acpi, rt5670_acpi_match);
#endif

static int rt5670_quirk_cb(const struct dmi_system_id *id)
{
	rt5670_quirk = (unsigned long)id->driver_data;
	return 1;
}

static const struct dmi_system_id dmi_platform_intel_quirks[] = {
	{
		.callback = rt5670_quirk_cb,
		.ident = "Intel Braswell",
		.matches = {
			DMI_MATCH(DMI_SYS_VENDOR, "Intel Corporation"),
			DMI_MATCH(DMI_BOARD_NAME, "Braswell CRB"),
		},
		.driver_data = (unsigned long *)(RT5670_DMIC_EN |
						 RT5670_DMIC1_IN2P |
						 RT5670_GPIO1_IS_IRQ |
						 RT5670_JD_MODE1),
	},
	{
		.callback = rt5670_quirk_cb,
		.ident = "Dell Wyse 3040",
		.matches = {
			DMI_MATCH(DMI_SYS_VENDOR, "Dell Inc."),
			DMI_MATCH(DMI_PRODUCT_NAME, "Wyse 3040"),
		},
		.driver_data = (unsigned long *)(RT5670_DMIC_EN |
						 RT5670_DMIC1_IN2P |
						 RT5670_GPIO1_IS_IRQ |
						 RT5670_JD_MODE1),
	},
	{
		.callback = rt5670_quirk_cb,
		.ident = "Lenovo Thinkpad Tablet 8",
		.matches = {
			DMI_MATCH(DMI_SYS_VENDOR, "LENOVO"),
			DMI_MATCH(DMI_PRODUCT_VERSION, "ThinkPad 8"),
		},
		.driver_data = (unsigned long *)(RT5670_DMIC_EN |
						 RT5670_DMIC2_INR |
						 RT5670_GPIO1_IS_IRQ |
						 RT5670_JD_MODE1),
	},
	{
		.callback = rt5670_quirk_cb,
		.ident = "Lenovo Thinkpad Tablet 10",
		.matches = {
			DMI_MATCH(DMI_SYS_VENDOR, "LENOVO"),
			DMI_MATCH(DMI_PRODUCT_VERSION, "ThinkPad 10"),
		},
		.driver_data = (unsigned long *)(RT5670_DMIC_EN |
						 RT5670_DMIC1_IN2P |
						 RT5670_GPIO1_IS_IRQ |
						 RT5670_JD_MODE1),
	},
	{
		.callback = rt5670_quirk_cb,
		.ident = "Lenovo Thinkpad Tablet 10",
		.matches = {
			DMI_MATCH(DMI_SYS_VENDOR, "LENOVO"),
			DMI_MATCH(DMI_PRODUCT_VERSION, "ThinkPad Tablet B"),
		},
		.driver_data = (unsigned long *)(RT5670_DMIC_EN |
						 RT5670_DMIC1_IN2P |
						 RT5670_GPIO1_IS_IRQ |
						 RT5670_JD_MODE1),
	},
	{
		.callback = rt5670_quirk_cb,
		.ident = "Lenovo Miix 2 10",
		.matches = {
			DMI_MATCH(DMI_SYS_VENDOR, "LENOVO"),
			DMI_MATCH(DMI_PRODUCT_VERSION, "Lenovo Miix 2 10"),
		},
		.driver_data = (unsigned long *)(RT5670_DMIC_EN |
						 RT5670_DMIC1_IN2P |
						 RT5670_GPIO1_IS_EXT_SPK_EN |
						 RT5670_JD_MODE2),
	},
	{
		.callback = rt5670_quirk_cb,
		.ident = "Dell Venue 8 Pro 5855",
		.matches = {
			DMI_MATCH(DMI_SYS_VENDOR, "Dell Inc."),
			DMI_MATCH(DMI_PRODUCT_NAME, "Venue 8 Pro 5855"),
		},
		.driver_data = (unsigned long *)(RT5670_DMIC_EN |
						 RT5670_DMIC2_INR |
						 RT5670_GPIO1_IS_IRQ |
						 RT5670_JD_MODE3),
	},
	{
		.callback = rt5670_quirk_cb,
		.ident = "Aegex 10 tablet (RU2)",
		.matches = {
			DMI_MATCH(DMI_SYS_VENDOR, "AEGEX"),
			DMI_MATCH(DMI_PRODUCT_VERSION, "RU2"),
		},
		.driver_data = (unsigned long *)(RT5670_DMIC_EN |
						 RT5670_DMIC2_INR |
						 RT5670_GPIO1_IS_IRQ |
						 RT5670_JD_MODE3),
	},
	{}
};

static int rt5670_i2c_probe(struct i2c_client *i2c,
		    const struct i2c_device_id *id)
{
	struct rt5670_priv *rt5670;
	int ret;
	unsigned int val;

	rt5670 = devm_kzalloc(&i2c->dev,
				sizeof(struct rt5670_priv),
				GFP_KERNEL);
	if (NULL == rt5670)
		return -ENOMEM;

	i2c_set_clientdata(i2c, rt5670);

	dmi_check_system(dmi_platform_intel_quirks);
	if (quirk_override) {
		dev_info(&i2c->dev, "Overriding quirk 0x%x => 0x%x\n",
			 (unsigned int)rt5670_quirk, quirk_override);
		rt5670_quirk = quirk_override;
	}

	if (rt5670_quirk & RT5670_GPIO1_IS_IRQ) {
		rt5670->gpio1_is_irq = true;
		dev_info(&i2c->dev, "quirk GPIO1 is IRQ\n");
	}
	if (rt5670_quirk & RT5670_GPIO1_IS_EXT_SPK_EN) {
		rt5670->gpio1_is_ext_spk_en = true;
		dev_info(&i2c->dev, "quirk GPIO1 is external speaker enable\n");
	}
	if (rt5670_quirk & RT5670_GPIO1_IS_EXT_SPK_EN) {
		rt5670->pdata.gpio1_is_ext_spk_en = true;
		dev_info(&i2c->dev, "quirk GPIO1 is external speaker enable\n");
	}
	if (rt5670_quirk & RT5670_IN2_DIFF) {
		rt5670->in2_diff = true;
		dev_info(&i2c->dev, "quirk IN2_DIFF\n");
	}
	if (rt5670_quirk & RT5670_DMIC_EN) {
		rt5670->dmic_en = true;
		dev_info(&i2c->dev, "quirk DMIC enabled\n");
	}
	if (rt5670_quirk & RT5670_DMIC1_IN2P) {
		rt5670->dmic1_data_pin = RT5670_DMIC_DATA_IN2P;
		dev_info(&i2c->dev, "quirk DMIC1 on IN2P pin\n");
	}
	if (rt5670_quirk & RT5670_DMIC1_GPIO6) {
		rt5670->dmic1_data_pin = RT5670_DMIC_DATA_GPIO6;
		dev_info(&i2c->dev, "quirk DMIC1 on GPIO6 pin\n");
	}
	if (rt5670_quirk & RT5670_DMIC1_GPIO7) {
		rt5670->dmic1_data_pin = RT5670_DMIC_DATA_GPIO7;
		dev_info(&i2c->dev, "quirk DMIC1 on GPIO7 pin\n");
	}
	if (rt5670_quirk & RT5670_DMIC2_INR) {
		rt5670->dmic2_data_pin = RT5670_DMIC_DATA_IN3N;
		dev_info(&i2c->dev, "quirk DMIC2 on INR pin\n");
	}
	if (rt5670_quirk & RT5670_DMIC2_GPIO8) {
		rt5670->dmic2_data_pin = RT5670_DMIC_DATA_GPIO8;
		dev_info(&i2c->dev, "quirk DMIC2 on GPIO8 pin\n");
	}
	if (rt5670_quirk & RT5670_DMIC3_GPIO5) {
		rt5670->dmic3_data_pin = RT5670_DMIC_DATA_GPIO5;
		dev_info(&i2c->dev, "quirk DMIC3 on GPIO5 pin\n");
	}

	if (rt5670_quirk & RT5670_JD_MODE1) {
		rt5670->jd_mode = 1;
		dev_info(&i2c->dev, "quirk JD mode 1\n");
	}
	if (rt5670_quirk & RT5670_JD_MODE2) {
		rt5670->jd_mode = 2;
		dev_info(&i2c->dev, "quirk JD mode 2\n");
	}
	if (rt5670_quirk & RT5670_JD_MODE3) {
		rt5670->jd_mode = 3;
		dev_info(&i2c->dev, "quirk JD mode 3\n");
	}

	rt5670->regmap = devm_regmap_init_i2c(i2c, &rt5670_regmap);
	if (IS_ERR(rt5670->regmap)) {
		ret = PTR_ERR(rt5670->regmap);
		dev_err(&i2c->dev, "Failed to allocate register map: %d\n",
			ret);
		return ret;
	}

	regmap_read(rt5670->regmap, RT5670_VENDOR_ID2, &val);
	if (val != RT5670_DEVICE_ID) {
		dev_err(&i2c->dev,
			"Device with ID register %#x is not rt5670/72\n", val);
		return -ENODEV;
	}

	regmap_write(rt5670->regmap, RT5670_RESET, 0);
	regmap_update_bits(rt5670->regmap, RT5670_PWR_ANLG1,
		RT5670_PWR_HP_L | RT5670_PWR_HP_R |
		RT5670_PWR_VREF2, RT5670_PWR_VREF2);
	msleep(100);

	regmap_write(rt5670->regmap, RT5670_RESET, 0);

	regmap_read(rt5670->regmap, RT5670_VENDOR_ID, &val);
	if (val >= 4)
		regmap_write(rt5670->regmap, RT5670_GPIO_CTRL3, 0x0980);
	else
		regmap_write(rt5670->regmap, RT5670_GPIO_CTRL3, 0x0d00);

	ret = regmap_register_patch(rt5670->regmap, init_list,
				    ARRAY_SIZE(init_list));
	if (ret != 0)
		dev_warn(&i2c->dev, "Failed to apply regmap patch: %d\n", ret);

	regmap_update_bits(rt5670->regmap, RT5670_DIG_MISC,
				 RT5670_MCLK_DET, RT5670_MCLK_DET);

	if (rt5670->in2_diff)
		regmap_update_bits(rt5670->regmap, RT5670_IN2,
					RT5670_IN_DF2, RT5670_IN_DF2);

	if (rt5670->gpio1_is_irq) {
		/* for push button */
		regmap_write(rt5670->regmap, RT5670_IL_CMD, 0x0000);
		regmap_write(rt5670->regmap, RT5670_IL_CMD2, 0x0010);
		regmap_write(rt5670->regmap, RT5670_IL_CMD3, 0x0014);
		/* for irq */
		regmap_update_bits(rt5670->regmap, RT5670_GPIO_CTRL1,
				   RT5670_GP1_PIN_MASK, RT5670_GP1_PIN_IRQ);
		regmap_update_bits(rt5670->regmap, RT5670_GPIO_CTRL2,
				   RT5670_GP1_PF_MASK, RT5670_GP1_PF_OUT);
	}

<<<<<<< HEAD
	if (rt5670->pdata.gpio1_is_ext_spk_en) {
=======
	if (rt5670->gpio1_is_ext_spk_en) {
>>>>>>> d1988041
		regmap_update_bits(rt5670->regmap, RT5670_GPIO_CTRL1,
				   RT5670_GP1_PIN_MASK, RT5670_GP1_PIN_GPIO1);
		regmap_update_bits(rt5670->regmap, RT5670_GPIO_CTRL2,
				   RT5670_GP1_PF_MASK, RT5670_GP1_PF_OUT);
	}

<<<<<<< HEAD
	if (rt5670->pdata.jd_mode) {
=======
	if (rt5670->jd_mode) {
>>>>>>> d1988041
		regmap_update_bits(rt5670->regmap, RT5670_GLB_CLK,
				   RT5670_SCLK_SRC_MASK, RT5670_SCLK_SRC_RCCLK);
		rt5670->sysclk = 0;
		rt5670->sysclk_src = RT5670_SCLK_S_RCCLK;
		regmap_update_bits(rt5670->regmap, RT5670_PWR_ANLG1,
				   RT5670_PWR_MB, RT5670_PWR_MB);
		regmap_update_bits(rt5670->regmap, RT5670_PWR_ANLG2,
				   RT5670_PWR_JD1, RT5670_PWR_JD1);
		regmap_update_bits(rt5670->regmap, RT5670_IRQ_CTRL1,
				   RT5670_JD1_1_EN_MASK, RT5670_JD1_1_EN);
		regmap_update_bits(rt5670->regmap, RT5670_JD_CTRL3,
				   RT5670_JD_TRI_CBJ_SEL_MASK |
				   RT5670_JD_TRI_HPO_SEL_MASK,
				   RT5670_JD_CBJ_JD1_1 | RT5670_JD_HPO_JD1_1);
		switch (rt5670->jd_mode) {
		case 1:
			regmap_update_bits(rt5670->regmap, RT5670_A_JD_CTRL1,
					   RT5670_JD1_MODE_MASK,
					   RT5670_JD1_MODE_0);
			break;
		case 2:
			regmap_update_bits(rt5670->regmap, RT5670_A_JD_CTRL1,
					   RT5670_JD1_MODE_MASK,
					   RT5670_JD1_MODE_1);
			break;
		case 3:
			regmap_update_bits(rt5670->regmap, RT5670_A_JD_CTRL1,
					   RT5670_JD1_MODE_MASK,
					   RT5670_JD1_MODE_2);
			break;
		default:
			break;
		}
	}

	if (rt5670->dmic_en) {
		regmap_update_bits(rt5670->regmap, RT5670_GPIO_CTRL1,
				   RT5670_GP2_PIN_MASK,
				   RT5670_GP2_PIN_DMIC1_SCL);

		switch (rt5670->dmic1_data_pin) {
		case RT5670_DMIC_DATA_IN2P:
			regmap_update_bits(rt5670->regmap, RT5670_DMIC_CTRL1,
					   RT5670_DMIC_1_DP_MASK,
					   RT5670_DMIC_1_DP_IN2P);
			break;

		case RT5670_DMIC_DATA_GPIO6:
			regmap_update_bits(rt5670->regmap, RT5670_DMIC_CTRL1,
					   RT5670_DMIC_1_DP_MASK,
					   RT5670_DMIC_1_DP_GPIO6);
			regmap_update_bits(rt5670->regmap, RT5670_GPIO_CTRL1,
					   RT5670_GP6_PIN_MASK,
					   RT5670_GP6_PIN_DMIC1_SDA);
			break;

		case RT5670_DMIC_DATA_GPIO7:
			regmap_update_bits(rt5670->regmap, RT5670_DMIC_CTRL1,
					   RT5670_DMIC_1_DP_MASK,
					   RT5670_DMIC_1_DP_GPIO7);
			regmap_update_bits(rt5670->regmap, RT5670_GPIO_CTRL1,
					   RT5670_GP7_PIN_MASK,
					   RT5670_GP7_PIN_DMIC1_SDA);
			break;

		default:
			break;
		}

		switch (rt5670->dmic2_data_pin) {
		case RT5670_DMIC_DATA_IN3N:
			regmap_update_bits(rt5670->regmap, RT5670_DMIC_CTRL1,
					   RT5670_DMIC_2_DP_MASK,
					   RT5670_DMIC_2_DP_IN3N);
			break;

		case RT5670_DMIC_DATA_GPIO8:
			regmap_update_bits(rt5670->regmap, RT5670_DMIC_CTRL1,
					   RT5670_DMIC_2_DP_MASK,
					   RT5670_DMIC_2_DP_GPIO8);
			regmap_update_bits(rt5670->regmap, RT5670_GPIO_CTRL1,
					   RT5670_GP8_PIN_MASK,
					   RT5670_GP8_PIN_DMIC2_SDA);
			break;

		default:
			break;
		}

		switch (rt5670->dmic3_data_pin) {
		case RT5670_DMIC_DATA_GPIO5:
			regmap_update_bits(rt5670->regmap, RT5670_DMIC_CTRL2,
					   RT5670_DMIC_3_DP_MASK,
					   RT5670_DMIC_3_DP_GPIO5);
			regmap_update_bits(rt5670->regmap, RT5670_GPIO_CTRL1,
					   RT5670_GP5_PIN_MASK,
					   RT5670_GP5_PIN_DMIC3_SDA);
			break;

		case RT5670_DMIC_DATA_GPIO9:
		case RT5670_DMIC_DATA_GPIO10:
			dev_err(&i2c->dev,
				"Always use GPIO5 as DMIC3 data pin\n");
			break;

		default:
			break;
		}

	}

	pm_runtime_enable(&i2c->dev);
	pm_request_idle(&i2c->dev);

	ret = devm_snd_soc_register_component(&i2c->dev,
			&soc_component_dev_rt5670,
			rt5670_dai, ARRAY_SIZE(rt5670_dai));
	if (ret < 0)
		goto err;

	pm_runtime_put(&i2c->dev);

	return 0;
err:
	pm_runtime_disable(&i2c->dev);

	return ret;
}

static int rt5670_i2c_remove(struct i2c_client *i2c)
{
	pm_runtime_disable(&i2c->dev);

	return 0;
}

static struct i2c_driver rt5670_i2c_driver = {
	.driver = {
		.name = "rt5670",
		.acpi_match_table = ACPI_PTR(rt5670_acpi_match),
	},
	.probe = rt5670_i2c_probe,
	.remove   = rt5670_i2c_remove,
	.id_table = rt5670_i2c_id,
};

module_i2c_driver(rt5670_i2c_driver);

MODULE_DESCRIPTION("ASoC RT5670 driver");
MODULE_AUTHOR("Bard Liao <bardliao@realtek.com>");
MODULE_LICENSE("GPL v2");<|MERGE_RESOLUTION|>--- conflicted
+++ resolved
@@ -30,11 +30,7 @@
 #include "rt5670.h"
 #include "rt5670-dsp.h"
 
-<<<<<<< HEAD
-#define RT5670_DEV_GPIO			BIT(0)
-=======
 #define RT5670_GPIO1_IS_IRQ			BIT(0)
->>>>>>> d1988041
 #define RT5670_IN2_DIFF			BIT(1)
 #define RT5670_DMIC_EN			BIT(2)
 #define RT5670_DMIC1_IN2P		BIT(3)
@@ -1457,11 +1453,7 @@
 	struct snd_soc_component *component = snd_soc_dapm_to_component(w->dapm);
 	struct rt5670_priv *rt5670 = snd_soc_component_get_drvdata(component);
 
-<<<<<<< HEAD
-	if (!rt5670->pdata.gpio1_is_ext_spk_en)
-=======
 	if (!rt5670->gpio1_is_ext_spk_en)
->>>>>>> d1988041
 		return 0;
 
 	switch (event) {
@@ -2961,10 +2953,6 @@
 		rt5670->gpio1_is_ext_spk_en = true;
 		dev_info(&i2c->dev, "quirk GPIO1 is external speaker enable\n");
 	}
-	if (rt5670_quirk & RT5670_GPIO1_IS_EXT_SPK_EN) {
-		rt5670->pdata.gpio1_is_ext_spk_en = true;
-		dev_info(&i2c->dev, "quirk GPIO1 is external speaker enable\n");
-	}
 	if (rt5670_quirk & RT5670_IN2_DIFF) {
 		rt5670->in2_diff = true;
 		dev_info(&i2c->dev, "quirk IN2_DIFF\n");
@@ -3064,22 +3052,14 @@
 				   RT5670_GP1_PF_MASK, RT5670_GP1_PF_OUT);
 	}
 
-<<<<<<< HEAD
-	if (rt5670->pdata.gpio1_is_ext_spk_en) {
-=======
 	if (rt5670->gpio1_is_ext_spk_en) {
->>>>>>> d1988041
 		regmap_update_bits(rt5670->regmap, RT5670_GPIO_CTRL1,
 				   RT5670_GP1_PIN_MASK, RT5670_GP1_PIN_GPIO1);
 		regmap_update_bits(rt5670->regmap, RT5670_GPIO_CTRL2,
 				   RT5670_GP1_PF_MASK, RT5670_GP1_PF_OUT);
 	}
 
-<<<<<<< HEAD
-	if (rt5670->pdata.jd_mode) {
-=======
 	if (rt5670->jd_mode) {
->>>>>>> d1988041
 		regmap_update_bits(rt5670->regmap, RT5670_GLB_CLK,
 				   RT5670_SCLK_SRC_MASK, RT5670_SCLK_SRC_RCCLK);
 		rt5670->sysclk = 0;
