--- conflicted
+++ resolved
@@ -1679,7 +1679,6 @@
 		codec_dbg(codec, "hdmi: PCM already open, no silent stream\n");
 		goto unlock_out;
 	}
-<<<<<<< HEAD
 
 	pin_idx = pin_id_to_pin_index(codec, per_pin->pin_nid, per_pin->dev_id);
 	err = hdmi_choose_cvt(codec, pin_idx, &cvt_idx);
@@ -1693,21 +1692,6 @@
 	per_pin->cvt_nid = per_cvt->cvt_nid;
 	per_pin->silent_stream = true;
 
-=======
-
-	pin_idx = pin_id_to_pin_index(codec, per_pin->pin_nid, per_pin->dev_id);
-	err = hdmi_choose_cvt(codec, pin_idx, &cvt_idx);
-	if (err) {
-		codec_err(codec, "hdmi: no free converter to enable silent mode\n");
-		goto unlock_out;
-	}
-
-	per_cvt = get_cvt(spec, cvt_idx);
-	per_cvt->assigned = 1;
-	per_pin->cvt_nid = per_cvt->cvt_nid;
-	per_pin->silent_stream = true;
-
->>>>>>> 3b17187f
 	codec_dbg(codec, "hdmi: enabling silent stream pin-NID=0x%x cvt-NID=0x%x\n",
 		  per_pin->pin_nid, per_cvt->cvt_nid);
 
@@ -1715,7 +1699,6 @@
 	snd_hda_codec_write_cache(codec, per_pin->pin_nid, 0,
 				  AC_VERB_SET_CONNECT_SEL,
 				  per_pin->mux_idx);
-<<<<<<< HEAD
 
 	/* configure unused pins to choose other converters */
 	pin_cvt_fixup(codec, per_pin, 0);
@@ -1723,15 +1706,6 @@
 	snd_hdac_sync_audio_rate(&codec->core, per_pin->pin_nid,
 				 per_pin->dev_id, I915_SILENT_RATE);
 
-=======
-
-	/* configure unused pins to choose other converters */
-	pin_cvt_fixup(codec, per_pin, 0);
-
-	snd_hdac_sync_audio_rate(&codec->core, per_pin->pin_nid,
-				 per_pin->dev_id, I915_SILENT_RATE);
-
->>>>>>> 3b17187f
 	/* trigger silent stream generation in hw */
 	format = snd_hdac_calc_stream_format(I915_SILENT_RATE, I915_SILENT_CHANNELS,
 					     I915_SILENT_FORMAT, I915_SILENT_FORMAT_BITS, 0);
@@ -1971,10 +1945,7 @@
 	SND_PCI_QUIRK(0x103c, 0x870f, "HP", 1),
 	SND_PCI_QUIRK(0x103c, 0x871a, "HP", 1),
 	SND_PCI_QUIRK(0x1462, 0xec94, "MS-7C94", 1),
-<<<<<<< HEAD
-=======
 	SND_PCI_QUIRK(0x8086, 0x2081, "Intel NUC 10", 1),
->>>>>>> 3b17187f
 	{}
 };
 
