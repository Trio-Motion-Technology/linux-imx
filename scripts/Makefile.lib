--- conflicted
+++ resolved
@@ -334,12 +334,8 @@
       cmd_lzo = { cat $(real-prereqs) | $(KLZOP) -9; $(size_append); } > $@
 
 quiet_cmd_lz4 = LZ4     $@
-<<<<<<< HEAD
-      cmd_lz4 = { cat $(real-prereqs) | $(LZ4) -c1 stdin stdout; \
-=======
       cmd_lz4 = { cat $(real-prereqs) | \
-                  lz4 -l -12 --favor-decSpeed stdin stdout; \
->>>>>>> de198b0f
+                  lz4 -12 --favor-decSpeed stdin stdout; \
                   $(size_append); } > $@
 
 # U-Boot mkimage
