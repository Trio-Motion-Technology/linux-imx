# SPDX-License-Identifier: GPL-2.0
VERSION = 5
PATCHLEVEL = 10
SUBLEVEL = 9
EXTRAVERSION =
NAME = Kleptomaniac Octopus

# *DOCUMENTATION*
# To see a list of typical targets execute "make help"
# More info can be located in ./README
# Comments in this file are targeted only to the developer, do not
# expect to learn how to build the kernel reading this file.

$(if $(filter __%, $(MAKECMDGOALS)), \
	$(error targets prefixed with '__' are only for internal use))

# That's our default target when none is given on the command line
PHONY := __all
__all:

# We are using a recursive build, so we need to do a little thinking
# to get the ordering right.
#
# Most importantly: sub-Makefiles should only ever modify files in
# their own directory. If in some directory we have a dependency on
# a file in another dir (which doesn't happen often, but it's often
# unavoidable when linking the built-in.a targets which finally
# turn into vmlinux), we will call a sub make in that other dir, and
# after that we are sure that everything which is in that other dir
# is now up to date.
#
# The only cases where we need to modify files which have global
# effects are thus separated out and done before the recursive
# descending is started. They are now explicitly listed as the
# prepare rule.

ifneq ($(sub_make_done),1)

# Do not use make's built-in rules and variables
# (this increases performance and avoids hard-to-debug behaviour)
MAKEFLAGS += -rR

# Avoid funny character set dependencies
unexport LC_ALL
LC_COLLATE=C
LC_NUMERIC=C
export LC_COLLATE LC_NUMERIC

# Avoid interference with shell env settings
unexport GREP_OPTIONS

# Beautify output
# ---------------------------------------------------------------------------
#
# Normally, we echo the whole command before executing it. By making
# that echo $($(quiet)$(cmd)), we now have the possibility to set
# $(quiet) to choose other forms of output instead, e.g.
#
#         quiet_cmd_cc_o_c = Compiling $(RELDIR)/$@
#         cmd_cc_o_c       = $(CC) $(c_flags) -c -o $@ $<
#
# If $(quiet) is empty, the whole command will be printed.
# If it is set to "quiet_", only the short version will be printed.
# If it is set to "silent_", nothing will be printed at all, since
# the variable $(silent_cmd_cc_o_c) doesn't exist.
#
# A simple variant is to prefix commands with $(Q) - that's useful
# for commands that shall be hidden in non-verbose mode.
#
#	$(Q)ln $@ :<
#
# If KBUILD_VERBOSE equals 0 then the above command will be hidden.
# If KBUILD_VERBOSE equals 1 then the above command is displayed.
# If KBUILD_VERBOSE equals 2 then give the reason why each target is rebuilt.
#
# To put more focus on warnings, be less verbose as default
# Use 'make V=1' to see the full commands

ifeq ("$(origin V)", "command line")
  KBUILD_VERBOSE = $(V)
endif
ifndef KBUILD_VERBOSE
  KBUILD_VERBOSE = 0
endif

ifeq ($(KBUILD_VERBOSE),1)
  quiet =
  Q =
else
  quiet=quiet_
  Q = @
endif

# If the user is running make -s (silent mode), suppress echoing of
# commands

ifneq ($(findstring s,$(filter-out --%,$(MAKEFLAGS))),)
  quiet=silent_
endif

export quiet Q KBUILD_VERBOSE

# Kbuild will save output files in the current working directory.
# This does not need to match to the root of the kernel source tree.
#
# For example, you can do this:
#
#  cd /dir/to/store/output/files; make -f /dir/to/kernel/source/Makefile
#
# If you want to save output files in a different location, there are
# two syntaxes to specify it.
#
# 1) O=
# Use "make O=dir/to/store/output/files/"
#
# 2) Set KBUILD_OUTPUT
# Set the environment variable KBUILD_OUTPUT to point to the output directory.
# export KBUILD_OUTPUT=dir/to/store/output/files/; make
#
# The O= assignment takes precedence over the KBUILD_OUTPUT environment
# variable.

# Do we want to change the working directory?
ifeq ("$(origin O)", "command line")
  KBUILD_OUTPUT := $(O)
endif

ifneq ($(KBUILD_OUTPUT),)
# Make's built-in functions such as $(abspath ...), $(realpath ...) cannot
# expand a shell special character '~'. We use a somewhat tedious way here.
abs_objtree := $(shell mkdir -p $(KBUILD_OUTPUT) && cd $(KBUILD_OUTPUT) && pwd)
$(if $(abs_objtree),, \
     $(error failed to create output directory "$(KBUILD_OUTPUT)"))

# $(realpath ...) resolves symlinks
abs_objtree := $(realpath $(abs_objtree))
else
abs_objtree := $(CURDIR)
endif # ifneq ($(KBUILD_OUTPUT),)

ifeq ($(abs_objtree),$(CURDIR))
# Suppress "Entering directory ..." unless we are changing the work directory.
MAKEFLAGS += --no-print-directory
else
need-sub-make := 1
endif

abs_srctree := $(realpath $(dir $(lastword $(MAKEFILE_LIST))))

ifneq ($(words $(subst :, ,$(abs_srctree))), 1)
$(error source directory cannot contain spaces or colons)
endif

ifneq ($(abs_srctree),$(abs_objtree))
# Look for make include files relative to root of kernel src
#
# This does not become effective immediately because MAKEFLAGS is re-parsed
# once after the Makefile is read. We need to invoke sub-make.
MAKEFLAGS += --include-dir=$(abs_srctree)
need-sub-make := 1
endif

this-makefile := $(lastword $(MAKEFILE_LIST))

ifneq ($(filter 3.%,$(MAKE_VERSION)),)
# 'MAKEFLAGS += -rR' does not immediately become effective for GNU Make 3.x
# We need to invoke sub-make to avoid implicit rules in the top Makefile.
need-sub-make := 1
# Cancel implicit rules for this Makefile.
$(this-makefile): ;
endif

export abs_srctree abs_objtree
export sub_make_done := 1

ifeq ($(need-sub-make),1)

PHONY += $(MAKECMDGOALS) __sub-make

$(filter-out $(this-makefile), $(MAKECMDGOALS)) __all: __sub-make
	@:

# Invoke a second make in the output directory, passing relevant variables
__sub-make:
	$(Q)$(MAKE) -C $(abs_objtree) -f $(abs_srctree)/Makefile $(MAKECMDGOALS)

endif # need-sub-make
endif # sub_make_done

# We process the rest of the Makefile if this is the final invocation of make
ifeq ($(need-sub-make),)

# Do not print "Entering directory ...",
# but we want to display it when entering to the output directory
# so that IDEs/editors are able to understand relative filenames.
MAKEFLAGS += --no-print-directory

# Call a source code checker (by default, "sparse") as part of the
# C compilation.
#
# Use 'make C=1' to enable checking of only re-compiled files.
# Use 'make C=2' to enable checking of *all* source files, regardless
# of whether they are re-compiled or not.
#
# See the file "Documentation/dev-tools/sparse.rst" for more details,
# including where to get the "sparse" utility.

ifeq ("$(origin C)", "command line")
  KBUILD_CHECKSRC = $(C)
endif
ifndef KBUILD_CHECKSRC
  KBUILD_CHECKSRC = 0
endif

# Use make M=dir or set the environment variable KBUILD_EXTMOD to specify the
# directory of external module to build. Setting M= takes precedence.
ifeq ("$(origin M)", "command line")
  KBUILD_EXTMOD := $(M)
endif

$(if $(word 2, $(KBUILD_EXTMOD)), \
	$(error building multiple external modules is not supported))

export KBUILD_CHECKSRC KBUILD_EXTMOD

extmod-prefix = $(if $(KBUILD_EXTMOD),$(KBUILD_EXTMOD)/)

ifeq ($(abs_srctree),$(abs_objtree))
        # building in the source tree
        srctree := .
	building_out_of_srctree :=
else
        ifeq ($(abs_srctree)/,$(dir $(abs_objtree)))
                # building in a subdirectory of the source tree
                srctree := ..
        else
                srctree := $(abs_srctree)
        endif
	building_out_of_srctree := 1
endif

ifneq ($(KBUILD_ABS_SRCTREE),)
srctree := $(abs_srctree)
endif

objtree		:= .
VPATH		:= $(srctree)

export building_out_of_srctree srctree objtree VPATH

# To make sure we do not include .config for any of the *config targets
# catch them early, and hand them over to scripts/kconfig/Makefile
# It is allowed to specify more targets when calling make, including
# mixing *config targets and build targets.
# For example 'make oldconfig all'.
# Detect when mixed targets is specified, and make a second invocation
# of make so .config is not included in this case either (for *config).

version_h := include/generated/uapi/linux/version.h
old_version_h := include/linux/version.h

clean-targets := %clean mrproper cleandocs
no-dot-config-targets := $(clean-targets) \
			 cscope gtags TAGS tags help% %docs check% coccicheck \
			 $(version_h) headers headers_% archheaders archscripts \
			 %asm-generic kernelversion %src-pkg dt_binding_check \
			 outputmakefile
no-sync-config-targets := $(no-dot-config-targets) %install kernelrelease
single-targets := %.a %.i %.ko %.lds %.ll %.lst %.mod %.o %.s %.symtypes %/

config-build	:=
mixed-build	:=
need-config	:= 1
may-sync-config	:= 1
single-build	:=

ifneq ($(filter $(no-dot-config-targets), $(MAKECMDGOALS)),)
	ifeq ($(filter-out $(no-dot-config-targets), $(MAKECMDGOALS)),)
		need-config :=
	endif
endif

ifneq ($(filter $(no-sync-config-targets), $(MAKECMDGOALS)),)
	ifeq ($(filter-out $(no-sync-config-targets), $(MAKECMDGOALS)),)
		may-sync-config :=
	endif
endif

ifneq ($(KBUILD_EXTMOD),)
	may-sync-config :=
endif

ifeq ($(KBUILD_EXTMOD),)
        ifneq ($(filter %config,$(MAKECMDGOALS)),)
		config-build := 1
                ifneq ($(words $(MAKECMDGOALS)),1)
			mixed-build := 1
                endif
        endif
endif

# We cannot build single targets and the others at the same time
ifneq ($(filter $(single-targets), $(MAKECMDGOALS)),)
	single-build := 1
	ifneq ($(filter-out $(single-targets), $(MAKECMDGOALS)),)
		mixed-build := 1
	endif
endif

# For "make -j clean all", "make -j mrproper defconfig all", etc.
ifneq ($(filter $(clean-targets),$(MAKECMDGOALS)),)
        ifneq ($(filter-out $(clean-targets),$(MAKECMDGOALS)),)
		mixed-build := 1
        endif
endif

# install and modules_install need also be processed one by one
ifneq ($(filter install,$(MAKECMDGOALS)),)
        ifneq ($(filter modules_install,$(MAKECMDGOALS)),)
		mixed-build := 1
        endif
endif

ifdef mixed-build
# ===========================================================================
# We're called with mixed targets (*config and build targets).
# Handle them one by one.

PHONY += $(MAKECMDGOALS) __build_one_by_one

$(MAKECMDGOALS): __build_one_by_one
	@:

__build_one_by_one:
	$(Q)set -e; \
	for i in $(MAKECMDGOALS); do \
		$(MAKE) -f $(srctree)/Makefile $$i; \
	done

else # !mixed-build

include scripts/Kbuild.include

# Read KERNELRELEASE from include/config/kernel.release (if it exists)
KERNELRELEASE = $(shell cat include/config/kernel.release 2> /dev/null)
KERNELVERSION = $(VERSION)$(if $(PATCHLEVEL),.$(PATCHLEVEL)$(if $(SUBLEVEL),.$(SUBLEVEL)))$(EXTRAVERSION)
export VERSION PATCHLEVEL SUBLEVEL KERNELRELEASE KERNELVERSION

include scripts/subarch.include

# Cross compiling and selecting different set of gcc/bin-utils
# ---------------------------------------------------------------------------
#
# When performing cross compilation for other architectures ARCH shall be set
# to the target architecture. (See arch/* for the possibilities).
# ARCH can be set during invocation of make:
# make ARCH=ia64
# Another way is to have ARCH set in the environment.
# The default ARCH is the host where make is executed.

# CROSS_COMPILE specify the prefix used for all executables used
# during compilation. Only gcc and related bin-utils executables
# are prefixed with $(CROSS_COMPILE).
# CROSS_COMPILE can be set on the command line
# make CROSS_COMPILE=ia64-linux-
# Alternatively CROSS_COMPILE can be set in the environment.
# Default value for CROSS_COMPILE is not to prefix executables
# Note: Some architectures assign CROSS_COMPILE in their arch/*/Makefile
ARCH		?= $(SUBARCH)

# Architecture as present in compile.h
UTS_MACHINE 	:= $(ARCH)
SRCARCH 	:= $(ARCH)

# Additional ARCH settings for x86
ifeq ($(ARCH),i386)
        SRCARCH := x86
endif
ifeq ($(ARCH),x86_64)
        SRCARCH := x86
endif

# Additional ARCH settings for sparc
ifeq ($(ARCH),sparc32)
       SRCARCH := sparc
endif
ifeq ($(ARCH),sparc64)
       SRCARCH := sparc
endif

# Additional ARCH settings for sh
ifeq ($(ARCH),sh64)
       SRCARCH := sh
endif

KCONFIG_CONFIG	?= .config
export KCONFIG_CONFIG

# Default file for 'make defconfig'. This may be overridden by arch-Makefile.
export KBUILD_DEFCONFIG := defconfig

# SHELL used by kbuild
CONFIG_SHELL := sh

HOST_LFS_CFLAGS := $(shell getconf LFS_CFLAGS 2>/dev/null)
HOST_LFS_LDFLAGS := $(shell getconf LFS_LDFLAGS 2>/dev/null)
HOST_LFS_LIBS := $(shell getconf LFS_LIBS 2>/dev/null)

ifneq ($(LLVM),)
HOSTCC	= clang
HOSTCXX	= clang++
else
HOSTCC	= gcc
HOSTCXX	= g++
endif

export KBUILD_USERCFLAGS := -Wall -Wmissing-prototypes -Wstrict-prototypes \
			      -O2 -fomit-frame-pointer -std=gnu89
export KBUILD_USERLDFLAGS :=

KBUILD_HOSTCFLAGS   := $(KBUILD_USERCFLAGS) $(HOST_LFS_CFLAGS) $(HOSTCFLAGS)
KBUILD_HOSTCXXFLAGS := -Wall -O2 $(HOST_LFS_CFLAGS) $(HOSTCXXFLAGS)
KBUILD_HOSTLDFLAGS  := $(HOST_LFS_LDFLAGS) $(HOSTLDFLAGS)
KBUILD_HOSTLDLIBS   := $(HOST_LFS_LIBS) $(HOSTLDLIBS)

# Make variables (CC, etc...)
CPP		= $(CC) -E
ifneq ($(LLVM),)
CC		= clang
LD		= ld.lld
AR		= llvm-ar
NM		= llvm-nm
OBJCOPY		= llvm-objcopy
OBJDUMP		= llvm-objdump
READELF		= llvm-readelf
STRIP		= llvm-strip
KBUILD_HOSTLDFLAGS	+= -fuse-ld=lld --rtlib=compiler-rt
else
CC		= $(CROSS_COMPILE)gcc
LD		= $(CROSS_COMPILE)ld
AR		= $(CROSS_COMPILE)ar
NM		= $(CROSS_COMPILE)nm
OBJCOPY		= $(CROSS_COMPILE)objcopy
OBJDUMP		= $(CROSS_COMPILE)objdump
READELF		= $(CROSS_COMPILE)readelf
STRIP		= $(CROSS_COMPILE)strip
endif
PAHOLE		= pahole
RESOLVE_BTFIDS	= $(objtree)/tools/bpf/resolve_btfids/resolve_btfids
LEX		= flex
YACC		= bison
AWK		= awk
INSTALLKERNEL  := installkernel
DEPMOD		= depmod
PERL		= perl
PYTHON		= python
PYTHON3		= python3
CHECK		= sparse
BASH		= bash
KGZIP		= gzip
KBZIP2		= bzip2
KLZOP		= lzop
LZMA		= lzma
LZ4		= lz4
XZ		= xz
ZSTD		= zstd

CHECKFLAGS     := -D__linux__ -Dlinux -D__STDC__ -Dunix -D__unix__ \
		  -Wbitwise -Wno-return-void -Wno-unknown-attribute $(CF)
NOSTDINC_FLAGS :=
CFLAGS_MODULE   =
AFLAGS_MODULE   =
LDFLAGS_MODULE  =
CFLAGS_KERNEL	=
AFLAGS_KERNEL	=
LDFLAGS_vmlinux =

# Use USERINCLUDE when you must reference the UAPI directories only.
USERINCLUDE    := \
		-I$(srctree)/arch/$(SRCARCH)/include/uapi \
		-I$(objtree)/arch/$(SRCARCH)/include/generated/uapi \
		-I$(srctree)/include/uapi \
		-I$(objtree)/include/generated/uapi \
                -include $(srctree)/include/linux/kconfig.h

# Use LINUXINCLUDE when you must reference the include/ directory.
# Needed to be compatible with the O= option
LINUXINCLUDE    := \
		-I$(srctree)/arch/$(SRCARCH)/include \
		-I$(objtree)/arch/$(SRCARCH)/include/generated \
		$(if $(building_out_of_srctree),-I$(srctree)/include) \
		-I$(objtree)/include \
		$(USERINCLUDE)

KBUILD_AFLAGS   := -D__ASSEMBLY__ -fno-PIE
KBUILD_CFLAGS   := -Wall -Wundef -Werror=strict-prototypes -Wno-trigraphs \
		   -fno-strict-aliasing -fno-common -fshort-wchar -fno-PIE \
		   -Werror=implicit-function-declaration -Werror=implicit-int \
		   -Werror=return-type -Wno-format-security \
		   -std=gnu89
KBUILD_CPPFLAGS := -D__KERNEL__
KBUILD_AFLAGS_KERNEL :=
KBUILD_CFLAGS_KERNEL :=
KBUILD_AFLAGS_MODULE  := -DMODULE
KBUILD_CFLAGS_MODULE  := -DMODULE
KBUILD_LDFLAGS_MODULE :=
KBUILD_LDFLAGS :=
CLANG_FLAGS :=

export ARCH SRCARCH CONFIG_SHELL BASH HOSTCC KBUILD_HOSTCFLAGS CROSS_COMPILE LD CC
export CPP AR NM STRIP OBJCOPY OBJDUMP READELF PAHOLE RESOLVE_BTFIDS LEX YACC AWK INSTALLKERNEL
export PERL PYTHON PYTHON3 CHECK CHECKFLAGS MAKE UTS_MACHINE HOSTCXX
export KGZIP KBZIP2 KLZOP LZMA LZ4 XZ ZSTD
export KBUILD_HOSTCXXFLAGS KBUILD_HOSTLDFLAGS KBUILD_HOSTLDLIBS LDFLAGS_MODULE

export KBUILD_CPPFLAGS NOSTDINC_FLAGS LINUXINCLUDE OBJCOPYFLAGS KBUILD_LDFLAGS
export KBUILD_CFLAGS CFLAGS_KERNEL CFLAGS_MODULE
export KBUILD_AFLAGS AFLAGS_KERNEL AFLAGS_MODULE
export KBUILD_AFLAGS_MODULE KBUILD_CFLAGS_MODULE KBUILD_LDFLAGS_MODULE
export KBUILD_AFLAGS_KERNEL KBUILD_CFLAGS_KERNEL

# Files to ignore in find ... statements

export RCS_FIND_IGNORE := \( -name SCCS -o -name BitKeeper -o -name .svn -o    \
			  -name CVS -o -name .pc -o -name .hg -o -name .git \) \
			  -prune -o
export RCS_TAR_IGNORE := --exclude SCCS --exclude BitKeeper --exclude .svn \
			 --exclude CVS --exclude .pc --exclude .hg --exclude .git

# ===========================================================================
# Rules shared between *config targets and build targets

# Basic helpers built in scripts/basic/
PHONY += scripts_basic
scripts_basic:
	$(Q)$(MAKE) $(build)=scripts/basic
	$(Q)rm -f .tmp_quiet_recordmcount

PHONY += outputmakefile
# Before starting out-of-tree build, make sure the source tree is clean.
# outputmakefile generates a Makefile in the output directory, if using a
# separate output directory. This allows convenient use of make in the
# output directory.
# At the same time when output Makefile generated, generate .gitignore to
# ignore whole output directory
outputmakefile:
ifdef building_out_of_srctree
	$(Q)if [ -f $(srctree)/.config -o \
		 -d $(srctree)/include/config -o \
		 -d $(srctree)/arch/$(SRCARCH)/include/generated ]; then \
		echo >&2 "***"; \
		echo >&2 "*** The source tree is not clean, please run 'make$(if $(findstring command line, $(origin ARCH)), ARCH=$(ARCH)) mrproper'"; \
		echo >&2 "*** in $(abs_srctree)";\
		echo >&2 "***"; \
		false; \
	fi
	$(Q)ln -fsn $(srctree) source
	$(Q)$(CONFIG_SHELL) $(srctree)/scripts/mkmakefile $(srctree)
	$(Q)test -e .gitignore || \
	{ echo "# this is build directory, ignore it"; echo "*"; } > .gitignore
endif

ifneq ($(shell $(CC) --version 2>&1 | head -n 1 | grep clang),)
ifneq ($(CROSS_COMPILE),)
CLANG_FLAGS	+= --target=$(notdir $(CROSS_COMPILE:%-=%))
GCC_TOOLCHAIN_DIR := $(dir $(shell which $(CROSS_COMPILE)elfedit))
CLANG_FLAGS	+= --prefix=$(GCC_TOOLCHAIN_DIR)$(notdir $(CROSS_COMPILE))
GCC_TOOLCHAIN	:= $(realpath $(GCC_TOOLCHAIN_DIR)/..)
endif
ifneq ($(GCC_TOOLCHAIN),)
CLANG_FLAGS	+= --gcc-toolchain=$(GCC_TOOLCHAIN)
endif
ifneq ($(LLVM_IAS),1)
CLANG_FLAGS	+= -no-integrated-as
endif
CLANG_FLAGS	+= -Werror=unknown-warning-option
KBUILD_CFLAGS	+= $(CLANG_FLAGS)
KBUILD_AFLAGS	+= $(CLANG_FLAGS)
export CLANG_FLAGS
endif

# The expansion should be delayed until arch/$(SRCARCH)/Makefile is included.
# Some architectures define CROSS_COMPILE in arch/$(SRCARCH)/Makefile.
# CC_VERSION_TEXT is referenced from Kconfig (so it needs export),
# and from include/config/auto.conf.cmd to detect the compiler upgrade.
CC_VERSION_TEXT = $(shell $(CC) --version 2>/dev/null | head -n 1)

ifdef config-build
# ===========================================================================
# *config targets only - make sure prerequisites are updated, and descend
# in scripts/kconfig to make the *config target

# Read arch specific Makefile to set KBUILD_DEFCONFIG as needed.
# KBUILD_DEFCONFIG may point out an alternative default configuration
# used for 'make defconfig'
include arch/$(SRCARCH)/Makefile
export KBUILD_DEFCONFIG KBUILD_KCONFIG CC_VERSION_TEXT

config: outputmakefile scripts_basic FORCE
	$(Q)$(MAKE) $(build)=scripts/kconfig $@

%config: outputmakefile scripts_basic FORCE
	$(Q)$(MAKE) $(build)=scripts/kconfig $@

else #!config-build
# ===========================================================================
# Build targets only - this includes vmlinux, arch specific targets, clean
# targets and others. In general all targets except *config targets.

# If building an external module we do not care about the all: rule
# but instead __all depend on modules
PHONY += all
ifeq ($(KBUILD_EXTMOD),)
__all: all
else
__all: modules
endif

# Decide whether to build built-in, modular, or both.
# Normally, just do built-in.

KBUILD_MODULES :=
KBUILD_BUILTIN := 1

# If we have only "make modules", don't compile built-in objects.
ifeq ($(MAKECMDGOALS),modules)
  KBUILD_BUILTIN :=
endif

# If we have "make <whatever> modules", compile modules
# in addition to whatever we do anyway.
# Just "make" or "make all" shall build modules as well

ifneq ($(filter all modules nsdeps %compile_commands.json clang-%,$(MAKECMDGOALS)),)
  KBUILD_MODULES := 1
endif

ifeq ($(MAKECMDGOALS),)
  KBUILD_MODULES := 1
endif

export KBUILD_MODULES KBUILD_BUILTIN

ifdef need-config
include include/config/auto.conf
endif

ifeq ($(KBUILD_EXTMOD),)
# Objects we will link into vmlinux / subdirs we need to visit
core-y		:= init/ usr/
drivers-y	:= drivers/ sound/
drivers-$(CONFIG_SAMPLES) += samples/
drivers-y	+= net/ virt/
libs-y		:= lib/
endif # KBUILD_EXTMOD

# The all: target is the default when no target is given on the
# command line.
# This allow a user to issue only 'make' to build a kernel including modules
# Defaults to vmlinux, but the arch makefile usually adds further targets
all: vmlinux

CFLAGS_GCOV	:= -fprofile-arcs -ftest-coverage \
	$(call cc-option,-fno-tree-loop-im) \
	$(call cc-disable-warning,maybe-uninitialized,)
export CFLAGS_GCOV

# The arch Makefiles can override CC_FLAGS_FTRACE. We may also append it later.
ifdef CONFIG_FUNCTION_TRACER
  CC_FLAGS_FTRACE := -pg
endif

RETPOLINE_CFLAGS_GCC := -mindirect-branch=thunk-extern -mindirect-branch-register
RETPOLINE_VDSO_CFLAGS_GCC := -mindirect-branch=thunk-inline -mindirect-branch-register
RETPOLINE_CFLAGS_CLANG := -mretpoline-external-thunk
RETPOLINE_VDSO_CFLAGS_CLANG := -mretpoline
RETPOLINE_CFLAGS := $(call cc-option,$(RETPOLINE_CFLAGS_GCC),$(call cc-option,$(RETPOLINE_CFLAGS_CLANG)))
RETPOLINE_VDSO_CFLAGS := $(call cc-option,$(RETPOLINE_VDSO_CFLAGS_GCC),$(call cc-option,$(RETPOLINE_VDSO_CFLAGS_CLANG)))
export RETPOLINE_CFLAGS
export RETPOLINE_VDSO_CFLAGS

include arch/$(SRCARCH)/Makefile

ifdef need-config
ifdef may-sync-config
# Read in dependencies to all Kconfig* files, make sure to run syncconfig if
# changes are detected. This should be included after arch/$(SRCARCH)/Makefile
# because some architectures define CROSS_COMPILE there.
include include/config/auto.conf.cmd

$(KCONFIG_CONFIG):
	@echo >&2 '***'
	@echo >&2 '*** Configuration file "$@" not found!'
	@echo >&2 '***'
	@echo >&2 '*** Please run some configurator (e.g. "make oldconfig" or'
	@echo >&2 '*** "make menuconfig" or "make xconfig").'
	@echo >&2 '***'
	@/bin/false

# The actual configuration files used during the build are stored in
# include/generated/ and include/config/. Update them if .config is newer than
# include/config/auto.conf (which mirrors .config).
#
# This exploits the 'multi-target pattern rule' trick.
# The syncconfig should be executed only once to make all the targets.
# (Note: use the grouped target '&:' when we bump to GNU Make 4.3)
quiet_cmd_syncconfig = SYNC    $@
      cmd_syncconfig = $(MAKE) -f $(srctree)/Makefile syncconfig

%/config/auto.conf %/config/auto.conf.cmd %/generated/autoconf.h: $(KCONFIG_CONFIG)
	+$(call cmd,syncconfig)
else # !may-sync-config
# External modules and some install targets need include/generated/autoconf.h
# and include/config/auto.conf but do not care if they are up-to-date.
# Use auto.conf to trigger the test
PHONY += include/config/auto.conf

include/config/auto.conf:
	$(Q)test -e include/generated/autoconf.h -a -e $@ || (		\
	echo >&2;							\
	echo >&2 "  ERROR: Kernel configuration is invalid.";		\
	echo >&2 "         include/generated/autoconf.h or $@ are missing.";\
	echo >&2 "         Run 'make oldconfig && make prepare' on kernel src to fix it.";	\
	echo >&2 ;							\
	/bin/false)

endif # may-sync-config
endif # need-config

KBUILD_CFLAGS	+= $(call cc-option,-fno-delete-null-pointer-checks,)
KBUILD_CFLAGS	+= $(call cc-disable-warning,frame-address,)
KBUILD_CFLAGS	+= $(call cc-disable-warning, format-truncation)
KBUILD_CFLAGS	+= $(call cc-disable-warning, format-overflow)
KBUILD_CFLAGS	+= $(call cc-disable-warning, address-of-packed-member)

ifdef CONFIG_CC_OPTIMIZE_FOR_PERFORMANCE
KBUILD_CFLAGS += -O2
else ifdef CONFIG_CC_OPTIMIZE_FOR_PERFORMANCE_O3
KBUILD_CFLAGS += -O3
else ifdef CONFIG_CC_OPTIMIZE_FOR_SIZE
KBUILD_CFLAGS += -Os
endif

# Tell gcc to never replace conditional load with a non-conditional one
KBUILD_CFLAGS	+= $(call cc-option,--param=allow-store-data-races=0)
KBUILD_CFLAGS	+= $(call cc-option,-fno-allow-store-data-races)

ifdef CONFIG_READABLE_ASM
# Disable optimizations that make assembler listings hard to read.
# reorder blocks reorders the control in the function
# ipa clone creates specialized cloned functions
# partial inlining inlines only parts of functions
KBUILD_CFLAGS += $(call cc-option,-fno-reorder-blocks,) \
                 $(call cc-option,-fno-ipa-cp-clone,) \
                 $(call cc-option,-fno-partial-inlining)
endif

ifneq ($(CONFIG_FRAME_WARN),0)
KBUILD_CFLAGS += -Wframe-larger-than=$(CONFIG_FRAME_WARN)
endif

stackp-flags-y                                    := -fno-stack-protector
stackp-flags-$(CONFIG_STACKPROTECTOR)             := -fstack-protector
stackp-flags-$(CONFIG_STACKPROTECTOR_STRONG)      := -fstack-protector-strong

KBUILD_CFLAGS += $(stackp-flags-y)

ifdef CONFIG_CC_IS_CLANG
KBUILD_CPPFLAGS += -Qunused-arguments
KBUILD_CFLAGS += -Wno-format-invalid-specifier
KBUILD_CFLAGS += -Wno-gnu
# CLANG uses a _MergedGlobals as optimization, but this breaks modpost, as the
# source of a reference will be _MergedGlobals and not on of the whitelisted names.
# See modpost pattern 2
KBUILD_CFLAGS += -mno-global-merge
else

# These warnings generated too much noise in a regular build.
# Use make W=1 to enable them (see scripts/Makefile.extrawarn)
KBUILD_CFLAGS += -Wno-unused-but-set-variable

# Warn about unmarked fall-throughs in switch statement.
# Disabled for clang while comment to attribute conversion happens and
# https://github.com/ClangBuiltLinux/linux/issues/636 is discussed.
KBUILD_CFLAGS += $(call cc-option,-Wimplicit-fallthrough,)
endif

KBUILD_CFLAGS += $(call cc-disable-warning, unused-const-variable)
ifdef CONFIG_FRAME_POINTER
KBUILD_CFLAGS	+= -fno-omit-frame-pointer -fno-optimize-sibling-calls
else
# Some targets (ARM with Thumb2, for example), can't be built with frame
# pointers.  For those, we don't have FUNCTION_TRACER automatically
# select FRAME_POINTER.  However, FUNCTION_TRACER adds -pg, and this is
# incompatible with -fomit-frame-pointer with current GCC, so we don't use
# -fomit-frame-pointer with FUNCTION_TRACER.
ifndef CONFIG_FUNCTION_TRACER
KBUILD_CFLAGS	+= -fomit-frame-pointer
endif
endif

# Initialize all stack variables with a 0xAA pattern.
ifdef CONFIG_INIT_STACK_ALL_PATTERN
KBUILD_CFLAGS	+= -ftrivial-auto-var-init=pattern
endif

# Initialize all stack variables with a zero value.
ifdef CONFIG_INIT_STACK_ALL_ZERO
# Future support for zero initialization is still being debated, see
# https://bugs.llvm.org/show_bug.cgi?id=45497. These flags are subject to being
# renamed or dropped.
KBUILD_CFLAGS	+= -ftrivial-auto-var-init=zero
KBUILD_CFLAGS	+= -enable-trivial-auto-var-init-zero-knowing-it-will-be-removed-from-clang
endif

# Workaround for GCC versions < 5.0
# https://gcc.gnu.org/bugzilla/show_bug.cgi?id=61801
ifdef CONFIG_CC_IS_GCC
DEBUG_CFLAGS	:= $(call cc-ifversion, -lt, 0500, $(call cc-option, -fno-var-tracking-assignments))
endif

ifdef CONFIG_DEBUG_INFO

ifdef CONFIG_DEBUG_INFO_SPLIT
DEBUG_CFLAGS	+= -gsplit-dwarf
else
DEBUG_CFLAGS	+= -g
endif

ifneq ($(LLVM_IAS),1)
KBUILD_AFLAGS	+= -Wa,-gdwarf-2
endif

ifdef CONFIG_DEBUG_INFO_DWARF4
DEBUG_CFLAGS	+= -gdwarf-4
endif

ifdef CONFIG_DEBUG_INFO_REDUCED
DEBUG_CFLAGS	+= $(call cc-option, -femit-struct-debug-baseonly) \
		   $(call cc-option,-fno-var-tracking)
endif

ifdef CONFIG_DEBUG_INFO_COMPRESSED
DEBUG_CFLAGS	+= -gz=zlib
KBUILD_AFLAGS	+= -gz=zlib
KBUILD_LDFLAGS	+= --compress-debug-sections=zlib
endif

endif # CONFIG_DEBUG_INFO

KBUILD_CFLAGS += $(DEBUG_CFLAGS)
export DEBUG_CFLAGS

ifdef CONFIG_FUNCTION_TRACER
ifdef CONFIG_FTRACE_MCOUNT_USE_CC
  CC_FLAGS_FTRACE	+= -mrecord-mcount
  ifdef CONFIG_HAVE_NOP_MCOUNT
    ifeq ($(call cc-option-yn, -mnop-mcount),y)
      CC_FLAGS_FTRACE	+= -mnop-mcount
      CC_FLAGS_USING	+= -DCC_USING_NOP_MCOUNT
    endif
  endif
endif
ifdef CONFIG_FTRACE_MCOUNT_USE_OBJTOOL
  CC_FLAGS_USING	+= -DCC_USING_NOP_MCOUNT
endif
ifdef CONFIG_FTRACE_MCOUNT_USE_RECORDMCOUNT
  ifdef CONFIG_HAVE_C_RECORDMCOUNT
    BUILD_C_RECORDMCOUNT := y
    export BUILD_C_RECORDMCOUNT
  endif
endif
ifdef CONFIG_HAVE_FENTRY
  ifeq ($(call cc-option-yn, -mfentry),y)
    CC_FLAGS_FTRACE	+= -mfentry
    CC_FLAGS_USING	+= -DCC_USING_FENTRY
  endif
endif
export CC_FLAGS_FTRACE
KBUILD_CFLAGS	+= $(CC_FLAGS_FTRACE) $(CC_FLAGS_USING)
KBUILD_AFLAGS	+= $(CC_FLAGS_USING)
endif

# We trigger additional mismatches with less inlining
ifdef CONFIG_DEBUG_SECTION_MISMATCH
KBUILD_CFLAGS += $(call cc-option, -fno-inline-functions-called-once)
endif

ifdef CONFIG_LD_DEAD_CODE_DATA_ELIMINATION
KBUILD_CFLAGS_KERNEL += -ffunction-sections -fdata-sections
LDFLAGS_vmlinux += --gc-sections
endif

ifdef CONFIG_SHADOW_CALL_STACK
CC_FLAGS_SCS	:= -fsanitize=shadow-call-stack
KBUILD_CFLAGS	+= $(CC_FLAGS_SCS)
export CC_FLAGS_SCS
endif

ifdef CONFIG_LTO_CLANG
ifdef CONFIG_LTO_CLANG_THIN
CC_FLAGS_LTO	+= -flto=thin -fsplit-lto-unit
KBUILD_LDFLAGS	+= --thinlto-cache-dir=$(extmod-prefix).thinlto-cache
else
CC_FLAGS_LTO	+= -flto
endif
CC_FLAGS_LTO	+= -fvisibility=hidden

# Limit inlining across translation units to reduce binary size
KBUILD_LDFLAGS += -mllvm -import-instr-limit=5
endif

ifdef CONFIG_LTO
KBUILD_CFLAGS	+= $(CC_FLAGS_LTO)
export CC_FLAGS_LTO
endif

<<<<<<< HEAD
=======
ifdef CONFIG_CFI_CLANG
CC_FLAGS_CFI	:= -fsanitize=cfi \
		   -fsanitize-cfi-cross-dso \
		   -fno-sanitize-cfi-canonical-jump-tables \
		   -fno-sanitize-blacklist

ifdef CONFIG_CFI_PERMISSIVE
CC_FLAGS_CFI	+= -fsanitize-recover=cfi \
		   -fno-sanitize-trap=cfi
else
ifndef CONFIG_UBSAN_TRAP
CC_FLAGS_CFI	+= -ftrap-function=__ubsan_handle_cfi_check_fail_abort
endif
endif

# If LTO flags are filtered out, we must also filter out CFI.
CC_FLAGS_LTO	+= $(CC_FLAGS_CFI)
KBUILD_CFLAGS	+= $(CC_FLAGS_CFI)
export CC_FLAGS_CFI
endif

>>>>>>> 88e2d5fd
ifdef CONFIG_DEBUG_FORCE_FUNCTION_ALIGN_32B
KBUILD_CFLAGS += -falign-functions=32
endif

# arch Makefile may override CC so keep this after arch Makefile is included
NOSTDINC_FLAGS += -nostdinc -isystem $(shell $(CC) -print-file-name=include)

# warn about C99 declaration after statement
KBUILD_CFLAGS += -Wdeclaration-after-statement

# Variable Length Arrays (VLAs) should not be used anywhere in the kernel
KBUILD_CFLAGS += -Wvla

# disable pointer signed / unsigned warnings in gcc 4.0
KBUILD_CFLAGS += -Wno-pointer-sign

# disable stringop warnings in gcc 8+
KBUILD_CFLAGS += $(call cc-disable-warning, stringop-truncation)

# We'll want to enable this eventually, but it's not going away for 5.7 at least
KBUILD_CFLAGS += $(call cc-disable-warning, zero-length-bounds)
KBUILD_CFLAGS += $(call cc-disable-warning, array-bounds)
KBUILD_CFLAGS += $(call cc-disable-warning, stringop-overflow)

# Another good warning that we'll want to enable eventually
KBUILD_CFLAGS += $(call cc-disable-warning, restrict)

# Enabled with W=2, disabled by default as noisy
KBUILD_CFLAGS += $(call cc-disable-warning, maybe-uninitialized)

# disable invalid "can't wrap" optimizations for signed / pointers
KBUILD_CFLAGS	+= -fno-strict-overflow

# Make sure -fstack-check isn't enabled (like gentoo apparently did)
KBUILD_CFLAGS  += -fno-stack-check

# conserve stack if available
KBUILD_CFLAGS   += $(call cc-option,-fconserve-stack)

# Prohibit date/time macros, which would make the build non-deterministic
KBUILD_CFLAGS   += -Werror=date-time

# enforce correct pointer usage
KBUILD_CFLAGS   += $(call cc-option,-Werror=incompatible-pointer-types)

# Require designated initializers for all marked structures
KBUILD_CFLAGS   += $(call cc-option,-Werror=designated-init)

# change __FILE__ to the relative path from the srctree
KBUILD_CPPFLAGS += $(call cc-option,-fmacro-prefix-map=$(srctree)/=)

# ensure -fcf-protection is disabled when using retpoline as it is
# incompatible with -mindirect-branch=thunk-extern
ifdef CONFIG_RETPOLINE
KBUILD_CFLAGS += $(call cc-option,-fcf-protection=none)
endif

# include additional Makefiles when needed
include-y			:= scripts/Makefile.extrawarn
include-$(CONFIG_KASAN)		+= scripts/Makefile.kasan
include-$(CONFIG_KCSAN)		+= scripts/Makefile.kcsan
include-$(CONFIG_UBSAN)		+= scripts/Makefile.ubsan
include-$(CONFIG_KCOV)		+= scripts/Makefile.kcov
include-$(CONFIG_GCC_PLUGINS)	+= scripts/Makefile.gcc-plugins

include $(addprefix $(srctree)/, $(include-y))

# scripts/Makefile.gcc-plugins is intentionally included last.
# Do not add $(call cc-option,...) below this line. When you build the kernel
# from the clean source tree, the GCC plugins do not exist at this point.

# Add user supplied CPPFLAGS, AFLAGS and CFLAGS as the last assignments
KBUILD_CPPFLAGS += $(KCPPFLAGS)
KBUILD_AFLAGS   += $(KAFLAGS)
KBUILD_CFLAGS   += $(KCFLAGS)

KBUILD_LDFLAGS_MODULE += --build-id=sha1
LDFLAGS_vmlinux += --build-id=sha1

ifeq ($(CONFIG_STRIP_ASM_SYMS),y)
LDFLAGS_vmlinux	+= $(call ld-option, -X,)
endif

ifeq ($(CONFIG_RELR),y)
LDFLAGS_vmlinux	+= --pack-dyn-relocs=relr
endif

# We never want expected sections to be placed heuristically by the
# linker. All sections should be explicitly named in the linker script.
ifdef CONFIG_LD_ORPHAN_WARN
LDFLAGS_vmlinux += --orphan-handling=warn
endif

# Align the bit size of userspace programs with the kernel
KBUILD_USERCFLAGS  += $(filter -m32 -m64 --target=%, $(KBUILD_CFLAGS))
KBUILD_USERLDFLAGS += $(filter -m32 -m64 --target=%, $(KBUILD_CFLAGS))

# make the checker run with the right architecture
CHECKFLAGS += --arch=$(ARCH)

# insure the checker run with the right endianness
CHECKFLAGS += $(if $(CONFIG_CPU_BIG_ENDIAN),-mbig-endian,-mlittle-endian)

# the checker needs the correct machine size
CHECKFLAGS += $(if $(CONFIG_64BIT),-m64,-m32)

# Default kernel image to build when no specific target is given.
# KBUILD_IMAGE may be overruled on the command line or
# set in the environment
# Also any assignments in arch/$(ARCH)/Makefile take precedence over
# this default value
export KBUILD_IMAGE ?= vmlinux

#
# INSTALL_PATH specifies where to place the updated kernel and system map
# images. Default is /boot, but you can set it to other values
export	INSTALL_PATH ?= /boot

#
# INSTALL_DTBS_PATH specifies a prefix for relocations required by build roots.
# Like INSTALL_MOD_PATH, it isn't defined in the Makefile, but can be passed as
# an argument if needed. Otherwise it defaults to the kernel install path
#
export INSTALL_DTBS_PATH ?= $(INSTALL_PATH)/dtbs/$(KERNELRELEASE)

#
# INSTALL_MOD_PATH specifies a prefix to MODLIB for module directory
# relocations required by build roots.  This is not defined in the
# makefile but the argument can be passed to make if needed.
#

MODLIB	= $(INSTALL_MOD_PATH)/lib/modules/$(KERNELRELEASE)
export MODLIB

#
# INSTALL_MOD_STRIP, if defined, will cause modules to be
# stripped after they are installed.  If INSTALL_MOD_STRIP is '1', then
# the default option --strip-debug will be used.  Otherwise,
# INSTALL_MOD_STRIP value will be used as the options to the strip command.

ifdef INSTALL_MOD_STRIP
ifeq ($(INSTALL_MOD_STRIP),1)
mod_strip_cmd = $(STRIP) --strip-debug
else
mod_strip_cmd = $(STRIP) $(INSTALL_MOD_STRIP)
endif # INSTALL_MOD_STRIP=1
else
mod_strip_cmd = true
endif # INSTALL_MOD_STRIP
export mod_strip_cmd

# CONFIG_MODULE_COMPRESS, if defined, will cause module to be compressed
# after they are installed in agreement with CONFIG_MODULE_COMPRESS_GZIP
# or CONFIG_MODULE_COMPRESS_XZ.

mod_compress_cmd = true
ifdef CONFIG_MODULE_COMPRESS
  ifdef CONFIG_MODULE_COMPRESS_GZIP
    mod_compress_cmd = $(KGZIP) -n -f
  endif # CONFIG_MODULE_COMPRESS_GZIP
  ifdef CONFIG_MODULE_COMPRESS_XZ
    mod_compress_cmd = $(XZ) -f
  endif # CONFIG_MODULE_COMPRESS_XZ
endif # CONFIG_MODULE_COMPRESS
export mod_compress_cmd

ifdef CONFIG_MODULE_SIG_ALL
$(eval $(call config_filename,MODULE_SIG_KEY))

mod_sign_cmd = scripts/sign-file $(CONFIG_MODULE_SIG_HASH) $(MODULE_SIG_KEY_SRCPREFIX)$(CONFIG_MODULE_SIG_KEY) certs/signing_key.x509
else
mod_sign_cmd = true
endif
export mod_sign_cmd

HOST_LIBELF_LIBS = $(shell pkg-config libelf --libs 2>/dev/null || echo -lelf)

has_libelf = $(call try-run,\
               echo "int main() {}" | $(HOSTCC) -xc -o /dev/null $(HOST_LIBELF_LIBS) -,1,0)

ifdef CONFIG_STACK_VALIDATION
  ifeq ($(has_libelf),1)
    objtool_target := tools/objtool FORCE
  else
    SKIP_STACK_VALIDATION := 1
    export SKIP_STACK_VALIDATION
  endif
endif

ifdef CONFIG_BPF
ifdef CONFIG_DEBUG_INFO_BTF
  ifeq ($(has_libelf),1)
    resolve_btfids_target := tools/bpf/resolve_btfids FORCE
  else
    ERROR_RESOLVE_BTFIDS := 1
  endif
endif # CONFIG_DEBUG_INFO_BTF
endif # CONFIG_BPF

PHONY += prepare0

export MODORDER := $(extmod-prefix)modules.order
export MODULES_NSDEPS := $(extmod-prefix)modules.nsdeps

# ---------------------------------------------------------------------------
# Kernel headers

PHONY += headers

#Default location for installed headers
ifeq ($(KBUILD_EXTMOD),)
PHONY += archheaders archscripts
hdr-inst := -f $(srctree)/scripts/Makefile.headersinst obj
headers: $(version_h) scripts_unifdef uapi-asm-generic archheaders archscripts
else
hdr-prefix = $(KBUILD_EXTMOD)/
hdr-inst := -f $(srctree)/scripts/Makefile.headersinst dst=$(KBUILD_EXTMOD)/usr/include objtree=$(objtree)/$(KBUILD_EXTMOD) obj
endif

export INSTALL_HDR_PATH = $(objtree)/$(hdr-prefix)usr

quiet_cmd_headers_install = INSTALL $(INSTALL_HDR_PATH)/include
      cmd_headers_install = \
	mkdir -p $(INSTALL_HDR_PATH); \
	rsync -mrl --include='*/' --include='*\.h' --exclude='*' \
	usr/include $(INSTALL_HDR_PATH)

PHONY += headers_install
headers_install: headers
	$(call cmd,headers_install)

headers:
ifeq ($(KBUILD_EXTMOD),)
	$(if $(wildcard $(srctree)/arch/$(SRCARCH)/include/uapi/asm/Kbuild),, \
	  $(error Headers not exportable for the $(SRCARCH) architecture))
endif
	$(Q)$(MAKE) $(hdr-inst)=$(hdr-prefix)include/uapi
	$(Q)$(MAKE) $(hdr-inst)=$(hdr-prefix)arch/$(SRCARCH)/include/uapi

ifeq ($(KBUILD_EXTMOD),)
core-y		+= kernel/ certs/ mm/ fs/ ipc/ security/ crypto/ block/

vmlinux-dirs	:= $(patsubst %/,%,$(filter %/, \
		     $(core-y) $(core-m) $(drivers-y) $(drivers-m) \
		     $(libs-y) $(libs-m)))

vmlinux-alldirs	:= $(sort $(vmlinux-dirs) Documentation \
		     $(patsubst %/,%,$(filter %/, $(core-) \
			$(drivers-) $(libs-))))

subdir-modorder := $(addsuffix modules.order,$(filter %/, \
			$(core-y) $(core-m) $(libs-y) $(libs-m) \
			$(drivers-y) $(drivers-m)))

build-dirs	:= $(vmlinux-dirs)
clean-dirs	:= $(vmlinux-alldirs)

# Externally visible symbols (used by link-vmlinux.sh)
KBUILD_VMLINUX_OBJS := $(head-y) $(patsubst %/,%/built-in.a, $(core-y))
KBUILD_VMLINUX_OBJS += $(addsuffix built-in.a, $(filter %/, $(libs-y)))
ifdef CONFIG_MODULES
KBUILD_VMLINUX_OBJS += $(patsubst %/, %/lib.a, $(filter %/, $(libs-y)))
KBUILD_VMLINUX_LIBS := $(filter-out %/, $(libs-y))
else
KBUILD_VMLINUX_LIBS := $(patsubst %/,%/lib.a, $(libs-y))
endif
KBUILD_VMLINUX_OBJS += $(patsubst %/,%/built-in.a, $(drivers-y))

export KBUILD_VMLINUX_OBJS KBUILD_VMLINUX_LIBS
export KBUILD_LDS          := arch/$(SRCARCH)/kernel/vmlinux.lds
# used by scripts/Makefile.package
export KBUILD_ALLDIRS := $(sort $(filter-out arch/%,$(vmlinux-alldirs)) LICENSES arch include scripts tools)

vmlinux-deps := $(KBUILD_LDS) $(KBUILD_VMLINUX_OBJS) $(KBUILD_VMLINUX_LIBS)

# Recurse until adjust_autoksyms.sh is satisfied
PHONY += autoksyms_recursive
ifdef CONFIG_TRIM_UNUSED_KSYMS
# For the kernel to actually contain only the needed exported symbols,
# we have to build modules as well to determine what those symbols are.
# (this can be evaluated only once include/config/auto.conf has been included)
KBUILD_MODULES := 1

autoksyms_recursive: descend modules.order
	$(Q)$(CONFIG_SHELL) $(srctree)/scripts/adjust_autoksyms.sh \
	  "$(MAKE) -f $(srctree)/Makefile vmlinux"
endif

autoksyms_h := $(if $(CONFIG_TRIM_UNUSED_KSYMS), include/generated/autoksyms.h)

quiet_cmd_autoksyms_h = GEN     $@
      cmd_autoksyms_h = mkdir -p $(dir $@); \
			$(CONFIG_SHELL) $(srctree)/scripts/gen_autoksyms.sh $@

$(autoksyms_h):
	$(call cmd,autoksyms_h)

ARCH_POSTLINK := $(wildcard $(srctree)/arch/$(SRCARCH)/Makefile.postlink)

# Final link of vmlinux with optional arch pass after final link
cmd_link-vmlinux =                                                 \
	$(CONFIG_SHELL) $< "$(LD)" "$(KBUILD_LDFLAGS)" "$(LDFLAGS_vmlinux)";    \
	$(if $(ARCH_POSTLINK), $(MAKE) -f $(ARCH_POSTLINK) $@, true)

vmlinux: scripts/link-vmlinux.sh autoksyms_recursive $(vmlinux-deps) FORCE
	+$(call if_changed,link-vmlinux)

targets := vmlinux

# The actual objects are generated when descending,
# make sure no implicit rule kicks in
$(sort $(vmlinux-deps) $(subdir-modorder)): descend ;

filechk_kernel.release = \
	echo "$(KERNELVERSION)$$($(CONFIG_SHELL) $(srctree)/scripts/setlocalversion \
		$(srctree) $(BRANCH) $(KMI_GENERATION))"

# Store (new) KERNELRELEASE string in include/config/kernel.release
include/config/kernel.release: FORCE
	$(call filechk,kernel.release)

# Additional helpers built in scripts/
# Carefully list dependencies so we do not try to build scripts twice
# in parallel
PHONY += scripts
scripts: scripts_basic scripts_dtc
	$(Q)$(MAKE) $(build)=$(@)

# Things we need to do before we recursively start building the kernel
# or the modules are listed in "prepare".
# A multi level approach is used. prepareN is processed before prepareN-1.
# archprepare is used in arch Makefiles and when processed asm symlink,
# version.h and scripts_basic is processed / created.

PHONY += prepare archprepare

archprepare: outputmakefile archheaders archscripts scripts include/config/kernel.release \
	asm-generic $(version_h) $(autoksyms_h) include/generated/utsrelease.h \
	include/generated/autoconf.h

prepare0: archprepare
	$(Q)$(MAKE) $(build)=scripts/mod
	$(Q)$(MAKE) $(build)=.

# All the preparing..
prepare: prepare0 prepare-objtool prepare-resolve_btfids

# Support for using generic headers in asm-generic
asm-generic := -f $(srctree)/scripts/Makefile.asm-generic obj

PHONY += asm-generic uapi-asm-generic
asm-generic: uapi-asm-generic
	$(Q)$(MAKE) $(asm-generic)=arch/$(SRCARCH)/include/generated/asm \
	generic=include/asm-generic
uapi-asm-generic:
	$(Q)$(MAKE) $(asm-generic)=arch/$(SRCARCH)/include/generated/uapi/asm \
	generic=include/uapi/asm-generic

PHONY += prepare-objtool prepare-resolve_btfids
prepare-objtool: $(objtool_target)
ifeq ($(SKIP_STACK_VALIDATION),1)
ifdef CONFIG_FTRACE_MCOUNT_USE_OBJTOOL
	@echo "error: Cannot generate __mcount_loc for CONFIG_DYNAMIC_FTRACE=y, please install libelf-dev, libelf-devel or elfutils-libelf-devel" >&2
	@false
endif
ifdef CONFIG_UNWINDER_ORC
	@echo "error: Cannot generate ORC metadata for CONFIG_UNWINDER_ORC=y, please install libelf-dev, libelf-devel or elfutils-libelf-devel" >&2
	@false
else
	@echo "warning: Cannot use CONFIG_STACK_VALIDATION=y, please install libelf-dev, libelf-devel or elfutils-libelf-devel" >&2
endif
endif

prepare-resolve_btfids: $(resolve_btfids_target)
ifeq ($(ERROR_RESOLVE_BTFIDS),1)
	@echo "error: Cannot resolve BTF IDs for CONFIG_DEBUG_INFO_BTF, please install libelf-dev, libelf-devel or elfutils-libelf-devel" >&2
	@false
endif
# Generate some files
# ---------------------------------------------------------------------------

# KERNELRELEASE can change from a few different places, meaning version.h
# needs to be updated, so this check is forced on all builds

uts_len := 64
ifneq (,$(BUILD_NUMBER))
	UTS_RELEASE=$(KERNELRELEASE)-ab$(BUILD_NUMBER)
else
	UTS_RELEASE=$(KERNELRELEASE)
endif
define filechk_utsrelease.h
	if [ `echo -n "$(UTS_RELEASE)" | wc -c ` -gt $(uts_len) ]; then \
		echo '"$(UTS_RELEASE)" exceeds $(uts_len) characters' >&2;    \
		exit 1;                                                       \
	fi;                                                             \
	echo \#define UTS_RELEASE \"$(UTS_RELEASE)\"
endef

define filechk_version.h
	echo \#define LINUX_VERSION_CODE $(shell                         \
	expr $(VERSION) \* 65536 + 0$(PATCHLEVEL) \* 256 + 0$(SUBLEVEL)); \
	echo '#define KERNEL_VERSION(a,b,c) (((a) << 16) + ((b) << 8) + (c))'
endef

$(version_h): FORCE
	$(call filechk,version.h)
	$(Q)rm -f $(old_version_h)

include/generated/utsrelease.h: include/config/kernel.release FORCE
	$(call filechk,utsrelease.h)

PHONY += headerdep
headerdep:
	$(Q)find $(srctree)/include/ -name '*.h' | xargs --max-args 1 \
	$(srctree)/scripts/headerdep.pl -I$(srctree)/include

# Deprecated. It is no-op now.
PHONY += headers_check
headers_check:
	@:

ifdef CONFIG_HEADERS_INSTALL
prepare: headers
endif

PHONY += scripts_unifdef
scripts_unifdef: scripts_basic
	$(Q)$(MAKE) $(build)=scripts scripts/unifdef

# ---------------------------------------------------------------------------
# Kernel selftest

PHONY += kselftest
kselftest:
	$(Q)$(MAKE) -C $(srctree)/tools/testing/selftests run_tests

kselftest-%: FORCE
	$(Q)$(MAKE) -C $(srctree)/tools/testing/selftests $*

PHONY += kselftest-merge
kselftest-merge:
	$(if $(wildcard $(objtree)/.config),, $(error No .config exists, config your kernel first!))
	$(Q)find $(srctree)/tools/testing/selftests -name config | \
		xargs $(srctree)/scripts/kconfig/merge_config.sh -m $(objtree)/.config
	$(Q)$(MAKE) -f $(srctree)/Makefile olddefconfig

# ---------------------------------------------------------------------------
# Devicetree files

ifneq ($(wildcard $(srctree)/arch/$(SRCARCH)/boot/dts/),)
dtstree := arch/$(SRCARCH)/boot/dts
endif

ifneq ($(dtstree),)

%.dtb: include/config/kernel.release scripts_dtc
	$(Q)$(MAKE) $(build)=$(dtstree) $(dtstree)/$@

PHONY += dtbs dtbs_install dtbs_check
dtbs: include/config/kernel.release scripts_dtc
	$(Q)$(MAKE) $(build)=$(dtstree)

ifneq ($(filter dtbs_check, $(MAKECMDGOALS)),)
export CHECK_DTBS=y
dtbs: dt_binding_check
endif

dtbs_check: dtbs

dtbs_install:
	$(Q)$(MAKE) $(dtbinst)=$(dtstree) dst=$(INSTALL_DTBS_PATH)

ifdef CONFIG_OF_EARLY_FLATTREE
all: dtbs
endif

endif

PHONY += scripts_dtc
scripts_dtc: scripts_basic
	$(Q)$(MAKE) $(build)=scripts/dtc

ifneq ($(filter dt_binding_check, $(MAKECMDGOALS)),)
export CHECK_DT_BINDING=y
endif

PHONY += dt_binding_check
dt_binding_check: scripts_dtc
	$(Q)$(MAKE) $(build)=Documentation/devicetree/bindings

# ---------------------------------------------------------------------------
# Modules

ifdef CONFIG_MODULES

# By default, build modules as well

all: modules

# When we're building modules with modversions, we need to consider
# the built-in objects during the descend as well, in order to
# make sure the checksums are up to date before we record them.
ifdef CONFIG_MODVERSIONS
  KBUILD_BUILTIN := 1
endif

# Build modules
#
# A module can be listed more than once in obj-m resulting in
# duplicate lines in modules.order files.  Those are removed
# using awk while concatenating to the final file.

PHONY += modules
modules: $(if $(KBUILD_BUILTIN),vmlinux) modules_check modules_prepare
	$(Q)$(MAKE) -f $(srctree)/scripts/Makefile.modpost

PHONY += modules_check
modules_check: modules.order
	$(Q)$(CONFIG_SHELL) $(srctree)/scripts/modules-check.sh $<

cmd_modules_order = $(AWK) '!x[$$0]++' $(real-prereqs) > $@

modules.order: $(subdir-modorder) FORCE
	$(call if_changed,modules_order)

targets += modules.order

# Target to prepare building external modules
PHONY += modules_prepare
modules_prepare: prepare
	$(Q)$(MAKE) $(build)=scripts scripts/module.lds

# Target to install modules
PHONY += modules_install
modules_install: _modinst_ _modinst_post

PHONY += _modinst_
_modinst_:
	@rm -rf $(MODLIB)/kernel
	@rm -f $(MODLIB)/source
	@mkdir -p $(MODLIB)/kernel
	@ln -s $(abspath $(srctree)) $(MODLIB)/source
	@if [ ! $(objtree) -ef  $(MODLIB)/build ]; then \
		rm -f $(MODLIB)/build ; \
		ln -s $(CURDIR) $(MODLIB)/build ; \
	fi
	@sed 's:^:kernel/:' modules.order > $(MODLIB)/modules.order
	@cp -f modules.builtin $(MODLIB)/
	@cp -f $(objtree)/modules.builtin.modinfo $(MODLIB)/
	$(Q)$(MAKE) -f $(srctree)/scripts/Makefile.modinst

# This depmod is only for convenience to give the initial
# boot a modules.dep even before / is mounted read-write.  However the
# boot script depmod is the master version.
PHONY += _modinst_post
_modinst_post: _modinst_
	$(call cmd,depmod)

ifeq ($(CONFIG_MODULE_SIG), y)
PHONY += modules_sign
modules_sign:
	$(Q)$(MAKE) -f $(srctree)/scripts/Makefile.modsign
endif

else # CONFIG_MODULES

# Modules not configured
# ---------------------------------------------------------------------------

PHONY += modules modules_install
modules modules_install:
	@echo >&2
	@echo >&2 "The present kernel configuration has modules disabled."
	@echo >&2 "Type 'make config' and enable loadable module support."
	@echo >&2 "Then build a kernel with module support enabled."
	@echo >&2
	@exit 1

endif # CONFIG_MODULES

###
# Cleaning is done on three levels.
# make clean     Delete most generated files
#                Leave enough to build external modules
# make mrproper  Delete the current configuration, and all generated files
# make distclean Remove editor backup files, patch leftover files and the like

# Directories & files removed with 'make clean'
CLEAN_FILES += include/ksym vmlinux.symvers \
	       modules.builtin modules.builtin.modinfo modules.nsdeps \
	       compile_commands.json

# Directories & files removed with 'make mrproper'
MRPROPER_FILES += include/config include/generated          \
		  arch/$(SRCARCH)/include/generated .tmp_objdiff \
		  debian snap tar-install \
		  .config .config.old .version \
		  Module.symvers \
		  signing_key.pem signing_key.priv signing_key.x509	\
		  x509.genkey extra_certificates signing_key.x509.keyid	\
		  signing_key.x509.signer vmlinux-gdb.py \
		  *.spec

# Directories & files removed with 'make distclean'
DISTCLEAN_FILES += tags TAGS cscope* GPATH GTAGS GRTAGS GSYMS .thinlto-cache

# clean - Delete most, but leave enough to build external modules
#
clean: rm-files := $(CLEAN_FILES)

PHONY += archclean vmlinuxclean

vmlinuxclean:
	$(Q)$(CONFIG_SHELL) $(srctree)/scripts/link-vmlinux.sh clean
	$(Q)$(if $(ARCH_POSTLINK), $(MAKE) -f $(ARCH_POSTLINK) clean)

clean: archclean vmlinuxclean

# mrproper - Delete all generated files, including .config
#
mrproper: rm-files := $(wildcard $(MRPROPER_FILES))
mrproper-dirs      := $(addprefix _mrproper_,scripts)

PHONY += $(mrproper-dirs) mrproper
$(mrproper-dirs):
	$(Q)$(MAKE) $(clean)=$(patsubst _mrproper_%,%,$@)

mrproper: clean $(mrproper-dirs)
	$(call cmd,rmfiles)

# distclean
#
distclean: rm-files := $(wildcard $(DISTCLEAN_FILES))

PHONY += distclean

distclean: mrproper
	$(call cmd,rmfiles)
	@find $(srctree) $(RCS_FIND_IGNORE) \
		\( -name '*.orig' -o -name '*.rej' -o -name '*~' \
		-o -name '*.bak' -o -name '#*#' -o -name '*%' \
		-o -name 'core' \) \
		-type f -print | xargs rm -f


# Packaging of the kernel to various formats
# ---------------------------------------------------------------------------

%src-pkg: FORCE
	$(Q)$(MAKE) -f $(srctree)/scripts/Makefile.package $@
%pkg: include/config/kernel.release FORCE
	$(Q)$(MAKE) -f $(srctree)/scripts/Makefile.package $@

# Brief documentation of the typical targets used
# ---------------------------------------------------------------------------

boards := $(wildcard $(srctree)/arch/$(SRCARCH)/configs/*_defconfig)
boards := $(sort $(notdir $(boards)))
board-dirs := $(dir $(wildcard $(srctree)/arch/$(SRCARCH)/configs/*/*_defconfig))
board-dirs := $(sort $(notdir $(board-dirs:/=)))

PHONY += help
help:
	@echo  'Cleaning targets:'
	@echo  '  clean		  - Remove most generated files but keep the config and'
	@echo  '                    enough build support to build external modules'
	@echo  '  mrproper	  - Remove all generated files + config + various backup files'
	@echo  '  distclean	  - mrproper + remove editor backup and patch files'
	@echo  ''
	@echo  'Configuration targets:'
	@$(MAKE) -f $(srctree)/scripts/kconfig/Makefile help
	@echo  ''
	@echo  'Other generic targets:'
	@echo  '  all		  - Build all targets marked with [*]'
	@echo  '* vmlinux	  - Build the bare kernel'
	@echo  '* modules	  - Build all modules'
	@echo  '  modules_install - Install all modules to INSTALL_MOD_PATH (default: /)'
	@echo  '  dir/            - Build all files in dir and below'
	@echo  '  dir/file.[ois]  - Build specified target only'
	@echo  '  dir/file.ll     - Build the LLVM assembly file'
	@echo  '                    (requires compiler support for LLVM assembly generation)'
	@echo  '  dir/file.lst    - Build specified mixed source/assembly target only'
	@echo  '                    (requires a recent binutils and recent build (System.map))'
	@echo  '  dir/file.ko     - Build module including final link'
	@echo  '  modules_prepare - Set up for building external modules'
	@echo  '  tags/TAGS	  - Generate tags file for editors'
	@echo  '  cscope	  - Generate cscope index'
	@echo  '  gtags           - Generate GNU GLOBAL index'
	@echo  '  kernelrelease	  - Output the release version string (use with make -s)'
	@echo  '  kernelversion	  - Output the version stored in Makefile (use with make -s)'
	@echo  '  image_name	  - Output the image name (use with make -s)'
	@echo  '  headers_install - Install sanitised kernel headers to INSTALL_HDR_PATH'; \
	 echo  '                    (default: $(INSTALL_HDR_PATH))'; \
	 echo  ''
	@echo  'Static analysers:'
	@echo  '  checkstack      - Generate a list of stack hogs'
	@echo  '  versioncheck    - Sanity check on version.h usage'
	@echo  '  includecheck    - Check for duplicate included header files'
	@echo  '  export_report   - List the usages of all exported symbols'
	@echo  '  headerdep       - Detect inclusion cycles in headers'
	@echo  '  coccicheck      - Check with Coccinelle'
	@echo  '  clang-analyzer  - Check with clang static analyzer'
	@echo  '  clang-tidy      - Check with clang-tidy'
	@echo  ''
	@echo  'Tools:'
	@echo  '  nsdeps          - Generate missing symbol namespace dependencies'
	@echo  ''
	@echo  'Kernel selftest:'
	@echo  '  kselftest         - Build and run kernel selftest'
	@echo  '                      Build, install, and boot kernel before'
	@echo  '                      running kselftest on it'
	@echo  '                      Run as root for full coverage'
	@echo  '  kselftest-all     - Build kernel selftest'
	@echo  '  kselftest-install - Build and install kernel selftest'
	@echo  '  kselftest-clean   - Remove all generated kselftest files'
	@echo  '  kselftest-merge   - Merge all the config dependencies of'
	@echo  '		      kselftest to existing .config.'
	@echo  ''
	@$(if $(dtstree), \
		echo 'Devicetree:'; \
		echo '* dtbs             - Build device tree blobs for enabled boards'; \
		echo '  dtbs_install     - Install dtbs to $(INSTALL_DTBS_PATH)'; \
		echo '  dt_binding_check - Validate device tree binding documents'; \
		echo '  dtbs_check       - Validate device tree source files';\
		echo '')

	@echo 'Userspace tools targets:'
	@echo '  use "make tools/help"'
	@echo '  or  "cd tools; make help"'
	@echo  ''
	@echo  'Kernel packaging:'
	@$(MAKE) -f $(srctree)/scripts/Makefile.package help
	@echo  ''
	@echo  'Documentation targets:'
	@$(MAKE) -f $(srctree)/Documentation/Makefile dochelp
	@echo  ''
	@echo  'Architecture specific targets ($(SRCARCH)):'
	@$(if $(archhelp),$(archhelp),\
		echo '  No architecture specific help defined for $(SRCARCH)')
	@echo  ''
	@$(if $(boards), \
		$(foreach b, $(boards), \
		printf "  %-27s - Build for %s\\n" $(b) $(subst _defconfig,,$(b));) \
		echo '')
	@$(if $(board-dirs), \
		$(foreach b, $(board-dirs), \
		printf "  %-16s - Show %s-specific targets\\n" help-$(b) $(b);) \
		printf "  %-16s - Show all of the above\\n" help-boards; \
		echo '')

	@echo  '  make V=0|1 [targets] 0 => quiet build (default), 1 => verbose build'
	@echo  '  make V=2   [targets] 2 => give reason for rebuild of target'
	@echo  '  make O=dir [targets] Locate all output files in "dir", including .config'
	@echo  '  make C=1   [targets] Check re-compiled c source with $$CHECK'
	@echo  '                       (sparse by default)'
	@echo  '  make C=2   [targets] Force check of all c source with $$CHECK'
	@echo  '  make RECORDMCOUNT_WARN=1 [targets] Warn about ignored mcount sections'
	@echo  '  make W=n   [targets] Enable extra build checks, n=1,2,3 where'
	@echo  '		1: warnings which may be relevant and do not occur too often'
	@echo  '		2: warnings which occur quite often but may still be relevant'
	@echo  '		3: more obscure warnings, can most likely be ignored'
	@echo  '		Multiple levels can be combined with W=12 or W=123'
	@echo  ''
	@echo  'Execute "make" or "make all" to build all targets marked with [*] '
	@echo  'For further info see the ./README file'


help-board-dirs := $(addprefix help-,$(board-dirs))

help-boards: $(help-board-dirs)

boards-per-dir = $(sort $(notdir $(wildcard $(srctree)/arch/$(SRCARCH)/configs/$*/*_defconfig)))

$(help-board-dirs): help-%:
	@echo  'Architecture specific targets ($(SRCARCH) $*):'
	@$(if $(boards-per-dir), \
		$(foreach b, $(boards-per-dir), \
		printf "  %-24s - Build for %s\\n" $*/$(b) $(subst _defconfig,,$(b));) \
		echo '')


# Documentation targets
# ---------------------------------------------------------------------------
DOC_TARGETS := xmldocs latexdocs pdfdocs htmldocs epubdocs cleandocs \
	       linkcheckdocs dochelp refcheckdocs
PHONY += $(DOC_TARGETS)
$(DOC_TARGETS):
	$(Q)$(MAKE) $(build)=Documentation $@

# Misc
# ---------------------------------------------------------------------------

PHONY += scripts_gdb
scripts_gdb: prepare0
	$(Q)$(MAKE) $(build)=scripts/gdb
	$(Q)ln -fsn $(abspath $(srctree)/scripts/gdb/vmlinux-gdb.py)

ifdef CONFIG_GDB_SCRIPTS
all: scripts_gdb
endif

else # KBUILD_EXTMOD

###
# External module support.
# When building external modules the kernel used as basis is considered
# read-only, and no consistency checks are made and the make
# system is not used on the basis kernel. If updates are required
# in the basis kernel ordinary make commands (without M=...) must
# be used.
#
# The following are the only valid targets when building external
# modules.
# make M=dir clean     Delete all automatically generated files
# make M=dir modules   Make all modules in specified dir
# make M=dir	       Same as 'make M=dir modules'
# make M=dir modules_install
#                      Install the modules built in the module directory
#                      Assumes install directory is already created

# We are always building only modules.
KBUILD_BUILTIN :=
KBUILD_MODULES := 1

build-dirs := $(KBUILD_EXTMOD)
PHONY += modules
modules: $(MODORDER)
	$(Q)$(MAKE) -f $(srctree)/scripts/Makefile.modpost

$(MODORDER): descend
	@:

PHONY += modules_install
modules_install: _emodinst_ _emodinst_post

install-dir := $(if $(INSTALL_MOD_DIR),$(INSTALL_MOD_DIR),extra)
PHONY += _emodinst_
_emodinst_:
	$(Q)mkdir -p $(MODLIB)/$(install-dir)
	$(Q)$(MAKE) -f $(srctree)/scripts/Makefile.modinst

PHONY += _emodinst_post
_emodinst_post: _emodinst_
	$(call cmd,depmod)

compile_commands.json: $(extmod-prefix)compile_commands.json
PHONY += compile_commands.json

clean-dirs := $(KBUILD_EXTMOD)
clean: rm-files := $(KBUILD_EXTMOD)/Module.symvers $(KBUILD_EXTMOD)/modules.nsdeps \
	$(KBUILD_EXTMOD)/compile_commands.json $(KBUILD_EXTMOD)/.thinlto-cache

PHONY += help
help:
	@echo  '  Building external modules.'
	@echo  '  Syntax: make -C path/to/kernel/src M=$$PWD target'
	@echo  ''
	@echo  '  modules         - default target, build the module(s)'
	@echo  '  modules_install - install the module'
	@echo  '  headers_install - Install sanitised kernel headers to INSTALL_HDR_PATH'
	@echo  '                    (default: $(abspath $(INSTALL_HDR_PATH)))'
	@echo  '  clean           - remove generated files in module directory only'
	@echo  ''

# no-op for external module builds
PHONY += prepare modules_prepare

endif # KBUILD_EXTMOD

# Single targets
# ---------------------------------------------------------------------------
# To build individual files in subdirectories, you can do like this:
#
#   make foo/bar/baz.s
#
# The supported suffixes for single-target are listed in 'single-targets'
#
# To build only under specific subdirectories, you can do like this:
#
#   make foo/bar/baz/

ifdef single-build

# .ko is special because modpost is needed
single-ko := $(sort $(filter %.ko, $(MAKECMDGOALS)))
single-no-ko := $(sort $(patsubst %.ko,%.mod, $(MAKECMDGOALS)))

$(single-ko): single_modpost
	@:
$(single-no-ko): descend
	@:

ifeq ($(KBUILD_EXTMOD),)
# For the single build of in-tree modules, use a temporary file to avoid
# the situation of modules_install installing an invalid modules.order.
MODORDER := .modules.tmp
endif

PHONY += single_modpost
single_modpost: $(single-no-ko) modules_prepare
	$(Q){ $(foreach m, $(single-ko), echo $(extmod-prefix)$m;) } > $(MODORDER)
	$(Q)$(MAKE) -f $(srctree)/scripts/Makefile.modpost

KBUILD_MODULES := 1

export KBUILD_SINGLE_TARGETS := $(addprefix $(extmod-prefix), $(single-no-ko))

# trim unrelated directories
build-dirs := $(foreach d, $(build-dirs), \
			$(if $(filter $(d)/%, $(KBUILD_SINGLE_TARGETS)), $(d)))

endif

ifndef CONFIG_MODULES
KBUILD_MODULES :=
endif

# Handle descending into subdirectories listed in $(build-dirs)
# Preset locale variables to speed up the build process. Limit locale
# tweaks to this spot to avoid wrong language settings when running
# make menuconfig etc.
# Error messages still appears in the original language
PHONY += descend $(build-dirs)
descend: $(build-dirs)
$(build-dirs): prepare
	$(Q)$(MAKE) $(build)=$@ \
	single-build=$(if $(filter-out $@/, $(filter $@/%, $(KBUILD_SINGLE_TARGETS))),1) \
	need-builtin=1 need-modorder=1

clean-dirs := $(addprefix _clean_, $(clean-dirs))
PHONY += $(clean-dirs) clean
$(clean-dirs):
	$(Q)$(MAKE) $(clean)=$(patsubst _clean_%,%,$@)

clean: $(clean-dirs)
	$(call cmd,rmfiles)
	@find $(if $(KBUILD_EXTMOD), $(KBUILD_EXTMOD), .) $(RCS_FIND_IGNORE) \
		\( -name '*.[aios]' -o -name '*.ko' -o -name '.*.cmd' \
		-o -name '*.ko.*' \
		-o -name '*.dtb' -o -name '*.dtb.S' -o -name '*.dt.yaml' \
		-o -name '*.dwo' -o -name '*.lst' \
		-o -name '*.su' -o -name '*.mod' \
		-o -name '.*.d' -o -name '.*.tmp' -o -name '*.mod.c' \
		-o -name '*.lex.c' -o -name '*.tab.[ch]' \
		-o -name '*.asn1.[ch]' \
		-o -name '*.symtypes' -o -name 'modules.order' \
		-o -name '.tmp_*.o.*' \
		-o -name '*.c.[012]*.*' \
		-o -name '*.ll' \
		-o -name '*.gcno' \
		-o -name '*.*.symversions' \) -type f -print | xargs rm -f

# Generate tags for editors
# ---------------------------------------------------------------------------
quiet_cmd_tags = GEN     $@
      cmd_tags = $(BASH) $(srctree)/scripts/tags.sh $@

tags TAGS cscope gtags: FORCE
	$(call cmd,tags)

# Script to generate missing namespace dependencies
# ---------------------------------------------------------------------------

PHONY += nsdeps
nsdeps: export KBUILD_NSDEPS=1
nsdeps: modules
	$(Q)$(CONFIG_SHELL) $(srctree)/scripts/nsdeps

# Clang Tooling
# ---------------------------------------------------------------------------

quiet_cmd_gen_compile_commands = GEN     $@
      cmd_gen_compile_commands = $(PYTHON3) $< -a $(AR) -o $@ $(filter-out $<, $(real-prereqs))

$(extmod-prefix)compile_commands.json: scripts/clang-tools/gen_compile_commands.py \
	$(if $(KBUILD_EXTMOD),,$(KBUILD_VMLINUX_OBJS) $(KBUILD_VMLINUX_LIBS)) \
	$(if $(CONFIG_MODULES), $(MODORDER)) FORCE
	$(call if_changed,gen_compile_commands)

targets += $(extmod-prefix)compile_commands.json

PHONY += clang-tidy clang-analyzer

ifdef CONFIG_CC_IS_CLANG
quiet_cmd_clang_tools = CHECK   $<
      cmd_clang_tools = $(PYTHON3) $(srctree)/scripts/clang-tools/run-clang-tools.py $@ $<

clang-tidy clang-analyzer: $(extmod-prefix)compile_commands.json
	$(call cmd,clang_tools)
else
clang-tidy clang-analyzer:
	@echo "$@ requires CC=clang" >&2
	@false
endif

# Scripts to check various things for consistency
# ---------------------------------------------------------------------------

PHONY += includecheck versioncheck coccicheck export_report

includecheck:
	find $(srctree)/* $(RCS_FIND_IGNORE) \
		-name '*.[hcS]' -type f -print | sort \
		| xargs $(PERL) -w $(srctree)/scripts/checkincludes.pl

versioncheck:
	find $(srctree)/* $(RCS_FIND_IGNORE) \
		-name '*.[hcS]' -type f -print | sort \
		| xargs $(PERL) -w $(srctree)/scripts/checkversion.pl

coccicheck:
	$(Q)$(BASH) $(srctree)/scripts/$@

export_report:
	$(PERL) $(srctree)/scripts/export_report.pl

PHONY += checkstack kernelrelease kernelversion image_name

# UML needs a little special treatment here.  It wants to use the host
# toolchain, so needs $(SUBARCH) passed to checkstack.pl.  Everyone
# else wants $(ARCH), including people doing cross-builds, which means
# that $(SUBARCH) doesn't work here.
ifeq ($(ARCH), um)
CHECKSTACK_ARCH := $(SUBARCH)
else
CHECKSTACK_ARCH := $(ARCH)
endif
checkstack:
	$(OBJDUMP) -d vmlinux $$(find . -name '*.ko') | \
	$(PERL) $(srctree)/scripts/checkstack.pl $(CHECKSTACK_ARCH)

kernelrelease:
	@echo "$(KERNELVERSION)$$($(CONFIG_SHELL) $(srctree)/scripts/setlocalversion \
		$(srctree) $(BRANCH) $(KMI_GENERATION))"

kernelversion:
	@echo $(KERNELVERSION)

image_name:
	@echo $(KBUILD_IMAGE)

# Clear a bunch of variables before executing the submake

ifeq ($(quiet),silent_)
tools_silent=s
endif

tools/: FORCE
	$(Q)mkdir -p $(objtree)/tools
	$(Q)$(MAKE) LDFLAGS= MAKEFLAGS="$(tools_silent) $(filter --j% -j,$(MAKEFLAGS))" O=$(abspath $(objtree)) subdir=tools -C $(srctree)/tools/

tools/%: FORCE
	$(Q)mkdir -p $(objtree)/tools
	$(Q)$(MAKE) LDFLAGS= MAKEFLAGS="$(tools_silent) $(filter --j% -j,$(MAKEFLAGS))" O=$(abspath $(objtree)) subdir=tools -C $(srctree)/tools/ $*

quiet_cmd_rmfiles = $(if $(wildcard $(rm-files)),CLEAN   $(wildcard $(rm-files)))
      cmd_rmfiles = rm -rf $(rm-files)

# Run depmod only if we have System.map and depmod is executable
quiet_cmd_depmod = DEPMOD  $(KERNELRELEASE)
      cmd_depmod = $(CONFIG_SHELL) $(srctree)/scripts/depmod.sh $(DEPMOD) \
                   $(KERNELRELEASE)

# read saved command lines for existing targets
existing-targets := $(wildcard $(sort $(targets)))

-include $(foreach f,$(existing-targets),$(dir $(f)).$(notdir $(f)).cmd)

endif # config-build
endif # mixed-build
endif # need-sub-make

PHONY += FORCE
FORCE:

# Declare the contents of the PHONY variable as phony.  We keep that
# information in a variable so we can use it in if_changed and friends.
.PHONY: $(PHONY)<|MERGE_RESOLUTION|>--- conflicted
+++ resolved
@@ -915,8 +915,6 @@
 export CC_FLAGS_LTO
 endif
 
-<<<<<<< HEAD
-=======
 ifdef CONFIG_CFI_CLANG
 CC_FLAGS_CFI	:= -fsanitize=cfi \
 		   -fsanitize-cfi-cross-dso \
@@ -938,7 +936,6 @@
 export CC_FLAGS_CFI
 endif
 
->>>>>>> 88e2d5fd
 ifdef CONFIG_DEBUG_FORCE_FUNCTION_ALIGN_32B
 KBUILD_CFLAGS += -falign-functions=32
 endif
