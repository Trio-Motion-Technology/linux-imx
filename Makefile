# SPDX-License-Identifier: GPL-2.0
VERSION = 5
<<<<<<< HEAD
PATCHLEVEL = 10
SUBLEVEL = 19
EXTRAVERSION =
NAME = Dare mighty things
=======
PATCHLEVEL = 11
SUBLEVEL = 3
EXTRAVERSION =
NAME = 💕 Valentine's Day Edition 💕
>>>>>>> e0733463

# *DOCUMENTATION*
# To see a list of typical targets execute "make help"
# More info can be located in ./README
# Comments in this file are targeted only to the developer, do not
# expect to learn how to build the kernel reading this file.

$(if $(filter __%, $(MAKECMDGOALS)), \
	$(error targets prefixed with '__' are only for internal use))

# That's our default target when none is given on the command line
PHONY := __all
__all:

# We are using a recursive build, so we need to do a little thinking
# to get the ordering right.
#
# Most importantly: sub-Makefiles should only ever modify files in
# their own directory. If in some directory we have a dependency on
# a file in another dir (which doesn't happen often, but it's often
# unavoidable when linking the built-in.a targets which finally
# turn into vmlinux), we will call a sub make in that other dir, and
# after that we are sure that everything which is in that other dir
# is now up to date.
#
# The only cases where we need to modify files which have global
# effects are thus separated out and done before the recursive
# descending is started. They are now explicitly listed as the
# prepare rule.

ifneq ($(sub_make_done),1)

# Do not use make's built-in rules and variables
# (this increases performance and avoids hard-to-debug behaviour)
MAKEFLAGS += -rR

# Avoid funny character set dependencies
unexport LC_ALL
LC_COLLATE=C
LC_NUMERIC=C
export LC_COLLATE LC_NUMERIC

# Avoid interference with shell env settings
unexport GREP_OPTIONS

# Beautify output
# ---------------------------------------------------------------------------
#
# Normally, we echo the whole command before executing it. By making
# that echo $($(quiet)$(cmd)), we now have the possibility to set
# $(quiet) to choose other forms of output instead, e.g.
#
#         quiet_cmd_cc_o_c = Compiling $(RELDIR)/$@
#         cmd_cc_o_c       = $(CC) $(c_flags) -c -o $@ $<
#
# If $(quiet) is empty, the whole command will be printed.
# If it is set to "quiet_", only the short version will be printed.
# If it is set to "silent_", nothing will be printed at all, since
# the variable $(silent_cmd_cc_o_c) doesn't exist.
#
# A simple variant is to prefix commands with $(Q) - that's useful
# for commands that shall be hidden in non-verbose mode.
#
#	$(Q)ln $@ :<
#
# If KBUILD_VERBOSE equals 0 then the above command will be hidden.
# If KBUILD_VERBOSE equals 1 then the above command is displayed.
# If KBUILD_VERBOSE equals 2 then give the reason why each target is rebuilt.
#
# To put more focus on warnings, be less verbose as default
# Use 'make V=1' to see the full commands

ifeq ("$(origin V)", "command line")
  KBUILD_VERBOSE = $(V)
endif
ifndef KBUILD_VERBOSE
  KBUILD_VERBOSE = 0
endif

ifeq ($(KBUILD_VERBOSE),1)
  quiet =
  Q =
else
  quiet=quiet_
  Q = @
endif

# If the user is running make -s (silent mode), suppress echoing of
# commands

ifneq ($(findstring s,$(filter-out --%,$(MAKEFLAGS))),)
  quiet=silent_
endif

export quiet Q KBUILD_VERBOSE

# Kbuild will save output files in the current working directory.
# This does not need to match to the root of the kernel source tree.
#
# For example, you can do this:
#
#  cd /dir/to/store/output/files; make -f /dir/to/kernel/source/Makefile
#
# If you want to save output files in a different location, there are
# two syntaxes to specify it.
#
# 1) O=
# Use "make O=dir/to/store/output/files/"
#
# 2) Set KBUILD_OUTPUT
# Set the environment variable KBUILD_OUTPUT to point to the output directory.
# export KBUILD_OUTPUT=dir/to/store/output/files/; make
#
# The O= assignment takes precedence over the KBUILD_OUTPUT environment
# variable.

# Do we want to change the working directory?
ifeq ("$(origin O)", "command line")
  KBUILD_OUTPUT := $(O)
endif

ifneq ($(KBUILD_OUTPUT),)
# Make's built-in functions such as $(abspath ...), $(realpath ...) cannot
# expand a shell special character '~'. We use a somewhat tedious way here.
abs_objtree := $(shell mkdir -p $(KBUILD_OUTPUT) && cd $(KBUILD_OUTPUT) && pwd)
$(if $(abs_objtree),, \
     $(error failed to create output directory "$(KBUILD_OUTPUT)"))

# $(realpath ...) resolves symlinks
abs_objtree := $(realpath $(abs_objtree))
else
abs_objtree := $(CURDIR)
endif # ifneq ($(KBUILD_OUTPUT),)

ifeq ($(abs_objtree),$(CURDIR))
# Suppress "Entering directory ..." unless we are changing the work directory.
MAKEFLAGS += --no-print-directory
else
need-sub-make := 1
endif

abs_srctree := $(realpath $(dir $(lastword $(MAKEFILE_LIST))))

ifneq ($(words $(subst :, ,$(abs_srctree))), 1)
$(error source directory cannot contain spaces or colons)
endif

ifneq ($(abs_srctree),$(abs_objtree))
# Look for make include files relative to root of kernel src
#
# This does not become effective immediately because MAKEFLAGS is re-parsed
# once after the Makefile is read. We need to invoke sub-make.
MAKEFLAGS += --include-dir=$(abs_srctree)
need-sub-make := 1
endif

this-makefile := $(lastword $(MAKEFILE_LIST))

ifneq ($(filter 3.%,$(MAKE_VERSION)),)
# 'MAKEFLAGS += -rR' does not immediately become effective for GNU Make 3.x
# We need to invoke sub-make to avoid implicit rules in the top Makefile.
need-sub-make := 1
# Cancel implicit rules for this Makefile.
$(this-makefile): ;
endif

export abs_srctree abs_objtree
export sub_make_done := 1

ifeq ($(need-sub-make),1)

PHONY += $(MAKECMDGOALS) __sub-make

$(filter-out $(this-makefile), $(MAKECMDGOALS)) __all: __sub-make
	@:

# Invoke a second make in the output directory, passing relevant variables
__sub-make:
	$(Q)$(MAKE) -C $(abs_objtree) -f $(abs_srctree)/Makefile $(MAKECMDGOALS)

endif # need-sub-make
endif # sub_make_done

# We process the rest of the Makefile if this is the final invocation of make
ifeq ($(need-sub-make),)

# Do not print "Entering directory ...",
# but we want to display it when entering to the output directory
# so that IDEs/editors are able to understand relative filenames.
MAKEFLAGS += --no-print-directory

# Call a source code checker (by default, "sparse") as part of the
# C compilation.
#
# Use 'make C=1' to enable checking of only re-compiled files.
# Use 'make C=2' to enable checking of *all* source files, regardless
# of whether they are re-compiled or not.
#
# See the file "Documentation/dev-tools/sparse.rst" for more details,
# including where to get the "sparse" utility.

ifeq ("$(origin C)", "command line")
  KBUILD_CHECKSRC = $(C)
endif
ifndef KBUILD_CHECKSRC
  KBUILD_CHECKSRC = 0
endif

# Use make M=dir or set the environment variable KBUILD_EXTMOD to specify the
# directory of external module to build. Setting M= takes precedence.
ifeq ("$(origin M)", "command line")
  KBUILD_EXTMOD := $(M)
endif

$(if $(word 2, $(KBUILD_EXTMOD)), \
	$(error building multiple external modules is not supported))

export KBUILD_CHECKSRC KBUILD_EXTMOD

extmod-prefix = $(if $(KBUILD_EXTMOD),$(KBUILD_EXTMOD)/)

ifeq ($(abs_srctree),$(abs_objtree))
        # building in the source tree
        srctree := .
	building_out_of_srctree :=
else
        ifeq ($(abs_srctree)/,$(dir $(abs_objtree)))
                # building in a subdirectory of the source tree
                srctree := ..
        else
                srctree := $(abs_srctree)
        endif
	building_out_of_srctree := 1
endif

ifneq ($(KBUILD_ABS_SRCTREE),)
srctree := $(abs_srctree)
endif

objtree		:= .
VPATH		:= $(srctree)

export building_out_of_srctree srctree objtree VPATH

# To make sure we do not include .config for any of the *config targets
# catch them early, and hand them over to scripts/kconfig/Makefile
# It is allowed to specify more targets when calling make, including
# mixing *config targets and build targets.
# For example 'make oldconfig all'.
# Detect when mixed targets is specified, and make a second invocation
# of make so .config is not included in this case either (for *config).

version_h := include/generated/uapi/linux/version.h
old_version_h := include/linux/version.h

clean-targets := %clean mrproper cleandocs
no-dot-config-targets := $(clean-targets) \
			 cscope gtags TAGS tags help% %docs check% coccicheck \
			 $(version_h) headers headers_% archheaders archscripts \
			 %asm-generic kernelversion %src-pkg dt_binding_check \
			 outputmakefile
no-sync-config-targets := $(no-dot-config-targets) %install kernelrelease
single-targets := %.a %.i %.ko %.lds %.ll %.lst %.mod %.o %.s %.symtypes %/

config-build	:=
mixed-build	:=
need-config	:= 1
may-sync-config	:= 1
single-build	:=

ifneq ($(filter $(no-dot-config-targets), $(MAKECMDGOALS)),)
	ifeq ($(filter-out $(no-dot-config-targets), $(MAKECMDGOALS)),)
		need-config :=
	endif
endif

ifneq ($(filter $(no-sync-config-targets), $(MAKECMDGOALS)),)
	ifeq ($(filter-out $(no-sync-config-targets), $(MAKECMDGOALS)),)
		may-sync-config :=
	endif
endif

ifneq ($(KBUILD_EXTMOD),)
	may-sync-config :=
endif

ifeq ($(KBUILD_EXTMOD),)
        ifneq ($(filter %config,$(MAKECMDGOALS)),)
		config-build := 1
                ifneq ($(words $(MAKECMDGOALS)),1)
			mixed-build := 1
                endif
        endif
endif

# We cannot build single targets and the others at the same time
ifneq ($(filter $(single-targets), $(MAKECMDGOALS)),)
	single-build := 1
	ifneq ($(filter-out $(single-targets), $(MAKECMDGOALS)),)
		mixed-build := 1
	endif
endif

# For "make -j clean all", "make -j mrproper defconfig all", etc.
ifneq ($(filter $(clean-targets),$(MAKECMDGOALS)),)
        ifneq ($(filter-out $(clean-targets),$(MAKECMDGOALS)),)
		mixed-build := 1
        endif
endif

# install and modules_install need also be processed one by one
ifneq ($(filter install,$(MAKECMDGOALS)),)
        ifneq ($(filter modules_install,$(MAKECMDGOALS)),)
		mixed-build := 1
        endif
endif

ifdef mixed-build
# ===========================================================================
# We're called with mixed targets (*config and build targets).
# Handle them one by one.

PHONY += $(MAKECMDGOALS) __build_one_by_one

$(MAKECMDGOALS): __build_one_by_one
	@:

__build_one_by_one:
	$(Q)set -e; \
	for i in $(MAKECMDGOALS); do \
		$(MAKE) -f $(srctree)/Makefile $$i; \
	done

else # !mixed-build

include scripts/Kbuild.include

# Read KERNELRELEASE from include/config/kernel.release (if it exists)
KERNELRELEASE = $(shell cat include/config/kernel.release 2> /dev/null)
KERNELVERSION = $(VERSION)$(if $(PATCHLEVEL),.$(PATCHLEVEL)$(if $(SUBLEVEL),.$(SUBLEVEL)))$(EXTRAVERSION)
export VERSION PATCHLEVEL SUBLEVEL KERNELRELEASE KERNELVERSION

include scripts/subarch.include

# Cross compiling and selecting different set of gcc/bin-utils
# ---------------------------------------------------------------------------
#
# When performing cross compilation for other architectures ARCH shall be set
# to the target architecture. (See arch/* for the possibilities).
# ARCH can be set during invocation of make:
# make ARCH=ia64
# Another way is to have ARCH set in the environment.
# The default ARCH is the host where make is executed.

# CROSS_COMPILE specify the prefix used for all executables used
# during compilation. Only gcc and related bin-utils executables
# are prefixed with $(CROSS_COMPILE).
# CROSS_COMPILE can be set on the command line
# make CROSS_COMPILE=ia64-linux-
# Alternatively CROSS_COMPILE can be set in the environment.
# Default value for CROSS_COMPILE is not to prefix executables
# Note: Some architectures assign CROSS_COMPILE in their arch/*/Makefile
ARCH		?= $(SUBARCH)

# Architecture as present in compile.h
UTS_MACHINE 	:= $(ARCH)
SRCARCH 	:= $(ARCH)

# Additional ARCH settings for x86
ifeq ($(ARCH),i386)
        SRCARCH := x86
endif
ifeq ($(ARCH),x86_64)
        SRCARCH := x86
endif

# Additional ARCH settings for sparc
ifeq ($(ARCH),sparc32)
       SRCARCH := sparc
endif
ifeq ($(ARCH),sparc64)
       SRCARCH := sparc
endif

# Additional ARCH settings for sh
ifeq ($(ARCH),sh64)
       SRCARCH := sh
endif

KCONFIG_CONFIG	?= .config
export KCONFIG_CONFIG

# Default file for 'make defconfig'. This may be overridden by arch-Makefile.
export KBUILD_DEFCONFIG := defconfig

# SHELL used by kbuild
CONFIG_SHELL := sh

HOST_LFS_CFLAGS := $(shell getconf LFS_CFLAGS 2>/dev/null)
HOST_LFS_LDFLAGS := $(shell getconf LFS_LDFLAGS 2>/dev/null)
HOST_LFS_LIBS := $(shell getconf LFS_LIBS 2>/dev/null)

ifneq ($(LLVM),)
HOSTCC	= clang
HOSTCXX	= clang++
else
HOSTCC	= gcc
HOSTCXX	= g++
endif

export KBUILD_USERCFLAGS := -Wall -Wmissing-prototypes -Wstrict-prototypes \
			      -O2 -fomit-frame-pointer -std=gnu89
export KBUILD_USERLDFLAGS :=

KBUILD_HOSTCFLAGS   := $(KBUILD_USERCFLAGS) $(HOST_LFS_CFLAGS) $(HOSTCFLAGS)
KBUILD_HOSTCXXFLAGS := -Wall -O2 $(HOST_LFS_CFLAGS) $(HOSTCXXFLAGS)
KBUILD_HOSTLDFLAGS  := $(HOST_LFS_LDFLAGS) $(HOSTLDFLAGS)
KBUILD_HOSTLDLIBS   := $(HOST_LFS_LIBS) $(HOSTLDLIBS)

# Make variables (CC, etc...)
CPP		= $(CC) -E
ifneq ($(LLVM),)
CC		= clang
LD		= ld.lld
AR		= llvm-ar
NM		= llvm-nm
OBJCOPY		= llvm-objcopy
OBJDUMP		= llvm-objdump
READELF		= llvm-readelf
STRIP		= llvm-strip
else
CC		= $(CROSS_COMPILE)gcc
LD		= $(CROSS_COMPILE)ld
AR		= $(CROSS_COMPILE)ar
NM		= $(CROSS_COMPILE)nm
OBJCOPY		= $(CROSS_COMPILE)objcopy
OBJDUMP		= $(CROSS_COMPILE)objdump
READELF		= $(CROSS_COMPILE)readelf
STRIP		= $(CROSS_COMPILE)strip
endif
PAHOLE		= pahole
RESOLVE_BTFIDS	= $(objtree)/tools/bpf/resolve_btfids/resolve_btfids
LEX		= flex
YACC		= bison
AWK		= awk
INSTALLKERNEL  := installkernel
DEPMOD		= depmod
PERL		= perl
PYTHON3		= python3
CHECK		= sparse
BASH		= bash
KGZIP		= gzip
KBZIP2		= bzip2
KLZOP		= lzop
LZMA		= lzma
LZ4		= lz4c
XZ		= xz
ZSTD		= zstd

CHECKFLAGS     := -D__linux__ -Dlinux -D__STDC__ -Dunix -D__unix__ \
		  -Wbitwise -Wno-return-void -Wno-unknown-attribute $(CF)
NOSTDINC_FLAGS :=
CFLAGS_MODULE   =
AFLAGS_MODULE   =
LDFLAGS_MODULE  =
CFLAGS_KERNEL	=
AFLAGS_KERNEL	=
LDFLAGS_vmlinux =

# Use USERINCLUDE when you must reference the UAPI directories only.
USERINCLUDE    := \
		-I$(srctree)/arch/$(SRCARCH)/include/uapi \
		-I$(objtree)/arch/$(SRCARCH)/include/generated/uapi \
		-I$(srctree)/include/uapi \
		-I$(objtree)/include/generated/uapi \
                -include $(srctree)/include/linux/kconfig.h

# Use LINUXINCLUDE when you must reference the include/ directory.
# Needed to be compatible with the O= option
LINUXINCLUDE    := \
		-I$(srctree)/arch/$(SRCARCH)/include \
		-I$(objtree)/arch/$(SRCARCH)/include/generated \
		$(if $(building_out_of_srctree),-I$(srctree)/include) \
		-I$(objtree)/include \
		$(USERINCLUDE)

KBUILD_AFLAGS   := -D__ASSEMBLY__ -fno-PIE
KBUILD_CFLAGS   := -Wall -Wundef -Werror=strict-prototypes -Wno-trigraphs \
		   -fno-strict-aliasing -fno-common -fshort-wchar -fno-PIE \
		   -Werror=implicit-function-declaration -Werror=implicit-int \
		   -Werror=return-type -Wno-format-security \
		   -std=gnu89
KBUILD_CPPFLAGS := -D__KERNEL__
KBUILD_AFLAGS_KERNEL :=
KBUILD_CFLAGS_KERNEL :=
KBUILD_AFLAGS_MODULE  := -DMODULE
KBUILD_CFLAGS_MODULE  := -DMODULE
KBUILD_LDFLAGS_MODULE :=
KBUILD_LDFLAGS :=
CLANG_FLAGS :=

export ARCH SRCARCH CONFIG_SHELL BASH HOSTCC KBUILD_HOSTCFLAGS CROSS_COMPILE LD CC
export CPP AR NM STRIP OBJCOPY OBJDUMP READELF PAHOLE RESOLVE_BTFIDS LEX YACC AWK INSTALLKERNEL
export PERL PYTHON3 CHECK CHECKFLAGS MAKE UTS_MACHINE HOSTCXX
export KGZIP KBZIP2 KLZOP LZMA LZ4 XZ ZSTD
export KBUILD_HOSTCXXFLAGS KBUILD_HOSTLDFLAGS KBUILD_HOSTLDLIBS LDFLAGS_MODULE

export KBUILD_CPPFLAGS NOSTDINC_FLAGS LINUXINCLUDE OBJCOPYFLAGS KBUILD_LDFLAGS
export KBUILD_CFLAGS CFLAGS_KERNEL CFLAGS_MODULE
export KBUILD_AFLAGS AFLAGS_KERNEL AFLAGS_MODULE
export KBUILD_AFLAGS_MODULE KBUILD_CFLAGS_MODULE KBUILD_LDFLAGS_MODULE
export KBUILD_AFLAGS_KERNEL KBUILD_CFLAGS_KERNEL

# Files to ignore in find ... statements

export RCS_FIND_IGNORE := \( -name SCCS -o -name BitKeeper -o -name .svn -o    \
			  -name CVS -o -name .pc -o -name .hg -o -name .git \) \
			  -prune -o
export RCS_TAR_IGNORE := --exclude SCCS --exclude BitKeeper --exclude .svn \
			 --exclude CVS --exclude .pc --exclude .hg --exclude .git

# ===========================================================================
# Rules shared between *config targets and build targets

# Basic helpers built in scripts/basic/
PHONY += scripts_basic
scripts_basic:
	$(Q)$(MAKE) $(build)=scripts/basic
	$(Q)rm -f .tmp_quiet_recordmcount

PHONY += outputmakefile
# Before starting out-of-tree build, make sure the source tree is clean.
# outputmakefile generates a Makefile in the output directory, if using a
# separate output directory. This allows convenient use of make in the
# output directory.
# At the same time when output Makefile generated, generate .gitignore to
# ignore whole output directory
outputmakefile:
ifdef building_out_of_srctree
	$(Q)if [ -f $(srctree)/.config -o \
		 -d $(srctree)/include/config -o \
		 -d $(srctree)/arch/$(SRCARCH)/include/generated ]; then \
		echo >&2 "***"; \
		echo >&2 "*** The source tree is not clean, please run 'make$(if $(findstring command line, $(origin ARCH)), ARCH=$(ARCH)) mrproper'"; \
		echo >&2 "*** in $(abs_srctree)";\
		echo >&2 "***"; \
		false; \
	fi
	$(Q)ln -fsn $(srctree) source
	$(Q)$(CONFIG_SHELL) $(srctree)/scripts/mkmakefile $(srctree)
	$(Q)test -e .gitignore || \
	{ echo "# this is build directory, ignore it"; echo "*"; } > .gitignore
endif

ifneq ($(shell $(CC) --version 2>&1 | head -n 1 | grep clang),)
ifneq ($(CROSS_COMPILE),)
CLANG_FLAGS	+= --target=$(notdir $(CROSS_COMPILE:%-=%))
GCC_TOOLCHAIN_DIR := $(dir $(shell which $(CROSS_COMPILE)elfedit))
CLANG_FLAGS	+= --prefix=$(GCC_TOOLCHAIN_DIR)$(notdir $(CROSS_COMPILE))
GCC_TOOLCHAIN	:= $(realpath $(GCC_TOOLCHAIN_DIR)/..)
endif
ifneq ($(GCC_TOOLCHAIN),)
CLANG_FLAGS	+= --gcc-toolchain=$(GCC_TOOLCHAIN)
endif
ifneq ($(LLVM_IAS),1)
CLANG_FLAGS	+= -no-integrated-as
endif
CLANG_FLAGS	+= -Werror=unknown-warning-option
KBUILD_CFLAGS	+= $(CLANG_FLAGS)
KBUILD_AFLAGS	+= $(CLANG_FLAGS)
export CLANG_FLAGS
endif

# The expansion should be delayed until arch/$(SRCARCH)/Makefile is included.
# Some architectures define CROSS_COMPILE in arch/$(SRCARCH)/Makefile.
# CC_VERSION_TEXT is referenced from Kconfig (so it needs export),
# and from include/config/auto.conf.cmd to detect the compiler upgrade.
CC_VERSION_TEXT = $(shell $(CC) --version 2>/dev/null | head -n 1)

ifdef config-build
# ===========================================================================
# *config targets only - make sure prerequisites are updated, and descend
# in scripts/kconfig to make the *config target

# Read arch specific Makefile to set KBUILD_DEFCONFIG as needed.
# KBUILD_DEFCONFIG may point out an alternative default configuration
# used for 'make defconfig'
include arch/$(SRCARCH)/Makefile
export KBUILD_DEFCONFIG KBUILD_KCONFIG CC_VERSION_TEXT

config: outputmakefile scripts_basic FORCE
	$(Q)$(MAKE) $(build)=scripts/kconfig $@

%config: outputmakefile scripts_basic FORCE
	$(Q)$(MAKE) $(build)=scripts/kconfig $@

else #!config-build
# ===========================================================================
# Build targets only - this includes vmlinux, arch specific targets, clean
# targets and others. In general all targets except *config targets.

# If building an external module we do not care about the all: rule
# but instead __all depend on modules
PHONY += all
ifeq ($(KBUILD_EXTMOD),)
__all: all
else
__all: modules
endif

# Decide whether to build built-in, modular, or both.
# Normally, just do built-in.

KBUILD_MODULES :=
KBUILD_BUILTIN := 1

# If we have only "make modules", don't compile built-in objects.
ifeq ($(MAKECMDGOALS),modules)
  KBUILD_BUILTIN :=
endif

# If we have "make <whatever> modules", compile modules
# in addition to whatever we do anyway.
# Just "make" or "make all" shall build modules as well

ifneq ($(filter all modules nsdeps %compile_commands.json clang-%,$(MAKECMDGOALS)),)
  KBUILD_MODULES := 1
endif

ifeq ($(MAKECMDGOALS),)
  KBUILD_MODULES := 1
endif

export KBUILD_MODULES KBUILD_BUILTIN

ifdef need-config
include include/config/auto.conf
endif

ifeq ($(KBUILD_EXTMOD),)
# Objects we will link into vmlinux / subdirs we need to visit
core-y		:= init/ usr/
drivers-y	:= drivers/ sound/
drivers-$(CONFIG_SAMPLES) += samples/
drivers-y	+= net/ virt/
libs-y		:= lib/
endif # KBUILD_EXTMOD

# The all: target is the default when no target is given on the
# command line.
# This allow a user to issue only 'make' to build a kernel including modules
# Defaults to vmlinux, but the arch makefile usually adds further targets
all: vmlinux

CFLAGS_GCOV	:= -fprofile-arcs -ftest-coverage \
	$(call cc-option,-fno-tree-loop-im) \
	$(call cc-disable-warning,maybe-uninitialized,)
export CFLAGS_GCOV

# The arch Makefiles can override CC_FLAGS_FTRACE. We may also append it later.
ifdef CONFIG_FUNCTION_TRACER
  CC_FLAGS_FTRACE := -pg
endif

RETPOLINE_CFLAGS_GCC := -mindirect-branch=thunk-extern -mindirect-branch-register
RETPOLINE_VDSO_CFLAGS_GCC := -mindirect-branch=thunk-inline -mindirect-branch-register
RETPOLINE_CFLAGS_CLANG := -mretpoline-external-thunk
RETPOLINE_VDSO_CFLAGS_CLANG := -mretpoline
RETPOLINE_CFLAGS := $(call cc-option,$(RETPOLINE_CFLAGS_GCC),$(call cc-option,$(RETPOLINE_CFLAGS_CLANG)))
RETPOLINE_VDSO_CFLAGS := $(call cc-option,$(RETPOLINE_VDSO_CFLAGS_GCC),$(call cc-option,$(RETPOLINE_VDSO_CFLAGS_CLANG)))
export RETPOLINE_CFLAGS
export RETPOLINE_VDSO_CFLAGS

include arch/$(SRCARCH)/Makefile

ifdef need-config
ifdef may-sync-config
# Read in dependencies to all Kconfig* files, make sure to run syncconfig if
# changes are detected. This should be included after arch/$(SRCARCH)/Makefile
# because some architectures define CROSS_COMPILE there.
include include/config/auto.conf.cmd

$(KCONFIG_CONFIG):
	@echo >&2 '***'
	@echo >&2 '*** Configuration file "$@" not found!'
	@echo >&2 '***'
	@echo >&2 '*** Please run some configurator (e.g. "make oldconfig" or'
	@echo >&2 '*** "make menuconfig" or "make xconfig").'
	@echo >&2 '***'
	@/bin/false

# The actual configuration files used during the build are stored in
# include/generated/ and include/config/. Update them if .config is newer than
# include/config/auto.conf (which mirrors .config).
#
# This exploits the 'multi-target pattern rule' trick.
# The syncconfig should be executed only once to make all the targets.
# (Note: use the grouped target '&:' when we bump to GNU Make 4.3)
quiet_cmd_syncconfig = SYNC    $@
      cmd_syncconfig = $(MAKE) -f $(srctree)/Makefile syncconfig

%/config/auto.conf %/config/auto.conf.cmd %/generated/autoconf.h: $(KCONFIG_CONFIG)
	+$(call cmd,syncconfig)
else # !may-sync-config
# External modules and some install targets need include/generated/autoconf.h
# and include/config/auto.conf but do not care if they are up-to-date.
# Use auto.conf to trigger the test
PHONY += include/config/auto.conf

include/config/auto.conf:
	$(Q)test -e include/generated/autoconf.h -a -e $@ || (		\
	echo >&2;							\
	echo >&2 "  ERROR: Kernel configuration is invalid.";		\
	echo >&2 "         include/generated/autoconf.h or $@ are missing.";\
	echo >&2 "         Run 'make oldconfig && make prepare' on kernel src to fix it.";	\
	echo >&2 ;							\
	/bin/false)

endif # may-sync-config
endif # need-config

KBUILD_CFLAGS	+= $(call cc-option,-fno-delete-null-pointer-checks,)
KBUILD_CFLAGS	+= $(call cc-disable-warning,frame-address,)
KBUILD_CFLAGS	+= $(call cc-disable-warning, format-truncation)
KBUILD_CFLAGS	+= $(call cc-disable-warning, format-overflow)
KBUILD_CFLAGS	+= $(call cc-disable-warning, address-of-packed-member)

ifdef CONFIG_CC_OPTIMIZE_FOR_PERFORMANCE
KBUILD_CFLAGS += -O2
else ifdef CONFIG_CC_OPTIMIZE_FOR_PERFORMANCE_O3
KBUILD_CFLAGS += -O3
else ifdef CONFIG_CC_OPTIMIZE_FOR_SIZE
KBUILD_CFLAGS += -Os
endif

# Tell gcc to never replace conditional load with a non-conditional one
KBUILD_CFLAGS	+= $(call cc-option,--param=allow-store-data-races=0)
KBUILD_CFLAGS	+= $(call cc-option,-fno-allow-store-data-races)

ifdef CONFIG_READABLE_ASM
# Disable optimizations that make assembler listings hard to read.
# reorder blocks reorders the control in the function
# ipa clone creates specialized cloned functions
# partial inlining inlines only parts of functions
KBUILD_CFLAGS += $(call cc-option,-fno-reorder-blocks,) \
                 $(call cc-option,-fno-ipa-cp-clone,) \
                 $(call cc-option,-fno-partial-inlining)
endif

ifneq ($(CONFIG_FRAME_WARN),0)
KBUILD_CFLAGS += -Wframe-larger-than=$(CONFIG_FRAME_WARN)
endif

stackp-flags-y                                    := -fno-stack-protector
stackp-flags-$(CONFIG_STACKPROTECTOR)             := -fstack-protector
stackp-flags-$(CONFIG_STACKPROTECTOR_STRONG)      := -fstack-protector-strong

KBUILD_CFLAGS += $(stackp-flags-y)

ifdef CONFIG_CC_IS_CLANG
KBUILD_CPPFLAGS += -Qunused-arguments
KBUILD_CFLAGS += -Wno-format-invalid-specifier
KBUILD_CFLAGS += -Wno-gnu
# CLANG uses a _MergedGlobals as optimization, but this breaks modpost, as the
# source of a reference will be _MergedGlobals and not on of the whitelisted names.
# See modpost pattern 2
KBUILD_CFLAGS += -mno-global-merge
else

# These warnings generated too much noise in a regular build.
# Use make W=1 to enable them (see scripts/Makefile.extrawarn)
KBUILD_CFLAGS += -Wno-unused-but-set-variable

# Warn about unmarked fall-throughs in switch statement.
# Disabled for clang while comment to attribute conversion happens and
# https://github.com/ClangBuiltLinux/linux/issues/636 is discussed.
KBUILD_CFLAGS += $(call cc-option,-Wimplicit-fallthrough,)
endif

KBUILD_CFLAGS += $(call cc-disable-warning, unused-const-variable)
ifdef CONFIG_FRAME_POINTER
KBUILD_CFLAGS	+= -fno-omit-frame-pointer -fno-optimize-sibling-calls
else
# Some targets (ARM with Thumb2, for example), can't be built with frame
# pointers.  For those, we don't have FUNCTION_TRACER automatically
# select FRAME_POINTER.  However, FUNCTION_TRACER adds -pg, and this is
# incompatible with -fomit-frame-pointer with current GCC, so we don't use
# -fomit-frame-pointer with FUNCTION_TRACER.
ifndef CONFIG_FUNCTION_TRACER
KBUILD_CFLAGS	+= -fomit-frame-pointer
endif
endif

# Initialize all stack variables with a 0xAA pattern.
ifdef CONFIG_INIT_STACK_ALL_PATTERN
KBUILD_CFLAGS	+= -ftrivial-auto-var-init=pattern
endif

# Initialize all stack variables with a zero value.
ifdef CONFIG_INIT_STACK_ALL_ZERO
# Future support for zero initialization is still being debated, see
# https://bugs.llvm.org/show_bug.cgi?id=45497. These flags are subject to being
# renamed or dropped.
KBUILD_CFLAGS	+= -ftrivial-auto-var-init=zero
KBUILD_CFLAGS	+= -enable-trivial-auto-var-init-zero-knowing-it-will-be-removed-from-clang
endif

DEBUG_CFLAGS	:=

# Workaround for GCC versions < 5.0
# https://gcc.gnu.org/bugzilla/show_bug.cgi?id=61801
ifdef CONFIG_CC_IS_GCC
DEBUG_CFLAGS	+= $(call cc-ifversion, -lt, 0500, $(call cc-option, -fno-var-tracking-assignments))
endif

ifdef CONFIG_DEBUG_INFO

ifdef CONFIG_DEBUG_INFO_SPLIT
DEBUG_CFLAGS	+= -gsplit-dwarf
else
DEBUG_CFLAGS	+= -g
endif

ifneq ($(LLVM_IAS),1)
KBUILD_AFLAGS	+= -Wa,-gdwarf-2
endif

ifdef CONFIG_DEBUG_INFO_DWARF4
DEBUG_CFLAGS	+= -gdwarf-4
endif

ifdef CONFIG_DEBUG_INFO_REDUCED
DEBUG_CFLAGS	+= $(call cc-option, -femit-struct-debug-baseonly) \
		   $(call cc-option,-fno-var-tracking)
endif

ifdef CONFIG_DEBUG_INFO_COMPRESSED
DEBUG_CFLAGS	+= -gz=zlib
KBUILD_AFLAGS	+= -gz=zlib
KBUILD_LDFLAGS	+= --compress-debug-sections=zlib
endif

endif # CONFIG_DEBUG_INFO

KBUILD_CFLAGS += $(DEBUG_CFLAGS)
export DEBUG_CFLAGS

ifdef CONFIG_FUNCTION_TRACER
ifdef CONFIG_FTRACE_MCOUNT_RECORD
  # gcc 5 supports generating the mcount tables directly
  ifeq ($(call cc-option-yn,-mrecord-mcount),y)
    CC_FLAGS_FTRACE	+= -mrecord-mcount
    export CC_USING_RECORD_MCOUNT := 1
  endif
  ifdef CONFIG_HAVE_NOP_MCOUNT
    ifeq ($(call cc-option-yn, -mnop-mcount),y)
      CC_FLAGS_FTRACE	+= -mnop-mcount
      CC_FLAGS_USING	+= -DCC_USING_NOP_MCOUNT
    endif
  endif
endif
ifdef CONFIG_HAVE_FENTRY
  ifeq ($(call cc-option-yn, -mfentry),y)
    CC_FLAGS_FTRACE	+= -mfentry
    CC_FLAGS_USING	+= -DCC_USING_FENTRY
  endif
endif
export CC_FLAGS_FTRACE
KBUILD_CFLAGS	+= $(CC_FLAGS_FTRACE) $(CC_FLAGS_USING)
KBUILD_AFLAGS	+= $(CC_FLAGS_USING)
ifdef CONFIG_DYNAMIC_FTRACE
	ifdef CONFIG_HAVE_C_RECORDMCOUNT
		BUILD_C_RECORDMCOUNT := y
		export BUILD_C_RECORDMCOUNT
	endif
endif
endif

# We trigger additional mismatches with less inlining
ifdef CONFIG_DEBUG_SECTION_MISMATCH
KBUILD_CFLAGS += $(call cc-option, -fno-inline-functions-called-once)
endif

ifdef CONFIG_LD_DEAD_CODE_DATA_ELIMINATION
KBUILD_CFLAGS_KERNEL += -ffunction-sections -fdata-sections
LDFLAGS_vmlinux += --gc-sections
endif

ifdef CONFIG_SHADOW_CALL_STACK
CC_FLAGS_SCS	:= -fsanitize=shadow-call-stack
KBUILD_CFLAGS	+= $(CC_FLAGS_SCS)
export CC_FLAGS_SCS
endif

ifdef CONFIG_DEBUG_FORCE_FUNCTION_ALIGN_32B
KBUILD_CFLAGS += -falign-functions=32
endif

# arch Makefile may override CC so keep this after arch Makefile is included
NOSTDINC_FLAGS += -nostdinc -isystem $(shell $(CC) -print-file-name=include)

# warn about C99 declaration after statement
KBUILD_CFLAGS += -Wdeclaration-after-statement

# Variable Length Arrays (VLAs) should not be used anywhere in the kernel
KBUILD_CFLAGS += -Wvla

# disable pointer signed / unsigned warnings in gcc 4.0
KBUILD_CFLAGS += -Wno-pointer-sign

# disable stringop warnings in gcc 8+
KBUILD_CFLAGS += $(call cc-disable-warning, stringop-truncation)

# We'll want to enable this eventually, but it's not going away for 5.7 at least
KBUILD_CFLAGS += $(call cc-disable-warning, zero-length-bounds)
KBUILD_CFLAGS += $(call cc-disable-warning, array-bounds)
KBUILD_CFLAGS += $(call cc-disable-warning, stringop-overflow)

# Another good warning that we'll want to enable eventually
KBUILD_CFLAGS += $(call cc-disable-warning, restrict)

# Enabled with W=2, disabled by default as noisy
KBUILD_CFLAGS += $(call cc-disable-warning, maybe-uninitialized)

# disable invalid "can't wrap" optimizations for signed / pointers
KBUILD_CFLAGS	+= -fno-strict-overflow

# Make sure -fstack-check isn't enabled (like gentoo apparently did)
KBUILD_CFLAGS  += -fno-stack-check

# conserve stack if available
KBUILD_CFLAGS   += $(call cc-option,-fconserve-stack)

# Prohibit date/time macros, which would make the build non-deterministic
KBUILD_CFLAGS   += -Werror=date-time

# enforce correct pointer usage
KBUILD_CFLAGS   += $(call cc-option,-Werror=incompatible-pointer-types)

# Require designated initializers for all marked structures
KBUILD_CFLAGS   += $(call cc-option,-Werror=designated-init)

# change __FILE__ to the relative path from the srctree
KBUILD_CPPFLAGS += $(call cc-option,-fmacro-prefix-map=$(srctree)/=)

# include additional Makefiles when needed
include-y			:= scripts/Makefile.extrawarn
include-$(CONFIG_KASAN)		+= scripts/Makefile.kasan
include-$(CONFIG_KCSAN)		+= scripts/Makefile.kcsan
include-$(CONFIG_UBSAN)		+= scripts/Makefile.ubsan
include-$(CONFIG_KCOV)		+= scripts/Makefile.kcov
include-$(CONFIG_GCC_PLUGINS)	+= scripts/Makefile.gcc-plugins

include $(addprefix $(srctree)/, $(include-y))

# scripts/Makefile.gcc-plugins is intentionally included last.
# Do not add $(call cc-option,...) below this line. When you build the kernel
# from the clean source tree, the GCC plugins do not exist at this point.

# Add user supplied CPPFLAGS, AFLAGS and CFLAGS as the last assignments
KBUILD_CPPFLAGS += $(KCPPFLAGS)
KBUILD_AFLAGS   += $(KAFLAGS)
KBUILD_CFLAGS   += $(KCFLAGS)

KBUILD_LDFLAGS_MODULE += --build-id=sha1
LDFLAGS_vmlinux += --build-id=sha1

ifeq ($(CONFIG_STRIP_ASM_SYMS),y)
LDFLAGS_vmlinux	+= $(call ld-option, -X,)
endif

ifeq ($(CONFIG_RELR),y)
LDFLAGS_vmlinux	+= --pack-dyn-relocs=relr
endif

# We never want expected sections to be placed heuristically by the
# linker. All sections should be explicitly named in the linker script.
ifdef CONFIG_LD_ORPHAN_WARN
LDFLAGS_vmlinux += --orphan-handling=warn
endif

# Align the bit size of userspace programs with the kernel
KBUILD_USERCFLAGS  += $(filter -m32 -m64 --target=%, $(KBUILD_CFLAGS))
KBUILD_USERLDFLAGS += $(filter -m32 -m64 --target=%, $(KBUILD_CFLAGS))

# make the checker run with the right architecture
CHECKFLAGS += --arch=$(ARCH)

# insure the checker run with the right endianness
CHECKFLAGS += $(if $(CONFIG_CPU_BIG_ENDIAN),-mbig-endian,-mlittle-endian)

# the checker needs the correct machine size
CHECKFLAGS += $(if $(CONFIG_64BIT),-m64,-m32)

# Default kernel image to build when no specific target is given.
# KBUILD_IMAGE may be overruled on the command line or
# set in the environment
# Also any assignments in arch/$(ARCH)/Makefile take precedence over
# this default value
export KBUILD_IMAGE ?= vmlinux

#
# INSTALL_PATH specifies where to place the updated kernel and system map
# images. Default is /boot, but you can set it to other values
export	INSTALL_PATH ?= /boot

#
# INSTALL_DTBS_PATH specifies a prefix for relocations required by build roots.
# Like INSTALL_MOD_PATH, it isn't defined in the Makefile, but can be passed as
# an argument if needed. Otherwise it defaults to the kernel install path
#
export INSTALL_DTBS_PATH ?= $(INSTALL_PATH)/dtbs/$(KERNELRELEASE)

#
# INSTALL_MOD_PATH specifies a prefix to MODLIB for module directory
# relocations required by build roots.  This is not defined in the
# makefile but the argument can be passed to make if needed.
#

MODLIB	= $(INSTALL_MOD_PATH)/lib/modules/$(KERNELRELEASE)
export MODLIB

#
# INSTALL_MOD_STRIP, if defined, will cause modules to be
# stripped after they are installed.  If INSTALL_MOD_STRIP is '1', then
# the default option --strip-debug will be used.  Otherwise,
# INSTALL_MOD_STRIP value will be used as the options to the strip command.

ifdef INSTALL_MOD_STRIP
ifeq ($(INSTALL_MOD_STRIP),1)
mod_strip_cmd = $(STRIP) --strip-debug
else
mod_strip_cmd = $(STRIP) $(INSTALL_MOD_STRIP)
endif # INSTALL_MOD_STRIP=1
else
mod_strip_cmd = true
endif # INSTALL_MOD_STRIP
export mod_strip_cmd

# CONFIG_MODULE_COMPRESS, if defined, will cause module to be compressed
# after they are installed in agreement with CONFIG_MODULE_COMPRESS_GZIP
# or CONFIG_MODULE_COMPRESS_XZ.

mod_compress_cmd = true
ifdef CONFIG_MODULE_COMPRESS
  ifdef CONFIG_MODULE_COMPRESS_GZIP
    mod_compress_cmd = $(KGZIP) -n -f
  endif # CONFIG_MODULE_COMPRESS_GZIP
  ifdef CONFIG_MODULE_COMPRESS_XZ
    mod_compress_cmd = $(XZ) -f
  endif # CONFIG_MODULE_COMPRESS_XZ
endif # CONFIG_MODULE_COMPRESS
export mod_compress_cmd

ifdef CONFIG_MODULE_SIG_ALL
$(eval $(call config_filename,MODULE_SIG_KEY))

mod_sign_cmd = scripts/sign-file $(CONFIG_MODULE_SIG_HASH) $(MODULE_SIG_KEY_SRCPREFIX)$(CONFIG_MODULE_SIG_KEY) certs/signing_key.x509
else
mod_sign_cmd = true
endif
export mod_sign_cmd

HOST_LIBELF_LIBS = $(shell pkg-config libelf --libs 2>/dev/null || echo -lelf)

has_libelf = $(call try-run,\
               echo "int main() {}" | $(HOSTCC) -xc -o /dev/null $(HOST_LIBELF_LIBS) -,1,0)

ifdef CONFIG_STACK_VALIDATION
  ifeq ($(has_libelf),1)
    objtool_target := tools/objtool FORCE
  else
    SKIP_STACK_VALIDATION := 1
    export SKIP_STACK_VALIDATION
  endif
endif

ifdef CONFIG_BPF
ifdef CONFIG_DEBUG_INFO_BTF
  ifeq ($(has_libelf),1)
    resolve_btfids_target := tools/bpf/resolve_btfids FORCE
  else
    ERROR_RESOLVE_BTFIDS := 1
  endif
endif # CONFIG_DEBUG_INFO_BTF
endif # CONFIG_BPF

PHONY += prepare0

export MODORDER := $(extmod-prefix)modules.order
export MODULES_NSDEPS := $(extmod-prefix)modules.nsdeps

ifeq ($(KBUILD_EXTMOD),)
core-y		+= kernel/ certs/ mm/ fs/ ipc/ security/ crypto/ block/

vmlinux-dirs	:= $(patsubst %/,%,$(filter %/, \
		     $(core-y) $(core-m) $(drivers-y) $(drivers-m) \
		     $(libs-y) $(libs-m)))

vmlinux-alldirs	:= $(sort $(vmlinux-dirs) Documentation \
		     $(patsubst %/,%,$(filter %/, $(core-) \
			$(drivers-) $(libs-))))

subdir-modorder := $(addsuffix modules.order,$(filter %/, \
			$(core-y) $(core-m) $(libs-y) $(libs-m) \
			$(drivers-y) $(drivers-m)))

build-dirs	:= $(vmlinux-dirs)
clean-dirs	:= $(vmlinux-alldirs)

# Externally visible symbols (used by link-vmlinux.sh)
KBUILD_VMLINUX_OBJS := $(head-y) $(patsubst %/,%/built-in.a, $(core-y))
KBUILD_VMLINUX_OBJS += $(addsuffix built-in.a, $(filter %/, $(libs-y)))
ifdef CONFIG_MODULES
KBUILD_VMLINUX_OBJS += $(patsubst %/, %/lib.a, $(filter %/, $(libs-y)))
KBUILD_VMLINUX_LIBS := $(filter-out %/, $(libs-y))
else
KBUILD_VMLINUX_LIBS := $(patsubst %/,%/lib.a, $(libs-y))
endif
KBUILD_VMLINUX_OBJS += $(patsubst %/,%/built-in.a, $(drivers-y))

export KBUILD_VMLINUX_OBJS KBUILD_VMLINUX_LIBS
export KBUILD_LDS          := arch/$(SRCARCH)/kernel/vmlinux.lds
# used by scripts/Makefile.package
export KBUILD_ALLDIRS := $(sort $(filter-out arch/%,$(vmlinux-alldirs)) LICENSES arch include scripts tools)

vmlinux-deps := $(KBUILD_LDS) $(KBUILD_VMLINUX_OBJS) $(KBUILD_VMLINUX_LIBS)

# Recurse until adjust_autoksyms.sh is satisfied
PHONY += autoksyms_recursive
ifdef CONFIG_TRIM_UNUSED_KSYMS
# For the kernel to actually contain only the needed exported symbols,
# we have to build modules as well to determine what those symbols are.
# (this can be evaluated only once include/config/auto.conf has been included)
KBUILD_MODULES := 1

autoksyms_recursive: descend modules.order
	$(Q)$(CONFIG_SHELL) $(srctree)/scripts/adjust_autoksyms.sh \
	  "$(MAKE) -f $(srctree)/Makefile vmlinux"
endif

autoksyms_h := $(if $(CONFIG_TRIM_UNUSED_KSYMS), include/generated/autoksyms.h)

quiet_cmd_autoksyms_h = GEN     $@
      cmd_autoksyms_h = mkdir -p $(dir $@); \
			$(CONFIG_SHELL) $(srctree)/scripts/gen_autoksyms.sh $@

$(autoksyms_h):
	$(call cmd,autoksyms_h)

ARCH_POSTLINK := $(wildcard $(srctree)/arch/$(SRCARCH)/Makefile.postlink)

# Final link of vmlinux with optional arch pass after final link
cmd_link-vmlinux =                                                 \
	$(CONFIG_SHELL) $< "$(LD)" "$(KBUILD_LDFLAGS)" "$(LDFLAGS_vmlinux)";    \
	$(if $(ARCH_POSTLINK), $(MAKE) -f $(ARCH_POSTLINK) $@, true)

vmlinux: scripts/link-vmlinux.sh autoksyms_recursive $(vmlinux-deps) FORCE
	+$(call if_changed,link-vmlinux)

targets := vmlinux

# The actual objects are generated when descending,
# make sure no implicit rule kicks in
$(sort $(vmlinux-deps) $(subdir-modorder)): descend ;

filechk_kernel.release = \
	echo "$(KERNELVERSION)$$($(CONFIG_SHELL) $(srctree)/scripts/setlocalversion $(srctree))"

# Store (new) KERNELRELEASE string in include/config/kernel.release
include/config/kernel.release: FORCE
	$(call filechk,kernel.release)

# Additional helpers built in scripts/
# Carefully list dependencies so we do not try to build scripts twice
# in parallel
PHONY += scripts
scripts: scripts_basic scripts_dtc
	$(Q)$(MAKE) $(build)=$(@)

# Things we need to do before we recursively start building the kernel
# or the modules are listed in "prepare".
# A multi level approach is used. prepareN is processed before prepareN-1.
# archprepare is used in arch Makefiles and when processed asm symlink,
# version.h and scripts_basic is processed / created.

PHONY += prepare archprepare

archprepare: outputmakefile archheaders archscripts scripts include/config/kernel.release \
	asm-generic $(version_h) $(autoksyms_h) include/generated/utsrelease.h \
	include/generated/autoconf.h

prepare0: archprepare
	$(Q)$(MAKE) $(build)=scripts/mod
	$(Q)$(MAKE) $(build)=.

# All the preparing..
prepare: prepare0 prepare-objtool prepare-resolve_btfids

# Support for using generic headers in asm-generic
asm-generic := -f $(srctree)/scripts/Makefile.asm-generic obj

PHONY += asm-generic uapi-asm-generic
asm-generic: uapi-asm-generic
	$(Q)$(MAKE) $(asm-generic)=arch/$(SRCARCH)/include/generated/asm \
	generic=include/asm-generic
uapi-asm-generic:
	$(Q)$(MAKE) $(asm-generic)=arch/$(SRCARCH)/include/generated/uapi/asm \
	generic=include/uapi/asm-generic

PHONY += prepare-objtool prepare-resolve_btfids
prepare-objtool: $(objtool_target)
ifeq ($(SKIP_STACK_VALIDATION),1)
ifdef CONFIG_UNWINDER_ORC
	@echo "error: Cannot generate ORC metadata for CONFIG_UNWINDER_ORC=y, please install libelf-dev, libelf-devel or elfutils-libelf-devel" >&2
	@false
else
	@echo "warning: Cannot use CONFIG_STACK_VALIDATION=y, please install libelf-dev, libelf-devel or elfutils-libelf-devel" >&2
endif
endif

prepare-resolve_btfids: $(resolve_btfids_target)
ifeq ($(ERROR_RESOLVE_BTFIDS),1)
	@echo "error: Cannot resolve BTF IDs for CONFIG_DEBUG_INFO_BTF, please install libelf-dev, libelf-devel or elfutils-libelf-devel" >&2
	@false
endif
# Generate some files
# ---------------------------------------------------------------------------

# KERNELRELEASE can change from a few different places, meaning version.h
# needs to be updated, so this check is forced on all builds

uts_len := 64
define filechk_utsrelease.h
	if [ `echo -n "$(KERNELRELEASE)" | wc -c ` -gt $(uts_len) ]; then \
	  echo '"$(KERNELRELEASE)" exceeds $(uts_len) characters' >&2;    \
	  exit 1;                                                         \
	fi;                                                               \
	echo \#define UTS_RELEASE \"$(KERNELRELEASE)\"
endef

define filechk_version.h
	echo \#define LINUX_VERSION_CODE $(shell                         \
	expr $(VERSION) \* 65536 + 0$(PATCHLEVEL) \* 256 + 0$(SUBLEVEL)); \
	echo '#define KERNEL_VERSION(a,b,c) (((a) << 16) + ((b) << 8) + (c))'
endef

$(version_h): FORCE
	$(call filechk,version.h)
	$(Q)rm -f $(old_version_h)

include/generated/utsrelease.h: include/config/kernel.release FORCE
	$(call filechk,utsrelease.h)

PHONY += headerdep
headerdep:
	$(Q)find $(srctree)/include/ -name '*.h' | xargs --max-args 1 \
	$(srctree)/scripts/headerdep.pl -I$(srctree)/include

# ---------------------------------------------------------------------------
# Kernel headers

#Default location for installed headers
export INSTALL_HDR_PATH = $(objtree)/usr

quiet_cmd_headers_install = INSTALL $(INSTALL_HDR_PATH)/include
      cmd_headers_install = \
	mkdir -p $(INSTALL_HDR_PATH); \
	rsync -mrl --include='*/' --include='*\.h' --exclude='*' \
	usr/include $(INSTALL_HDR_PATH)

PHONY += headers_install
headers_install: headers
	$(call cmd,headers_install)

PHONY += archheaders archscripts

hdr-inst := -f $(srctree)/scripts/Makefile.headersinst obj

PHONY += headers
headers: $(version_h) scripts_unifdef uapi-asm-generic archheaders archscripts
	$(if $(wildcard $(srctree)/arch/$(SRCARCH)/include/uapi/asm/Kbuild),, \
	  $(error Headers not exportable for the $(SRCARCH) architecture))
	$(Q)$(MAKE) $(hdr-inst)=include/uapi
	$(Q)$(MAKE) $(hdr-inst)=arch/$(SRCARCH)/include/uapi

# Deprecated. It is no-op now.
PHONY += headers_check
headers_check:
	@:

ifdef CONFIG_HEADERS_INSTALL
prepare: headers
endif

PHONY += scripts_unifdef
scripts_unifdef: scripts_basic
	$(Q)$(MAKE) $(build)=scripts scripts/unifdef

# ---------------------------------------------------------------------------
# Kernel selftest

PHONY += kselftest
kselftest:
	$(Q)$(MAKE) -C $(srctree)/tools/testing/selftests run_tests

kselftest-%: FORCE
	$(Q)$(MAKE) -C $(srctree)/tools/testing/selftests $*

PHONY += kselftest-merge
kselftest-merge:
	$(if $(wildcard $(objtree)/.config),, $(error No .config exists, config your kernel first!))
	$(Q)find $(srctree)/tools/testing/selftests -name config | \
		xargs $(srctree)/scripts/kconfig/merge_config.sh -m $(objtree)/.config
	$(Q)$(MAKE) -f $(srctree)/Makefile olddefconfig

# ---------------------------------------------------------------------------
# Devicetree files

ifneq ($(wildcard $(srctree)/arch/$(SRCARCH)/boot/dts/),)
dtstree := arch/$(SRCARCH)/boot/dts
endif

ifneq ($(dtstree),)

%.dtb: include/config/kernel.release scripts_dtc
	$(Q)$(MAKE) $(build)=$(dtstree) $(dtstree)/$@

PHONY += dtbs dtbs_install dtbs_check
dtbs: include/config/kernel.release scripts_dtc
	$(Q)$(MAKE) $(build)=$(dtstree)

ifneq ($(filter dtbs_check, $(MAKECMDGOALS)),)
export CHECK_DTBS=y
dtbs: dt_binding_check
endif

dtbs_check: dtbs

dtbs_install:
	$(Q)$(MAKE) $(dtbinst)=$(dtstree) dst=$(INSTALL_DTBS_PATH)

ifdef CONFIG_OF_EARLY_FLATTREE
all: dtbs
endif

endif

PHONY += scripts_dtc
scripts_dtc: scripts_basic
	$(Q)$(MAKE) $(build)=scripts/dtc

ifneq ($(filter dt_binding_check, $(MAKECMDGOALS)),)
export CHECK_DT_BINDING=y
endif

PHONY += dt_binding_check
dt_binding_check: scripts_dtc
	$(Q)$(MAKE) $(build)=Documentation/devicetree/bindings

# ---------------------------------------------------------------------------
# Modules

ifdef CONFIG_MODULES

# By default, build modules as well

all: modules

# When we're building modules with modversions, we need to consider
# the built-in objects during the descend as well, in order to
# make sure the checksums are up to date before we record them.
ifdef CONFIG_MODVERSIONS
  KBUILD_BUILTIN := 1
endif

# Build modules
#
# A module can be listed more than once in obj-m resulting in
# duplicate lines in modules.order files.  Those are removed
# using awk while concatenating to the final file.

PHONY += modules
modules: $(if $(KBUILD_BUILTIN),vmlinux) modules_check modules_prepare
	$(Q)$(MAKE) -f $(srctree)/scripts/Makefile.modpost

PHONY += modules_check
modules_check: modules.order
	$(Q)$(CONFIG_SHELL) $(srctree)/scripts/modules-check.sh $<

cmd_modules_order = $(AWK) '!x[$$0]++' $(real-prereqs) > $@

modules.order: $(subdir-modorder) FORCE
	$(call if_changed,modules_order)

targets += modules.order

# Target to prepare building external modules
PHONY += modules_prepare
modules_prepare: prepare
	$(Q)$(MAKE) $(build)=scripts scripts/module.lds

# Target to install modules
PHONY += modules_install
modules_install: _modinst_ _modinst_post

PHONY += _modinst_
_modinst_:
	@rm -rf $(MODLIB)/kernel
	@rm -f $(MODLIB)/source
	@mkdir -p $(MODLIB)/kernel
	@ln -s $(abspath $(srctree)) $(MODLIB)/source
	@if [ ! $(objtree) -ef  $(MODLIB)/build ]; then \
		rm -f $(MODLIB)/build ; \
		ln -s $(CURDIR) $(MODLIB)/build ; \
	fi
	@sed 's:^:kernel/:' modules.order > $(MODLIB)/modules.order
	@cp -f modules.builtin $(MODLIB)/
	@cp -f $(objtree)/modules.builtin.modinfo $(MODLIB)/
	$(Q)$(MAKE) -f $(srctree)/scripts/Makefile.modinst

# This depmod is only for convenience to give the initial
# boot a modules.dep even before / is mounted read-write.  However the
# boot script depmod is the master version.
PHONY += _modinst_post
_modinst_post: _modinst_
	$(call cmd,depmod)

ifeq ($(CONFIG_MODULE_SIG), y)
PHONY += modules_sign
modules_sign:
	$(Q)$(MAKE) -f $(srctree)/scripts/Makefile.modsign
endif

else # CONFIG_MODULES

# Modules not configured
# ---------------------------------------------------------------------------

PHONY += modules modules_install
modules modules_install:
	@echo >&2
	@echo >&2 "The present kernel configuration has modules disabled."
	@echo >&2 "Type 'make config' and enable loadable module support."
	@echo >&2 "Then build a kernel with module support enabled."
	@echo >&2
	@exit 1

endif # CONFIG_MODULES

###
# Cleaning is done on three levels.
# make clean     Delete most generated files
#                Leave enough to build external modules
# make mrproper  Delete the current configuration, and all generated files
# make distclean Remove editor backup files, patch leftover files and the like

# Directories & files removed with 'make clean'
CLEAN_FILES += include/ksym vmlinux.symvers \
	       modules.builtin modules.builtin.modinfo modules.nsdeps \
	       compile_commands.json

# Directories & files removed with 'make mrproper'
MRPROPER_FILES += include/config include/generated          \
		  arch/$(SRCARCH)/include/generated .tmp_objdiff \
		  debian snap tar-install \
		  .config .config.old .version \
		  Module.symvers \
		  signing_key.pem signing_key.priv signing_key.x509	\
		  x509.genkey extra_certificates signing_key.x509.keyid	\
		  signing_key.x509.signer vmlinux-gdb.py \
		  *.spec

# Directories & files removed with 'make distclean'
DISTCLEAN_FILES += tags TAGS cscope* GPATH GTAGS GRTAGS GSYMS

# clean - Delete most, but leave enough to build external modules
#
clean: rm-files := $(CLEAN_FILES)

PHONY += archclean vmlinuxclean

vmlinuxclean:
	$(Q)$(CONFIG_SHELL) $(srctree)/scripts/link-vmlinux.sh clean
	$(Q)$(if $(ARCH_POSTLINK), $(MAKE) -f $(ARCH_POSTLINK) clean)

clean: archclean vmlinuxclean

# mrproper - Delete all generated files, including .config
#
mrproper: rm-files := $(wildcard $(MRPROPER_FILES))
mrproper-dirs      := $(addprefix _mrproper_,scripts)

PHONY += $(mrproper-dirs) mrproper
$(mrproper-dirs):
	$(Q)$(MAKE) $(clean)=$(patsubst _mrproper_%,%,$@)

mrproper: clean $(mrproper-dirs)
	$(call cmd,rmfiles)

# distclean
#
distclean: rm-files := $(wildcard $(DISTCLEAN_FILES))

PHONY += distclean

distclean: mrproper
	$(call cmd,rmfiles)
	@find $(srctree) $(RCS_FIND_IGNORE) \
		\( -name '*.orig' -o -name '*.rej' -o -name '*~' \
		-o -name '*.bak' -o -name '#*#' -o -name '*%' \
		-o -name 'core' \) \
		-type f -print | xargs rm -f


# Packaging of the kernel to various formats
# ---------------------------------------------------------------------------

%src-pkg: FORCE
	$(Q)$(MAKE) -f $(srctree)/scripts/Makefile.package $@
%pkg: include/config/kernel.release FORCE
	$(Q)$(MAKE) -f $(srctree)/scripts/Makefile.package $@

# Brief documentation of the typical targets used
# ---------------------------------------------------------------------------

boards := $(wildcard $(srctree)/arch/$(SRCARCH)/configs/*_defconfig)
boards := $(sort $(notdir $(boards)))
board-dirs := $(dir $(wildcard $(srctree)/arch/$(SRCARCH)/configs/*/*_defconfig))
board-dirs := $(sort $(notdir $(board-dirs:/=)))

PHONY += help
help:
	@echo  'Cleaning targets:'
	@echo  '  clean		  - Remove most generated files but keep the config and'
	@echo  '                    enough build support to build external modules'
	@echo  '  mrproper	  - Remove all generated files + config + various backup files'
	@echo  '  distclean	  - mrproper + remove editor backup and patch files'
	@echo  ''
	@echo  'Configuration targets:'
	@$(MAKE) -f $(srctree)/scripts/kconfig/Makefile help
	@echo  ''
	@echo  'Other generic targets:'
	@echo  '  all		  - Build all targets marked with [*]'
	@echo  '* vmlinux	  - Build the bare kernel'
	@echo  '* modules	  - Build all modules'
	@echo  '  modules_install - Install all modules to INSTALL_MOD_PATH (default: /)'
	@echo  '  dir/            - Build all files in dir and below'
	@echo  '  dir/file.[ois]  - Build specified target only'
	@echo  '  dir/file.ll     - Build the LLVM assembly file'
	@echo  '                    (requires compiler support for LLVM assembly generation)'
	@echo  '  dir/file.lst    - Build specified mixed source/assembly target only'
	@echo  '                    (requires a recent binutils and recent build (System.map))'
	@echo  '  dir/file.ko     - Build module including final link'
	@echo  '  modules_prepare - Set up for building external modules'
	@echo  '  tags/TAGS	  - Generate tags file for editors'
	@echo  '  cscope	  - Generate cscope index'
	@echo  '  gtags           - Generate GNU GLOBAL index'
	@echo  '  kernelrelease	  - Output the release version string (use with make -s)'
	@echo  '  kernelversion	  - Output the version stored in Makefile (use with make -s)'
	@echo  '  image_name	  - Output the image name (use with make -s)'
	@echo  '  headers_install - Install sanitised kernel headers to INSTALL_HDR_PATH'; \
	 echo  '                    (default: $(INSTALL_HDR_PATH))'; \
	 echo  ''
	@echo  'Static analysers:'
	@echo  '  checkstack      - Generate a list of stack hogs'
	@echo  '  versioncheck    - Sanity check on version.h usage'
	@echo  '  includecheck    - Check for duplicate included header files'
	@echo  '  export_report   - List the usages of all exported symbols'
	@echo  '  headerdep       - Detect inclusion cycles in headers'
	@echo  '  coccicheck      - Check with Coccinelle'
	@echo  '  clang-analyzer  - Check with clang static analyzer'
	@echo  '  clang-tidy      - Check with clang-tidy'
	@echo  ''
	@echo  'Tools:'
	@echo  '  nsdeps          - Generate missing symbol namespace dependencies'
	@echo  ''
	@echo  'Kernel selftest:'
	@echo  '  kselftest         - Build and run kernel selftest'
	@echo  '                      Build, install, and boot kernel before'
	@echo  '                      running kselftest on it'
	@echo  '                      Run as root for full coverage'
	@echo  '  kselftest-all     - Build kernel selftest'
	@echo  '  kselftest-install - Build and install kernel selftest'
	@echo  '  kselftest-clean   - Remove all generated kselftest files'
	@echo  '  kselftest-merge   - Merge all the config dependencies of'
	@echo  '		      kselftest to existing .config.'
	@echo  ''
	@$(if $(dtstree), \
		echo 'Devicetree:'; \
		echo '* dtbs             - Build device tree blobs for enabled boards'; \
		echo '  dtbs_install     - Install dtbs to $(INSTALL_DTBS_PATH)'; \
		echo '  dt_binding_check - Validate device tree binding documents'; \
		echo '  dtbs_check       - Validate device tree source files';\
		echo '')

	@echo 'Userspace tools targets:'
	@echo '  use "make tools/help"'
	@echo '  or  "cd tools; make help"'
	@echo  ''
	@echo  'Kernel packaging:'
	@$(MAKE) -f $(srctree)/scripts/Makefile.package help
	@echo  ''
	@echo  'Documentation targets:'
	@$(MAKE) -f $(srctree)/Documentation/Makefile dochelp
	@echo  ''
	@echo  'Architecture specific targets ($(SRCARCH)):'
	@$(if $(archhelp),$(archhelp),\
		echo '  No architecture specific help defined for $(SRCARCH)')
	@echo  ''
	@$(if $(boards), \
		$(foreach b, $(boards), \
		printf "  %-27s - Build for %s\\n" $(b) $(subst _defconfig,,$(b));) \
		echo '')
	@$(if $(board-dirs), \
		$(foreach b, $(board-dirs), \
		printf "  %-16s - Show %s-specific targets\\n" help-$(b) $(b);) \
		printf "  %-16s - Show all of the above\\n" help-boards; \
		echo '')

	@echo  '  make V=0|1 [targets] 0 => quiet build (default), 1 => verbose build'
	@echo  '  make V=2   [targets] 2 => give reason for rebuild of target'
	@echo  '  make O=dir [targets] Locate all output files in "dir", including .config'
	@echo  '  make C=1   [targets] Check re-compiled c source with $$CHECK'
	@echo  '                       (sparse by default)'
	@echo  '  make C=2   [targets] Force check of all c source with $$CHECK'
	@echo  '  make RECORDMCOUNT_WARN=1 [targets] Warn about ignored mcount sections'
	@echo  '  make W=n   [targets] Enable extra build checks, n=1,2,3 where'
	@echo  '		1: warnings which may be relevant and do not occur too often'
	@echo  '		2: warnings which occur quite often but may still be relevant'
	@echo  '		3: more obscure warnings, can most likely be ignored'
	@echo  '		Multiple levels can be combined with W=12 or W=123'
	@echo  ''
	@echo  'Execute "make" or "make all" to build all targets marked with [*] '
	@echo  'For further info see the ./README file'


help-board-dirs := $(addprefix help-,$(board-dirs))

help-boards: $(help-board-dirs)

boards-per-dir = $(sort $(notdir $(wildcard $(srctree)/arch/$(SRCARCH)/configs/$*/*_defconfig)))

$(help-board-dirs): help-%:
	@echo  'Architecture specific targets ($(SRCARCH) $*):'
	@$(if $(boards-per-dir), \
		$(foreach b, $(boards-per-dir), \
		printf "  %-24s - Build for %s\\n" $*/$(b) $(subst _defconfig,,$(b));) \
		echo '')


# Documentation targets
# ---------------------------------------------------------------------------
DOC_TARGETS := xmldocs latexdocs pdfdocs htmldocs epubdocs cleandocs \
	       linkcheckdocs dochelp refcheckdocs
PHONY += $(DOC_TARGETS)
$(DOC_TARGETS):
	$(Q)$(MAKE) $(build)=Documentation $@

# Misc
# ---------------------------------------------------------------------------

PHONY += scripts_gdb
scripts_gdb: prepare0
	$(Q)$(MAKE) $(build)=scripts/gdb
	$(Q)ln -fsn $(abspath $(srctree)/scripts/gdb/vmlinux-gdb.py)

ifdef CONFIG_GDB_SCRIPTS
all: scripts_gdb
endif

else # KBUILD_EXTMOD

###
# External module support.
# When building external modules the kernel used as basis is considered
# read-only, and no consistency checks are made and the make
# system is not used on the basis kernel. If updates are required
# in the basis kernel ordinary make commands (without M=...) must
# be used.
#
# The following are the only valid targets when building external
# modules.
# make M=dir clean     Delete all automatically generated files
# make M=dir modules   Make all modules in specified dir
# make M=dir	       Same as 'make M=dir modules'
# make M=dir modules_install
#                      Install the modules built in the module directory
#                      Assumes install directory is already created

# We are always building only modules.
KBUILD_BUILTIN :=
KBUILD_MODULES := 1

build-dirs := $(KBUILD_EXTMOD)
PHONY += modules
modules: $(MODORDER)
	$(Q)$(MAKE) -f $(srctree)/scripts/Makefile.modpost

$(MODORDER): descend
	@:

PHONY += modules_install
modules_install: _emodinst_ _emodinst_post

install-dir := $(if $(INSTALL_MOD_DIR),$(INSTALL_MOD_DIR),extra)
PHONY += _emodinst_
_emodinst_:
	$(Q)mkdir -p $(MODLIB)/$(install-dir)
	$(Q)$(MAKE) -f $(srctree)/scripts/Makefile.modinst

PHONY += _emodinst_post
_emodinst_post: _emodinst_
	$(call cmd,depmod)

compile_commands.json: $(extmod-prefix)compile_commands.json
PHONY += compile_commands.json

clean-dirs := $(KBUILD_EXTMOD)
clean: rm-files := $(KBUILD_EXTMOD)/Module.symvers $(KBUILD_EXTMOD)/modules.nsdeps \
	$(KBUILD_EXTMOD)/compile_commands.json

PHONY += help
help:
	@echo  '  Building external modules.'
	@echo  '  Syntax: make -C path/to/kernel/src M=$$PWD target'
	@echo  ''
	@echo  '  modules         - default target, build the module(s)'
	@echo  '  modules_install - install the module'
	@echo  '  clean           - remove generated files in module directory only'
	@echo  ''

# no-op for external module builds
PHONY += prepare modules_prepare

endif # KBUILD_EXTMOD

# Single targets
# ---------------------------------------------------------------------------
# To build individual files in subdirectories, you can do like this:
#
#   make foo/bar/baz.s
#
# The supported suffixes for single-target are listed in 'single-targets'
#
# To build only under specific subdirectories, you can do like this:
#
#   make foo/bar/baz/

ifdef single-build

# .ko is special because modpost is needed
single-ko := $(sort $(filter %.ko, $(MAKECMDGOALS)))
single-no-ko := $(sort $(patsubst %.ko,%.mod, $(MAKECMDGOALS)))

$(single-ko): single_modpost
	@:
$(single-no-ko): descend
	@:

ifeq ($(KBUILD_EXTMOD),)
# For the single build of in-tree modules, use a temporary file to avoid
# the situation of modules_install installing an invalid modules.order.
MODORDER := .modules.tmp
endif

PHONY += single_modpost
single_modpost: $(single-no-ko) modules_prepare
	$(Q){ $(foreach m, $(single-ko), echo $(extmod-prefix)$m;) } > $(MODORDER)
	$(Q)$(MAKE) -f $(srctree)/scripts/Makefile.modpost

KBUILD_MODULES := 1

export KBUILD_SINGLE_TARGETS := $(addprefix $(extmod-prefix), $(single-no-ko))

# trim unrelated directories
build-dirs := $(foreach d, $(build-dirs), \
			$(if $(filter $(d)/%, $(KBUILD_SINGLE_TARGETS)), $(d)))

endif

ifndef CONFIG_MODULES
KBUILD_MODULES :=
endif

# Handle descending into subdirectories listed in $(build-dirs)
# Preset locale variables to speed up the build process. Limit locale
# tweaks to this spot to avoid wrong language settings when running
# make menuconfig etc.
# Error messages still appears in the original language
PHONY += descend $(build-dirs)
descend: $(build-dirs)
$(build-dirs): prepare
	$(Q)$(MAKE) $(build)=$@ \
	single-build=$(if $(filter-out $@/, $(filter $@/%, $(KBUILD_SINGLE_TARGETS))),1) \
	need-builtin=1 need-modorder=1

clean-dirs := $(addprefix _clean_, $(clean-dirs))
PHONY += $(clean-dirs) clean
$(clean-dirs):
	$(Q)$(MAKE) $(clean)=$(patsubst _clean_%,%,$@)

clean: $(clean-dirs)
	$(call cmd,rmfiles)
	@find $(if $(KBUILD_EXTMOD), $(KBUILD_EXTMOD), .) $(RCS_FIND_IGNORE) \
		\( -name '*.[aios]' -o -name '*.ko' -o -name '.*.cmd' \
		-o -name '*.ko.*' \
		-o -name '*.dtb' -o -name '*.dtb.S' -o -name '*.dt.yaml' \
		-o -name '*.dwo' -o -name '*.lst' \
		-o -name '*.su' -o -name '*.mod' \
		-o -name '.*.d' -o -name '.*.tmp' -o -name '*.mod.c' \
		-o -name '*.lex.c' -o -name '*.tab.[ch]' \
		-o -name '*.asn1.[ch]' \
		-o -name '*.symtypes' -o -name 'modules.order' \
		-o -name '.tmp_*.o.*' \
		-o -name '*.c.[012]*.*' \
		-o -name '*.ll' \
		-o -name '*.gcno' \) -type f -print | xargs rm -f

# Generate tags for editors
# ---------------------------------------------------------------------------
quiet_cmd_tags = GEN     $@
      cmd_tags = $(BASH) $(srctree)/scripts/tags.sh $@

tags TAGS cscope gtags: FORCE
	$(call cmd,tags)

# Script to generate missing namespace dependencies
# ---------------------------------------------------------------------------

PHONY += nsdeps
nsdeps: export KBUILD_NSDEPS=1
nsdeps: modules
	$(Q)$(CONFIG_SHELL) $(srctree)/scripts/nsdeps

# Clang Tooling
# ---------------------------------------------------------------------------

quiet_cmd_gen_compile_commands = GEN     $@
      cmd_gen_compile_commands = $(PYTHON3) $< -a $(AR) -o $@ $(filter-out $<, $(real-prereqs))

$(extmod-prefix)compile_commands.json: scripts/clang-tools/gen_compile_commands.py \
	$(if $(KBUILD_EXTMOD),,$(KBUILD_VMLINUX_OBJS) $(KBUILD_VMLINUX_LIBS)) \
	$(if $(CONFIG_MODULES), $(MODORDER)) FORCE
	$(call if_changed,gen_compile_commands)

targets += $(extmod-prefix)compile_commands.json

PHONY += clang-tidy clang-analyzer

ifdef CONFIG_CC_IS_CLANG
quiet_cmd_clang_tools = CHECK   $<
      cmd_clang_tools = $(PYTHON3) $(srctree)/scripts/clang-tools/run-clang-tools.py $@ $<

clang-tidy clang-analyzer: $(extmod-prefix)compile_commands.json
	$(call cmd,clang_tools)
else
clang-tidy clang-analyzer:
	@echo "$@ requires CC=clang" >&2
	@false
endif

# Scripts to check various things for consistency
# ---------------------------------------------------------------------------

PHONY += includecheck versioncheck coccicheck export_report

includecheck:
	find $(srctree)/* $(RCS_FIND_IGNORE) \
		-name '*.[hcS]' -type f -print | sort \
		| xargs $(PERL) -w $(srctree)/scripts/checkincludes.pl

versioncheck:
	find $(srctree)/* $(RCS_FIND_IGNORE) \
		-name '*.[hcS]' -type f -print | sort \
		| xargs $(PERL) -w $(srctree)/scripts/checkversion.pl

coccicheck:
	$(Q)$(BASH) $(srctree)/scripts/$@

export_report:
	$(PERL) $(srctree)/scripts/export_report.pl

PHONY += checkstack kernelrelease kernelversion image_name

# UML needs a little special treatment here.  It wants to use the host
# toolchain, so needs $(SUBARCH) passed to checkstack.pl.  Everyone
# else wants $(ARCH), including people doing cross-builds, which means
# that $(SUBARCH) doesn't work here.
ifeq ($(ARCH), um)
CHECKSTACK_ARCH := $(SUBARCH)
else
CHECKSTACK_ARCH := $(ARCH)
endif
checkstack:
	$(OBJDUMP) -d vmlinux $$(find . -name '*.ko') | \
	$(PERL) $(srctree)/scripts/checkstack.pl $(CHECKSTACK_ARCH)

kernelrelease:
	@echo "$(KERNELVERSION)$$($(CONFIG_SHELL) $(srctree)/scripts/setlocalversion $(srctree))"

kernelversion:
	@echo $(KERNELVERSION)

image_name:
	@echo $(KBUILD_IMAGE)

# Clear a bunch of variables before executing the submake

ifeq ($(quiet),silent_)
tools_silent=s
endif

tools/: FORCE
	$(Q)mkdir -p $(objtree)/tools
	$(Q)$(MAKE) LDFLAGS= MAKEFLAGS="$(tools_silent) $(filter --j% -j,$(MAKEFLAGS))" O=$(abspath $(objtree)) subdir=tools -C $(srctree)/tools/

tools/%: FORCE
	$(Q)mkdir -p $(objtree)/tools
	$(Q)$(MAKE) LDFLAGS= MAKEFLAGS="$(tools_silent) $(filter --j% -j,$(MAKEFLAGS))" O=$(abspath $(objtree)) subdir=tools -C $(srctree)/tools/ $*

quiet_cmd_rmfiles = $(if $(wildcard $(rm-files)),CLEAN   $(wildcard $(rm-files)))
      cmd_rmfiles = rm -rf $(rm-files)

# Run depmod only if we have System.map and depmod is executable
quiet_cmd_depmod = DEPMOD  $(KERNELRELEASE)
      cmd_depmod = $(CONFIG_SHELL) $(srctree)/scripts/depmod.sh $(DEPMOD) \
                   $(KERNELRELEASE)

# read saved command lines for existing targets
existing-targets := $(wildcard $(sort $(targets)))

-include $(foreach f,$(existing-targets),$(dir $(f)).$(notdir $(f)).cmd)

endif # config-build
endif # mixed-build
endif # need-sub-make

PHONY += FORCE
FORCE:

# Declare the contents of the PHONY variable as phony.  We keep that
# information in a variable so we can use it in if_changed and friends.
.PHONY: $(PHONY)<|MERGE_RESOLUTION|>--- conflicted
+++ resolved
@@ -1,16 +1,9 @@
 # SPDX-License-Identifier: GPL-2.0
 VERSION = 5
-<<<<<<< HEAD
-PATCHLEVEL = 10
-SUBLEVEL = 19
-EXTRAVERSION =
-NAME = Dare mighty things
-=======
 PATCHLEVEL = 11
 SUBLEVEL = 3
 EXTRAVERSION =
 NAME = 💕 Valentine's Day Edition 💕
->>>>>>> e0733463
 
 # *DOCUMENTATION*
 # To see a list of typical targets execute "make help"
