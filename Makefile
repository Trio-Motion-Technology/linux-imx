--- conflicted
+++ resolved
@@ -1,13 +1,8 @@
 VERSION = 4
 PATCHLEVEL = 9
 SUBLEVEL = 0
-<<<<<<< HEAD
-EXTRAVERSION = -rc4
-NAME = Psychotic Stoned Sheep
-=======
 EXTRAVERSION =
 NAME = Roaring Lionus
->>>>>>> a5de5b74
 
 # *DOCUMENTATION*
 # To see a list of typical targets execute "make help"
