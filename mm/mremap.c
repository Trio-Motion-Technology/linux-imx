--- conflicted
+++ resolved
@@ -336,14 +336,9 @@
  * valid. Else returns a smaller extent bounded by the end of the source and
  * destination pgt_entry.
  */
-<<<<<<< HEAD
-static unsigned long get_extent(enum pgt_entry entry, unsigned long old_addr,
-			unsigned long old_end, unsigned long new_addr)
-=======
 static __always_inline unsigned long get_extent(enum pgt_entry entry,
 			unsigned long old_addr, unsigned long old_end,
 			unsigned long new_addr)
->>>>>>> 8a30a2ca
 {
 	unsigned long next, extent, mask, size;
 
