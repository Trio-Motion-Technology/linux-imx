// SPDX-License-Identifier: GPL-2.0-only
/*
 * mm/mmap.c
 *
 * Written by obz.
 *
 * Address space accounting code	<alan@lxorguk.ukuu.org.uk>
 */

#define pr_fmt(fmt) KBUILD_MODNAME ": " fmt

#include <linux/kernel.h>
#include <linux/slab.h>
#include <linux/backing-dev.h>
#include <linux/mm.h>
#include <linux/vmacache.h>
#include <linux/shm.h>
#include <linux/mman.h>
#include <linux/pagemap.h>
#include <linux/swap.h>
#include <linux/syscalls.h>
#include <linux/capability.h>
#include <linux/init.h>
#include <linux/file.h>
#include <linux/fs.h>
#include <linux/personality.h>
#include <linux/security.h>
#include <linux/hugetlb.h>
#include <linux/shmem_fs.h>
#include <linux/profile.h>
#include <linux/export.h>
#include <linux/mount.h>
#include <linux/mempolicy.h>
#include <linux/rmap.h>
#include <linux/mmu_notifier.h>
#include <linux/mmdebug.h>
#include <linux/perf_event.h>
#include <linux/audit.h>
#include <linux/khugepaged.h>
#include <linux/uprobes.h>
#include <linux/rbtree_augmented.h>
#include <linux/notifier.h>
#include <linux/memory.h>
#include <linux/printk.h>
#include <linux/userfaultfd_k.h>
#include <linux/moduleparam.h>
#include <linux/pkeys.h>
#include <linux/oom.h>
#include <linux/sched/mm.h>

#include <linux/uaccess.h>
#include <asm/cacheflush.h>
#include <asm/tlb.h>
#include <asm/mmu_context.h>

#define CREATE_TRACE_POINTS
#include <trace/events/mmap.h>

#include "internal.h"

#ifndef arch_mmap_check
#define arch_mmap_check(addr, len, flags)	(0)
#endif

#ifdef CONFIG_HAVE_ARCH_MMAP_RND_BITS
const int mmap_rnd_bits_min = CONFIG_ARCH_MMAP_RND_BITS_MIN;
const int mmap_rnd_bits_max = CONFIG_ARCH_MMAP_RND_BITS_MAX;
int mmap_rnd_bits __read_mostly = CONFIG_ARCH_MMAP_RND_BITS;
#endif
#ifdef CONFIG_HAVE_ARCH_MMAP_RND_COMPAT_BITS
const int mmap_rnd_compat_bits_min = CONFIG_ARCH_MMAP_RND_COMPAT_BITS_MIN;
const int mmap_rnd_compat_bits_max = CONFIG_ARCH_MMAP_RND_COMPAT_BITS_MAX;
int mmap_rnd_compat_bits __read_mostly = CONFIG_ARCH_MMAP_RND_COMPAT_BITS;
#endif

static bool ignore_rlimit_data;
core_param(ignore_rlimit_data, ignore_rlimit_data, bool, 0644);

static void unmap_region(struct mm_struct *mm,
		struct vm_area_struct *vma, struct vm_area_struct *prev,
		unsigned long start, unsigned long end);

/* description of effects of mapping type and prot in current implementation.
 * this is due to the limited x86 page protection hardware.  The expected
 * behavior is in parens:
 *
 * map_type	prot
 *		PROT_NONE	PROT_READ	PROT_WRITE	PROT_EXEC
 * MAP_SHARED	r: (no) no	r: (yes) yes	r: (no) yes	r: (no) yes
 *		w: (no) no	w: (no) no	w: (yes) yes	w: (no) no
 *		x: (no) no	x: (no) yes	x: (no) yes	x: (yes) yes
 *
 * MAP_PRIVATE	r: (no) no	r: (yes) yes	r: (no) yes	r: (no) yes
 *		w: (no) no	w: (no) no	w: (copy) copy	w: (no) no
 *		x: (no) no	x: (no) yes	x: (no) yes	x: (yes) yes
 */
pgprot_t protection_map[16] __ro_after_init = {
	__P000, __P001, __P010, __P011, __P100, __P101, __P110, __P111,
	__S000, __S001, __S010, __S011, __S100, __S101, __S110, __S111
};

#ifndef CONFIG_ARCH_HAS_FILTER_PGPROT
static inline pgprot_t arch_filter_pgprot(pgprot_t prot)
{
	return prot;
}
#endif

pgprot_t vm_get_page_prot(unsigned long vm_flags)
{
	pgprot_t ret = __pgprot(pgprot_val(protection_map[vm_flags &
				(VM_READ|VM_WRITE|VM_EXEC|VM_SHARED)]) |
			pgprot_val(arch_vm_get_page_prot(vm_flags)));

	return arch_filter_pgprot(ret);
}
EXPORT_SYMBOL(vm_get_page_prot);

static pgprot_t vm_pgprot_modify(pgprot_t oldprot, unsigned long vm_flags)
{
	return pgprot_modify(oldprot, vm_get_page_prot(vm_flags));
}

/* Update vma->vm_page_prot to reflect vma->vm_flags. */
void vma_set_page_prot(struct vm_area_struct *vma)
{
	unsigned long vm_flags = vma->vm_flags;
	pgprot_t vm_page_prot;

	vm_page_prot = vm_pgprot_modify(vma->vm_page_prot, vm_flags);
	if (vma_wants_writenotify(vma, vm_page_prot)) {
		vm_flags &= ~VM_SHARED;
		vm_page_prot = vm_pgprot_modify(vm_page_prot, vm_flags);
	}
	/* remove_protection_ptes reads vma->vm_page_prot without mmap_lock */
	WRITE_ONCE(vma->vm_page_prot, vm_page_prot);
}

/*
 * Requires inode->i_mapping->i_mmap_rwsem
 */
static void __remove_shared_vm_struct(struct vm_area_struct *vma,
		struct file *file, struct address_space *mapping)
{
	if (vma->vm_flags & VM_DENYWRITE)
		allow_write_access(file);
	if (vma->vm_flags & VM_SHARED)
		mapping_unmap_writable(mapping);

	flush_dcache_mmap_lock(mapping);
	vma_interval_tree_remove(vma, &mapping->i_mmap);
	flush_dcache_mmap_unlock(mapping);
}

/*
 * Unlink a file-based vm structure from its interval tree, to hide
 * vma from rmap and vmtruncate before freeing its page tables.
 */
void unlink_file_vma(struct vm_area_struct *vma)
{
	struct file *file = vma->vm_file;

	if (file) {
		struct address_space *mapping = file->f_mapping;
		i_mmap_lock_write(mapping);
		__remove_shared_vm_struct(vma, file, mapping);
		i_mmap_unlock_write(mapping);
	}
}

/*
 * Close a vm structure and free it, returning the next.
 */
static struct vm_area_struct *remove_vma(struct vm_area_struct *vma)
{
	struct vm_area_struct *next = vma->vm_next;

	might_sleep();
	if (vma->vm_ops && vma->vm_ops->close)
		vma->vm_ops->close(vma);
	if (vma->vm_file)
		fput(vma->vm_file);
	mpol_put(vma_policy(vma));
	vm_area_free(vma);
	return next;
}

static int do_brk_flags(unsigned long addr, unsigned long request, unsigned long flags,
		struct list_head *uf);
SYSCALL_DEFINE1(brk, unsigned long, brk)
{
	unsigned long retval;
	unsigned long newbrk, oldbrk, origbrk;
	struct mm_struct *mm = current->mm;
	struct vm_area_struct *next;
	unsigned long min_brk;
	bool populate;
	bool downgraded = false;
	LIST_HEAD(uf);

<<<<<<< HEAD
	if (down_write_killable(&mm->mmap_sem))
=======
	if (mmap_write_lock_killable(mm))
>>>>>>> d1988041
		return -EINTR;

	origbrk = mm->brk;

#ifdef CONFIG_COMPAT_BRK
	/*
	 * CONFIG_COMPAT_BRK can still be overridden by setting
	 * randomize_va_space to 2, which will still cause mm->start_brk
	 * to be arbitrarily shifted
	 */
	if (current->brk_randomized)
		min_brk = mm->start_brk;
	else
		min_brk = mm->end_data;
#else
	min_brk = mm->start_brk;
#endif
	if (brk < min_brk)
		goto out;

	/*
	 * Check against rlimit here. If this check is done later after the test
	 * of oldbrk with newbrk then it can escape the test and let the data
	 * segment grow beyond its set limit the in case where the limit is
	 * not page aligned -Ram Gupta
	 */
	if (check_data_rlimit(rlimit(RLIMIT_DATA), brk, mm->start_brk,
			      mm->end_data, mm->start_data))
		goto out;

	newbrk = PAGE_ALIGN(brk);
	oldbrk = PAGE_ALIGN(mm->brk);
	if (oldbrk == newbrk) {
		mm->brk = brk;
		goto success;
	}

	/*
	 * Always allow shrinking brk.
	 * __do_munmap() may downgrade mmap_lock to read.
	 */
	if (brk <= mm->brk) {
		int ret;

		/*
		 * mm->brk must to be protected by write mmap_lock so update it
		 * before downgrading mmap_lock. When __do_munmap() fails,
		 * mm->brk will be restored from origbrk.
		 */
		mm->brk = brk;
		ret = __do_munmap(mm, newbrk, oldbrk-newbrk, &uf, true);
		if (ret < 0) {
			mm->brk = origbrk;
			goto out;
		} else if (ret == 1) {
			downgraded = true;
		}
		goto success;
	}

	/* Check against existing mmap mappings. */
	next = find_vma(mm, oldbrk);
	if (next && newbrk + PAGE_SIZE > vm_start_gap(next))
		goto out;

	/* Ok, looks good - let it rip. */
	if (do_brk_flags(oldbrk, newbrk-oldbrk, 0, &uf) < 0)
		goto out;
	mm->brk = brk;

success:
	populate = newbrk > oldbrk && (mm->def_flags & VM_LOCKED) != 0;
	if (downgraded)
		mmap_read_unlock(mm);
	else
		mmap_write_unlock(mm);
	userfaultfd_unmap_complete(mm, &uf);
	if (populate)
		mm_populate(oldbrk, newbrk - oldbrk);
	return brk;

out:
	retval = origbrk;
	mmap_write_unlock(mm);
	return retval;
}

static inline unsigned long vma_compute_gap(struct vm_area_struct *vma)
{
	unsigned long gap, prev_end;

	/*
	 * Note: in the rare case of a VM_GROWSDOWN above a VM_GROWSUP, we
	 * allow two stack_guard_gaps between them here, and when choosing
	 * an unmapped area; whereas when expanding we only require one.
	 * That's a little inconsistent, but keeps the code here simpler.
	 */
	gap = vm_start_gap(vma);
	if (vma->vm_prev) {
		prev_end = vm_end_gap(vma->vm_prev);
		if (gap > prev_end)
			gap -= prev_end;
		else
			gap = 0;
	}
	return gap;
}

#ifdef CONFIG_DEBUG_VM_RB
static unsigned long vma_compute_subtree_gap(struct vm_area_struct *vma)
{
	unsigned long max = vma_compute_gap(vma), subtree_gap;
	if (vma->vm_rb.rb_left) {
		subtree_gap = rb_entry(vma->vm_rb.rb_left,
				struct vm_area_struct, vm_rb)->rb_subtree_gap;
		if (subtree_gap > max)
			max = subtree_gap;
	}
	if (vma->vm_rb.rb_right) {
		subtree_gap = rb_entry(vma->vm_rb.rb_right,
				struct vm_area_struct, vm_rb)->rb_subtree_gap;
		if (subtree_gap > max)
			max = subtree_gap;
	}
	return max;
}

static int browse_rb(struct mm_struct *mm)
{
	struct rb_root *root = &mm->mm_rb;
	int i = 0, j, bug = 0;
	struct rb_node *nd, *pn = NULL;
	unsigned long prev = 0, pend = 0;

	for (nd = rb_first(root); nd; nd = rb_next(nd)) {
		struct vm_area_struct *vma;
		vma = rb_entry(nd, struct vm_area_struct, vm_rb);
		if (vma->vm_start < prev) {
			pr_emerg("vm_start %lx < prev %lx\n",
				  vma->vm_start, prev);
			bug = 1;
		}
		if (vma->vm_start < pend) {
			pr_emerg("vm_start %lx < pend %lx\n",
				  vma->vm_start, pend);
			bug = 1;
		}
		if (vma->vm_start > vma->vm_end) {
			pr_emerg("vm_start %lx > vm_end %lx\n",
				  vma->vm_start, vma->vm_end);
			bug = 1;
		}
		spin_lock(&mm->page_table_lock);
		if (vma->rb_subtree_gap != vma_compute_subtree_gap(vma)) {
			pr_emerg("free gap %lx, correct %lx\n",
			       vma->rb_subtree_gap,
			       vma_compute_subtree_gap(vma));
			bug = 1;
		}
		spin_unlock(&mm->page_table_lock);
		i++;
		pn = nd;
		prev = vma->vm_start;
		pend = vma->vm_end;
	}
	j = 0;
	for (nd = pn; nd; nd = rb_prev(nd))
		j++;
	if (i != j) {
		pr_emerg("backwards %d, forwards %d\n", j, i);
		bug = 1;
	}
	return bug ? -1 : i;
}

static void validate_mm_rb(struct rb_root *root, struct vm_area_struct *ignore)
{
	struct rb_node *nd;

	for (nd = rb_first(root); nd; nd = rb_next(nd)) {
		struct vm_area_struct *vma;
		vma = rb_entry(nd, struct vm_area_struct, vm_rb);
		VM_BUG_ON_VMA(vma != ignore &&
			vma->rb_subtree_gap != vma_compute_subtree_gap(vma),
			vma);
	}
}

static void validate_mm(struct mm_struct *mm)
{
	int bug = 0;
	int i = 0;
	unsigned long highest_address = 0;
	struct vm_area_struct *vma = mm->mmap;

	while (vma) {
		struct anon_vma *anon_vma = vma->anon_vma;
		struct anon_vma_chain *avc;

		if (anon_vma) {
			anon_vma_lock_read(anon_vma);
			list_for_each_entry(avc, &vma->anon_vma_chain, same_vma)
				anon_vma_interval_tree_verify(avc);
			anon_vma_unlock_read(anon_vma);
		}

		highest_address = vm_end_gap(vma);
		vma = vma->vm_next;
		i++;
	}
	if (i != mm->map_count) {
		pr_emerg("map_count %d vm_next %d\n", mm->map_count, i);
		bug = 1;
	}
	if (highest_address != mm->highest_vm_end) {
		pr_emerg("mm->highest_vm_end %lx, found %lx\n",
			  mm->highest_vm_end, highest_address);
		bug = 1;
	}
	i = browse_rb(mm);
	if (i != mm->map_count) {
		if (i != -1)
			pr_emerg("map_count %d rb %d\n", mm->map_count, i);
		bug = 1;
	}
	VM_BUG_ON_MM(bug, mm);
}
#else
#define validate_mm_rb(root, ignore) do { } while (0)
#define validate_mm(mm) do { } while (0)
#endif

RB_DECLARE_CALLBACKS_MAX(static, vma_gap_callbacks,
			 struct vm_area_struct, vm_rb,
			 unsigned long, rb_subtree_gap, vma_compute_gap)

/*
 * Update augmented rbtree rb_subtree_gap values after vma->vm_start or
 * vma->vm_prev->vm_end values changed, without modifying the vma's position
 * in the rbtree.
 */
static void vma_gap_update(struct vm_area_struct *vma)
{
	/*
	 * As it turns out, RB_DECLARE_CALLBACKS_MAX() already created
	 * a callback function that does exactly what we want.
	 */
	vma_gap_callbacks_propagate(&vma->vm_rb, NULL);
}

static inline void vma_rb_insert(struct vm_area_struct *vma,
				 struct rb_root *root)
{
	/* All rb_subtree_gap values must be consistent prior to insertion */
	validate_mm_rb(root, NULL);

	rb_insert_augmented(&vma->vm_rb, root, &vma_gap_callbacks);
}

static void __vma_rb_erase(struct vm_area_struct *vma, struct rb_root *root)
{
	/*
	 * Note rb_erase_augmented is a fairly large inline function,
	 * so make sure we instantiate it only once with our desired
	 * augmented rbtree callbacks.
	 */
	rb_erase_augmented(&vma->vm_rb, root, &vma_gap_callbacks);
}

static __always_inline void vma_rb_erase_ignore(struct vm_area_struct *vma,
						struct rb_root *root,
						struct vm_area_struct *ignore)
{
	/*
	 * All rb_subtree_gap values must be consistent prior to erase,
	 * with the possible exception of
	 *
	 * a. the "next" vma being erased if next->vm_start was reduced in
	 *    __vma_adjust() -> __vma_unlink()
	 * b. the vma being erased in detach_vmas_to_be_unmapped() ->
	 *    vma_rb_erase()
	 */
	validate_mm_rb(root, ignore);

	__vma_rb_erase(vma, root);
}

static __always_inline void vma_rb_erase(struct vm_area_struct *vma,
					 struct rb_root *root)
{
	vma_rb_erase_ignore(vma, root, vma);
}

/*
 * vma has some anon_vma assigned, and is already inserted on that
 * anon_vma's interval trees.
 *
 * Before updating the vma's vm_start / vm_end / vm_pgoff fields, the
 * vma must be removed from the anon_vma's interval trees using
 * anon_vma_interval_tree_pre_update_vma().
 *
 * After the update, the vma will be reinserted using
 * anon_vma_interval_tree_post_update_vma().
 *
 * The entire update must be protected by exclusive mmap_lock and by
 * the root anon_vma's mutex.
 */
static inline void
anon_vma_interval_tree_pre_update_vma(struct vm_area_struct *vma)
{
	struct anon_vma_chain *avc;

	list_for_each_entry(avc, &vma->anon_vma_chain, same_vma)
		anon_vma_interval_tree_remove(avc, &avc->anon_vma->rb_root);
}

static inline void
anon_vma_interval_tree_post_update_vma(struct vm_area_struct *vma)
{
	struct anon_vma_chain *avc;

	list_for_each_entry(avc, &vma->anon_vma_chain, same_vma)
		anon_vma_interval_tree_insert(avc, &avc->anon_vma->rb_root);
}

static int find_vma_links(struct mm_struct *mm, unsigned long addr,
		unsigned long end, struct vm_area_struct **pprev,
		struct rb_node ***rb_link, struct rb_node **rb_parent)
{
	struct rb_node **__rb_link, *__rb_parent, *rb_prev;

	__rb_link = &mm->mm_rb.rb_node;
	rb_prev = __rb_parent = NULL;

	while (*__rb_link) {
		struct vm_area_struct *vma_tmp;

		__rb_parent = *__rb_link;
		vma_tmp = rb_entry(__rb_parent, struct vm_area_struct, vm_rb);

		if (vma_tmp->vm_end > addr) {
			/* Fail if an existing vma overlaps the area */
			if (vma_tmp->vm_start < end)
				return -ENOMEM;
			__rb_link = &__rb_parent->rb_left;
		} else {
			rb_prev = __rb_parent;
			__rb_link = &__rb_parent->rb_right;
		}
	}

	*pprev = NULL;
	if (rb_prev)
		*pprev = rb_entry(rb_prev, struct vm_area_struct, vm_rb);
	*rb_link = __rb_link;
	*rb_parent = __rb_parent;
	return 0;
}

/*
 * vma_next() - Get the next VMA.
 * @mm: The mm_struct.
 * @vma: The current vma.
 *
 * If @vma is NULL, return the first vma in the mm.
 *
 * Returns: The next VMA after @vma.
 */
static inline struct vm_area_struct *vma_next(struct mm_struct *mm,
					 struct vm_area_struct *vma)
{
	if (!vma)
		return mm->mmap;

	return vma->vm_next;
}

/*
 * munmap_vma_range() - munmap VMAs that overlap a range.
 * @mm: The mm struct
 * @start: The start of the range.
 * @len: The length of the range.
 * @pprev: pointer to the pointer that will be set to previous vm_area_struct
 * @rb_link: the rb_node
 * @rb_parent: the parent rb_node
 *
 * Find all the vm_area_struct that overlap from @start to
 * @end and munmap them.  Set @pprev to the previous vm_area_struct.
 *
 * Returns: -ENOMEM on munmap failure or 0 on success.
 */
static inline int
munmap_vma_range(struct mm_struct *mm, unsigned long start, unsigned long len,
		 struct vm_area_struct **pprev, struct rb_node ***link,
		 struct rb_node **parent, struct list_head *uf)
{

	while (find_vma_links(mm, start, start + len, pprev, link, parent))
		if (do_munmap(mm, start, len, uf))
			return -ENOMEM;

	return 0;
}
static unsigned long count_vma_pages_range(struct mm_struct *mm,
		unsigned long addr, unsigned long end)
{
	unsigned long nr_pages = 0;
	struct vm_area_struct *vma;

	/* Find first overlaping mapping */
	vma = find_vma_intersection(mm, addr, end);
	if (!vma)
		return 0;

	nr_pages = (min(end, vma->vm_end) -
		max(addr, vma->vm_start)) >> PAGE_SHIFT;

	/* Iterate over the rest of the overlaps */
	for (vma = vma->vm_next; vma; vma = vma->vm_next) {
		unsigned long overlap_len;

		if (vma->vm_start > end)
			break;

		overlap_len = min(end, vma->vm_end) - vma->vm_start;
		nr_pages += overlap_len >> PAGE_SHIFT;
	}

	return nr_pages;
}

void __vma_link_rb(struct mm_struct *mm, struct vm_area_struct *vma,
		struct rb_node **rb_link, struct rb_node *rb_parent)
{
	/* Update tracking information for the gap following the new vma. */
	if (vma->vm_next)
		vma_gap_update(vma->vm_next);
	else
		mm->highest_vm_end = vm_end_gap(vma);

	/*
	 * vma->vm_prev wasn't known when we followed the rbtree to find the
	 * correct insertion point for that vma. As a result, we could not
	 * update the vma vm_rb parents rb_subtree_gap values on the way down.
	 * So, we first insert the vma with a zero rb_subtree_gap value
	 * (to be consistent with what we did on the way down), and then
	 * immediately update the gap to the correct value. Finally we
	 * rebalance the rbtree after all augmented values have been set.
	 */
	rb_link_node(&vma->vm_rb, rb_parent, rb_link);
	vma->rb_subtree_gap = 0;
	vma_gap_update(vma);
	vma_rb_insert(vma, &mm->mm_rb);
}

static void __vma_link_file(struct vm_area_struct *vma)
{
	struct file *file;

	file = vma->vm_file;
	if (file) {
		struct address_space *mapping = file->f_mapping;

		if (vma->vm_flags & VM_DENYWRITE)
			put_write_access(file_inode(file));
		if (vma->vm_flags & VM_SHARED)
			mapping_allow_writable(mapping);

		flush_dcache_mmap_lock(mapping);
		vma_interval_tree_insert(vma, &mapping->i_mmap);
		flush_dcache_mmap_unlock(mapping);
	}
}

static void
__vma_link(struct mm_struct *mm, struct vm_area_struct *vma,
	struct vm_area_struct *prev, struct rb_node **rb_link,
	struct rb_node *rb_parent)
{
	__vma_link_list(mm, vma, prev);
	__vma_link_rb(mm, vma, rb_link, rb_parent);
}

static void vma_link(struct mm_struct *mm, struct vm_area_struct *vma,
			struct vm_area_struct *prev, struct rb_node **rb_link,
			struct rb_node *rb_parent)
{
	struct address_space *mapping = NULL;

	if (vma->vm_file) {
		mapping = vma->vm_file->f_mapping;
		i_mmap_lock_write(mapping);
	}

	__vma_link(mm, vma, prev, rb_link, rb_parent);
	__vma_link_file(vma);

	if (mapping)
		i_mmap_unlock_write(mapping);

	mm->map_count++;
	validate_mm(mm);
}

/*
 * Helper for vma_adjust() in the split_vma insert case: insert a vma into the
 * mm's list and rbtree.  It has already been inserted into the interval tree.
 */
static void __insert_vm_struct(struct mm_struct *mm, struct vm_area_struct *vma)
{
	struct vm_area_struct *prev;
	struct rb_node **rb_link, *rb_parent;

	if (find_vma_links(mm, vma->vm_start, vma->vm_end,
			   &prev, &rb_link, &rb_parent))
		BUG();
	__vma_link(mm, vma, prev, rb_link, rb_parent);
	mm->map_count++;
}

static __always_inline void __vma_unlink(struct mm_struct *mm,
						struct vm_area_struct *vma,
						struct vm_area_struct *ignore)
{
	vma_rb_erase_ignore(vma, &mm->mm_rb, ignore);
	__vma_unlink_list(mm, vma);
	/* Kill the cache */
	vmacache_invalidate(mm);
}

/*
 * We cannot adjust vm_start, vm_end, vm_pgoff fields of a vma that
 * is already present in an i_mmap tree without adjusting the tree.
 * The following helper function should be used when such adjustments
 * are necessary.  The "insert" vma (if any) is to be inserted
 * before we drop the necessary locks.
 */
int __vma_adjust(struct vm_area_struct *vma, unsigned long start,
	unsigned long end, pgoff_t pgoff, struct vm_area_struct *insert,
	struct vm_area_struct *expand)
{
	struct mm_struct *mm = vma->vm_mm;
	struct vm_area_struct *next = vma->vm_next, *orig_vma = vma;
	struct address_space *mapping = NULL;
	struct rb_root_cached *root = NULL;
	struct anon_vma *anon_vma = NULL;
	struct file *file = vma->vm_file;
	bool start_changed = false, end_changed = false;
	long adjust_next = 0;
	int remove_next = 0;

	if (next && !insert) {
		struct vm_area_struct *exporter = NULL, *importer = NULL;

		if (end >= next->vm_end) {
			/*
			 * vma expands, overlapping all the next, and
			 * perhaps the one after too (mprotect case 6).
			 * The only other cases that gets here are
			 * case 1, case 7 and case 8.
			 */
			if (next == expand) {
				/*
				 * The only case where we don't expand "vma"
				 * and we expand "next" instead is case 8.
				 */
				VM_WARN_ON(end != next->vm_end);
				/*
				 * remove_next == 3 means we're
				 * removing "vma" and that to do so we
				 * swapped "vma" and "next".
				 */
				remove_next = 3;
				VM_WARN_ON(file != next->vm_file);
				swap(vma, next);
			} else {
				VM_WARN_ON(expand != vma);
				/*
				 * case 1, 6, 7, remove_next == 2 is case 6,
				 * remove_next == 1 is case 1 or 7.
				 */
				remove_next = 1 + (end > next->vm_end);
				VM_WARN_ON(remove_next == 2 &&
					   end != next->vm_next->vm_end);
				/* trim end to next, for case 6 first pass */
				end = next->vm_end;
			}

			exporter = next;
			importer = vma;

			/*
			 * If next doesn't have anon_vma, import from vma after
			 * next, if the vma overlaps with it.
			 */
			if (remove_next == 2 && !next->anon_vma)
				exporter = next->vm_next;

		} else if (end > next->vm_start) {
			/*
			 * vma expands, overlapping part of the next:
			 * mprotect case 5 shifting the boundary up.
			 */
			adjust_next = (end - next->vm_start);
			exporter = next;
			importer = vma;
			VM_WARN_ON(expand != importer);
		} else if (end < vma->vm_end) {
			/*
			 * vma shrinks, and !insert tells it's not
			 * split_vma inserting another: so it must be
			 * mprotect case 4 shifting the boundary down.
			 */
			adjust_next = -(vma->vm_end - end);
			exporter = vma;
			importer = next;
			VM_WARN_ON(expand != importer);
		}

		/*
		 * Easily overlooked: when mprotect shifts the boundary,
		 * make sure the expanding vma has anon_vma set if the
		 * shrinking vma had, to cover any anon pages imported.
		 */
		if (exporter && exporter->anon_vma && !importer->anon_vma) {
			int error;

			importer->anon_vma = exporter->anon_vma;
			error = anon_vma_clone(importer, exporter);
			if (error)
				return error;
		}
	}
again:
	vma_adjust_trans_huge(orig_vma, start, end, adjust_next);

	if (file) {
		mapping = file->f_mapping;
		root = &mapping->i_mmap;
		uprobe_munmap(vma, vma->vm_start, vma->vm_end);

		if (adjust_next)
			uprobe_munmap(next, next->vm_start, next->vm_end);

		i_mmap_lock_write(mapping);
		if (insert) {
			/*
			 * Put into interval tree now, so instantiated pages
			 * are visible to arm/parisc __flush_dcache_page
			 * throughout; but we cannot insert into address
			 * space until vma start or end is updated.
			 */
			__vma_link_file(insert);
		}
	}

	anon_vma = vma->anon_vma;
	if (!anon_vma && adjust_next)
		anon_vma = next->anon_vma;
	if (anon_vma) {
		VM_WARN_ON(adjust_next && next->anon_vma &&
			   anon_vma != next->anon_vma);
		anon_vma_lock_write(anon_vma);
		anon_vma_interval_tree_pre_update_vma(vma);
		if (adjust_next)
			anon_vma_interval_tree_pre_update_vma(next);
	}

	if (file) {
		flush_dcache_mmap_lock(mapping);
		vma_interval_tree_remove(vma, root);
		if (adjust_next)
			vma_interval_tree_remove(next, root);
	}

	if (start != vma->vm_start) {
		vma->vm_start = start;
		start_changed = true;
	}
	if (end != vma->vm_end) {
		vma->vm_end = end;
		end_changed = true;
	}
	vma->vm_pgoff = pgoff;
	if (adjust_next) {
		next->vm_start += adjust_next;
		next->vm_pgoff += adjust_next >> PAGE_SHIFT;
	}

	if (file) {
		if (adjust_next)
			vma_interval_tree_insert(next, root);
		vma_interval_tree_insert(vma, root);
		flush_dcache_mmap_unlock(mapping);
	}

	if (remove_next) {
		/*
		 * vma_merge has merged next into vma, and needs
		 * us to remove next before dropping the locks.
		 */
		if (remove_next != 3)
			__vma_unlink(mm, next, next);
		else
			/*
			 * vma is not before next if they've been
			 * swapped.
			 *
			 * pre-swap() next->vm_start was reduced so
			 * tell validate_mm_rb to ignore pre-swap()
			 * "next" (which is stored in post-swap()
			 * "vma").
			 */
			__vma_unlink(mm, next, vma);
		if (file)
			__remove_shared_vm_struct(next, file, mapping);
	} else if (insert) {
		/*
		 * split_vma has split insert from vma, and needs
		 * us to insert it before dropping the locks
		 * (it may either follow vma or precede it).
		 */
		__insert_vm_struct(mm, insert);
	} else {
		if (start_changed)
			vma_gap_update(vma);
		if (end_changed) {
			if (!next)
				mm->highest_vm_end = vm_end_gap(vma);
			else if (!adjust_next)
				vma_gap_update(next);
		}
	}

	if (anon_vma) {
		anon_vma_interval_tree_post_update_vma(vma);
		if (adjust_next)
			anon_vma_interval_tree_post_update_vma(next);
		anon_vma_unlock_write(anon_vma);
	}

	if (file) {
		i_mmap_unlock_write(mapping);
		uprobe_mmap(vma);

		if (adjust_next)
			uprobe_mmap(next);
	}

	if (remove_next) {
		if (file) {
			uprobe_munmap(next, next->vm_start, next->vm_end);
			fput(file);
		}
		if (next->anon_vma)
			anon_vma_merge(vma, next);
		mm->map_count--;
		mpol_put(vma_policy(next));
		vm_area_free(next);
		/*
		 * In mprotect's case 6 (see comments on vma_merge),
		 * we must remove another next too. It would clutter
		 * up the code too much to do both in one go.
		 */
		if (remove_next != 3) {
			/*
			 * If "next" was removed and vma->vm_end was
			 * expanded (up) over it, in turn
			 * "next->vm_prev->vm_end" changed and the
			 * "vma->vm_next" gap must be updated.
			 */
			next = vma->vm_next;
		} else {
			/*
			 * For the scope of the comment "next" and
			 * "vma" considered pre-swap(): if "vma" was
			 * removed, next->vm_start was expanded (down)
			 * over it and the "next" gap must be updated.
			 * Because of the swap() the post-swap() "vma"
			 * actually points to pre-swap() "next"
			 * (post-swap() "next" as opposed is now a
			 * dangling pointer).
			 */
			next = vma;
		}
		if (remove_next == 2) {
			remove_next = 1;
			end = next->vm_end;
			goto again;
		}
		else if (next)
			vma_gap_update(next);
		else {
			/*
			 * If remove_next == 2 we obviously can't
			 * reach this path.
			 *
			 * If remove_next == 3 we can't reach this
			 * path because pre-swap() next is always not
			 * NULL. pre-swap() "next" is not being
			 * removed and its next->vm_end is not altered
			 * (and furthermore "end" already matches
			 * next->vm_end in remove_next == 3).
			 *
			 * We reach this only in the remove_next == 1
			 * case if the "next" vma that was removed was
			 * the highest vma of the mm. However in such
			 * case next->vm_end == "end" and the extended
			 * "vma" has vma->vm_end == next->vm_end so
			 * mm->highest_vm_end doesn't need any update
			 * in remove_next == 1 case.
			 */
			VM_WARN_ON(mm->highest_vm_end != vm_end_gap(vma));
		}
	}
	if (insert && file)
		uprobe_mmap(insert);

	validate_mm(mm);

	return 0;
}

/*
 * If the vma has a ->close operation then the driver probably needs to release
 * per-vma resources, so we don't attempt to merge those.
 */
static inline int is_mergeable_vma(struct vm_area_struct *vma,
				struct file *file, unsigned long vm_flags,
				struct vm_userfaultfd_ctx vm_userfaultfd_ctx)
{
	/*
	 * VM_SOFTDIRTY should not prevent from VMA merging, if we
	 * match the flags but dirty bit -- the caller should mark
	 * merged VMA as dirty. If dirty bit won't be excluded from
	 * comparison, we increase pressure on the memory system forcing
	 * the kernel to generate new VMAs when old one could be
	 * extended instead.
	 */
	if ((vma->vm_flags ^ vm_flags) & ~VM_SOFTDIRTY)
		return 0;
	if (vma->vm_file != file)
		return 0;
	if (vma->vm_ops && vma->vm_ops->close)
		return 0;
	if (!is_mergeable_vm_userfaultfd_ctx(vma, vm_userfaultfd_ctx))
		return 0;
	return 1;
}

static inline int is_mergeable_anon_vma(struct anon_vma *anon_vma1,
					struct anon_vma *anon_vma2,
					struct vm_area_struct *vma)
{
	/*
	 * The list_is_singular() test is to avoid merging VMA cloned from
	 * parents. This can improve scalability caused by anon_vma lock.
	 */
	if ((!anon_vma1 || !anon_vma2) && (!vma ||
		list_is_singular(&vma->anon_vma_chain)))
		return 1;
	return anon_vma1 == anon_vma2;
}

/*
 * Return true if we can merge this (vm_flags,anon_vma,file,vm_pgoff)
 * in front of (at a lower virtual address and file offset than) the vma.
 *
 * We cannot merge two vmas if they have differently assigned (non-NULL)
 * anon_vmas, nor if same anon_vma is assigned but offsets incompatible.
 *
 * We don't check here for the merged mmap wrapping around the end of pagecache
 * indices (16TB on ia32) because do_mmap() does not permit mmap's which
 * wrap, nor mmaps which cover the final page at index -1UL.
 */
static int
can_vma_merge_before(struct vm_area_struct *vma, unsigned long vm_flags,
		     struct anon_vma *anon_vma, struct file *file,
		     pgoff_t vm_pgoff,
		     struct vm_userfaultfd_ctx vm_userfaultfd_ctx)
{
	if (is_mergeable_vma(vma, file, vm_flags, vm_userfaultfd_ctx) &&
	    is_mergeable_anon_vma(anon_vma, vma->anon_vma, vma)) {
		if (vma->vm_pgoff == vm_pgoff)
			return 1;
	}
	return 0;
}

/*
 * Return true if we can merge this (vm_flags,anon_vma,file,vm_pgoff)
 * beyond (at a higher virtual address and file offset than) the vma.
 *
 * We cannot merge two vmas if they have differently assigned (non-NULL)
 * anon_vmas, nor if same anon_vma is assigned but offsets incompatible.
 */
static int
can_vma_merge_after(struct vm_area_struct *vma, unsigned long vm_flags,
		    struct anon_vma *anon_vma, struct file *file,
		    pgoff_t vm_pgoff,
		    struct vm_userfaultfd_ctx vm_userfaultfd_ctx)
{
	if (is_mergeable_vma(vma, file, vm_flags, vm_userfaultfd_ctx) &&
	    is_mergeable_anon_vma(anon_vma, vma->anon_vma, vma)) {
		pgoff_t vm_pglen;
		vm_pglen = vma_pages(vma);
		if (vma->vm_pgoff + vm_pglen == vm_pgoff)
			return 1;
	}
	return 0;
}

/*
 * Given a mapping request (addr,end,vm_flags,file,pgoff), figure out
 * whether that can be merged with its predecessor or its successor.
 * Or both (it neatly fills a hole).
 *
 * In most cases - when called for mmap, brk or mremap - [addr,end) is
 * certain not to be mapped by the time vma_merge is called; but when
 * called for mprotect, it is certain to be already mapped (either at
 * an offset within prev, or at the start of next), and the flags of
 * this area are about to be changed to vm_flags - and the no-change
 * case has already been eliminated.
 *
 * The following mprotect cases have to be considered, where AAAA is
 * the area passed down from mprotect_fixup, never extending beyond one
 * vma, PPPPPP is the prev vma specified, and NNNNNN the next vma after:
 *
 *     AAAA             AAAA                   AAAA
 *    PPPPPPNNNNNN    PPPPPPNNNNNN       PPPPPPNNNNNN
 *    cannot merge    might become       might become
 *                    PPNNNNNNNNNN       PPPPPPPPPPNN
 *    mmap, brk or    case 4 below       case 5 below
 *    mremap move:
 *                        AAAA               AAAA
 *                    PPPP    NNNN       PPPPNNNNXXXX
 *                    might become       might become
 *                    PPPPPPPPPPPP 1 or  PPPPPPPPPPPP 6 or
 *                    PPPPPPPPNNNN 2 or  PPPPPPPPXXXX 7 or
 *                    PPPPNNNNNNNN 3     PPPPXXXXXXXX 8
 *
 * It is important for case 8 that the vma NNNN overlapping the
 * region AAAA is never going to extended over XXXX. Instead XXXX must
 * be extended in region AAAA and NNNN must be removed. This way in
 * all cases where vma_merge succeeds, the moment vma_adjust drops the
 * rmap_locks, the properties of the merged vma will be already
 * correct for the whole merged range. Some of those properties like
 * vm_page_prot/vm_flags may be accessed by rmap_walks and they must
 * be correct for the whole merged range immediately after the
 * rmap_locks are released. Otherwise if XXXX would be removed and
 * NNNN would be extended over the XXXX range, remove_migration_ptes
 * or other rmap walkers (if working on addresses beyond the "end"
 * parameter) may establish ptes with the wrong permissions of NNNN
 * instead of the right permissions of XXXX.
 */
struct vm_area_struct *vma_merge(struct mm_struct *mm,
			struct vm_area_struct *prev, unsigned long addr,
			unsigned long end, unsigned long vm_flags,
			struct anon_vma *anon_vma, struct file *file,
			pgoff_t pgoff, struct mempolicy *policy,
			struct vm_userfaultfd_ctx vm_userfaultfd_ctx)
{
	pgoff_t pglen = (end - addr) >> PAGE_SHIFT;
	struct vm_area_struct *area, *next;
	int err;

	/*
	 * We later require that vma->vm_flags == vm_flags,
	 * so this tests vma->vm_flags & VM_SPECIAL, too.
	 */
	if (vm_flags & VM_SPECIAL)
		return NULL;

	next = vma_next(mm, prev);
	area = next;
	if (area && area->vm_end == end)		/* cases 6, 7, 8 */
		next = next->vm_next;

	/* verify some invariant that must be enforced by the caller */
	VM_WARN_ON(prev && addr <= prev->vm_start);
	VM_WARN_ON(area && end > area->vm_end);
	VM_WARN_ON(addr >= end);

	/*
	 * Can it merge with the predecessor?
	 */
	if (prev && prev->vm_end == addr &&
			mpol_equal(vma_policy(prev), policy) &&
			can_vma_merge_after(prev, vm_flags,
					    anon_vma, file, pgoff,
					    vm_userfaultfd_ctx)) {
		/*
		 * OK, it can.  Can we now merge in the successor as well?
		 */
		if (next && end == next->vm_start &&
				mpol_equal(policy, vma_policy(next)) &&
				can_vma_merge_before(next, vm_flags,
						     anon_vma, file,
						     pgoff+pglen,
						     vm_userfaultfd_ctx) &&
				is_mergeable_anon_vma(prev->anon_vma,
						      next->anon_vma, NULL)) {
							/* cases 1, 6 */
			err = __vma_adjust(prev, prev->vm_start,
					 next->vm_end, prev->vm_pgoff, NULL,
					 prev);
		} else					/* cases 2, 5, 7 */
			err = __vma_adjust(prev, prev->vm_start,
					 end, prev->vm_pgoff, NULL, prev);
		if (err)
			return NULL;
		khugepaged_enter_vma_merge(prev, vm_flags);
		return prev;
	}

	/*
	 * Can this new request be merged in front of next?
	 */
	if (next && end == next->vm_start &&
			mpol_equal(policy, vma_policy(next)) &&
			can_vma_merge_before(next, vm_flags,
					     anon_vma, file, pgoff+pglen,
					     vm_userfaultfd_ctx)) {
		if (prev && addr < prev->vm_end)	/* case 4 */
			err = __vma_adjust(prev, prev->vm_start,
					 addr, prev->vm_pgoff, NULL, next);
		else {					/* cases 3, 8 */
			err = __vma_adjust(area, addr, next->vm_end,
					 next->vm_pgoff - pglen, NULL, next);
			/*
			 * In case 3 area is already equal to next and
			 * this is a noop, but in case 8 "area" has
			 * been removed and next was expanded over it.
			 */
			area = next;
		}
		if (err)
			return NULL;
		khugepaged_enter_vma_merge(area, vm_flags);
		return area;
	}

	return NULL;
}

/*
 * Rough compatibility check to quickly see if it's even worth looking
 * at sharing an anon_vma.
 *
 * They need to have the same vm_file, and the flags can only differ
 * in things that mprotect may change.
 *
 * NOTE! The fact that we share an anon_vma doesn't _have_ to mean that
 * we can merge the two vma's. For example, we refuse to merge a vma if
 * there is a vm_ops->close() function, because that indicates that the
 * driver is doing some kind of reference counting. But that doesn't
 * really matter for the anon_vma sharing case.
 */
static int anon_vma_compatible(struct vm_area_struct *a, struct vm_area_struct *b)
{
	return a->vm_end == b->vm_start &&
		mpol_equal(vma_policy(a), vma_policy(b)) &&
		a->vm_file == b->vm_file &&
		!((a->vm_flags ^ b->vm_flags) & ~(VM_ACCESS_FLAGS | VM_SOFTDIRTY)) &&
		b->vm_pgoff == a->vm_pgoff + ((b->vm_start - a->vm_start) >> PAGE_SHIFT);
}

/*
 * Do some basic sanity checking to see if we can re-use the anon_vma
 * from 'old'. The 'a'/'b' vma's are in VM order - one of them will be
 * the same as 'old', the other will be the new one that is trying
 * to share the anon_vma.
 *
 * NOTE! This runs with mm_sem held for reading, so it is possible that
 * the anon_vma of 'old' is concurrently in the process of being set up
 * by another page fault trying to merge _that_. But that's ok: if it
 * is being set up, that automatically means that it will be a singleton
 * acceptable for merging, so we can do all of this optimistically. But
 * we do that READ_ONCE() to make sure that we never re-load the pointer.
 *
 * IOW: that the "list_is_singular()" test on the anon_vma_chain only
 * matters for the 'stable anon_vma' case (ie the thing we want to avoid
 * is to return an anon_vma that is "complex" due to having gone through
 * a fork).
 *
 * We also make sure that the two vma's are compatible (adjacent,
 * and with the same memory policies). That's all stable, even with just
 * a read lock on the mm_sem.
 */
static struct anon_vma *reusable_anon_vma(struct vm_area_struct *old, struct vm_area_struct *a, struct vm_area_struct *b)
{
	if (anon_vma_compatible(a, b)) {
		struct anon_vma *anon_vma = READ_ONCE(old->anon_vma);

		if (anon_vma && list_is_singular(&old->anon_vma_chain))
			return anon_vma;
	}
	return NULL;
}

/*
 * find_mergeable_anon_vma is used by anon_vma_prepare, to check
 * neighbouring vmas for a suitable anon_vma, before it goes off
 * to allocate a new anon_vma.  It checks because a repetitive
 * sequence of mprotects and faults may otherwise lead to distinct
 * anon_vmas being allocated, preventing vma merge in subsequent
 * mprotect.
 */
struct anon_vma *find_mergeable_anon_vma(struct vm_area_struct *vma)
{
	struct anon_vma *anon_vma = NULL;

	/* Try next first. */
	if (vma->vm_next) {
		anon_vma = reusable_anon_vma(vma->vm_next, vma, vma->vm_next);
		if (anon_vma)
			return anon_vma;
	}

	/* Try prev next. */
	if (vma->vm_prev)
		anon_vma = reusable_anon_vma(vma->vm_prev, vma->vm_prev, vma);

	/*
	 * We might reach here with anon_vma == NULL if we can't find
	 * any reusable anon_vma.
	 * There's no absolute need to look only at touching neighbours:
	 * we could search further afield for "compatible" anon_vmas.
	 * But it would probably just be a waste of time searching,
	 * or lead to too many vmas hanging off the same anon_vma.
	 * We're trying to allow mprotect remerging later on,
	 * not trying to minimize memory used for anon_vmas.
	 */
	return anon_vma;
}

/*
 * If a hint addr is less than mmap_min_addr change hint to be as
 * low as possible but still greater than mmap_min_addr
 */
static inline unsigned long round_hint_to_min(unsigned long hint)
{
	hint &= PAGE_MASK;
	if (((void *)hint != NULL) &&
	    (hint < mmap_min_addr))
		return PAGE_ALIGN(mmap_min_addr);
	return hint;
}

static inline int mlock_future_check(struct mm_struct *mm,
				     unsigned long flags,
				     unsigned long len)
{
	unsigned long locked, lock_limit;

	/*  mlock MCL_FUTURE? */
	if (flags & VM_LOCKED) {
		locked = len >> PAGE_SHIFT;
		locked += mm->locked_vm;
		lock_limit = rlimit(RLIMIT_MEMLOCK);
		lock_limit >>= PAGE_SHIFT;
		if (locked > lock_limit && !capable(CAP_IPC_LOCK))
			return -EAGAIN;
	}
	return 0;
}

static inline u64 file_mmap_size_max(struct file *file, struct inode *inode)
{
	if (S_ISREG(inode->i_mode))
		return MAX_LFS_FILESIZE;

	if (S_ISBLK(inode->i_mode))
		return MAX_LFS_FILESIZE;

	if (S_ISSOCK(inode->i_mode))
		return MAX_LFS_FILESIZE;

	/* Special "we do even unsigned file positions" case */
	if (file->f_mode & FMODE_UNSIGNED_OFFSET)
		return 0;

	/* Yes, random drivers might want more. But I'm tired of buggy drivers */
	return ULONG_MAX;
}

static inline bool file_mmap_ok(struct file *file, struct inode *inode,
				unsigned long pgoff, unsigned long len)
{
	u64 maxsize = file_mmap_size_max(file, inode);

	if (maxsize && len > maxsize)
		return false;
	maxsize -= len;
	if (pgoff > maxsize >> PAGE_SHIFT)
		return false;
	return true;
}

/*
 * The caller must write-lock current->mm->mmap_lock.
 */
unsigned long do_mmap(struct file *file, unsigned long addr,
			unsigned long len, unsigned long prot,
			unsigned long flags, unsigned long pgoff,
			unsigned long *populate, struct list_head *uf)
{
	struct mm_struct *mm = current->mm;
	vm_flags_t vm_flags;
	int pkey = 0;

	*populate = 0;

	if (!len)
		return -EINVAL;

	/*
	 * Does the application expect PROT_READ to imply PROT_EXEC?
	 *
	 * (the exception is when the underlying filesystem is noexec
	 *  mounted, in which case we dont add PROT_EXEC.)
	 */
	if ((prot & PROT_READ) && (current->personality & READ_IMPLIES_EXEC))
		if (!(file && path_noexec(&file->f_path)))
			prot |= PROT_EXEC;

	/* force arch specific MAP_FIXED handling in get_unmapped_area */
	if (flags & MAP_FIXED_NOREPLACE)
		flags |= MAP_FIXED;

	if (!(flags & MAP_FIXED))
		addr = round_hint_to_min(addr);

	/* Careful about overflows.. */
	len = PAGE_ALIGN(len);
	if (!len)
		return -ENOMEM;

	/* offset overflow? */
	if ((pgoff + (len >> PAGE_SHIFT)) < pgoff)
		return -EOVERFLOW;

	/* Too many mappings? */
	if (mm->map_count > sysctl_max_map_count)
		return -ENOMEM;

	/* Obtain the address to map to. we verify (or select) it and ensure
	 * that it represents a valid section of the address space.
	 */
	addr = get_unmapped_area(file, addr, len, pgoff, flags);
	if (IS_ERR_VALUE(addr))
		return addr;

	if (flags & MAP_FIXED_NOREPLACE) {
		struct vm_area_struct *vma = find_vma(mm, addr);

		if (vma && vma->vm_start < addr + len)
			return -EEXIST;
	}

	if (prot == PROT_EXEC) {
		pkey = execute_only_pkey(mm);
		if (pkey < 0)
			pkey = 0;
	}

	/* Do simple checking here so the lower-level routines won't have
	 * to. we assume access permissions have been handled by the open
	 * of the memory object, so we don't do any here.
	 */
	vm_flags = calc_vm_prot_bits(prot, pkey) | calc_vm_flag_bits(flags) |
			mm->def_flags | VM_MAYREAD | VM_MAYWRITE | VM_MAYEXEC;

	if (flags & MAP_LOCKED)
		if (!can_do_mlock())
			return -EPERM;

	if (mlock_future_check(mm, vm_flags, len))
		return -EAGAIN;

	if (file) {
		struct inode *inode = file_inode(file);
		unsigned long flags_mask;

		if (!file_mmap_ok(file, inode, pgoff, len))
			return -EOVERFLOW;

		flags_mask = LEGACY_MAP_MASK | file->f_op->mmap_supported_flags;

		switch (flags & MAP_TYPE) {
		case MAP_SHARED:
			/*
			 * Force use of MAP_SHARED_VALIDATE with non-legacy
			 * flags. E.g. MAP_SYNC is dangerous to use with
			 * MAP_SHARED as you don't know which consistency model
			 * you will get. We silently ignore unsupported flags
			 * with MAP_SHARED to preserve backward compatibility.
			 */
			flags &= LEGACY_MAP_MASK;
			fallthrough;
		case MAP_SHARED_VALIDATE:
			if (flags & ~flags_mask)
				return -EOPNOTSUPP;
			if (prot & PROT_WRITE) {
				if (!(file->f_mode & FMODE_WRITE))
					return -EACCES;
				if (IS_SWAPFILE(file->f_mapping->host))
					return -ETXTBSY;
			}

			/*
			 * Make sure we don't allow writing to an append-only
			 * file..
			 */
			if (IS_APPEND(inode) && (file->f_mode & FMODE_WRITE))
				return -EACCES;

			/*
			 * Make sure there are no mandatory locks on the file.
			 */
			if (locks_verify_locked(file))
				return -EAGAIN;

			vm_flags |= VM_SHARED | VM_MAYSHARE;
			if (!(file->f_mode & FMODE_WRITE))
				vm_flags &= ~(VM_MAYWRITE | VM_SHARED);
			fallthrough;
		case MAP_PRIVATE:
			if (!(file->f_mode & FMODE_READ))
				return -EACCES;
			if (path_noexec(&file->f_path)) {
				if (vm_flags & VM_EXEC)
					return -EPERM;
				vm_flags &= ~VM_MAYEXEC;
			}

			if (!file->f_op->mmap)
				return -ENODEV;
			if (vm_flags & (VM_GROWSDOWN|VM_GROWSUP))
				return -EINVAL;
			break;

		default:
			return -EINVAL;
		}
	} else {
		switch (flags & MAP_TYPE) {
		case MAP_SHARED:
			if (vm_flags & (VM_GROWSDOWN|VM_GROWSUP))
				return -EINVAL;
			/*
			 * Ignore pgoff.
			 */
			pgoff = 0;
			vm_flags |= VM_SHARED | VM_MAYSHARE;
			break;
		case MAP_PRIVATE:
			/*
			 * Set pgoff according to addr for anon_vma.
			 */
			pgoff = addr >> PAGE_SHIFT;
			break;
		default:
			return -EINVAL;
		}
	}

	/*
	 * Set 'VM_NORESERVE' if we should not account for the
	 * memory use of this mapping.
	 */
	if (flags & MAP_NORESERVE) {
		/* We honor MAP_NORESERVE if allowed to overcommit */
		if (sysctl_overcommit_memory != OVERCOMMIT_NEVER)
			vm_flags |= VM_NORESERVE;

		/* hugetlb applies strict overcommit unless MAP_NORESERVE */
		if (file && is_file_hugepages(file))
			vm_flags |= VM_NORESERVE;
	}

	addr = mmap_region(file, addr, len, vm_flags, pgoff, uf);
	if (!IS_ERR_VALUE(addr) &&
	    ((vm_flags & VM_LOCKED) ||
	     (flags & (MAP_POPULATE | MAP_NONBLOCK)) == MAP_POPULATE))
		*populate = len;
	return addr;
}

unsigned long ksys_mmap_pgoff(unsigned long addr, unsigned long len,
			      unsigned long prot, unsigned long flags,
			      unsigned long fd, unsigned long pgoff)
{
	struct file *file = NULL;
	unsigned long retval;

	if (!(flags & MAP_ANONYMOUS)) {
		audit_mmap_fd(fd, flags);
		file = fget(fd);
		if (!file)
			return -EBADF;
		if (is_file_hugepages(file)) {
			len = ALIGN(len, huge_page_size(hstate_file(file)));
		} else if (unlikely(flags & MAP_HUGETLB)) {
			retval = -EINVAL;
			goto out_fput;
		}
	} else if (flags & MAP_HUGETLB) {
		struct user_struct *user = NULL;
		struct hstate *hs;

		hs = hstate_sizelog((flags >> MAP_HUGE_SHIFT) & MAP_HUGE_MASK);
		if (!hs)
			return -EINVAL;

		len = ALIGN(len, huge_page_size(hs));
		/*
		 * VM_NORESERVE is used because the reservations will be
		 * taken when vm_ops->mmap() is called
		 * A dummy user value is used because we are not locking
		 * memory so no accounting is necessary
		 */
		file = hugetlb_file_setup(HUGETLB_ANON_FILE, len,
				VM_NORESERVE,
				&user, HUGETLB_ANONHUGE_INODE,
				(flags >> MAP_HUGE_SHIFT) & MAP_HUGE_MASK);
		if (IS_ERR(file))
			return PTR_ERR(file);
	}

	flags &= ~(MAP_EXECUTABLE | MAP_DENYWRITE);

	retval = vm_mmap_pgoff(file, addr, len, prot, flags, pgoff);
out_fput:
	if (file)
		fput(file);
	return retval;
}

SYSCALL_DEFINE6(mmap_pgoff, unsigned long, addr, unsigned long, len,
		unsigned long, prot, unsigned long, flags,
		unsigned long, fd, unsigned long, pgoff)
{
	return ksys_mmap_pgoff(addr, len, prot, flags, fd, pgoff);
}

#ifdef __ARCH_WANT_SYS_OLD_MMAP
struct mmap_arg_struct {
	unsigned long addr;
	unsigned long len;
	unsigned long prot;
	unsigned long flags;
	unsigned long fd;
	unsigned long offset;
};

SYSCALL_DEFINE1(old_mmap, struct mmap_arg_struct __user *, arg)
{
	struct mmap_arg_struct a;

	if (copy_from_user(&a, arg, sizeof(a)))
		return -EFAULT;
	if (offset_in_page(a.offset))
		return -EINVAL;

	return ksys_mmap_pgoff(a.addr, a.len, a.prot, a.flags, a.fd,
			       a.offset >> PAGE_SHIFT);
}
#endif /* __ARCH_WANT_SYS_OLD_MMAP */

/*
 * Some shared mappings will want the pages marked read-only
 * to track write events. If so, we'll downgrade vm_page_prot
 * to the private version (using protection_map[] without the
 * VM_SHARED bit).
 */
int vma_wants_writenotify(struct vm_area_struct *vma, pgprot_t vm_page_prot)
{
	vm_flags_t vm_flags = vma->vm_flags;
	const struct vm_operations_struct *vm_ops = vma->vm_ops;

	/* If it was private or non-writable, the write bit is already clear */
	if ((vm_flags & (VM_WRITE|VM_SHARED)) != ((VM_WRITE|VM_SHARED)))
		return 0;

	/* The backer wishes to know when pages are first written to? */
	if (vm_ops && (vm_ops->page_mkwrite || vm_ops->pfn_mkwrite))
		return 1;

	/* The open routine did something to the protections that pgprot_modify
	 * won't preserve? */
	if (pgprot_val(vm_page_prot) !=
	    pgprot_val(vm_pgprot_modify(vm_page_prot, vm_flags)))
		return 0;

	/* Do we need to track softdirty? */
	if (IS_ENABLED(CONFIG_MEM_SOFT_DIRTY) && !(vm_flags & VM_SOFTDIRTY))
		return 1;

	/* Specialty mapping? */
	if (vm_flags & VM_PFNMAP)
		return 0;

	/* Can the mapping track the dirty pages? */
	return vma->vm_file && vma->vm_file->f_mapping &&
		mapping_can_writeback(vma->vm_file->f_mapping);
}

/*
 * We account for memory if it's a private writeable mapping,
 * not hugepages and VM_NORESERVE wasn't set.
 */
static inline int accountable_mapping(struct file *file, vm_flags_t vm_flags)
{
	/*
	 * hugetlb has its own accounting separate from the core VM
	 * VM_HUGETLB may not be set yet so we cannot check for that flag.
	 */
	if (file && is_file_hugepages(file))
		return 0;

	return (vm_flags & (VM_NORESERVE | VM_SHARED | VM_WRITE)) == VM_WRITE;
}

unsigned long mmap_region(struct file *file, unsigned long addr,
		unsigned long len, vm_flags_t vm_flags, unsigned long pgoff,
		struct list_head *uf)
{
	struct mm_struct *mm = current->mm;
	struct vm_area_struct *vma, *prev, *merge;
	int error;
	struct rb_node **rb_link, *rb_parent;
	unsigned long charged = 0;

	/* Check against address space limit. */
	if (!may_expand_vm(mm, vm_flags, len >> PAGE_SHIFT)) {
		unsigned long nr_pages;

		/*
		 * MAP_FIXED may remove pages of mappings that intersects with
		 * requested mapping. Account for the pages it would unmap.
		 */
		nr_pages = count_vma_pages_range(mm, addr, addr + len);

		if (!may_expand_vm(mm, vm_flags,
					(len >> PAGE_SHIFT) - nr_pages))
			return -ENOMEM;
	}

	/* Clear old maps, set up prev, rb_link, rb_parent, and uf */
	if (munmap_vma_range(mm, addr, len, &prev, &rb_link, &rb_parent, uf))
		return -ENOMEM;
	/*
	 * Private writable mapping: check memory availability
	 */
	if (accountable_mapping(file, vm_flags)) {
		charged = len >> PAGE_SHIFT;
		if (security_vm_enough_memory_mm(mm, charged))
			return -ENOMEM;
		vm_flags |= VM_ACCOUNT;
	}

	/*
	 * Can we just expand an old mapping?
	 */
	vma = vma_merge(mm, prev, addr, addr + len, vm_flags,
			NULL, file, pgoff, NULL, NULL_VM_UFFD_CTX);
	if (vma)
		goto out;

	/*
	 * Determine the object being mapped and call the appropriate
	 * specific mapper. the address has already been validated, but
	 * not unmapped, but the maps are removed from the list.
	 */
	vma = vm_area_alloc(mm);
	if (!vma) {
		error = -ENOMEM;
		goto unacct_error;
	}

	vma->vm_start = addr;
	vma->vm_end = addr + len;
	vma->vm_flags = vm_flags;
	vma->vm_page_prot = vm_get_page_prot(vm_flags);
	vma->vm_pgoff = pgoff;

	if (file) {
		if (vm_flags & VM_DENYWRITE) {
			error = deny_write_access(file);
			if (error)
				goto free_vma;
		}
		if (vm_flags & VM_SHARED) {
			error = mapping_map_writable(file->f_mapping);
			if (error)
				goto allow_write_and_free_vma;
		}

		/* ->mmap() can change vma->vm_file, but must guarantee that
		 * vma_link() below can deny write-access if VM_DENYWRITE is set
		 * and map writably if VM_SHARED is set. This usually means the
		 * new file must not have been exposed to user-space, yet.
		 */
		vma->vm_file = get_file(file);
		error = call_mmap(file, vma);
		if (error)
			goto unmap_and_free_vma;

		/* Can addr have changed??
		 *
		 * Answer: Yes, several device drivers can do it in their
		 *         f_op->mmap method. -DaveM
		 * Bug: If addr is changed, prev, rb_link, rb_parent should
		 *      be updated for vma_link()
		 */
		WARN_ON_ONCE(addr != vma->vm_start);

		addr = vma->vm_start;

		/* If vm_flags changed after call_mmap(), we should try merge vma again
		 * as we may succeed this time.
		 */
		if (unlikely(vm_flags != vma->vm_flags && prev)) {
			merge = vma_merge(mm, prev, vma->vm_start, vma->vm_end, vma->vm_flags,
				NULL, vma->vm_file, vma->vm_pgoff, NULL, NULL_VM_UFFD_CTX);
			if (merge) {
				/* ->mmap() can change vma->vm_file and fput the original file. So
				 * fput the vma->vm_file here or we would add an extra fput for file
				 * and cause general protection fault ultimately.
				 */
				fput(vma->vm_file);
				vm_area_free(vma);
				vma = merge;
				/* Update vm_flags to pick up the change. */
				vm_flags = vma->vm_flags;
				goto unmap_writable;
			}
		}

		vm_flags = vma->vm_flags;
	} else if (vm_flags & VM_SHARED) {
		error = shmem_zero_setup(vma);
		if (error)
			goto free_vma;
	} else {
		vma_set_anonymous(vma);
	}

	/* Allow architectures to sanity-check the vm_flags */
	if (!arch_validate_flags(vma->vm_flags)) {
		error = -EINVAL;
		if (file)
			goto unmap_and_free_vma;
		else
			goto free_vma;
	}

	vma_link(mm, vma, prev, rb_link, rb_parent);
	/* Once vma denies write, undo our temporary denial count */
	if (file) {
unmap_writable:
		if (vm_flags & VM_SHARED)
			mapping_unmap_writable(file->f_mapping);
		if (vm_flags & VM_DENYWRITE)
			allow_write_access(file);
	}
	file = vma->vm_file;
out:
	perf_event_mmap(vma);

	vm_stat_account(mm, vm_flags, len >> PAGE_SHIFT);
	if (vm_flags & VM_LOCKED) {
		if ((vm_flags & VM_SPECIAL) || vma_is_dax(vma) ||
					is_vm_hugetlb_page(vma) ||
					vma == get_gate_vma(current->mm))
			vma->vm_flags &= VM_LOCKED_CLEAR_MASK;
		else
			mm->locked_vm += (len >> PAGE_SHIFT);
	}

	if (file)
		uprobe_mmap(vma);

	/*
	 * New (or expanded) vma always get soft dirty status.
	 * Otherwise user-space soft-dirty page tracker won't
	 * be able to distinguish situation when vma area unmapped,
	 * then new mapped in-place (which must be aimed as
	 * a completely new data area).
	 */
	vma->vm_flags |= VM_SOFTDIRTY;

	vma_set_page_prot(vma);

	return addr;

unmap_and_free_vma:
	vma->vm_file = NULL;
	fput(file);

	/* Undo any partial mapping done by a device driver. */
	unmap_region(mm, vma, prev, vma->vm_start, vma->vm_end);
	charged = 0;
	if (vm_flags & VM_SHARED)
		mapping_unmap_writable(file->f_mapping);
allow_write_and_free_vma:
	if (vm_flags & VM_DENYWRITE)
		allow_write_access(file);
free_vma:
	vm_area_free(vma);
unacct_error:
	if (charged)
		vm_unacct_memory(charged);
	return error;
}

static unsigned long unmapped_area(struct vm_unmapped_area_info *info)
{
	/*
	 * We implement the search by looking for an rbtree node that
	 * immediately follows a suitable gap. That is,
	 * - gap_start = vma->vm_prev->vm_end <= info->high_limit - length;
	 * - gap_end   = vma->vm_start        >= info->low_limit  + length;
	 * - gap_end - gap_start >= length
	 */

	struct mm_struct *mm = current->mm;
	struct vm_area_struct *vma;
	unsigned long length, low_limit, high_limit, gap_start, gap_end;

	/* Adjust search length to account for worst case alignment overhead */
	length = info->length + info->align_mask;
	if (length < info->length)
		return -ENOMEM;

	/* Adjust search limits by the desired length */
	if (info->high_limit < length)
		return -ENOMEM;
	high_limit = info->high_limit - length;

	if (info->low_limit > high_limit)
		return -ENOMEM;
	low_limit = info->low_limit + length;

	/* Check if rbtree root looks promising */
	if (RB_EMPTY_ROOT(&mm->mm_rb))
		goto check_highest;
	vma = rb_entry(mm->mm_rb.rb_node, struct vm_area_struct, vm_rb);
	if (vma->rb_subtree_gap < length)
		goto check_highest;

	while (true) {
		/* Visit left subtree if it looks promising */
		gap_end = vm_start_gap(vma);
		if (gap_end >= low_limit && vma->vm_rb.rb_left) {
			struct vm_area_struct *left =
				rb_entry(vma->vm_rb.rb_left,
					 struct vm_area_struct, vm_rb);
			if (left->rb_subtree_gap >= length) {
				vma = left;
				continue;
			}
		}

		gap_start = vma->vm_prev ? vm_end_gap(vma->vm_prev) : 0;
check_current:
		/* Check if current node has a suitable gap */
		if (gap_start > high_limit)
			return -ENOMEM;
		if (gap_end >= low_limit &&
		    gap_end > gap_start && gap_end - gap_start >= length)
			goto found;

		/* Visit right subtree if it looks promising */
		if (vma->vm_rb.rb_right) {
			struct vm_area_struct *right =
				rb_entry(vma->vm_rb.rb_right,
					 struct vm_area_struct, vm_rb);
			if (right->rb_subtree_gap >= length) {
				vma = right;
				continue;
			}
		}

		/* Go back up the rbtree to find next candidate node */
		while (true) {
			struct rb_node *prev = &vma->vm_rb;
			if (!rb_parent(prev))
				goto check_highest;
			vma = rb_entry(rb_parent(prev),
				       struct vm_area_struct, vm_rb);
			if (prev == vma->vm_rb.rb_left) {
				gap_start = vm_end_gap(vma->vm_prev);
				gap_end = vm_start_gap(vma);
				goto check_current;
			}
		}
	}

check_highest:
	/* Check highest gap, which does not precede any rbtree node */
	gap_start = mm->highest_vm_end;
	gap_end = ULONG_MAX;  /* Only for VM_BUG_ON below */
	if (gap_start > high_limit)
		return -ENOMEM;

found:
	/* We found a suitable gap. Clip it with the original low_limit. */
	if (gap_start < info->low_limit)
		gap_start = info->low_limit;

	/* Adjust gap address to the desired alignment */
	gap_start += (info->align_offset - gap_start) & info->align_mask;

	VM_BUG_ON(gap_start + info->length > info->high_limit);
	VM_BUG_ON(gap_start + info->length > gap_end);
	return gap_start;
}

static unsigned long unmapped_area_topdown(struct vm_unmapped_area_info *info)
{
	struct mm_struct *mm = current->mm;
	struct vm_area_struct *vma;
	unsigned long length, low_limit, high_limit, gap_start, gap_end;

	/* Adjust search length to account for worst case alignment overhead */
	length = info->length + info->align_mask;
	if (length < info->length)
		return -ENOMEM;

	/*
	 * Adjust search limits by the desired length.
	 * See implementation comment at top of unmapped_area().
	 */
	gap_end = info->high_limit;
	if (gap_end < length)
		return -ENOMEM;
	high_limit = gap_end - length;

	if (info->low_limit > high_limit)
		return -ENOMEM;
	low_limit = info->low_limit + length;

	/* Check highest gap, which does not precede any rbtree node */
	gap_start = mm->highest_vm_end;
	if (gap_start <= high_limit)
		goto found_highest;

	/* Check if rbtree root looks promising */
	if (RB_EMPTY_ROOT(&mm->mm_rb))
		return -ENOMEM;
	vma = rb_entry(mm->mm_rb.rb_node, struct vm_area_struct, vm_rb);
	if (vma->rb_subtree_gap < length)
		return -ENOMEM;

	while (true) {
		/* Visit right subtree if it looks promising */
		gap_start = vma->vm_prev ? vm_end_gap(vma->vm_prev) : 0;
		if (gap_start <= high_limit && vma->vm_rb.rb_right) {
			struct vm_area_struct *right =
				rb_entry(vma->vm_rb.rb_right,
					 struct vm_area_struct, vm_rb);
			if (right->rb_subtree_gap >= length) {
				vma = right;
				continue;
			}
		}

check_current:
		/* Check if current node has a suitable gap */
		gap_end = vm_start_gap(vma);
		if (gap_end < low_limit)
			return -ENOMEM;
		if (gap_start <= high_limit &&
		    gap_end > gap_start && gap_end - gap_start >= length)
			goto found;

		/* Visit left subtree if it looks promising */
		if (vma->vm_rb.rb_left) {
			struct vm_area_struct *left =
				rb_entry(vma->vm_rb.rb_left,
					 struct vm_area_struct, vm_rb);
			if (left->rb_subtree_gap >= length) {
				vma = left;
				continue;
			}
		}

		/* Go back up the rbtree to find next candidate node */
		while (true) {
			struct rb_node *prev = &vma->vm_rb;
			if (!rb_parent(prev))
				return -ENOMEM;
			vma = rb_entry(rb_parent(prev),
				       struct vm_area_struct, vm_rb);
			if (prev == vma->vm_rb.rb_right) {
				gap_start = vma->vm_prev ?
					vm_end_gap(vma->vm_prev) : 0;
				goto check_current;
			}
		}
	}

found:
	/* We found a suitable gap. Clip it with the original high_limit. */
	if (gap_end > info->high_limit)
		gap_end = info->high_limit;

found_highest:
	/* Compute highest gap address at the desired alignment */
	gap_end -= info->length;
	gap_end -= (gap_end - info->align_offset) & info->align_mask;

	VM_BUG_ON(gap_end < info->low_limit);
	VM_BUG_ON(gap_end < gap_start);
	return gap_end;
}

/*
 * Search for an unmapped address range.
 *
 * We are looking for a range that:
 * - does not intersect with any VMA;
 * - is contained within the [low_limit, high_limit) interval;
 * - is at least the desired size.
 * - satisfies (begin_addr & align_mask) == (align_offset & align_mask)
 */
unsigned long vm_unmapped_area(struct vm_unmapped_area_info *info)
{
	unsigned long addr;

	if (info->flags & VM_UNMAPPED_AREA_TOPDOWN)
		addr = unmapped_area_topdown(info);
	else
		addr = unmapped_area(info);

	trace_vm_unmapped_area(addr, info);
	return addr;
}

#ifndef arch_get_mmap_end
#define arch_get_mmap_end(addr)	(TASK_SIZE)
#endif

#ifndef arch_get_mmap_base
#define arch_get_mmap_base(addr, base) (base)
#endif

/* Get an address range which is currently unmapped.
 * For shmat() with addr=0.
 *
 * Ugly calling convention alert:
 * Return value with the low bits set means error value,
 * ie
 *	if (ret & ~PAGE_MASK)
 *		error = ret;
 *
 * This function "knows" that -ENOMEM has the bits set.
 */
#ifndef HAVE_ARCH_UNMAPPED_AREA
unsigned long
arch_get_unmapped_area(struct file *filp, unsigned long addr,
		unsigned long len, unsigned long pgoff, unsigned long flags)
{
	struct mm_struct *mm = current->mm;
	struct vm_area_struct *vma, *prev;
	struct vm_unmapped_area_info info;
	const unsigned long mmap_end = arch_get_mmap_end(addr);

	if (len > mmap_end - mmap_min_addr)
		return -ENOMEM;

	if (flags & MAP_FIXED)
		return addr;

	if (addr) {
		addr = PAGE_ALIGN(addr);
		vma = find_vma_prev(mm, addr, &prev);
		if (mmap_end - len >= addr && addr >= mmap_min_addr &&
		    (!vma || addr + len <= vm_start_gap(vma)) &&
		    (!prev || addr >= vm_end_gap(prev)))
			return addr;
	}

	info.flags = 0;
	info.length = len;
	info.low_limit = mm->mmap_base;
	info.high_limit = mmap_end;
	info.align_mask = 0;
	info.align_offset = 0;
	return vm_unmapped_area(&info);
}
#endif

/*
 * This mmap-allocator allocates new areas top-down from below the
 * stack's low limit (the base):
 */
#ifndef HAVE_ARCH_UNMAPPED_AREA_TOPDOWN
unsigned long
arch_get_unmapped_area_topdown(struct file *filp, unsigned long addr,
			  unsigned long len, unsigned long pgoff,
			  unsigned long flags)
{
	struct vm_area_struct *vma, *prev;
	struct mm_struct *mm = current->mm;
	struct vm_unmapped_area_info info;
	const unsigned long mmap_end = arch_get_mmap_end(addr);

	/* requested length too big for entire address space */
	if (len > mmap_end - mmap_min_addr)
		return -ENOMEM;

	if (flags & MAP_FIXED)
		return addr;

	/* requesting a specific address */
	if (addr) {
		addr = PAGE_ALIGN(addr);
		vma = find_vma_prev(mm, addr, &prev);
		if (mmap_end - len >= addr && addr >= mmap_min_addr &&
				(!vma || addr + len <= vm_start_gap(vma)) &&
				(!prev || addr >= vm_end_gap(prev)))
			return addr;
	}

	info.flags = VM_UNMAPPED_AREA_TOPDOWN;
	info.length = len;
	info.low_limit = max(PAGE_SIZE, mmap_min_addr);
	info.high_limit = arch_get_mmap_base(addr, mm->mmap_base);
	info.align_mask = 0;
	info.align_offset = 0;
	addr = vm_unmapped_area(&info);

	/*
	 * A failed mmap() very likely causes application failure,
	 * so fall back to the bottom-up function here. This scenario
	 * can happen with large stack limits and large mmap()
	 * allocations.
	 */
	if (offset_in_page(addr)) {
		VM_BUG_ON(addr != -ENOMEM);
		info.flags = 0;
		info.low_limit = TASK_UNMAPPED_BASE;
		info.high_limit = mmap_end;
		addr = vm_unmapped_area(&info);
	}

	return addr;
}
#endif

unsigned long
get_unmapped_area(struct file *file, unsigned long addr, unsigned long len,
		unsigned long pgoff, unsigned long flags)
{
	unsigned long (*get_area)(struct file *, unsigned long,
				  unsigned long, unsigned long, unsigned long);

	unsigned long error = arch_mmap_check(addr, len, flags);
	if (error)
		return error;

	/* Careful about overflows.. */
	if (len > TASK_SIZE)
		return -ENOMEM;

	get_area = current->mm->get_unmapped_area;
	if (file) {
		if (file->f_op->get_unmapped_area)
			get_area = file->f_op->get_unmapped_area;
	} else if (flags & MAP_SHARED) {
		/*
		 * mmap_region() will call shmem_zero_setup() to create a file,
		 * so use shmem's get_unmapped_area in case it can be huge.
		 * do_mmap() will clear pgoff, so match alignment.
		 */
		pgoff = 0;
		get_area = shmem_get_unmapped_area;
	}

	addr = get_area(file, addr, len, pgoff, flags);
	if (IS_ERR_VALUE(addr))
		return addr;

	if (addr > TASK_SIZE - len)
		return -ENOMEM;
	if (offset_in_page(addr))
		return -EINVAL;

	error = security_mmap_addr(addr);
	return error ? error : addr;
}

EXPORT_SYMBOL(get_unmapped_area);

/* Look up the first VMA which satisfies  addr < vm_end,  NULL if none. */
struct vm_area_struct *find_vma(struct mm_struct *mm, unsigned long addr)
{
	struct rb_node *rb_node;
	struct vm_area_struct *vma;

	/* Check the cache first. */
	vma = vmacache_find(mm, addr);
	if (likely(vma))
		return vma;

	rb_node = mm->mm_rb.rb_node;

	while (rb_node) {
		struct vm_area_struct *tmp;

		tmp = rb_entry(rb_node, struct vm_area_struct, vm_rb);

		if (tmp->vm_end > addr) {
			vma = tmp;
			if (tmp->vm_start <= addr)
				break;
			rb_node = rb_node->rb_left;
		} else
			rb_node = rb_node->rb_right;
	}

	if (vma)
		vmacache_update(addr, vma);
	return vma;
}

EXPORT_SYMBOL(find_vma);

/*
 * Same as find_vma, but also return a pointer to the previous VMA in *pprev.
 */
struct vm_area_struct *
find_vma_prev(struct mm_struct *mm, unsigned long addr,
			struct vm_area_struct **pprev)
{
	struct vm_area_struct *vma;

	vma = find_vma(mm, addr);
	if (vma) {
		*pprev = vma->vm_prev;
	} else {
		struct rb_node *rb_node = rb_last(&mm->mm_rb);

		*pprev = rb_node ? rb_entry(rb_node, struct vm_area_struct, vm_rb) : NULL;
	}
	return vma;
}

/*
 * Verify that the stack growth is acceptable and
 * update accounting. This is shared with both the
 * grow-up and grow-down cases.
 */
static int acct_stack_growth(struct vm_area_struct *vma,
			     unsigned long size, unsigned long grow)
{
	struct mm_struct *mm = vma->vm_mm;
	unsigned long new_start;

	/* address space limit tests */
	if (!may_expand_vm(mm, vma->vm_flags, grow))
		return -ENOMEM;

	/* Stack limit test */
	if (size > rlimit(RLIMIT_STACK))
		return -ENOMEM;

	/* mlock limit tests */
	if (vma->vm_flags & VM_LOCKED) {
		unsigned long locked;
		unsigned long limit;
		locked = mm->locked_vm + grow;
		limit = rlimit(RLIMIT_MEMLOCK);
		limit >>= PAGE_SHIFT;
		if (locked > limit && !capable(CAP_IPC_LOCK))
			return -ENOMEM;
	}

	/* Check to ensure the stack will not grow into a hugetlb-only region */
	new_start = (vma->vm_flags & VM_GROWSUP) ? vma->vm_start :
			vma->vm_end - size;
	if (is_hugepage_only_range(vma->vm_mm, new_start, size))
		return -EFAULT;

	/*
	 * Overcommit..  This must be the final test, as it will
	 * update security statistics.
	 */
	if (security_vm_enough_memory_mm(mm, grow))
		return -ENOMEM;

	return 0;
}

#if defined(CONFIG_STACK_GROWSUP) || defined(CONFIG_IA64)
/*
 * PA-RISC uses this for its stack; IA64 for its Register Backing Store.
 * vma is the last one with address > vma->vm_end.  Have to extend vma.
 */
int expand_upwards(struct vm_area_struct *vma, unsigned long address)
{
	struct mm_struct *mm = vma->vm_mm;
	struct vm_area_struct *next;
	unsigned long gap_addr;
	int error = 0;

	if (!(vma->vm_flags & VM_GROWSUP))
		return -EFAULT;

	/* Guard against exceeding limits of the address space. */
	address &= PAGE_MASK;
	if (address >= (TASK_SIZE & PAGE_MASK))
		return -ENOMEM;
	address += PAGE_SIZE;

	/* Enforce stack_guard_gap */
	gap_addr = address + stack_guard_gap;

	/* Guard against overflow */
	if (gap_addr < address || gap_addr > TASK_SIZE)
		gap_addr = TASK_SIZE;

	next = vma->vm_next;
	if (next && next->vm_start < gap_addr && vma_is_accessible(next)) {
		if (!(next->vm_flags & VM_GROWSUP))
			return -ENOMEM;
		/* Check that both stack segments have the same anon_vma? */
	}

	/* We must make sure the anon_vma is allocated. */
	if (unlikely(anon_vma_prepare(vma)))
		return -ENOMEM;

	/*
	 * vma->vm_start/vm_end cannot change under us because the caller
	 * is required to hold the mmap_lock in read mode.  We need the
	 * anon_vma lock to serialize against concurrent expand_stacks.
	 */
	anon_vma_lock_write(vma->anon_vma);

	/* Somebody else might have raced and expanded it already */
	if (address > vma->vm_end) {
		unsigned long size, grow;

		size = address - vma->vm_start;
		grow = (address - vma->vm_end) >> PAGE_SHIFT;

		error = -ENOMEM;
		if (vma->vm_pgoff + (size >> PAGE_SHIFT) >= vma->vm_pgoff) {
			error = acct_stack_growth(vma, size, grow);
			if (!error) {
				/*
				 * vma_gap_update() doesn't support concurrent
				 * updates, but we only hold a shared mmap_lock
				 * lock here, so we need to protect against
				 * concurrent vma expansions.
				 * anon_vma_lock_write() doesn't help here, as
				 * we don't guarantee that all growable vmas
				 * in a mm share the same root anon vma.
				 * So, we reuse mm->page_table_lock to guard
				 * against concurrent vma expansions.
				 */
				spin_lock(&mm->page_table_lock);
				if (vma->vm_flags & VM_LOCKED)
					mm->locked_vm += grow;
				vm_stat_account(mm, vma->vm_flags, grow);
				anon_vma_interval_tree_pre_update_vma(vma);
				vma->vm_end = address;
				anon_vma_interval_tree_post_update_vma(vma);
				if (vma->vm_next)
					vma_gap_update(vma->vm_next);
				else
					mm->highest_vm_end = vm_end_gap(vma);
				spin_unlock(&mm->page_table_lock);

				perf_event_mmap(vma);
			}
		}
	}
	anon_vma_unlock_write(vma->anon_vma);
	khugepaged_enter_vma_merge(vma, vma->vm_flags);
	validate_mm(mm);
	return error;
}
#endif /* CONFIG_STACK_GROWSUP || CONFIG_IA64 */

/*
 * vma is the first one with address < vma->vm_start.  Have to extend vma.
 */
int expand_downwards(struct vm_area_struct *vma,
				   unsigned long address)
{
	struct mm_struct *mm = vma->vm_mm;
	struct vm_area_struct *prev;
	int error = 0;

	address &= PAGE_MASK;
	if (address < mmap_min_addr)
		return -EPERM;

	/* Enforce stack_guard_gap */
	prev = vma->vm_prev;
	/* Check that both stack segments have the same anon_vma? */
	if (prev && !(prev->vm_flags & VM_GROWSDOWN) &&
			vma_is_accessible(prev)) {
		if (address - prev->vm_end < stack_guard_gap)
			return -ENOMEM;
	}

	/* We must make sure the anon_vma is allocated. */
	if (unlikely(anon_vma_prepare(vma)))
		return -ENOMEM;

	/*
	 * vma->vm_start/vm_end cannot change under us because the caller
	 * is required to hold the mmap_lock in read mode.  We need the
	 * anon_vma lock to serialize against concurrent expand_stacks.
	 */
	anon_vma_lock_write(vma->anon_vma);

	/* Somebody else might have raced and expanded it already */
	if (address < vma->vm_start) {
		unsigned long size, grow;

		size = vma->vm_end - address;
		grow = (vma->vm_start - address) >> PAGE_SHIFT;

		error = -ENOMEM;
		if (grow <= vma->vm_pgoff) {
			error = acct_stack_growth(vma, size, grow);
			if (!error) {
				/*
				 * vma_gap_update() doesn't support concurrent
				 * updates, but we only hold a shared mmap_lock
				 * lock here, so we need to protect against
				 * concurrent vma expansions.
				 * anon_vma_lock_write() doesn't help here, as
				 * we don't guarantee that all growable vmas
				 * in a mm share the same root anon vma.
				 * So, we reuse mm->page_table_lock to guard
				 * against concurrent vma expansions.
				 */
				spin_lock(&mm->page_table_lock);
				if (vma->vm_flags & VM_LOCKED)
					mm->locked_vm += grow;
				vm_stat_account(mm, vma->vm_flags, grow);
				anon_vma_interval_tree_pre_update_vma(vma);
				vma->vm_start = address;
				vma->vm_pgoff -= grow;
				anon_vma_interval_tree_post_update_vma(vma);
				vma_gap_update(vma);
				spin_unlock(&mm->page_table_lock);

				perf_event_mmap(vma);
			}
		}
	}
	anon_vma_unlock_write(vma->anon_vma);
	khugepaged_enter_vma_merge(vma, vma->vm_flags);
	validate_mm(mm);
	return error;
}

/* enforced gap between the expanding stack and other mappings. */
unsigned long stack_guard_gap = 256UL<<PAGE_SHIFT;

static int __init cmdline_parse_stack_guard_gap(char *p)
{
	unsigned long val;
	char *endptr;

	val = simple_strtoul(p, &endptr, 10);
	if (!*endptr)
		stack_guard_gap = val << PAGE_SHIFT;

	return 0;
}
__setup("stack_guard_gap=", cmdline_parse_stack_guard_gap);

#ifdef CONFIG_STACK_GROWSUP
int expand_stack(struct vm_area_struct *vma, unsigned long address)
{
	return expand_upwards(vma, address);
}

struct vm_area_struct *
find_extend_vma(struct mm_struct *mm, unsigned long addr)
{
	struct vm_area_struct *vma, *prev;

	addr &= PAGE_MASK;
	vma = find_vma_prev(mm, addr, &prev);
	if (vma && (vma->vm_start <= addr))
		return vma;
	/* don't alter vm_end if the coredump is running */
	if (!prev || expand_stack(prev, addr))
		return NULL;
	if (prev->vm_flags & VM_LOCKED)
		populate_vma_page_range(prev, addr, prev->vm_end, NULL);
	return prev;
}
#else
int expand_stack(struct vm_area_struct *vma, unsigned long address)
{
	return expand_downwards(vma, address);
}

struct vm_area_struct *
find_extend_vma(struct mm_struct *mm, unsigned long addr)
{
	struct vm_area_struct *vma;
	unsigned long start;

	addr &= PAGE_MASK;
	vma = find_vma(mm, addr);
	if (!vma)
		return NULL;
	if (vma->vm_start <= addr)
		return vma;
	if (!(vma->vm_flags & VM_GROWSDOWN))
		return NULL;
	start = vma->vm_start;
	if (expand_stack(vma, addr))
		return NULL;
	if (vma->vm_flags & VM_LOCKED)
		populate_vma_page_range(vma, addr, start, NULL);
	return vma;
}
#endif

EXPORT_SYMBOL_GPL(find_extend_vma);

/*
 * Ok - we have the memory areas we should free on the vma list,
 * so release them, and do the vma updates.
 *
 * Called with the mm semaphore held.
 */
static void remove_vma_list(struct mm_struct *mm, struct vm_area_struct *vma)
{
	unsigned long nr_accounted = 0;

	/* Update high watermark before we lower total_vm */
	update_hiwater_vm(mm);
	do {
		long nrpages = vma_pages(vma);

		if (vma->vm_flags & VM_ACCOUNT)
			nr_accounted += nrpages;
		vm_stat_account(mm, vma->vm_flags, -nrpages);
		vma = remove_vma(vma);
	} while (vma);
	vm_unacct_memory(nr_accounted);
	validate_mm(mm);
}

/*
 * Get rid of page table information in the indicated region.
 *
 * Called with the mm semaphore held.
 */
static void unmap_region(struct mm_struct *mm,
		struct vm_area_struct *vma, struct vm_area_struct *prev,
		unsigned long start, unsigned long end)
{
	struct vm_area_struct *next = vma_next(mm, prev);
	struct mmu_gather tlb;

	lru_add_drain();
	tlb_gather_mmu(&tlb, mm, start, end);
	update_hiwater_rss(mm);
	unmap_vmas(&tlb, vma, start, end);
	free_pgtables(&tlb, vma, prev ? prev->vm_end : FIRST_USER_ADDRESS,
				 next ? next->vm_start : USER_PGTABLES_CEILING);
	tlb_finish_mmu(&tlb, start, end);
}

/*
 * Create a list of vma's touched by the unmap, removing them from the mm's
 * vma list as we go..
 */
static bool
detach_vmas_to_be_unmapped(struct mm_struct *mm, struct vm_area_struct *vma,
	struct vm_area_struct *prev, unsigned long end)
{
	struct vm_area_struct **insertion_point;
	struct vm_area_struct *tail_vma = NULL;

	insertion_point = (prev ? &prev->vm_next : &mm->mmap);
	vma->vm_prev = NULL;
	do {
		vma_rb_erase(vma, &mm->mm_rb);
		mm->map_count--;
		tail_vma = vma;
		vma = vma->vm_next;
	} while (vma && vma->vm_start < end);
	*insertion_point = vma;
	if (vma) {
		vma->vm_prev = prev;
		vma_gap_update(vma);
	} else
		mm->highest_vm_end = prev ? vm_end_gap(prev) : 0;
	tail_vma->vm_next = NULL;

	/* Kill the cache */
	vmacache_invalidate(mm);

	/*
	 * Do not downgrade mmap_lock if we are next to VM_GROWSDOWN or
	 * VM_GROWSUP VMA. Such VMAs can change their size under
	 * down_read(mmap_lock) and collide with the VMA we are about to unmap.
	 */
	if (vma && (vma->vm_flags & VM_GROWSDOWN))
		return false;
	if (prev && (prev->vm_flags & VM_GROWSUP))
		return false;
	return true;
}

/*
 * __split_vma() bypasses sysctl_max_map_count checking.  We use this where it
 * has already been checked or doesn't make sense to fail.
 */
int __split_vma(struct mm_struct *mm, struct vm_area_struct *vma,
		unsigned long addr, int new_below)
{
	struct vm_area_struct *new;
	int err;

	if (vma->vm_ops && vma->vm_ops->split) {
		err = vma->vm_ops->split(vma, addr);
		if (err)
			return err;
	}

	new = vm_area_dup(vma);
	if (!new)
		return -ENOMEM;

	if (new_below)
		new->vm_end = addr;
	else {
		new->vm_start = addr;
		new->vm_pgoff += ((addr - vma->vm_start) >> PAGE_SHIFT);
	}

	err = vma_dup_policy(vma, new);
	if (err)
		goto out_free_vma;

	err = anon_vma_clone(new, vma);
	if (err)
		goto out_free_mpol;

	if (new->vm_file)
		get_file(new->vm_file);

	if (new->vm_ops && new->vm_ops->open)
		new->vm_ops->open(new);

	if (new_below)
		err = vma_adjust(vma, addr, vma->vm_end, vma->vm_pgoff +
			((addr - new->vm_start) >> PAGE_SHIFT), new);
	else
		err = vma_adjust(vma, vma->vm_start, addr, vma->vm_pgoff, new);

	/* Success. */
	if (!err)
		return 0;

	/* Clean everything up if vma_adjust failed. */
	if (new->vm_ops && new->vm_ops->close)
		new->vm_ops->close(new);
	if (new->vm_file)
		fput(new->vm_file);
	unlink_anon_vmas(new);
 out_free_mpol:
	mpol_put(vma_policy(new));
 out_free_vma:
	vm_area_free(new);
	return err;
}

/*
 * Split a vma into two pieces at address 'addr', a new vma is allocated
 * either for the first part or the tail.
 */
int split_vma(struct mm_struct *mm, struct vm_area_struct *vma,
	      unsigned long addr, int new_below)
{
	if (mm->map_count >= sysctl_max_map_count)
		return -ENOMEM;

	return __split_vma(mm, vma, addr, new_below);
}

/* Munmap is split into 2 main parts -- this part which finds
 * what needs doing, and the areas themselves, which do the
 * work.  This now handles partial unmappings.
 * Jeremy Fitzhardinge <jeremy@goop.org>
 */
int __do_munmap(struct mm_struct *mm, unsigned long start, size_t len,
		struct list_head *uf, bool downgrade)
{
	unsigned long end;
	struct vm_area_struct *vma, *prev, *last;

	if ((offset_in_page(start)) || start > TASK_SIZE || len > TASK_SIZE-start)
		return -EINVAL;

	len = PAGE_ALIGN(len);
	end = start + len;
	if (len == 0)
		return -EINVAL;

	/*
	 * arch_unmap() might do unmaps itself.  It must be called
	 * and finish any rbtree manipulation before this code
	 * runs and also starts to manipulate the rbtree.
	 */
	arch_unmap(mm, start, end);

	/* Find the first overlapping VMA */
	vma = find_vma(mm, start);
	if (!vma)
		return 0;
	prev = vma->vm_prev;
	/* we have  start < vma->vm_end  */

	/* if it doesn't overlap, we have nothing.. */
	if (vma->vm_start >= end)
		return 0;

	/*
	 * If we need to split any vma, do it now to save pain later.
	 *
	 * Note: mremap's move_vma VM_ACCOUNT handling assumes a partially
	 * unmapped vm_area_struct will remain in use: so lower split_vma
	 * places tmp vma above, and higher split_vma places tmp vma below.
	 */
	if (start > vma->vm_start) {
		int error;

		/*
		 * Make sure that map_count on return from munmap() will
		 * not exceed its limit; but let map_count go just above
		 * its limit temporarily, to help free resources as expected.
		 */
		if (end < vma->vm_end && mm->map_count >= sysctl_max_map_count)
			return -ENOMEM;

		error = __split_vma(mm, vma, start, 0);
		if (error)
			return error;
		prev = vma;
	}

	/* Does it split the last one? */
	last = find_vma(mm, end);
	if (last && end > last->vm_start) {
		int error = __split_vma(mm, last, end, 1);
		if (error)
			return error;
	}
	vma = vma_next(mm, prev);

	if (unlikely(uf)) {
		/*
		 * If userfaultfd_unmap_prep returns an error the vmas
		 * will remain splitted, but userland will get a
		 * highly unexpected error anyway. This is no
		 * different than the case where the first of the two
		 * __split_vma fails, but we don't undo the first
		 * split, despite we could. This is unlikely enough
		 * failure that it's not worth optimizing it for.
		 */
		int error = userfaultfd_unmap_prep(vma, start, end, uf);
		if (error)
			return error;
	}

	/*
	 * unlock any mlock()ed ranges before detaching vmas
	 */
	if (mm->locked_vm) {
		struct vm_area_struct *tmp = vma;
		while (tmp && tmp->vm_start < end) {
			if (tmp->vm_flags & VM_LOCKED) {
				mm->locked_vm -= vma_pages(tmp);
				munlock_vma_pages_all(tmp);
			}

			tmp = tmp->vm_next;
		}
	}

	/* Detach vmas from rbtree */
	if (!detach_vmas_to_be_unmapped(mm, vma, prev, end))
		downgrade = false;

	if (downgrade)
		mmap_write_downgrade(mm);

	unmap_region(mm, vma, prev, start, end);

	/* Fix up all other VM information */
	remove_vma_list(mm, vma);

	return downgrade ? 1 : 0;
}

int do_munmap(struct mm_struct *mm, unsigned long start, size_t len,
	      struct list_head *uf)
{
	return __do_munmap(mm, start, len, uf, false);
}

static int __vm_munmap(unsigned long start, size_t len, bool downgrade)
{
	int ret;
	struct mm_struct *mm = current->mm;
	LIST_HEAD(uf);

	if (mmap_write_lock_killable(mm))
		return -EINTR;

	ret = __do_munmap(mm, start, len, &uf, downgrade);
	/*
	 * Returning 1 indicates mmap_lock is downgraded.
	 * But 1 is not legal return value of vm_munmap() and munmap(), reset
	 * it to 0 before return.
	 */
	if (ret == 1) {
		mmap_read_unlock(mm);
		ret = 0;
	} else
		mmap_write_unlock(mm);

	userfaultfd_unmap_complete(mm, &uf);
	return ret;
}

int vm_munmap(unsigned long start, size_t len)
{
	return __vm_munmap(start, len, false);
}
EXPORT_SYMBOL(vm_munmap);

SYSCALL_DEFINE2(munmap, unsigned long, addr, size_t, len)
{
	addr = untagged_addr(addr);
	profile_munmap(addr);
	return __vm_munmap(addr, len, true);
}


/*
 * Emulation of deprecated remap_file_pages() syscall.
 */
SYSCALL_DEFINE5(remap_file_pages, unsigned long, start, unsigned long, size,
		unsigned long, prot, unsigned long, pgoff, unsigned long, flags)
{

	struct mm_struct *mm = current->mm;
	struct vm_area_struct *vma;
	unsigned long populate = 0;
	unsigned long ret = -EINVAL;
	struct file *file;

	pr_warn_once("%s (%d) uses deprecated remap_file_pages() syscall. See Documentation/vm/remap_file_pages.rst.\n",
		     current->comm, current->pid);

	if (prot)
		return ret;
	start = start & PAGE_MASK;
	size = size & PAGE_MASK;

	if (start + size <= start)
		return ret;

	/* Does pgoff wrap? */
	if (pgoff + (size >> PAGE_SHIFT) < pgoff)
		return ret;

	if (mmap_write_lock_killable(mm))
		return -EINTR;

	vma = find_vma(mm, start);

	if (!vma || !(vma->vm_flags & VM_SHARED))
		goto out;

	if (start < vma->vm_start)
		goto out;

	if (start + size > vma->vm_end) {
		struct vm_area_struct *next;

		for (next = vma->vm_next; next; next = next->vm_next) {
			/* hole between vmas ? */
			if (next->vm_start != next->vm_prev->vm_end)
				goto out;

			if (next->vm_file != vma->vm_file)
				goto out;

			if (next->vm_flags != vma->vm_flags)
				goto out;

			if (start + size <= next->vm_end)
				break;
		}

		if (!next)
			goto out;
	}

	prot |= vma->vm_flags & VM_READ ? PROT_READ : 0;
	prot |= vma->vm_flags & VM_WRITE ? PROT_WRITE : 0;
	prot |= vma->vm_flags & VM_EXEC ? PROT_EXEC : 0;

	flags &= MAP_NONBLOCK;
	flags |= MAP_SHARED | MAP_FIXED | MAP_POPULATE;
	if (vma->vm_flags & VM_LOCKED) {
		struct vm_area_struct *tmp;
		flags |= MAP_LOCKED;

		/* drop PG_Mlocked flag for over-mapped range */
		for (tmp = vma; tmp->vm_start >= start + size;
				tmp = tmp->vm_next) {
			/*
			 * Split pmd and munlock page on the border
			 * of the range.
			 */
			vma_adjust_trans_huge(tmp, start, start + size, 0);

			munlock_vma_pages_range(tmp,
					max(tmp->vm_start, start),
					min(tmp->vm_end, start + size));
		}
	}

	file = get_file(vma->vm_file);
	ret = do_mmap(vma->vm_file, start, size,
			prot, flags, pgoff, &populate, NULL);
	fput(file);
out:
	mmap_write_unlock(mm);
	if (populate)
		mm_populate(ret, populate);
	if (!IS_ERR_VALUE(ret))
		ret = 0;
	return ret;
}

/*
 *  this is really a simplified "do_mmap".  it only handles
 *  anonymous maps.  eventually we may be able to do some
 *  brk-specific accounting here.
 */
static int do_brk_flags(unsigned long addr, unsigned long len, unsigned long flags, struct list_head *uf)
{
	struct mm_struct *mm = current->mm;
	struct vm_area_struct *vma, *prev;
	struct rb_node **rb_link, *rb_parent;
	pgoff_t pgoff = addr >> PAGE_SHIFT;
	int error;
	unsigned long mapped_addr;

	/* Until we need other flags, refuse anything except VM_EXEC. */
	if ((flags & (~VM_EXEC)) != 0)
		return -EINVAL;
	flags |= VM_DATA_DEFAULT_FLAGS | VM_ACCOUNT | mm->def_flags;

	mapped_addr = get_unmapped_area(NULL, addr, len, 0, MAP_FIXED);
	if (IS_ERR_VALUE(mapped_addr))
		return mapped_addr;

	error = mlock_future_check(mm, mm->def_flags, len);
	if (error)
		return error;

	/* Clear old maps, set up prev, rb_link, rb_parent, and uf */
	if (munmap_vma_range(mm, addr, len, &prev, &rb_link, &rb_parent, uf))
		return -ENOMEM;

	/* Check against address space limits *after* clearing old maps... */
	if (!may_expand_vm(mm, flags, len >> PAGE_SHIFT))
		return -ENOMEM;

	if (mm->map_count > sysctl_max_map_count)
		return -ENOMEM;

	if (security_vm_enough_memory_mm(mm, len >> PAGE_SHIFT))
		return -ENOMEM;

	/* Can we just expand an old private anonymous mapping? */
	vma = vma_merge(mm, prev, addr, addr + len, flags,
			NULL, NULL, pgoff, NULL, NULL_VM_UFFD_CTX);
	if (vma)
		goto out;

	/*
	 * create a vma struct for an anonymous mapping
	 */
	vma = vm_area_alloc(mm);
	if (!vma) {
		vm_unacct_memory(len >> PAGE_SHIFT);
		return -ENOMEM;
	}

	vma_set_anonymous(vma);
	vma->vm_start = addr;
	vma->vm_end = addr + len;
	vma->vm_pgoff = pgoff;
	vma->vm_flags = flags;
	vma->vm_page_prot = vm_get_page_prot(flags);
	vma_link(mm, vma, prev, rb_link, rb_parent);
out:
	perf_event_mmap(vma);
	mm->total_vm += len >> PAGE_SHIFT;
	mm->data_vm += len >> PAGE_SHIFT;
	if (flags & VM_LOCKED)
		mm->locked_vm += (len >> PAGE_SHIFT);
	vma->vm_flags |= VM_SOFTDIRTY;
	return 0;
}

int vm_brk_flags(unsigned long addr, unsigned long request, unsigned long flags)
{
	struct mm_struct *mm = current->mm;
	unsigned long len;
	int ret;
	bool populate;
	LIST_HEAD(uf);

	len = PAGE_ALIGN(request);
	if (len < request)
		return -ENOMEM;
	if (!len)
		return 0;

	if (mmap_write_lock_killable(mm))
		return -EINTR;

	ret = do_brk_flags(addr, len, flags, &uf);
	populate = ((mm->def_flags & VM_LOCKED) != 0);
	mmap_write_unlock(mm);
	userfaultfd_unmap_complete(mm, &uf);
	if (populate && !ret)
		mm_populate(addr, len);
	return ret;
}
EXPORT_SYMBOL(vm_brk_flags);

int vm_brk(unsigned long addr, unsigned long len)
{
	return vm_brk_flags(addr, len, 0);
}
EXPORT_SYMBOL(vm_brk);

/* Release all mmaps. */
void exit_mmap(struct mm_struct *mm)
{
	struct mmu_gather tlb;
	struct vm_area_struct *vma;
	unsigned long nr_accounted = 0;

	/* mm's last user has gone, and its about to be pulled down */
	mmu_notifier_release(mm);

	if (unlikely(mm_is_oom_victim(mm))) {
		/*
		 * Manually reap the mm to free as much memory as possible.
		 * Then, as the oom reaper does, set MMF_OOM_SKIP to disregard
		 * this mm from further consideration.  Taking mm->mmap_lock for
		 * write after setting MMF_OOM_SKIP will guarantee that the oom
		 * reaper will not run on this mm again after mmap_lock is
		 * dropped.
		 *
		 * Nothing can be holding mm->mmap_lock here and the above call
		 * to mmu_notifier_release(mm) ensures mmu notifier callbacks in
		 * __oom_reap_task_mm() will not block.
		 *
		 * This needs to be done before calling munlock_vma_pages_all(),
		 * which clears VM_LOCKED, otherwise the oom reaper cannot
		 * reliably test it.
		 */
		(void)__oom_reap_task_mm(mm);

		set_bit(MMF_OOM_SKIP, &mm->flags);
		mmap_write_lock(mm);
		mmap_write_unlock(mm);
	}

	if (mm->locked_vm) {
		vma = mm->mmap;
		while (vma) {
			if (vma->vm_flags & VM_LOCKED)
				munlock_vma_pages_all(vma);
			vma = vma->vm_next;
		}
	}

	arch_exit_mmap(mm);

	vma = mm->mmap;
	if (!vma)	/* Can happen if dup_mmap() received an OOM */
		return;

	lru_add_drain();
	flush_cache_mm(mm);
	tlb_gather_mmu(&tlb, mm, 0, -1);
	/* update_hiwater_rss(mm) here? but nobody should be looking */
	/* Use -1 here to ensure all VMAs in the mm are unmapped */
	unmap_vmas(&tlb, vma, 0, -1);
	free_pgtables(&tlb, vma, FIRST_USER_ADDRESS, USER_PGTABLES_CEILING);
	tlb_finish_mmu(&tlb, 0, -1);

	/*
	 * Walk the list again, actually closing and freeing it,
	 * with preemption enabled, without holding any MM locks.
	 */
	while (vma) {
		if (vma->vm_flags & VM_ACCOUNT)
			nr_accounted += vma_pages(vma);
		vma = remove_vma(vma);
		cond_resched();
	}
	vm_unacct_memory(nr_accounted);
}

/* Insert vm structure into process list sorted by address
 * and into the inode's i_mmap tree.  If vm_file is non-NULL
 * then i_mmap_rwsem is taken here.
 */
int insert_vm_struct(struct mm_struct *mm, struct vm_area_struct *vma)
{
	struct vm_area_struct *prev;
	struct rb_node **rb_link, *rb_parent;

	if (find_vma_links(mm, vma->vm_start, vma->vm_end,
			   &prev, &rb_link, &rb_parent))
		return -ENOMEM;
	if ((vma->vm_flags & VM_ACCOUNT) &&
	     security_vm_enough_memory_mm(mm, vma_pages(vma)))
		return -ENOMEM;

	/*
	 * The vm_pgoff of a purely anonymous vma should be irrelevant
	 * until its first write fault, when page's anon_vma and index
	 * are set.  But now set the vm_pgoff it will almost certainly
	 * end up with (unless mremap moves it elsewhere before that
	 * first wfault), so /proc/pid/maps tells a consistent story.
	 *
	 * By setting it to reflect the virtual start address of the
	 * vma, merges and splits can happen in a seamless way, just
	 * using the existing file pgoff checks and manipulations.
	 * Similarly in do_mmap and in do_brk_flags.
	 */
	if (vma_is_anonymous(vma)) {
		BUG_ON(vma->anon_vma);
		vma->vm_pgoff = vma->vm_start >> PAGE_SHIFT;
	}

	vma_link(mm, vma, prev, rb_link, rb_parent);
	return 0;
}

/*
 * Copy the vma structure to a new location in the same mm,
 * prior to moving page table entries, to effect an mremap move.
 */
struct vm_area_struct *copy_vma(struct vm_area_struct **vmap,
	unsigned long addr, unsigned long len, pgoff_t pgoff,
	bool *need_rmap_locks)
{
	struct vm_area_struct *vma = *vmap;
	unsigned long vma_start = vma->vm_start;
	struct mm_struct *mm = vma->vm_mm;
	struct vm_area_struct *new_vma, *prev;
	struct rb_node **rb_link, *rb_parent;
	bool faulted_in_anon_vma = true;

	/*
	 * If anonymous vma has not yet been faulted, update new pgoff
	 * to match new location, to increase its chance of merging.
	 */
	if (unlikely(vma_is_anonymous(vma) && !vma->anon_vma)) {
		pgoff = addr >> PAGE_SHIFT;
		faulted_in_anon_vma = false;
	}

	if (find_vma_links(mm, addr, addr + len, &prev, &rb_link, &rb_parent))
		return NULL;	/* should never get here */
	new_vma = vma_merge(mm, prev, addr, addr + len, vma->vm_flags,
			    vma->anon_vma, vma->vm_file, pgoff, vma_policy(vma),
			    vma->vm_userfaultfd_ctx);
	if (new_vma) {
		/*
		 * Source vma may have been merged into new_vma
		 */
		if (unlikely(vma_start >= new_vma->vm_start &&
			     vma_start < new_vma->vm_end)) {
			/*
			 * The only way we can get a vma_merge with
			 * self during an mremap is if the vma hasn't
			 * been faulted in yet and we were allowed to
			 * reset the dst vma->vm_pgoff to the
			 * destination address of the mremap to allow
			 * the merge to happen. mremap must change the
			 * vm_pgoff linearity between src and dst vmas
			 * (in turn preventing a vma_merge) to be
			 * safe. It is only safe to keep the vm_pgoff
			 * linear if there are no pages mapped yet.
			 */
			VM_BUG_ON_VMA(faulted_in_anon_vma, new_vma);
			*vmap = vma = new_vma;
		}
		*need_rmap_locks = (new_vma->vm_pgoff <= vma->vm_pgoff);
	} else {
		new_vma = vm_area_dup(vma);
		if (!new_vma)
			goto out;
		new_vma->vm_start = addr;
		new_vma->vm_end = addr + len;
		new_vma->vm_pgoff = pgoff;
		if (vma_dup_policy(vma, new_vma))
			goto out_free_vma;
		if (anon_vma_clone(new_vma, vma))
			goto out_free_mempol;
		if (new_vma->vm_file)
			get_file(new_vma->vm_file);
		if (new_vma->vm_ops && new_vma->vm_ops->open)
			new_vma->vm_ops->open(new_vma);
		vma_link(mm, new_vma, prev, rb_link, rb_parent);
		*need_rmap_locks = false;
	}
	return new_vma;

out_free_mempol:
	mpol_put(vma_policy(new_vma));
out_free_vma:
	vm_area_free(new_vma);
out:
	return NULL;
}

/*
 * Return true if the calling process may expand its vm space by the passed
 * number of pages
 */
bool may_expand_vm(struct mm_struct *mm, vm_flags_t flags, unsigned long npages)
{
	if (mm->total_vm + npages > rlimit(RLIMIT_AS) >> PAGE_SHIFT)
		return false;

	if (is_data_mapping(flags) &&
	    mm->data_vm + npages > rlimit(RLIMIT_DATA) >> PAGE_SHIFT) {
		/* Workaround for Valgrind */
		if (rlimit(RLIMIT_DATA) == 0 &&
		    mm->data_vm + npages <= rlimit_max(RLIMIT_DATA) >> PAGE_SHIFT)
			return true;

		pr_warn_once("%s (%d): VmData %lu exceed data ulimit %lu. Update limits%s.\n",
			     current->comm, current->pid,
			     (mm->data_vm + npages) << PAGE_SHIFT,
			     rlimit(RLIMIT_DATA),
			     ignore_rlimit_data ? "" : " or use boot option ignore_rlimit_data");

		if (!ignore_rlimit_data)
			return false;
	}

	return true;
}

void vm_stat_account(struct mm_struct *mm, vm_flags_t flags, long npages)
{
	mm->total_vm += npages;

	if (is_exec_mapping(flags))
		mm->exec_vm += npages;
	else if (is_stack_mapping(flags))
		mm->stack_vm += npages;
	else if (is_data_mapping(flags))
		mm->data_vm += npages;
}

static vm_fault_t special_mapping_fault(struct vm_fault *vmf);

/*
 * Having a close hook prevents vma merging regardless of flags.
 */
static void special_mapping_close(struct vm_area_struct *vma)
{
}

static const char *special_mapping_name(struct vm_area_struct *vma)
{
	return ((struct vm_special_mapping *)vma->vm_private_data)->name;
}

static int special_mapping_mremap(struct vm_area_struct *new_vma)
{
	struct vm_special_mapping *sm = new_vma->vm_private_data;

	if (WARN_ON_ONCE(current->mm != new_vma->vm_mm))
		return -EFAULT;

	if (sm->mremap)
		return sm->mremap(sm, new_vma);

	return 0;
}

static const struct vm_operations_struct special_mapping_vmops = {
	.close = special_mapping_close,
	.fault = special_mapping_fault,
	.mremap = special_mapping_mremap,
	.name = special_mapping_name,
	/* vDSO code relies that VVAR can't be accessed remotely */
	.access = NULL,
};

static const struct vm_operations_struct legacy_special_mapping_vmops = {
	.close = special_mapping_close,
	.fault = special_mapping_fault,
};

static vm_fault_t special_mapping_fault(struct vm_fault *vmf)
{
	struct vm_area_struct *vma = vmf->vma;
	pgoff_t pgoff;
	struct page **pages;

	if (vma->vm_ops == &legacy_special_mapping_vmops) {
		pages = vma->vm_private_data;
	} else {
		struct vm_special_mapping *sm = vma->vm_private_data;

		if (sm->fault)
			return sm->fault(sm, vmf->vma, vmf);

		pages = sm->pages;
	}

	for (pgoff = vmf->pgoff; pgoff && *pages; ++pages)
		pgoff--;

	if (*pages) {
		struct page *page = *pages;
		get_page(page);
		vmf->page = page;
		return 0;
	}

	return VM_FAULT_SIGBUS;
}

static struct vm_area_struct *__install_special_mapping(
	struct mm_struct *mm,
	unsigned long addr, unsigned long len,
	unsigned long vm_flags, void *priv,
	const struct vm_operations_struct *ops)
{
	int ret;
	struct vm_area_struct *vma;

	vma = vm_area_alloc(mm);
	if (unlikely(vma == NULL))
		return ERR_PTR(-ENOMEM);

	vma->vm_start = addr;
	vma->vm_end = addr + len;

	vma->vm_flags = vm_flags | mm->def_flags | VM_DONTEXPAND | VM_SOFTDIRTY;
	vma->vm_page_prot = vm_get_page_prot(vma->vm_flags);

	vma->vm_ops = ops;
	vma->vm_private_data = priv;

	ret = insert_vm_struct(mm, vma);
	if (ret)
		goto out;

	vm_stat_account(mm, vma->vm_flags, len >> PAGE_SHIFT);

	perf_event_mmap(vma);

	return vma;

out:
	vm_area_free(vma);
	return ERR_PTR(ret);
}

bool vma_is_special_mapping(const struct vm_area_struct *vma,
	const struct vm_special_mapping *sm)
{
	return vma->vm_private_data == sm &&
		(vma->vm_ops == &special_mapping_vmops ||
		 vma->vm_ops == &legacy_special_mapping_vmops);
}

/*
 * Called with mm->mmap_lock held for writing.
 * Insert a new vma covering the given region, with the given flags.
 * Its pages are supplied by the given array of struct page *.
 * The array can be shorter than len >> PAGE_SHIFT if it's null-terminated.
 * The region past the last page supplied will always produce SIGBUS.
 * The array pointer and the pages it points to are assumed to stay alive
 * for as long as this mapping might exist.
 */
struct vm_area_struct *_install_special_mapping(
	struct mm_struct *mm,
	unsigned long addr, unsigned long len,
	unsigned long vm_flags, const struct vm_special_mapping *spec)
{
	return __install_special_mapping(mm, addr, len, vm_flags, (void *)spec,
					&special_mapping_vmops);
}

int install_special_mapping(struct mm_struct *mm,
			    unsigned long addr, unsigned long len,
			    unsigned long vm_flags, struct page **pages)
{
	struct vm_area_struct *vma = __install_special_mapping(
		mm, addr, len, vm_flags, (void *)pages,
		&legacy_special_mapping_vmops);

	return PTR_ERR_OR_ZERO(vma);
}

static DEFINE_MUTEX(mm_all_locks_mutex);

static void vm_lock_anon_vma(struct mm_struct *mm, struct anon_vma *anon_vma)
{
	if (!test_bit(0, (unsigned long *) &anon_vma->root->rb_root.rb_root.rb_node)) {
		/*
		 * The LSB of head.next can't change from under us
		 * because we hold the mm_all_locks_mutex.
		 */
		down_write_nest_lock(&anon_vma->root->rwsem, &mm->mmap_lock);
		/*
		 * We can safely modify head.next after taking the
		 * anon_vma->root->rwsem. If some other vma in this mm shares
		 * the same anon_vma we won't take it again.
		 *
		 * No need of atomic instructions here, head.next
		 * can't change from under us thanks to the
		 * anon_vma->root->rwsem.
		 */
		if (__test_and_set_bit(0, (unsigned long *)
				       &anon_vma->root->rb_root.rb_root.rb_node))
			BUG();
	}
}

static void vm_lock_mapping(struct mm_struct *mm, struct address_space *mapping)
{
	if (!test_bit(AS_MM_ALL_LOCKS, &mapping->flags)) {
		/*
		 * AS_MM_ALL_LOCKS can't change from under us because
		 * we hold the mm_all_locks_mutex.
		 *
		 * Operations on ->flags have to be atomic because
		 * even if AS_MM_ALL_LOCKS is stable thanks to the
		 * mm_all_locks_mutex, there may be other cpus
		 * changing other bitflags in parallel to us.
		 */
		if (test_and_set_bit(AS_MM_ALL_LOCKS, &mapping->flags))
			BUG();
		down_write_nest_lock(&mapping->i_mmap_rwsem, &mm->mmap_lock);
	}
}

/*
 * This operation locks against the VM for all pte/vma/mm related
 * operations that could ever happen on a certain mm. This includes
 * vmtruncate, try_to_unmap, and all page faults.
 *
 * The caller must take the mmap_lock in write mode before calling
 * mm_take_all_locks(). The caller isn't allowed to release the
 * mmap_lock until mm_drop_all_locks() returns.
 *
 * mmap_lock in write mode is required in order to block all operations
 * that could modify pagetables and free pages without need of
 * altering the vma layout. It's also needed in write mode to avoid new
 * anon_vmas to be associated with existing vmas.
 *
 * A single task can't take more than one mm_take_all_locks() in a row
 * or it would deadlock.
 *
 * The LSB in anon_vma->rb_root.rb_node and the AS_MM_ALL_LOCKS bitflag in
 * mapping->flags avoid to take the same lock twice, if more than one
 * vma in this mm is backed by the same anon_vma or address_space.
 *
 * We take locks in following order, accordingly to comment at beginning
 * of mm/rmap.c:
 *   - all hugetlbfs_i_mmap_rwsem_key locks (aka mapping->i_mmap_rwsem for
 *     hugetlb mapping);
 *   - all i_mmap_rwsem locks;
 *   - all anon_vma->rwseml
 *
 * We can take all locks within these types randomly because the VM code
 * doesn't nest them and we protected from parallel mm_take_all_locks() by
 * mm_all_locks_mutex.
 *
 * mm_take_all_locks() and mm_drop_all_locks are expensive operations
 * that may have to take thousand of locks.
 *
 * mm_take_all_locks() can fail if it's interrupted by signals.
 */
int mm_take_all_locks(struct mm_struct *mm)
{
	struct vm_area_struct *vma;
	struct anon_vma_chain *avc;

	BUG_ON(mmap_read_trylock(mm));

	mutex_lock(&mm_all_locks_mutex);

	for (vma = mm->mmap; vma; vma = vma->vm_next) {
		if (signal_pending(current))
			goto out_unlock;
		if (vma->vm_file && vma->vm_file->f_mapping &&
				is_vm_hugetlb_page(vma))
			vm_lock_mapping(mm, vma->vm_file->f_mapping);
	}

	for (vma = mm->mmap; vma; vma = vma->vm_next) {
		if (signal_pending(current))
			goto out_unlock;
		if (vma->vm_file && vma->vm_file->f_mapping &&
				!is_vm_hugetlb_page(vma))
			vm_lock_mapping(mm, vma->vm_file->f_mapping);
	}

	for (vma = mm->mmap; vma; vma = vma->vm_next) {
		if (signal_pending(current))
			goto out_unlock;
		if (vma->anon_vma)
			list_for_each_entry(avc, &vma->anon_vma_chain, same_vma)
				vm_lock_anon_vma(mm, avc->anon_vma);
	}

	return 0;

out_unlock:
	mm_drop_all_locks(mm);
	return -EINTR;
}

static void vm_unlock_anon_vma(struct anon_vma *anon_vma)
{
	if (test_bit(0, (unsigned long *) &anon_vma->root->rb_root.rb_root.rb_node)) {
		/*
		 * The LSB of head.next can't change to 0 from under
		 * us because we hold the mm_all_locks_mutex.
		 *
		 * We must however clear the bitflag before unlocking
		 * the vma so the users using the anon_vma->rb_root will
		 * never see our bitflag.
		 *
		 * No need of atomic instructions here, head.next
		 * can't change from under us until we release the
		 * anon_vma->root->rwsem.
		 */
		if (!__test_and_clear_bit(0, (unsigned long *)
					  &anon_vma->root->rb_root.rb_root.rb_node))
			BUG();
		anon_vma_unlock_write(anon_vma);
	}
}

static void vm_unlock_mapping(struct address_space *mapping)
{
	if (test_bit(AS_MM_ALL_LOCKS, &mapping->flags)) {
		/*
		 * AS_MM_ALL_LOCKS can't change to 0 from under us
		 * because we hold the mm_all_locks_mutex.
		 */
		i_mmap_unlock_write(mapping);
		if (!test_and_clear_bit(AS_MM_ALL_LOCKS,
					&mapping->flags))
			BUG();
	}
}

/*
 * The mmap_lock cannot be released by the caller until
 * mm_drop_all_locks() returns.
 */
void mm_drop_all_locks(struct mm_struct *mm)
{
	struct vm_area_struct *vma;
	struct anon_vma_chain *avc;

	BUG_ON(mmap_read_trylock(mm));
	BUG_ON(!mutex_is_locked(&mm_all_locks_mutex));

	for (vma = mm->mmap; vma; vma = vma->vm_next) {
		if (vma->anon_vma)
			list_for_each_entry(avc, &vma->anon_vma_chain, same_vma)
				vm_unlock_anon_vma(avc->anon_vma);
		if (vma->vm_file && vma->vm_file->f_mapping)
			vm_unlock_mapping(vma->vm_file->f_mapping);
	}

	mutex_unlock(&mm_all_locks_mutex);
}

/*
 * initialise the percpu counter for VM
 */
void __init mmap_init(void)
{
	int ret;

	ret = percpu_counter_init(&vm_committed_as, 0, GFP_KERNEL);
	VM_BUG_ON(ret);
}

/*
 * Initialise sysctl_user_reserve_kbytes.
 *
 * This is intended to prevent a user from starting a single memory hogging
 * process, such that they cannot recover (kill the hog) in OVERCOMMIT_NEVER
 * mode.
 *
 * The default value is min(3% of free memory, 128MB)
 * 128MB is enough to recover with sshd/login, bash, and top/kill.
 */
static int init_user_reserve(void)
{
	unsigned long free_kbytes;

	free_kbytes = global_zone_page_state(NR_FREE_PAGES) << (PAGE_SHIFT - 10);

	sysctl_user_reserve_kbytes = min(free_kbytes / 32, 1UL << 17);
	return 0;
}
subsys_initcall(init_user_reserve);

/*
 * Initialise sysctl_admin_reserve_kbytes.
 *
 * The purpose of sysctl_admin_reserve_kbytes is to allow the sys admin
 * to log in and kill a memory hogging process.
 *
 * Systems with more than 256MB will reserve 8MB, enough to recover
 * with sshd, bash, and top in OVERCOMMIT_GUESS. Smaller systems will
 * only reserve 3% of free pages by default.
 */
static int init_admin_reserve(void)
{
	unsigned long free_kbytes;

	free_kbytes = global_zone_page_state(NR_FREE_PAGES) << (PAGE_SHIFT - 10);

	sysctl_admin_reserve_kbytes = min(free_kbytes / 32, 1UL << 13);
	return 0;
}
subsys_initcall(init_admin_reserve);

/*
 * Reinititalise user and admin reserves if memory is added or removed.
 *
 * The default user reserve max is 128MB, and the default max for the
 * admin reserve is 8MB. These are usually, but not always, enough to
 * enable recovery from a memory hogging process using login/sshd, a shell,
 * and tools like top. It may make sense to increase or even disable the
 * reserve depending on the existence of swap or variations in the recovery
 * tools. So, the admin may have changed them.
 *
 * If memory is added and the reserves have been eliminated or increased above
 * the default max, then we'll trust the admin.
 *
 * If memory is removed and there isn't enough free memory, then we
 * need to reset the reserves.
 *
 * Otherwise keep the reserve set by the admin.
 */
static int reserve_mem_notifier(struct notifier_block *nb,
			     unsigned long action, void *data)
{
	unsigned long tmp, free_kbytes;

	switch (action) {
	case MEM_ONLINE:
		/* Default max is 128MB. Leave alone if modified by operator. */
		tmp = sysctl_user_reserve_kbytes;
		if (0 < tmp && tmp < (1UL << 17))
			init_user_reserve();

		/* Default max is 8MB.  Leave alone if modified by operator. */
		tmp = sysctl_admin_reserve_kbytes;
		if (0 < tmp && tmp < (1UL << 13))
			init_admin_reserve();

		break;
	case MEM_OFFLINE:
		free_kbytes = global_zone_page_state(NR_FREE_PAGES) << (PAGE_SHIFT - 10);

		if (sysctl_user_reserve_kbytes > free_kbytes) {
			init_user_reserve();
			pr_info("vm.user_reserve_kbytes reset to %lu\n",
				sysctl_user_reserve_kbytes);
		}

		if (sysctl_admin_reserve_kbytes > free_kbytes) {
			init_admin_reserve();
			pr_info("vm.admin_reserve_kbytes reset to %lu\n",
				sysctl_admin_reserve_kbytes);
		}
		break;
	default:
		break;
	}
	return NOTIFY_OK;
}

static struct notifier_block reserve_mem_nb = {
	.notifier_call = reserve_mem_notifier,
};

static int __meminit init_reserve_notifier(void)
{
	if (register_hotmemory_notifier(&reserve_mem_nb))
		pr_err("Failed registering memory add/remove notifier for admin reserve\n");

	return 0;
}
subsys_initcall(init_reserve_notifier);<|MERGE_RESOLUTION|>--- conflicted
+++ resolved
@@ -198,11 +198,7 @@
 	bool downgraded = false;
 	LIST_HEAD(uf);
 
-<<<<<<< HEAD
-	if (down_write_killable(&mm->mmap_sem))
-=======
 	if (mmap_write_lock_killable(mm))
->>>>>>> d1988041
 		return -EINTR;
 
 	origbrk = mm->brk;
