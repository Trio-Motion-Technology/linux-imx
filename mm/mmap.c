// SPDX-License-Identifier: GPL-2.0-only
/*
 * mm/mmap.c
 *
 * Written by obz.
 *
 * Address space accounting code	<alan@lxorguk.ukuu.org.uk>
 */

#define pr_fmt(fmt) KBUILD_MODNAME ": " fmt

#include <linux/kernel.h>
#include <linux/slab.h>
#include <linux/backing-dev.h>
#include <linux/mm.h>
#include <linux/mm_inline.h>
#include <linux/vmacache.h>
#include <linux/shm.h>
#include <linux/mman.h>
#include <linux/pagemap.h>
#include <linux/swap.h>
#include <linux/syscalls.h>
#include <linux/capability.h>
#include <linux/init.h>
#include <linux/file.h>
#include <linux/fs.h>
#include <linux/personality.h>
#include <linux/security.h>
#include <linux/hugetlb.h>
#include <linux/shmem_fs.h>
#include <linux/profile.h>
#include <linux/export.h>
#include <linux/mount.h>
#include <linux/mempolicy.h>
#include <linux/rmap.h>
#include <linux/mmu_notifier.h>
#include <linux/mmdebug.h>
#include <linux/perf_event.h>
#include <linux/audit.h>
#include <linux/khugepaged.h>
#include <linux/uprobes.h>
#include <linux/rbtree_augmented.h>
#include <linux/notifier.h>
#include <linux/memory.h>
#include <linux/printk.h>
#include <linux/userfaultfd_k.h>
#include <linux/moduleparam.h>
#include <linux/pkeys.h>
#include <linux/oom.h>
#include <linux/sched/mm.h>

#include <linux/uaccess.h>
#include <asm/cacheflush.h>
#include <asm/tlb.h>
#include <asm/mmu_context.h>

#define CREATE_TRACE_POINTS
#include <trace/events/mmap.h>

#include "internal.h"

#ifndef arch_mmap_check
#define arch_mmap_check(addr, len, flags)	(0)
#endif

#ifdef CONFIG_HAVE_ARCH_MMAP_RND_BITS
const int mmap_rnd_bits_min = CONFIG_ARCH_MMAP_RND_BITS_MIN;
const int mmap_rnd_bits_max = CONFIG_ARCH_MMAP_RND_BITS_MAX;
int mmap_rnd_bits __read_mostly = CONFIG_ARCH_MMAP_RND_BITS;
#endif
#ifdef CONFIG_HAVE_ARCH_MMAP_RND_COMPAT_BITS
const int mmap_rnd_compat_bits_min = CONFIG_ARCH_MMAP_RND_COMPAT_BITS_MIN;
const int mmap_rnd_compat_bits_max = CONFIG_ARCH_MMAP_RND_COMPAT_BITS_MAX;
int mmap_rnd_compat_bits __read_mostly = CONFIG_ARCH_MMAP_RND_COMPAT_BITS;
#endif

static bool ignore_rlimit_data;
core_param(ignore_rlimit_data, ignore_rlimit_data, bool, 0644);

static void unmap_region(struct mm_struct *mm,
		struct vm_area_struct *vma, struct vm_area_struct *prev,
		unsigned long start, unsigned long end);

/* description of effects of mapping type and prot in current implementation.
 * this is due to the limited x86 page protection hardware.  The expected
 * behavior is in parens:
 *
 * map_type	prot
 *		PROT_NONE	PROT_READ	PROT_WRITE	PROT_EXEC
 * MAP_SHARED	r: (no) no	r: (yes) yes	r: (no) yes	r: (no) yes
 *		w: (no) no	w: (no) no	w: (yes) yes	w: (no) no
 *		x: (no) no	x: (no) yes	x: (no) yes	x: (yes) yes
 *
 * MAP_PRIVATE	r: (no) no	r: (yes) yes	r: (no) yes	r: (no) yes
 *		w: (no) no	w: (no) no	w: (copy) copy	w: (no) no
 *		x: (no) no	x: (no) yes	x: (no) yes	x: (yes) yes
 *
 * On arm64, PROT_EXEC has the following behaviour for both MAP_SHARED and
 * MAP_PRIVATE (with Enhanced PAN supported):
 *								r: (no) no
 *								w: (no) no
 *								x: (yes) yes
 */
pgprot_t protection_map[16] __ro_after_init = {
	__P000, __P001, __P010, __P011, __P100, __P101, __P110, __P111,
	__S000, __S001, __S010, __S011, __S100, __S101, __S110, __S111
};

#ifndef CONFIG_ARCH_HAS_FILTER_PGPROT
static inline pgprot_t arch_filter_pgprot(pgprot_t prot)
{
	return prot;
}
#endif

pgprot_t vm_get_page_prot(unsigned long vm_flags)
{
	pgprot_t ret = __pgprot(pgprot_val(protection_map[vm_flags &
				(VM_READ|VM_WRITE|VM_EXEC|VM_SHARED)]) |
			pgprot_val(arch_vm_get_page_prot(vm_flags)));

	return arch_filter_pgprot(ret);
}
EXPORT_SYMBOL(vm_get_page_prot);

static pgprot_t vm_pgprot_modify(pgprot_t oldprot, unsigned long vm_flags)
{
	return pgprot_modify(oldprot, vm_get_page_prot(vm_flags));
}

/* Update vma->vm_page_prot to reflect vma->vm_flags. */
void vma_set_page_prot(struct vm_area_struct *vma)
{
	unsigned long vm_flags = vma->vm_flags;
	pgprot_t vm_page_prot;

	vm_page_prot = vm_pgprot_modify(vma->vm_page_prot, vm_flags);
	if (vma_wants_writenotify(vma, vm_page_prot)) {
		vm_flags &= ~VM_SHARED;
		vm_page_prot = vm_pgprot_modify(vm_page_prot, vm_flags);
	}
	/* remove_protection_ptes reads vma->vm_page_prot without mmap_lock */
	WRITE_ONCE(vma->vm_page_prot, vm_page_prot);
}

/*
 * Requires inode->i_mapping->i_mmap_rwsem
 */
static void __remove_shared_vm_struct(struct vm_area_struct *vma,
		struct file *file, struct address_space *mapping)
{
	if (vma->vm_flags & VM_SHARED)
		mapping_unmap_writable(mapping);

	flush_dcache_mmap_lock(mapping);
	vma_interval_tree_remove(vma, &mapping->i_mmap);
	flush_dcache_mmap_unlock(mapping);
}

/*
 * Unlink a file-based vm structure from its interval tree, to hide
 * vma from rmap and vmtruncate before freeing its page tables.
 */
void unlink_file_vma(struct vm_area_struct *vma)
{
	struct file *file = vma->vm_file;

	if (file) {
		struct address_space *mapping = file->f_mapping;
		i_mmap_lock_write(mapping);
		__remove_shared_vm_struct(vma, file, mapping);
		i_mmap_unlock_write(mapping);
	}
}

/*
 * Close a vm structure and free it, returning the next.
 */
static struct vm_area_struct *remove_vma(struct vm_area_struct *vma)
{
	struct vm_area_struct *next = vma->vm_next;

	might_sleep();
	if (vma->vm_ops && vma->vm_ops->close)
		vma->vm_ops->close(vma);
	mpol_put(vma_policy(vma));
	/* fput(vma->vm_file) happens in vm_area_free after an RCU delay. */
	vm_area_free(vma);
	return next;
}

static int do_brk_flags(unsigned long addr, unsigned long request, unsigned long flags,
		struct list_head *uf);
SYSCALL_DEFINE1(brk, unsigned long, brk)
{
	unsigned long newbrk, oldbrk, origbrk;
	struct mm_struct *mm = current->mm;
	struct vm_area_struct *next;
	unsigned long min_brk;
	bool populate;
	bool downgraded = false;
	LIST_HEAD(uf);

	if (mmap_write_lock_killable(mm))
		return -EINTR;

	origbrk = mm->brk;

#ifdef CONFIG_COMPAT_BRK
	/*
	 * CONFIG_COMPAT_BRK can still be overridden by setting
	 * randomize_va_space to 2, which will still cause mm->start_brk
	 * to be arbitrarily shifted
	 */
	if (current->brk_randomized)
		min_brk = mm->start_brk;
	else
		min_brk = mm->end_data;
#else
	min_brk = mm->start_brk;
#endif
	if (brk < min_brk)
		goto out;

	/*
	 * Check against rlimit here. If this check is done later after the test
	 * of oldbrk with newbrk then it can escape the test and let the data
	 * segment grow beyond its set limit the in case where the limit is
	 * not page aligned -Ram Gupta
	 */
	if (check_data_rlimit(rlimit(RLIMIT_DATA), brk, mm->start_brk,
			      mm->end_data, mm->start_data))
		goto out;

	newbrk = PAGE_ALIGN(brk);
	oldbrk = PAGE_ALIGN(mm->brk);
	if (oldbrk == newbrk) {
		mm->brk = brk;
		goto success;
	}

	/*
	 * Always allow shrinking brk.
	 * __do_munmap() may downgrade mmap_lock to read.
	 */
	if (brk <= mm->brk) {
		int ret;

		/*
		 * mm->brk must to be protected by write mmap_lock so update it
		 * before downgrading mmap_lock. When __do_munmap() fails,
		 * mm->brk will be restored from origbrk.
		 */
		mm->brk = brk;
		ret = __do_munmap(mm, newbrk, oldbrk-newbrk, &uf, true);
		if (ret < 0) {
			mm->brk = origbrk;
			goto out;
		} else if (ret == 1) {
			downgraded = true;
		}
		goto success;
	}

	/* Check against existing mmap mappings. */
	next = find_vma(mm, oldbrk);
	if (next && newbrk + PAGE_SIZE > vm_start_gap(next))
		goto out;

	/* Ok, looks good - let it rip. */
	if (do_brk_flags(oldbrk, newbrk-oldbrk, 0, &uf) < 0)
		goto out;
	mm->brk = brk;

success:
	populate = newbrk > oldbrk && (mm->def_flags & VM_LOCKED) != 0;
	if (downgraded)
		mmap_read_unlock(mm);
	else
		mmap_write_unlock(mm);
	userfaultfd_unmap_complete(mm, &uf);
	if (populate)
		mm_populate(oldbrk, newbrk - oldbrk);
	return brk;

out:
	mmap_write_unlock(mm);
	return origbrk;
}

static inline unsigned long vma_compute_gap(struct vm_area_struct *vma)
{
	unsigned long gap, prev_end;

	/*
	 * Note: in the rare case of a VM_GROWSDOWN above a VM_GROWSUP, we
	 * allow two stack_guard_gaps between them here, and when choosing
	 * an unmapped area; whereas when expanding we only require one.
	 * That's a little inconsistent, but keeps the code here simpler.
	 */
	gap = vm_start_gap(vma);
	if (vma->vm_prev) {
		prev_end = vm_end_gap(vma->vm_prev);
		if (gap > prev_end)
			gap -= prev_end;
		else
			gap = 0;
	}
	return gap;
}

#ifdef CONFIG_DEBUG_VM_RB
static unsigned long vma_compute_subtree_gap(struct vm_area_struct *vma)
{
	unsigned long max = vma_compute_gap(vma), subtree_gap;
	if (vma->vm_rb.rb_left) {
		subtree_gap = rb_entry(vma->vm_rb.rb_left,
				struct vm_area_struct, vm_rb)->rb_subtree_gap;
		if (subtree_gap > max)
			max = subtree_gap;
	}
	if (vma->vm_rb.rb_right) {
		subtree_gap = rb_entry(vma->vm_rb.rb_right,
				struct vm_area_struct, vm_rb)->rb_subtree_gap;
		if (subtree_gap > max)
			max = subtree_gap;
	}
	return max;
}

static int browse_rb(struct mm_struct *mm)
{
	struct rb_root *root = &mm->mm_rb;
	int i = 0, j, bug = 0;
	struct rb_node *nd, *pn = NULL;
	unsigned long prev = 0, pend = 0;

	for (nd = rb_first(root); nd; nd = rb_next(nd)) {
		struct vm_area_struct *vma;
		vma = rb_entry(nd, struct vm_area_struct, vm_rb);
		if (vma->vm_start < prev) {
			pr_emerg("vm_start %lx < prev %lx\n",
				  vma->vm_start, prev);
			bug = 1;
		}
		if (vma->vm_start < pend) {
			pr_emerg("vm_start %lx < pend %lx\n",
				  vma->vm_start, pend);
			bug = 1;
		}
		if (vma->vm_start > vma->vm_end) {
			pr_emerg("vm_start %lx > vm_end %lx\n",
				  vma->vm_start, vma->vm_end);
			bug = 1;
		}
		spin_lock(&mm->page_table_lock);
		if (vma->rb_subtree_gap != vma_compute_subtree_gap(vma)) {
			pr_emerg("free gap %lx, correct %lx\n",
			       vma->rb_subtree_gap,
			       vma_compute_subtree_gap(vma));
			bug = 1;
		}
		spin_unlock(&mm->page_table_lock);
		i++;
		pn = nd;
		prev = vma->vm_start;
		pend = vma->vm_end;
	}
	j = 0;
	for (nd = pn; nd; nd = rb_prev(nd))
		j++;
	if (i != j) {
		pr_emerg("backwards %d, forwards %d\n", j, i);
		bug = 1;
	}
	return bug ? -1 : i;
}

static void validate_mm_rb(struct rb_root *root, struct vm_area_struct *ignore)
{
	struct rb_node *nd;

	for (nd = rb_first(root); nd; nd = rb_next(nd)) {
		struct vm_area_struct *vma;
		vma = rb_entry(nd, struct vm_area_struct, vm_rb);
		VM_BUG_ON_VMA(vma != ignore &&
			vma->rb_subtree_gap != vma_compute_subtree_gap(vma),
			vma);
	}
}

static void validate_mm(struct mm_struct *mm)
{
	int bug = 0;
	int i = 0;
	unsigned long highest_address = 0;
	struct vm_area_struct *vma = mm->mmap;

	while (vma) {
		struct anon_vma *anon_vma = vma->anon_vma;
		struct anon_vma_chain *avc;

		if (anon_vma) {
			anon_vma_lock_read(anon_vma);
			list_for_each_entry(avc, &vma->anon_vma_chain, same_vma)
				anon_vma_interval_tree_verify(avc);
			anon_vma_unlock_read(anon_vma);
		}

		highest_address = vm_end_gap(vma);
		vma = vma->vm_next;
		i++;
	}
	if (i != mm->map_count) {
		pr_emerg("map_count %d vm_next %d\n", mm->map_count, i);
		bug = 1;
	}
	if (highest_address != mm->highest_vm_end) {
		pr_emerg("mm->highest_vm_end %lx, found %lx\n",
			  mm->highest_vm_end, highest_address);
		bug = 1;
	}
	i = browse_rb(mm);
	if (i != mm->map_count) {
		if (i != -1)
			pr_emerg("map_count %d rb %d\n", mm->map_count, i);
		bug = 1;
	}
	VM_BUG_ON_MM(bug, mm);
}
#else
#define validate_mm_rb(root, ignore) do { } while (0)
#define validate_mm(mm) do { } while (0)
#endif

RB_DECLARE_CALLBACKS_MAX(static, vma_gap_callbacks,
			 struct vm_area_struct, vm_rb,
			 unsigned long, rb_subtree_gap, vma_compute_gap)

/*
 * Update augmented rbtree rb_subtree_gap values after vma->vm_start or
 * vma->vm_prev->vm_end values changed, without modifying the vma's position
 * in the rbtree.
 */
static void vma_gap_update(struct vm_area_struct *vma)
{
	/*
	 * As it turns out, RB_DECLARE_CALLBACKS_MAX() already created
	 * a callback function that does exactly what we want.
	 */
	vma_gap_callbacks_propagate(&vma->vm_rb, NULL);
}

static inline void vma_rb_insert(struct vm_area_struct *vma,
				 struct rb_root *root)
{
	/* All rb_subtree_gap values must be consistent prior to insertion */
	validate_mm_rb(root, NULL);

	rb_insert_augmented(&vma->vm_rb, root, &vma_gap_callbacks);
}

static void __vma_rb_erase(struct vm_area_struct *vma, struct rb_root *root)
{
	/*
	 * Note rb_erase_augmented is a fairly large inline function,
	 * so make sure we instantiate it only once with our desired
	 * augmented rbtree callbacks.
	 */
	rb_erase_augmented(&vma->vm_rb, root, &vma_gap_callbacks);
}

static __always_inline void vma_rb_erase_ignore(struct vm_area_struct *vma,
						struct rb_root *root,
						struct vm_area_struct *ignore)
{
	/*
	 * All rb_subtree_gap values must be consistent prior to erase,
	 * with the possible exception of
	 *
	 * a. the "next" vma being erased if next->vm_start was reduced in
	 *    __vma_adjust() -> __vma_unlink()
	 * b. the vma being erased in detach_vmas_to_be_unmapped() ->
	 *    vma_rb_erase()
	 */
	validate_mm_rb(root, ignore);

	__vma_rb_erase(vma, root);
}

static __always_inline void vma_rb_erase(struct vm_area_struct *vma,
					 struct rb_root *root)
{
	vma_rb_erase_ignore(vma, root, vma);
}

/*
 * vma has some anon_vma assigned, and is already inserted on that
 * anon_vma's interval trees.
 *
 * Before updating the vma's vm_start / vm_end / vm_pgoff fields, the
 * vma must be removed from the anon_vma's interval trees using
 * anon_vma_interval_tree_pre_update_vma().
 *
 * After the update, the vma will be reinserted using
 * anon_vma_interval_tree_post_update_vma().
 *
 * The entire update must be protected by exclusive mmap_lock and by
 * the root anon_vma's mutex.
 */
static inline void
anon_vma_interval_tree_pre_update_vma(struct vm_area_struct *vma)
{
	struct anon_vma_chain *avc;

	list_for_each_entry(avc, &vma->anon_vma_chain, same_vma)
		anon_vma_interval_tree_remove(avc, &avc->anon_vma->rb_root);
}

static inline void
anon_vma_interval_tree_post_update_vma(struct vm_area_struct *vma)
{
	struct anon_vma_chain *avc;

	list_for_each_entry(avc, &vma->anon_vma_chain, same_vma)
		anon_vma_interval_tree_insert(avc, &avc->anon_vma->rb_root);
}

static int find_vma_links(struct mm_struct *mm, unsigned long addr,
		unsigned long end, struct vm_area_struct **pprev,
		struct rb_node ***rb_link, struct rb_node **rb_parent)
{
	struct rb_node **__rb_link, *__rb_parent, *rb_prev;

	mmap_assert_locked(mm);
	__rb_link = &mm->mm_rb.rb_node;
	rb_prev = __rb_parent = NULL;

	while (*__rb_link) {
		struct vm_area_struct *vma_tmp;

		__rb_parent = *__rb_link;
		vma_tmp = rb_entry(__rb_parent, struct vm_area_struct, vm_rb);

		if (vma_tmp->vm_end > addr) {
			/* Fail if an existing vma overlaps the area */
			if (vma_tmp->vm_start < end)
				return -ENOMEM;
			__rb_link = &__rb_parent->rb_left;
		} else {
			rb_prev = __rb_parent;
			__rb_link = &__rb_parent->rb_right;
		}
	}

	*pprev = NULL;
	if (rb_prev)
		*pprev = rb_entry(rb_prev, struct vm_area_struct, vm_rb);
	*rb_link = __rb_link;
	*rb_parent = __rb_parent;
	return 0;
}

/*
 * vma_next() - Get the next VMA.
 * @mm: The mm_struct.
 * @vma: The current vma.
 *
 * If @vma is NULL, return the first vma in the mm.
 *
 * Returns: The next VMA after @vma.
 */
static inline struct vm_area_struct *vma_next(struct mm_struct *mm,
					 struct vm_area_struct *vma)
{
	if (!vma)
		return mm->mmap;

	return vma->vm_next;
}

/*
 * munmap_vma_range() - munmap VMAs that overlap a range.
 * @mm: The mm struct
 * @start: The start of the range.
 * @len: The length of the range.
 * @pprev: pointer to the pointer that will be set to previous vm_area_struct
 * @rb_link: the rb_node
 * @rb_parent: the parent rb_node
 *
 * Find all the vm_area_struct that overlap from @start to
 * @end and munmap them.  Set @pprev to the previous vm_area_struct.
 *
 * Returns: -ENOMEM on munmap failure or 0 on success.
 */
static inline int
munmap_vma_range(struct mm_struct *mm, unsigned long start, unsigned long len,
		 struct vm_area_struct **pprev, struct rb_node ***link,
		 struct rb_node **parent, struct list_head *uf)
{

	while (find_vma_links(mm, start, start + len, pprev, link, parent))
		if (do_munmap(mm, start, len, uf))
			return -ENOMEM;

	return 0;
}
static unsigned long count_vma_pages_range(struct mm_struct *mm,
		unsigned long addr, unsigned long end)
{
	unsigned long nr_pages = 0;
	struct vm_area_struct *vma;

	/* Find first overlapping mapping */
	vma = find_vma_intersection(mm, addr, end);
	if (!vma)
		return 0;

	nr_pages = (min(end, vma->vm_end) -
		max(addr, vma->vm_start)) >> PAGE_SHIFT;

	/* Iterate over the rest of the overlaps */
	for (vma = vma->vm_next; vma; vma = vma->vm_next) {
		unsigned long overlap_len;

		if (vma->vm_start > end)
			break;

		overlap_len = min(end, vma->vm_end) - vma->vm_start;
		nr_pages += overlap_len >> PAGE_SHIFT;
	}

	return nr_pages;
}

void __vma_link_rb(struct mm_struct *mm, struct vm_area_struct *vma,
		struct rb_node **rb_link, struct rb_node *rb_parent)
{
	/* Update tracking information for the gap following the new vma. */
	if (vma->vm_next)
		vma_gap_update(vma->vm_next);
	else
		mm->highest_vm_end = vm_end_gap(vma);

	/*
	 * vma->vm_prev wasn't known when we followed the rbtree to find the
	 * correct insertion point for that vma. As a result, we could not
	 * update the vma vm_rb parents rb_subtree_gap values on the way down.
	 * So, we first insert the vma with a zero rb_subtree_gap value
	 * (to be consistent with what we did on the way down), and then
	 * immediately update the gap to the correct value. Finally we
	 * rebalance the rbtree after all augmented values have been set.
	 */
	rb_link_node(&vma->vm_rb, rb_parent, rb_link);
	vma->rb_subtree_gap = 0;
	vma_gap_update(vma);
	vma_rb_insert(vma, &mm->mm_rb);
}

static void __vma_link_file(struct vm_area_struct *vma)
{
	struct file *file;

	file = vma->vm_file;
	if (file) {
		struct address_space *mapping = file->f_mapping;

		if (vma->vm_flags & VM_SHARED)
			mapping_allow_writable(mapping);

		flush_dcache_mmap_lock(mapping);
		vma_interval_tree_insert(vma, &mapping->i_mmap);
		flush_dcache_mmap_unlock(mapping);
	}
}

static void
__vma_link(struct mm_struct *mm, struct vm_area_struct *vma,
	struct vm_area_struct *prev, struct rb_node **rb_link,
	struct rb_node *rb_parent)
{
	__vma_link_list(mm, vma, prev);
	__vma_link_rb(mm, vma, rb_link, rb_parent);
}

static void vma_link(struct mm_struct *mm, struct vm_area_struct *vma,
			struct vm_area_struct *prev, struct rb_node **rb_link,
			struct rb_node *rb_parent)
{
	struct address_space *mapping = NULL;

	if (vma->vm_file) {
		mapping = vma->vm_file->f_mapping;
		i_mmap_lock_write(mapping);
	}

	__vma_link(mm, vma, prev, rb_link, rb_parent);
	__vma_link_file(vma);

	if (mapping)
		i_mmap_unlock_write(mapping);

	mm->map_count++;
	validate_mm(mm);
}

/*
 * Helper for vma_adjust() in the split_vma insert case: insert a vma into the
 * mm's list and rbtree.  It has already been inserted into the interval tree.
 */
static void __insert_vm_struct(struct mm_struct *mm, struct vm_area_struct *vma)
{
	struct vm_area_struct *prev;
	struct rb_node **rb_link, *rb_parent;

	if (find_vma_links(mm, vma->vm_start, vma->vm_end,
			   &prev, &rb_link, &rb_parent))
		BUG();
	__vma_link(mm, vma, prev, rb_link, rb_parent);
	mm->map_count++;
}

static __always_inline void __vma_unlink(struct mm_struct *mm,
						struct vm_area_struct *vma,
						struct vm_area_struct *ignore)
{
	vma_rb_erase_ignore(vma, &mm->mm_rb, ignore);
	__vma_unlink_list(mm, vma);
	/* Kill the cache */
	vmacache_invalidate(mm);
}

/*
 * We cannot adjust vm_start, vm_end, vm_pgoff fields of a vma that
 * is already present in an i_mmap tree without adjusting the tree.
 * The following helper function should be used when such adjustments
 * are necessary.  The "insert" vma (if any) is to be inserted
 * before we drop the necessary locks.
 */
int __vma_adjust(struct vm_area_struct *vma, unsigned long start,
	unsigned long end, pgoff_t pgoff, struct vm_area_struct *insert,
	struct vm_area_struct *expand)
{
	struct mm_struct *mm = vma->vm_mm;
	struct vm_area_struct *next = vma->vm_next, *orig_vma = vma;
	struct address_space *mapping = NULL;
	struct rb_root_cached *root = NULL;
	struct anon_vma *anon_vma = NULL;
	struct file *file = vma->vm_file;
	bool start_changed = false, end_changed = false;
	long adjust_next = 0;
	int remove_next = 0;

	if (next && !insert) {
		struct vm_area_struct *exporter = NULL, *importer = NULL;

		if (end >= next->vm_end) {
			/*
			 * vma expands, overlapping all the next, and
			 * perhaps the one after too (mprotect case 6).
			 * The only other cases that gets here are
			 * case 1, case 7 and case 8.
			 */
			if (next == expand) {
				/*
				 * The only case where we don't expand "vma"
				 * and we expand "next" instead is case 8.
				 */
				VM_WARN_ON(end != next->vm_end);
				/*
				 * remove_next == 3 means we're
				 * removing "vma" and that to do so we
				 * swapped "vma" and "next".
				 */
				remove_next = 3;
				VM_WARN_ON(file != next->vm_file);
				swap(vma, next);
			} else {
				VM_WARN_ON(expand != vma);
				/*
				 * case 1, 6, 7, remove_next == 2 is case 6,
				 * remove_next == 1 is case 1 or 7.
				 */
				remove_next = 1 + (end > next->vm_end);
				VM_WARN_ON(remove_next == 2 &&
					   end != next->vm_next->vm_end);
				/* trim end to next, for case 6 first pass */
				end = next->vm_end;
			}

			exporter = next;
			importer = vma;

			/*
			 * If next doesn't have anon_vma, import from vma after
			 * next, if the vma overlaps with it.
			 */
			if (remove_next == 2 && !next->anon_vma)
				exporter = next->vm_next;

		} else if (end > next->vm_start) {
			/*
			 * vma expands, overlapping part of the next:
			 * mprotect case 5 shifting the boundary up.
			 */
			adjust_next = (end - next->vm_start);
			exporter = next;
			importer = vma;
			VM_WARN_ON(expand != importer);
		} else if (end < vma->vm_end) {
			/*
			 * vma shrinks, and !insert tells it's not
			 * split_vma inserting another: so it must be
			 * mprotect case 4 shifting the boundary down.
			 */
			adjust_next = -(vma->vm_end - end);
			exporter = vma;
			importer = next;
			VM_WARN_ON(expand != importer);
		}

		/*
		 * Easily overlooked: when mprotect shifts the boundary,
		 * make sure the expanding vma has anon_vma set if the
		 * shrinking vma had, to cover any anon pages imported.
		 */
		if (exporter && exporter->anon_vma && !importer->anon_vma) {
			int error;

			importer->anon_vma = exporter->anon_vma;
			error = anon_vma_clone(importer, exporter);
			if (error)
				return error;
		}
	}
again:
	vma_adjust_trans_huge(orig_vma, start, end, adjust_next);

	if (file) {
		mapping = file->f_mapping;
		root = &mapping->i_mmap;
		uprobe_munmap(vma, vma->vm_start, vma->vm_end);

		if (adjust_next)
			uprobe_munmap(next, next->vm_start, next->vm_end);

		i_mmap_lock_write(mapping);
		if (insert) {
			/*
			 * Put into interval tree now, so instantiated pages
			 * are visible to arm/parisc __flush_dcache_page
			 * throughout; but we cannot insert into address
			 * space until vma start or end is updated.
			 */
			__vma_link_file(insert);
		}
	}

	anon_vma = vma->anon_vma;
	if (!anon_vma && adjust_next)
		anon_vma = next->anon_vma;
	if (anon_vma) {
		VM_WARN_ON(adjust_next && next->anon_vma &&
			   anon_vma != next->anon_vma);
		anon_vma_lock_write(anon_vma);
		anon_vma_interval_tree_pre_update_vma(vma);
		if (adjust_next)
			anon_vma_interval_tree_pre_update_vma(next);
	}

	if (file) {
		flush_dcache_mmap_lock(mapping);
		vma_interval_tree_remove(vma, root);
		if (adjust_next)
			vma_interval_tree_remove(next, root);
	}

	if (start != vma->vm_start) {
		vma->vm_start = start;
		start_changed = true;
	}
	if (end != vma->vm_end) {
		vma->vm_end = end;
		end_changed = true;
	}
	vma->vm_pgoff = pgoff;
	if (adjust_next) {
		next->vm_start += adjust_next;
		next->vm_pgoff += adjust_next >> PAGE_SHIFT;
	}

	if (file) {
		if (adjust_next)
			vma_interval_tree_insert(next, root);
		vma_interval_tree_insert(vma, root);
		flush_dcache_mmap_unlock(mapping);
	}

	if (remove_next) {
		/*
		 * vma_merge has merged next into vma, and needs
		 * us to remove next before dropping the locks.
		 */
		if (remove_next != 3)
			__vma_unlink(mm, next, next);
		else
			/*
			 * vma is not before next if they've been
			 * swapped.
			 *
			 * pre-swap() next->vm_start was reduced so
			 * tell validate_mm_rb to ignore pre-swap()
			 * "next" (which is stored in post-swap()
			 * "vma").
			 */
			__vma_unlink(mm, next, vma);
		if (file)
			__remove_shared_vm_struct(next, file, mapping);
	} else if (insert) {
		/*
		 * split_vma has split insert from vma, and needs
		 * us to insert it before dropping the locks
		 * (it may either follow vma or precede it).
		 */
		__insert_vm_struct(mm, insert);
	} else {
		if (start_changed)
			vma_gap_update(vma);
		if (end_changed) {
			if (!next)
				mm->highest_vm_end = vm_end_gap(vma);
			else if (!adjust_next)
				vma_gap_update(next);
		}
	}

	if (anon_vma) {
		anon_vma_interval_tree_post_update_vma(vma);
		if (adjust_next)
			anon_vma_interval_tree_post_update_vma(next);
		anon_vma_unlock_write(anon_vma);
	}

	if (file) {
		i_mmap_unlock_write(mapping);
		uprobe_mmap(vma);

		if (adjust_next)
			uprobe_mmap(next);
	}

	if (remove_next) {
		if (file) {
			uprobe_munmap(next, next->vm_start, next->vm_end);
			/* fput(file) happens whthin vm_area_free(next) */
			VM_BUG_ON(file != next->vm_file);
		}
		if (next->anon_vma)
			anon_vma_merge(vma, next);
		mm->map_count--;
		mpol_put(vma_policy(next));
		vm_area_free(next);
		/*
		 * In mprotect's case 6 (see comments on vma_merge),
		 * we must remove another next too. It would clutter
		 * up the code too much to do both in one go.
		 */
		if (remove_next != 3) {
			/*
			 * If "next" was removed and vma->vm_end was
			 * expanded (up) over it, in turn
			 * "next->vm_prev->vm_end" changed and the
			 * "vma->vm_next" gap must be updated.
			 */
			next = vma->vm_next;
		} else {
			/*
			 * For the scope of the comment "next" and
			 * "vma" considered pre-swap(): if "vma" was
			 * removed, next->vm_start was expanded (down)
			 * over it and the "next" gap must be updated.
			 * Because of the swap() the post-swap() "vma"
			 * actually points to pre-swap() "next"
			 * (post-swap() "next" as opposed is now a
			 * dangling pointer).
			 */
			next = vma;
		}
		if (remove_next == 2) {
			remove_next = 1;
			end = next->vm_end;
			goto again;
		}
		else if (next)
			vma_gap_update(next);
		else {
			/*
			 * If remove_next == 2 we obviously can't
			 * reach this path.
			 *
			 * If remove_next == 3 we can't reach this
			 * path because pre-swap() next is always not
			 * NULL. pre-swap() "next" is not being
			 * removed and its next->vm_end is not altered
			 * (and furthermore "end" already matches
			 * next->vm_end in remove_next == 3).
			 *
			 * We reach this only in the remove_next == 1
			 * case if the "next" vma that was removed was
			 * the highest vma of the mm. However in such
			 * case next->vm_end == "end" and the extended
			 * "vma" has vma->vm_end == next->vm_end so
			 * mm->highest_vm_end doesn't need any update
			 * in remove_next == 1 case.
			 */
			VM_WARN_ON(mm->highest_vm_end != vm_end_gap(vma));
		}
	}
	if (insert && file)
		uprobe_mmap(insert);

	validate_mm(mm);

	return 0;
}

/*
 * If the vma has a ->close operation then the driver probably needs to release
 * per-vma resources, so we don't attempt to merge those.
 */
static inline int is_mergeable_vma(struct vm_area_struct *vma,
				struct file *file, unsigned long vm_flags,
				struct vm_userfaultfd_ctx vm_userfaultfd_ctx,
<<<<<<< HEAD
				const char *anon_name)
=======
				struct anon_vma_name *anon_name)
>>>>>>> 7bf263ef
{
	/*
	 * VM_SOFTDIRTY should not prevent from VMA merging, if we
	 * match the flags but dirty bit -- the caller should mark
	 * merged VMA as dirty. If dirty bit won't be excluded from
	 * comparison, we increase pressure on the memory system forcing
	 * the kernel to generate new VMAs when old one could be
	 * extended instead.
	 */
	if ((vma->vm_flags ^ vm_flags) & ~VM_SOFTDIRTY)
		return 0;
	if (vma->vm_file != file)
		return 0;
	if (vma->vm_ops && vma->vm_ops->close)
		return 0;
	if (!is_mergeable_vm_userfaultfd_ctx(vma, vm_userfaultfd_ctx))
		return 0;
<<<<<<< HEAD
	if (!is_same_vma_anon_name(vma, anon_name))
=======
	if (!anon_vma_name_eq(anon_vma_name(vma), anon_name))
>>>>>>> 7bf263ef
		return 0;
	return 1;
}

static inline int is_mergeable_anon_vma(struct anon_vma *anon_vma1,
					struct anon_vma *anon_vma2,
					struct vm_area_struct *vma)
{
	/*
	 * The list_is_singular() test is to avoid merging VMA cloned from
	 * parents. This can improve scalability caused by anon_vma lock.
	 */
	if ((!anon_vma1 || !anon_vma2) && (!vma ||
		list_is_singular(&vma->anon_vma_chain)))
		return 1;
	return anon_vma1 == anon_vma2;
}

/*
 * Return true if we can merge this (vm_flags,anon_vma,file,vm_pgoff)
 * in front of (at a lower virtual address and file offset than) the vma.
 *
 * We cannot merge two vmas if they have differently assigned (non-NULL)
 * anon_vmas, nor if same anon_vma is assigned but offsets incompatible.
 *
 * We don't check here for the merged mmap wrapping around the end of pagecache
 * indices (16TB on ia32) because do_mmap() does not permit mmap's which
 * wrap, nor mmaps which cover the final page at index -1UL.
 */
static int
can_vma_merge_before(struct vm_area_struct *vma, unsigned long vm_flags,
		     struct anon_vma *anon_vma, struct file *file,
		     pgoff_t vm_pgoff,
		     struct vm_userfaultfd_ctx vm_userfaultfd_ctx,
<<<<<<< HEAD
		     const char *anon_name)
=======
		     struct anon_vma_name *anon_name)
>>>>>>> 7bf263ef
{
	if (is_mergeable_vma(vma, file, vm_flags, vm_userfaultfd_ctx, anon_name) &&
	    is_mergeable_anon_vma(anon_vma, vma->anon_vma, vma)) {
		if (vma->vm_pgoff == vm_pgoff)
			return 1;
	}
	return 0;
}

/*
 * Return true if we can merge this (vm_flags,anon_vma,file,vm_pgoff)
 * beyond (at a higher virtual address and file offset than) the vma.
 *
 * We cannot merge two vmas if they have differently assigned (non-NULL)
 * anon_vmas, nor if same anon_vma is assigned but offsets incompatible.
 */
static int
can_vma_merge_after(struct vm_area_struct *vma, unsigned long vm_flags,
		    struct anon_vma *anon_vma, struct file *file,
		    pgoff_t vm_pgoff,
		    struct vm_userfaultfd_ctx vm_userfaultfd_ctx,
<<<<<<< HEAD
		    const char *anon_name)
=======
		    struct anon_vma_name *anon_name)
>>>>>>> 7bf263ef
{
	if (is_mergeable_vma(vma, file, vm_flags, vm_userfaultfd_ctx, anon_name) &&
	    is_mergeable_anon_vma(anon_vma, vma->anon_vma, vma)) {
		pgoff_t vm_pglen;
		vm_pglen = vma_pages(vma);
		if (vma->vm_pgoff + vm_pglen == vm_pgoff)
			return 1;
	}
	return 0;
}

/*
 * Given a mapping request (addr,end,vm_flags,file,pgoff,anon_name),
 * figure out whether that can be merged with its predecessor or its
 * successor.  Or both (it neatly fills a hole).
 *
 * In most cases - when called for mmap, brk or mremap - [addr,end) is
 * certain not to be mapped by the time vma_merge is called; but when
 * called for mprotect, it is certain to be already mapped (either at
 * an offset within prev, or at the start of next), and the flags of
 * this area are about to be changed to vm_flags - and the no-change
 * case has already been eliminated.
 *
 * The following mprotect cases have to be considered, where AAAA is
 * the area passed down from mprotect_fixup, never extending beyond one
 * vma, PPPPPP is the prev vma specified, and NNNNNN the next vma after:
 *
 *     AAAA             AAAA                   AAAA
 *    PPPPPPNNNNNN    PPPPPPNNNNNN       PPPPPPNNNNNN
 *    cannot merge    might become       might become
 *                    PPNNNNNNNNNN       PPPPPPPPPPNN
 *    mmap, brk or    case 4 below       case 5 below
 *    mremap move:
 *                        AAAA               AAAA
 *                    PPPP    NNNN       PPPPNNNNXXXX
 *                    might become       might become
 *                    PPPPPPPPPPPP 1 or  PPPPPPPPPPPP 6 or
 *                    PPPPPPPPNNNN 2 or  PPPPPPPPXXXX 7 or
 *                    PPPPNNNNNNNN 3     PPPPXXXXXXXX 8
 *
 * It is important for case 8 that the vma NNNN overlapping the
 * region AAAA is never going to extended over XXXX. Instead XXXX must
 * be extended in region AAAA and NNNN must be removed. This way in
 * all cases where vma_merge succeeds, the moment vma_adjust drops the
 * rmap_locks, the properties of the merged vma will be already
 * correct for the whole merged range. Some of those properties like
 * vm_page_prot/vm_flags may be accessed by rmap_walks and they must
 * be correct for the whole merged range immediately after the
 * rmap_locks are released. Otherwise if XXXX would be removed and
 * NNNN would be extended over the XXXX range, remove_migration_ptes
 * or other rmap walkers (if working on addresses beyond the "end"
 * parameter) may establish ptes with the wrong permissions of NNNN
 * instead of the right permissions of XXXX.
 */
struct vm_area_struct *vma_merge(struct mm_struct *mm,
			struct vm_area_struct *prev, unsigned long addr,
			unsigned long end, unsigned long vm_flags,
			struct anon_vma *anon_vma, struct file *file,
			pgoff_t pgoff, struct mempolicy *policy,
			struct vm_userfaultfd_ctx vm_userfaultfd_ctx,
<<<<<<< HEAD
			const char *anon_name)
=======
			struct anon_vma_name *anon_name)
>>>>>>> 7bf263ef
{
	pgoff_t pglen = (end - addr) >> PAGE_SHIFT;
	struct vm_area_struct *area, *next;
	int err;

	/*
	 * We later require that vma->vm_flags == vm_flags,
	 * so this tests vma->vm_flags & VM_SPECIAL, too.
	 */
	if (vm_flags & VM_SPECIAL)
		return NULL;

	next = vma_next(mm, prev);
	area = next;
	if (area && area->vm_end == end)		/* cases 6, 7, 8 */
		next = next->vm_next;

	/* verify some invariant that must be enforced by the caller */
	VM_WARN_ON(prev && addr <= prev->vm_start);
	VM_WARN_ON(area && end > area->vm_end);
	VM_WARN_ON(addr >= end);

	/*
	 * Can it merge with the predecessor?
	 */
	if (prev && prev->vm_end == addr &&
			mpol_equal(vma_policy(prev), policy) &&
			can_vma_merge_after(prev, vm_flags,
					    anon_vma, file, pgoff,
					    vm_userfaultfd_ctx, anon_name)) {
		/*
		 * OK, it can.  Can we now merge in the successor as well?
		 */
		if (next && end == next->vm_start &&
				mpol_equal(policy, vma_policy(next)) &&
				can_vma_merge_before(next, vm_flags,
						     anon_vma, file,
						     pgoff+pglen,
						     vm_userfaultfd_ctx, anon_name) &&
				is_mergeable_anon_vma(prev->anon_vma,
						      next->anon_vma, NULL)) {
							/* cases 1, 6 */
			err = __vma_adjust(prev, prev->vm_start,
					 next->vm_end, prev->vm_pgoff, NULL,
					 prev);
		} else					/* cases 2, 5, 7 */
			err = __vma_adjust(prev, prev->vm_start,
					 end, prev->vm_pgoff, NULL, prev);
		if (err)
			return NULL;
		khugepaged_enter_vma_merge(prev, vm_flags);
		return prev;
	}

	/*
	 * Can this new request be merged in front of next?
	 */
	if (next && end == next->vm_start &&
			mpol_equal(policy, vma_policy(next)) &&
			can_vma_merge_before(next, vm_flags,
					     anon_vma, file, pgoff+pglen,
					     vm_userfaultfd_ctx, anon_name)) {
		if (prev && addr < prev->vm_end)	/* case 4 */
			err = __vma_adjust(prev, prev->vm_start,
					 addr, prev->vm_pgoff, NULL, next);
		else {					/* cases 3, 8 */
			err = __vma_adjust(area, addr, next->vm_end,
					 next->vm_pgoff - pglen, NULL, next);
			/*
			 * In case 3 area is already equal to next and
			 * this is a noop, but in case 8 "area" has
			 * been removed and next was expanded over it.
			 */
			area = next;
		}
		if (err)
			return NULL;
		khugepaged_enter_vma_merge(area, vm_flags);
		return area;
	}

	return NULL;
}

/*
 * Rough compatibility check to quickly see if it's even worth looking
 * at sharing an anon_vma.
 *
 * They need to have the same vm_file, and the flags can only differ
 * in things that mprotect may change.
 *
 * NOTE! The fact that we share an anon_vma doesn't _have_ to mean that
 * we can merge the two vma's. For example, we refuse to merge a vma if
 * there is a vm_ops->close() function, because that indicates that the
 * driver is doing some kind of reference counting. But that doesn't
 * really matter for the anon_vma sharing case.
 */
static int anon_vma_compatible(struct vm_area_struct *a, struct vm_area_struct *b)
{
	return a->vm_end == b->vm_start &&
		mpol_equal(vma_policy(a), vma_policy(b)) &&
		a->vm_file == b->vm_file &&
		!((a->vm_flags ^ b->vm_flags) & ~(VM_ACCESS_FLAGS | VM_SOFTDIRTY)) &&
		b->vm_pgoff == a->vm_pgoff + ((b->vm_start - a->vm_start) >> PAGE_SHIFT);
}

/*
 * Do some basic sanity checking to see if we can re-use the anon_vma
 * from 'old'. The 'a'/'b' vma's are in VM order - one of them will be
 * the same as 'old', the other will be the new one that is trying
 * to share the anon_vma.
 *
 * NOTE! This runs with mm_sem held for reading, so it is possible that
 * the anon_vma of 'old' is concurrently in the process of being set up
 * by another page fault trying to merge _that_. But that's ok: if it
 * is being set up, that automatically means that it will be a singleton
 * acceptable for merging, so we can do all of this optimistically. But
 * we do that READ_ONCE() to make sure that we never re-load the pointer.
 *
 * IOW: that the "list_is_singular()" test on the anon_vma_chain only
 * matters for the 'stable anon_vma' case (ie the thing we want to avoid
 * is to return an anon_vma that is "complex" due to having gone through
 * a fork).
 *
 * We also make sure that the two vma's are compatible (adjacent,
 * and with the same memory policies). That's all stable, even with just
 * a read lock on the mm_sem.
 */
static struct anon_vma *reusable_anon_vma(struct vm_area_struct *old, struct vm_area_struct *a, struct vm_area_struct *b)
{
	if (anon_vma_compatible(a, b)) {
		struct anon_vma *anon_vma = READ_ONCE(old->anon_vma);

		if (anon_vma && list_is_singular(&old->anon_vma_chain))
			return anon_vma;
	}
	return NULL;
}

/*
 * find_mergeable_anon_vma is used by anon_vma_prepare, to check
 * neighbouring vmas for a suitable anon_vma, before it goes off
 * to allocate a new anon_vma.  It checks because a repetitive
 * sequence of mprotects and faults may otherwise lead to distinct
 * anon_vmas being allocated, preventing vma merge in subsequent
 * mprotect.
 */
struct anon_vma *find_mergeable_anon_vma(struct vm_area_struct *vma)
{
	struct anon_vma *anon_vma = NULL;

	/* Try next first. */
	if (vma->vm_next) {
		anon_vma = reusable_anon_vma(vma->vm_next, vma, vma->vm_next);
		if (anon_vma)
			return anon_vma;
	}

	/* Try prev next. */
	if (vma->vm_prev)
		anon_vma = reusable_anon_vma(vma->vm_prev, vma->vm_prev, vma);

	/*
	 * We might reach here with anon_vma == NULL if we can't find
	 * any reusable anon_vma.
	 * There's no absolute need to look only at touching neighbours:
	 * we could search further afield for "compatible" anon_vmas.
	 * But it would probably just be a waste of time searching,
	 * or lead to too many vmas hanging off the same anon_vma.
	 * We're trying to allow mprotect remerging later on,
	 * not trying to minimize memory used for anon_vmas.
	 */
	return anon_vma;
}

/*
 * If a hint addr is less than mmap_min_addr change hint to be as
 * low as possible but still greater than mmap_min_addr
 */
static inline unsigned long round_hint_to_min(unsigned long hint)
{
	hint &= PAGE_MASK;
	if (((void *)hint != NULL) &&
	    (hint < mmap_min_addr))
		return PAGE_ALIGN(mmap_min_addr);
	return hint;
}

int mlock_future_check(struct mm_struct *mm, unsigned long flags,
		       unsigned long len)
{
	unsigned long locked, lock_limit;

	/*  mlock MCL_FUTURE? */
	if (flags & VM_LOCKED) {
		locked = len >> PAGE_SHIFT;
		locked += mm->locked_vm;
		lock_limit = rlimit(RLIMIT_MEMLOCK);
		lock_limit >>= PAGE_SHIFT;
		if (locked > lock_limit && !capable(CAP_IPC_LOCK))
			return -EAGAIN;
	}
	return 0;
}

static inline u64 file_mmap_size_max(struct file *file, struct inode *inode)
{
	if (S_ISREG(inode->i_mode))
		return MAX_LFS_FILESIZE;

	if (S_ISBLK(inode->i_mode))
		return MAX_LFS_FILESIZE;

	if (S_ISSOCK(inode->i_mode))
		return MAX_LFS_FILESIZE;

	/* Special "we do even unsigned file positions" case */
	if (file->f_mode & FMODE_UNSIGNED_OFFSET)
		return 0;

	/* Yes, random drivers might want more. But I'm tired of buggy drivers */
	return ULONG_MAX;
}

static inline bool file_mmap_ok(struct file *file, struct inode *inode,
				unsigned long pgoff, unsigned long len)
{
	u64 maxsize = file_mmap_size_max(file, inode);

	if (maxsize && len > maxsize)
		return false;
	maxsize -= len;
	if (pgoff > maxsize >> PAGE_SHIFT)
		return false;
	return true;
}

/*
 * The caller must write-lock current->mm->mmap_lock.
 */
unsigned long do_mmap(struct file *file, unsigned long addr,
			unsigned long len, unsigned long prot,
			unsigned long flags, unsigned long pgoff,
			unsigned long *populate, struct list_head *uf)
{
	struct mm_struct *mm = current->mm;
	vm_flags_t vm_flags;
	int pkey = 0;

	*populate = 0;

	if (!len)
		return -EINVAL;

	/*
	 * Does the application expect PROT_READ to imply PROT_EXEC?
	 *
	 * (the exception is when the underlying filesystem is noexec
	 *  mounted, in which case we dont add PROT_EXEC.)
	 */
	if ((prot & PROT_READ) && (current->personality & READ_IMPLIES_EXEC))
		if (!(file && path_noexec(&file->f_path)))
			prot |= PROT_EXEC;

	/* force arch specific MAP_FIXED handling in get_unmapped_area */
	if (flags & MAP_FIXED_NOREPLACE)
		flags |= MAP_FIXED;

	if (!(flags & MAP_FIXED))
		addr = round_hint_to_min(addr);

	/* Careful about overflows.. */
	len = PAGE_ALIGN(len);
	if (!len)
		return -ENOMEM;

	/* offset overflow? */
	if ((pgoff + (len >> PAGE_SHIFT)) < pgoff)
		return -EOVERFLOW;

	/* Too many mappings? */
	if (mm->map_count > sysctl_max_map_count)
		return -ENOMEM;

	/* Obtain the address to map to. we verify (or select) it and ensure
	 * that it represents a valid section of the address space.
	 */
	addr = get_unmapped_area(file, addr, len, pgoff, flags);
	if (IS_ERR_VALUE(addr))
		return addr;

	if (flags & MAP_FIXED_NOREPLACE) {
		if (find_vma_intersection(mm, addr, addr + len))
			return -EEXIST;
	}

	if (prot == PROT_EXEC) {
		pkey = execute_only_pkey(mm);
		if (pkey < 0)
			pkey = 0;
	}

	/* Do simple checking here so the lower-level routines won't have
	 * to. we assume access permissions have been handled by the open
	 * of the memory object, so we don't do any here.
	 */
	vm_flags = calc_vm_prot_bits(prot, pkey) | calc_vm_flag_bits(flags) |
			mm->def_flags | VM_MAYREAD | VM_MAYWRITE | VM_MAYEXEC;

	if (flags & MAP_LOCKED)
		if (!can_do_mlock())
			return -EPERM;

	if (mlock_future_check(mm, vm_flags, len))
		return -EAGAIN;

	if (file) {
		struct inode *inode = file_inode(file);
		unsigned long flags_mask;

		if (!file_mmap_ok(file, inode, pgoff, len))
			return -EOVERFLOW;

		flags_mask = LEGACY_MAP_MASK | file->f_op->mmap_supported_flags;

		switch (flags & MAP_TYPE) {
		case MAP_SHARED:
			/*
			 * Force use of MAP_SHARED_VALIDATE with non-legacy
			 * flags. E.g. MAP_SYNC is dangerous to use with
			 * MAP_SHARED as you don't know which consistency model
			 * you will get. We silently ignore unsupported flags
			 * with MAP_SHARED to preserve backward compatibility.
			 */
			flags &= LEGACY_MAP_MASK;
			fallthrough;
		case MAP_SHARED_VALIDATE:
			if (flags & ~flags_mask)
				return -EOPNOTSUPP;
			if (prot & PROT_WRITE) {
				if (!(file->f_mode & FMODE_WRITE))
					return -EACCES;
				if (IS_SWAPFILE(file->f_mapping->host))
					return -ETXTBSY;
			}

			/*
			 * Make sure we don't allow writing to an append-only
			 * file..
			 */
			if (IS_APPEND(inode) && (file->f_mode & FMODE_WRITE))
				return -EACCES;

			vm_flags |= VM_SHARED | VM_MAYSHARE;
			if (!(file->f_mode & FMODE_WRITE))
				vm_flags &= ~(VM_MAYWRITE | VM_SHARED);
			fallthrough;
		case MAP_PRIVATE:
			if (!(file->f_mode & FMODE_READ))
				return -EACCES;
			if (path_noexec(&file->f_path)) {
				if (vm_flags & VM_EXEC)
					return -EPERM;
				vm_flags &= ~VM_MAYEXEC;
			}

			if (!file->f_op->mmap)
				return -ENODEV;
			if (vm_flags & (VM_GROWSDOWN|VM_GROWSUP))
				return -EINVAL;
			break;

		default:
			return -EINVAL;
		}
	} else {
		switch (flags & MAP_TYPE) {
		case MAP_SHARED:
			if (vm_flags & (VM_GROWSDOWN|VM_GROWSUP))
				return -EINVAL;
			/*
			 * Ignore pgoff.
			 */
			pgoff = 0;
			vm_flags |= VM_SHARED | VM_MAYSHARE;
			break;
		case MAP_PRIVATE:
			/*
			 * Set pgoff according to addr for anon_vma.
			 */
			pgoff = addr >> PAGE_SHIFT;
			break;
		default:
			return -EINVAL;
		}
	}

	/*
	 * Set 'VM_NORESERVE' if we should not account for the
	 * memory use of this mapping.
	 */
	if (flags & MAP_NORESERVE) {
		/* We honor MAP_NORESERVE if allowed to overcommit */
		if (sysctl_overcommit_memory != OVERCOMMIT_NEVER)
			vm_flags |= VM_NORESERVE;

		/* hugetlb applies strict overcommit unless MAP_NORESERVE */
		if (file && is_file_hugepages(file))
			vm_flags |= VM_NORESERVE;
	}

	addr = mmap_region(file, addr, len, vm_flags, pgoff, uf);
	if (!IS_ERR_VALUE(addr) &&
	    ((vm_flags & VM_LOCKED) ||
	     (flags & (MAP_POPULATE | MAP_NONBLOCK)) == MAP_POPULATE))
		*populate = len;
	return addr;
}

unsigned long ksys_mmap_pgoff(unsigned long addr, unsigned long len,
			      unsigned long prot, unsigned long flags,
			      unsigned long fd, unsigned long pgoff)
{
	struct file *file = NULL;
	unsigned long retval;

	if (!(flags & MAP_ANONYMOUS)) {
		audit_mmap_fd(fd, flags);
		file = fget(fd);
		if (!file)
			return -EBADF;
		if (is_file_hugepages(file)) {
			len = ALIGN(len, huge_page_size(hstate_file(file)));
		} else if (unlikely(flags & MAP_HUGETLB)) {
			retval = -EINVAL;
			goto out_fput;
		}
	} else if (flags & MAP_HUGETLB) {
		struct ucounts *ucounts = NULL;
		struct hstate *hs;

		hs = hstate_sizelog((flags >> MAP_HUGE_SHIFT) & MAP_HUGE_MASK);
		if (!hs)
			return -EINVAL;

		len = ALIGN(len, huge_page_size(hs));
		/*
		 * VM_NORESERVE is used because the reservations will be
		 * taken when vm_ops->mmap() is called
		 * A dummy user value is used because we are not locking
		 * memory so no accounting is necessary
		 */
		file = hugetlb_file_setup(HUGETLB_ANON_FILE, len,
				VM_NORESERVE,
				&ucounts, HUGETLB_ANONHUGE_INODE,
				(flags >> MAP_HUGE_SHIFT) & MAP_HUGE_MASK);
		if (IS_ERR(file))
			return PTR_ERR(file);
	}

	retval = vm_mmap_pgoff(file, addr, len, prot, flags, pgoff);
out_fput:
	if (file)
		fput(file);
	return retval;
}

SYSCALL_DEFINE6(mmap_pgoff, unsigned long, addr, unsigned long, len,
		unsigned long, prot, unsigned long, flags,
		unsigned long, fd, unsigned long, pgoff)
{
	return ksys_mmap_pgoff(addr, len, prot, flags, fd, pgoff);
}

#ifdef __ARCH_WANT_SYS_OLD_MMAP
struct mmap_arg_struct {
	unsigned long addr;
	unsigned long len;
	unsigned long prot;
	unsigned long flags;
	unsigned long fd;
	unsigned long offset;
};

SYSCALL_DEFINE1(old_mmap, struct mmap_arg_struct __user *, arg)
{
	struct mmap_arg_struct a;

	if (copy_from_user(&a, arg, sizeof(a)))
		return -EFAULT;
	if (offset_in_page(a.offset))
		return -EINVAL;

	return ksys_mmap_pgoff(a.addr, a.len, a.prot, a.flags, a.fd,
			       a.offset >> PAGE_SHIFT);
}
#endif /* __ARCH_WANT_SYS_OLD_MMAP */

/*
 * Some shared mappings will want the pages marked read-only
 * to track write events. If so, we'll downgrade vm_page_prot
 * to the private version (using protection_map[] without the
 * VM_SHARED bit).
 */
int vma_wants_writenotify(struct vm_area_struct *vma, pgprot_t vm_page_prot)
{
	vm_flags_t vm_flags = vma->vm_flags;
	const struct vm_operations_struct *vm_ops = vma->vm_ops;

	/* If it was private or non-writable, the write bit is already clear */
	if ((vm_flags & (VM_WRITE|VM_SHARED)) != ((VM_WRITE|VM_SHARED)))
		return 0;

	/* The backer wishes to know when pages are first written to? */
	if (vm_ops && (vm_ops->page_mkwrite || vm_ops->pfn_mkwrite))
		return 1;

	/* The open routine did something to the protections that pgprot_modify
	 * won't preserve? */
	if (pgprot_val(vm_page_prot) !=
	    pgprot_val(vm_pgprot_modify(vm_page_prot, vm_flags)))
		return 0;

	/* Do we need to track softdirty? */
	if (IS_ENABLED(CONFIG_MEM_SOFT_DIRTY) && !(vm_flags & VM_SOFTDIRTY))
		return 1;

	/* Specialty mapping? */
	if (vm_flags & VM_PFNMAP)
		return 0;

	/* Can the mapping track the dirty pages? */
	return vma->vm_file && vma->vm_file->f_mapping &&
		mapping_can_writeback(vma->vm_file->f_mapping);
}

/*
 * We account for memory if it's a private writeable mapping,
 * not hugepages and VM_NORESERVE wasn't set.
 */
static inline int accountable_mapping(struct file *file, vm_flags_t vm_flags)
{
	/*
	 * hugetlb has its own accounting separate from the core VM
	 * VM_HUGETLB may not be set yet so we cannot check for that flag.
	 */
	if (file && is_file_hugepages(file))
		return 0;

	return (vm_flags & (VM_NORESERVE | VM_SHARED | VM_WRITE)) == VM_WRITE;
}

unsigned long mmap_region(struct file *file, unsigned long addr,
		unsigned long len, vm_flags_t vm_flags, unsigned long pgoff,
		struct list_head *uf)
{
	struct mm_struct *mm = current->mm;
	struct vm_area_struct *vma, *prev, *merge;
	int error;
	struct rb_node **rb_link, *rb_parent;
	unsigned long charged = 0;

	/* Check against address space limit. */
	if (!may_expand_vm(mm, vm_flags, len >> PAGE_SHIFT)) {
		unsigned long nr_pages;

		/*
		 * MAP_FIXED may remove pages of mappings that intersects with
		 * requested mapping. Account for the pages it would unmap.
		 */
		nr_pages = count_vma_pages_range(mm, addr, addr + len);

		if (!may_expand_vm(mm, vm_flags,
					(len >> PAGE_SHIFT) - nr_pages))
			return -ENOMEM;
	}

	/* Clear old maps, set up prev, rb_link, rb_parent, and uf */
	if (munmap_vma_range(mm, addr, len, &prev, &rb_link, &rb_parent, uf))
		return -ENOMEM;
	/*
	 * Private writable mapping: check memory availability
	 */
	if (accountable_mapping(file, vm_flags)) {
		charged = len >> PAGE_SHIFT;
		if (security_vm_enough_memory_mm(mm, charged))
			return -ENOMEM;
		vm_flags |= VM_ACCOUNT;
	}

	/*
	 * Can we just expand an old mapping?
	 */
	vma = vma_merge(mm, prev, addr, addr + len, vm_flags,
			NULL, file, pgoff, NULL, NULL_VM_UFFD_CTX, NULL);
	if (vma)
		goto out;

	/*
	 * Determine the object being mapped and call the appropriate
	 * specific mapper. the address has already been validated, but
	 * not unmapped, but the maps are removed from the list.
	 */
	vma = vm_area_alloc(mm);
	if (!vma) {
		error = -ENOMEM;
		goto unacct_error;
	}

	vma->vm_start = addr;
	vma->vm_end = addr + len;
	vma->vm_flags = vm_flags;
	vma->vm_page_prot = vm_get_page_prot(vm_flags);
	vma->vm_pgoff = pgoff;

	if (file) {
		if (vm_flags & VM_SHARED) {
			error = mapping_map_writable(file->f_mapping);
			if (error)
				goto free_vma;
		}

		vma->vm_file = get_file(file);
		error = call_mmap(file, vma);
		if (error)
			goto unmap_and_free_vma;

		/* Can addr have changed??
		 *
		 * Answer: Yes, several device drivers can do it in their
		 *         f_op->mmap method. -DaveM
		 * Bug: If addr is changed, prev, rb_link, rb_parent should
		 *      be updated for vma_link()
		 */
		WARN_ON_ONCE(addr != vma->vm_start);

		addr = vma->vm_start;

		/* If vm_flags changed after call_mmap(), we should try merge vma again
		 * as we may succeed this time.
		 */
		if (unlikely(vm_flags != vma->vm_flags && prev)) {
			merge = vma_merge(mm, prev, vma->vm_start, vma->vm_end, vma->vm_flags,
				NULL, vma->vm_file, vma->vm_pgoff, NULL, NULL_VM_UFFD_CTX, NULL);
			if (merge) {
				/* ->mmap() can change vma->vm_file and fput the original file. So
				 * fput the vma->vm_file here or we would add an extra fput for file
				 * and cause general protection fault ultimately.
				 */
				/* fput happens within vm_area_free */
				vm_area_free(vma);
				vma = merge;
				/* Update vm_flags to pick up the change. */
				vm_flags = vma->vm_flags;
				goto unmap_writable;
			}
		}

		vm_flags = vma->vm_flags;
	} else if (vm_flags & VM_SHARED) {
		error = shmem_zero_setup(vma);
		if (error)
			goto free_vma;
	} else {
		vma_set_anonymous(vma);
	}

	/* Allow architectures to sanity-check the vm_flags */
	if (!arch_validate_flags(vma->vm_flags)) {
		error = -EINVAL;
		if (file)
			goto unmap_and_free_vma;
		else
			goto free_vma;
	}

	vma_link(mm, vma, prev, rb_link, rb_parent);
	/* Once vma denies write, undo our temporary denial count */
unmap_writable:
	if (file && vm_flags & VM_SHARED)
		mapping_unmap_writable(file->f_mapping);
	file = vma->vm_file;
out:
	perf_event_mmap(vma);

	vm_stat_account(mm, vm_flags, len >> PAGE_SHIFT);
	if (vm_flags & VM_LOCKED) {
		if ((vm_flags & VM_SPECIAL) || vma_is_dax(vma) ||
					is_vm_hugetlb_page(vma) ||
					vma == get_gate_vma(current->mm))
			vma->vm_flags &= VM_LOCKED_CLEAR_MASK;
		else
			mm->locked_vm += (len >> PAGE_SHIFT);
	}

	if (file)
		uprobe_mmap(vma);

	/*
	 * New (or expanded) vma always get soft dirty status.
	 * Otherwise user-space soft-dirty page tracker won't
	 * be able to distinguish situation when vma area unmapped,
	 * then new mapped in-place (which must be aimed as
	 * a completely new data area).
	 */
	vma->vm_flags |= VM_SOFTDIRTY;

	vma_set_page_prot(vma);

	return addr;

unmap_and_free_vma:
	fput(vma->vm_file);
	vma->vm_file = NULL;

	/* Undo any partial mapping done by a device driver. */
	unmap_region(mm, vma, prev, vma->vm_start, vma->vm_end);
	charged = 0;
	if (vm_flags & VM_SHARED)
		mapping_unmap_writable(file->f_mapping);
free_vma:
	VM_BUG_ON(vma->vm_file);
	vm_area_free(vma);
unacct_error:
	if (charged)
		vm_unacct_memory(charged);
	return error;
}

static unsigned long unmapped_area(struct vm_unmapped_area_info *info)
{
	/*
	 * We implement the search by looking for an rbtree node that
	 * immediately follows a suitable gap. That is,
	 * - gap_start = vma->vm_prev->vm_end <= info->high_limit - length;
	 * - gap_end   = vma->vm_start        >= info->low_limit  + length;
	 * - gap_end - gap_start >= length
	 */

	struct mm_struct *mm = current->mm;
	struct vm_area_struct *vma;
	unsigned long length, low_limit, high_limit, gap_start, gap_end;

	/* Adjust search length to account for worst case alignment overhead */
	length = info->length + info->align_mask;
	if (length < info->length)
		return -ENOMEM;

	/* Adjust search limits by the desired length */
	if (info->high_limit < length)
		return -ENOMEM;
	high_limit = info->high_limit - length;

	if (info->low_limit > high_limit)
		return -ENOMEM;
	low_limit = info->low_limit + length;

	/* Check if rbtree root looks promising */
	if (RB_EMPTY_ROOT(&mm->mm_rb))
		goto check_highest;
	vma = rb_entry(mm->mm_rb.rb_node, struct vm_area_struct, vm_rb);
	if (vma->rb_subtree_gap < length)
		goto check_highest;

	while (true) {
		/* Visit left subtree if it looks promising */
		gap_end = vm_start_gap(vma);
		if (gap_end >= low_limit && vma->vm_rb.rb_left) {
			struct vm_area_struct *left =
				rb_entry(vma->vm_rb.rb_left,
					 struct vm_area_struct, vm_rb);
			if (left->rb_subtree_gap >= length) {
				vma = left;
				continue;
			}
		}

		gap_start = vma->vm_prev ? vm_end_gap(vma->vm_prev) : 0;
check_current:
		/* Check if current node has a suitable gap */
		if (gap_start > high_limit)
			return -ENOMEM;
		if (gap_end >= low_limit &&
		    gap_end > gap_start && gap_end - gap_start >= length)
			goto found;

		/* Visit right subtree if it looks promising */
		if (vma->vm_rb.rb_right) {
			struct vm_area_struct *right =
				rb_entry(vma->vm_rb.rb_right,
					 struct vm_area_struct, vm_rb);
			if (right->rb_subtree_gap >= length) {
				vma = right;
				continue;
			}
		}

		/* Go back up the rbtree to find next candidate node */
		while (true) {
			struct rb_node *prev = &vma->vm_rb;
			if (!rb_parent(prev))
				goto check_highest;
			vma = rb_entry(rb_parent(prev),
				       struct vm_area_struct, vm_rb);
			if (prev == vma->vm_rb.rb_left) {
				gap_start = vm_end_gap(vma->vm_prev);
				gap_end = vm_start_gap(vma);
				goto check_current;
			}
		}
	}

check_highest:
	/* Check highest gap, which does not precede any rbtree node */
	gap_start = mm->highest_vm_end;
	gap_end = ULONG_MAX;  /* Only for VM_BUG_ON below */
	if (gap_start > high_limit)
		return -ENOMEM;

found:
	/* We found a suitable gap. Clip it with the original low_limit. */
	if (gap_start < info->low_limit)
		gap_start = info->low_limit;

	/* Adjust gap address to the desired alignment */
	gap_start += (info->align_offset - gap_start) & info->align_mask;

	VM_BUG_ON(gap_start + info->length > info->high_limit);
	VM_BUG_ON(gap_start + info->length > gap_end);
	return gap_start;
}

static unsigned long unmapped_area_topdown(struct vm_unmapped_area_info *info)
{
	struct mm_struct *mm = current->mm;
	struct vm_area_struct *vma;
	unsigned long length, low_limit, high_limit, gap_start, gap_end;

	/* Adjust search length to account for worst case alignment overhead */
	length = info->length + info->align_mask;
	if (length < info->length)
		return -ENOMEM;

	/*
	 * Adjust search limits by the desired length.
	 * See implementation comment at top of unmapped_area().
	 */
	gap_end = info->high_limit;
	if (gap_end < length)
		return -ENOMEM;
	high_limit = gap_end - length;

	if (info->low_limit > high_limit)
		return -ENOMEM;
	low_limit = info->low_limit + length;

	/* Check highest gap, which does not precede any rbtree node */
	gap_start = mm->highest_vm_end;
	if (gap_start <= high_limit)
		goto found_highest;

	/* Check if rbtree root looks promising */
	if (RB_EMPTY_ROOT(&mm->mm_rb))
		return -ENOMEM;
	vma = rb_entry(mm->mm_rb.rb_node, struct vm_area_struct, vm_rb);
	if (vma->rb_subtree_gap < length)
		return -ENOMEM;

	while (true) {
		/* Visit right subtree if it looks promising */
		gap_start = vma->vm_prev ? vm_end_gap(vma->vm_prev) : 0;
		if (gap_start <= high_limit && vma->vm_rb.rb_right) {
			struct vm_area_struct *right =
				rb_entry(vma->vm_rb.rb_right,
					 struct vm_area_struct, vm_rb);
			if (right->rb_subtree_gap >= length) {
				vma = right;
				continue;
			}
		}

check_current:
		/* Check if current node has a suitable gap */
		gap_end = vm_start_gap(vma);
		if (gap_end < low_limit)
			return -ENOMEM;
		if (gap_start <= high_limit &&
		    gap_end > gap_start && gap_end - gap_start >= length)
			goto found;

		/* Visit left subtree if it looks promising */
		if (vma->vm_rb.rb_left) {
			struct vm_area_struct *left =
				rb_entry(vma->vm_rb.rb_left,
					 struct vm_area_struct, vm_rb);
			if (left->rb_subtree_gap >= length) {
				vma = left;
				continue;
			}
		}

		/* Go back up the rbtree to find next candidate node */
		while (true) {
			struct rb_node *prev = &vma->vm_rb;
			if (!rb_parent(prev))
				return -ENOMEM;
			vma = rb_entry(rb_parent(prev),
				       struct vm_area_struct, vm_rb);
			if (prev == vma->vm_rb.rb_right) {
				gap_start = vma->vm_prev ?
					vm_end_gap(vma->vm_prev) : 0;
				goto check_current;
			}
		}
	}

found:
	/* We found a suitable gap. Clip it with the original high_limit. */
	if (gap_end > info->high_limit)
		gap_end = info->high_limit;

found_highest:
	/* Compute highest gap address at the desired alignment */
	gap_end -= info->length;
	gap_end -= (gap_end - info->align_offset) & info->align_mask;

	VM_BUG_ON(gap_end < info->low_limit);
	VM_BUG_ON(gap_end < gap_start);
	return gap_end;
}

/*
 * Search for an unmapped address range.
 *
 * We are looking for a range that:
 * - does not intersect with any VMA;
 * - is contained within the [low_limit, high_limit) interval;
 * - is at least the desired size.
 * - satisfies (begin_addr & align_mask) == (align_offset & align_mask)
 */
unsigned long vm_unmapped_area(struct vm_unmapped_area_info *info)
{
	unsigned long addr;

	if (info->flags & VM_UNMAPPED_AREA_TOPDOWN)
		addr = unmapped_area_topdown(info);
	else
		addr = unmapped_area(info);

	trace_vm_unmapped_area(addr, info);
	return addr;
}

#ifndef arch_get_mmap_end
#define arch_get_mmap_end(addr)	(TASK_SIZE)
#endif

#ifndef arch_get_mmap_base
#define arch_get_mmap_base(addr, base) (base)
#endif

/* Get an address range which is currently unmapped.
 * For shmat() with addr=0.
 *
 * Ugly calling convention alert:
 * Return value with the low bits set means error value,
 * ie
 *	if (ret & ~PAGE_MASK)
 *		error = ret;
 *
 * This function "knows" that -ENOMEM has the bits set.
 */
#ifndef HAVE_ARCH_UNMAPPED_AREA
unsigned long
arch_get_unmapped_area(struct file *filp, unsigned long addr,
		unsigned long len, unsigned long pgoff, unsigned long flags)
{
	struct mm_struct *mm = current->mm;
	struct vm_area_struct *vma, *prev;
	struct vm_unmapped_area_info info;
	const unsigned long mmap_end = arch_get_mmap_end(addr);

	if (len > mmap_end - mmap_min_addr)
		return -ENOMEM;

	if (flags & MAP_FIXED)
		return addr;

	if (addr) {
		addr = PAGE_ALIGN(addr);
		vma = find_vma_prev(mm, addr, &prev);
		if (mmap_end - len >= addr && addr >= mmap_min_addr &&
		    (!vma || addr + len <= vm_start_gap(vma)) &&
		    (!prev || addr >= vm_end_gap(prev)))
			return addr;
	}

	info.flags = 0;
	info.length = len;
	info.low_limit = mm->mmap_base;
	info.high_limit = mmap_end;
	info.align_mask = 0;
	info.align_offset = 0;
	return vm_unmapped_area(&info);
}
#endif

/*
 * This mmap-allocator allocates new areas top-down from below the
 * stack's low limit (the base):
 */
#ifndef HAVE_ARCH_UNMAPPED_AREA_TOPDOWN
unsigned long
arch_get_unmapped_area_topdown(struct file *filp, unsigned long addr,
			  unsigned long len, unsigned long pgoff,
			  unsigned long flags)
{
	struct vm_area_struct *vma, *prev;
	struct mm_struct *mm = current->mm;
	struct vm_unmapped_area_info info;
	const unsigned long mmap_end = arch_get_mmap_end(addr);

	/* requested length too big for entire address space */
	if (len > mmap_end - mmap_min_addr)
		return -ENOMEM;

	if (flags & MAP_FIXED)
		return addr;

	/* requesting a specific address */
	if (addr) {
		addr = PAGE_ALIGN(addr);
		vma = find_vma_prev(mm, addr, &prev);
		if (mmap_end - len >= addr && addr >= mmap_min_addr &&
				(!vma || addr + len <= vm_start_gap(vma)) &&
				(!prev || addr >= vm_end_gap(prev)))
			return addr;
	}

	info.flags = VM_UNMAPPED_AREA_TOPDOWN;
	info.length = len;
	info.low_limit = max(PAGE_SIZE, mmap_min_addr);
	info.high_limit = arch_get_mmap_base(addr, mm->mmap_base);
	info.align_mask = 0;
	info.align_offset = 0;
	addr = vm_unmapped_area(&info);

	/*
	 * A failed mmap() very likely causes application failure,
	 * so fall back to the bottom-up function here. This scenario
	 * can happen with large stack limits and large mmap()
	 * allocations.
	 */
	if (offset_in_page(addr)) {
		VM_BUG_ON(addr != -ENOMEM);
		info.flags = 0;
		info.low_limit = TASK_UNMAPPED_BASE;
		info.high_limit = mmap_end;
		addr = vm_unmapped_area(&info);
	}

	return addr;
}
#endif

unsigned long
get_unmapped_area(struct file *file, unsigned long addr, unsigned long len,
		unsigned long pgoff, unsigned long flags)
{
	unsigned long (*get_area)(struct file *, unsigned long,
				  unsigned long, unsigned long, unsigned long);

	unsigned long error = arch_mmap_check(addr, len, flags);
	if (error)
		return error;

	/* Careful about overflows.. */
	if (len > TASK_SIZE)
		return -ENOMEM;

	get_area = current->mm->get_unmapped_area;
	if (file) {
		if (file->f_op->get_unmapped_area)
			get_area = file->f_op->get_unmapped_area;
	} else if (flags & MAP_SHARED) {
		/*
		 * mmap_region() will call shmem_zero_setup() to create a file,
		 * so use shmem's get_unmapped_area in case it can be huge.
		 * do_mmap() will clear pgoff, so match alignment.
		 */
		pgoff = 0;
		get_area = shmem_get_unmapped_area;
	}

	addr = get_area(file, addr, len, pgoff, flags);
	if (IS_ERR_VALUE(addr))
		return addr;

	if (addr > TASK_SIZE - len)
		return -ENOMEM;
	if (offset_in_page(addr))
		return -EINVAL;

	error = security_mmap_addr(addr);
	return error ? error : addr;
}

EXPORT_SYMBOL(get_unmapped_area);

/* Look up the first VMA which satisfies  addr < vm_end,  NULL if none. */
struct vm_area_struct *__find_vma(struct mm_struct *mm, unsigned long addr)
{
	struct rb_node *rb_node;
	struct vm_area_struct *vma;

	/* Check the cache first. */
	vma = vmacache_find(mm, addr);
	if (likely(vma))
		return vma;

	rb_node = mm->mm_rb.rb_node;

	while (rb_node) {
		struct vm_area_struct *tmp;

		tmp = rb_entry(rb_node, struct vm_area_struct, vm_rb);

		if (tmp->vm_end > addr) {
			vma = tmp;
			if (tmp->vm_start <= addr)
				break;
			rb_node = rb_node->rb_left;
		} else
			rb_node = rb_node->rb_right;
	}

	if (vma)
		vmacache_update(addr, vma);
	return vma;
}

EXPORT_SYMBOL(__find_vma);

/*
 * Same as find_vma, but also return a pointer to the previous VMA in *pprev.
 */
struct vm_area_struct *
find_vma_prev(struct mm_struct *mm, unsigned long addr,
			struct vm_area_struct **pprev)
{
	struct vm_area_struct *vma;

	vma = find_vma(mm, addr);
	if (vma) {
		*pprev = vma->vm_prev;
	} else {
		struct rb_node *rb_node = rb_last(&mm->mm_rb);

		*pprev = rb_node ? rb_entry(rb_node, struct vm_area_struct, vm_rb) : NULL;
	}
	return vma;
}

/*
 * Verify that the stack growth is acceptable and
 * update accounting. This is shared with both the
 * grow-up and grow-down cases.
 */
static int acct_stack_growth(struct vm_area_struct *vma,
			     unsigned long size, unsigned long grow)
{
	struct mm_struct *mm = vma->vm_mm;
	unsigned long new_start;

	/* address space limit tests */
	if (!may_expand_vm(mm, vma->vm_flags, grow))
		return -ENOMEM;

	/* Stack limit test */
	if (size > rlimit(RLIMIT_STACK))
		return -ENOMEM;

	/* mlock limit tests */
	if (vma->vm_flags & VM_LOCKED) {
		unsigned long locked;
		unsigned long limit;
		locked = mm->locked_vm + grow;
		limit = rlimit(RLIMIT_MEMLOCK);
		limit >>= PAGE_SHIFT;
		if (locked > limit && !capable(CAP_IPC_LOCK))
			return -ENOMEM;
	}

	/* Check to ensure the stack will not grow into a hugetlb-only region */
	new_start = (vma->vm_flags & VM_GROWSUP) ? vma->vm_start :
			vma->vm_end - size;
	if (is_hugepage_only_range(vma->vm_mm, new_start, size))
		return -EFAULT;

	/*
	 * Overcommit..  This must be the final test, as it will
	 * update security statistics.
	 */
	if (security_vm_enough_memory_mm(mm, grow))
		return -ENOMEM;

	return 0;
}

#if defined(CONFIG_STACK_GROWSUP) || defined(CONFIG_IA64)
/*
 * PA-RISC uses this for its stack; IA64 for its Register Backing Store.
 * vma is the last one with address > vma->vm_end.  Have to extend vma.
 */
int expand_upwards(struct vm_area_struct *vma, unsigned long address)
{
	struct mm_struct *mm = vma->vm_mm;
	struct vm_area_struct *next;
	unsigned long gap_addr;
	int error = 0;

	if (!(vma->vm_flags & VM_GROWSUP))
		return -EFAULT;

	/* Guard against exceeding limits of the address space. */
	address &= PAGE_MASK;
	if (address >= (TASK_SIZE & PAGE_MASK))
		return -ENOMEM;
	address += PAGE_SIZE;

	/* Enforce stack_guard_gap */
	gap_addr = address + stack_guard_gap;

	/* Guard against overflow */
	if (gap_addr < address || gap_addr > TASK_SIZE)
		gap_addr = TASK_SIZE;

	next = vma->vm_next;
	if (next && next->vm_start < gap_addr && vma_is_accessible(next)) {
		if (!(next->vm_flags & VM_GROWSUP))
			return -ENOMEM;
		/* Check that both stack segments have the same anon_vma? */
	}

	/* We must make sure the anon_vma is allocated. */
	if (unlikely(anon_vma_prepare(vma)))
		return -ENOMEM;

	/*
	 * vma->vm_start/vm_end cannot change under us because the caller
	 * is required to hold the mmap_lock in read mode.  We need the
	 * anon_vma lock to serialize against concurrent expand_stacks.
	 */
	anon_vma_lock_write(vma->anon_vma);

	/* Somebody else might have raced and expanded it already */
	if (address > vma->vm_end) {
		unsigned long size, grow;

		size = address - vma->vm_start;
		grow = (address - vma->vm_end) >> PAGE_SHIFT;

		error = -ENOMEM;
		if (vma->vm_pgoff + (size >> PAGE_SHIFT) >= vma->vm_pgoff) {
			error = acct_stack_growth(vma, size, grow);
			if (!error) {
				/*
				 * vma_gap_update() doesn't support concurrent
				 * updates, but we only hold a shared mmap_lock
				 * lock here, so we need to protect against
				 * concurrent vma expansions.
				 * anon_vma_lock_write() doesn't help here, as
				 * we don't guarantee that all growable vmas
				 * in a mm share the same root anon vma.
				 * So, we reuse mm->page_table_lock to guard
				 * against concurrent vma expansions.
				 */
				spin_lock(&mm->page_table_lock);
				if (vma->vm_flags & VM_LOCKED)
					mm->locked_vm += grow;
				vm_stat_account(mm, vma->vm_flags, grow);
				anon_vma_interval_tree_pre_update_vma(vma);
				vma->vm_end = address;
				anon_vma_interval_tree_post_update_vma(vma);
				if (vma->vm_next)
					vma_gap_update(vma->vm_next);
				else
					mm->highest_vm_end = vm_end_gap(vma);
				spin_unlock(&mm->page_table_lock);

				perf_event_mmap(vma);
			}
		}
	}
	anon_vma_unlock_write(vma->anon_vma);
	khugepaged_enter_vma_merge(vma, vma->vm_flags);
	validate_mm(mm);
	return error;
}
#endif /* CONFIG_STACK_GROWSUP || CONFIG_IA64 */

/*
 * vma is the first one with address < vma->vm_start.  Have to extend vma.
 */
int expand_downwards(struct vm_area_struct *vma,
				   unsigned long address)
{
	struct mm_struct *mm = vma->vm_mm;
	struct vm_area_struct *prev;
	int error = 0;

	address &= PAGE_MASK;
	if (address < mmap_min_addr)
		return -EPERM;

	/* Enforce stack_guard_gap */
	prev = vma->vm_prev;
	/* Check that both stack segments have the same anon_vma? */
	if (prev && !(prev->vm_flags & VM_GROWSDOWN) &&
			vma_is_accessible(prev)) {
		if (address - prev->vm_end < stack_guard_gap)
			return -ENOMEM;
	}

	/* We must make sure the anon_vma is allocated. */
	if (unlikely(anon_vma_prepare(vma)))
		return -ENOMEM;

	/*
	 * vma->vm_start/vm_end cannot change under us because the caller
	 * is required to hold the mmap_lock in read mode.  We need the
	 * anon_vma lock to serialize against concurrent expand_stacks.
	 */
	anon_vma_lock_write(vma->anon_vma);

	/* Somebody else might have raced and expanded it already */
	if (address < vma->vm_start) {
		unsigned long size, grow;

		size = vma->vm_end - address;
		grow = (vma->vm_start - address) >> PAGE_SHIFT;

		error = -ENOMEM;
		if (grow <= vma->vm_pgoff) {
			error = acct_stack_growth(vma, size, grow);
			if (!error) {
				/*
				 * vma_gap_update() doesn't support concurrent
				 * updates, but we only hold a shared mmap_lock
				 * lock here, so we need to protect against
				 * concurrent vma expansions.
				 * anon_vma_lock_write() doesn't help here, as
				 * we don't guarantee that all growable vmas
				 * in a mm share the same root anon vma.
				 * So, we reuse mm->page_table_lock to guard
				 * against concurrent vma expansions.
				 */
				spin_lock(&mm->page_table_lock);
				if (vma->vm_flags & VM_LOCKED)
					mm->locked_vm += grow;
				vm_stat_account(mm, vma->vm_flags, grow);
				anon_vma_interval_tree_pre_update_vma(vma);
				vma->vm_start = address;
				vma->vm_pgoff -= grow;
				anon_vma_interval_tree_post_update_vma(vma);
				vma_gap_update(vma);
				spin_unlock(&mm->page_table_lock);

				perf_event_mmap(vma);
			}
		}
	}
	anon_vma_unlock_write(vma->anon_vma);
	khugepaged_enter_vma_merge(vma, vma->vm_flags);
	validate_mm(mm);
	return error;
}

/* enforced gap between the expanding stack and other mappings. */
unsigned long stack_guard_gap = 256UL<<PAGE_SHIFT;

static int __init cmdline_parse_stack_guard_gap(char *p)
{
	unsigned long val;
	char *endptr;

	val = simple_strtoul(p, &endptr, 10);
	if (!*endptr)
		stack_guard_gap = val << PAGE_SHIFT;

	return 0;
}
__setup("stack_guard_gap=", cmdline_parse_stack_guard_gap);

#ifdef CONFIG_STACK_GROWSUP
int expand_stack(struct vm_area_struct *vma, unsigned long address)
{
	return expand_upwards(vma, address);
}

struct vm_area_struct *
find_extend_vma(struct mm_struct *mm, unsigned long addr)
{
	struct vm_area_struct *vma, *prev;

	addr &= PAGE_MASK;
	vma = find_vma_prev(mm, addr, &prev);
	if (vma && (vma->vm_start <= addr))
		return vma;
	/* don't alter vm_end if the coredump is running */
	if (!prev || expand_stack(prev, addr))
		return NULL;
	if (prev->vm_flags & VM_LOCKED)
		populate_vma_page_range(prev, addr, prev->vm_end, NULL);
	return prev;
}
#else
int expand_stack(struct vm_area_struct *vma, unsigned long address)
{
	return expand_downwards(vma, address);
}

struct vm_area_struct *
find_extend_vma(struct mm_struct *mm, unsigned long addr)
{
	struct vm_area_struct *vma;
	unsigned long start;

	addr &= PAGE_MASK;
	vma = find_vma(mm, addr);
	if (!vma)
		return NULL;
	if (vma->vm_start <= addr)
		return vma;
	if (!(vma->vm_flags & VM_GROWSDOWN))
		return NULL;
	start = vma->vm_start;
	if (expand_stack(vma, addr))
		return NULL;
	if (vma->vm_flags & VM_LOCKED)
		populate_vma_page_range(vma, addr, start, NULL);
	return vma;
}
#endif

EXPORT_SYMBOL_GPL(find_extend_vma);

/*
 * Ok - we have the memory areas we should free on the vma list,
 * so release them, and do the vma updates.
 *
 * Called with the mm semaphore held.
 */
static void remove_vma_list(struct mm_struct *mm, struct vm_area_struct *vma)
{
	unsigned long nr_accounted = 0;

	/* Update high watermark before we lower total_vm */
	update_hiwater_vm(mm);
	do {
		long nrpages = vma_pages(vma);

		if (vma->vm_flags & VM_ACCOUNT)
			nr_accounted += nrpages;
		vm_stat_account(mm, vma->vm_flags, -nrpages);
		vma = remove_vma(vma);
	} while (vma);
	vm_unacct_memory(nr_accounted);
	validate_mm(mm);
}

/*
 * Get rid of page table information in the indicated region.
 *
 * Called with the mm semaphore held.
 */
static void unmap_region(struct mm_struct *mm,
		struct vm_area_struct *vma, struct vm_area_struct *prev,
		unsigned long start, unsigned long end)
{
	struct vm_area_struct *next = vma_next(mm, prev);
	struct mmu_gather tlb;

	lru_add_drain();
	tlb_gather_mmu(&tlb, mm);
	update_hiwater_rss(mm);
	unmap_vmas(&tlb, vma, start, end);
	free_pgtables(&tlb, vma, prev ? prev->vm_end : FIRST_USER_ADDRESS,
				 next ? next->vm_start : USER_PGTABLES_CEILING);
	tlb_finish_mmu(&tlb);
}

/*
 * Create a list of vma's touched by the unmap, removing them from the mm's
 * vma list as we go..
 */
static bool
detach_vmas_to_be_unmapped(struct mm_struct *mm, struct vm_area_struct *vma,
	struct vm_area_struct *prev, unsigned long end)
{
	struct vm_area_struct **insertion_point;
	struct vm_area_struct *tail_vma = NULL;

	insertion_point = (prev ? &prev->vm_next : &mm->mmap);
	vma->vm_prev = NULL;
	do {
		vma_rb_erase(vma, &mm->mm_rb);
		mm->map_count--;
		tail_vma = vma;
		vma = vma->vm_next;
	} while (vma && vma->vm_start < end);
	*insertion_point = vma;
	if (vma) {
		vma->vm_prev = prev;
		vma_gap_update(vma);
	} else
		mm->highest_vm_end = prev ? vm_end_gap(prev) : 0;
	tail_vma->vm_next = NULL;

	/* Kill the cache */
	vmacache_invalidate(mm);

	/*
	 * Do not downgrade mmap_lock if we are next to VM_GROWSDOWN or
	 * VM_GROWSUP VMA. Such VMAs can change their size under
	 * down_read(mmap_lock) and collide with the VMA we are about to unmap.
	 */
	if (vma && (vma->vm_flags & VM_GROWSDOWN))
		return false;
	if (prev && (prev->vm_flags & VM_GROWSUP))
		return false;
	return true;
}

/*
 * __split_vma() bypasses sysctl_max_map_count checking.  We use this where it
 * has already been checked or doesn't make sense to fail.
 */
int __split_vma(struct mm_struct *mm, struct vm_area_struct *vma,
		unsigned long addr, int new_below)
{
	struct vm_area_struct *new;
	int err;

	if (vma->vm_ops && vma->vm_ops->may_split) {
		err = vma->vm_ops->may_split(vma, addr);
		if (err)
			return err;
	}

	new = vm_area_dup(vma);
	if (!new)
		return -ENOMEM;

	if (new_below)
		new->vm_end = addr;
	else {
		new->vm_start = addr;
		new->vm_pgoff += ((addr - vma->vm_start) >> PAGE_SHIFT);
	}

	err = vma_dup_policy(vma, new);
	if (err)
		goto out_free_vma;

	err = anon_vma_clone(new, vma);
	if (err)
		goto out_free_mpol;

	if (new->vm_file)
		get_file(new->vm_file);

	if (new->vm_ops && new->vm_ops->open)
		new->vm_ops->open(new);

	if (new_below)
		err = vma_adjust(vma, addr, vma->vm_end, vma->vm_pgoff +
			((addr - new->vm_start) >> PAGE_SHIFT), new);
	else
		err = vma_adjust(vma, vma->vm_start, addr, vma->vm_pgoff, new);

	/* Success. */
	if (!err)
		return 0;

	/* Clean everything up if vma_adjust failed. */
	if (new->vm_ops && new->vm_ops->close)
		new->vm_ops->close(new);
	if (new->vm_file)
		fput(new->vm_file);
	unlink_anon_vmas(new);
 out_free_mpol:
	mpol_put(vma_policy(new));
 out_free_vma:
	new->vm_file = NULL;	/* prevents fput within vm_area_free() */
	vm_area_free(new);
	return err;
}

/*
 * Split a vma into two pieces at address 'addr', a new vma is allocated
 * either for the first part or the tail.
 */
int split_vma(struct mm_struct *mm, struct vm_area_struct *vma,
	      unsigned long addr, int new_below)
{
	if (mm->map_count >= sysctl_max_map_count)
		return -ENOMEM;

	return __split_vma(mm, vma, addr, new_below);
}

static inline void
unlock_range(struct vm_area_struct *start, unsigned long limit)
{
	struct mm_struct *mm = start->vm_mm;
	struct vm_area_struct *tmp = start;

	while (tmp && tmp->vm_start < limit) {
		if (tmp->vm_flags & VM_LOCKED) {
			mm->locked_vm -= vma_pages(tmp);
			munlock_vma_pages_all(tmp);
		}

		tmp = tmp->vm_next;
	}
}

/* Munmap is split into 2 main parts -- this part which finds
 * what needs doing, and the areas themselves, which do the
 * work.  This now handles partial unmappings.
 * Jeremy Fitzhardinge <jeremy@goop.org>
 */
int __do_munmap(struct mm_struct *mm, unsigned long start, size_t len,
		struct list_head *uf, bool downgrade)
{
	unsigned long end;
	struct vm_area_struct *vma, *prev, *last;

	if ((offset_in_page(start)) || start > TASK_SIZE || len > TASK_SIZE-start)
		return -EINVAL;

	len = PAGE_ALIGN(len);
	end = start + len;
	if (len == 0)
		return -EINVAL;

	/*
	 * arch_unmap() might do unmaps itself.  It must be called
	 * and finish any rbtree manipulation before this code
	 * runs and also starts to manipulate the rbtree.
	 */
	arch_unmap(mm, start, end);

	/* Find the first overlapping VMA where start < vma->vm_end */
	vma = find_vma_intersection(mm, start, end);
	if (!vma)
		return 0;
	prev = vma->vm_prev;

	/*
	 * If we need to split any vma, do it now to save pain later.
	 *
	 * Note: mremap's move_vma VM_ACCOUNT handling assumes a partially
	 * unmapped vm_area_struct will remain in use: so lower split_vma
	 * places tmp vma above, and higher split_vma places tmp vma below.
	 */
	if (start > vma->vm_start) {
		int error;

		/*
		 * Make sure that map_count on return from munmap() will
		 * not exceed its limit; but let map_count go just above
		 * its limit temporarily, to help free resources as expected.
		 */
		if (end < vma->vm_end && mm->map_count >= sysctl_max_map_count)
			return -ENOMEM;

		error = __split_vma(mm, vma, start, 0);
		if (error)
			return error;
		prev = vma;
	}

	/* Does it split the last one? */
	last = find_vma(mm, end);
	if (last && end > last->vm_start) {
		int error = __split_vma(mm, last, end, 1);
		if (error)
			return error;
	}
	vma = vma_next(mm, prev);

	if (unlikely(uf)) {
		/*
		 * If userfaultfd_unmap_prep returns an error the vmas
		 * will remain split, but userland will get a
		 * highly unexpected error anyway. This is no
		 * different than the case where the first of the two
		 * __split_vma fails, but we don't undo the first
		 * split, despite we could. This is unlikely enough
		 * failure that it's not worth optimizing it for.
		 */
		int error = userfaultfd_unmap_prep(vma, start, end, uf);
		if (error)
			return error;
	}

	/*
	 * unlock any mlock()ed ranges before detaching vmas
	 */
	if (mm->locked_vm)
		unlock_range(vma, end);

	/* Detach vmas from rbtree */
	if (!detach_vmas_to_be_unmapped(mm, vma, prev, end))
		downgrade = false;

	if (downgrade)
		mmap_write_downgrade(mm);

	unmap_region(mm, vma, prev, start, end);

	/* Fix up all other VM information */
	remove_vma_list(mm, vma);

	return downgrade ? 1 : 0;
}

int do_munmap(struct mm_struct *mm, unsigned long start, size_t len,
	      struct list_head *uf)
{
	return __do_munmap(mm, start, len, uf, false);
}

static int __vm_munmap(unsigned long start, size_t len, bool downgrade)
{
	int ret;
	struct mm_struct *mm = current->mm;
	LIST_HEAD(uf);

	if (mmap_write_lock_killable(mm))
		return -EINTR;

	ret = __do_munmap(mm, start, len, &uf, downgrade);
	/*
	 * Returning 1 indicates mmap_lock is downgraded.
	 * But 1 is not legal return value of vm_munmap() and munmap(), reset
	 * it to 0 before return.
	 */
	if (ret == 1) {
		mmap_read_unlock(mm);
		ret = 0;
	} else
		mmap_write_unlock(mm);

	userfaultfd_unmap_complete(mm, &uf);
	return ret;
}

int vm_munmap(unsigned long start, size_t len)
{
	return __vm_munmap(start, len, false);
}
EXPORT_SYMBOL(vm_munmap);

SYSCALL_DEFINE2(munmap, unsigned long, addr, size_t, len)
{
	addr = untagged_addr(addr);
	profile_munmap(addr);
	return __vm_munmap(addr, len, true);
}


/*
 * Emulation of deprecated remap_file_pages() syscall.
 */
SYSCALL_DEFINE5(remap_file_pages, unsigned long, start, unsigned long, size,
		unsigned long, prot, unsigned long, pgoff, unsigned long, flags)
{

	struct mm_struct *mm = current->mm;
	struct vm_area_struct *vma;
	unsigned long populate = 0;
	unsigned long ret = -EINVAL;
	struct file *file;

	pr_warn_once("%s (%d) uses deprecated remap_file_pages() syscall. See Documentation/vm/remap_file_pages.rst.\n",
		     current->comm, current->pid);

	if (prot)
		return ret;
	start = start & PAGE_MASK;
	size = size & PAGE_MASK;

	if (start + size <= start)
		return ret;

	/* Does pgoff wrap? */
	if (pgoff + (size >> PAGE_SHIFT) < pgoff)
		return ret;

	if (mmap_write_lock_killable(mm))
		return -EINTR;

	vma = vma_lookup(mm, start);

	if (!vma || !(vma->vm_flags & VM_SHARED))
		goto out;

	if (start + size > vma->vm_end) {
		struct vm_area_struct *next;

		for (next = vma->vm_next; next; next = next->vm_next) {
			/* hole between vmas ? */
			if (next->vm_start != next->vm_prev->vm_end)
				goto out;

			if (next->vm_file != vma->vm_file)
				goto out;

			if (next->vm_flags != vma->vm_flags)
				goto out;

			if (start + size <= next->vm_end)
				break;
		}

		if (!next)
			goto out;
	}

	prot |= vma->vm_flags & VM_READ ? PROT_READ : 0;
	prot |= vma->vm_flags & VM_WRITE ? PROT_WRITE : 0;
	prot |= vma->vm_flags & VM_EXEC ? PROT_EXEC : 0;

	flags &= MAP_NONBLOCK;
	flags |= MAP_SHARED | MAP_FIXED | MAP_POPULATE;
	if (vma->vm_flags & VM_LOCKED)
		flags |= MAP_LOCKED;

	file = get_file(vma->vm_file);
	ret = do_mmap(vma->vm_file, start, size,
			prot, flags, pgoff, &populate, NULL);
	fput(file);
out:
	mmap_write_unlock(mm);
	if (populate)
		mm_populate(ret, populate);
	if (!IS_ERR_VALUE(ret))
		ret = 0;
	return ret;
}

/*
 *  this is really a simplified "do_mmap".  it only handles
 *  anonymous maps.  eventually we may be able to do some
 *  brk-specific accounting here.
 */
static int do_brk_flags(unsigned long addr, unsigned long len, unsigned long flags, struct list_head *uf)
{
	struct mm_struct *mm = current->mm;
	struct vm_area_struct *vma, *prev;
	struct rb_node **rb_link, *rb_parent;
	pgoff_t pgoff = addr >> PAGE_SHIFT;
	int error;
	unsigned long mapped_addr;

	/* Until we need other flags, refuse anything except VM_EXEC. */
	if ((flags & (~VM_EXEC)) != 0)
		return -EINVAL;
	flags |= VM_DATA_DEFAULT_FLAGS | VM_ACCOUNT | mm->def_flags;

	mapped_addr = get_unmapped_area(NULL, addr, len, 0, MAP_FIXED);
	if (IS_ERR_VALUE(mapped_addr))
		return mapped_addr;

	error = mlock_future_check(mm, mm->def_flags, len);
	if (error)
		return error;

	/* Clear old maps, set up prev, rb_link, rb_parent, and uf */
	if (munmap_vma_range(mm, addr, len, &prev, &rb_link, &rb_parent, uf))
		return -ENOMEM;

	/* Check against address space limits *after* clearing old maps... */
	if (!may_expand_vm(mm, flags, len >> PAGE_SHIFT))
		return -ENOMEM;

	if (mm->map_count > sysctl_max_map_count)
		return -ENOMEM;

	if (security_vm_enough_memory_mm(mm, len >> PAGE_SHIFT))
		return -ENOMEM;

	/* Can we just expand an old private anonymous mapping? */
	vma = vma_merge(mm, prev, addr, addr + len, flags,
			NULL, NULL, pgoff, NULL, NULL_VM_UFFD_CTX, NULL);
	if (vma)
		goto out;

	/*
	 * create a vma struct for an anonymous mapping
	 */
	vma = vm_area_alloc(mm);
	if (!vma) {
		vm_unacct_memory(len >> PAGE_SHIFT);
		return -ENOMEM;
	}

	vma_set_anonymous(vma);
	vma->vm_start = addr;
	vma->vm_end = addr + len;
	vma->vm_pgoff = pgoff;
	vma->vm_flags = flags;
	vma->vm_page_prot = vm_get_page_prot(flags);
	vma_link(mm, vma, prev, rb_link, rb_parent);
out:
	perf_event_mmap(vma);
	mm->total_vm += len >> PAGE_SHIFT;
	mm->data_vm += len >> PAGE_SHIFT;
	if (flags & VM_LOCKED)
		mm->locked_vm += (len >> PAGE_SHIFT);
	vma->vm_flags |= VM_SOFTDIRTY;
	return 0;
}

int vm_brk_flags(unsigned long addr, unsigned long request, unsigned long flags)
{
	struct mm_struct *mm = current->mm;
	unsigned long len;
	int ret;
	bool populate;
	LIST_HEAD(uf);

	len = PAGE_ALIGN(request);
	if (len < request)
		return -ENOMEM;
	if (!len)
		return 0;

	if (mmap_write_lock_killable(mm))
		return -EINTR;

	ret = do_brk_flags(addr, len, flags, &uf);
	populate = ((mm->def_flags & VM_LOCKED) != 0);
	mmap_write_unlock(mm);
	userfaultfd_unmap_complete(mm, &uf);
	if (populate && !ret)
		mm_populate(addr, len);
	return ret;
}
EXPORT_SYMBOL(vm_brk_flags);

int vm_brk(unsigned long addr, unsigned long len)
{
	return vm_brk_flags(addr, len, 0);
}
EXPORT_SYMBOL(vm_brk);

/* Release all mmaps. */
void exit_mmap(struct mm_struct *mm)
{
	struct mmu_gather tlb;
	struct vm_area_struct *vma;
	unsigned long nr_accounted = 0;

	/* mm's last user has gone, and its about to be pulled down */
	mmu_notifier_release(mm);

	if (unlikely(mm_is_oom_victim(mm))) {
		/*
		 * Manually reap the mm to free as much memory as possible.
		 * Then, as the oom reaper does, set MMF_OOM_SKIP to disregard
		 * this mm from further consideration.  Taking mm->mmap_lock for
		 * write after setting MMF_OOM_SKIP will guarantee that the oom
		 * reaper will not run on this mm again after mmap_lock is
		 * dropped.
		 *
		 * Nothing can be holding mm->mmap_lock here and the above call
		 * to mmu_notifier_release(mm) ensures mmu notifier callbacks in
		 * __oom_reap_task_mm() will not block.
		 *
		 * This needs to be done before calling unlock_range(),
		 * which clears VM_LOCKED, otherwise the oom reaper cannot
		 * reliably test it.
		 */
		(void)__oom_reap_task_mm(mm);

		set_bit(MMF_OOM_SKIP, &mm->flags);
	}

	mmap_write_lock(mm);
	if (mm->locked_vm)
		unlock_range(mm->mmap, ULONG_MAX);

	arch_exit_mmap(mm);

	vma = mm->mmap;
	if (!vma) {
		/* Can happen if dup_mmap() received an OOM */
		mmap_write_unlock(mm);
		return;
	}

	lru_add_drain();
	flush_cache_mm(mm);
	tlb_gather_mmu_fullmm(&tlb, mm);
	/* update_hiwater_rss(mm) here? but nobody should be looking */
	/* Use -1 here to ensure all VMAs in the mm are unmapped */
	unmap_vmas(&tlb, vma, 0, -1);
	free_pgtables(&tlb, vma, FIRST_USER_ADDRESS, USER_PGTABLES_CEILING);
	tlb_finish_mmu(&tlb);

	/* Walk the list again, actually closing and freeing it. */
	while (vma) {
		if (vma->vm_flags & VM_ACCOUNT)
			nr_accounted += vma_pages(vma);
		vma = remove_vma(vma);
		cond_resched();
	}
	mmap_write_unlock(mm);
	vm_unacct_memory(nr_accounted);
}

/* Insert vm structure into process list sorted by address
 * and into the inode's i_mmap tree.  If vm_file is non-NULL
 * then i_mmap_rwsem is taken here.
 */
int insert_vm_struct(struct mm_struct *mm, struct vm_area_struct *vma)
{
	struct vm_area_struct *prev;
	struct rb_node **rb_link, *rb_parent;

	if (find_vma_links(mm, vma->vm_start, vma->vm_end,
			   &prev, &rb_link, &rb_parent))
		return -ENOMEM;
	if ((vma->vm_flags & VM_ACCOUNT) &&
	     security_vm_enough_memory_mm(mm, vma_pages(vma)))
		return -ENOMEM;

	/*
	 * The vm_pgoff of a purely anonymous vma should be irrelevant
	 * until its first write fault, when page's anon_vma and index
	 * are set.  But now set the vm_pgoff it will almost certainly
	 * end up with (unless mremap moves it elsewhere before that
	 * first wfault), so /proc/pid/maps tells a consistent story.
	 *
	 * By setting it to reflect the virtual start address of the
	 * vma, merges and splits can happen in a seamless way, just
	 * using the existing file pgoff checks and manipulations.
	 * Similarly in do_mmap and in do_brk_flags.
	 */
	if (vma_is_anonymous(vma)) {
		BUG_ON(vma->anon_vma);
		vma->vm_pgoff = vma->vm_start >> PAGE_SHIFT;
	}

	vma_link(mm, vma, prev, rb_link, rb_parent);
	return 0;
}

/*
 * Copy the vma structure to a new location in the same mm,
 * prior to moving page table entries, to effect an mremap move.
 */
struct vm_area_struct *copy_vma(struct vm_area_struct **vmap,
	unsigned long addr, unsigned long len, pgoff_t pgoff,
	bool *need_rmap_locks)
{
	struct vm_area_struct *vma = *vmap;
	unsigned long vma_start = vma->vm_start;
	struct mm_struct *mm = vma->vm_mm;
	struct vm_area_struct *new_vma, *prev;
	struct rb_node **rb_link, *rb_parent;
	bool faulted_in_anon_vma = true;

	/*
	 * If anonymous vma has not yet been faulted, update new pgoff
	 * to match new location, to increase its chance of merging.
	 */
	if (unlikely(vma_is_anonymous(vma) && !vma->anon_vma)) {
		pgoff = addr >> PAGE_SHIFT;
		faulted_in_anon_vma = false;
	}

	if (find_vma_links(mm, addr, addr + len, &prev, &rb_link, &rb_parent))
		return NULL;	/* should never get here */
	new_vma = vma_merge(mm, prev, addr, addr + len, vma->vm_flags,
			    vma->anon_vma, vma->vm_file, pgoff, vma_policy(vma),
<<<<<<< HEAD
			    vma->vm_userfaultfd_ctx, vma_anon_name(vma));
=======
			    vma->vm_userfaultfd_ctx, anon_vma_name(vma));
>>>>>>> 7bf263ef
	if (new_vma) {
		/*
		 * Source vma may have been merged into new_vma
		 */
		if (unlikely(vma_start >= new_vma->vm_start &&
			     vma_start < new_vma->vm_end)) {
			/*
			 * The only way we can get a vma_merge with
			 * self during an mremap is if the vma hasn't
			 * been faulted in yet and we were allowed to
			 * reset the dst vma->vm_pgoff to the
			 * destination address of the mremap to allow
			 * the merge to happen. mremap must change the
			 * vm_pgoff linearity between src and dst vmas
			 * (in turn preventing a vma_merge) to be
			 * safe. It is only safe to keep the vm_pgoff
			 * linear if there are no pages mapped yet.
			 */
			VM_BUG_ON_VMA(faulted_in_anon_vma, new_vma);
			*vmap = vma = new_vma;
		}
		*need_rmap_locks = (new_vma->vm_pgoff <= vma->vm_pgoff);
	} else {
		new_vma = vm_area_dup(vma);
		if (!new_vma)
			goto out;
		new_vma->vm_start = addr;
		new_vma->vm_end = addr + len;
		new_vma->vm_pgoff = pgoff;
		if (vma_dup_policy(vma, new_vma))
			goto out_free_vma;
		if (anon_vma_clone(new_vma, vma))
			goto out_free_mempol;
		if (new_vma->vm_file)
			get_file(new_vma->vm_file);
		if (new_vma->vm_ops && new_vma->vm_ops->open)
			new_vma->vm_ops->open(new_vma);
		vma_link(mm, new_vma, prev, rb_link, rb_parent);
		*need_rmap_locks = false;
	}
	return new_vma;

out_free_mempol:
	mpol_put(vma_policy(new_vma));
out_free_vma:
	new_vma->vm_file = NULL;	/* Prevent fput within vm_area_free */
	vm_area_free(new_vma);
out:
	return NULL;
}

/*
 * Return true if the calling process may expand its vm space by the passed
 * number of pages
 */
bool may_expand_vm(struct mm_struct *mm, vm_flags_t flags, unsigned long npages)
{
	if (mm->total_vm + npages > rlimit(RLIMIT_AS) >> PAGE_SHIFT)
		return false;

	if (is_data_mapping(flags) &&
	    mm->data_vm + npages > rlimit(RLIMIT_DATA) >> PAGE_SHIFT) {
		/* Workaround for Valgrind */
		if (rlimit(RLIMIT_DATA) == 0 &&
		    mm->data_vm + npages <= rlimit_max(RLIMIT_DATA) >> PAGE_SHIFT)
			return true;

		pr_warn_once("%s (%d): VmData %lu exceed data ulimit %lu. Update limits%s.\n",
			     current->comm, current->pid,
			     (mm->data_vm + npages) << PAGE_SHIFT,
			     rlimit(RLIMIT_DATA),
			     ignore_rlimit_data ? "" : " or use boot option ignore_rlimit_data");

		if (!ignore_rlimit_data)
			return false;
	}

	return true;
}

void vm_stat_account(struct mm_struct *mm, vm_flags_t flags, long npages)
{
	mm->total_vm += npages;

	if (is_exec_mapping(flags))
		mm->exec_vm += npages;
	else if (is_stack_mapping(flags))
		mm->stack_vm += npages;
	else if (is_data_mapping(flags))
		mm->data_vm += npages;
}

static vm_fault_t special_mapping_fault(struct vm_fault *vmf);

/*
 * Having a close hook prevents vma merging regardless of flags.
 */
static void special_mapping_close(struct vm_area_struct *vma)
{
}

static const char *special_mapping_name(struct vm_area_struct *vma)
{
	return ((struct vm_special_mapping *)vma->vm_private_data)->name;
}

static int special_mapping_mremap(struct vm_area_struct *new_vma)
{
	struct vm_special_mapping *sm = new_vma->vm_private_data;

	if (WARN_ON_ONCE(current->mm != new_vma->vm_mm))
		return -EFAULT;

	if (sm->mremap)
		return sm->mremap(sm, new_vma);

	return 0;
}

static int special_mapping_split(struct vm_area_struct *vma, unsigned long addr)
{
	/*
	 * Forbid splitting special mappings - kernel has expectations over
	 * the number of pages in mapping. Together with VM_DONTEXPAND
	 * the size of vma should stay the same over the special mapping's
	 * lifetime.
	 */
	return -EINVAL;
}

static const struct vm_operations_struct special_mapping_vmops = {
	.close = special_mapping_close,
	.fault = special_mapping_fault,
	.mremap = special_mapping_mremap,
	.name = special_mapping_name,
	/* vDSO code relies that VVAR can't be accessed remotely */
	.access = NULL,
	.may_split = special_mapping_split,
};

static const struct vm_operations_struct legacy_special_mapping_vmops = {
	.close = special_mapping_close,
	.fault = special_mapping_fault,
};

static vm_fault_t special_mapping_fault(struct vm_fault *vmf)
{
	struct vm_area_struct *vma = vmf->vma;
	pgoff_t pgoff;
	struct page **pages;

	if (vma->vm_ops == &legacy_special_mapping_vmops) {
		pages = vma->vm_private_data;
	} else {
		struct vm_special_mapping *sm = vma->vm_private_data;

		if (sm->fault)
			return sm->fault(sm, vmf->vma, vmf);

		pages = sm->pages;
	}

	for (pgoff = vmf->pgoff; pgoff && *pages; ++pages)
		pgoff--;

	if (*pages) {
		struct page *page = *pages;
		get_page(page);
		vmf->page = page;
		return 0;
	}

	return VM_FAULT_SIGBUS;
}

static struct vm_area_struct *__install_special_mapping(
	struct mm_struct *mm,
	unsigned long addr, unsigned long len,
	unsigned long vm_flags, void *priv,
	const struct vm_operations_struct *ops)
{
	int ret;
	struct vm_area_struct *vma;

	vma = vm_area_alloc(mm);
	if (unlikely(vma == NULL))
		return ERR_PTR(-ENOMEM);

	vma->vm_start = addr;
	vma->vm_end = addr + len;

	vma->vm_flags = vm_flags | mm->def_flags | VM_DONTEXPAND | VM_SOFTDIRTY;
	vma->vm_page_prot = vm_get_page_prot(vma->vm_flags);

	vma->vm_ops = ops;
	vma->vm_private_data = priv;

	ret = insert_vm_struct(mm, vma);
	if (ret)
		goto out;

	vm_stat_account(mm, vma->vm_flags, len >> PAGE_SHIFT);

	perf_event_mmap(vma);

	return vma;

out:
	vm_area_free(vma);
	return ERR_PTR(ret);
}

bool vma_is_special_mapping(const struct vm_area_struct *vma,
	const struct vm_special_mapping *sm)
{
	return vma->vm_private_data == sm &&
		(vma->vm_ops == &special_mapping_vmops ||
		 vma->vm_ops == &legacy_special_mapping_vmops);
}

/*
 * Called with mm->mmap_lock held for writing.
 * Insert a new vma covering the given region, with the given flags.
 * Its pages are supplied by the given array of struct page *.
 * The array can be shorter than len >> PAGE_SHIFT if it's null-terminated.
 * The region past the last page supplied will always produce SIGBUS.
 * The array pointer and the pages it points to are assumed to stay alive
 * for as long as this mapping might exist.
 */
struct vm_area_struct *_install_special_mapping(
	struct mm_struct *mm,
	unsigned long addr, unsigned long len,
	unsigned long vm_flags, const struct vm_special_mapping *spec)
{
	return __install_special_mapping(mm, addr, len, vm_flags, (void *)spec,
					&special_mapping_vmops);
}

int install_special_mapping(struct mm_struct *mm,
			    unsigned long addr, unsigned long len,
			    unsigned long vm_flags, struct page **pages)
{
	struct vm_area_struct *vma = __install_special_mapping(
		mm, addr, len, vm_flags, (void *)pages,
		&legacy_special_mapping_vmops);

	return PTR_ERR_OR_ZERO(vma);
}

static DEFINE_MUTEX(mm_all_locks_mutex);

static void vm_lock_anon_vma(struct mm_struct *mm, struct anon_vma *anon_vma)
{
	if (!test_bit(0, (unsigned long *) &anon_vma->root->rb_root.rb_root.rb_node)) {
		/*
		 * The LSB of head.next can't change from under us
		 * because we hold the mm_all_locks_mutex.
		 */
		down_write_nest_lock(&anon_vma->root->rwsem, &mm->mmap_lock);
		/*
		 * We can safely modify head.next after taking the
		 * anon_vma->root->rwsem. If some other vma in this mm shares
		 * the same anon_vma we won't take it again.
		 *
		 * No need of atomic instructions here, head.next
		 * can't change from under us thanks to the
		 * anon_vma->root->rwsem.
		 */
		if (__test_and_set_bit(0, (unsigned long *)
				       &anon_vma->root->rb_root.rb_root.rb_node))
			BUG();
	}
}

static void vm_lock_mapping(struct mm_struct *mm, struct address_space *mapping)
{
	if (!test_bit(AS_MM_ALL_LOCKS, &mapping->flags)) {
		/*
		 * AS_MM_ALL_LOCKS can't change from under us because
		 * we hold the mm_all_locks_mutex.
		 *
		 * Operations on ->flags have to be atomic because
		 * even if AS_MM_ALL_LOCKS is stable thanks to the
		 * mm_all_locks_mutex, there may be other cpus
		 * changing other bitflags in parallel to us.
		 */
		if (test_and_set_bit(AS_MM_ALL_LOCKS, &mapping->flags))
			BUG();
		down_write_nest_lock(&mapping->i_mmap_rwsem, &mm->mmap_lock);
	}
}

/*
 * This operation locks against the VM for all pte/vma/mm related
 * operations that could ever happen on a certain mm. This includes
 * vmtruncate, try_to_unmap, and all page faults.
 *
 * The caller must take the mmap_lock in write mode before calling
 * mm_take_all_locks(). The caller isn't allowed to release the
 * mmap_lock until mm_drop_all_locks() returns.
 *
 * mmap_lock in write mode is required in order to block all operations
 * that could modify pagetables and free pages without need of
 * altering the vma layout. It's also needed in write mode to avoid new
 * anon_vmas to be associated with existing vmas.
 *
 * A single task can't take more than one mm_take_all_locks() in a row
 * or it would deadlock.
 *
 * The LSB in anon_vma->rb_root.rb_node and the AS_MM_ALL_LOCKS bitflag in
 * mapping->flags avoid to take the same lock twice, if more than one
 * vma in this mm is backed by the same anon_vma or address_space.
 *
 * We take locks in following order, accordingly to comment at beginning
 * of mm/rmap.c:
 *   - all hugetlbfs_i_mmap_rwsem_key locks (aka mapping->i_mmap_rwsem for
 *     hugetlb mapping);
 *   - all i_mmap_rwsem locks;
 *   - all anon_vma->rwseml
 *
 * We can take all locks within these types randomly because the VM code
 * doesn't nest them and we protected from parallel mm_take_all_locks() by
 * mm_all_locks_mutex.
 *
 * mm_take_all_locks() and mm_drop_all_locks are expensive operations
 * that may have to take thousand of locks.
 *
 * mm_take_all_locks() can fail if it's interrupted by signals.
 */
int mm_take_all_locks(struct mm_struct *mm)
{
	struct vm_area_struct *vma;
	struct anon_vma_chain *avc;

	BUG_ON(mmap_read_trylock(mm));

	mutex_lock(&mm_all_locks_mutex);

#if defined(CONFIG_MMU_NOTIFIER) && defined(CONFIG_SPECULATIVE_PAGE_FAULT)
	percpu_down_write(mm->mmu_notifier_lock);
#endif

	for (vma = mm->mmap; vma; vma = vma->vm_next) {
		if (signal_pending(current))
			goto out_unlock;
		if (vma->vm_file && vma->vm_file->f_mapping &&
				is_vm_hugetlb_page(vma))
			vm_lock_mapping(mm, vma->vm_file->f_mapping);
	}

	for (vma = mm->mmap; vma; vma = vma->vm_next) {
		if (signal_pending(current))
			goto out_unlock;
		if (vma->vm_file && vma->vm_file->f_mapping &&
				!is_vm_hugetlb_page(vma))
			vm_lock_mapping(mm, vma->vm_file->f_mapping);
	}

	for (vma = mm->mmap; vma; vma = vma->vm_next) {
		if (signal_pending(current))
			goto out_unlock;
		if (vma->anon_vma)
			list_for_each_entry(avc, &vma->anon_vma_chain, same_vma)
				vm_lock_anon_vma(mm, avc->anon_vma);
	}

	return 0;

out_unlock:
	mm_drop_all_locks(mm);
	return -EINTR;
}

static void vm_unlock_anon_vma(struct anon_vma *anon_vma)
{
	if (test_bit(0, (unsigned long *) &anon_vma->root->rb_root.rb_root.rb_node)) {
		/*
		 * The LSB of head.next can't change to 0 from under
		 * us because we hold the mm_all_locks_mutex.
		 *
		 * We must however clear the bitflag before unlocking
		 * the vma so the users using the anon_vma->rb_root will
		 * never see our bitflag.
		 *
		 * No need of atomic instructions here, head.next
		 * can't change from under us until we release the
		 * anon_vma->root->rwsem.
		 */
		if (!__test_and_clear_bit(0, (unsigned long *)
					  &anon_vma->root->rb_root.rb_root.rb_node))
			BUG();
		anon_vma_unlock_write(anon_vma);
	}
}

static void vm_unlock_mapping(struct address_space *mapping)
{
	if (test_bit(AS_MM_ALL_LOCKS, &mapping->flags)) {
		/*
		 * AS_MM_ALL_LOCKS can't change to 0 from under us
		 * because we hold the mm_all_locks_mutex.
		 */
		i_mmap_unlock_write(mapping);
		if (!test_and_clear_bit(AS_MM_ALL_LOCKS,
					&mapping->flags))
			BUG();
	}
}

/*
 * The mmap_lock cannot be released by the caller until
 * mm_drop_all_locks() returns.
 */
void mm_drop_all_locks(struct mm_struct *mm)
{
	struct vm_area_struct *vma;
	struct anon_vma_chain *avc;

	BUG_ON(mmap_read_trylock(mm));
	BUG_ON(!mutex_is_locked(&mm_all_locks_mutex));

	for (vma = mm->mmap; vma; vma = vma->vm_next) {
		if (vma->anon_vma)
			list_for_each_entry(avc, &vma->anon_vma_chain, same_vma)
				vm_unlock_anon_vma(avc->anon_vma);
		if (vma->vm_file && vma->vm_file->f_mapping)
			vm_unlock_mapping(vma->vm_file->f_mapping);
	}

#if defined(CONFIG_MMU_NOTIFIER) && defined(CONFIG_SPECULATIVE_PAGE_FAULT)
	percpu_up_write(mm->mmu_notifier_lock);
#endif

	mutex_unlock(&mm_all_locks_mutex);
}

/*
 * initialise the percpu counter for VM
 */
void __init mmap_init(void)
{
	int ret;

	ret = percpu_counter_init(&vm_committed_as, 0, GFP_KERNEL);
	VM_BUG_ON(ret);
}

/*
 * Initialise sysctl_user_reserve_kbytes.
 *
 * This is intended to prevent a user from starting a single memory hogging
 * process, such that they cannot recover (kill the hog) in OVERCOMMIT_NEVER
 * mode.
 *
 * The default value is min(3% of free memory, 128MB)
 * 128MB is enough to recover with sshd/login, bash, and top/kill.
 */
static int init_user_reserve(void)
{
	unsigned long free_kbytes;

	free_kbytes = global_zone_page_state(NR_FREE_PAGES) << (PAGE_SHIFT - 10);

	sysctl_user_reserve_kbytes = min(free_kbytes / 32, 1UL << 17);
	return 0;
}
subsys_initcall(init_user_reserve);

/*
 * Initialise sysctl_admin_reserve_kbytes.
 *
 * The purpose of sysctl_admin_reserve_kbytes is to allow the sys admin
 * to log in and kill a memory hogging process.
 *
 * Systems with more than 256MB will reserve 8MB, enough to recover
 * with sshd, bash, and top in OVERCOMMIT_GUESS. Smaller systems will
 * only reserve 3% of free pages by default.
 */
static int init_admin_reserve(void)
{
	unsigned long free_kbytes;

	free_kbytes = global_zone_page_state(NR_FREE_PAGES) << (PAGE_SHIFT - 10);

	sysctl_admin_reserve_kbytes = min(free_kbytes / 32, 1UL << 13);
	return 0;
}
subsys_initcall(init_admin_reserve);

/*
 * Reinititalise user and admin reserves if memory is added or removed.
 *
 * The default user reserve max is 128MB, and the default max for the
 * admin reserve is 8MB. These are usually, but not always, enough to
 * enable recovery from a memory hogging process using login/sshd, a shell,
 * and tools like top. It may make sense to increase or even disable the
 * reserve depending on the existence of swap or variations in the recovery
 * tools. So, the admin may have changed them.
 *
 * If memory is added and the reserves have been eliminated or increased above
 * the default max, then we'll trust the admin.
 *
 * If memory is removed and there isn't enough free memory, then we
 * need to reset the reserves.
 *
 * Otherwise keep the reserve set by the admin.
 */
static int reserve_mem_notifier(struct notifier_block *nb,
			     unsigned long action, void *data)
{
	unsigned long tmp, free_kbytes;

	switch (action) {
	case MEM_ONLINE:
		/* Default max is 128MB. Leave alone if modified by operator. */
		tmp = sysctl_user_reserve_kbytes;
		if (0 < tmp && tmp < (1UL << 17))
			init_user_reserve();

		/* Default max is 8MB.  Leave alone if modified by operator. */
		tmp = sysctl_admin_reserve_kbytes;
		if (0 < tmp && tmp < (1UL << 13))
			init_admin_reserve();

		break;
	case MEM_OFFLINE:
		free_kbytes = global_zone_page_state(NR_FREE_PAGES) << (PAGE_SHIFT - 10);

		if (sysctl_user_reserve_kbytes > free_kbytes) {
			init_user_reserve();
			pr_info("vm.user_reserve_kbytes reset to %lu\n",
				sysctl_user_reserve_kbytes);
		}

		if (sysctl_admin_reserve_kbytes > free_kbytes) {
			init_admin_reserve();
			pr_info("vm.admin_reserve_kbytes reset to %lu\n",
				sysctl_admin_reserve_kbytes);
		}
		break;
	default:
		break;
	}
	return NOTIFY_OK;
}

static struct notifier_block reserve_mem_nb = {
	.notifier_call = reserve_mem_notifier,
};

static int __meminit init_reserve_notifier(void)
{
	if (register_hotmemory_notifier(&reserve_mem_nb))
		pr_err("Failed registering memory add/remove notifier for admin reserve\n");

	return 0;
}
subsys_initcall(init_reserve_notifier);<|MERGE_RESOLUTION|>--- conflicted
+++ resolved
@@ -1031,11 +1031,7 @@
 static inline int is_mergeable_vma(struct vm_area_struct *vma,
 				struct file *file, unsigned long vm_flags,
 				struct vm_userfaultfd_ctx vm_userfaultfd_ctx,
-<<<<<<< HEAD
-				const char *anon_name)
-=======
 				struct anon_vma_name *anon_name)
->>>>>>> 7bf263ef
 {
 	/*
 	 * VM_SOFTDIRTY should not prevent from VMA merging, if we
@@ -1053,11 +1049,7 @@
 		return 0;
 	if (!is_mergeable_vm_userfaultfd_ctx(vma, vm_userfaultfd_ctx))
 		return 0;
-<<<<<<< HEAD
-	if (!is_same_vma_anon_name(vma, anon_name))
-=======
 	if (!anon_vma_name_eq(anon_vma_name(vma), anon_name))
->>>>>>> 7bf263ef
 		return 0;
 	return 1;
 }
@@ -1092,11 +1084,7 @@
 		     struct anon_vma *anon_vma, struct file *file,
 		     pgoff_t vm_pgoff,
 		     struct vm_userfaultfd_ctx vm_userfaultfd_ctx,
-<<<<<<< HEAD
-		     const char *anon_name)
-=======
 		     struct anon_vma_name *anon_name)
->>>>>>> 7bf263ef
 {
 	if (is_mergeable_vma(vma, file, vm_flags, vm_userfaultfd_ctx, anon_name) &&
 	    is_mergeable_anon_vma(anon_vma, vma->anon_vma, vma)) {
@@ -1118,11 +1106,7 @@
 		    struct anon_vma *anon_vma, struct file *file,
 		    pgoff_t vm_pgoff,
 		    struct vm_userfaultfd_ctx vm_userfaultfd_ctx,
-<<<<<<< HEAD
-		    const char *anon_name)
-=======
 		    struct anon_vma_name *anon_name)
->>>>>>> 7bf263ef
 {
 	if (is_mergeable_vma(vma, file, vm_flags, vm_userfaultfd_ctx, anon_name) &&
 	    is_mergeable_anon_vma(anon_vma, vma->anon_vma, vma)) {
@@ -1183,11 +1167,7 @@
 			struct anon_vma *anon_vma, struct file *file,
 			pgoff_t pgoff, struct mempolicy *policy,
 			struct vm_userfaultfd_ctx vm_userfaultfd_ctx,
-<<<<<<< HEAD
-			const char *anon_name)
-=======
 			struct anon_vma_name *anon_name)
->>>>>>> 7bf263ef
 {
 	pgoff_t pglen = (end - addr) >> PAGE_SHIFT;
 	struct vm_area_struct *area, *next;
@@ -3278,11 +3258,7 @@
 		return NULL;	/* should never get here */
 	new_vma = vma_merge(mm, prev, addr, addr + len, vma->vm_flags,
 			    vma->anon_vma, vma->vm_file, pgoff, vma_policy(vma),
-<<<<<<< HEAD
-			    vma->vm_userfaultfd_ctx, vma_anon_name(vma));
-=======
 			    vma->vm_userfaultfd_ctx, anon_vma_name(vma));
->>>>>>> 7bf263ef
 	if (new_vma) {
 		/*
 		 * Source vma may have been merged into new_vma
