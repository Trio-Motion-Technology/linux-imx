/* SPDX-License-Identifier: GPL-2.0 */
#ifndef __MM_CMA_H__
#define __MM_CMA_H__

#include <linux/debugfs.h>
#include <linux/kobject.h>
<<<<<<< HEAD
=======
#include <linux/android_vendor.h>
>>>>>>> 58aa0f28

struct cma_kobject {
	struct kobject kobj;
	struct cma *cma;
};

struct cma {
	unsigned long   base_pfn;
	unsigned long   count;
	unsigned long   *bitmap;
	unsigned int order_per_bit; /* Order of pages represented by one bit */
	struct mutex    lock;
#ifdef CONFIG_CMA_DEBUGFS
	struct hlist_head mem_head;
	spinlock_t mem_head_lock;
	struct debugfs_u32_array dfs_bitmap;
#endif
	char name[CMA_MAX_NAME];
#ifdef CONFIG_CMA_SYSFS
	/* the number of CMA page successful allocations */
	atomic64_t nr_pages_succeeded;
	/* the number of CMA page allocation failures */
	atomic64_t nr_pages_failed;
	/* kobject requires dynamic object */
	struct cma_kobject *cma_kobj;
#endif
<<<<<<< HEAD
=======
	ANDROID_OEM_DATA_ARRAY(1, 4);
>>>>>>> 58aa0f28
};

extern struct cma cma_areas[MAX_CMA_AREAS];
extern unsigned cma_area_count;

static inline unsigned long cma_bitmap_maxno(struct cma *cma)
{
	return cma->count >> cma->order_per_bit;
}

#ifdef CONFIG_CMA_SYSFS
void cma_sysfs_account_success_pages(struct cma *cma, unsigned long nr_pages);
void cma_sysfs_account_fail_pages(struct cma *cma, unsigned long nr_pages);
#else
static inline void cma_sysfs_account_success_pages(struct cma *cma,
						   unsigned long nr_pages) {};
static inline void cma_sysfs_account_fail_pages(struct cma *cma,
						unsigned long nr_pages) {};
#endif
#endif<|MERGE_RESOLUTION|>--- conflicted
+++ resolved
@@ -4,10 +4,7 @@
 
 #include <linux/debugfs.h>
 #include <linux/kobject.h>
-<<<<<<< HEAD
-=======
 #include <linux/android_vendor.h>
->>>>>>> 58aa0f28
 
 struct cma_kobject {
 	struct kobject kobj;
@@ -34,10 +31,7 @@
 	/* kobject requires dynamic object */
 	struct cma_kobject *cma_kobj;
 #endif
-<<<<<<< HEAD
-=======
 	ANDROID_OEM_DATA_ARRAY(1, 4);
->>>>>>> 58aa0f28
 };
 
 extern struct cma cma_areas[MAX_CMA_AREAS];
