// SPDX-License-Identifier: GPL-2.0
#define pr_fmt(fmt) KBUILD_MODNAME ": " fmt

#include <linux/mm.h>
#include <linux/sched.h>
#include <linux/sched/mm.h>
#include <linux/sched/coredump.h>
#include <linux/mmu_notifier.h>
#include <linux/rmap.h>
#include <linux/swap.h>
#include <linux/mm_inline.h>
#include <linux/kthread.h>
#include <linux/khugepaged.h>
#include <linux/freezer.h>
#include <linux/mman.h>
#include <linux/hashtable.h>
#include <linux/userfaultfd_k.h>
#include <linux/page_idle.h>
#include <linux/swapops.h>
#include <linux/shmem_fs.h>

#include <asm/tlb.h>
#include <asm/pgalloc.h>
#include "internal.h"

enum scan_result {
	SCAN_FAIL,
	SCAN_SUCCEED,
	SCAN_PMD_NULL,
	SCAN_EXCEED_NONE_PTE,
	SCAN_PTE_NON_PRESENT,
	SCAN_PAGE_RO,
	SCAN_LACK_REFERENCED_PAGE,
	SCAN_PAGE_NULL,
	SCAN_SCAN_ABORT,
	SCAN_PAGE_COUNT,
	SCAN_PAGE_LRU,
	SCAN_PAGE_LOCK,
	SCAN_PAGE_ANON,
	SCAN_PAGE_COMPOUND,
	SCAN_ANY_PROCESS,
	SCAN_VMA_NULL,
	SCAN_VMA_CHECK,
	SCAN_ADDRESS_RANGE,
	SCAN_SWAP_CACHE_PAGE,
	SCAN_DEL_PAGE_LRU,
	SCAN_ALLOC_HUGE_PAGE_FAIL,
	SCAN_CGROUP_CHARGE_FAIL,
	SCAN_EXCEED_SWAP_PTE,
	SCAN_TRUNCATED,
	SCAN_PAGE_HAS_PRIVATE,
};

#define CREATE_TRACE_POINTS
#include <trace/events/huge_memory.h>

/* default scan 8*512 pte (or vmas) every 30 second */
static unsigned int khugepaged_pages_to_scan __read_mostly;
static unsigned int khugepaged_pages_collapsed;
static unsigned int khugepaged_full_scans;
static unsigned int khugepaged_scan_sleep_millisecs __read_mostly = 10000;
/* during fragmentation poll the hugepage allocator once every minute */
static unsigned int khugepaged_alloc_sleep_millisecs __read_mostly = 60000;
static unsigned long khugepaged_sleep_expire;
static DEFINE_SPINLOCK(khugepaged_mm_lock);
static DECLARE_WAIT_QUEUE_HEAD(khugepaged_wait);
/*
 * default collapse hugepages if there is at least one pte mapped like
 * it would have happened if the vma was large enough during page
 * fault.
 */
static unsigned int khugepaged_max_ptes_none __read_mostly;
static unsigned int khugepaged_max_ptes_swap __read_mostly;

#define MM_SLOTS_HASH_BITS 10
static __read_mostly DEFINE_HASHTABLE(mm_slots_hash, MM_SLOTS_HASH_BITS);

static struct kmem_cache *mm_slot_cache __read_mostly;

#define MAX_PTE_MAPPED_THP 8

/**
 * struct mm_slot - hash lookup from mm to mm_slot
 * @hash: hash collision list
 * @mm_node: khugepaged scan list headed in khugepaged_scan.mm_head
 * @mm: the mm that this information is valid for
 */
struct mm_slot {
	struct hlist_node hash;
	struct list_head mm_node;
	struct mm_struct *mm;

	/* pte-mapped THP in this mm */
	int nr_pte_mapped_thp;
	unsigned long pte_mapped_thp[MAX_PTE_MAPPED_THP];
};

/**
 * struct khugepaged_scan - cursor for scanning
 * @mm_head: the head of the mm list to scan
 * @mm_slot: the current mm_slot we are scanning
 * @address: the next address inside that to be scanned
 *
 * There is only the one khugepaged_scan instance of this cursor structure.
 */
struct khugepaged_scan {
	struct list_head mm_head;
	struct mm_slot *mm_slot;
	unsigned long address;
};

static struct khugepaged_scan khugepaged_scan = {
	.mm_head = LIST_HEAD_INIT(khugepaged_scan.mm_head),
};

#ifdef CONFIG_SYSFS
static ssize_t scan_sleep_millisecs_show(struct kobject *kobj,
					 struct kobj_attribute *attr,
					 char *buf)
{
	return sprintf(buf, "%u\n", khugepaged_scan_sleep_millisecs);
}

static ssize_t scan_sleep_millisecs_store(struct kobject *kobj,
					  struct kobj_attribute *attr,
					  const char *buf, size_t count)
{
	unsigned long msecs;
	int err;

	err = kstrtoul(buf, 10, &msecs);
	if (err || msecs > UINT_MAX)
		return -EINVAL;

	khugepaged_scan_sleep_millisecs = msecs;
	khugepaged_sleep_expire = 0;
	wake_up_interruptible(&khugepaged_wait);

	return count;
}
static struct kobj_attribute scan_sleep_millisecs_attr =
	__ATTR(scan_sleep_millisecs, 0644, scan_sleep_millisecs_show,
	       scan_sleep_millisecs_store);

static ssize_t alloc_sleep_millisecs_show(struct kobject *kobj,
					  struct kobj_attribute *attr,
					  char *buf)
{
	return sprintf(buf, "%u\n", khugepaged_alloc_sleep_millisecs);
}

static ssize_t alloc_sleep_millisecs_store(struct kobject *kobj,
					   struct kobj_attribute *attr,
					   const char *buf, size_t count)
{
	unsigned long msecs;
	int err;

	err = kstrtoul(buf, 10, &msecs);
	if (err || msecs > UINT_MAX)
		return -EINVAL;

	khugepaged_alloc_sleep_millisecs = msecs;
	khugepaged_sleep_expire = 0;
	wake_up_interruptible(&khugepaged_wait);

	return count;
}
static struct kobj_attribute alloc_sleep_millisecs_attr =
	__ATTR(alloc_sleep_millisecs, 0644, alloc_sleep_millisecs_show,
	       alloc_sleep_millisecs_store);

static ssize_t pages_to_scan_show(struct kobject *kobj,
				  struct kobj_attribute *attr,
				  char *buf)
{
	return sprintf(buf, "%u\n", khugepaged_pages_to_scan);
}
static ssize_t pages_to_scan_store(struct kobject *kobj,
				   struct kobj_attribute *attr,
				   const char *buf, size_t count)
{
	int err;
	unsigned long pages;

	err = kstrtoul(buf, 10, &pages);
	if (err || !pages || pages > UINT_MAX)
		return -EINVAL;

	khugepaged_pages_to_scan = pages;

	return count;
}
static struct kobj_attribute pages_to_scan_attr =
	__ATTR(pages_to_scan, 0644, pages_to_scan_show,
	       pages_to_scan_store);

static ssize_t pages_collapsed_show(struct kobject *kobj,
				    struct kobj_attribute *attr,
				    char *buf)
{
	return sprintf(buf, "%u\n", khugepaged_pages_collapsed);
}
static struct kobj_attribute pages_collapsed_attr =
	__ATTR_RO(pages_collapsed);

static ssize_t full_scans_show(struct kobject *kobj,
			       struct kobj_attribute *attr,
			       char *buf)
{
	return sprintf(buf, "%u\n", khugepaged_full_scans);
}
static struct kobj_attribute full_scans_attr =
	__ATTR_RO(full_scans);

static ssize_t khugepaged_defrag_show(struct kobject *kobj,
				      struct kobj_attribute *attr, char *buf)
{
	return single_hugepage_flag_show(kobj, attr, buf,
				TRANSPARENT_HUGEPAGE_DEFRAG_KHUGEPAGED_FLAG);
}
static ssize_t khugepaged_defrag_store(struct kobject *kobj,
				       struct kobj_attribute *attr,
				       const char *buf, size_t count)
{
	return single_hugepage_flag_store(kobj, attr, buf, count,
				 TRANSPARENT_HUGEPAGE_DEFRAG_KHUGEPAGED_FLAG);
}
static struct kobj_attribute khugepaged_defrag_attr =
	__ATTR(defrag, 0644, khugepaged_defrag_show,
	       khugepaged_defrag_store);

/*
 * max_ptes_none controls if khugepaged should collapse hugepages over
 * any unmapped ptes in turn potentially increasing the memory
 * footprint of the vmas. When max_ptes_none is 0 khugepaged will not
 * reduce the available free memory in the system as it
 * runs. Increasing max_ptes_none will instead potentially reduce the
 * free memory in the system during the khugepaged scan.
 */
static ssize_t khugepaged_max_ptes_none_show(struct kobject *kobj,
					     struct kobj_attribute *attr,
					     char *buf)
{
	return sprintf(buf, "%u\n", khugepaged_max_ptes_none);
}
static ssize_t khugepaged_max_ptes_none_store(struct kobject *kobj,
					      struct kobj_attribute *attr,
					      const char *buf, size_t count)
{
	int err;
	unsigned long max_ptes_none;

	err = kstrtoul(buf, 10, &max_ptes_none);
	if (err || max_ptes_none > HPAGE_PMD_NR-1)
		return -EINVAL;

	khugepaged_max_ptes_none = max_ptes_none;

	return count;
}
static struct kobj_attribute khugepaged_max_ptes_none_attr =
	__ATTR(max_ptes_none, 0644, khugepaged_max_ptes_none_show,
	       khugepaged_max_ptes_none_store);

static ssize_t khugepaged_max_ptes_swap_show(struct kobject *kobj,
					     struct kobj_attribute *attr,
					     char *buf)
{
	return sprintf(buf, "%u\n", khugepaged_max_ptes_swap);
}

static ssize_t khugepaged_max_ptes_swap_store(struct kobject *kobj,
					      struct kobj_attribute *attr,
					      const char *buf, size_t count)
{
	int err;
	unsigned long max_ptes_swap;

	err  = kstrtoul(buf, 10, &max_ptes_swap);
	if (err || max_ptes_swap > HPAGE_PMD_NR-1)
		return -EINVAL;

	khugepaged_max_ptes_swap = max_ptes_swap;

	return count;
}

static struct kobj_attribute khugepaged_max_ptes_swap_attr =
	__ATTR(max_ptes_swap, 0644, khugepaged_max_ptes_swap_show,
	       khugepaged_max_ptes_swap_store);

static struct attribute *khugepaged_attr[] = {
	&khugepaged_defrag_attr.attr,
	&khugepaged_max_ptes_none_attr.attr,
	&pages_to_scan_attr.attr,
	&pages_collapsed_attr.attr,
	&full_scans_attr.attr,
	&scan_sleep_millisecs_attr.attr,
	&alloc_sleep_millisecs_attr.attr,
	&khugepaged_max_ptes_swap_attr.attr,
	NULL,
};

struct attribute_group khugepaged_attr_group = {
	.attrs = khugepaged_attr,
	.name = "khugepaged",
};
#endif /* CONFIG_SYSFS */

#define VM_NO_KHUGEPAGED (VM_SPECIAL | VM_HUGETLB)

int hugepage_madvise(struct vm_area_struct *vma,
		     unsigned long *vm_flags, int advice)
{
	switch (advice) {
	case MADV_HUGEPAGE:
#ifdef CONFIG_S390
		/*
		 * qemu blindly sets MADV_HUGEPAGE on all allocations, but s390
		 * can't handle this properly after s390_enable_sie, so we simply
		 * ignore the madvise to prevent qemu from causing a SIGSEGV.
		 */
		if (mm_has_pgste(vma->vm_mm))
			return 0;
#endif
		*vm_flags &= ~VM_NOHUGEPAGE;
		*vm_flags |= VM_HUGEPAGE;
		/*
		 * If the vma become good for khugepaged to scan,
		 * register it here without waiting a page fault that
		 * may not happen any time soon.
		 */
		if (!(*vm_flags & VM_NO_KHUGEPAGED) &&
				khugepaged_enter_vma_merge(vma, *vm_flags))
			return -ENOMEM;
		break;
	case MADV_NOHUGEPAGE:
		*vm_flags &= ~VM_HUGEPAGE;
		*vm_flags |= VM_NOHUGEPAGE;
		/*
		 * Setting VM_NOHUGEPAGE will prevent khugepaged from scanning
		 * this vma even if we leave the mm registered in khugepaged if
		 * it got registered before VM_NOHUGEPAGE was set.
		 */
		break;
	}

	return 0;
}

int __init khugepaged_init(void)
{
	mm_slot_cache = kmem_cache_create("khugepaged_mm_slot",
					  sizeof(struct mm_slot),
					  __alignof__(struct mm_slot), 0, NULL);
	if (!mm_slot_cache)
		return -ENOMEM;

	khugepaged_pages_to_scan = HPAGE_PMD_NR * 8;
	khugepaged_max_ptes_none = HPAGE_PMD_NR - 1;
	khugepaged_max_ptes_swap = HPAGE_PMD_NR / 8;

	return 0;
}

void __init khugepaged_destroy(void)
{
	kmem_cache_destroy(mm_slot_cache);
}

static inline struct mm_slot *alloc_mm_slot(void)
{
	if (!mm_slot_cache)	/* initialization failed */
		return NULL;
	return kmem_cache_zalloc(mm_slot_cache, GFP_KERNEL);
}

static inline void free_mm_slot(struct mm_slot *mm_slot)
{
	kmem_cache_free(mm_slot_cache, mm_slot);
}

static struct mm_slot *get_mm_slot(struct mm_struct *mm)
{
	struct mm_slot *mm_slot;

	hash_for_each_possible(mm_slots_hash, mm_slot, hash, (unsigned long)mm)
		if (mm == mm_slot->mm)
			return mm_slot;

	return NULL;
}

static void insert_to_mm_slots_hash(struct mm_struct *mm,
				    struct mm_slot *mm_slot)
{
	mm_slot->mm = mm;
	hash_add(mm_slots_hash, &mm_slot->hash, (long)mm);
}

static inline int khugepaged_test_exit(struct mm_struct *mm)
{
	return atomic_read(&mm->mm_users) == 0;
}

static bool hugepage_vma_check(struct vm_area_struct *vma,
			       unsigned long vm_flags)
{
	if ((!(vm_flags & VM_HUGEPAGE) && !khugepaged_always()) ||
	    (vm_flags & VM_NOHUGEPAGE) ||
	    test_bit(MMF_DISABLE_THP, &vma->vm_mm->flags))
		return false;

	if (shmem_file(vma->vm_file) ||
	    (IS_ENABLED(CONFIG_READ_ONLY_THP_FOR_FS) &&
	     vma->vm_file &&
	     (vm_flags & VM_DENYWRITE))) {
		if (!IS_ENABLED(CONFIG_TRANSPARENT_HUGE_PAGECACHE))
			return false;
		return IS_ALIGNED((vma->vm_start >> PAGE_SHIFT) - vma->vm_pgoff,
				HPAGE_PMD_NR);
	}
	if (!vma->anon_vma || vma->vm_ops)
		return false;
	if (is_vma_temporary_stack(vma))
		return false;
	return !(vm_flags & VM_NO_KHUGEPAGED);
}

int __khugepaged_enter(struct mm_struct *mm)
{
	struct mm_slot *mm_slot;
	int wakeup;

	mm_slot = alloc_mm_slot();
	if (!mm_slot)
		return -ENOMEM;

	/* __khugepaged_exit() must not run from under us */
	VM_BUG_ON_MM(khugepaged_test_exit(mm), mm);
	if (unlikely(test_and_set_bit(MMF_VM_HUGEPAGE, &mm->flags))) {
		free_mm_slot(mm_slot);
		return 0;
	}

	spin_lock(&khugepaged_mm_lock);
	insert_to_mm_slots_hash(mm, mm_slot);
	/*
	 * Insert just behind the scanning cursor, to let the area settle
	 * down a little.
	 */
	wakeup = list_empty(&khugepaged_scan.mm_head);
	list_add_tail(&mm_slot->mm_node, &khugepaged_scan.mm_head);
	spin_unlock(&khugepaged_mm_lock);

	mmgrab(mm);
	if (wakeup)
		wake_up_interruptible(&khugepaged_wait);

	return 0;
}

int khugepaged_enter_vma_merge(struct vm_area_struct *vma,
			       unsigned long vm_flags)
{
	unsigned long hstart, hend;

	/*
	 * khugepaged only supports read-only files for non-shmem files.
	 * khugepaged does not yet work on special mappings. And
	 * file-private shmem THP is not supported.
	 */
	if (!hugepage_vma_check(vma, vm_flags))
		return 0;

	hstart = (vma->vm_start + ~HPAGE_PMD_MASK) & HPAGE_PMD_MASK;
	hend = vma->vm_end & HPAGE_PMD_MASK;
	if (hstart < hend)
		return khugepaged_enter(vma, vm_flags);
	return 0;
}

void __khugepaged_exit(struct mm_struct *mm)
{
	struct mm_slot *mm_slot;
	int free = 0;

	spin_lock(&khugepaged_mm_lock);
	mm_slot = get_mm_slot(mm);
	if (mm_slot && khugepaged_scan.mm_slot != mm_slot) {
		hash_del(&mm_slot->hash);
		list_del(&mm_slot->mm_node);
		free = 1;
	}
	spin_unlock(&khugepaged_mm_lock);

	if (free) {
		clear_bit(MMF_VM_HUGEPAGE, &mm->flags);
		free_mm_slot(mm_slot);
		mmdrop(mm);
	} else if (mm_slot) {
		/*
		 * This is required to serialize against
		 * khugepaged_test_exit() (which is guaranteed to run
		 * under mmap sem read mode). Stop here (after we
		 * return all pagetables will be destroyed) until
		 * khugepaged has finished working on the pagetables
		 * under the mmap_sem.
		 */
		down_write(&mm->mmap_sem);
		up_write(&mm->mmap_sem);
	}
}

static void release_pte_page(struct page *page)
{
	dec_node_page_state(page, NR_ISOLATED_ANON + page_is_file_cache(page));
	unlock_page(page);
	putback_lru_page(page);
}

static void release_pte_pages(pte_t *pte, pte_t *_pte)
{
	while (--_pte >= pte) {
		pte_t pteval = *_pte;
		if (!pte_none(pteval) && !is_zero_pfn(pte_pfn(pteval)))
			release_pte_page(pte_page(pteval));
	}
}

static int __collapse_huge_page_isolate(struct vm_area_struct *vma,
					unsigned long address,
					pte_t *pte)
{
	struct page *page = NULL;
	pte_t *_pte;
	int none_or_zero = 0, result = 0, referenced = 0;
	bool writable = false;

	for (_pte = pte; _pte < pte+HPAGE_PMD_NR;
	     _pte++, address += PAGE_SIZE) {
		pte_t pteval = *_pte;
		if (pte_none(pteval) || (pte_present(pteval) &&
				is_zero_pfn(pte_pfn(pteval)))) {
			if (!userfaultfd_armed(vma) &&
			    ++none_or_zero <= khugepaged_max_ptes_none) {
				continue;
			} else {
				result = SCAN_EXCEED_NONE_PTE;
				goto out;
			}
		}
		if (!pte_present(pteval)) {
			result = SCAN_PTE_NON_PRESENT;
			goto out;
		}
		page = vm_normal_page(vma, address, pteval);
		if (unlikely(!page)) {
			result = SCAN_PAGE_NULL;
			goto out;
		}

		/* TODO: teach khugepaged to collapse THP mapped with pte */
		if (PageCompound(page)) {
			result = SCAN_PAGE_COMPOUND;
			goto out;
		}

		VM_BUG_ON_PAGE(!PageAnon(page), page);

		/*
		 * We can do it before isolate_lru_page because the
		 * page can't be freed from under us. NOTE: PG_lock
		 * is needed to serialize against split_huge_page
		 * when invoked from the VM.
		 */
		if (!trylock_page(page)) {
			result = SCAN_PAGE_LOCK;
			goto out;
		}

		/*
		 * cannot use mapcount: can't collapse if there's a gup pin.
		 * The page must only be referenced by the scanned process
		 * and page swap cache.
		 */
		if (page_count(page) != 1 + PageSwapCache(page)) {
			unlock_page(page);
			result = SCAN_PAGE_COUNT;
			goto out;
		}
		if (pte_write(pteval)) {
			writable = true;
		} else {
			if (PageSwapCache(page) &&
			    !reuse_swap_page(page, NULL)) {
				unlock_page(page);
				result = SCAN_SWAP_CACHE_PAGE;
				goto out;
			}
			/*
			 * Page is not in the swap cache. It can be collapsed
			 * into a THP.
			 */
		}

		/*
		 * Isolate the page to avoid collapsing an hugepage
		 * currently in use by the VM.
		 */
		if (isolate_lru_page(page)) {
			unlock_page(page);
			result = SCAN_DEL_PAGE_LRU;
			goto out;
		}
		inc_node_page_state(page,
				NR_ISOLATED_ANON + page_is_file_cache(page));
		VM_BUG_ON_PAGE(!PageLocked(page), page);
		VM_BUG_ON_PAGE(PageLRU(page), page);

		/* There should be enough young pte to collapse the page */
		if (pte_young(pteval) ||
		    page_is_young(page) || PageReferenced(page) ||
		    mmu_notifier_test_young(vma->vm_mm, address))
			referenced++;
	}
	if (likely(writable)) {
		if (likely(referenced)) {
			result = SCAN_SUCCEED;
			trace_mm_collapse_huge_page_isolate(page, none_or_zero,
							    referenced, writable, result);
			return 1;
		}
	} else {
		result = SCAN_PAGE_RO;
	}

out:
	release_pte_pages(pte, _pte);
	trace_mm_collapse_huge_page_isolate(page, none_or_zero,
					    referenced, writable, result);
	return 0;
}

static void __collapse_huge_page_copy(pte_t *pte, struct page *page,
				      struct vm_area_struct *vma,
				      unsigned long address,
				      spinlock_t *ptl)
{
	pte_t *_pte;
	for (_pte = pte; _pte < pte + HPAGE_PMD_NR;
				_pte++, page++, address += PAGE_SIZE) {
		pte_t pteval = *_pte;
		struct page *src_page;

		if (pte_none(pteval) || is_zero_pfn(pte_pfn(pteval))) {
			clear_user_highpage(page, address);
			add_mm_counter(vma->vm_mm, MM_ANONPAGES, 1);
			if (is_zero_pfn(pte_pfn(pteval))) {
				/*
				 * ptl mostly unnecessary.
				 */
				spin_lock(ptl);
				/*
				 * paravirt calls inside pte_clear here are
				 * superfluous.
				 */
				pte_clear(vma->vm_mm, address, _pte);
				spin_unlock(ptl);
			}
		} else {
			src_page = pte_page(pteval);
			copy_user_highpage(page, src_page, address, vma);
			VM_BUG_ON_PAGE(page_mapcount(src_page) != 1, src_page);
			release_pte_page(src_page);
			/*
			 * ptl mostly unnecessary, but preempt has to
			 * be disabled to update the per-cpu stats
			 * inside page_remove_rmap().
			 */
			spin_lock(ptl);
			/*
			 * paravirt calls inside pte_clear here are
			 * superfluous.
			 */
			pte_clear(vma->vm_mm, address, _pte);
			page_remove_rmap(src_page, false);
			spin_unlock(ptl);
			free_page_and_swap_cache(src_page);
		}
	}
}

static void khugepaged_alloc_sleep(void)
{
	DEFINE_WAIT(wait);

	add_wait_queue(&khugepaged_wait, &wait);
	freezable_schedule_timeout_interruptible(
		msecs_to_jiffies(khugepaged_alloc_sleep_millisecs));
	remove_wait_queue(&khugepaged_wait, &wait);
}

static int khugepaged_node_load[MAX_NUMNODES];

static bool khugepaged_scan_abort(int nid)
{
	int i;

	/*
	 * If node_reclaim_mode is disabled, then no extra effort is made to
	 * allocate memory locally.
	 */
	if (!node_reclaim_mode)
		return false;

	/* If there is a count for this node already, it must be acceptable */
	if (khugepaged_node_load[nid])
		return false;

	for (i = 0; i < MAX_NUMNODES; i++) {
		if (!khugepaged_node_load[i])
			continue;
		if (node_distance(nid, i) > node_reclaim_distance)
			return true;
	}
	return false;
}

/* Defrag for khugepaged will enter direct reclaim/compaction if necessary */
static inline gfp_t alloc_hugepage_khugepaged_gfpmask(void)
{
	return khugepaged_defrag() ? GFP_TRANSHUGE : GFP_TRANSHUGE_LIGHT;
}

#ifdef CONFIG_NUMA
static int khugepaged_find_target_node(void)
{
	static int last_khugepaged_target_node = NUMA_NO_NODE;
	int nid, target_node = 0, max_value = 0;

	/* find first node with max normal pages hit */
	for (nid = 0; nid < MAX_NUMNODES; nid++)
		if (khugepaged_node_load[nid] > max_value) {
			max_value = khugepaged_node_load[nid];
			target_node = nid;
		}

	/* do some balance if several nodes have the same hit record */
	if (target_node <= last_khugepaged_target_node)
		for (nid = last_khugepaged_target_node + 1; nid < MAX_NUMNODES;
				nid++)
			if (max_value == khugepaged_node_load[nid]) {
				target_node = nid;
				break;
			}

	last_khugepaged_target_node = target_node;
	return target_node;
}

static bool khugepaged_prealloc_page(struct page **hpage, bool *wait)
{
	if (IS_ERR(*hpage)) {
		if (!*wait)
			return false;

		*wait = false;
		*hpage = NULL;
		khugepaged_alloc_sleep();
	} else if (*hpage) {
		put_page(*hpage);
		*hpage = NULL;
	}

	return true;
}

static struct page *
khugepaged_alloc_page(struct page **hpage, gfp_t gfp, int node)
{
	VM_BUG_ON_PAGE(*hpage, *hpage);

	*hpage = __alloc_pages_node(node, gfp, HPAGE_PMD_ORDER);
	if (unlikely(!*hpage)) {
		count_vm_event(THP_COLLAPSE_ALLOC_FAILED);
		*hpage = ERR_PTR(-ENOMEM);
		return NULL;
	}

	prep_transhuge_page(*hpage);
	count_vm_event(THP_COLLAPSE_ALLOC);
	return *hpage;
}
#else
static int khugepaged_find_target_node(void)
{
	return 0;
}

static inline struct page *alloc_khugepaged_hugepage(void)
{
	struct page *page;

	page = alloc_pages(alloc_hugepage_khugepaged_gfpmask(),
			   HPAGE_PMD_ORDER);
	if (page)
		prep_transhuge_page(page);
	return page;
}

static struct page *khugepaged_alloc_hugepage(bool *wait)
{
	struct page *hpage;

	do {
		hpage = alloc_khugepaged_hugepage();
		if (!hpage) {
			count_vm_event(THP_COLLAPSE_ALLOC_FAILED);
			if (!*wait)
				return NULL;

			*wait = false;
			khugepaged_alloc_sleep();
		} else
			count_vm_event(THP_COLLAPSE_ALLOC);
	} while (unlikely(!hpage) && likely(khugepaged_enabled()));

	return hpage;
}

static bool khugepaged_prealloc_page(struct page **hpage, bool *wait)
{
	if (!*hpage)
		*hpage = khugepaged_alloc_hugepage(wait);

	if (unlikely(!*hpage))
		return false;

	return true;
}

static struct page *
khugepaged_alloc_page(struct page **hpage, gfp_t gfp, int node)
{
	VM_BUG_ON(!*hpage);

	return  *hpage;
}
#endif

/*
 * If mmap_sem temporarily dropped, revalidate vma
 * before taking mmap_sem.
 * Return 0 if succeeds, otherwise return none-zero
 * value (scan code).
 */

static int hugepage_vma_revalidate(struct mm_struct *mm, unsigned long address,
		struct vm_area_struct **vmap)
{
	struct vm_area_struct *vma;
	unsigned long hstart, hend;

	if (unlikely(khugepaged_test_exit(mm)))
		return SCAN_ANY_PROCESS;

	*vmap = vma = find_vma(mm, address);
	if (!vma)
		return SCAN_VMA_NULL;

	hstart = (vma->vm_start + ~HPAGE_PMD_MASK) & HPAGE_PMD_MASK;
	hend = vma->vm_end & HPAGE_PMD_MASK;
	if (address < hstart || address + HPAGE_PMD_SIZE > hend)
		return SCAN_ADDRESS_RANGE;
	if (!hugepage_vma_check(vma, vma->vm_flags))
		return SCAN_VMA_CHECK;
	return 0;
}

/*
 * Bring missing pages in from swap, to complete THP collapse.
 * Only done if khugepaged_scan_pmd believes it is worthwhile.
 *
 * Called and returns without pte mapped or spinlocks held,
 * but with mmap_sem held to protect against vma changes.
 */

static bool __collapse_huge_page_swapin(struct mm_struct *mm,
					struct vm_area_struct *vma,
					unsigned long address, pmd_t *pmd,
					int referenced)
{
	int swapped_in = 0;
	vm_fault_t ret = 0;
	struct vm_fault vmf = {
		.vma = vma,
		.address = address,
		.flags = FAULT_FLAG_ALLOW_RETRY,
		.pmd = pmd,
		.pgoff = linear_page_index(vma, address),
	};

	/* we only decide to swapin, if there is enough young ptes */
	if (referenced < HPAGE_PMD_NR/2) {
		trace_mm_collapse_huge_page_swapin(mm, swapped_in, referenced, 0);
		return false;
	}
	vmf.pte = pte_offset_map(pmd, address);
	for (; vmf.address < address + HPAGE_PMD_NR*PAGE_SIZE;
			vmf.pte++, vmf.address += PAGE_SIZE) {
		vmf.orig_pte = *vmf.pte;
		if (!is_swap_pte(vmf.orig_pte))
			continue;
		swapped_in++;
		ret = do_swap_page(&vmf);

		/* do_swap_page returns VM_FAULT_RETRY with released mmap_sem */
		if (ret & VM_FAULT_RETRY) {
			down_read(&mm->mmap_sem);
			if (hugepage_vma_revalidate(mm, address, &vmf.vma)) {
				/* vma is no longer available, don't continue to swapin */
				trace_mm_collapse_huge_page_swapin(mm, swapped_in, referenced, 0);
				return false;
			}
			/* check if the pmd is still valid */
			if (mm_find_pmd(mm, address) != pmd) {
				trace_mm_collapse_huge_page_swapin(mm, swapped_in, referenced, 0);
				return false;
			}
		}
		if (ret & VM_FAULT_ERROR) {
			trace_mm_collapse_huge_page_swapin(mm, swapped_in, referenced, 0);
			return false;
		}
		/* pte is unmapped now, we need to map it */
		vmf.pte = pte_offset_map(pmd, vmf.address);
	}
	vmf.pte--;
	pte_unmap(vmf.pte);
	trace_mm_collapse_huge_page_swapin(mm, swapped_in, referenced, 1);
	return true;
}

static void collapse_huge_page(struct mm_struct *mm,
				   unsigned long address,
				   struct page **hpage,
				   int node, int referenced)
{
	pmd_t *pmd, _pmd;
	pte_t *pte;
	pgtable_t pgtable;
	struct page *new_page;
	spinlock_t *pmd_ptl, *pte_ptl;
	int isolated = 0, result = 0;
	struct mem_cgroup *memcg;
	struct vm_area_struct *vma;
	struct mmu_notifier_range range;
	gfp_t gfp;

	VM_BUG_ON(address & ~HPAGE_PMD_MASK);

	/* Only allocate from the target node */
	gfp = alloc_hugepage_khugepaged_gfpmask() | __GFP_THISNODE;

	/*
	 * Before allocating the hugepage, release the mmap_sem read lock.
	 * The allocation can take potentially a long time if it involves
	 * sync compaction, and we do not need to hold the mmap_sem during
	 * that. We will recheck the vma after taking it again in write mode.
	 */
	up_read(&mm->mmap_sem);
	new_page = khugepaged_alloc_page(hpage, gfp, node);
	if (!new_page) {
		result = SCAN_ALLOC_HUGE_PAGE_FAIL;
		goto out_nolock;
	}

	if (unlikely(mem_cgroup_try_charge(new_page, mm, gfp, &memcg, true))) {
		result = SCAN_CGROUP_CHARGE_FAIL;
		goto out_nolock;
	}

	down_read(&mm->mmap_sem);
	result = hugepage_vma_revalidate(mm, address, &vma);
	if (result) {
		mem_cgroup_cancel_charge(new_page, memcg, true);
		up_read(&mm->mmap_sem);
		goto out_nolock;
	}

	pmd = mm_find_pmd(mm, address);
	if (!pmd) {
		result = SCAN_PMD_NULL;
		mem_cgroup_cancel_charge(new_page, memcg, true);
		up_read(&mm->mmap_sem);
		goto out_nolock;
	}

	/*
	 * __collapse_huge_page_swapin always returns with mmap_sem locked.
	 * If it fails, we release mmap_sem and jump out_nolock.
	 * Continuing to collapse causes inconsistency.
	 */
	if (!__collapse_huge_page_swapin(mm, vma, address, pmd, referenced)) {
		mem_cgroup_cancel_charge(new_page, memcg, true);
		up_read(&mm->mmap_sem);
		goto out_nolock;
	}

	up_read(&mm->mmap_sem);
	/*
	 * Prevent all access to pagetables with the exception of
	 * gup_fast later handled by the ptep_clear_flush and the VM
	 * handled by the anon_vma lock + PG_lock.
	 */
	down_write(&mm->mmap_sem);
	result = SCAN_ANY_PROCESS;
	if (!mmget_still_valid(mm))
		goto out;
	result = hugepage_vma_revalidate(mm, address, &vma);
	if (result)
		goto out;
	/* check if the pmd is still valid */
	if (mm_find_pmd(mm, address) != pmd)
		goto out;

	anon_vma_lock_write(vma->anon_vma);

	mmu_notifier_range_init(&range, MMU_NOTIFY_CLEAR, 0, NULL, mm,
				address, address + HPAGE_PMD_SIZE);
	mmu_notifier_invalidate_range_start(&range);

	pte = pte_offset_map(pmd, address);
	pte_ptl = pte_lockptr(mm, pmd);

	pmd_ptl = pmd_lock(mm, pmd); /* probably unnecessary */
	/*
	 * After this gup_fast can't run anymore. This also removes
	 * any huge TLB entry from the CPU so we won't allow
	 * huge and small TLB entries for the same virtual address
	 * to avoid the risk of CPU bugs in that area.
	 */
	_pmd = pmdp_collapse_flush(vma, address, pmd);
	spin_unlock(pmd_ptl);
	mmu_notifier_invalidate_range_end(&range);

	spin_lock(pte_ptl);
	isolated = __collapse_huge_page_isolate(vma, address, pte);
	spin_unlock(pte_ptl);

	if (unlikely(!isolated)) {
		pte_unmap(pte);
		spin_lock(pmd_ptl);
		BUG_ON(!pmd_none(*pmd));
		/*
		 * We can only use set_pmd_at when establishing
		 * hugepmds and never for establishing regular pmds that
		 * points to regular pagetables. Use pmd_populate for that
		 */
		pmd_populate(mm, pmd, pmd_pgtable(_pmd));
		spin_unlock(pmd_ptl);
		anon_vma_unlock_write(vma->anon_vma);
		result = SCAN_FAIL;
		goto out;
	}

	/*
	 * All pages are isolated and locked so anon_vma rmap
	 * can't run anymore.
	 */
	anon_vma_unlock_write(vma->anon_vma);

	__collapse_huge_page_copy(pte, new_page, vma, address, pte_ptl);
	pte_unmap(pte);
	__SetPageUptodate(new_page);
	pgtable = pmd_pgtable(_pmd);

	_pmd = mk_huge_pmd(new_page, vma->vm_page_prot);
	_pmd = maybe_pmd_mkwrite(pmd_mkdirty(_pmd), vma);

	/*
	 * spin_lock() below is not the equivalent of smp_wmb(), so
	 * this is needed to avoid the copy_huge_page writes to become
	 * visible after the set_pmd_at() write.
	 */
	smp_wmb();

	spin_lock(pmd_ptl);
	BUG_ON(!pmd_none(*pmd));
	page_add_new_anon_rmap(new_page, vma, address, true);
	mem_cgroup_commit_charge(new_page, memcg, false, true);
	count_memcg_events(memcg, THP_COLLAPSE_ALLOC, 1);
	lru_cache_add_active_or_unevictable(new_page, vma);
	pgtable_trans_huge_deposit(mm, pmd, pgtable);
	set_pmd_at(mm, address, pmd, _pmd);
	update_mmu_cache_pmd(vma, address, pmd);
	spin_unlock(pmd_ptl);

	*hpage = NULL;

	khugepaged_pages_collapsed++;
	result = SCAN_SUCCEED;
out_up_write:
	up_write(&mm->mmap_sem);
out_nolock:
	trace_mm_collapse_huge_page(mm, isolated, result);
	return;
out:
	mem_cgroup_cancel_charge(new_page, memcg, true);
	goto out_up_write;
}

static int khugepaged_scan_pmd(struct mm_struct *mm,
			       struct vm_area_struct *vma,
			       unsigned long address,
			       struct page **hpage)
{
	pmd_t *pmd;
	pte_t *pte, *_pte;
	int ret = 0, none_or_zero = 0, result = 0, referenced = 0;
	struct page *page = NULL;
	unsigned long _address;
	spinlock_t *ptl;
	int node = NUMA_NO_NODE, unmapped = 0;
	bool writable = false;

	VM_BUG_ON(address & ~HPAGE_PMD_MASK);

	pmd = mm_find_pmd(mm, address);
	if (!pmd) {
		result = SCAN_PMD_NULL;
		goto out;
	}

	memset(khugepaged_node_load, 0, sizeof(khugepaged_node_load));
	pte = pte_offset_map_lock(mm, pmd, address, &ptl);
	for (_address = address, _pte = pte; _pte < pte+HPAGE_PMD_NR;
	     _pte++, _address += PAGE_SIZE) {
		pte_t pteval = *_pte;
		if (is_swap_pte(pteval)) {
			if (++unmapped <= khugepaged_max_ptes_swap) {
				continue;
			} else {
				result = SCAN_EXCEED_SWAP_PTE;
				goto out_unmap;
			}
		}
		if (pte_none(pteval) || is_zero_pfn(pte_pfn(pteval))) {
			if (!userfaultfd_armed(vma) &&
			    ++none_or_zero <= khugepaged_max_ptes_none) {
				continue;
			} else {
				result = SCAN_EXCEED_NONE_PTE;
				goto out_unmap;
			}
		}
		if (!pte_present(pteval)) {
			result = SCAN_PTE_NON_PRESENT;
			goto out_unmap;
		}
		if (pte_write(pteval))
			writable = true;

		page = vm_normal_page(vma, _address, pteval);
		if (unlikely(!page)) {
			result = SCAN_PAGE_NULL;
			goto out_unmap;
		}

		/* TODO: teach khugepaged to collapse THP mapped with pte */
		if (PageCompound(page)) {
			result = SCAN_PAGE_COMPOUND;
			goto out_unmap;
		}

		/*
		 * Record which node the original page is from and save this
		 * information to khugepaged_node_load[].
		 * Khupaged will allocate hugepage from the node has the max
		 * hit record.
		 */
		node = page_to_nid(page);
		if (khugepaged_scan_abort(node)) {
			result = SCAN_SCAN_ABORT;
			goto out_unmap;
		}
		khugepaged_node_load[node]++;
		if (!PageLRU(page)) {
			result = SCAN_PAGE_LRU;
			goto out_unmap;
		}
		if (PageLocked(page)) {
			result = SCAN_PAGE_LOCK;
			goto out_unmap;
		}
		if (!PageAnon(page)) {
			result = SCAN_PAGE_ANON;
			goto out_unmap;
		}

		/*
		 * cannot use mapcount: can't collapse if there's a gup pin.
		 * The page must only be referenced by the scanned process
		 * and page swap cache.
		 */
		if (page_count(page) != 1 + PageSwapCache(page)) {
			result = SCAN_PAGE_COUNT;
			goto out_unmap;
		}
		if (pte_young(pteval) ||
		    page_is_young(page) || PageReferenced(page) ||
		    mmu_notifier_test_young(vma->vm_mm, address))
			referenced++;
	}
	if (writable) {
		if (referenced) {
			result = SCAN_SUCCEED;
			ret = 1;
		} else {
			result = SCAN_LACK_REFERENCED_PAGE;
		}
	} else {
		result = SCAN_PAGE_RO;
	}
out_unmap:
	pte_unmap_unlock(pte, ptl);
	if (ret) {
		node = khugepaged_find_target_node();
		/* collapse_huge_page will return with the mmap_sem released */
		collapse_huge_page(mm, address, hpage, node, referenced);
	}
out:
	trace_mm_khugepaged_scan_pmd(mm, page, writable, referenced,
				     none_or_zero, result, unmapped);
	return ret;
}

static void collect_mm_slot(struct mm_slot *mm_slot)
{
	struct mm_struct *mm = mm_slot->mm;

	lockdep_assert_held(&khugepaged_mm_lock);

	if (khugepaged_test_exit(mm)) {
		/* free mm_slot */
		hash_del(&mm_slot->hash);
		list_del(&mm_slot->mm_node);

		/*
		 * Not strictly needed because the mm exited already.
		 *
		 * clear_bit(MMF_VM_HUGEPAGE, &mm->flags);
		 */

		/* khugepaged_mm_lock actually not necessary for the below */
		free_mm_slot(mm_slot);
		mmdrop(mm);
	}
}

#if defined(CONFIG_SHMEM) && defined(CONFIG_TRANSPARENT_HUGE_PAGECACHE)
/*
 * Notify khugepaged that given addr of the mm is pte-mapped THP. Then
 * khugepaged should try to collapse the page table.
 */
static int khugepaged_add_pte_mapped_thp(struct mm_struct *mm,
					 unsigned long addr)
{
	struct mm_slot *mm_slot;

	VM_BUG_ON(addr & ~HPAGE_PMD_MASK);

	spin_lock(&khugepaged_mm_lock);
	mm_slot = get_mm_slot(mm);
	if (likely(mm_slot && mm_slot->nr_pte_mapped_thp < MAX_PTE_MAPPED_THP))
		mm_slot->pte_mapped_thp[mm_slot->nr_pte_mapped_thp++] = addr;
	spin_unlock(&khugepaged_mm_lock);
	return 0;
}

/**
 * Try to collapse a pte-mapped THP for mm at address haddr.
 *
 * This function checks whether all the PTEs in the PMD are pointing to the
 * right THP. If so, retract the page table so the THP can refault in with
 * as pmd-mapped.
 */
void collapse_pte_mapped_thp(struct mm_struct *mm, unsigned long addr)
{
	unsigned long haddr = addr & HPAGE_PMD_MASK;
	struct vm_area_struct *vma = find_vma(mm, haddr);
	struct page *hpage = NULL;
	pte_t *start_pte, *pte;
	pmd_t *pmd, _pmd;
	spinlock_t *ptl;
	int count = 0;
	int i;

	if (!vma || !vma->vm_file ||
	    vma->vm_start > haddr || vma->vm_end < haddr + HPAGE_PMD_SIZE)
		return;

	/*
	 * This vm_flags may not have VM_HUGEPAGE if the page was not
	 * collapsed by this mm. But we can still collapse if the page is
	 * the valid THP. Add extra VM_HUGEPAGE so hugepage_vma_check()
	 * will not fail the vma for missing VM_HUGEPAGE
	 */
	if (!hugepage_vma_check(vma, vma->vm_flags | VM_HUGEPAGE))
		return;

	pmd = mm_find_pmd(mm, haddr);
	if (!pmd)
		return;

	start_pte = pte_offset_map_lock(mm, pmd, haddr, &ptl);

	/* step 1: check all mapped PTEs are to the right huge page */
	for (i = 0, addr = haddr, pte = start_pte;
	     i < HPAGE_PMD_NR; i++, addr += PAGE_SIZE, pte++) {
		struct page *page;

		/* empty pte, skip */
		if (pte_none(*pte))
			continue;

		/* page swapped out, abort */
		if (!pte_present(*pte))
			goto abort;

		page = vm_normal_page(vma, addr, *pte);

		if (!page || !PageCompound(page))
			goto abort;

		if (!hpage) {
			hpage = compound_head(page);
			/*
			 * The mapping of the THP should not change.
			 *
			 * Note that uprobe, debugger, or MAP_PRIVATE may
			 * change the page table, but the new page will
			 * not pass PageCompound() check.
			 */
			if (WARN_ON(hpage->mapping != vma->vm_file->f_mapping))
				goto abort;
		}

		/*
		 * Confirm the page maps to the correct subpage.
		 *
		 * Note that uprobe, debugger, or MAP_PRIVATE may change
		 * the page table, but the new page will not pass
		 * PageCompound() check.
		 */
		if (WARN_ON(hpage + i != page))
			goto abort;
		count++;
	}

	/* step 2: adjust rmap */
	for (i = 0, addr = haddr, pte = start_pte;
	     i < HPAGE_PMD_NR; i++, addr += PAGE_SIZE, pte++) {
		struct page *page;

		if (pte_none(*pte))
			continue;
		page = vm_normal_page(vma, addr, *pte);
		page_remove_rmap(page, false);
	}

	pte_unmap_unlock(start_pte, ptl);

	/* step 3: set proper refcount and mm_counters. */
	if (hpage) {
		page_ref_sub(hpage, count);
		add_mm_counter(vma->vm_mm, mm_counter_file(hpage), -count);
	}

	/* step 4: collapse pmd */
	ptl = pmd_lock(vma->vm_mm, pmd);
	_pmd = pmdp_collapse_flush(vma, addr, pmd);
	spin_unlock(ptl);
	mm_dec_nr_ptes(mm);
	pte_free(mm, pmd_pgtable(_pmd));
	return;

abort:
	pte_unmap_unlock(start_pte, ptl);
}

static int khugepaged_collapse_pte_mapped_thps(struct mm_slot *mm_slot)
{
	struct mm_struct *mm = mm_slot->mm;
	int i;

	if (likely(mm_slot->nr_pte_mapped_thp == 0))
		return 0;

	if (!down_write_trylock(&mm->mmap_sem))
		return -EBUSY;

	if (unlikely(khugepaged_test_exit(mm)))
		goto out;

	for (i = 0; i < mm_slot->nr_pte_mapped_thp; i++)
		collapse_pte_mapped_thp(mm, mm_slot->pte_mapped_thp[i]);

out:
	mm_slot->nr_pte_mapped_thp = 0;
	up_write(&mm->mmap_sem);
	return 0;
}

static void retract_page_tables(struct address_space *mapping, pgoff_t pgoff)
{
	struct vm_area_struct *vma;
	unsigned long addr;
	pmd_t *pmd, _pmd;

	i_mmap_lock_write(mapping);
	vma_interval_tree_foreach(vma, &mapping->i_mmap, pgoff, pgoff) {
		/*
		 * Check vma->anon_vma to exclude MAP_PRIVATE mappings that
		 * got written to. These VMAs are likely not worth investing
		 * down_write(mmap_sem) as PMD-mapping is likely to be split
		 * later.
		 *
		 * Not that vma->anon_vma check is racy: it can be set up after
		 * the check but before we took mmap_sem by the fault path.
		 * But page lock would prevent establishing any new ptes of the
		 * page, so we are safe.
		 *
		 * An alternative would be drop the check, but check that page
		 * table is clear before calling pmdp_collapse_flush() under
		 * ptl. It has higher chance to recover THP for the VMA, but
		 * has higher cost too.
		 */
		if (vma->anon_vma)
			continue;
		addr = vma->vm_start + ((pgoff - vma->vm_pgoff) << PAGE_SHIFT);
		if (addr & ~HPAGE_PMD_MASK)
			continue;
		if (vma->vm_end < addr + HPAGE_PMD_SIZE)
			continue;
		pmd = mm_find_pmd(vma->vm_mm, addr);
		if (!pmd)
			continue;
		/*
		 * We need exclusive mmap_sem to retract page table.
		 *
		 * We use trylock due to lock inversion: we need to acquire
		 * mmap_sem while holding page lock. Fault path does it in
		 * reverse order. Trylock is a way to avoid deadlock.
		 */
		if (down_write_trylock(&vma->vm_mm->mmap_sem)) {
			spinlock_t *ptl = pmd_lock(vma->vm_mm, pmd);
			/* assume page table is clear */
			_pmd = pmdp_collapse_flush(vma, addr, pmd);
			spin_unlock(ptl);
			up_write(&vma->vm_mm->mmap_sem);
			mm_dec_nr_ptes(vma->vm_mm);
			pte_free(vma->vm_mm, pmd_pgtable(_pmd));
		} else {
			/* Try again later */
			khugepaged_add_pte_mapped_thp(vma->vm_mm, addr);
		}
	}
	i_mmap_unlock_write(mapping);
}

/**
 * collapse_file - collapse filemap/tmpfs/shmem pages into huge one.
 *
 * Basic scheme is simple, details are more complex:
 *  - allocate and lock a new huge page;
<<<<<<< HEAD
 *  - scan over radix tree replacing old pages the new one
 *    + swap in pages if necessary;
=======
 *  - scan page cache replacing old pages with the new one
 *    + swap/gup in pages if necessary;
>>>>>>> f7688b48
 *    + fill in gaps;
 *    + keep old pages around in case rollback is required;
 *  - if replacing succeeds:
 *    + copy data over;
 *    + free old pages;
 *    + unlock huge page;
 *  - if replacing failed;
 *    + put all pages back and unfreeze them;
<<<<<<< HEAD
 *    + restore gaps in the radix-tree;
=======
 *    + restore gaps in the page cache;
>>>>>>> f7688b48
 *    + unlock and free huge page;
 */
static void collapse_file(struct mm_struct *mm,
		struct file *file, pgoff_t start,
		struct page **hpage, int node)
{
	struct address_space *mapping = file->f_mapping;
	gfp_t gfp;
	struct page *new_page;
	struct mem_cgroup *memcg;
	pgoff_t index, end = start + HPAGE_PMD_NR;
	LIST_HEAD(pagelist);
	XA_STATE_ORDER(xas, &mapping->i_pages, start, HPAGE_PMD_ORDER);
	int nr_none = 0, result = SCAN_SUCCEED;
	bool is_shmem = shmem_file(file);

	VM_BUG_ON(!IS_ENABLED(CONFIG_READ_ONLY_THP_FOR_FS) && !is_shmem);
	VM_BUG_ON(start & (HPAGE_PMD_NR - 1));

	/* Only allocate from the target node */
	gfp = alloc_hugepage_khugepaged_gfpmask() | __GFP_THISNODE;

	new_page = khugepaged_alloc_page(hpage, gfp, node);
	if (!new_page) {
		result = SCAN_ALLOC_HUGE_PAGE_FAIL;
		goto out;
	}

	if (unlikely(mem_cgroup_try_charge(new_page, mm, gfp, &memcg, true))) {
		result = SCAN_CGROUP_CHARGE_FAIL;
		goto out;
	}

<<<<<<< HEAD
	__SetPageLocked(new_page);
	__SetPageSwapBacked(new_page);
=======
	/* This will be less messy when we use multi-index entries */
	do {
		xas_lock_irq(&xas);
		xas_create_range(&xas);
		if (!xas_error(&xas))
			break;
		xas_unlock_irq(&xas);
		if (!xas_nomem(&xas, GFP_KERNEL)) {
			mem_cgroup_cancel_charge(new_page, memcg, true);
			result = SCAN_FAIL;
			goto out;
		}
	} while (1);

	__SetPageLocked(new_page);
	if (is_shmem)
		__SetPageSwapBacked(new_page);
>>>>>>> f7688b48
	new_page->index = start;
	new_page->mapping = mapping;

	/*
	 * At this point the new_page is locked and not up-to-date.
	 * It's safe to insert it into the page cache, because nobody would
	 * be able to map it or use it in another way until we unlock it.
	 */

<<<<<<< HEAD
	index = start;
	xa_lock_irq(&mapping->i_pages);
	radix_tree_for_each_slot(slot, &mapping->i_pages, &iter, start) {
		int n = min(iter.index, end) - index;

		/*
		 * Stop if extent has been hole-punched, and is now completely
		 * empty (the more obvious i_size_read() check would take an
		 * irq-unsafe seqlock on 32-bit).
		 */
		if (n >= HPAGE_PMD_NR) {
			result = SCAN_TRUNCATED;
			goto tree_locked;
		}

		/*
		 * Handle holes in the radix tree: charge it from shmem and
		 * insert relevant subpage of new_page into the radix-tree.
		 */
		if (n && !shmem_charge(mapping->host, n)) {
			result = SCAN_FAIL;
			goto tree_locked;
		}
		for (; index < min(iter.index, end); index++) {
			radix_tree_insert(&mapping->i_pages, index,
					new_page + (index % HPAGE_PMD_NR));
		}
		nr_none += n;
=======
	xas_set(&xas, start);
	for (index = start; index < end; index++) {
		struct page *page = xas_next(&xas);
>>>>>>> f7688b48

		VM_BUG_ON(index != xas.xa_index);
		if (is_shmem) {
			if (!page) {
				/*
				 * Stop if extent has been truncated or
				 * hole-punched, and is now completely
				 * empty.
				 */
				if (index == start) {
					if (!xas_next_entry(&xas, end - 1)) {
						result = SCAN_TRUNCATED;
						goto xa_locked;
					}
					xas_set(&xas, index);
				}
				if (!shmem_charge(mapping->host, 1)) {
					result = SCAN_FAIL;
					goto xa_locked;
				}
				xas_store(&xas, new_page);
				nr_none++;
				continue;
			}

			if (xa_is_value(page) || !PageUptodate(page)) {
				xas_unlock_irq(&xas);
				/* swap in or instantiate fallocated page */
				if (shmem_getpage(mapping->host, index, &page,
						  SGP_NOHUGE)) {
					result = SCAN_FAIL;
					goto xa_unlocked;
				}
			} else if (trylock_page(page)) {
				get_page(page);
				xas_unlock_irq(&xas);
			} else {
				result = SCAN_PAGE_LOCK;
				goto xa_locked;
			}
		} else {	/* !is_shmem */
			if (!page || xa_is_value(page)) {
				xas_unlock_irq(&xas);
				page_cache_sync_readahead(mapping, &file->f_ra,
							  file, index,
							  PAGE_SIZE);
				/* drain pagevecs to help isolate_lru_page() */
				lru_add_drain();
				page = find_lock_page(mapping, index);
				if (unlikely(page == NULL)) {
					result = SCAN_FAIL;
					goto xa_unlocked;
				}
			} else if (trylock_page(page)) {
				get_page(page);
				xas_unlock_irq(&xas);
			} else {
				result = SCAN_PAGE_LOCK;
				goto xa_locked;
			}
<<<<<<< HEAD
		} else if (trylock_page(page)) {
			get_page(page);
			xa_unlock_irq(&mapping->i_pages);
		} else {
			result = SCAN_PAGE_LOCK;
			goto tree_locked;
=======
>>>>>>> f7688b48
		}

		/*
		 * The page must be locked, so we can drop the i_pages lock
		 * without racing with truncate.
		 */
		VM_BUG_ON_PAGE(!PageLocked(page), page);
<<<<<<< HEAD
		VM_BUG_ON_PAGE(!PageUptodate(page), page);
=======

		/* make sure the page is up to date */
		if (unlikely(!PageUptodate(page))) {
			result = SCAN_FAIL;
			goto out_unlock;
		}
>>>>>>> f7688b48

		/*
		 * If file was truncated then extended, or hole-punched, before
		 * we locked the first page, then a THP might be there already.
		 */
		if (PageTransCompound(page)) {
			result = SCAN_PAGE_COMPOUND;
			goto out_unlock;
		}

		if (page_mapping(page) != mapping) {
			result = SCAN_TRUNCATED;
			goto out_unlock;
		}
<<<<<<< HEAD
=======

		if (!is_shmem && PageDirty(page)) {
			/*
			 * khugepaged only works on read-only fd, so this
			 * page is dirty because it hasn't been flushed
			 * since first write.
			 */
			result = SCAN_FAIL;
			goto out_unlock;
		}
>>>>>>> f7688b48

		if (isolate_lru_page(page)) {
			result = SCAN_DEL_PAGE_LRU;
			goto out_unlock;
<<<<<<< HEAD
=======
		}

		if (page_has_private(page) &&
		    !try_to_release_page(page, GFP_KERNEL)) {
			result = SCAN_PAGE_HAS_PRIVATE;
			goto out_unlock;
>>>>>>> f7688b48
		}

		if (page_mapped(page))
			unmap_mapping_pages(mapping, index, 1, false);

		xas_lock_irq(&xas);
		xas_set(&xas, index);

		VM_BUG_ON_PAGE(page != xas_load(&xas), page);
		VM_BUG_ON_PAGE(page_mapped(page), page);

		/*
		 * The page is expected to have page_count() == 3:
		 *  - we hold a pin on it;
		 *  - one reference from page cache;
		 *  - one from isolate_lru_page;
		 */
		if (!page_ref_freeze(page, 3)) {
			result = SCAN_PAGE_COUNT;
<<<<<<< HEAD
			xa_unlock_irq(&mapping->i_pages);
=======
			xas_unlock_irq(&xas);
>>>>>>> f7688b48
			putback_lru_page(page);
			goto out_unlock;
		}

		/*
		 * Add the page to the list to be able to undo the collapse if
		 * something go wrong.
		 */
		list_add_tail(&page->lru, &pagelist);

		/* Finally, replace with the new page. */
		xas_store(&xas, new_page);
		continue;
out_unlock:
		unlock_page(page);
		put_page(page);
<<<<<<< HEAD
		goto tree_unlocked;
	}

	/*
	 * Handle hole in radix tree at the end of the range.
	 * This code only triggers if there's nothing in radix tree
	 * beyond 'end'.
	 */
	if (index < end) {
		int n = end - index;

		/* Stop if extent has been truncated, and is now empty */
		if (n >= HPAGE_PMD_NR) {
			result = SCAN_TRUNCATED;
			goto tree_locked;
		}
		if (!shmem_charge(mapping->host, n)) {
			result = SCAN_FAIL;
			goto tree_locked;
		}
		for (; index < end; index++) {
			radix_tree_insert(&mapping->i_pages, index,
					new_page + (index % HPAGE_PMD_NR));
		}
		nr_none += n;
	}

	__inc_node_page_state(new_page, NR_SHMEM_THPS);
	if (nr_none) {
		struct zone *zone = page_zone(new_page);

		__mod_node_page_state(zone->zone_pgdat, NR_FILE_PAGES, nr_none);
		__mod_node_page_state(zone->zone_pgdat, NR_SHMEM, nr_none);
	}

tree_locked:
	xa_unlock_irq(&mapping->i_pages);
tree_unlocked:

	if (result == SCAN_SUCCEED) {
=======
		goto xa_unlocked;
	}

	if (is_shmem)
		__inc_node_page_state(new_page, NR_SHMEM_THPS);
	else {
		__inc_node_page_state(new_page, NR_FILE_THPS);
		filemap_nr_thps_inc(mapping);
	}

	if (nr_none) {
		struct zone *zone = page_zone(new_page);

		__mod_node_page_state(zone->zone_pgdat, NR_FILE_PAGES, nr_none);
		if (is_shmem)
			__mod_node_page_state(zone->zone_pgdat,
					      NR_SHMEM, nr_none);
	}

xa_locked:
	xas_unlock_irq(&xas);
xa_unlocked:

	if (result == SCAN_SUCCEED) {
		struct page *page, *tmp;

>>>>>>> f7688b48
		/*
		 * Replacing old pages with new one has succeeded, now we
		 * need to copy the content and free the old pages.
		 */
		index = start;
		list_for_each_entry_safe(page, tmp, &pagelist, lru) {
			while (index < page->index) {
				clear_highpage(new_page + (index % HPAGE_PMD_NR));
				index++;
			}
			copy_highpage(new_page + (page->index % HPAGE_PMD_NR),
					page);
			list_del(&page->lru);
			page->mapping = NULL;
			page_ref_unfreeze(page, 1);
			ClearPageActive(page);
			ClearPageUnevictable(page);
			unlock_page(page);
			put_page(page);
			index++;
<<<<<<< HEAD
		}
		while (index < end) {
			clear_highpage(new_page + (index % HPAGE_PMD_NR));
			index++;
		}

		SetPageUptodate(new_page);
		page_ref_add(new_page, HPAGE_PMD_NR - 1);
		set_page_dirty(new_page);
		mem_cgroup_commit_charge(new_page, memcg, false, true);
		lru_cache_add_anon(new_page);

=======
		}
		while (index < end) {
			clear_highpage(new_page + (index % HPAGE_PMD_NR));
			index++;
		}

		SetPageUptodate(new_page);
		page_ref_add(new_page, HPAGE_PMD_NR - 1);
		mem_cgroup_commit_charge(new_page, memcg, false, true);

		if (is_shmem) {
			set_page_dirty(new_page);
			lru_cache_add_anon(new_page);
		} else {
			lru_cache_add_file(new_page);
		}
		count_memcg_events(memcg, THP_COLLAPSE_ALLOC, 1);

>>>>>>> f7688b48
		/*
		 * Remove pte page tables, so we can re-fault the page as huge.
		 */
		retract_page_tables(mapping, start);
		*hpage = NULL;

		khugepaged_pages_collapsed++;
	} else {
<<<<<<< HEAD
		/* Something went wrong: rollback changes to the radix-tree */
		xa_lock_irq(&mapping->i_pages);
		mapping->nrpages -= nr_none;
		shmem_uncharge(mapping->host, nr_none);

		radix_tree_for_each_slot(slot, &mapping->i_pages, &iter, start) {
			if (iter.index >= end)
				break;
=======
		struct page *page;

		/* Something went wrong: roll back page cache changes */
		xas_lock_irq(&xas);
		mapping->nrpages -= nr_none;

		if (is_shmem)
			shmem_uncharge(mapping->host, nr_none);

		xas_set(&xas, start);
		xas_for_each(&xas, page, end - 1) {
>>>>>>> f7688b48
			page = list_first_entry_or_null(&pagelist,
					struct page, lru);
			if (!page || xas.xa_index < page->index) {
				if (!nr_none)
					break;
				nr_none--;
				/* Put holes back where they were */
				xas_store(&xas, NULL);
				continue;
			}

			VM_BUG_ON_PAGE(page->index != xas.xa_index, page);

			/* Unfreeze the page. */
			list_del(&page->lru);
			page_ref_unfreeze(page, 2);
<<<<<<< HEAD
			radix_tree_replace_slot(&mapping->i_pages, slot, page);
			slot = radix_tree_iter_resume(slot, &iter);
			xa_unlock_irq(&mapping->i_pages);
			unlock_page(page);
			putback_lru_page(page);
			xa_lock_irq(&mapping->i_pages);
=======
			xas_store(&xas, page);
			xas_pause(&xas);
			xas_unlock_irq(&xas);
			unlock_page(page);
			putback_lru_page(page);
			xas_lock_irq(&xas);
>>>>>>> f7688b48
		}
		VM_BUG_ON(nr_none);
		xas_unlock_irq(&xas);

		mem_cgroup_cancel_charge(new_page, memcg, true);
		new_page->mapping = NULL;
	}

	unlock_page(new_page);
out:
	VM_BUG_ON(!list_empty(&pagelist));
	/* TODO: tracepoints */
}

static void khugepaged_scan_file(struct mm_struct *mm,
		struct file *file, pgoff_t start, struct page **hpage)
{
	struct page *page = NULL;
	struct address_space *mapping = file->f_mapping;
	XA_STATE(xas, &mapping->i_pages, start);
	int present, swap;
	int node = NUMA_NO_NODE;
	int result = SCAN_SUCCEED;

	present = 0;
	swap = 0;
	memset(khugepaged_node_load, 0, sizeof(khugepaged_node_load));
	rcu_read_lock();
	xas_for_each(&xas, page, start + HPAGE_PMD_NR - 1) {
		if (xas_retry(&xas, page))
			continue;

		if (xa_is_value(page)) {
			if (++swap > khugepaged_max_ptes_swap) {
				result = SCAN_EXCEED_SWAP_PTE;
				break;
			}
			continue;
		}

		if (PageTransCompound(page)) {
			result = SCAN_PAGE_COMPOUND;
			break;
		}

		node = page_to_nid(page);
		if (khugepaged_scan_abort(node)) {
			result = SCAN_SCAN_ABORT;
			break;
		}
		khugepaged_node_load[node]++;

		if (!PageLRU(page)) {
			result = SCAN_PAGE_LRU;
			break;
		}

		if (page_count(page) !=
		    1 + page_mapcount(page) + page_has_private(page)) {
			result = SCAN_PAGE_COUNT;
			break;
		}

		/*
		 * We probably should check if the page is referenced here, but
		 * nobody would transfer pte_young() to PageReferenced() for us.
		 * And rmap walk here is just too costly...
		 */

		present++;

		if (need_resched()) {
			xas_pause(&xas);
			cond_resched_rcu();
		}
	}
	rcu_read_unlock();

	if (result == SCAN_SUCCEED) {
		if (present < HPAGE_PMD_NR - khugepaged_max_ptes_none) {
			result = SCAN_EXCEED_NONE_PTE;
		} else {
			node = khugepaged_find_target_node();
			collapse_file(mm, file, start, hpage, node);
		}
	}

	/* TODO: tracepoints */
}
#else
static void khugepaged_scan_file(struct mm_struct *mm,
		struct file *file, pgoff_t start, struct page **hpage)
{
	BUILD_BUG();
}

static int khugepaged_collapse_pte_mapped_thps(struct mm_slot *mm_slot)
{
	return 0;
}
#endif

static unsigned int khugepaged_scan_mm_slot(unsigned int pages,
					    struct page **hpage)
	__releases(&khugepaged_mm_lock)
	__acquires(&khugepaged_mm_lock)
{
	struct mm_slot *mm_slot;
	struct mm_struct *mm;
	struct vm_area_struct *vma;
	int progress = 0;

	VM_BUG_ON(!pages);
	lockdep_assert_held(&khugepaged_mm_lock);

	if (khugepaged_scan.mm_slot)
		mm_slot = khugepaged_scan.mm_slot;
	else {
		mm_slot = list_entry(khugepaged_scan.mm_head.next,
				     struct mm_slot, mm_node);
		khugepaged_scan.address = 0;
		khugepaged_scan.mm_slot = mm_slot;
	}
	spin_unlock(&khugepaged_mm_lock);
	khugepaged_collapse_pte_mapped_thps(mm_slot);

	mm = mm_slot->mm;
	/*
	 * Don't wait for semaphore (to avoid long wait times).  Just move to
	 * the next mm on the list.
	 */
	vma = NULL;
	if (unlikely(!down_read_trylock(&mm->mmap_sem)))
		goto breakouterloop_mmap_sem;
	if (likely(!khugepaged_test_exit(mm)))
		vma = find_vma(mm, khugepaged_scan.address);

	progress++;
	for (; vma; vma = vma->vm_next) {
		unsigned long hstart, hend;

		cond_resched();
		if (unlikely(khugepaged_test_exit(mm))) {
			progress++;
			break;
		}
		if (!hugepage_vma_check(vma, vma->vm_flags)) {
skip:
			progress++;
			continue;
		}
		hstart = (vma->vm_start + ~HPAGE_PMD_MASK) & HPAGE_PMD_MASK;
		hend = vma->vm_end & HPAGE_PMD_MASK;
		if (hstart >= hend)
			goto skip;
		if (khugepaged_scan.address > hend)
			goto skip;
		if (khugepaged_scan.address < hstart)
			khugepaged_scan.address = hstart;
		VM_BUG_ON(khugepaged_scan.address & ~HPAGE_PMD_MASK);

		while (khugepaged_scan.address < hend) {
			int ret;
			cond_resched();
			if (unlikely(khugepaged_test_exit(mm)))
				goto breakouterloop;

			VM_BUG_ON(khugepaged_scan.address < hstart ||
				  khugepaged_scan.address + HPAGE_PMD_SIZE >
				  hend);
			if (IS_ENABLED(CONFIG_SHMEM) && vma->vm_file) {
				struct file *file;
				pgoff_t pgoff = linear_page_index(vma,
						khugepaged_scan.address);

				if (shmem_file(vma->vm_file)
				    && !shmem_huge_enabled(vma))
					goto skip;
				file = get_file(vma->vm_file);
				up_read(&mm->mmap_sem);
				ret = 1;
				khugepaged_scan_file(mm, file, pgoff, hpage);
				fput(file);
			} else {
				ret = khugepaged_scan_pmd(mm, vma,
						khugepaged_scan.address,
						hpage);
			}
			/* move to next address */
			khugepaged_scan.address += HPAGE_PMD_SIZE;
			progress += HPAGE_PMD_NR;
			if (ret)
				/* we released mmap_sem so break loop */
				goto breakouterloop_mmap_sem;
			if (progress >= pages)
				goto breakouterloop;
		}
	}
breakouterloop:
	up_read(&mm->mmap_sem); /* exit_mmap will destroy ptes after this */
breakouterloop_mmap_sem:

	spin_lock(&khugepaged_mm_lock);
	VM_BUG_ON(khugepaged_scan.mm_slot != mm_slot);
	/*
	 * Release the current mm_slot if this mm is about to die, or
	 * if we scanned all vmas of this mm.
	 */
	if (khugepaged_test_exit(mm) || !vma) {
		/*
		 * Make sure that if mm_users is reaching zero while
		 * khugepaged runs here, khugepaged_exit will find
		 * mm_slot not pointing to the exiting mm.
		 */
		if (mm_slot->mm_node.next != &khugepaged_scan.mm_head) {
			khugepaged_scan.mm_slot = list_entry(
				mm_slot->mm_node.next,
				struct mm_slot, mm_node);
			khugepaged_scan.address = 0;
		} else {
			khugepaged_scan.mm_slot = NULL;
			khugepaged_full_scans++;
		}

		collect_mm_slot(mm_slot);
	}

	return progress;
}

static int khugepaged_has_work(void)
{
	return !list_empty(&khugepaged_scan.mm_head) &&
		khugepaged_enabled();
}

static int khugepaged_wait_event(void)
{
	return !list_empty(&khugepaged_scan.mm_head) ||
		kthread_should_stop();
}

static void khugepaged_do_scan(void)
{
	struct page *hpage = NULL;
	unsigned int progress = 0, pass_through_head = 0;
	unsigned int pages = khugepaged_pages_to_scan;
	bool wait = true;

	barrier(); /* write khugepaged_pages_to_scan to local stack */

	while (progress < pages) {
		if (!khugepaged_prealloc_page(&hpage, &wait))
			break;

		cond_resched();

		if (unlikely(kthread_should_stop() || try_to_freeze()))
			break;

		spin_lock(&khugepaged_mm_lock);
		if (!khugepaged_scan.mm_slot)
			pass_through_head++;
		if (khugepaged_has_work() &&
		    pass_through_head < 2)
			progress += khugepaged_scan_mm_slot(pages - progress,
							    &hpage);
		else
			progress = pages;
		spin_unlock(&khugepaged_mm_lock);
	}

	if (!IS_ERR_OR_NULL(hpage))
		put_page(hpage);
}

static bool khugepaged_should_wakeup(void)
{
	return kthread_should_stop() ||
	       time_after_eq(jiffies, khugepaged_sleep_expire);
}

static void khugepaged_wait_work(void)
{
	if (khugepaged_has_work()) {
		const unsigned long scan_sleep_jiffies =
			msecs_to_jiffies(khugepaged_scan_sleep_millisecs);

		if (!scan_sleep_jiffies)
			return;

		khugepaged_sleep_expire = jiffies + scan_sleep_jiffies;
		wait_event_freezable_timeout(khugepaged_wait,
					     khugepaged_should_wakeup(),
					     scan_sleep_jiffies);
		return;
	}

	if (khugepaged_enabled())
		wait_event_freezable(khugepaged_wait, khugepaged_wait_event());
}

static int khugepaged(void *none)
{
	struct mm_slot *mm_slot;

	set_freezable();
	set_user_nice(current, MAX_NICE);

	while (!kthread_should_stop()) {
		khugepaged_do_scan();
		khugepaged_wait_work();
	}

	spin_lock(&khugepaged_mm_lock);
	mm_slot = khugepaged_scan.mm_slot;
	khugepaged_scan.mm_slot = NULL;
	if (mm_slot)
		collect_mm_slot(mm_slot);
	spin_unlock(&khugepaged_mm_lock);
	return 0;
}

static void set_recommended_min_free_kbytes(void)
{
	struct zone *zone;
	int nr_zones = 0;
	unsigned long recommended_min;

	for_each_populated_zone(zone) {
		/*
		 * We don't need to worry about fragmentation of
		 * ZONE_MOVABLE since it only has movable pages.
		 */
		if (zone_idx(zone) > gfp_zone(GFP_USER))
			continue;

		nr_zones++;
	}

	/* Ensure 2 pageblocks are free to assist fragmentation avoidance */
	recommended_min = pageblock_nr_pages * nr_zones * 2;

	/*
	 * Make sure that on average at least two pageblocks are almost free
	 * of another type, one for a migratetype to fall back to and a
	 * second to avoid subsequent fallbacks of other types There are 3
	 * MIGRATE_TYPES we care about.
	 */
	recommended_min += pageblock_nr_pages * nr_zones *
			   MIGRATE_PCPTYPES * MIGRATE_PCPTYPES;

	/* don't ever allow to reserve more than 5% of the lowmem */
	recommended_min = min(recommended_min,
			      (unsigned long) nr_free_buffer_pages() / 20);
	recommended_min <<= (PAGE_SHIFT-10);

	if (recommended_min > min_free_kbytes) {
		if (user_min_free_kbytes >= 0)
			pr_info("raising min_free_kbytes from %d to %lu to help transparent hugepage allocations\n",
				min_free_kbytes, recommended_min);

		min_free_kbytes = recommended_min;
	}
	setup_per_zone_wmarks();
}

int start_stop_khugepaged(void)
{
	static struct task_struct *khugepaged_thread __read_mostly;
	static DEFINE_MUTEX(khugepaged_mutex);
	int err = 0;

	mutex_lock(&khugepaged_mutex);
	if (khugepaged_enabled()) {
		if (!khugepaged_thread)
			khugepaged_thread = kthread_run(khugepaged, NULL,
							"khugepaged");
		if (IS_ERR(khugepaged_thread)) {
			pr_err("khugepaged: kthread_run(khugepaged) failed\n");
			err = PTR_ERR(khugepaged_thread);
			khugepaged_thread = NULL;
			goto fail;
		}

		if (!list_empty(&khugepaged_scan.mm_head))
			wake_up_interruptible(&khugepaged_wait);

		set_recommended_min_free_kbytes();
	} else if (khugepaged_thread) {
		kthread_stop(khugepaged_thread);
		khugepaged_thread = NULL;
	}
fail:
	mutex_unlock(&khugepaged_mutex);
	return err;
}<|MERGE_RESOLUTION|>--- conflicted
+++ resolved
@@ -1476,13 +1476,8 @@
  *
  * Basic scheme is simple, details are more complex:
  *  - allocate and lock a new huge page;
-<<<<<<< HEAD
- *  - scan over radix tree replacing old pages the new one
- *    + swap in pages if necessary;
-=======
  *  - scan page cache replacing old pages with the new one
  *    + swap/gup in pages if necessary;
->>>>>>> f7688b48
  *    + fill in gaps;
  *    + keep old pages around in case rollback is required;
  *  - if replacing succeeds:
@@ -1491,11 +1486,7 @@
  *    + unlock huge page;
  *  - if replacing failed;
  *    + put all pages back and unfreeze them;
-<<<<<<< HEAD
- *    + restore gaps in the radix-tree;
-=======
  *    + restore gaps in the page cache;
->>>>>>> f7688b48
  *    + unlock and free huge page;
  */
 static void collapse_file(struct mm_struct *mm,
@@ -1529,10 +1520,6 @@
 		goto out;
 	}
 
-<<<<<<< HEAD
-	__SetPageLocked(new_page);
-	__SetPageSwapBacked(new_page);
-=======
 	/* This will be less messy when we use multi-index entries */
 	do {
 		xas_lock_irq(&xas);
@@ -1550,7 +1537,6 @@
 	__SetPageLocked(new_page);
 	if (is_shmem)
 		__SetPageSwapBacked(new_page);
->>>>>>> f7688b48
 	new_page->index = start;
 	new_page->mapping = mapping;
 
@@ -1560,40 +1546,9 @@
 	 * be able to map it or use it in another way until we unlock it.
 	 */
 
-<<<<<<< HEAD
-	index = start;
-	xa_lock_irq(&mapping->i_pages);
-	radix_tree_for_each_slot(slot, &mapping->i_pages, &iter, start) {
-		int n = min(iter.index, end) - index;
-
-		/*
-		 * Stop if extent has been hole-punched, and is now completely
-		 * empty (the more obvious i_size_read() check would take an
-		 * irq-unsafe seqlock on 32-bit).
-		 */
-		if (n >= HPAGE_PMD_NR) {
-			result = SCAN_TRUNCATED;
-			goto tree_locked;
-		}
-
-		/*
-		 * Handle holes in the radix tree: charge it from shmem and
-		 * insert relevant subpage of new_page into the radix-tree.
-		 */
-		if (n && !shmem_charge(mapping->host, n)) {
-			result = SCAN_FAIL;
-			goto tree_locked;
-		}
-		for (; index < min(iter.index, end); index++) {
-			radix_tree_insert(&mapping->i_pages, index,
-					new_page + (index % HPAGE_PMD_NR));
-		}
-		nr_none += n;
-=======
 	xas_set(&xas, start);
 	for (index = start; index < end; index++) {
 		struct page *page = xas_next(&xas);
->>>>>>> f7688b48
 
 		VM_BUG_ON(index != xas.xa_index);
 		if (is_shmem) {
@@ -1654,15 +1609,6 @@
 				result = SCAN_PAGE_LOCK;
 				goto xa_locked;
 			}
-<<<<<<< HEAD
-		} else if (trylock_page(page)) {
-			get_page(page);
-			xa_unlock_irq(&mapping->i_pages);
-		} else {
-			result = SCAN_PAGE_LOCK;
-			goto tree_locked;
-=======
->>>>>>> f7688b48
 		}
 
 		/*
@@ -1670,16 +1616,12 @@
 		 * without racing with truncate.
 		 */
 		VM_BUG_ON_PAGE(!PageLocked(page), page);
-<<<<<<< HEAD
-		VM_BUG_ON_PAGE(!PageUptodate(page), page);
-=======
 
 		/* make sure the page is up to date */
 		if (unlikely(!PageUptodate(page))) {
 			result = SCAN_FAIL;
 			goto out_unlock;
 		}
->>>>>>> f7688b48
 
 		/*
 		 * If file was truncated then extended, or hole-punched, before
@@ -1694,8 +1636,6 @@
 			result = SCAN_TRUNCATED;
 			goto out_unlock;
 		}
-<<<<<<< HEAD
-=======
 
 		if (!is_shmem && PageDirty(page)) {
 			/*
@@ -1706,20 +1646,16 @@
 			result = SCAN_FAIL;
 			goto out_unlock;
 		}
->>>>>>> f7688b48
 
 		if (isolate_lru_page(page)) {
 			result = SCAN_DEL_PAGE_LRU;
 			goto out_unlock;
-<<<<<<< HEAD
-=======
 		}
 
 		if (page_has_private(page) &&
 		    !try_to_release_page(page, GFP_KERNEL)) {
 			result = SCAN_PAGE_HAS_PRIVATE;
 			goto out_unlock;
->>>>>>> f7688b48
 		}
 
 		if (page_mapped(page))
@@ -1739,11 +1675,7 @@
 		 */
 		if (!page_ref_freeze(page, 3)) {
 			result = SCAN_PAGE_COUNT;
-<<<<<<< HEAD
-			xa_unlock_irq(&mapping->i_pages);
-=======
 			xas_unlock_irq(&xas);
->>>>>>> f7688b48
 			putback_lru_page(page);
 			goto out_unlock;
 		}
@@ -1760,48 +1692,6 @@
 out_unlock:
 		unlock_page(page);
 		put_page(page);
-<<<<<<< HEAD
-		goto tree_unlocked;
-	}
-
-	/*
-	 * Handle hole in radix tree at the end of the range.
-	 * This code only triggers if there's nothing in radix tree
-	 * beyond 'end'.
-	 */
-	if (index < end) {
-		int n = end - index;
-
-		/* Stop if extent has been truncated, and is now empty */
-		if (n >= HPAGE_PMD_NR) {
-			result = SCAN_TRUNCATED;
-			goto tree_locked;
-		}
-		if (!shmem_charge(mapping->host, n)) {
-			result = SCAN_FAIL;
-			goto tree_locked;
-		}
-		for (; index < end; index++) {
-			radix_tree_insert(&mapping->i_pages, index,
-					new_page + (index % HPAGE_PMD_NR));
-		}
-		nr_none += n;
-	}
-
-	__inc_node_page_state(new_page, NR_SHMEM_THPS);
-	if (nr_none) {
-		struct zone *zone = page_zone(new_page);
-
-		__mod_node_page_state(zone->zone_pgdat, NR_FILE_PAGES, nr_none);
-		__mod_node_page_state(zone->zone_pgdat, NR_SHMEM, nr_none);
-	}
-
-tree_locked:
-	xa_unlock_irq(&mapping->i_pages);
-tree_unlocked:
-
-	if (result == SCAN_SUCCEED) {
-=======
 		goto xa_unlocked;
 	}
 
@@ -1828,7 +1718,6 @@
 	if (result == SCAN_SUCCEED) {
 		struct page *page, *tmp;
 
->>>>>>> f7688b48
 		/*
 		 * Replacing old pages with new one has succeeded, now we
 		 * need to copy the content and free the old pages.
@@ -1849,20 +1738,6 @@
 			unlock_page(page);
 			put_page(page);
 			index++;
-<<<<<<< HEAD
-		}
-		while (index < end) {
-			clear_highpage(new_page + (index % HPAGE_PMD_NR));
-			index++;
-		}
-
-		SetPageUptodate(new_page);
-		page_ref_add(new_page, HPAGE_PMD_NR - 1);
-		set_page_dirty(new_page);
-		mem_cgroup_commit_charge(new_page, memcg, false, true);
-		lru_cache_add_anon(new_page);
-
-=======
 		}
 		while (index < end) {
 			clear_highpage(new_page + (index % HPAGE_PMD_NR));
@@ -1881,7 +1756,6 @@
 		}
 		count_memcg_events(memcg, THP_COLLAPSE_ALLOC, 1);
 
->>>>>>> f7688b48
 		/*
 		 * Remove pte page tables, so we can re-fault the page as huge.
 		 */
@@ -1890,16 +1764,6 @@
 
 		khugepaged_pages_collapsed++;
 	} else {
-<<<<<<< HEAD
-		/* Something went wrong: rollback changes to the radix-tree */
-		xa_lock_irq(&mapping->i_pages);
-		mapping->nrpages -= nr_none;
-		shmem_uncharge(mapping->host, nr_none);
-
-		radix_tree_for_each_slot(slot, &mapping->i_pages, &iter, start) {
-			if (iter.index >= end)
-				break;
-=======
 		struct page *page;
 
 		/* Something went wrong: roll back page cache changes */
@@ -1911,7 +1775,6 @@
 
 		xas_set(&xas, start);
 		xas_for_each(&xas, page, end - 1) {
->>>>>>> f7688b48
 			page = list_first_entry_or_null(&pagelist,
 					struct page, lru);
 			if (!page || xas.xa_index < page->index) {
@@ -1928,21 +1791,12 @@
 			/* Unfreeze the page. */
 			list_del(&page->lru);
 			page_ref_unfreeze(page, 2);
-<<<<<<< HEAD
-			radix_tree_replace_slot(&mapping->i_pages, slot, page);
-			slot = radix_tree_iter_resume(slot, &iter);
-			xa_unlock_irq(&mapping->i_pages);
-			unlock_page(page);
-			putback_lru_page(page);
-			xa_lock_irq(&mapping->i_pages);
-=======
 			xas_store(&xas, page);
 			xas_pause(&xas);
 			xas_unlock_irq(&xas);
 			unlock_page(page);
 			putback_lru_page(page);
 			xas_lock_irq(&xas);
->>>>>>> f7688b48
 		}
 		VM_BUG_ON(nr_none);
 		xas_unlock_irq(&xas);
