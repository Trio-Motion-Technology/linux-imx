// SPDX-License-Identifier: GPL-2.0
/*
 * This file contains common KASAN code.
 *
 * Copyright (c) 2014 Samsung Electronics Co., Ltd.
 * Author: Andrey Ryabinin <ryabinin.a.a@gmail.com>
 *
 * Some code borrowed from https://github.com/xairy/kasan-prototype by
 *        Andrey Konovalov <andreyknvl@gmail.com>
 */

#include <linux/export.h>
#include <linux/init.h>
#include <linux/kasan.h>
#include <linux/kernel.h>
#include <linux/linkage.h>
#include <linux/memblock.h>
#include <linux/memory.h>
#include <linux/mm.h>
#include <linux/module.h>
#include <linux/printk.h>
#include <linux/sched.h>
#include <linux/sched/task_stack.h>
#include <linux/slab.h>
#include <linux/stacktrace.h>
#include <linux/string.h>
#include <linux/types.h>
#include <linux/bug.h>

#include "kasan.h"
#include "../slab.h"

depot_stack_handle_t kasan_save_stack(gfp_t flags)
{
	unsigned long entries[KASAN_STACK_DEPTH];
	unsigned int nr_entries;

	nr_entries = stack_trace_save(entries, ARRAY_SIZE(entries), 0);
	nr_entries = filter_irq_stacks(entries, nr_entries);
	return stack_depot_save(entries, nr_entries, flags);
}

void kasan_set_track(struct kasan_track *track, gfp_t flags)
{
	track->pid = current->pid;
	track->stack = kasan_save_stack(flags);
}

#if defined(CONFIG_KASAN_GENERIC) || defined(CONFIG_KASAN_SW_TAGS)
void kasan_enable_current(void)
{
	current->kasan_depth++;
}

void kasan_disable_current(void)
{
	current->kasan_depth--;
}
#endif /* CONFIG_KASAN_GENERIC || CONFIG_KASAN_SW_TAGS */

void __kasan_unpoison_range(const void *address, size_t size)
{
<<<<<<< HEAD
	kasan_unpoison(address, size);
}

#if CONFIG_KASAN_STACK
=======
	kasan_unpoison(address, size, false);
}

#ifdef CONFIG_KASAN_STACK
>>>>>>> c18ab1d1
/* Unpoison the entire stack for a task. */
void kasan_unpoison_task_stack(struct task_struct *task)
{
	void *base = task_stack_page(task);

<<<<<<< HEAD
	kasan_unpoison(base, THREAD_SIZE);
=======
	kasan_unpoison(base, THREAD_SIZE, false);
>>>>>>> c18ab1d1
}

/* Unpoison the stack for the current task beyond a watermark sp value. */
asmlinkage void kasan_unpoison_task_stack_below(const void *watermark)
{
	/*
	 * Calculate the task stack base address.  Avoid using 'current'
	 * because this function is called by early resume code which hasn't
	 * yet set up the percpu register (%gs).
	 */
	void *base = (void *)((unsigned long)watermark & ~(THREAD_SIZE - 1));

<<<<<<< HEAD
	kasan_unpoison(base, watermark - base);
}
#endif /* CONFIG_KASAN_STACK */

/*
 * Only allow cache merging when stack collection is disabled and no metadata
 * is present.
 */
slab_flags_t __kasan_never_merge(void)
{
	if (kasan_stack_collection_enabled())
		return SLAB_KASAN;
	return 0;
=======
	kasan_unpoison(base, watermark - base, false);
>>>>>>> c18ab1d1
}
#endif /* CONFIG_KASAN_STACK */

<<<<<<< HEAD
void __kasan_alloc_pages(struct page *page, unsigned int order)
=======
/*
 * Only allow cache merging when stack collection is disabled and no metadata
 * is present.
 */
slab_flags_t __kasan_never_merge(void)
{
	if (kasan_stack_collection_enabled())
		return SLAB_KASAN;
	return 0;
}

void __kasan_alloc_pages(struct page *page, unsigned int order, bool init)
>>>>>>> c18ab1d1
{
	u8 tag;
	unsigned long i;

	if (unlikely(PageHighMem(page)))
		return;

	tag = kasan_random_tag();
	for (i = 0; i < (1 << order); i++)
		page_kasan_tag_set(page + i, tag);
<<<<<<< HEAD
	kasan_unpoison(page_address(page), PAGE_SIZE << order);
}

void __kasan_free_pages(struct page *page, unsigned int order)
{
	if (likely(!PageHighMem(page)))
		kasan_poison(page_address(page), PAGE_SIZE << order,
			     KASAN_FREE_PAGE);
=======
	kasan_unpoison(page_address(page), PAGE_SIZE << order, init);
}

void __kasan_free_pages(struct page *page, unsigned int order, bool init)
{
	if (likely(!PageHighMem(page)))
		kasan_poison(page_address(page), PAGE_SIZE << order,
			     KASAN_FREE_PAGE, init);
>>>>>>> c18ab1d1
}

/*
 * Adaptive redzone policy taken from the userspace AddressSanitizer runtime.
 * For larger allocations larger redzones are used.
 */
static inline unsigned int optimal_redzone(unsigned int object_size)
{
	return
		object_size <= 64        - 16   ? 16 :
		object_size <= 128       - 32   ? 32 :
		object_size <= 512       - 64   ? 64 :
		object_size <= 4096      - 128  ? 128 :
		object_size <= (1 << 14) - 256  ? 256 :
		object_size <= (1 << 15) - 512  ? 512 :
		object_size <= (1 << 16) - 1024 ? 1024 : 2048;
}

void __kasan_cache_create(struct kmem_cache *cache, unsigned int *size,
			  slab_flags_t *flags)
{
	unsigned int ok_size;
	unsigned int optimal_size;

	/*
	 * SLAB_KASAN is used to mark caches as ones that are sanitized by
	 * KASAN. Currently this flag is used in two places:
	 * 1. In slab_ksize() when calculating the size of the accessible
	 *    memory within the object.
	 * 2. In slab_common.c to prevent merging of sanitized caches.
	 */
	*flags |= SLAB_KASAN;

	if (!kasan_stack_collection_enabled())
		return;

	ok_size = *size;

	/* Add alloc meta into redzone. */
	cache->kasan_info.alloc_meta_offset = *size;
	*size += sizeof(struct kasan_alloc_meta);

	/*
	 * If alloc meta doesn't fit, don't add it.
	 * This can only happen with SLAB, as it has KMALLOC_MAX_SIZE equal
	 * to KMALLOC_MAX_CACHE_SIZE and doesn't fall back to page_alloc for
	 * larger sizes.
	 */
	if (*size > KMALLOC_MAX_SIZE) {
		cache->kasan_info.alloc_meta_offset = 0;
		*size = ok_size;
		/* Continue, since free meta might still fit. */
	}

	/* Only the generic mode uses free meta or flexible redzones. */
	if (!IS_ENABLED(CONFIG_KASAN_GENERIC)) {
		cache->kasan_info.free_meta_offset = KASAN_NO_FREE_META;
		return;
	}

	/*
	 * Add free meta into redzone when it's not possible to store
	 * it in the object. This is the case when:
	 * 1. Object is SLAB_TYPESAFE_BY_RCU, which means that it can
	 *    be touched after it was freed, or
	 * 2. Object has a constructor, which means it's expected to
	 *    retain its content until the next allocation, or
	 * 3. Object is too small.
	 * Otherwise cache->kasan_info.free_meta_offset = 0 is implied.
	 */
	if ((cache->flags & SLAB_TYPESAFE_BY_RCU) || cache->ctor ||
	    cache->object_size < sizeof(struct kasan_free_meta)) {
		ok_size = *size;

		cache->kasan_info.free_meta_offset = *size;
		*size += sizeof(struct kasan_free_meta);

		/* If free meta doesn't fit, don't add it. */
		if (*size > KMALLOC_MAX_SIZE) {
			cache->kasan_info.free_meta_offset = KASAN_NO_FREE_META;
			*size = ok_size;
		}
	}

	/* Calculate size with optimal redzone. */
	optimal_size = cache->object_size + optimal_redzone(cache->object_size);
	/* Limit it with KMALLOC_MAX_SIZE (relevant for SLAB only). */
	if (optimal_size > KMALLOC_MAX_SIZE)
		optimal_size = KMALLOC_MAX_SIZE;
	/* Use optimal size if the size with added metas is not large enough. */
	if (*size < optimal_size)
		*size = optimal_size;
<<<<<<< HEAD
}

void __kasan_cache_create_kmalloc(struct kmem_cache *cache)
{
	cache->kasan_info.is_kmalloc = true;
}

size_t __kasan_metadata_size(struct kmem_cache *cache)
{
=======
}

void __kasan_cache_create_kmalloc(struct kmem_cache *cache)
{
	cache->kasan_info.is_kmalloc = true;
}

size_t __kasan_metadata_size(struct kmem_cache *cache)
{
>>>>>>> c18ab1d1
	if (!kasan_stack_collection_enabled())
		return 0;
	return (cache->kasan_info.alloc_meta_offset ?
		sizeof(struct kasan_alloc_meta) : 0) +
		(cache->kasan_info.free_meta_offset ?
		sizeof(struct kasan_free_meta) : 0);
}

struct kasan_alloc_meta *kasan_get_alloc_meta(struct kmem_cache *cache,
					      const void *object)
{
	if (!cache->kasan_info.alloc_meta_offset)
		return NULL;
	return kasan_reset_tag(object) + cache->kasan_info.alloc_meta_offset;
}

#ifdef CONFIG_KASAN_GENERIC
struct kasan_free_meta *kasan_get_free_meta(struct kmem_cache *cache,
					    const void *object)
{
	BUILD_BUG_ON(sizeof(struct kasan_free_meta) > 32);
	if (cache->kasan_info.free_meta_offset == KASAN_NO_FREE_META)
		return NULL;
	return kasan_reset_tag(object) + cache->kasan_info.free_meta_offset;
}
#endif

void __kasan_poison_slab(struct page *page)
{
	unsigned long i;

	for (i = 0; i < compound_nr(page); i++)
		page_kasan_tag_reset(page + i);
	kasan_poison(page_address(page), page_size(page),
<<<<<<< HEAD
		     KASAN_KMALLOC_REDZONE);
=======
		     KASAN_KMALLOC_REDZONE, false);
>>>>>>> c18ab1d1
}

void __kasan_unpoison_object_data(struct kmem_cache *cache, void *object)
{
<<<<<<< HEAD
	kasan_unpoison(object, cache->object_size);
=======
	kasan_unpoison(object, cache->object_size, false);
>>>>>>> c18ab1d1
}

void __kasan_poison_object_data(struct kmem_cache *cache, void *object)
{
	kasan_poison(object, round_up(cache->object_size, KASAN_GRANULE_SIZE),
<<<<<<< HEAD
			KASAN_KMALLOC_REDZONE);
=======
			KASAN_KMALLOC_REDZONE, false);
>>>>>>> c18ab1d1
}

/*
 * This function assigns a tag to an object considering the following:
 * 1. A cache might have a constructor, which might save a pointer to a slab
 *    object somewhere (e.g. in the object itself). We preassign a tag for
 *    each object in caches with constructors during slab creation and reuse
 *    the same tag each time a particular object is allocated.
 * 2. A cache might be SLAB_TYPESAFE_BY_RCU, which means objects can be
 *    accessed after being freed. We preassign tags for objects in these
 *    caches as well.
 * 3. For SLAB allocator we can't preassign tags randomly since the freelist
 *    is stored as an array of indexes instead of a linked list. Assign tags
 *    based on objects indexes, so that objects that are next to each other
 *    get different tags.
 */
static inline u8 assign_tag(struct kmem_cache *cache,
					const void *object, bool init)
{
	if (IS_ENABLED(CONFIG_KASAN_GENERIC))
		return 0xff;

	/*
	 * If the cache neither has a constructor nor has SLAB_TYPESAFE_BY_RCU
	 * set, assign a tag when the object is being allocated (init == false).
	 */
	if (!cache->ctor && !(cache->flags & SLAB_TYPESAFE_BY_RCU))
		return init ? KASAN_TAG_KERNEL : kasan_random_tag();

	/* For caches that either have a constructor or SLAB_TYPESAFE_BY_RCU: */
#ifdef CONFIG_SLAB
	/* For SLAB assign tags based on the object index in the freelist. */
	return (u8)obj_to_index(cache, virt_to_page(object), (void *)object);
#else
	/*
	 * For SLUB assign a random tag during slab creation, otherwise reuse
	 * the already assigned tag.
	 */
	return init ? kasan_random_tag() : get_tag(object);
#endif
}

void * __must_check __kasan_init_slab_obj(struct kmem_cache *cache,
						const void *object)
{
	struct kasan_alloc_meta *alloc_meta;

	if (kasan_stack_collection_enabled()) {
		alloc_meta = kasan_get_alloc_meta(cache, object);
		if (alloc_meta)
			__memset(alloc_meta, 0, sizeof(*alloc_meta));
	}

	/* Tag is ignored in set_tag() without CONFIG_KASAN_SW/HW_TAGS */
	object = set_tag(object, assign_tag(cache, object, true));

	return (void *)object;
}

<<<<<<< HEAD
static inline bool ____kasan_slab_free(struct kmem_cache *cache,
				void *object, unsigned long ip, bool quarantine)
=======
static inline bool ____kasan_slab_free(struct kmem_cache *cache, void *object,
				unsigned long ip, bool quarantine, bool init)
>>>>>>> c18ab1d1
{
	u8 tag;
	void *tagged_object;

	tag = get_tag(object);
	tagged_object = object;
	object = kasan_reset_tag(object);

	if (is_kfence_address(object))
		return false;

	if (unlikely(nearest_obj(cache, virt_to_head_page(object), object) !=
	    object)) {
		kasan_report_invalid_free(tagged_object, ip);
		return true;
	}

	/* RCU slabs could be legally used after free within the RCU period */
	if (unlikely(cache->flags & SLAB_TYPESAFE_BY_RCU))
		return false;

	if (!kasan_byte_accessible(tagged_object)) {
		kasan_report_invalid_free(tagged_object, ip);
		return true;
	}

	kasan_poison(object, round_up(cache->object_size, KASAN_GRANULE_SIZE),
<<<<<<< HEAD
			KASAN_KMALLOC_FREE);
=======
			KASAN_KMALLOC_FREE, init);
>>>>>>> c18ab1d1

	if ((IS_ENABLED(CONFIG_KASAN_GENERIC) && !quarantine))
		return false;

	if (kasan_stack_collection_enabled())
		kasan_set_free_info(cache, object, tag);

	return kasan_quarantine_put(cache, object);
}

<<<<<<< HEAD
bool __kasan_slab_free(struct kmem_cache *cache, void *object, unsigned long ip)
{
	return ____kasan_slab_free(cache, object, ip, true);
=======
bool __kasan_slab_free(struct kmem_cache *cache, void *object,
				unsigned long ip, bool init)
{
	return ____kasan_slab_free(cache, object, ip, true, init);
>>>>>>> c18ab1d1
}

static inline bool ____kasan_kfree_large(void *ptr, unsigned long ip)
{
	if (ptr != page_address(virt_to_head_page(ptr))) {
		kasan_report_invalid_free(ptr, ip);
		return true;
	}

	if (!kasan_byte_accessible(ptr)) {
		kasan_report_invalid_free(ptr, ip);
		return true;
	}

	/*
	 * The object will be poisoned by kasan_free_pages() or
	 * kasan_slab_free_mempool().
	 */

	return false;
}

void __kasan_kfree_large(void *ptr, unsigned long ip)
{
	____kasan_kfree_large(ptr, ip);
}

void __kasan_slab_free_mempool(void *ptr, unsigned long ip)
{
	struct page *page;

	page = virt_to_head_page(ptr);

	/*
	 * Even though this function is only called for kmem_cache_alloc and
	 * kmalloc backed mempool allocations, those allocations can still be
	 * !PageSlab() when the size provided to kmalloc is larger than
	 * KMALLOC_MAX_SIZE, and kmalloc falls back onto page_alloc.
	 */
	if (unlikely(!PageSlab(page))) {
		if (____kasan_kfree_large(ptr, ip))
			return;
<<<<<<< HEAD
		kasan_poison(ptr, page_size(page), KASAN_FREE_PAGE);
	} else {
		____kasan_slab_free(page->slab_cache, ptr, ip, false);
=======
		kasan_poison(ptr, page_size(page), KASAN_FREE_PAGE, false);
	} else {
		____kasan_slab_free(page->slab_cache, ptr, ip, false, false);
>>>>>>> c18ab1d1
	}
}

static void set_alloc_info(struct kmem_cache *cache, void *object,
				gfp_t flags, bool is_kmalloc)
{
	struct kasan_alloc_meta *alloc_meta;

	/* Don't save alloc info for kmalloc caches in kasan_slab_alloc(). */
	if (cache->kasan_info.is_kmalloc && !is_kmalloc)
		return;

	alloc_meta = kasan_get_alloc_meta(cache, object);
	if (alloc_meta)
		kasan_set_track(&alloc_meta->alloc_track, flags);
}

void * __must_check __kasan_slab_alloc(struct kmem_cache *cache,
<<<<<<< HEAD
					void *object, gfp_t flags)
=======
					void *object, gfp_t flags, bool init)
>>>>>>> c18ab1d1
{
	u8 tag;
	void *tagged_object;

	if (gfpflags_allow_blocking(flags))
		kasan_quarantine_reduce();

	if (unlikely(object == NULL))
		return NULL;

	if (is_kfence_address(object))
		return (void *)object;

	/*
	 * Generate and assign random tag for tag-based modes.
	 * Tag is ignored in set_tag() for the generic mode.
	 */
	tag = assign_tag(cache, object, false);
	tagged_object = set_tag(object, tag);

	/*
	 * Unpoison the whole object.
	 * For kmalloc() allocations, kasan_kmalloc() will do precise poisoning.
	 */
<<<<<<< HEAD
	kasan_unpoison(tagged_object, cache->object_size);
=======
	kasan_unpoison(tagged_object, cache->object_size, init);
>>>>>>> c18ab1d1

	/* Save alloc info (if possible) for non-kmalloc() allocations. */
	if (kasan_stack_collection_enabled())
		set_alloc_info(cache, (void *)object, flags, false);

	return tagged_object;
}

static inline void *____kasan_kmalloc(struct kmem_cache *cache,
				const void *object, size_t size, gfp_t flags)
{
	unsigned long redzone_start;
	unsigned long redzone_end;

	if (gfpflags_allow_blocking(flags))
		kasan_quarantine_reduce();

	if (unlikely(object == NULL))
		return NULL;

	if (is_kfence_address(kasan_reset_tag(object)))
		return (void *)object;

	/*
	 * The object has already been unpoisoned by kasan_slab_alloc() for
	 * kmalloc() or by kasan_krealloc() for krealloc().
	 */

	/*
	 * The redzone has byte-level precision for the generic mode.
	 * Partially poison the last object granule to cover the unaligned
	 * part of the redzone.
	 */
	if (IS_ENABLED(CONFIG_KASAN_GENERIC))
		kasan_poison_last_granule((void *)object, size);

	/* Poison the aligned part of the redzone. */
	redzone_start = round_up((unsigned long)(object + size),
				KASAN_GRANULE_SIZE);
	redzone_end = round_up((unsigned long)(object + cache->object_size),
				KASAN_GRANULE_SIZE);
	kasan_poison((void *)redzone_start, redzone_end - redzone_start,
<<<<<<< HEAD
			   KASAN_KMALLOC_REDZONE);
=======
			   KASAN_KMALLOC_REDZONE, false);
>>>>>>> c18ab1d1

	/*
	 * Save alloc info (if possible) for kmalloc() allocations.
	 * This also rewrites the alloc info when called from kasan_krealloc().
	 */
	if (kasan_stack_collection_enabled())
		set_alloc_info(cache, (void *)object, flags, true);

	/* Keep the tag that was set by kasan_slab_alloc(). */
	return (void *)object;
}

void * __must_check __kasan_kmalloc(struct kmem_cache *cache, const void *object,
					size_t size, gfp_t flags)
{
	return ____kasan_kmalloc(cache, object, size, flags);
}
EXPORT_SYMBOL(__kasan_kmalloc);

void * __must_check __kasan_kmalloc_large(const void *ptr, size_t size,
						gfp_t flags)
{
	unsigned long redzone_start;
	unsigned long redzone_end;

	if (gfpflags_allow_blocking(flags))
		kasan_quarantine_reduce();

	if (unlikely(ptr == NULL))
		return NULL;

	/*
	 * The object has already been unpoisoned by kasan_alloc_pages() for
	 * alloc_pages() or by kasan_krealloc() for krealloc().
	 */

	/*
	 * The redzone has byte-level precision for the generic mode.
	 * Partially poison the last object granule to cover the unaligned
	 * part of the redzone.
	 */
	if (IS_ENABLED(CONFIG_KASAN_GENERIC))
		kasan_poison_last_granule(ptr, size);

	/* Poison the aligned part of the redzone. */
	redzone_start = round_up((unsigned long)(ptr + size),
				KASAN_GRANULE_SIZE);
	redzone_end = (unsigned long)ptr + page_size(virt_to_page(ptr));
	kasan_poison((void *)redzone_start, redzone_end - redzone_start,
<<<<<<< HEAD
		     KASAN_PAGE_REDZONE);
=======
		     KASAN_PAGE_REDZONE, false);
>>>>>>> c18ab1d1

	return (void *)ptr;
}

void * __must_check __kasan_krealloc(const void *object, size_t size, gfp_t flags)
{
	struct page *page;

	if (unlikely(object == ZERO_SIZE_PTR))
		return (void *)object;

	/*
	 * Unpoison the object's data.
	 * Part of it might already have been unpoisoned, but it's unknown
	 * how big that part is.
	 */
<<<<<<< HEAD
	kasan_unpoison(object, size);
=======
	kasan_unpoison(object, size, false);
>>>>>>> c18ab1d1

	page = virt_to_head_page(object);

	/* Piggy-back on kmalloc() instrumentation to poison the redzone. */
	if (unlikely(!PageSlab(page)))
		return __kasan_kmalloc_large(object, size, flags);
	else
		return ____kasan_kmalloc(page->slab_cache, object, size, flags);
}

bool __kasan_check_byte(const void *address, unsigned long ip)
{
	if (!kasan_byte_accessible(address)) {
		kasan_report((unsigned long)address, 1, false, ip);
		return false;
	}
	return true;
}<|MERGE_RESOLUTION|>--- conflicted
+++ resolved
@@ -60,27 +60,16 @@
 
 void __kasan_unpoison_range(const void *address, size_t size)
 {
-<<<<<<< HEAD
-	kasan_unpoison(address, size);
-}
-
-#if CONFIG_KASAN_STACK
-=======
 	kasan_unpoison(address, size, false);
 }
 
 #ifdef CONFIG_KASAN_STACK
->>>>>>> c18ab1d1
 /* Unpoison the entire stack for a task. */
 void kasan_unpoison_task_stack(struct task_struct *task)
 {
 	void *base = task_stack_page(task);
 
-<<<<<<< HEAD
-	kasan_unpoison(base, THREAD_SIZE);
-=======
 	kasan_unpoison(base, THREAD_SIZE, false);
->>>>>>> c18ab1d1
 }
 
 /* Unpoison the stack for the current task beyond a watermark sp value. */
@@ -93,8 +82,7 @@
 	 */
 	void *base = (void *)((unsigned long)watermark & ~(THREAD_SIZE - 1));
 
-<<<<<<< HEAD
-	kasan_unpoison(base, watermark - base);
+	kasan_unpoison(base, watermark - base, false);
 }
 #endif /* CONFIG_KASAN_STACK */
 
@@ -107,28 +95,9 @@
 	if (kasan_stack_collection_enabled())
 		return SLAB_KASAN;
 	return 0;
-=======
-	kasan_unpoison(base, watermark - base, false);
->>>>>>> c18ab1d1
-}
-#endif /* CONFIG_KASAN_STACK */
-
-<<<<<<< HEAD
-void __kasan_alloc_pages(struct page *page, unsigned int order)
-=======
-/*
- * Only allow cache merging when stack collection is disabled and no metadata
- * is present.
- */
-slab_flags_t __kasan_never_merge(void)
-{
-	if (kasan_stack_collection_enabled())
-		return SLAB_KASAN;
-	return 0;
 }
 
 void __kasan_alloc_pages(struct page *page, unsigned int order, bool init)
->>>>>>> c18ab1d1
 {
 	u8 tag;
 	unsigned long i;
@@ -139,16 +108,6 @@
 	tag = kasan_random_tag();
 	for (i = 0; i < (1 << order); i++)
 		page_kasan_tag_set(page + i, tag);
-<<<<<<< HEAD
-	kasan_unpoison(page_address(page), PAGE_SIZE << order);
-}
-
-void __kasan_free_pages(struct page *page, unsigned int order)
-{
-	if (likely(!PageHighMem(page)))
-		kasan_poison(page_address(page), PAGE_SIZE << order,
-			     KASAN_FREE_PAGE);
-=======
 	kasan_unpoison(page_address(page), PAGE_SIZE << order, init);
 }
 
@@ -157,7 +116,6 @@
 	if (likely(!PageHighMem(page)))
 		kasan_poison(page_address(page), PAGE_SIZE << order,
 			     KASAN_FREE_PAGE, init);
->>>>>>> c18ab1d1
 }
 
 /*
@@ -250,7 +208,6 @@
 	/* Use optimal size if the size with added metas is not large enough. */
 	if (*size < optimal_size)
 		*size = optimal_size;
-<<<<<<< HEAD
 }
 
 void __kasan_cache_create_kmalloc(struct kmem_cache *cache)
@@ -260,17 +217,6 @@
 
 size_t __kasan_metadata_size(struct kmem_cache *cache)
 {
-=======
-}
-
-void __kasan_cache_create_kmalloc(struct kmem_cache *cache)
-{
-	cache->kasan_info.is_kmalloc = true;
-}
-
-size_t __kasan_metadata_size(struct kmem_cache *cache)
-{
->>>>>>> c18ab1d1
 	if (!kasan_stack_collection_enabled())
 		return 0;
 	return (cache->kasan_info.alloc_meta_offset ?
@@ -305,30 +251,18 @@
 	for (i = 0; i < compound_nr(page); i++)
 		page_kasan_tag_reset(page + i);
 	kasan_poison(page_address(page), page_size(page),
-<<<<<<< HEAD
-		     KASAN_KMALLOC_REDZONE);
-=======
 		     KASAN_KMALLOC_REDZONE, false);
->>>>>>> c18ab1d1
 }
 
 void __kasan_unpoison_object_data(struct kmem_cache *cache, void *object)
 {
-<<<<<<< HEAD
-	kasan_unpoison(object, cache->object_size);
-=======
 	kasan_unpoison(object, cache->object_size, false);
->>>>>>> c18ab1d1
 }
 
 void __kasan_poison_object_data(struct kmem_cache *cache, void *object)
 {
 	kasan_poison(object, round_up(cache->object_size, KASAN_GRANULE_SIZE),
-<<<<<<< HEAD
-			KASAN_KMALLOC_REDZONE);
-=======
 			KASAN_KMALLOC_REDZONE, false);
->>>>>>> c18ab1d1
 }
 
 /*
@@ -388,13 +322,8 @@
 	return (void *)object;
 }
 
-<<<<<<< HEAD
-static inline bool ____kasan_slab_free(struct kmem_cache *cache,
-				void *object, unsigned long ip, bool quarantine)
-=======
 static inline bool ____kasan_slab_free(struct kmem_cache *cache, void *object,
 				unsigned long ip, bool quarantine, bool init)
->>>>>>> c18ab1d1
 {
 	u8 tag;
 	void *tagged_object;
@@ -422,11 +351,7 @@
 	}
 
 	kasan_poison(object, round_up(cache->object_size, KASAN_GRANULE_SIZE),
-<<<<<<< HEAD
-			KASAN_KMALLOC_FREE);
-=======
 			KASAN_KMALLOC_FREE, init);
->>>>>>> c18ab1d1
 
 	if ((IS_ENABLED(CONFIG_KASAN_GENERIC) && !quarantine))
 		return false;
@@ -437,16 +362,10 @@
 	return kasan_quarantine_put(cache, object);
 }
 
-<<<<<<< HEAD
-bool __kasan_slab_free(struct kmem_cache *cache, void *object, unsigned long ip)
-{
-	return ____kasan_slab_free(cache, object, ip, true);
-=======
 bool __kasan_slab_free(struct kmem_cache *cache, void *object,
 				unsigned long ip, bool init)
 {
 	return ____kasan_slab_free(cache, object, ip, true, init);
->>>>>>> c18ab1d1
 }
 
 static inline bool ____kasan_kfree_large(void *ptr, unsigned long ip)
@@ -489,15 +408,9 @@
 	if (unlikely(!PageSlab(page))) {
 		if (____kasan_kfree_large(ptr, ip))
 			return;
-<<<<<<< HEAD
-		kasan_poison(ptr, page_size(page), KASAN_FREE_PAGE);
-	} else {
-		____kasan_slab_free(page->slab_cache, ptr, ip, false);
-=======
 		kasan_poison(ptr, page_size(page), KASAN_FREE_PAGE, false);
 	} else {
 		____kasan_slab_free(page->slab_cache, ptr, ip, false, false);
->>>>>>> c18ab1d1
 	}
 }
 
@@ -516,11 +429,7 @@
 }
 
 void * __must_check __kasan_slab_alloc(struct kmem_cache *cache,
-<<<<<<< HEAD
-					void *object, gfp_t flags)
-=======
 					void *object, gfp_t flags, bool init)
->>>>>>> c18ab1d1
 {
 	u8 tag;
 	void *tagged_object;
@@ -545,11 +454,7 @@
 	 * Unpoison the whole object.
 	 * For kmalloc() allocations, kasan_kmalloc() will do precise poisoning.
 	 */
-<<<<<<< HEAD
-	kasan_unpoison(tagged_object, cache->object_size);
-=======
 	kasan_unpoison(tagged_object, cache->object_size, init);
->>>>>>> c18ab1d1
 
 	/* Save alloc info (if possible) for non-kmalloc() allocations. */
 	if (kasan_stack_collection_enabled())
@@ -592,11 +497,7 @@
 	redzone_end = round_up((unsigned long)(object + cache->object_size),
 				KASAN_GRANULE_SIZE);
 	kasan_poison((void *)redzone_start, redzone_end - redzone_start,
-<<<<<<< HEAD
-			   KASAN_KMALLOC_REDZONE);
-=======
 			   KASAN_KMALLOC_REDZONE, false);
->>>>>>> c18ab1d1
 
 	/*
 	 * Save alloc info (if possible) for kmalloc() allocations.
@@ -646,11 +547,7 @@
 				KASAN_GRANULE_SIZE);
 	redzone_end = (unsigned long)ptr + page_size(virt_to_page(ptr));
 	kasan_poison((void *)redzone_start, redzone_end - redzone_start,
-<<<<<<< HEAD
-		     KASAN_PAGE_REDZONE);
-=======
 		     KASAN_PAGE_REDZONE, false);
->>>>>>> c18ab1d1
 
 	return (void *)ptr;
 }
@@ -667,11 +564,7 @@
 	 * Part of it might already have been unpoisoned, but it's unknown
 	 * how big that part is.
 	 */
-<<<<<<< HEAD
-	kasan_unpoison(object, size);
-=======
 	kasan_unpoison(object, size, false);
->>>>>>> c18ab1d1
 
 	page = virt_to_head_page(object);
 
