// SPDX-License-Identifier: GPL-2.0
/*
 * This file contains KASAN runtime code that manages shadow memory for
 * generic and software tag-based KASAN modes.
 *
 * Copyright (c) 2014 Samsung Electronics Co., Ltd.
 * Author: Andrey Ryabinin <ryabinin.a.a@gmail.com>
 *
 * Some code borrowed from https://github.com/xairy/kasan-prototype by
 *        Andrey Konovalov <andreyknvl@gmail.com>
 */

#include <linux/init.h>
#include <linux/kasan.h>
#include <linux/kernel.h>
#include <linux/kfence.h>
#include <linux/kmemleak.h>
#include <linux/memory.h>
#include <linux/mm.h>
#include <linux/string.h>
#include <linux/types.h>
#include <linux/vmalloc.h>

#include <asm/cacheflush.h>
#include <asm/tlbflush.h>

#include "kasan.h"

bool __kasan_check_read(const volatile void *p, unsigned int size)
{
	return kasan_check_range((unsigned long)p, size, false, _RET_IP_);
}
EXPORT_SYMBOL(__kasan_check_read);

bool __kasan_check_write(const volatile void *p, unsigned int size)
{
	return kasan_check_range((unsigned long)p, size, true, _RET_IP_);
}
EXPORT_SYMBOL(__kasan_check_write);

#undef memset
void *memset(void *addr, int c, size_t len)
{
	if (!kasan_check_range((unsigned long)addr, len, true, _RET_IP_))
		return NULL;

	return __memset(addr, c, len);
}

#ifdef __HAVE_ARCH_MEMMOVE
#undef memmove
void *memmove(void *dest, const void *src, size_t len)
{
	if (!kasan_check_range((unsigned long)src, len, false, _RET_IP_) ||
	    !kasan_check_range((unsigned long)dest, len, true, _RET_IP_))
		return NULL;

	return __memmove(dest, src, len);
}
#endif

#undef memcpy
void *memcpy(void *dest, const void *src, size_t len)
{
	if (!kasan_check_range((unsigned long)src, len, false, _RET_IP_) ||
	    !kasan_check_range((unsigned long)dest, len, true, _RET_IP_))
		return NULL;

	return __memcpy(dest, src, len);
}

void kasan_poison(const void *addr, size_t size, u8 value, bool init)
{
	void *shadow_start, *shadow_end;

	if (!kasan_arch_is_ready())
		return;

	/*
	 * Perform shadow offset calculation based on untagged address, as
	 * some of the callers (e.g. kasan_poison_object_data) pass tagged
	 * addresses to this function.
	 */
	addr = kasan_reset_tag(addr);

	/* Skip KFENCE memory if called explicitly outside of sl*b. */
	if (is_kfence_address(addr))
		return;

	if (WARN_ON((unsigned long)addr & KASAN_GRANULE_MASK))
		return;
	if (WARN_ON(size & KASAN_GRANULE_MASK))
		return;

	shadow_start = kasan_mem_to_shadow(addr);
	shadow_end = kasan_mem_to_shadow(addr + size);

	__memset(shadow_start, value, shadow_end - shadow_start);
}
EXPORT_SYMBOL(kasan_poison);

#ifdef CONFIG_KASAN_GENERIC
void kasan_poison_last_granule(const void *addr, size_t size)
{
	if (!kasan_arch_is_ready())
		return;

	if (size & KASAN_GRANULE_MASK) {
		u8 *shadow = (u8 *)kasan_mem_to_shadow(addr + size);
		*shadow = size & KASAN_GRANULE_MASK;
	}
}
#endif

void kasan_unpoison(const void *addr, size_t size, bool init)
{
	u8 tag = get_tag(addr);

	/*
	 * Perform shadow offset calculation based on untagged address, as
	 * some of the callers (e.g. kasan_unpoison_object_data) pass tagged
	 * addresses to this function.
	 */
	addr = kasan_reset_tag(addr);

	/*
	 * Skip KFENCE memory if called explicitly outside of sl*b. Also note
	 * that calls to ksize(), where size is not a multiple of machine-word
	 * size, would otherwise poison the invalid portion of the word.
	 */
	if (is_kfence_address(addr))
		return;

	if (WARN_ON((unsigned long)addr & KASAN_GRANULE_MASK))
		return;

	/* Unpoison all granules that cover the object. */
	kasan_poison(addr, round_up(size, KASAN_GRANULE_SIZE), tag, false);

	/* Partially poison the last granule for the generic mode. */
	if (IS_ENABLED(CONFIG_KASAN_GENERIC))
		kasan_poison_last_granule(addr, size);
}

#ifdef CONFIG_MEMORY_HOTPLUG
static bool shadow_mapped(unsigned long addr)
{
	pgd_t *pgd = pgd_offset_k(addr);
	p4d_t *p4d;
	pud_t *pud;
	pmd_t *pmd;
	pte_t *pte;

	if (pgd_none(*pgd))
		return false;
	p4d = p4d_offset(pgd, addr);
	if (p4d_none(*p4d))
		return false;
	pud = pud_offset(p4d, addr);
	if (pud_none(*pud))
		return false;

	/*
	 * We can't use pud_large() or pud_huge(), the first one is
	 * arch-specific, the last one depends on HUGETLB_PAGE.  So let's abuse
	 * pud_bad(), if pud is bad then it's bad because it's huge.
	 */
	if (pud_bad(*pud))
		return true;
	pmd = pmd_offset(pud, addr);
	if (pmd_none(*pmd))
		return false;

	if (pmd_bad(*pmd))
		return true;
	pte = pte_offset_kernel(pmd, addr);
	return !pte_none(*pte);
}

static int __meminit kasan_mem_notifier(struct notifier_block *nb,
			unsigned long action, void *data)
{
	struct memory_notify *mem_data = data;
	unsigned long nr_shadow_pages, start_kaddr, shadow_start;
	unsigned long shadow_end, shadow_size;

	nr_shadow_pages = mem_data->nr_pages >> KASAN_SHADOW_SCALE_SHIFT;
	start_kaddr = (unsigned long)pfn_to_kaddr(mem_data->start_pfn);
	shadow_start = (unsigned long)kasan_mem_to_shadow((void *)start_kaddr);
	shadow_size = nr_shadow_pages << PAGE_SHIFT;
	shadow_end = shadow_start + shadow_size;

	if (WARN_ON(mem_data->nr_pages % KASAN_GRANULE_SIZE) ||
		WARN_ON(start_kaddr % KASAN_MEMORY_PER_SHADOW_PAGE))
		return NOTIFY_BAD;

	switch (action) {
	case MEM_GOING_ONLINE: {
		void *ret;

		/*
		 * If shadow is mapped already than it must have been mapped
		 * during the boot. This could happen if we onlining previously
		 * offlined memory.
		 */
		if (shadow_mapped(shadow_start))
			return NOTIFY_OK;

		ret = __vmalloc_node_range(shadow_size, PAGE_SIZE, shadow_start,
					shadow_end, GFP_KERNEL,
					PAGE_KERNEL, VM_NO_GUARD,
					pfn_to_nid(mem_data->start_pfn),
					__builtin_return_address(0));
		if (!ret)
			return NOTIFY_BAD;

		kmemleak_ignore(ret);
		return NOTIFY_OK;
	}
	case MEM_CANCEL_ONLINE:
	case MEM_OFFLINE: {
		struct vm_struct *vm;

		/*
		 * shadow_start was either mapped during boot by kasan_init()
		 * or during memory online by __vmalloc_node_range().
		 * In the latter case we can use vfree() to free shadow.
		 * Non-NULL result of the find_vm_area() will tell us if
		 * that was the second case.
		 *
		 * Currently it's not possible to free shadow mapped
		 * during boot by kasan_init(). It's because the code
		 * to do that hasn't been written yet. So we'll just
		 * leak the memory.
		 */
		vm = find_vm_area((void *)shadow_start);
		if (vm)
			vfree((void *)shadow_start);
	}
	}

	return NOTIFY_OK;
}

static int __init kasan_memhotplug_init(void)
{
	hotplug_memory_notifier(kasan_mem_notifier, 0);

	return 0;
}

core_initcall(kasan_memhotplug_init);
#endif

#ifdef CONFIG_KASAN_VMALLOC

static int kasan_populate_vmalloc_pte(pte_t *ptep, unsigned long addr,
				      void *unused)
{
	unsigned long page;
	pte_t pte;

	if (likely(!pte_none(*ptep)))
		return 0;

	page = __get_free_page(GFP_KERNEL);
	if (!page)
		return -ENOMEM;

	memset((void *)page, KASAN_VMALLOC_INVALID, PAGE_SIZE);
	pte = pfn_pte(PFN_DOWN(__pa(page)), PAGE_KERNEL);

	spin_lock(&init_mm.page_table_lock);
	if (likely(pte_none(*ptep))) {
		set_pte_at(&init_mm, addr, ptep, pte);
		page = 0;
	}
	spin_unlock(&init_mm.page_table_lock);
	if (page)
		free_page(page);
	return 0;
}

int kasan_populate_vmalloc(unsigned long addr, unsigned long size)
{
	unsigned long shadow_start, shadow_end;
	int ret;

	if (!is_vmalloc_or_module_addr((void *)addr))
		return 0;

	shadow_start = (unsigned long)kasan_mem_to_shadow((void *)addr);
	shadow_start = ALIGN_DOWN(shadow_start, PAGE_SIZE);
	shadow_end = (unsigned long)kasan_mem_to_shadow((void *)addr + size);
	shadow_end = ALIGN(shadow_end, PAGE_SIZE);

	ret = apply_to_page_range(&init_mm, shadow_start,
				  shadow_end - shadow_start,
				  kasan_populate_vmalloc_pte, NULL);
	if (ret)
		return ret;

	flush_cache_vmap(shadow_start, shadow_end);

	/*
	 * We need to be careful about inter-cpu effects here. Consider:
	 *
	 *   CPU#0				  CPU#1
	 * WRITE_ONCE(p, vmalloc(100));		while (x = READ_ONCE(p)) ;
	 *					p[99] = 1;
	 *
	 * With compiler instrumentation, that ends up looking like this:
	 *
	 *   CPU#0				  CPU#1
	 * // vmalloc() allocates memory
	 * // let a = area->addr
	 * // we reach kasan_populate_vmalloc
	 * // and call kasan_unpoison:
	 * STORE shadow(a), unpoison_val
	 * ...
	 * STORE shadow(a+99), unpoison_val	x = LOAD p
	 * // rest of vmalloc process		<data dependency>
	 * STORE p, a				LOAD shadow(x+99)
	 *
	 * If there is no barrier between the end of unpoisoning the shadow
	 * and the store of the result to p, the stores could be committed
	 * in a different order by CPU#0, and CPU#1 could erroneously observe
	 * poison in the shadow.
	 *
	 * We need some sort of barrier between the stores.
	 *
	 * In the vmalloc() case, this is provided by a smp_wmb() in
	 * clear_vm_uninitialized_flag(). In the per-cpu allocator and in
	 * get_vm_area() and friends, the caller gets shadow allocated but
	 * doesn't have any pages mapped into the virtual address space that
	 * has been reserved. Mapping those pages in will involve taking and
	 * releasing a page-table lock, which will provide the barrier.
	 */

	return 0;
}

static int kasan_depopulate_vmalloc_pte(pte_t *ptep, unsigned long addr,
					void *unused)
{
	unsigned long page;

	page = (unsigned long)__va(pte_pfn(*ptep) << PAGE_SHIFT);

	spin_lock(&init_mm.page_table_lock);

	if (likely(!pte_none(*ptep))) {
		pte_clear(&init_mm, addr, ptep);
		free_page(page);
	}
	spin_unlock(&init_mm.page_table_lock);

	return 0;
}

/*
 * Release the backing for the vmalloc region [start, end), which
 * lies within the free region [free_region_start, free_region_end).
 *
 * This can be run lazily, long after the region was freed. It runs
 * under vmap_area_lock, so it's not safe to interact with the vmalloc/vmap
 * infrastructure.
 *
 * How does this work?
 * -------------------
 *
 * We have a region that is page aligned, labeled as A.
 * That might not map onto the shadow in a way that is page-aligned:
 *
 *                    start                     end
 *                    v                         v
 * |????????|????????|AAAAAAAA|AA....AA|AAAAAAAA|????????| < vmalloc
 *  -------- -------- --------          -------- --------
 *      |        |       |                 |        |
 *      |        |       |         /-------/        |
 *      \-------\|/------/         |/---------------/
 *              |||                ||
 *             |??AAAAAA|AAAAAAAA|AA??????|                < shadow
 *                 (1)      (2)      (3)
 *
 * First we align the start upwards and the end downwards, so that the
 * shadow of the region aligns with shadow page boundaries. In the
 * example, this gives us the shadow page (2). This is the shadow entirely
 * covered by this allocation.
 *
 * Then we have the tricky bits. We want to know if we can free the
 * partially covered shadow pages - (1) and (3) in the example. For this,
 * we are given the start and end of the free region that contains this
 * allocation. Extending our previous example, we could have:
 *
 *  free_region_start                                    free_region_end
 *  |                 start                     end      |
 *  v                 v                         v        v
 * |FFFFFFFF|FFFFFFFF|AAAAAAAA|AA....AA|AAAAAAAA|FFFFFFFF| < vmalloc
 *  -------- -------- --------          -------- --------
 *      |        |       |                 |        |
 *      |        |       |         /-------/        |
 *      \-------\|/------/         |/---------------/
 *              |||                ||
 *             |FFAAAAAA|AAAAAAAA|AAF?????|                < shadow
 *                 (1)      (2)      (3)
 *
 * Once again, we align the start of the free region up, and the end of
 * the free region down so that the shadow is page aligned. So we can free
 * page (1) - we know no allocation currently uses anything in that page,
 * because all of it is in the vmalloc free region. But we cannot free
 * page (3), because we can't be sure that the rest of it is unused.
 *
 * We only consider pages that contain part of the original region for
 * freeing: we don't try to free other pages from the free region or we'd
 * end up trying to free huge chunks of virtual address space.
 *
 * Concurrency
 * -----------
 *
 * How do we know that we're not freeing a page that is simultaneously
 * being used for a fresh allocation in kasan_populate_vmalloc(_pte)?
 *
 * We _can_ have kasan_release_vmalloc and kasan_populate_vmalloc running
 * at the same time. While we run under free_vmap_area_lock, the population
 * code does not.
 *
 * free_vmap_area_lock instead operates to ensure that the larger range
 * [free_region_start, free_region_end) is safe: because __alloc_vmap_area and
 * the per-cpu region-finding algorithm both run under free_vmap_area_lock,
 * no space identified as free will become used while we are running. This
 * means that so long as we are careful with alignment and only free shadow
 * pages entirely covered by the free region, we will not run in to any
 * trouble - any simultaneous allocations will be for disjoint regions.
 */
void kasan_release_vmalloc(unsigned long start, unsigned long end,
			   unsigned long free_region_start,
			   unsigned long free_region_end)
{
	void *shadow_start, *shadow_end;
	unsigned long region_start, region_end;
	unsigned long size;

	region_start = ALIGN(start, KASAN_MEMORY_PER_SHADOW_PAGE);
	region_end = ALIGN_DOWN(end, KASAN_MEMORY_PER_SHADOW_PAGE);

	free_region_start = ALIGN(free_region_start, KASAN_MEMORY_PER_SHADOW_PAGE);

	if (start != region_start &&
	    free_region_start < region_start)
		region_start -= KASAN_MEMORY_PER_SHADOW_PAGE;

	free_region_end = ALIGN_DOWN(free_region_end, KASAN_MEMORY_PER_SHADOW_PAGE);

	if (end != region_end &&
	    free_region_end > region_end)
		region_end += KASAN_MEMORY_PER_SHADOW_PAGE;

	shadow_start = kasan_mem_to_shadow((void *)region_start);
	shadow_end = kasan_mem_to_shadow((void *)region_end);

	if (shadow_end > shadow_start) {
		size = shadow_end - shadow_start;
		apply_to_existing_page_range(&init_mm,
					     (unsigned long)shadow_start,
					     size, kasan_depopulate_vmalloc_pte,
					     NULL);
		flush_tlb_kernel_range((unsigned long)shadow_start,
				       (unsigned long)shadow_end);
	}
}

void *__kasan_unpoison_vmalloc(const void *start, unsigned long size,
			       kasan_vmalloc_flags_t flags)
{
	/*
	 * Software KASAN modes unpoison both VM_ALLOC and non-VM_ALLOC
	 * mappings, so the KASAN_VMALLOC_VM_ALLOC flag is ignored.
	 * Software KASAN modes can't optimize zeroing memory by combining it
	 * with setting memory tags, so the KASAN_VMALLOC_INIT flag is ignored.
	 */

	if (!is_vmalloc_or_module_addr(start))
		return (void *)start;

	/*
<<<<<<< HEAD
	 * Don't tag executable memory.
	 * The kernel doesn't tolerate having the PC register tagged.
	 */
	if (!(flags & KASAN_VMALLOC_PROT_NORMAL))
=======
	 * Don't tag executable memory with the tag-based mode.
	 * The kernel doesn't tolerate having the PC register tagged.
	 */
	if (IS_ENABLED(CONFIG_KASAN_SW_TAGS) &&
	    !(flags & KASAN_VMALLOC_PROT_NORMAL))
>>>>>>> 7bf263ef
		return (void *)start;

	start = set_tag(start, kasan_random_tag());
	kasan_unpoison(start, size, false);
	return (void *)start;
}

/*
 * Poison the shadow for a vmalloc region. Called as part of the
 * freeing process at the time the region is freed.
 */
void __kasan_poison_vmalloc(const void *start, unsigned long size)
{
	if (!is_vmalloc_or_module_addr(start))
		return;

	size = round_up(size, KASAN_GRANULE_SIZE);
	kasan_poison(start, size, KASAN_VMALLOC_INVALID, false);
}

#else /* CONFIG_KASAN_VMALLOC */

int kasan_alloc_module_shadow(void *addr, size_t size, gfp_t gfp_mask)
{
	void *ret;
	size_t scaled_size;
	size_t shadow_size;
	unsigned long shadow_start;

	shadow_start = (unsigned long)kasan_mem_to_shadow(addr);
	scaled_size = (size + KASAN_GRANULE_SIZE - 1) >>
				KASAN_SHADOW_SCALE_SHIFT;
	shadow_size = round_up(scaled_size, PAGE_SIZE);

	if (WARN_ON(!PAGE_ALIGNED(shadow_start)))
		return -EINVAL;

	ret = __vmalloc_node_range(shadow_size, 1, shadow_start,
			shadow_start + shadow_size,
			GFP_KERNEL,
			PAGE_KERNEL, VM_NO_GUARD, NUMA_NO_NODE,
			__builtin_return_address(0));

	if (ret) {
		struct vm_struct *vm = find_vm_area(addr);
		__memset(ret, KASAN_SHADOW_INIT, shadow_size);
		vm->flags |= VM_KASAN;
		kmemleak_ignore(ret);

		if (vm->flags & VM_DEFER_KMEMLEAK)
			kmemleak_vmalloc(vm, size, gfp_mask);

		return 0;
	}

	return -ENOMEM;
}

void kasan_free_module_shadow(const struct vm_struct *vm)
{
	if (vm->flags & VM_KASAN)
		vfree(kasan_mem_to_shadow(vm->addr));
}

#endif<|MERGE_RESOLUTION|>--- conflicted
+++ resolved
@@ -484,18 +484,11 @@
 		return (void *)start;
 
 	/*
-<<<<<<< HEAD
-	 * Don't tag executable memory.
-	 * The kernel doesn't tolerate having the PC register tagged.
-	 */
-	if (!(flags & KASAN_VMALLOC_PROT_NORMAL))
-=======
 	 * Don't tag executable memory with the tag-based mode.
 	 * The kernel doesn't tolerate having the PC register tagged.
 	 */
 	if (IS_ENABLED(CONFIG_KASAN_SW_TAGS) &&
 	    !(flags & KASAN_VMALLOC_PROT_NORMAL))
->>>>>>> 7bf263ef
 		return (void *)start;
 
 	start = set_tag(start, kasan_random_tag());
