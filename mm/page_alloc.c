// SPDX-License-Identifier: GPL-2.0-only
/*
 *  linux/mm/page_alloc.c
 *
 *  Manages the free list, the system allocates free pages here.
 *  Note that kmalloc() lives in slab.c
 *
 *  Copyright (C) 1991, 1992, 1993, 1994  Linus Torvalds
 *  Swap reorganised 29.12.95, Stephen Tweedie
 *  Support of BIGMEM added by Gerhard Wichert, Siemens AG, July 1999
 *  Reshaped it to be a zoned allocator, Ingo Molnar, Red Hat, 1999
 *  Discontiguous memory support, Kanoj Sarcar, SGI, Nov 1999
 *  Zone balancing, Kanoj Sarcar, SGI, Jan 2000
 *  Per cpu hot/cold page lists, bulk allocation, Martin J. Bligh, Sept 2002
 *          (lots of bits borrowed from Ingo Molnar & Andrew Morton)
 */

#include <linux/stddef.h>
#include <linux/mm.h>
#include <linux/highmem.h>
#include <linux/swap.h>
#include <linux/interrupt.h>
#include <linux/pagemap.h>
#include <linux/jiffies.h>
#include <linux/memblock.h>
#include <linux/compiler.h>
#include <linux/kernel.h>
#include <linux/kasan.h>
#include <linux/module.h>
#include <linux/suspend.h>
#include <linux/pagevec.h>
#include <linux/blkdev.h>
#include <linux/slab.h>
#include <linux/ratelimit.h>
#include <linux/oom.h>
#include <linux/topology.h>
#include <linux/sysctl.h>
#include <linux/cpu.h>
#include <linux/cpuset.h>
#include <linux/memory_hotplug.h>
#include <linux/nodemask.h>
#include <linux/vmalloc.h>
#include <linux/vmstat.h>
#include <linux/mempolicy.h>
#include <linux/memremap.h>
#include <linux/stop_machine.h>
#include <linux/random.h>
#include <linux/sort.h>
#include <linux/pfn.h>
#include <linux/backing-dev.h>
#include <linux/fault-inject.h>
#include <linux/page-isolation.h>
#include <linux/debugobjects.h>
#include <linux/kmemleak.h>
#include <linux/compaction.h>
#include <trace/events/kmem.h>
#include <trace/events/oom.h>
#include <linux/prefetch.h>
#include <linux/mm_inline.h>
#include <linux/migrate.h>
#include <linux/hugetlb.h>
#include <linux/sched/rt.h>
#include <linux/sched/mm.h>
#include <linux/page_owner.h>
#include <linux/kthread.h>
#include <linux/memcontrol.h>
#include <linux/ftrace.h>
#include <linux/lockdep.h>
#include <linux/nmi.h>
#include <linux/psi.h>
#include <linux/padata.h>
#include <linux/khugepaged.h>
#include <trace/hooks/mm.h>

#include <asm/sections.h>
#include <asm/tlbflush.h>
#include <asm/div64.h>
#include "internal.h"
#include "shuffle.h"
#include "page_reporting.h"

/* Free Page Internal flags: for internal, non-pcp variants of free_pages(). */
typedef int __bitwise fpi_t;

/* No special request */
#define FPI_NONE		((__force fpi_t)0)

/*
 * Skip free page reporting notification for the (possibly merged) page.
 * This does not hinder free page reporting from grabbing the page,
 * reporting it and marking it "reported" -  it only skips notifying
 * the free page reporting infrastructure about a newly freed page. For
 * example, used when temporarily pulling a page from a freelist and
 * putting it back unmodified.
 */
#define FPI_SKIP_REPORT_NOTIFY	((__force fpi_t)BIT(0))

/*
 * Place the (possibly merged) page to the tail of the freelist. Will ignore
 * page shuffling (relevant code - e.g., memory onlining - is expected to
 * shuffle the whole zone).
 *
 * Note: No code should rely on this flag for correctness - it's purely
 *       to allow for optimizations when handing back either fresh pages
 *       (memory onlining) or untouched pages (page isolation, free page
 *       reporting).
 */
#define FPI_TO_TAIL		((__force fpi_t)BIT(1))

/* prevent >1 _updater_ of zone percpu pageset ->high and ->batch fields */
static DEFINE_MUTEX(pcp_batch_high_lock);
#define MIN_PERCPU_PAGELIST_FRACTION	(8)

#ifdef CONFIG_USE_PERCPU_NUMA_NODE_ID
DEFINE_PER_CPU(int, numa_node);
EXPORT_PER_CPU_SYMBOL(numa_node);
#endif

DEFINE_STATIC_KEY_TRUE(vm_numa_stat_key);

#ifdef CONFIG_HAVE_MEMORYLESS_NODES
/*
 * N.B., Do NOT reference the '_numa_mem_' per cpu variable directly.
 * It will not be defined when CONFIG_HAVE_MEMORYLESS_NODES is not defined.
 * Use the accessor functions set_numa_mem(), numa_mem_id() and cpu_to_mem()
 * defined in <linux/topology.h>.
 */
DEFINE_PER_CPU(int, _numa_mem_);		/* Kernel "local memory" node */
EXPORT_PER_CPU_SYMBOL(_numa_mem_);
#endif

/* work_structs for global per-cpu drains */
struct pcpu_drain {
	struct zone *zone;
	struct work_struct work;
};
static DEFINE_MUTEX(pcpu_drain_mutex);
static DEFINE_PER_CPU(struct pcpu_drain, pcpu_drain);

#ifdef CONFIG_GCC_PLUGIN_LATENT_ENTROPY
volatile unsigned long latent_entropy __latent_entropy;
EXPORT_SYMBOL(latent_entropy);
#endif

/*
 * Array of node states.
 */
nodemask_t node_states[NR_NODE_STATES] __read_mostly = {
	[N_POSSIBLE] = NODE_MASK_ALL,
	[N_ONLINE] = { { [0] = 1UL } },
#ifndef CONFIG_NUMA
	[N_NORMAL_MEMORY] = { { [0] = 1UL } },
#ifdef CONFIG_HIGHMEM
	[N_HIGH_MEMORY] = { { [0] = 1UL } },
#endif
	[N_MEMORY] = { { [0] = 1UL } },
	[N_CPU] = { { [0] = 1UL } },
#endif	/* NUMA */
};
EXPORT_SYMBOL(node_states);

atomic_long_t _totalram_pages __read_mostly;
EXPORT_SYMBOL(_totalram_pages);
unsigned long totalreserve_pages __read_mostly;
unsigned long totalcma_pages __read_mostly;

int percpu_pagelist_fraction;
gfp_t gfp_allowed_mask __read_mostly = GFP_BOOT_MASK;
#ifdef CONFIG_INIT_ON_ALLOC_DEFAULT_ON
DEFINE_STATIC_KEY_TRUE(init_on_alloc);
#else
DEFINE_STATIC_KEY_FALSE(init_on_alloc);
#endif
EXPORT_SYMBOL(init_on_alloc);

#ifdef CONFIG_INIT_ON_FREE_DEFAULT_ON
DEFINE_STATIC_KEY_TRUE(init_on_free);
#else
DEFINE_STATIC_KEY_FALSE(init_on_free);
#endif
EXPORT_SYMBOL(init_on_free);

static int __init early_init_on_alloc(char *buf)
{
	int ret;
	bool bool_result;

	ret = kstrtobool(buf, &bool_result);
	if (ret)
		return ret;
	if (bool_result && page_poisoning_enabled())
		pr_info("mem auto-init: CONFIG_PAGE_POISONING is on, will take precedence over init_on_alloc\n");
	if (bool_result)
		static_branch_enable(&init_on_alloc);
	else
		static_branch_disable(&init_on_alloc);
	return 0;
}
early_param("init_on_alloc", early_init_on_alloc);

static int __init early_init_on_free(char *buf)
{
	int ret;
	bool bool_result;

	ret = kstrtobool(buf, &bool_result);
	if (ret)
		return ret;
	if (bool_result && page_poisoning_enabled())
		pr_info("mem auto-init: CONFIG_PAGE_POISONING is on, will take precedence over init_on_free\n");
	if (bool_result)
		static_branch_enable(&init_on_free);
	else
		static_branch_disable(&init_on_free);
	return 0;
}
early_param("init_on_free", early_init_on_free);

/*
 * A cached value of the page's pageblock's migratetype, used when the page is
 * put on a pcplist. Used to avoid the pageblock migratetype lookup when
 * freeing from pcplists in most cases, at the cost of possibly becoming stale.
 * Also the migratetype set in the page does not necessarily match the pcplist
 * index, e.g. page might have MIGRATE_CMA set but be on a pcplist with any
 * other index - this ensures that it will be put on the correct CMA freelist.
 */
static inline int get_pcppage_migratetype(struct page *page)
{
	return page->index;
}

static inline void set_pcppage_migratetype(struct page *page, int migratetype)
{
	page->index = migratetype;
}

#ifdef CONFIG_PM_SLEEP
/*
 * The following functions are used by the suspend/hibernate code to temporarily
 * change gfp_allowed_mask in order to avoid using I/O during memory allocations
 * while devices are suspended.  To avoid races with the suspend/hibernate code,
 * they should always be called with system_transition_mutex held
 * (gfp_allowed_mask also should only be modified with system_transition_mutex
 * held, unless the suspend/hibernate code is guaranteed not to run in parallel
 * with that modification).
 */

static gfp_t saved_gfp_mask;

void pm_restore_gfp_mask(void)
{
	WARN_ON(!mutex_is_locked(&system_transition_mutex));
	if (saved_gfp_mask) {
		gfp_allowed_mask = saved_gfp_mask;
		saved_gfp_mask = 0;
	}
}

void pm_restrict_gfp_mask(void)
{
	WARN_ON(!mutex_is_locked(&system_transition_mutex));
	WARN_ON(saved_gfp_mask);
	saved_gfp_mask = gfp_allowed_mask;
	gfp_allowed_mask &= ~(__GFP_IO | __GFP_FS);
}

bool pm_suspended_storage(void)
{
	if ((gfp_allowed_mask & (__GFP_IO | __GFP_FS)) == (__GFP_IO | __GFP_FS))
		return false;
	return true;
}
#endif /* CONFIG_PM_SLEEP */

#ifdef CONFIG_HUGETLB_PAGE_SIZE_VARIABLE
unsigned int pageblock_order __read_mostly;
#endif

static void __free_pages_ok(struct page *page, unsigned int order,
			    fpi_t fpi_flags);

/*
 * results with 256, 32 in the lowmem_reserve sysctl:
 *	1G machine -> (16M dma, 800M-16M normal, 1G-800M high)
 *	1G machine -> (16M dma, 784M normal, 224M high)
 *	NORMAL allocation will leave 784M/256 of ram reserved in the ZONE_DMA
 *	HIGHMEM allocation will leave 224M/32 of ram reserved in ZONE_NORMAL
 *	HIGHMEM allocation will leave (224M+784M)/256 of ram reserved in ZONE_DMA
 *
 * TBD: should special case ZONE_DMA32 machines here - in those we normally
 * don't need any ZONE_NORMAL reservation
 */
int sysctl_lowmem_reserve_ratio[MAX_NR_ZONES] = {
#ifdef CONFIG_ZONE_DMA
	[ZONE_DMA] = 256,
#endif
#ifdef CONFIG_ZONE_DMA32
	[ZONE_DMA32] = 256,
#endif
	[ZONE_NORMAL] = 32,
#ifdef CONFIG_HIGHMEM
	[ZONE_HIGHMEM] = 0,
#endif
	[ZONE_MOVABLE] = 0,
};

static char * const zone_names[MAX_NR_ZONES] = {
#ifdef CONFIG_ZONE_DMA
	 "DMA",
#endif
#ifdef CONFIG_ZONE_DMA32
	 "DMA32",
#endif
	 "Normal",
#ifdef CONFIG_HIGHMEM
	 "HighMem",
#endif
	 "Movable",
#ifdef CONFIG_ZONE_DEVICE
	 "Device",
#endif
};

const char * const migratetype_names[MIGRATE_TYPES] = {
	"Unmovable",
	"Movable",
	"Reclaimable",
#ifdef CONFIG_CMA
	"CMA",
#endif
	"HighAtomic",
#ifdef CONFIG_MEMORY_ISOLATION
	"Isolate",
#endif
};

compound_page_dtor * const compound_page_dtors[NR_COMPOUND_DTORS] = {
	[NULL_COMPOUND_DTOR] = NULL,
	[COMPOUND_PAGE_DTOR] = free_compound_page,
#ifdef CONFIG_HUGETLB_PAGE
	[HUGETLB_PAGE_DTOR] = free_huge_page,
#endif
#ifdef CONFIG_TRANSPARENT_HUGEPAGE
	[TRANSHUGE_PAGE_DTOR] = free_transhuge_page,
#endif
};

/*
 * Try to keep at least this much lowmem free.  Do not allow normal
 * allocations below this point, only high priority ones. Automatically
 * tuned according to the amount of memory in the system.
 */
int min_free_kbytes = 1024;
int user_min_free_kbytes = -1;
#ifdef CONFIG_DISCONTIGMEM
/*
 * DiscontigMem defines memory ranges as separate pg_data_t even if the ranges
 * are not on separate NUMA nodes. Functionally this works but with
 * watermark_boost_factor, it can reclaim prematurely as the ranges can be
 * quite small. By default, do not boost watermarks on discontigmem as in
 * many cases very high-order allocations like THP are likely to be
 * unsupported and the premature reclaim offsets the advantage of long-term
 * fragmentation avoidance.
 */
int watermark_boost_factor __read_mostly;
#else
int watermark_boost_factor __read_mostly = 15000;
#endif
int watermark_scale_factor = 10;

/*
 * Extra memory for the system to try freeing. Used to temporarily
 * free memory, to make space for new workloads. Anyone can allocate
 * down to the min watermarks controlled by min_free_kbytes above.
 */
int extra_free_kbytes = 0;

static unsigned long nr_kernel_pages __initdata;
static unsigned long nr_all_pages __initdata;
static unsigned long dma_reserve __initdata;

static unsigned long arch_zone_lowest_possible_pfn[MAX_NR_ZONES] __initdata;
static unsigned long arch_zone_highest_possible_pfn[MAX_NR_ZONES] __initdata;
static unsigned long required_kernelcore __initdata;
static unsigned long required_kernelcore_percent __initdata;
static unsigned long required_movablecore __initdata;
static unsigned long required_movablecore_percent __initdata;
static unsigned long zone_movable_pfn[MAX_NUMNODES] __initdata;
static bool mirrored_kernelcore __meminitdata;

/* movable_zone is the "real" zone pages in ZONE_MOVABLE are taken from */
int movable_zone;
EXPORT_SYMBOL(movable_zone);

#if MAX_NUMNODES > 1
unsigned int nr_node_ids __read_mostly = MAX_NUMNODES;
unsigned int nr_online_nodes __read_mostly = 1;
EXPORT_SYMBOL(nr_node_ids);
EXPORT_SYMBOL(nr_online_nodes);
#endif

int page_group_by_mobility_disabled __read_mostly;

#ifdef CONFIG_DEFERRED_STRUCT_PAGE_INIT
/*
 * During boot we initialize deferred pages on-demand, as needed, but once
 * page_alloc_init_late() has finished, the deferred pages are all initialized,
 * and we can permanently disable that path.
 */
static DEFINE_STATIC_KEY_TRUE(deferred_pages);

/*
 * Calling kasan_free_pages() only after deferred memory initialization
 * has completed. Poisoning pages during deferred memory init will greatly
 * lengthen the process and cause problem in large memory systems as the
 * deferred pages initialization is done with interrupt disabled.
 *
 * Assuming that there will be no reference to those newly initialized
 * pages before they are ever allocated, this should have no effect on
 * KASAN memory tracking as the poison will be properly inserted at page
 * allocation time. The only corner case is when pages are allocated by
 * on-demand allocation and then freed again before the deferred pages
 * initialization is done, but this is not likely to happen.
 */
static inline void kasan_free_nondeferred_pages(struct page *page, int order)
{
	if (!static_branch_unlikely(&deferred_pages))
		kasan_free_pages(page, order);
}

/* Returns true if the struct page for the pfn is uninitialised */
static inline bool __meminit early_page_uninitialised(unsigned long pfn)
{
	int nid = early_pfn_to_nid(pfn);

	if (node_online(nid) && pfn >= NODE_DATA(nid)->first_deferred_pfn)
		return true;

	return false;
}

/*
 * Returns true when the remaining initialisation should be deferred until
 * later in the boot cycle when it can be parallelised.
 */
static bool __meminit
defer_init(int nid, unsigned long pfn, unsigned long end_pfn)
{
	static unsigned long prev_end_pfn, nr_initialised;

	/*
	 * prev_end_pfn static that contains the end of previous zone
	 * No need to protect because called very early in boot before smp_init.
	 */
	if (prev_end_pfn != end_pfn) {
		prev_end_pfn = end_pfn;
		nr_initialised = 0;
	}

	/* Always populate low zones for address-constrained allocations */
	if (end_pfn < pgdat_end_pfn(NODE_DATA(nid)))
		return false;

	if (NODE_DATA(nid)->first_deferred_pfn != ULONG_MAX)
		return true;
	/*
	 * We start only with one section of pages, more pages are added as
	 * needed until the rest of deferred pages are initialized.
	 */
	nr_initialised++;
	if ((nr_initialised > PAGES_PER_SECTION) &&
	    (pfn & (PAGES_PER_SECTION - 1)) == 0) {
		NODE_DATA(nid)->first_deferred_pfn = pfn;
		return true;
	}
	return false;
}
#else
#define kasan_free_nondeferred_pages(p, o)	kasan_free_pages(p, o)

static inline bool early_page_uninitialised(unsigned long pfn)
{
	return false;
}

static inline bool defer_init(int nid, unsigned long pfn, unsigned long end_pfn)
{
	return false;
}
#endif

/* Return a pointer to the bitmap storing bits affecting a block of pages */
static inline unsigned long *get_pageblock_bitmap(struct page *page,
							unsigned long pfn)
{
#ifdef CONFIG_SPARSEMEM
	return section_to_usemap(__pfn_to_section(pfn));
#else
	return page_zone(page)->pageblock_flags;
#endif /* CONFIG_SPARSEMEM */
}

static inline int pfn_to_bitidx(struct page *page, unsigned long pfn)
{
#ifdef CONFIG_SPARSEMEM
	pfn &= (PAGES_PER_SECTION-1);
#else
	pfn = pfn - round_down(page_zone(page)->zone_start_pfn, pageblock_nr_pages);
#endif /* CONFIG_SPARSEMEM */
	return (pfn >> pageblock_order) * NR_PAGEBLOCK_BITS;
}

/**
 * get_pfnblock_flags_mask - Return the requested group of flags for the pageblock_nr_pages block of pages
 * @page: The page within the block of interest
 * @pfn: The target page frame number
 * @mask: mask of bits that the caller is interested in
 *
 * Return: pageblock_bits flags
 */
static __always_inline
unsigned long __get_pfnblock_flags_mask(struct page *page,
					unsigned long pfn,
					unsigned long mask)
{
	unsigned long *bitmap;
	unsigned long bitidx, word_bitidx;
	unsigned long word;

	bitmap = get_pageblock_bitmap(page, pfn);
	bitidx = pfn_to_bitidx(page, pfn);
	word_bitidx = bitidx / BITS_PER_LONG;
	bitidx &= (BITS_PER_LONG-1);

	word = bitmap[word_bitidx];
	return (word >> bitidx) & mask;
}

unsigned long get_pfnblock_flags_mask(struct page *page, unsigned long pfn,
					unsigned long mask)
{
	return __get_pfnblock_flags_mask(page, pfn, mask);
}

static __always_inline int get_pfnblock_migratetype(struct page *page, unsigned long pfn)
{
	return __get_pfnblock_flags_mask(page, pfn, MIGRATETYPE_MASK);
}

/**
 * set_pfnblock_flags_mask - Set the requested group of flags for a pageblock_nr_pages block of pages
 * @page: The page within the block of interest
 * @flags: The flags to set
 * @pfn: The target page frame number
 * @mask: mask of bits that the caller is interested in
 */
void set_pfnblock_flags_mask(struct page *page, unsigned long flags,
					unsigned long pfn,
					unsigned long mask)
{
	unsigned long *bitmap;
	unsigned long bitidx, word_bitidx;
	unsigned long old_word, word;

	BUILD_BUG_ON(NR_PAGEBLOCK_BITS != 4);
	BUILD_BUG_ON(MIGRATE_TYPES > (1 << PB_migratetype_bits));

	bitmap = get_pageblock_bitmap(page, pfn);
	bitidx = pfn_to_bitidx(page, pfn);
	word_bitidx = bitidx / BITS_PER_LONG;
	bitidx &= (BITS_PER_LONG-1);

	VM_BUG_ON_PAGE(!zone_spans_pfn(page_zone(page), pfn), page);

	mask <<= bitidx;
	flags <<= bitidx;

	word = READ_ONCE(bitmap[word_bitidx]);
	for (;;) {
		old_word = cmpxchg(&bitmap[word_bitidx], word, (word & ~mask) | flags);
		if (word == old_word)
			break;
		word = old_word;
	}
}

void set_pageblock_migratetype(struct page *page, int migratetype)
{
	if (unlikely(page_group_by_mobility_disabled &&
		     migratetype < MIGRATE_PCPTYPES))
		migratetype = MIGRATE_UNMOVABLE;

	set_pfnblock_flags_mask(page, (unsigned long)migratetype,
				page_to_pfn(page), MIGRATETYPE_MASK);
}

#ifdef CONFIG_DEBUG_VM
static int page_outside_zone_boundaries(struct zone *zone, struct page *page)
{
	int ret = 0;
	unsigned seq;
	unsigned long pfn = page_to_pfn(page);
	unsigned long sp, start_pfn;

	do {
		seq = zone_span_seqbegin(zone);
		start_pfn = zone->zone_start_pfn;
		sp = zone->spanned_pages;
		if (!zone_spans_pfn(zone, pfn))
			ret = 1;
	} while (zone_span_seqretry(zone, seq));

	if (ret)
		pr_err("page 0x%lx outside node %d zone %s [ 0x%lx - 0x%lx ]\n",
			pfn, zone_to_nid(zone), zone->name,
			start_pfn, start_pfn + sp);

	return ret;
}

static int page_is_consistent(struct zone *zone, struct page *page)
{
	if (!pfn_valid_within(page_to_pfn(page)))
		return 0;
	if (zone != page_zone(page))
		return 0;

	return 1;
}
/*
 * Temporary debugging check for pages not lying within a given zone.
 */
static int __maybe_unused bad_range(struct zone *zone, struct page *page)
{
	if (page_outside_zone_boundaries(zone, page))
		return 1;
	if (!page_is_consistent(zone, page))
		return 1;

	return 0;
}
#else
static inline int __maybe_unused bad_range(struct zone *zone, struct page *page)
{
	return 0;
}
#endif

static void bad_page(struct page *page, const char *reason)
{
	static unsigned long resume;
	static unsigned long nr_shown;
	static unsigned long nr_unshown;

	/*
	 * Allow a burst of 60 reports, then keep quiet for that minute;
	 * or allow a steady drip of one report per second.
	 */
	if (nr_shown == 60) {
		if (time_before(jiffies, resume)) {
			nr_unshown++;
			goto out;
		}
		if (nr_unshown) {
			pr_alert(
			      "BUG: Bad page state: %lu messages suppressed\n",
				nr_unshown);
			nr_unshown = 0;
		}
		nr_shown = 0;
	}
	if (nr_shown++ == 0)
		resume = jiffies + 60 * HZ;

	pr_alert("BUG: Bad page state in process %s  pfn:%05lx\n",
		current->comm, page_to_pfn(page));
	__dump_page(page, reason);
	dump_page_owner(page);

	print_modules();
	dump_stack();
out:
	/* Leave bad fields for debug, except PageBuddy could make trouble */
	page_mapcount_reset(page); /* remove PageBuddy */
	add_taint(TAINT_BAD_PAGE, LOCKDEP_NOW_UNRELIABLE);
}

/*
 * Higher-order pages are called "compound pages".  They are structured thusly:
 *
 * The first PAGE_SIZE page is called the "head page" and have PG_head set.
 *
 * The remaining PAGE_SIZE pages are called "tail pages". PageTail() is encoded
 * in bit 0 of page->compound_head. The rest of bits is pointer to head page.
 *
 * The first tail page's ->compound_dtor holds the offset in array of compound
 * page destructors. See compound_page_dtors.
 *
 * The first tail page's ->compound_order holds the order of allocation.
 * This usage means that zero-order pages may not be compound.
 */

void free_compound_page(struct page *page)
{
	mem_cgroup_uncharge(page);
	__free_pages_ok(page, compound_order(page), FPI_NONE);
}

void prep_compound_page(struct page *page, unsigned int order)
{
	int i;
	int nr_pages = 1 << order;

	__SetPageHead(page);
	for (i = 1; i < nr_pages; i++) {
		struct page *p = page + i;
		set_page_count(p, 0);
		p->mapping = TAIL_MAPPING;
		set_compound_head(p, page);
	}

	set_compound_page_dtor(page, COMPOUND_PAGE_DTOR);
	set_compound_order(page, order);
	atomic_set(compound_mapcount_ptr(page), -1);
	if (hpage_pincount_available(page))
		atomic_set(compound_pincount_ptr(page), 0);
}

#ifdef CONFIG_DEBUG_PAGEALLOC
unsigned int _debug_guardpage_minorder;

bool _debug_pagealloc_enabled_early __read_mostly
			= IS_ENABLED(CONFIG_DEBUG_PAGEALLOC_ENABLE_DEFAULT);
EXPORT_SYMBOL(_debug_pagealloc_enabled_early);
DEFINE_STATIC_KEY_FALSE(_debug_pagealloc_enabled);
EXPORT_SYMBOL(_debug_pagealloc_enabled);

DEFINE_STATIC_KEY_FALSE(_debug_guardpage_enabled);

static int __init early_debug_pagealloc(char *buf)
{
	return kstrtobool(buf, &_debug_pagealloc_enabled_early);
}
early_param("debug_pagealloc", early_debug_pagealloc);

void init_debug_pagealloc(void)
{
	if (!debug_pagealloc_enabled())
		return;

	static_branch_enable(&_debug_pagealloc_enabled);

	if (!debug_guardpage_minorder())
		return;

	static_branch_enable(&_debug_guardpage_enabled);
}

static int __init debug_guardpage_minorder_setup(char *buf)
{
	unsigned long res;

	if (kstrtoul(buf, 10, &res) < 0 ||  res > MAX_ORDER / 2) {
		pr_err("Bad debug_guardpage_minorder value\n");
		return 0;
	}
	_debug_guardpage_minorder = res;
	pr_info("Setting debug_guardpage_minorder to %lu\n", res);
	return 0;
}
early_param("debug_guardpage_minorder", debug_guardpage_minorder_setup);

static inline bool set_page_guard(struct zone *zone, struct page *page,
				unsigned int order, int migratetype)
{
	if (!debug_guardpage_enabled())
		return false;

	if (order >= debug_guardpage_minorder())
		return false;

	__SetPageGuard(page);
	INIT_LIST_HEAD(&page->lru);
	set_page_private(page, order);
	/* Guard pages are not available for any usage */
	__mod_zone_freepage_state(zone, -(1 << order), migratetype);

	return true;
}

static inline void clear_page_guard(struct zone *zone, struct page *page,
				unsigned int order, int migratetype)
{
	if (!debug_guardpage_enabled())
		return;

	__ClearPageGuard(page);

	set_page_private(page, 0);
	if (!is_migrate_isolate(migratetype))
		__mod_zone_freepage_state(zone, (1 << order), migratetype);
}
#else
static inline bool set_page_guard(struct zone *zone, struct page *page,
			unsigned int order, int migratetype) { return false; }
static inline void clear_page_guard(struct zone *zone, struct page *page,
				unsigned int order, int migratetype) {}
#endif

static inline void set_buddy_order(struct page *page, unsigned int order)
{
	set_page_private(page, order);
	__SetPageBuddy(page);
}

/*
 * This function checks whether a page is free && is the buddy
 * we can coalesce a page and its buddy if
 * (a) the buddy is not in a hole (check before calling!) &&
 * (b) the buddy is in the buddy system &&
 * (c) a page and its buddy have the same order &&
 * (d) a page and its buddy are in the same zone.
 *
 * For recording whether a page is in the buddy system, we set PageBuddy.
 * Setting, clearing, and testing PageBuddy is serialized by zone->lock.
 *
 * For recording page's order, we use page_private(page).
 */
static inline bool page_is_buddy(struct page *page, struct page *buddy,
							unsigned int order)
{
	if (!page_is_guard(buddy) && !PageBuddy(buddy))
		return false;

	if (buddy_order(buddy) != order)
		return false;

	/*
	 * zone check is done late to avoid uselessly calculating
	 * zone/node ids for pages that could never merge.
	 */
	if (page_zone_id(page) != page_zone_id(buddy))
		return false;

	VM_BUG_ON_PAGE(page_count(buddy) != 0, buddy);

	return true;
}

#ifdef CONFIG_COMPACTION
static inline struct capture_control *task_capc(struct zone *zone)
{
	struct capture_control *capc = current->capture_control;

	return unlikely(capc) &&
		!(current->flags & PF_KTHREAD) &&
		!capc->page &&
		capc->cc->zone == zone ? capc : NULL;
}

static inline bool
compaction_capture(struct capture_control *capc, struct page *page,
		   int order, int migratetype)
{
	if (!capc || order != capc->cc->order)
		return false;

	/* Do not accidentally pollute CMA or isolated regions*/
	if (is_migrate_cma(migratetype) ||
	    is_migrate_isolate(migratetype))
		return false;

	/*
	 * Do not let lower order allocations polluate a movable pageblock.
	 * This might let an unmovable request use a reclaimable pageblock
	 * and vice-versa but no more than normal fallback logic which can
	 * have trouble finding a high-order free page.
	 */
	if (order < pageblock_order && migratetype == MIGRATE_MOVABLE)
		return false;

	capc->page = page;
	return true;
}

#else
static inline struct capture_control *task_capc(struct zone *zone)
{
	return NULL;
}

static inline bool
compaction_capture(struct capture_control *capc, struct page *page,
		   int order, int migratetype)
{
	return false;
}
#endif /* CONFIG_COMPACTION */

/* Used for pages not on another list */
static inline void add_to_free_list(struct page *page, struct zone *zone,
				    unsigned int order, int migratetype)
{
	struct free_area *area = &zone->free_area[order];

	list_add(&page->lru, &area->free_list[migratetype]);
	area->nr_free++;
}

/* Used for pages not on another list */
static inline void add_to_free_list_tail(struct page *page, struct zone *zone,
					 unsigned int order, int migratetype)
{
	struct free_area *area = &zone->free_area[order];

	list_add_tail(&page->lru, &area->free_list[migratetype]);
	area->nr_free++;
}

/*
 * Used for pages which are on another list. Move the pages to the tail
 * of the list - so the moved pages won't immediately be considered for
 * allocation again (e.g., optimization for memory onlining).
 */
static inline void move_to_free_list(struct page *page, struct zone *zone,
				     unsigned int order, int migratetype)
{
	struct free_area *area = &zone->free_area[order];

	list_move_tail(&page->lru, &area->free_list[migratetype]);
}

static inline void del_page_from_free_list(struct page *page, struct zone *zone,
					   unsigned int order)
{
	/* clear reported state and update reported page count */
	if (page_reported(page))
		__ClearPageReported(page);

	list_del(&page->lru);
	__ClearPageBuddy(page);
	set_page_private(page, 0);
	zone->free_area[order].nr_free--;
}

/*
 * If this is not the largest possible page, check if the buddy
 * of the next-highest order is free. If it is, it's possible
 * that pages are being freed that will coalesce soon. In case,
 * that is happening, add the free page to the tail of the list
 * so it's less likely to be used soon and more likely to be merged
 * as a higher order page
 */
static inline bool
buddy_merge_likely(unsigned long pfn, unsigned long buddy_pfn,
		   struct page *page, unsigned int order)
{
	struct page *higher_page, *higher_buddy;
	unsigned long combined_pfn;

	if (order >= MAX_ORDER - 2)
		return false;

	if (!pfn_valid_within(buddy_pfn))
		return false;

	combined_pfn = buddy_pfn & pfn;
	higher_page = page + (combined_pfn - pfn);
	buddy_pfn = __find_buddy_pfn(combined_pfn, order + 1);
	higher_buddy = higher_page + (buddy_pfn - combined_pfn);

	return pfn_valid_within(buddy_pfn) &&
	       page_is_buddy(higher_page, higher_buddy, order + 1);
}

/*
 * Freeing function for a buddy system allocator.
 *
 * The concept of a buddy system is to maintain direct-mapped table
 * (containing bit values) for memory blocks of various "orders".
 * The bottom level table contains the map for the smallest allocatable
 * units of memory (here, pages), and each level above it describes
 * pairs of units from the levels below, hence, "buddies".
 * At a high level, all that happens here is marking the table entry
 * at the bottom level available, and propagating the changes upward
 * as necessary, plus some accounting needed to play nicely with other
 * parts of the VM system.
 * At each level, we keep a list of pages, which are heads of continuous
 * free pages of length of (1 << order) and marked with PageBuddy.
 * Page's order is recorded in page_private(page) field.
 * So when we are allocating or freeing one, we can derive the state of the
 * other.  That is, if we allocate a small block, and both were
 * free, the remainder of the region must be split into blocks.
 * If a block is freed, and its buddy is also free, then this
 * triggers coalescing into a block of larger size.
 *
 * -- nyc
 */

static inline void __free_one_page(struct page *page,
		unsigned long pfn,
		struct zone *zone, unsigned int order,
		int migratetype, fpi_t fpi_flags)
{
	struct capture_control *capc = task_capc(zone);
	unsigned long buddy_pfn;
	unsigned long combined_pfn;
	unsigned int max_order;
	struct page *buddy;
	bool to_tail;

	max_order = min_t(unsigned int, MAX_ORDER, pageblock_order + 1);

	VM_BUG_ON(!zone_is_initialized(zone));
	VM_BUG_ON_PAGE(page->flags & PAGE_FLAGS_CHECK_AT_PREP, page);

	VM_BUG_ON(migratetype == -1);
	if (likely(!is_migrate_isolate(migratetype)))
		__mod_zone_freepage_state(zone, 1 << order, migratetype);

	VM_BUG_ON_PAGE(pfn & ((1 << order) - 1), page);
	VM_BUG_ON_PAGE(bad_range(zone, page), page);

continue_merging:
	while (order < max_order - 1) {
		if (compaction_capture(capc, page, order, migratetype)) {
			__mod_zone_freepage_state(zone, -(1 << order),
								migratetype);
			return;
		}
		buddy_pfn = __find_buddy_pfn(pfn, order);
		buddy = page + (buddy_pfn - pfn);

		if (!pfn_valid_within(buddy_pfn))
			goto done_merging;
		if (!page_is_buddy(page, buddy, order))
			goto done_merging;
		/*
		 * Our buddy is free or it is CONFIG_DEBUG_PAGEALLOC guard page,
		 * merge with it and move up one order.
		 */
		if (page_is_guard(buddy))
			clear_page_guard(zone, buddy, order, migratetype);
		else
			del_page_from_free_list(buddy, zone, order);
		combined_pfn = buddy_pfn & pfn;
		page = page + (combined_pfn - pfn);
		pfn = combined_pfn;
		order++;
	}
	if (max_order < MAX_ORDER) {
		/* If we are here, it means order is >= pageblock_order.
		 * We want to prevent merge between freepages on isolate
		 * pageblock and normal pageblock. Without this, pageblock
		 * isolation could cause incorrect freepage or CMA accounting.
		 *
		 * We don't want to hit this code for the more frequent
		 * low-order merging.
		 */
		if (unlikely(has_isolate_pageblock(zone))) {
			int buddy_mt;

			buddy_pfn = __find_buddy_pfn(pfn, order);
			buddy = page + (buddy_pfn - pfn);
			buddy_mt = get_pageblock_migratetype(buddy);

			if (migratetype != buddy_mt
					&& (is_migrate_isolate(migratetype) ||
						is_migrate_isolate(buddy_mt)))
				goto done_merging;
		}
		max_order++;
		goto continue_merging;
	}

done_merging:
	set_buddy_order(page, order);

	if (fpi_flags & FPI_TO_TAIL)
		to_tail = true;
	else if (is_shuffle_order(order))
		to_tail = shuffle_pick_tail();
	else
		to_tail = buddy_merge_likely(pfn, buddy_pfn, page, order);

	if (to_tail)
		add_to_free_list_tail(page, zone, order, migratetype);
	else
		add_to_free_list(page, zone, order, migratetype);

	/* Notify page reporting subsystem of freed page */
	if (!(fpi_flags & FPI_SKIP_REPORT_NOTIFY))
		page_reporting_notify_free(order);
}

/*
 * A bad page could be due to a number of fields. Instead of multiple branches,
 * try and check multiple fields with one check. The caller must do a detailed
 * check if necessary.
 */
static inline bool page_expected_state(struct page *page,
					unsigned long check_flags)
{
	if (unlikely(atomic_read(&page->_mapcount) != -1))
		return false;

	if (unlikely((unsigned long)page->mapping |
			page_ref_count(page) |
#ifdef CONFIG_MEMCG
			(unsigned long)page->mem_cgroup |
#endif
			(page->flags & check_flags)))
		return false;

	return true;
}

static const char *page_bad_reason(struct page *page, unsigned long flags)
{
	const char *bad_reason = NULL;

	if (unlikely(atomic_read(&page->_mapcount) != -1))
		bad_reason = "nonzero mapcount";
	if (unlikely(page->mapping != NULL))
		bad_reason = "non-NULL mapping";
	if (unlikely(page_ref_count(page) != 0))
		bad_reason = "nonzero _refcount";
	if (unlikely(page->flags & flags)) {
		if (flags == PAGE_FLAGS_CHECK_AT_PREP)
			bad_reason = "PAGE_FLAGS_CHECK_AT_PREP flag(s) set";
		else
			bad_reason = "PAGE_FLAGS_CHECK_AT_FREE flag(s) set";
	}
#ifdef CONFIG_MEMCG
	if (unlikely(page->mem_cgroup))
		bad_reason = "page still charged to cgroup";
#endif
	return bad_reason;
}

static void check_free_page_bad(struct page *page)
{
	bad_page(page,
		 page_bad_reason(page, PAGE_FLAGS_CHECK_AT_FREE));
}

static inline int check_free_page(struct page *page)
{
	if (likely(page_expected_state(page, PAGE_FLAGS_CHECK_AT_FREE)))
		return 0;

	/* Something has gone sideways, find it */
	check_free_page_bad(page);
	return 1;
}

static int free_tail_pages_check(struct page *head_page, struct page *page)
{
	int ret = 1;

	/*
	 * We rely page->lru.next never has bit 0 set, unless the page
	 * is PageTail(). Let's make sure that's true even for poisoned ->lru.
	 */
	BUILD_BUG_ON((unsigned long)LIST_POISON1 & 1);

	if (!IS_ENABLED(CONFIG_DEBUG_VM)) {
		ret = 0;
		goto out;
	}
	switch (page - head_page) {
	case 1:
		/* the first tail page: ->mapping may be compound_mapcount() */
		if (unlikely(compound_mapcount(page))) {
			bad_page(page, "nonzero compound_mapcount");
			goto out;
		}
		break;
	case 2:
		/*
		 * the second tail page: ->mapping is
		 * deferred_list.next -- ignore value.
		 */
		break;
	default:
		if (page->mapping != TAIL_MAPPING) {
			bad_page(page, "corrupted mapping in tail page");
			goto out;
		}
		break;
	}
	if (unlikely(!PageTail(page))) {
		bad_page(page, "PageTail not set");
		goto out;
	}
	if (unlikely(compound_head(page) != head_page)) {
		bad_page(page, "compound_head not consistent");
		goto out;
	}
	ret = 0;
out:
	page->mapping = NULL;
	clear_compound_head(page);
	return ret;
}

static void kernel_init_free_pages(struct page *page, int numpages)
{
	int i;

	/* s390's use of memset() could override KASAN redzones. */
	kasan_disable_current();
	for (i = 0; i < numpages; i++) {
		u8 tag = page_kasan_tag(page + i);
		page_kasan_tag_reset(page + i);
		clear_highpage(page + i);
		page_kasan_tag_set(page + i, tag);
	}
	kasan_enable_current();
}

static __always_inline bool free_pages_prepare(struct page *page,
					unsigned int order, bool check_free)
{
	int bad = 0;

	VM_BUG_ON_PAGE(PageTail(page), page);

	trace_mm_page_free(page, order);

	if (unlikely(PageHWPoison(page)) && !order) {
		/*
		 * Do not let hwpoison pages hit pcplists/buddy
		 * Untie memcg state and reset page's owner
		 */
		if (memcg_kmem_enabled() && PageKmemcg(page))
			__memcg_kmem_uncharge_page(page, order);
		reset_page_owner(page, order);
		return false;
	}

	/*
	 * Check tail pages before head page information is cleared to
	 * avoid checking PageCompound for order-0 pages.
	 */
	if (unlikely(order)) {
		bool compound = PageCompound(page);
		int i;

		VM_BUG_ON_PAGE(compound && compound_order(page) != order, page);

		if (compound)
			ClearPageDoubleMap(page);
		for (i = 1; i < (1 << order); i++) {
			if (compound)
				bad += free_tail_pages_check(page, page + i);
			if (unlikely(check_free_page(page + i))) {
				bad++;
				continue;
			}
			(page + i)->flags &= ~PAGE_FLAGS_CHECK_AT_PREP;
		}
	}
	if (PageMappingFlags(page))
		page->mapping = NULL;
	if (memcg_kmem_enabled() && PageKmemcg(page))
		__memcg_kmem_uncharge_page(page, order);
	if (check_free)
		bad += check_free_page(page);
	if (bad)
		return false;

	page_cpupid_reset_last(page);
	page->flags &= ~PAGE_FLAGS_CHECK_AT_PREP;
	reset_page_owner(page, order);

	if (!PageHighMem(page)) {
		debug_check_no_locks_freed(page_address(page),
					   PAGE_SIZE << order);
		debug_check_no_obj_freed(page_address(page),
					   PAGE_SIZE << order);
	}
	if (want_init_on_free())
		kernel_init_free_pages(page, 1 << order);

	kernel_poison_pages(page, 1 << order, 0);
	/*
	 * arch_free_page() can make the page's contents inaccessible.  s390
	 * does this.  So nothing which can access the page's contents should
	 * happen after this.
	 */
	arch_free_page(page, order);

	if (debug_pagealloc_enabled_static())
		kernel_map_pages(page, 1 << order, 0);

	kasan_free_nondeferred_pages(page, order);

	return true;
}

#ifdef CONFIG_DEBUG_VM
/*
 * With DEBUG_VM enabled, order-0 pages are checked immediately when being freed
 * to pcp lists. With debug_pagealloc also enabled, they are also rechecked when
 * moved from pcp lists to free lists.
 */
static bool free_pcp_prepare(struct page *page)
{
	return free_pages_prepare(page, 0, true);
}

static bool bulkfree_pcp_prepare(struct page *page)
{
	if (debug_pagealloc_enabled_static())
		return check_free_page(page);
	else
		return false;
}
#else
/*
 * With DEBUG_VM disabled, order-0 pages being freed are checked only when
 * moving from pcp lists to free list in order to reduce overhead. With
 * debug_pagealloc enabled, they are checked also immediately when being freed
 * to the pcp lists.
 */
static bool free_pcp_prepare(struct page *page)
{
	if (debug_pagealloc_enabled_static())
		return free_pages_prepare(page, 0, true);
	else
		return free_pages_prepare(page, 0, false);
}

static bool bulkfree_pcp_prepare(struct page *page)
{
	return check_free_page(page);
}
#endif /* CONFIG_DEBUG_VM */

static inline void prefetch_buddy(struct page *page)
{
	unsigned long pfn = page_to_pfn(page);
	unsigned long buddy_pfn = __find_buddy_pfn(pfn, 0);
	struct page *buddy = page + (buddy_pfn - pfn);

	prefetch(buddy);
}

/*
 * Frees a number of pages from the PCP lists
 * Assumes all pages on list are in same zone, and of same order.
 * count is the number of pages to free.
 *
 * If the zone was previously in an "all pages pinned" state then look to
 * see if this freeing clears that state.
 *
 * And clear the zone's pages_scanned counter, to hold off the "all pages are
 * pinned" detection logic.
 */
static void free_pcppages_bulk(struct zone *zone, int count,
					struct per_cpu_pages *pcp)
{
	int migratetype = 0;
	int batch_free = 0;
	int prefetch_nr = 0;
	bool isolated_pageblocks;
	struct page *page, *tmp;
	LIST_HEAD(head);

	/*
	 * Ensure proper count is passed which otherwise would stuck in the
	 * below while (list_empty(list)) loop.
	 */
	count = min(pcp->count, count);
	while (count) {
		struct list_head *list;

		/*
		 * Remove pages from lists in a round-robin fashion. A
		 * batch_free count is maintained that is incremented when an
		 * empty list is encountered.  This is so more pages are freed
		 * off fuller lists instead of spinning excessively around empty
		 * lists
		 */
		do {
			batch_free++;
			if (++migratetype == MIGRATE_PCPTYPES)
				migratetype = 0;
			list = &pcp->lists[migratetype];
		} while (list_empty(list));

		/* This is the only non-empty list. Free them all. */
		if (batch_free == MIGRATE_PCPTYPES)
			batch_free = count;

		do {
			page = list_last_entry(list, struct page, lru);
			/* must delete to avoid corrupting pcp list */
			list_del(&page->lru);
			pcp->count--;

			if (bulkfree_pcp_prepare(page))
				continue;

			list_add_tail(&page->lru, &head);

			/*
			 * We are going to put the page back to the global
			 * pool, prefetch its buddy to speed up later access
			 * under zone->lock. It is believed the overhead of
			 * an additional test and calculating buddy_pfn here
			 * can be offset by reduced memory latency later. To
			 * avoid excessive prefetching due to large count, only
			 * prefetch buddy for the first pcp->batch nr of pages.
			 */
			if (prefetch_nr++ < pcp->batch)
				prefetch_buddy(page);
		} while (--count && --batch_free && !list_empty(list));
	}

	spin_lock(&zone->lock);
	isolated_pageblocks = has_isolate_pageblock(zone);

	/*
	 * Use safe version since after __free_one_page(),
	 * page->lru.next will not point to original list.
	 */
	list_for_each_entry_safe(page, tmp, &head, lru) {
		int mt = get_pcppage_migratetype(page);
		/* MIGRATE_ISOLATE page should not go to pcplists */
		VM_BUG_ON_PAGE(is_migrate_isolate(mt), page);
		/* Pageblock could have been isolated meanwhile */
		if (unlikely(isolated_pageblocks))
			mt = get_pageblock_migratetype(page);

		__free_one_page(page, page_to_pfn(page), zone, 0, mt, FPI_NONE);
		trace_mm_page_pcpu_drain(page, 0, mt);
	}
	spin_unlock(&zone->lock);
}

static void free_one_page(struct zone *zone,
				struct page *page, unsigned long pfn,
				unsigned int order,
				int migratetype, fpi_t fpi_flags)
{
	spin_lock(&zone->lock);
	if (unlikely(has_isolate_pageblock(zone) ||
		is_migrate_isolate(migratetype))) {
		migratetype = get_pfnblock_migratetype(page, pfn);
	}
	__free_one_page(page, pfn, zone, order, migratetype, fpi_flags);
	spin_unlock(&zone->lock);
}

static void __meminit __init_single_page(struct page *page, unsigned long pfn,
				unsigned long zone, int nid)
{
	mm_zero_struct_page(page);
	set_page_links(page, zone, nid, pfn);
	init_page_count(page);
	page_mapcount_reset(page);
	page_cpupid_reset_last(page);
	page_kasan_tag_reset(page);

	INIT_LIST_HEAD(&page->lru);
#ifdef WANT_PAGE_VIRTUAL
	/* The shift won't overflow because ZONE_NORMAL is below 4G. */
	if (!is_highmem_idx(zone))
		set_page_address(page, __va(pfn << PAGE_SHIFT));
#endif
}

#ifdef CONFIG_DEFERRED_STRUCT_PAGE_INIT
static void __meminit init_reserved_page(unsigned long pfn)
{
	pg_data_t *pgdat;
	int nid, zid;

	if (!early_page_uninitialised(pfn))
		return;

	nid = early_pfn_to_nid(pfn);
	pgdat = NODE_DATA(nid);

	for (zid = 0; zid < MAX_NR_ZONES; zid++) {
		struct zone *zone = &pgdat->node_zones[zid];

		if (pfn >= zone->zone_start_pfn && pfn < zone_end_pfn(zone))
			break;
	}
	__init_single_page(pfn_to_page(pfn), pfn, zid, nid);
}
#else
static inline void init_reserved_page(unsigned long pfn)
{
}
#endif /* CONFIG_DEFERRED_STRUCT_PAGE_INIT */

/*
 * Initialised pages do not have PageReserved set. This function is
 * called for each range allocated by the bootmem allocator and
 * marks the pages PageReserved. The remaining valid pages are later
 * sent to the buddy page allocator.
 */
void __meminit reserve_bootmem_region(phys_addr_t start, phys_addr_t end)
{
	unsigned long start_pfn = PFN_DOWN(start);
	unsigned long end_pfn = PFN_UP(end);

	for (; start_pfn < end_pfn; start_pfn++) {
		if (pfn_valid(start_pfn)) {
			struct page *page = pfn_to_page(start_pfn);

			init_reserved_page(start_pfn);

			/* Avoid false-positive PageTail() */
			INIT_LIST_HEAD(&page->lru);

			/*
			 * no need for atomic set_bit because the struct
			 * page is not visible yet so nobody should
			 * access it yet.
			 */
			__SetPageReserved(page);
		}
	}
}

static void __free_pages_ok(struct page *page, unsigned int order,
			    fpi_t fpi_flags)
{
	unsigned long flags;
	int migratetype;
	unsigned long pfn = page_to_pfn(page);

	if (!free_pages_prepare(page, order, true))
		return;

	migratetype = get_pfnblock_migratetype(page, pfn);
	local_irq_save(flags);
	__count_vm_events(PGFREE, 1 << order);
	free_one_page(page_zone(page), page, pfn, order, migratetype,
		      fpi_flags);
	local_irq_restore(flags);
}

void __free_pages_core(struct page *page, unsigned int order)
{
	unsigned int nr_pages = 1 << order;
	struct page *p = page;
	unsigned int loop;

	/*
	 * When initializing the memmap, __init_single_page() sets the refcount
	 * of all pages to 1 ("allocated"/"not free"). We have to set the
	 * refcount of all involved pages to 0.
	 */
	prefetchw(p);
	for (loop = 0; loop < (nr_pages - 1); loop++, p++) {
		prefetchw(p + 1);
		__ClearPageReserved(p);
		set_page_count(p, 0);
	}
	__ClearPageReserved(p);
	set_page_count(p, 0);

	atomic_long_add(nr_pages, &page_zone(page)->managed_pages);

	/*
	 * Bypass PCP and place fresh pages right to the tail, primarily
	 * relevant for memory onlining.
	 */
	__free_pages_ok(page, order, FPI_TO_TAIL);
}

#ifdef CONFIG_NEED_MULTIPLE_NODES

static struct mminit_pfnnid_cache early_pfnnid_cache __meminitdata;

#ifndef CONFIG_HAVE_ARCH_EARLY_PFN_TO_NID

/*
 * Required by SPARSEMEM. Given a PFN, return what node the PFN is on.
 */
int __meminit __early_pfn_to_nid(unsigned long pfn,
					struct mminit_pfnnid_cache *state)
{
	unsigned long start_pfn, end_pfn;
	int nid;

	if (state->last_start <= pfn && pfn < state->last_end)
		return state->last_nid;

	nid = memblock_search_pfn_nid(pfn, &start_pfn, &end_pfn);
	if (nid != NUMA_NO_NODE) {
		state->last_start = start_pfn;
		state->last_end = end_pfn;
		state->last_nid = nid;
	}

	return nid;
}
#endif /* CONFIG_HAVE_ARCH_EARLY_PFN_TO_NID */

int __meminit early_pfn_to_nid(unsigned long pfn)
{
	static DEFINE_SPINLOCK(early_pfn_lock);
	int nid;

	spin_lock(&early_pfn_lock);
	nid = __early_pfn_to_nid(pfn, &early_pfnnid_cache);
	if (nid < 0)
		nid = first_online_node;
	spin_unlock(&early_pfn_lock);

	return nid;
}
#endif /* CONFIG_NEED_MULTIPLE_NODES */

void __init memblock_free_pages(struct page *page, unsigned long pfn,
							unsigned int order)
{
	if (early_page_uninitialised(pfn))
		return;
	__free_pages_core(page, order);
}

/*
 * Check that the whole (or subset of) a pageblock given by the interval of
 * [start_pfn, end_pfn) is valid and within the same zone, before scanning it
 * with the migration of free compaction scanner. The scanners then need to
 * use only pfn_valid_within() check for arches that allow holes within
 * pageblocks.
 *
 * Return struct page pointer of start_pfn, or NULL if checks were not passed.
 *
 * It's possible on some configurations to have a setup like node0 node1 node0
 * i.e. it's possible that all pages within a zones range of pages do not
 * belong to a single zone. We assume that a border between node0 and node1
 * can occur within a single pageblock, but not a node0 node1 node0
 * interleaving within a single pageblock. It is therefore sufficient to check
 * the first and last page of a pageblock and avoid checking each individual
 * page in a pageblock.
 */
struct page *__pageblock_pfn_to_page(unsigned long start_pfn,
				     unsigned long end_pfn, struct zone *zone)
{
	struct page *start_page;
	struct page *end_page;

	/* end_pfn is one past the range we are checking */
	end_pfn--;

	if (!pfn_valid(start_pfn) || !pfn_valid(end_pfn))
		return NULL;

	start_page = pfn_to_online_page(start_pfn);
	if (!start_page)
		return NULL;

	if (page_zone(start_page) != zone)
		return NULL;

	end_page = pfn_to_page(end_pfn);

	/* This gives a shorter code than deriving page_zone(end_page) */
	if (page_zone_id(start_page) != page_zone_id(end_page))
		return NULL;

	return start_page;
}

void set_zone_contiguous(struct zone *zone)
{
	unsigned long block_start_pfn = zone->zone_start_pfn;
	unsigned long block_end_pfn;

	block_end_pfn = ALIGN(block_start_pfn + 1, pageblock_nr_pages);
	for (; block_start_pfn < zone_end_pfn(zone);
			block_start_pfn = block_end_pfn,
			 block_end_pfn += pageblock_nr_pages) {

		block_end_pfn = min(block_end_pfn, zone_end_pfn(zone));

		if (!__pageblock_pfn_to_page(block_start_pfn,
					     block_end_pfn, zone))
			return;
		cond_resched();
	}

	/* We confirm that there is no hole */
	zone->contiguous = true;
}

void clear_zone_contiguous(struct zone *zone)
{
	zone->contiguous = false;
}

#ifdef CONFIG_DEFERRED_STRUCT_PAGE_INIT
static void __init deferred_free_range(unsigned long pfn,
				       unsigned long nr_pages)
{
	struct page *page;
	unsigned long i;

	if (!nr_pages)
		return;

	page = pfn_to_page(pfn);

	/* Free a large naturally-aligned chunk if possible */
	if (nr_pages == pageblock_nr_pages &&
	    (pfn & (pageblock_nr_pages - 1)) == 0) {
		set_pageblock_migratetype(page, MIGRATE_MOVABLE);
		__free_pages_core(page, pageblock_order);
		return;
	}

	for (i = 0; i < nr_pages; i++, page++, pfn++) {
		if ((pfn & (pageblock_nr_pages - 1)) == 0)
			set_pageblock_migratetype(page, MIGRATE_MOVABLE);
		__free_pages_core(page, 0);
	}
}

/* Completion tracking for deferred_init_memmap() threads */
static atomic_t pgdat_init_n_undone __initdata;
static __initdata DECLARE_COMPLETION(pgdat_init_all_done_comp);

static inline void __init pgdat_init_report_one_done(void)
{
	if (atomic_dec_and_test(&pgdat_init_n_undone))
		complete(&pgdat_init_all_done_comp);
}

/*
 * Returns true if page needs to be initialized or freed to buddy allocator.
 *
 * First we check if pfn is valid on architectures where it is possible to have
 * holes within pageblock_nr_pages. On systems where it is not possible, this
 * function is optimized out.
 *
 * Then, we check if a current large page is valid by only checking the validity
 * of the head pfn.
 */
static inline bool __init deferred_pfn_valid(unsigned long pfn)
{
	if (!pfn_valid_within(pfn))
		return false;
	if (!(pfn & (pageblock_nr_pages - 1)) && !pfn_valid(pfn))
		return false;
	return true;
}

/*
 * Free pages to buddy allocator. Try to free aligned pages in
 * pageblock_nr_pages sizes.
 */
static void __init deferred_free_pages(unsigned long pfn,
				       unsigned long end_pfn)
{
	unsigned long nr_pgmask = pageblock_nr_pages - 1;
	unsigned long nr_free = 0;

	for (; pfn < end_pfn; pfn++) {
		if (!deferred_pfn_valid(pfn)) {
			deferred_free_range(pfn - nr_free, nr_free);
			nr_free = 0;
		} else if (!(pfn & nr_pgmask)) {
			deferred_free_range(pfn - nr_free, nr_free);
			nr_free = 1;
		} else {
			nr_free++;
		}
	}
	/* Free the last block of pages to allocator */
	deferred_free_range(pfn - nr_free, nr_free);
}

/*
 * Initialize struct pages.  We minimize pfn page lookups and scheduler checks
 * by performing it only once every pageblock_nr_pages.
 * Return number of pages initialized.
 */
static unsigned long  __init deferred_init_pages(struct zone *zone,
						 unsigned long pfn,
						 unsigned long end_pfn)
{
	unsigned long nr_pgmask = pageblock_nr_pages - 1;
	int nid = zone_to_nid(zone);
	unsigned long nr_pages = 0;
	int zid = zone_idx(zone);
	struct page *page = NULL;

	for (; pfn < end_pfn; pfn++) {
		if (!deferred_pfn_valid(pfn)) {
			page = NULL;
			continue;
		} else if (!page || !(pfn & nr_pgmask)) {
			page = pfn_to_page(pfn);
		} else {
			page++;
		}
		__init_single_page(page, pfn, zid, nid);
		nr_pages++;
	}
	return (nr_pages);
}

/*
 * This function is meant to pre-load the iterator for the zone init.
 * Specifically it walks through the ranges until we are caught up to the
 * first_init_pfn value and exits there. If we never encounter the value we
 * return false indicating there are no valid ranges left.
 */
static bool __init
deferred_init_mem_pfn_range_in_zone(u64 *i, struct zone *zone,
				    unsigned long *spfn, unsigned long *epfn,
				    unsigned long first_init_pfn)
{
	u64 j;

	/*
	 * Start out by walking through the ranges in this zone that have
	 * already been initialized. We don't need to do anything with them
	 * so we just need to flush them out of the system.
	 */
	for_each_free_mem_pfn_range_in_zone(j, zone, spfn, epfn) {
		if (*epfn <= first_init_pfn)
			continue;
		if (*spfn < first_init_pfn)
			*spfn = first_init_pfn;
		*i = j;
		return true;
	}

	return false;
}

/*
 * Initialize and free pages. We do it in two loops: first we initialize
 * struct page, then free to buddy allocator, because while we are
 * freeing pages we can access pages that are ahead (computing buddy
 * page in __free_one_page()).
 *
 * In order to try and keep some memory in the cache we have the loop
 * broken along max page order boundaries. This way we will not cause
 * any issues with the buddy page computation.
 */
static unsigned long __init
deferred_init_maxorder(u64 *i, struct zone *zone, unsigned long *start_pfn,
		       unsigned long *end_pfn)
{
	unsigned long mo_pfn = ALIGN(*start_pfn + 1, MAX_ORDER_NR_PAGES);
	unsigned long spfn = *start_pfn, epfn = *end_pfn;
	unsigned long nr_pages = 0;
	u64 j = *i;

	/* First we loop through and initialize the page values */
	for_each_free_mem_pfn_range_in_zone_from(j, zone, start_pfn, end_pfn) {
		unsigned long t;

		if (mo_pfn <= *start_pfn)
			break;

		t = min(mo_pfn, *end_pfn);
		nr_pages += deferred_init_pages(zone, *start_pfn, t);

		if (mo_pfn < *end_pfn) {
			*start_pfn = mo_pfn;
			break;
		}
	}

	/* Reset values and now loop through freeing pages as needed */
	swap(j, *i);

	for_each_free_mem_pfn_range_in_zone_from(j, zone, &spfn, &epfn) {
		unsigned long t;

		if (mo_pfn <= spfn)
			break;

		t = min(mo_pfn, epfn);
		deferred_free_pages(spfn, t);

		if (mo_pfn <= epfn)
			break;
	}

	return nr_pages;
}

static void __init
deferred_init_memmap_chunk(unsigned long start_pfn, unsigned long end_pfn,
			   void *arg)
{
	unsigned long spfn, epfn;
	struct zone *zone = arg;
	u64 i;

	deferred_init_mem_pfn_range_in_zone(&i, zone, &spfn, &epfn, start_pfn);

	/*
	 * Initialize and free pages in MAX_ORDER sized increments so that we
	 * can avoid introducing any issues with the buddy allocator.
	 */
	while (spfn < end_pfn) {
		deferred_init_maxorder(&i, zone, &spfn, &epfn);
		cond_resched();
	}
}

/* An arch may override for more concurrency. */
__weak int __init
deferred_page_init_max_threads(const struct cpumask *node_cpumask)
{
	return 1;
}

/* Initialise remaining memory on a node */
static int __init deferred_init_memmap(void *data)
{
	pg_data_t *pgdat = data;
	const struct cpumask *cpumask = cpumask_of_node(pgdat->node_id);
	unsigned long spfn = 0, epfn = 0;
	unsigned long first_init_pfn, flags;
	unsigned long start = jiffies;
	struct zone *zone;
	int zid, max_threads;
	u64 i;

	/* Bind memory initialisation thread to a local node if possible */
	if (!cpumask_empty(cpumask))
		set_cpus_allowed_ptr(current, cpumask);

	pgdat_resize_lock(pgdat, &flags);
	first_init_pfn = pgdat->first_deferred_pfn;
	if (first_init_pfn == ULONG_MAX) {
		pgdat_resize_unlock(pgdat, &flags);
		pgdat_init_report_one_done();
		return 0;
	}

	/* Sanity check boundaries */
	BUG_ON(pgdat->first_deferred_pfn < pgdat->node_start_pfn);
	BUG_ON(pgdat->first_deferred_pfn > pgdat_end_pfn(pgdat));
	pgdat->first_deferred_pfn = ULONG_MAX;

	/*
	 * Once we unlock here, the zone cannot be grown anymore, thus if an
	 * interrupt thread must allocate this early in boot, zone must be
	 * pre-grown prior to start of deferred page initialization.
	 */
	pgdat_resize_unlock(pgdat, &flags);

	/* Only the highest zone is deferred so find it */
	for (zid = 0; zid < MAX_NR_ZONES; zid++) {
		zone = pgdat->node_zones + zid;
		if (first_init_pfn < zone_end_pfn(zone))
			break;
	}

	/* If the zone is empty somebody else may have cleared out the zone */
	if (!deferred_init_mem_pfn_range_in_zone(&i, zone, &spfn, &epfn,
						 first_init_pfn))
		goto zone_empty;

	max_threads = deferred_page_init_max_threads(cpumask);

	while (spfn < epfn) {
		unsigned long epfn_align = ALIGN(epfn, PAGES_PER_SECTION);
		struct padata_mt_job job = {
			.thread_fn   = deferred_init_memmap_chunk,
			.fn_arg      = zone,
			.start       = spfn,
			.size        = epfn_align - spfn,
			.align       = PAGES_PER_SECTION,
			.min_chunk   = PAGES_PER_SECTION,
			.max_threads = max_threads,
		};

		padata_do_multithreaded(&job);
		deferred_init_mem_pfn_range_in_zone(&i, zone, &spfn, &epfn,
						    epfn_align);
	}
zone_empty:
	/* Sanity check that the next zone really is unpopulated */
	WARN_ON(++zid < MAX_NR_ZONES && populated_zone(++zone));

	pr_info("node %d deferred pages initialised in %ums\n",
		pgdat->node_id, jiffies_to_msecs(jiffies - start));

	pgdat_init_report_one_done();
	return 0;
}

/*
 * If this zone has deferred pages, try to grow it by initializing enough
 * deferred pages to satisfy the allocation specified by order, rounded up to
 * the nearest PAGES_PER_SECTION boundary.  So we're adding memory in increments
 * of SECTION_SIZE bytes by initializing struct pages in increments of
 * PAGES_PER_SECTION * sizeof(struct page) bytes.
 *
 * Return true when zone was grown, otherwise return false. We return true even
 * when we grow less than requested, to let the caller decide if there are
 * enough pages to satisfy the allocation.
 *
 * Note: We use noinline because this function is needed only during boot, and
 * it is called from a __ref function _deferred_grow_zone. This way we are
 * making sure that it is not inlined into permanent text section.
 */
static noinline bool __init
deferred_grow_zone(struct zone *zone, unsigned int order)
{
	unsigned long nr_pages_needed = ALIGN(1 << order, PAGES_PER_SECTION);
	pg_data_t *pgdat = zone->zone_pgdat;
	unsigned long first_deferred_pfn = pgdat->first_deferred_pfn;
	unsigned long spfn, epfn, flags;
	unsigned long nr_pages = 0;
	u64 i;

	/* Only the last zone may have deferred pages */
	if (zone_end_pfn(zone) != pgdat_end_pfn(pgdat))
		return false;

	pgdat_resize_lock(pgdat, &flags);

	/*
	 * If someone grew this zone while we were waiting for spinlock, return
	 * true, as there might be enough pages already.
	 */
	if (first_deferred_pfn != pgdat->first_deferred_pfn) {
		pgdat_resize_unlock(pgdat, &flags);
		return true;
	}

	/* If the zone is empty somebody else may have cleared out the zone */
	if (!deferred_init_mem_pfn_range_in_zone(&i, zone, &spfn, &epfn,
						 first_deferred_pfn)) {
		pgdat->first_deferred_pfn = ULONG_MAX;
		pgdat_resize_unlock(pgdat, &flags);
		/* Retry only once. */
		return first_deferred_pfn != ULONG_MAX;
	}

	/*
	 * Initialize and free pages in MAX_ORDER sized increments so
	 * that we can avoid introducing any issues with the buddy
	 * allocator.
	 */
	while (spfn < epfn) {
		/* update our first deferred PFN for this section */
		first_deferred_pfn = spfn;

		nr_pages += deferred_init_maxorder(&i, zone, &spfn, &epfn);
		touch_nmi_watchdog();

		/* We should only stop along section boundaries */
		if ((first_deferred_pfn ^ spfn) < PAGES_PER_SECTION)
			continue;

		/* If our quota has been met we can stop here */
		if (nr_pages >= nr_pages_needed)
			break;
	}

	pgdat->first_deferred_pfn = spfn;
	pgdat_resize_unlock(pgdat, &flags);

	return nr_pages > 0;
}

/*
 * deferred_grow_zone() is __init, but it is called from
 * get_page_from_freelist() during early boot until deferred_pages permanently
 * disables this call. This is why we have refdata wrapper to avoid warning,
 * and to ensure that the function body gets unloaded.
 */
static bool __ref
_deferred_grow_zone(struct zone *zone, unsigned int order)
{
	return deferred_grow_zone(zone, order);
}

#endif /* CONFIG_DEFERRED_STRUCT_PAGE_INIT */

void __init page_alloc_init_late(void)
{
	struct zone *zone;
	int nid;

#ifdef CONFIG_DEFERRED_STRUCT_PAGE_INIT

	/* There will be num_node_state(N_MEMORY) threads */
	atomic_set(&pgdat_init_n_undone, num_node_state(N_MEMORY));
	for_each_node_state(nid, N_MEMORY) {
		kthread_run(deferred_init_memmap, NODE_DATA(nid), "pgdatinit%d", nid);
	}

	/* Block until all are initialised */
	wait_for_completion(&pgdat_init_all_done_comp);

	/*
	 * The number of managed pages has changed due to the initialisation
	 * so the pcpu batch and high limits needs to be updated or the limits
	 * will be artificially small.
	 */
	for_each_populated_zone(zone)
		zone_pcp_update(zone);

	/*
	 * We initialized the rest of the deferred pages.  Permanently disable
	 * on-demand struct page initialization.
	 */
	static_branch_disable(&deferred_pages);

	/* Reinit limits that are based on free pages after the kernel is up */
	files_maxfiles_init();
#endif

	/* Discard memblock private memory */
	memblock_discard();

	for_each_node_state(nid, N_MEMORY)
		shuffle_free_memory(NODE_DATA(nid));

	for_each_populated_zone(zone)
		set_zone_contiguous(zone);
}

#ifdef CONFIG_CMA
/* Free whole pageblock and set its migration type to MIGRATE_CMA. */
void __init init_cma_reserved_pageblock(struct page *page)
{
	unsigned i = pageblock_nr_pages;
	struct page *p = page;

	do {
		__ClearPageReserved(p);
		set_page_count(p, 0);
	} while (++p, --i);

	set_pageblock_migratetype(page, MIGRATE_CMA);

	if (pageblock_order >= MAX_ORDER) {
		i = pageblock_nr_pages;
		p = page;
		do {
			set_page_refcounted(p);
			__free_pages(p, MAX_ORDER - 1);
			p += MAX_ORDER_NR_PAGES;
		} while (i -= MAX_ORDER_NR_PAGES);
	} else {
		set_page_refcounted(page);
		__free_pages(page, pageblock_order);
	}

	adjust_managed_page_count(page, pageblock_nr_pages);
	page_zone(page)->cma_pages += pageblock_nr_pages;
}
#endif

/*
 * The order of subdivision here is critical for the IO subsystem.
 * Please do not alter this order without good reasons and regression
 * testing. Specifically, as large blocks of memory are subdivided,
 * the order in which smaller blocks are delivered depends on the order
 * they're subdivided in this function. This is the primary factor
 * influencing the order in which pages are delivered to the IO
 * subsystem according to empirical testing, and this is also justified
 * by considering the behavior of a buddy system containing a single
 * large block of memory acted on by a series of small allocations.
 * This behavior is a critical factor in sglist merging's success.
 *
 * -- nyc
 */
static inline void expand(struct zone *zone, struct page *page,
	int low, int high, int migratetype)
{
	unsigned long size = 1 << high;

	while (high > low) {
		high--;
		size >>= 1;
		VM_BUG_ON_PAGE(bad_range(zone, &page[size]), &page[size]);

		/*
		 * Mark as guard pages (or page), that will allow to
		 * merge back to allocator when buddy will be freed.
		 * Corresponding page table entries will not be touched,
		 * pages will stay not present in virtual address space
		 */
		if (set_page_guard(zone, &page[size], high, migratetype))
			continue;

		add_to_free_list(&page[size], zone, high, migratetype);
		set_buddy_order(&page[size], high);
	}
}

static void check_new_page_bad(struct page *page)
{
	if (unlikely(page->flags & __PG_HWPOISON)) {
		/* Don't complain about hwpoisoned pages */
		page_mapcount_reset(page); /* remove PageBuddy */
		return;
	}

	bad_page(page,
		 page_bad_reason(page, PAGE_FLAGS_CHECK_AT_PREP));
}

/*
 * This page is about to be returned from the page allocator
 */
static inline int check_new_page(struct page *page)
{
	if (likely(page_expected_state(page,
				PAGE_FLAGS_CHECK_AT_PREP|__PG_HWPOISON)))
		return 0;

	check_new_page_bad(page);
	return 1;
}

static inline bool free_pages_prezeroed(void)
{
	return (IS_ENABLED(CONFIG_PAGE_POISONING_ZERO) &&
		page_poisoning_enabled()) || want_init_on_free();
}

#ifdef CONFIG_DEBUG_VM
/*
 * With DEBUG_VM enabled, order-0 pages are checked for expected state when
 * being allocated from pcp lists. With debug_pagealloc also enabled, they are
 * also checked when pcp lists are refilled from the free lists.
 */
static inline bool check_pcp_refill(struct page *page)
{
	if (debug_pagealloc_enabled_static())
		return check_new_page(page);
	else
		return false;
}

static inline bool check_new_pcp(struct page *page)
{
	return check_new_page(page);
}
#else
/*
 * With DEBUG_VM disabled, free order-0 pages are checked for expected state
 * when pcp lists are being refilled from the free lists. With debug_pagealloc
 * enabled, they are also checked when being allocated from the pcp lists.
 */
static inline bool check_pcp_refill(struct page *page)
{
	return check_new_page(page);
}
static inline bool check_new_pcp(struct page *page)
{
	if (debug_pagealloc_enabled_static())
		return check_new_page(page);
	else
		return false;
}
#endif /* CONFIG_DEBUG_VM */

static bool check_new_pages(struct page *page, unsigned int order)
{
	int i;
	for (i = 0; i < (1 << order); i++) {
		struct page *p = page + i;

		if (unlikely(check_new_page(p)))
			return true;
	}

	return false;
}

inline void post_alloc_hook(struct page *page, unsigned int order,
				gfp_t gfp_flags)
{
	set_page_private(page, 0);
	set_page_refcounted(page);

	arch_alloc_page(page, order);
	if (debug_pagealloc_enabled_static())
		kernel_map_pages(page, 1 << order, 1);
	kasan_alloc_pages(page, order);
	kernel_poison_pages(page, 1 << order, 1);
	set_page_owner(page, order, gfp_flags);
}

static void prep_new_page(struct page *page, unsigned int order, gfp_t gfp_flags,
							unsigned int alloc_flags)
{
	post_alloc_hook(page, order, gfp_flags);

	if (!free_pages_prezeroed() && want_init_on_alloc(gfp_flags))
		kernel_init_free_pages(page, 1 << order);

	if (order && (gfp_flags & __GFP_COMP))
		prep_compound_page(page, order);

	/*
	 * page is set pfmemalloc when ALLOC_NO_WATERMARKS was necessary to
	 * allocate the page. The expectation is that the caller is taking
	 * steps that will free more memory. The caller should avoid the page
	 * being used for !PFMEMALLOC purposes.
	 */
	if (alloc_flags & ALLOC_NO_WATERMARKS)
		set_page_pfmemalloc(page);
	else
		clear_page_pfmemalloc(page);
}

/*
 * Go through the free lists for the given migratetype and remove
 * the smallest available page from the freelists
 */
static __always_inline
struct page *__rmqueue_smallest(struct zone *zone, unsigned int order,
						int migratetype)
{
	unsigned int current_order;
	struct free_area *area;
	struct page *page;

	/* Find a page of the appropriate size in the preferred list */
	for (current_order = order; current_order < MAX_ORDER; ++current_order) {
		area = &(zone->free_area[current_order]);
		page = get_page_from_free_area(area, migratetype);
		if (!page)
			continue;
		del_page_from_free_list(page, zone, current_order);
		expand(zone, page, order, current_order, migratetype);
		set_pcppage_migratetype(page, migratetype);
		return page;
	}

	return NULL;
}


/*
 * This array describes the order lists are fallen back to when
 * the free lists for the desirable migrate type are depleted
 */
static int fallbacks[MIGRATE_TYPES][3] = {
	[MIGRATE_UNMOVABLE]   = { MIGRATE_RECLAIMABLE, MIGRATE_MOVABLE,   MIGRATE_TYPES },
	[MIGRATE_MOVABLE]     = { MIGRATE_RECLAIMABLE, MIGRATE_UNMOVABLE, MIGRATE_TYPES },
	[MIGRATE_RECLAIMABLE] = { MIGRATE_UNMOVABLE,   MIGRATE_MOVABLE,   MIGRATE_TYPES },
#ifdef CONFIG_CMA
	[MIGRATE_CMA]         = { MIGRATE_TYPES }, /* Never used */
#endif
#ifdef CONFIG_MEMORY_ISOLATION
	[MIGRATE_ISOLATE]     = { MIGRATE_TYPES }, /* Never used */
#endif
};

#ifdef CONFIG_CMA
static __always_inline struct page *__rmqueue_cma_fallback(struct zone *zone,
					unsigned int order)
{
	return __rmqueue_smallest(zone, order, MIGRATE_CMA);
}
#else
static inline struct page *__rmqueue_cma_fallback(struct zone *zone,
					unsigned int order) { return NULL; }
#endif

/*
 * Move the free pages in a range to the freelist tail of the requested type.
 * Note that start_page and end_pages are not aligned on a pageblock
 * boundary. If alignment is required, use move_freepages_block()
 */
static int move_freepages(struct zone *zone,
			  struct page *start_page, struct page *end_page,
			  int migratetype, int *num_movable)
{
	struct page *page;
	unsigned int order;
	int pages_moved = 0;

	for (page = start_page; page <= end_page;) {
		if (!pfn_valid_within(page_to_pfn(page))) {
			page++;
			continue;
		}

		if (!PageBuddy(page)) {
			/*
			 * We assume that pages that could be isolated for
			 * migration are movable. But we don't actually try
			 * isolating, as that would be expensive.
			 */
			if (num_movable &&
					(PageLRU(page) || __PageMovable(page)))
				(*num_movable)++;

			page++;
			continue;
		}

		/* Make sure we are not inadvertently changing nodes */
		VM_BUG_ON_PAGE(page_to_nid(page) != zone_to_nid(zone), page);
		VM_BUG_ON_PAGE(page_zone(page) != zone, page);

		order = buddy_order(page);
		move_to_free_list(page, zone, order, migratetype);
		page += 1 << order;
		pages_moved += 1 << order;
	}

	return pages_moved;
}

int move_freepages_block(struct zone *zone, struct page *page,
				int migratetype, int *num_movable)
{
	unsigned long start_pfn, end_pfn;
	struct page *start_page, *end_page;

	if (num_movable)
		*num_movable = 0;

	start_pfn = page_to_pfn(page);
	start_pfn = start_pfn & ~(pageblock_nr_pages-1);
	start_page = pfn_to_page(start_pfn);
	end_page = start_page + pageblock_nr_pages - 1;
	end_pfn = start_pfn + pageblock_nr_pages - 1;

	/* Do not cross zone boundaries */
	if (!zone_spans_pfn(zone, start_pfn))
		start_page = page;
	if (!zone_spans_pfn(zone, end_pfn))
		return 0;

	return move_freepages(zone, start_page, end_page, migratetype,
								num_movable);
}

static void change_pageblock_range(struct page *pageblock_page,
					int start_order, int migratetype)
{
	int nr_pageblocks = 1 << (start_order - pageblock_order);

	while (nr_pageblocks--) {
		set_pageblock_migratetype(pageblock_page, migratetype);
		pageblock_page += pageblock_nr_pages;
	}
}

/*
 * When we are falling back to another migratetype during allocation, try to
 * steal extra free pages from the same pageblocks to satisfy further
 * allocations, instead of polluting multiple pageblocks.
 *
 * If we are stealing a relatively large buddy page, it is likely there will
 * be more free pages in the pageblock, so try to steal them all. For
 * reclaimable and unmovable allocations, we steal regardless of page size,
 * as fragmentation caused by those allocations polluting movable pageblocks
 * is worse than movable allocations stealing from unmovable and reclaimable
 * pageblocks.
 */
static bool can_steal_fallback(unsigned int order, int start_mt)
{
	/*
	 * Leaving this order check is intended, although there is
	 * relaxed order check in next check. The reason is that
	 * we can actually steal whole pageblock if this condition met,
	 * but, below check doesn't guarantee it and that is just heuristic
	 * so could be changed anytime.
	 */
	if (order >= pageblock_order)
		return true;

	if (order >= pageblock_order / 2 ||
		start_mt == MIGRATE_RECLAIMABLE ||
		start_mt == MIGRATE_UNMOVABLE ||
		page_group_by_mobility_disabled)
		return true;

	return false;
}

static inline bool boost_watermark(struct zone *zone)
{
	unsigned long max_boost;

	if (!watermark_boost_factor)
		return false;
	/*
	 * Don't bother in zones that are unlikely to produce results.
	 * On small machines, including kdump capture kernels running
	 * in a small area, boosting the watermark can cause an out of
	 * memory situation immediately.
	 */
	if ((pageblock_nr_pages * 4) > zone_managed_pages(zone))
		return false;

	max_boost = mult_frac(zone->_watermark[WMARK_HIGH],
			watermark_boost_factor, 10000);

	/*
	 * high watermark may be uninitialised if fragmentation occurs
	 * very early in boot so do not boost. We do not fall
	 * through and boost by pageblock_nr_pages as failing
	 * allocations that early means that reclaim is not going
	 * to help and it may even be impossible to reclaim the
	 * boosted watermark resulting in a hang.
	 */
	if (!max_boost)
		return false;

	max_boost = max(pageblock_nr_pages, max_boost);

	zone->watermark_boost = min(zone->watermark_boost + pageblock_nr_pages,
		max_boost);

	return true;
}

/*
 * This function implements actual steal behaviour. If order is large enough,
 * we can steal whole pageblock. If not, we first move freepages in this
 * pageblock to our migratetype and determine how many already-allocated pages
 * are there in the pageblock with a compatible migratetype. If at least half
 * of pages are free or compatible, we can change migratetype of the pageblock
 * itself, so pages freed in the future will be put on the correct free list.
 */
static void steal_suitable_fallback(struct zone *zone, struct page *page,
		unsigned int alloc_flags, int start_type, bool whole_block)
{
	unsigned int current_order = buddy_order(page);
	int free_pages, movable_pages, alike_pages;
	int old_block_type;

	old_block_type = get_pageblock_migratetype(page);

	/*
	 * This can happen due to races and we want to prevent broken
	 * highatomic accounting.
	 */
	if (is_migrate_highatomic(old_block_type))
		goto single_page;

	/* Take ownership for orders >= pageblock_order */
	if (current_order >= pageblock_order) {
		change_pageblock_range(page, current_order, start_type);
		goto single_page;
	}

	/*
	 * Boost watermarks to increase reclaim pressure to reduce the
	 * likelihood of future fallbacks. Wake kswapd now as the node
	 * may be balanced overall and kswapd will not wake naturally.
	 */
	if (boost_watermark(zone) && (alloc_flags & ALLOC_KSWAPD))
		set_bit(ZONE_BOOSTED_WATERMARK, &zone->flags);

	/* We are not allowed to try stealing from the whole block */
	if (!whole_block)
		goto single_page;

	free_pages = move_freepages_block(zone, page, start_type,
						&movable_pages);
	/*
	 * Determine how many pages are compatible with our allocation.
	 * For movable allocation, it's the number of movable pages which
	 * we just obtained. For other types it's a bit more tricky.
	 */
	if (start_type == MIGRATE_MOVABLE) {
		alike_pages = movable_pages;
	} else {
		/*
		 * If we are falling back a RECLAIMABLE or UNMOVABLE allocation
		 * to MOVABLE pageblock, consider all non-movable pages as
		 * compatible. If it's UNMOVABLE falling back to RECLAIMABLE or
		 * vice versa, be conservative since we can't distinguish the
		 * exact migratetype of non-movable pages.
		 */
		if (old_block_type == MIGRATE_MOVABLE)
			alike_pages = pageblock_nr_pages
						- (free_pages + movable_pages);
		else
			alike_pages = 0;
	}

	/* moving whole block can fail due to zone boundary conditions */
	if (!free_pages)
		goto single_page;

	/*
	 * If a sufficient number of pages in the block are either free or of
	 * comparable migratability as our allocation, claim the whole block.
	 */
	if (free_pages + alike_pages >= (1 << (pageblock_order-1)) ||
			page_group_by_mobility_disabled)
		set_pageblock_migratetype(page, start_type);

	return;

single_page:
	move_to_free_list(page, zone, current_order, start_type);
}

/*
 * Check whether there is a suitable fallback freepage with requested order.
 * If only_stealable is true, this function returns fallback_mt only if
 * we can steal other freepages all together. This would help to reduce
 * fragmentation due to mixed migratetype pages in one pageblock.
 */
int find_suitable_fallback(struct free_area *area, unsigned int order,
			int migratetype, bool only_stealable, bool *can_steal)
{
	int i;
	int fallback_mt;

	if (area->nr_free == 0)
		return -1;

	*can_steal = false;
	for (i = 0;; i++) {
		fallback_mt = fallbacks[migratetype][i];
		if (fallback_mt == MIGRATE_TYPES)
			break;

		if (free_area_empty(area, fallback_mt))
			continue;

		if (can_steal_fallback(order, migratetype))
			*can_steal = true;

		if (!only_stealable)
			return fallback_mt;

		if (*can_steal)
			return fallback_mt;
	}

	return -1;
}

/*
 * Reserve a pageblock for exclusive use of high-order atomic allocations if
 * there are no empty page blocks that contain a page with a suitable order
 */
static void reserve_highatomic_pageblock(struct page *page, struct zone *zone,
				unsigned int alloc_order)
{
	int mt;
	unsigned long max_managed, flags;

	/*
	 * Limit the number reserved to 1 pageblock or roughly 1% of a zone.
	 * Check is race-prone but harmless.
	 */
	max_managed = (zone_managed_pages(zone) / 100) + pageblock_nr_pages;
	if (zone->nr_reserved_highatomic >= max_managed)
		return;

	spin_lock_irqsave(&zone->lock, flags);

	/* Recheck the nr_reserved_highatomic limit under the lock */
	if (zone->nr_reserved_highatomic >= max_managed)
		goto out_unlock;

	/* Yoink! */
	mt = get_pageblock_migratetype(page);
	if (!is_migrate_highatomic(mt) && !is_migrate_isolate(mt)
	    && !is_migrate_cma(mt)) {
		zone->nr_reserved_highatomic += pageblock_nr_pages;
		set_pageblock_migratetype(page, MIGRATE_HIGHATOMIC);
		move_freepages_block(zone, page, MIGRATE_HIGHATOMIC, NULL);
	}

out_unlock:
	spin_unlock_irqrestore(&zone->lock, flags);
}

/*
 * Used when an allocation is about to fail under memory pressure. This
 * potentially hurts the reliability of high-order allocations when under
 * intense memory pressure but failed atomic allocations should be easier
 * to recover from than an OOM.
 *
 * If @force is true, try to unreserve a pageblock even though highatomic
 * pageblock is exhausted.
 */
static bool unreserve_highatomic_pageblock(const struct alloc_context *ac,
						bool force)
{
	struct zonelist *zonelist = ac->zonelist;
	unsigned long flags;
	struct zoneref *z;
	struct zone *zone;
	struct page *page;
	int order;
	bool ret;

	for_each_zone_zonelist_nodemask(zone, z, zonelist, ac->highest_zoneidx,
								ac->nodemask) {
		/*
		 * Preserve at least one pageblock unless memory pressure
		 * is really high.
		 */
		if (!force && zone->nr_reserved_highatomic <=
					pageblock_nr_pages)
			continue;

		spin_lock_irqsave(&zone->lock, flags);
		for (order = 0; order < MAX_ORDER; order++) {
			struct free_area *area = &(zone->free_area[order]);

			page = get_page_from_free_area(area, MIGRATE_HIGHATOMIC);
			if (!page)
				continue;

			/*
			 * In page freeing path, migratetype change is racy so
			 * we can counter several free pages in a pageblock
			 * in this loop althoug we changed the pageblock type
			 * from highatomic to ac->migratetype. So we should
			 * adjust the count once.
			 */
			if (is_migrate_highatomic_page(page)) {
				/*
				 * It should never happen but changes to
				 * locking could inadvertently allow a per-cpu
				 * drain to add pages to MIGRATE_HIGHATOMIC
				 * while unreserving so be safe and watch for
				 * underflows.
				 */
				zone->nr_reserved_highatomic -= min(
						pageblock_nr_pages,
						zone->nr_reserved_highatomic);
			}

			/*
			 * Convert to ac->migratetype and avoid the normal
			 * pageblock stealing heuristics. Minimally, the caller
			 * is doing the work and needs the pages. More
			 * importantly, if the block was always converted to
			 * MIGRATE_UNMOVABLE or another type then the number
			 * of pageblocks that cannot be completely freed
			 * may increase.
			 */
			set_pageblock_migratetype(page, ac->migratetype);
			ret = move_freepages_block(zone, page, ac->migratetype,
									NULL);
			if (ret) {
				spin_unlock_irqrestore(&zone->lock, flags);
				return ret;
			}
		}
		spin_unlock_irqrestore(&zone->lock, flags);
	}

	return false;
}

/*
 * Try finding a free buddy page on the fallback list and put it on the free
 * list of requested migratetype, possibly along with other pages from the same
 * block, depending on fragmentation avoidance heuristics. Returns true if
 * fallback was found so that __rmqueue_smallest() can grab it.
 *
 * The use of signed ints for order and current_order is a deliberate
 * deviation from the rest of this file, to make the for loop
 * condition simpler.
 */
static __always_inline bool
__rmqueue_fallback(struct zone *zone, int order, int start_migratetype,
						unsigned int alloc_flags)
{
	struct free_area *area;
	int current_order;
	int min_order = order;
	struct page *page;
	int fallback_mt;
	bool can_steal;

	/*
	 * Do not steal pages from freelists belonging to other pageblocks
	 * i.e. orders < pageblock_order. If there are no local zones free,
	 * the zonelists will be reiterated without ALLOC_NOFRAGMENT.
	 */
	if (alloc_flags & ALLOC_NOFRAGMENT)
		min_order = pageblock_order;

	/*
	 * Find the largest available free page in the other list. This roughly
	 * approximates finding the pageblock with the most free pages, which
	 * would be too costly to do exactly.
	 */
	for (current_order = MAX_ORDER - 1; current_order >= min_order;
				--current_order) {
		area = &(zone->free_area[current_order]);
		fallback_mt = find_suitable_fallback(area, current_order,
				start_migratetype, false, &can_steal);
		if (fallback_mt == -1)
			continue;

		/*
		 * We cannot steal all free pages from the pageblock and the
		 * requested migratetype is movable. In that case it's better to
		 * steal and split the smallest available page instead of the
		 * largest available page, because even if the next movable
		 * allocation falls back into a different pageblock than this
		 * one, it won't cause permanent fragmentation.
		 */
		if (!can_steal && start_migratetype == MIGRATE_MOVABLE
					&& current_order > order)
			goto find_smallest;

		goto do_steal;
	}

	return false;

find_smallest:
	for (current_order = order; current_order < MAX_ORDER;
							current_order++) {
		area = &(zone->free_area[current_order]);
		fallback_mt = find_suitable_fallback(area, current_order,
				start_migratetype, false, &can_steal);
		if (fallback_mt != -1)
			break;
	}

	/*
	 * This should not happen - we already found a suitable fallback
	 * when looking for the largest page.
	 */
	VM_BUG_ON(current_order == MAX_ORDER);

do_steal:
	page = get_page_from_free_area(area, fallback_mt);

	steal_suitable_fallback(zone, page, alloc_flags, start_migratetype,
								can_steal);

	trace_mm_page_alloc_extfrag(page, order, current_order,
		start_migratetype, fallback_mt);

	return true;

}

/*
 * Do the hard work of removing an element from the buddy allocator.
 * Call me with the zone->lock already held.
 */
static __always_inline struct page *
__rmqueue(struct zone *zone, unsigned int order, int migratetype,
						unsigned int alloc_flags)
{
	struct page *page;

<<<<<<< HEAD
=======
	if (IS_ENABLED(CONFIG_CMA)) {
		/*
		 * Balance movable allocations between regular and CMA areas by
		 * allocating from CMA when over half of the zone's free memory
		 * is in the CMA area.
		 */
		if (alloc_flags & ALLOC_CMA &&
		    zone_page_state(zone, NR_FREE_CMA_PAGES) >
		    zone_page_state(zone, NR_FREE_PAGES) / 2) {
			page = __rmqueue_cma_fallback(zone, order);
			if (page)
				goto out;
		}
	}
>>>>>>> 2bf9d1b4
retry:
	page = __rmqueue_smallest(zone, order, migratetype);

<<<<<<< HEAD
	if (unlikely(!page) && __rmqueue_fallback(zone, order, migratetype,
						  alloc_flags))
		goto retry;

	trace_mm_page_alloc_zone_locked(page, order, migratetype);
=======
		if (!page && __rmqueue_fallback(zone, order, migratetype,
								alloc_flags))
			goto retry;
	}
out:
	if (page)
		trace_mm_page_alloc_zone_locked(page, order, migratetype);
>>>>>>> 2bf9d1b4
	return page;
}

#ifdef CONFIG_CMA
static struct page *__rmqueue_cma(struct zone *zone, unsigned int order,
				  int migratetype,
				  unsigned int alloc_flags)
{
	struct page *page = __rmqueue_cma_fallback(zone, order);
	trace_mm_page_alloc_zone_locked(page, order, MIGRATE_CMA);
	return page;
}
#else
static inline struct page *__rmqueue_cma(struct zone *zone, unsigned int order,
					 int migratetype,
					 unsigned int alloc_flags)
{
	return NULL;
}
#endif

/*
 * Obtain a specified number of elements from the buddy allocator, all under
 * a single hold of the lock, for efficiency.  Add them to the supplied list.
 * Returns the number of new pages which were placed at *list.
 */
static int rmqueue_bulk(struct zone *zone, unsigned int order,
			unsigned long count, struct list_head *list,
			int migratetype, unsigned int alloc_flags)
{
	int i, alloced = 0;

	spin_lock(&zone->lock);
	for (i = 0; i < count; ++i) {
		struct page *page;

		if (is_migrate_cma(migratetype))
			page = __rmqueue_cma(zone, order, migratetype,
					     alloc_flags);
		else
			page = __rmqueue(zone, order, migratetype, alloc_flags);

		if (unlikely(page == NULL))
			break;

		if (unlikely(check_pcp_refill(page)))
			continue;

		/*
		 * Split buddy pages returned by expand() are received here in
		 * physical page order. The page is added to the tail of
		 * caller's list. From the callers perspective, the linked list
		 * is ordered by page number under some conditions. This is
		 * useful for IO devices that can forward direction from the
		 * head, thus also in the physical page order. This is useful
		 * for IO devices that can merge IO requests if the physical
		 * pages are ordered properly.
		 */
		list_add_tail(&page->lru, list);
		alloced++;
		if (is_migrate_cma(get_pcppage_migratetype(page)))
			__mod_zone_page_state(zone, NR_FREE_CMA_PAGES,
					      -(1 << order));
	}

	/*
	 * i pages were removed from the buddy list even if some leak due
	 * to check_pcp_refill failing so adjust NR_FREE_PAGES based
	 * on i. Do not confuse with 'alloced' which is the number of
	 * pages added to the pcp list.
	 */
	__mod_zone_page_state(zone, NR_FREE_PAGES, -(i << order));
	spin_unlock(&zone->lock);
	return alloced;
}

/*
 * Return the pcp list that corresponds to the migrate type if that list isn't
 * empty.
 * If the list is empty return NULL.
 */
static struct list_head *get_populated_pcp_list(struct zone *zone,
			unsigned int order, struct per_cpu_pages *pcp,
			int migratetype, unsigned int alloc_flags)
{
	struct list_head *list = &pcp->lists[migratetype];

	if (list_empty(list)) {
		pcp->count += rmqueue_bulk(zone, order,
				pcp->batch, list,
				migratetype, alloc_flags);

		if (list_empty(list))
			list = NULL;
	}
	return list;
}

#ifdef CONFIG_NUMA
/*
 * Called from the vmstat counter updater to drain pagesets of this
 * currently executing processor on remote nodes after they have
 * expired.
 *
 * Note that this function must be called with the thread pinned to
 * a single processor.
 */
void drain_zone_pages(struct zone *zone, struct per_cpu_pages *pcp)
{
	unsigned long flags;
	int to_drain, batch;

	local_irq_save(flags);
	batch = READ_ONCE(pcp->batch);
	to_drain = min(pcp->count, batch);
	if (to_drain > 0)
		free_pcppages_bulk(zone, to_drain, pcp);
	local_irq_restore(flags);
}
#endif

/*
 * Drain pcplists of the indicated processor and zone.
 *
 * The processor must either be the current processor and the
 * thread pinned to the current processor or a processor that
 * is not online.
 */
static void drain_pages_zone(unsigned int cpu, struct zone *zone)
{
	unsigned long flags;
	struct per_cpu_pageset *pset;
	struct per_cpu_pages *pcp;

	local_irq_save(flags);
	pset = per_cpu_ptr(zone->pageset, cpu);

	pcp = &pset->pcp;
	if (pcp->count)
		free_pcppages_bulk(zone, pcp->count, pcp);
	local_irq_restore(flags);
}

/*
 * Drain pcplists of all zones on the indicated processor.
 *
 * The processor must either be the current processor and the
 * thread pinned to the current processor or a processor that
 * is not online.
 */
static void drain_pages(unsigned int cpu)
{
	struct zone *zone;

	for_each_populated_zone(zone) {
		drain_pages_zone(cpu, zone);
	}
}

/*
 * Spill all of this CPU's per-cpu pages back into the buddy allocator.
 *
 * The CPU has to be pinned. When zone parameter is non-NULL, spill just
 * the single zone's pages.
 */
void drain_local_pages(struct zone *zone)
{
	int cpu = smp_processor_id();

	if (zone)
		drain_pages_zone(cpu, zone);
	else
		drain_pages(cpu);
}

static void drain_local_pages_wq(struct work_struct *work)
{
	struct pcpu_drain *drain;

	drain = container_of(work, struct pcpu_drain, work);

	/*
	 * drain_all_pages doesn't use proper cpu hotplug protection so
	 * we can race with cpu offline when the WQ can move this from
	 * a cpu pinned worker to an unbound one. We can operate on a different
	 * cpu which is allright but we also have to make sure to not move to
	 * a different one.
	 */
	preempt_disable();
	drain_local_pages(drain->zone);
	preempt_enable();
}

/*
 * Spill all the per-cpu pages from all CPUs back into the buddy allocator.
 *
 * When zone parameter is non-NULL, spill just the single zone's pages.
 *
 * Note that this can be extremely slow as the draining happens in a workqueue.
 */
void drain_all_pages(struct zone *zone)
{
	int cpu;

	/*
	 * Allocate in the BSS so we wont require allocation in
	 * direct reclaim path for CONFIG_CPUMASK_OFFSTACK=y
	 */
	static cpumask_t cpus_with_pcps;

	/*
	 * Make sure nobody triggers this path before mm_percpu_wq is fully
	 * initialized.
	 */
	if (WARN_ON_ONCE(!mm_percpu_wq))
		return;

	/*
	 * Do not drain if one is already in progress unless it's specific to
	 * a zone. Such callers are primarily CMA and memory hotplug and need
	 * the drain to be complete when the call returns.
	 */
	if (unlikely(!mutex_trylock(&pcpu_drain_mutex))) {
		if (!zone)
			return;
		mutex_lock(&pcpu_drain_mutex);
	}

	/*
	 * We don't care about racing with CPU hotplug event
	 * as offline notification will cause the notified
	 * cpu to drain that CPU pcps and on_each_cpu_mask
	 * disables preemption as part of its processing
	 */
	for_each_online_cpu(cpu) {
		struct per_cpu_pageset *pcp;
		struct zone *z;
		bool has_pcps = false;

		if (zone) {
			pcp = per_cpu_ptr(zone->pageset, cpu);
			if (pcp->pcp.count)
				has_pcps = true;
		} else {
			for_each_populated_zone(z) {
				pcp = per_cpu_ptr(z->pageset, cpu);
				if (pcp->pcp.count) {
					has_pcps = true;
					break;
				}
			}
		}

		if (has_pcps)
			cpumask_set_cpu(cpu, &cpus_with_pcps);
		else
			cpumask_clear_cpu(cpu, &cpus_with_pcps);
	}

	for_each_cpu(cpu, &cpus_with_pcps) {
		struct pcpu_drain *drain = per_cpu_ptr(&pcpu_drain, cpu);

		drain->zone = zone;
		INIT_WORK(&drain->work, drain_local_pages_wq);
		queue_work_on(cpu, mm_percpu_wq, &drain->work);
	}
	for_each_cpu(cpu, &cpus_with_pcps)
		flush_work(&per_cpu_ptr(&pcpu_drain, cpu)->work);

	mutex_unlock(&pcpu_drain_mutex);
}

#ifdef CONFIG_HIBERNATION

/*
 * Touch the watchdog for every WD_PAGE_COUNT pages.
 */
#define WD_PAGE_COUNT	(128*1024)

void mark_free_pages(struct zone *zone)
{
	unsigned long pfn, max_zone_pfn, page_count = WD_PAGE_COUNT;
	unsigned long flags;
	unsigned int order, t;
	struct page *page;

	if (zone_is_empty(zone))
		return;

	spin_lock_irqsave(&zone->lock, flags);

	max_zone_pfn = zone_end_pfn(zone);
	for (pfn = zone->zone_start_pfn; pfn < max_zone_pfn; pfn++)
		if (pfn_valid(pfn)) {
			page = pfn_to_page(pfn);

			if (!--page_count) {
				touch_nmi_watchdog();
				page_count = WD_PAGE_COUNT;
			}

			if (page_zone(page) != zone)
				continue;

			if (!swsusp_page_is_forbidden(page))
				swsusp_unset_page_free(page);
		}

	for_each_migratetype_order(order, t) {
		list_for_each_entry(page,
				&zone->free_area[order].free_list[t], lru) {
			unsigned long i;

			pfn = page_to_pfn(page);
			for (i = 0; i < (1UL << order); i++) {
				if (!--page_count) {
					touch_nmi_watchdog();
					page_count = WD_PAGE_COUNT;
				}
				swsusp_set_page_free(pfn_to_page(pfn + i));
			}
		}
	}
	spin_unlock_irqrestore(&zone->lock, flags);
}
#endif /* CONFIG_PM */

static bool free_unref_page_prepare(struct page *page, unsigned long pfn)
{
	int migratetype;

	if (!free_pcp_prepare(page))
		return false;

	migratetype = get_pfnblock_migratetype(page, pfn);
	set_pcppage_migratetype(page, migratetype);
	return true;
}

static void free_unref_page_commit(struct page *page, unsigned long pfn)
{
	struct zone *zone = page_zone(page);
	struct per_cpu_pages *pcp;
	int migratetype;

	migratetype = get_pcppage_migratetype(page);
	__count_vm_event(PGFREE);

	/*
	 * We only track unmovable, reclaimable and movable on pcp lists.
	 * Free ISOLATE pages back to the allocator because they are being
	 * offlined but treat HIGHATOMIC as movable pages so we can get those
	 * areas back if necessary. Otherwise, we may have to free
	 * excessively into the page allocator
	 */
	if (migratetype >= MIGRATE_PCPTYPES) {
		if (unlikely(is_migrate_isolate(migratetype))) {
			free_one_page(zone, page, pfn, 0, migratetype,
				      FPI_NONE);
			return;
		}
		migratetype = MIGRATE_MOVABLE;
	}

	pcp = &this_cpu_ptr(zone->pageset)->pcp;
	list_add(&page->lru, &pcp->lists[migratetype]);
	pcp->count++;
	if (pcp->count >= pcp->high) {
		unsigned long batch = READ_ONCE(pcp->batch);
		free_pcppages_bulk(zone, batch, pcp);
	}
}

/*
 * Free a 0-order page
 */
void free_unref_page(struct page *page)
{
	unsigned long flags;
	unsigned long pfn = page_to_pfn(page);

	if (!free_unref_page_prepare(page, pfn))
		return;

	local_irq_save(flags);
	free_unref_page_commit(page, pfn);
	local_irq_restore(flags);
}

/*
 * Free a list of 0-order pages
 */
void free_unref_page_list(struct list_head *list)
{
	struct page *page, *next;
	unsigned long flags, pfn;
	int batch_count = 0;

	/* Prepare pages for freeing */
	list_for_each_entry_safe(page, next, list, lru) {
		pfn = page_to_pfn(page);
		if (!free_unref_page_prepare(page, pfn))
			list_del(&page->lru);
		set_page_private(page, pfn);
	}

	local_irq_save(flags);
	list_for_each_entry_safe(page, next, list, lru) {
		unsigned long pfn = page_private(page);

		set_page_private(page, 0);
		trace_mm_page_free_batched(page);
		free_unref_page_commit(page, pfn);

		/*
		 * Guard against excessive IRQ disabled times when we get
		 * a large list of pages to free.
		 */
		if (++batch_count == SWAP_CLUSTER_MAX) {
			local_irq_restore(flags);
			batch_count = 0;
			local_irq_save(flags);
		}
	}
	local_irq_restore(flags);
}

/*
 * split_page takes a non-compound higher-order page, and splits it into
 * n (1<<order) sub-pages: page[0..n]
 * Each sub-page must be freed individually.
 *
 * Note: this is probably too low level an operation for use in drivers.
 * Please consult with lkml before using this in your driver.
 */
void split_page(struct page *page, unsigned int order)
{
	int i;

	VM_BUG_ON_PAGE(PageCompound(page), page);
	VM_BUG_ON_PAGE(!page_count(page), page);

	for (i = 1; i < (1 << order); i++)
		set_page_refcounted(page + i);
	split_page_owner(page, 1 << order);
	split_page_memcg(page, 1 << order);
}
EXPORT_SYMBOL_GPL(split_page);

int __isolate_free_page(struct page *page, unsigned int order)
{
	unsigned long watermark;
	struct zone *zone;
	int mt;

	BUG_ON(!PageBuddy(page));

	zone = page_zone(page);
	mt = get_pageblock_migratetype(page);

	if (!is_migrate_isolate(mt)) {
		/*
		 * Obey watermarks as if the page was being allocated. We can
		 * emulate a high-order watermark check with a raised order-0
		 * watermark, because we already know our high-order page
		 * exists.
		 */
		watermark = zone->_watermark[WMARK_MIN] + (1UL << order);
		if (!zone_watermark_ok(zone, 0, watermark, 0, ALLOC_CMA))
			return 0;

		__mod_zone_freepage_state(zone, -(1UL << order), mt);
	}

	/* Remove page from free list */

	del_page_from_free_list(page, zone, order);

	/*
	 * Set the pageblock if the isolated page is at least half of a
	 * pageblock
	 */
	if (order >= pageblock_order - 1) {
		struct page *endpage = page + (1 << order) - 1;
		for (; page < endpage; page += pageblock_nr_pages) {
			int mt = get_pageblock_migratetype(page);
			if (!is_migrate_isolate(mt) && !is_migrate_cma(mt)
			    && !is_migrate_highatomic(mt))
				set_pageblock_migratetype(page,
							  MIGRATE_MOVABLE);
		}
	}


	return 1UL << order;
}

/**
 * __putback_isolated_page - Return a now-isolated page back where we got it
 * @page: Page that was isolated
 * @order: Order of the isolated page
 * @mt: The page's pageblock's migratetype
 *
 * This function is meant to return a page pulled from the free lists via
 * __isolate_free_page back to the free lists they were pulled from.
 */
void __putback_isolated_page(struct page *page, unsigned int order, int mt)
{
	struct zone *zone = page_zone(page);

	/* zone lock should be held when this function is called */
	lockdep_assert_held(&zone->lock);

	/* Return isolated page to tail of freelist. */
	__free_one_page(page, page_to_pfn(page), zone, order, mt,
			FPI_SKIP_REPORT_NOTIFY | FPI_TO_TAIL);
}

/*
 * Update NUMA hit/miss statistics
 *
 * Must be called with interrupts disabled.
 */
static inline void zone_statistics(struct zone *preferred_zone, struct zone *z)
{
#ifdef CONFIG_NUMA
	enum numa_stat_item local_stat = NUMA_LOCAL;

	/* skip numa counters update if numa stats is disabled */
	if (!static_branch_likely(&vm_numa_stat_key))
		return;

	if (zone_to_nid(z) != numa_node_id())
		local_stat = NUMA_OTHER;

	if (zone_to_nid(z) == zone_to_nid(preferred_zone))
		__inc_numa_state(z, NUMA_HIT);
	else {
		__inc_numa_state(z, NUMA_MISS);
		__inc_numa_state(preferred_zone, NUMA_FOREIGN);
	}
	__inc_numa_state(z, local_stat);
#endif
}

/* Remove page from the per-cpu list, caller must protect the list */
static struct page *__rmqueue_pcplist(struct zone *zone, int migratetype,
			unsigned int alloc_flags,
			struct per_cpu_pages *pcp,
			gfp_t gfp_flags)
{
	struct page *page = NULL;
	struct list_head *list = NULL;

	do {
		/* First try to get CMA pages */
		if (migratetype == MIGRATE_MOVABLE &&
				alloc_flags & ALLOC_CMA) {
			list = get_populated_pcp_list(zone, 0, pcp,
					get_cma_migrate_type(), alloc_flags);
		}

		if (list == NULL) {
			/*
			 * Either CMA is not suitable or there are no
			 * free CMA pages.
			 */
			list = get_populated_pcp_list(zone, 0, pcp,
					migratetype, alloc_flags);
			if (unlikely(list == NULL) ||
					unlikely(list_empty(list)))
				return NULL;
		}

		page = list_first_entry(list, struct page, lru);
		list_del(&page->lru);
		pcp->count--;
	} while (check_new_pcp(page));

	return page;
}

/* Lock and remove page from the per-cpu list */
static struct page *rmqueue_pcplist(struct zone *preferred_zone,
			struct zone *zone, gfp_t gfp_flags,
			int migratetype, unsigned int alloc_flags)
{
	struct per_cpu_pages *pcp;
	struct page *page;
	unsigned long flags;

	local_irq_save(flags);
	pcp = &this_cpu_ptr(zone->pageset)->pcp;
	page = __rmqueue_pcplist(zone,  migratetype, alloc_flags, pcp,
				 gfp_flags);
	if (page) {
		__count_zid_vm_events(PGALLOC, page_zonenum(page), 1);
		zone_statistics(preferred_zone, zone);
	}
	local_irq_restore(flags);
	return page;
}

/*
 * Allocate a page from the given zone. Use pcplists for order-0 allocations.
 */
static inline
struct page *rmqueue(struct zone *preferred_zone,
			struct zone *zone, unsigned int order,
			gfp_t gfp_flags, unsigned int alloc_flags,
			int migratetype)
{
	unsigned long flags;
	struct page *page;

	if (likely(order == 0)) {
		page = rmqueue_pcplist(preferred_zone, zone, gfp_flags,
				       migratetype, alloc_flags);
		goto out;
	}

	/*
	 * We most definitely don't want callers attempting to
	 * allocate greater than order-1 page units with __GFP_NOFAIL.
	 */
	WARN_ON_ONCE((gfp_flags & __GFP_NOFAIL) && (order > 1));
	spin_lock_irqsave(&zone->lock, flags);

	do {
		page = NULL;
		/*
		 * order-0 request can reach here when the pcplist is skipped
		 * due to non-CMA allocation context. HIGHATOMIC area is
		 * reserved for high-order atomic allocation, so order-0
		 * request should skip it.
		 */
		if (order > 0 && alloc_flags & ALLOC_HARDER) {
			page = __rmqueue_smallest(zone, order, MIGRATE_HIGHATOMIC);
			if (page)
				trace_mm_page_alloc_zone_locked(page, order, migratetype);
		}
		if (!page) {
			if (migratetype == MIGRATE_MOVABLE &&
					alloc_flags & ALLOC_CMA)
				page = __rmqueue_cma(zone, order, migratetype,
						     alloc_flags);
			if (!page)
				page = __rmqueue(zone, order, migratetype,
						 alloc_flags);
		}
	} while (page && check_new_pages(page, order));
	spin_unlock(&zone->lock);
	if (!page)
		goto failed;
	__mod_zone_freepage_state(zone, -(1 << order),
				  get_pcppage_migratetype(page));

	__count_zid_vm_events(PGALLOC, page_zonenum(page), 1 << order);
	zone_statistics(preferred_zone, zone);
	trace_android_vh_rmqueue(preferred_zone, zone, order,
			gfp_flags, alloc_flags, migratetype);
	local_irq_restore(flags);

out:
	/* Separate test+clear to avoid unnecessary atomics */
	if (test_bit(ZONE_BOOSTED_WATERMARK, &zone->flags)) {
		clear_bit(ZONE_BOOSTED_WATERMARK, &zone->flags);
		wakeup_kswapd(zone, 0, 0, zone_idx(zone));
	}

	VM_BUG_ON_PAGE(page && bad_range(zone, page), page);
	return page;

failed:
	local_irq_restore(flags);
	return NULL;
}

#ifdef CONFIG_FAIL_PAGE_ALLOC

static struct {
	struct fault_attr attr;

	bool ignore_gfp_highmem;
	bool ignore_gfp_reclaim;
	u32 min_order;
} fail_page_alloc = {
	.attr = FAULT_ATTR_INITIALIZER,
	.ignore_gfp_reclaim = true,
	.ignore_gfp_highmem = true,
	.min_order = 1,
};

static int __init setup_fail_page_alloc(char *str)
{
	return setup_fault_attr(&fail_page_alloc.attr, str);
}
__setup("fail_page_alloc=", setup_fail_page_alloc);

static bool __should_fail_alloc_page(gfp_t gfp_mask, unsigned int order)
{
	if (order < fail_page_alloc.min_order)
		return false;
	if (gfp_mask & __GFP_NOFAIL)
		return false;
	if (fail_page_alloc.ignore_gfp_highmem && (gfp_mask & __GFP_HIGHMEM))
		return false;
	if (fail_page_alloc.ignore_gfp_reclaim &&
			(gfp_mask & __GFP_DIRECT_RECLAIM))
		return false;

	return should_fail(&fail_page_alloc.attr, 1 << order);
}

#ifdef CONFIG_FAULT_INJECTION_DEBUG_FS

static int __init fail_page_alloc_debugfs(void)
{
	umode_t mode = S_IFREG | 0600;
	struct dentry *dir;

	dir = fault_create_debugfs_attr("fail_page_alloc", NULL,
					&fail_page_alloc.attr);

	debugfs_create_bool("ignore-gfp-wait", mode, dir,
			    &fail_page_alloc.ignore_gfp_reclaim);
	debugfs_create_bool("ignore-gfp-highmem", mode, dir,
			    &fail_page_alloc.ignore_gfp_highmem);
	debugfs_create_u32("min-order", mode, dir, &fail_page_alloc.min_order);

	return 0;
}

late_initcall(fail_page_alloc_debugfs);

#endif /* CONFIG_FAULT_INJECTION_DEBUG_FS */

#else /* CONFIG_FAIL_PAGE_ALLOC */

static inline bool __should_fail_alloc_page(gfp_t gfp_mask, unsigned int order)
{
	return false;
}

#endif /* CONFIG_FAIL_PAGE_ALLOC */

noinline bool should_fail_alloc_page(gfp_t gfp_mask, unsigned int order)
{
	return __should_fail_alloc_page(gfp_mask, order);
}
ALLOW_ERROR_INJECTION(should_fail_alloc_page, TRUE);

static inline long __zone_watermark_unusable_free(struct zone *z,
				unsigned int order, unsigned int alloc_flags)
{
	const bool alloc_harder = (alloc_flags & (ALLOC_HARDER|ALLOC_OOM));
	long unusable_free = (1 << order) - 1;

	/*
	 * If the caller does not have rights to ALLOC_HARDER then subtract
	 * the high-atomic reserves. This will over-estimate the size of the
	 * atomic reserve but it avoids a search.
	 */
	if (likely(!alloc_harder))
		unusable_free += z->nr_reserved_highatomic;

#ifdef CONFIG_CMA
	/* If allocation can't use CMA areas don't use free CMA pages */
	if (!(alloc_flags & ALLOC_CMA))
		unusable_free += zone_page_state(z, NR_FREE_CMA_PAGES);
#endif

	return unusable_free;
}

/*
 * Return true if free base pages are above 'mark'. For high-order checks it
 * will return true of the order-0 watermark is reached and there is at least
 * one free page of a suitable size. Checking now avoids taking the zone lock
 * to check in the allocation paths if no pages are free.
 */
bool __zone_watermark_ok(struct zone *z, unsigned int order, unsigned long mark,
			 int highest_zoneidx, unsigned int alloc_flags,
			 long free_pages)
{
	long min = mark;
	int o;
	const bool alloc_harder = (alloc_flags & (ALLOC_HARDER|ALLOC_OOM));

	/* free_pages may go negative - that's OK */
	free_pages -= __zone_watermark_unusable_free(z, order, alloc_flags);

	if (alloc_flags & ALLOC_HIGH)
		min -= min / 2;

	if (unlikely(alloc_harder)) {
		/*
		 * OOM victims can try even harder than normal ALLOC_HARDER
		 * users on the grounds that it's definitely going to be in
		 * the exit path shortly and free memory. Any allocation it
		 * makes during the free path will be small and short-lived.
		 */
		if (alloc_flags & ALLOC_OOM)
			min -= min / 2;
		else
			min -= min / 4;
	}

	/*
	 * Check watermarks for an order-0 allocation request. If these
	 * are not met, then a high-order request also cannot go ahead
	 * even if a suitable page happened to be free.
	 */
	if (free_pages <= min + z->lowmem_reserve[highest_zoneidx])
		return false;

	/* If this is an order-0 request then the watermark is fine */
	if (!order)
		return true;

	/* For a high-order request, check at least one suitable page is free */
	for (o = order; o < MAX_ORDER; o++) {
		struct free_area *area = &z->free_area[o];
		int mt;

		if (!area->nr_free)
			continue;

		for (mt = 0; mt < MIGRATE_PCPTYPES; mt++) {
#ifdef CONFIG_CMA
			/*
			 * Note that this check is needed only
			 * when MIGRATE_CMA < MIGRATE_PCPTYPES.
			 */
			if (mt == MIGRATE_CMA)
				continue;
#endif
			if (!free_area_empty(area, mt))
				return true;
		}

#ifdef CONFIG_CMA
		if ((alloc_flags & ALLOC_CMA) &&
		    !free_area_empty(area, MIGRATE_CMA)) {
			return true;
		}
#endif
		if (alloc_harder && !free_area_empty(area, MIGRATE_HIGHATOMIC))
			return true;
	}
	return false;
}

bool zone_watermark_ok(struct zone *z, unsigned int order, unsigned long mark,
		      int highest_zoneidx, unsigned int alloc_flags)
{
	return __zone_watermark_ok(z, order, mark, highest_zoneidx, alloc_flags,
					zone_page_state(z, NR_FREE_PAGES));
}
EXPORT_SYMBOL_GPL(zone_watermark_ok);

static inline bool zone_watermark_fast(struct zone *z, unsigned int order,
				unsigned long mark, int highest_zoneidx,
				unsigned int alloc_flags, gfp_t gfp_mask)
{
	long free_pages;

	free_pages = zone_page_state(z, NR_FREE_PAGES);

	/*
	 * Fast check for order-0 only. If this fails then the reserves
	 * need to be calculated.
	 */
	if (!order) {
		long fast_free;

		fast_free = free_pages;
		fast_free -= __zone_watermark_unusable_free(z, 0, alloc_flags);
		if (fast_free > mark + z->lowmem_reserve[highest_zoneidx])
			return true;
	}

	if (__zone_watermark_ok(z, order, mark, highest_zoneidx, alloc_flags,
					free_pages))
		return true;
	/*
	 * Ignore watermark boosting for GFP_ATOMIC order-0 allocations
	 * when checking the min watermark. The min watermark is the
	 * point where boosting is ignored so that kswapd is woken up
	 * when below the low watermark.
	 */
	if (unlikely(!order && (gfp_mask & __GFP_ATOMIC) && z->watermark_boost
		&& ((alloc_flags & ALLOC_WMARK_MASK) == WMARK_MIN))) {
		mark = z->_watermark[WMARK_MIN];
		return __zone_watermark_ok(z, order, mark, highest_zoneidx,
					alloc_flags, free_pages);
	}

	return false;
}

bool zone_watermark_ok_safe(struct zone *z, unsigned int order,
			unsigned long mark, int highest_zoneidx)
{
	long free_pages = zone_page_state(z, NR_FREE_PAGES);

	if (z->percpu_drift_mark && free_pages < z->percpu_drift_mark)
		free_pages = zone_page_state_snapshot(z, NR_FREE_PAGES);

	return __zone_watermark_ok(z, order, mark, highest_zoneidx, 0,
								free_pages);
}
EXPORT_SYMBOL_GPL(zone_watermark_ok_safe);

#ifdef CONFIG_NUMA
static bool zone_allows_reclaim(struct zone *local_zone, struct zone *zone)
{
	return node_distance(zone_to_nid(local_zone), zone_to_nid(zone)) <=
				node_reclaim_distance;
}
#else	/* CONFIG_NUMA */
static bool zone_allows_reclaim(struct zone *local_zone, struct zone *zone)
{
	return true;
}
#endif	/* CONFIG_NUMA */

/*
 * The restriction on ZONE_DMA32 as being a suitable zone to use to avoid
 * fragmentation is subtle. If the preferred zone was HIGHMEM then
 * premature use of a lower zone may cause lowmem pressure problems that
 * are worse than fragmentation. If the next zone is ZONE_DMA then it is
 * probably too small. It only makes sense to spread allocations to avoid
 * fragmentation between the Normal and DMA32 zones.
 */
static inline unsigned int
alloc_flags_nofragment(struct zone *zone, gfp_t gfp_mask)
{
	unsigned int alloc_flags;

	/*
	 * __GFP_KSWAPD_RECLAIM is assumed to be the same as ALLOC_KSWAPD
	 * to save a branch.
	 */
	alloc_flags = (__force int) (gfp_mask & __GFP_KSWAPD_RECLAIM);

#ifdef CONFIG_ZONE_DMA32
	if (!zone)
		return alloc_flags;

	if (zone_idx(zone) != ZONE_NORMAL)
		return alloc_flags;

	/*
	 * If ZONE_DMA32 exists, assume it is the one after ZONE_NORMAL and
	 * the pointer is within zone->zone_pgdat->node_zones[]. Also assume
	 * on UMA that if Normal is populated then so is DMA32.
	 */
	BUILD_BUG_ON(ZONE_NORMAL - ZONE_DMA32 != 1);
	if (nr_online_nodes > 1 && !populated_zone(--zone))
		return alloc_flags;

	alloc_flags |= ALLOC_NOFRAGMENT;
#endif /* CONFIG_ZONE_DMA32 */
	return alloc_flags;
}

static inline unsigned int current_alloc_flags(gfp_t gfp_mask,
					unsigned int alloc_flags)
{
#ifdef CONFIG_CMA
	unsigned int pflags = current->flags;

	if (!(pflags & PF_MEMALLOC_NOCMA) &&
			gfp_migratetype(gfp_mask) == MIGRATE_MOVABLE &&
			gfp_mask & __GFP_CMA)
		alloc_flags |= ALLOC_CMA;

#endif
	return alloc_flags;
}

/*
 * get_page_from_freelist goes through the zonelist trying to allocate
 * a page.
 */
static struct page *
get_page_from_freelist(gfp_t gfp_mask, unsigned int order, int alloc_flags,
						const struct alloc_context *ac)
{
	struct zoneref *z;
	struct zone *zone;
	struct pglist_data *last_pgdat_dirty_limit = NULL;
	bool no_fallback;

retry:
	/*
	 * Scan zonelist, looking for a zone with enough free.
	 * See also __cpuset_node_allowed() comment in kernel/cpuset.c.
	 */
	no_fallback = alloc_flags & ALLOC_NOFRAGMENT;
	z = ac->preferred_zoneref;
	for_next_zone_zonelist_nodemask(zone, z, ac->highest_zoneidx,
					ac->nodemask) {
		struct page *page;
		unsigned long mark;

		if (cpusets_enabled() &&
			(alloc_flags & ALLOC_CPUSET) &&
			!__cpuset_zone_allowed(zone, gfp_mask))
				continue;
		/*
		 * When allocating a page cache page for writing, we
		 * want to get it from a node that is within its dirty
		 * limit, such that no single node holds more than its
		 * proportional share of globally allowed dirty pages.
		 * The dirty limits take into account the node's
		 * lowmem reserves and high watermark so that kswapd
		 * should be able to balance it without having to
		 * write pages from its LRU list.
		 *
		 * XXX: For now, allow allocations to potentially
		 * exceed the per-node dirty limit in the slowpath
		 * (spread_dirty_pages unset) before going into reclaim,
		 * which is important when on a NUMA setup the allowed
		 * nodes are together not big enough to reach the
		 * global limit.  The proper fix for these situations
		 * will require awareness of nodes in the
		 * dirty-throttling and the flusher threads.
		 */
		if (ac->spread_dirty_pages) {
			if (last_pgdat_dirty_limit == zone->zone_pgdat)
				continue;

			if (!node_dirty_ok(zone->zone_pgdat)) {
				last_pgdat_dirty_limit = zone->zone_pgdat;
				continue;
			}
		}

		if (no_fallback && nr_online_nodes > 1 &&
		    zone != ac->preferred_zoneref->zone) {
			int local_nid;

			/*
			 * If moving to a remote node, retry but allow
			 * fragmenting fallbacks. Locality is more important
			 * than fragmentation avoidance.
			 */
			local_nid = zone_to_nid(ac->preferred_zoneref->zone);
			if (zone_to_nid(zone) != local_nid) {
				alloc_flags &= ~ALLOC_NOFRAGMENT;
				goto retry;
			}
		}

		mark = wmark_pages(zone, alloc_flags & ALLOC_WMARK_MASK);
		if (!zone_watermark_fast(zone, order, mark,
				       ac->highest_zoneidx, alloc_flags,
				       gfp_mask)) {
			int ret;

#ifdef CONFIG_DEFERRED_STRUCT_PAGE_INIT
			/*
			 * Watermark failed for this zone, but see if we can
			 * grow this zone if it contains deferred pages.
			 */
			if (static_branch_unlikely(&deferred_pages)) {
				if (_deferred_grow_zone(zone, order))
					goto try_this_zone;
			}
#endif
			/* Checked here to keep the fast path fast */
			BUILD_BUG_ON(ALLOC_NO_WATERMARKS < NR_WMARK);
			if (alloc_flags & ALLOC_NO_WATERMARKS)
				goto try_this_zone;

			if (node_reclaim_mode == 0 ||
			    !zone_allows_reclaim(ac->preferred_zoneref->zone, zone))
				continue;

			ret = node_reclaim(zone->zone_pgdat, gfp_mask, order);
			switch (ret) {
			case NODE_RECLAIM_NOSCAN:
				/* did not scan */
				continue;
			case NODE_RECLAIM_FULL:
				/* scanned but unreclaimable */
				continue;
			default:
				/* did we reclaim enough */
				if (zone_watermark_ok(zone, order, mark,
					ac->highest_zoneidx, alloc_flags))
					goto try_this_zone;

				continue;
			}
		}

try_this_zone:
		page = rmqueue(ac->preferred_zoneref->zone, zone, order,
				gfp_mask, alloc_flags, ac->migratetype);
		if (page) {
			prep_new_page(page, order, gfp_mask, alloc_flags);

			/*
			 * If this is a high-order atomic allocation then check
			 * if the pageblock should be reserved for the future
			 */
			if (unlikely(order && (alloc_flags & ALLOC_HARDER)))
				reserve_highatomic_pageblock(page, zone, order);

			return page;
		} else {
#ifdef CONFIG_DEFERRED_STRUCT_PAGE_INIT
			/* Try again if zone has deferred pages */
			if (static_branch_unlikely(&deferred_pages)) {
				if (_deferred_grow_zone(zone, order))
					goto try_this_zone;
			}
#endif
		}
	}

	/*
	 * It's possible on a UMA machine to get through all zones that are
	 * fragmented. If avoiding fragmentation, reset and try again.
	 */
	if (no_fallback) {
		alloc_flags &= ~ALLOC_NOFRAGMENT;
		goto retry;
	}

	return NULL;
}

static void warn_alloc_show_mem(gfp_t gfp_mask, nodemask_t *nodemask)
{
	unsigned int filter = SHOW_MEM_FILTER_NODES;

	/*
	 * This documents exceptions given to allocations in certain
	 * contexts that are allowed to allocate outside current's set
	 * of allowed nodes.
	 */
	if (!(gfp_mask & __GFP_NOMEMALLOC))
		if (tsk_is_oom_victim(current) ||
		    (current->flags & (PF_MEMALLOC | PF_EXITING)))
			filter &= ~SHOW_MEM_FILTER_NODES;
	if (in_interrupt() || !(gfp_mask & __GFP_DIRECT_RECLAIM))
		filter &= ~SHOW_MEM_FILTER_NODES;

	show_mem(filter, nodemask);
}

void warn_alloc(gfp_t gfp_mask, nodemask_t *nodemask, const char *fmt, ...)
{
	struct va_format vaf;
	va_list args;
	static DEFINE_RATELIMIT_STATE(nopage_rs, 10*HZ, 1);

	if ((gfp_mask & __GFP_NOWARN) || !__ratelimit(&nopage_rs))
		return;

	va_start(args, fmt);
	vaf.fmt = fmt;
	vaf.va = &args;
	pr_warn("%s: %pV, mode:%#x(%pGg), nodemask=%*pbl",
			current->comm, &vaf, gfp_mask, &gfp_mask,
			nodemask_pr_args(nodemask));
	va_end(args);

	cpuset_print_current_mems_allowed();
	pr_cont("\n");
	dump_stack();
	warn_alloc_show_mem(gfp_mask, nodemask);
}

static inline struct page *
__alloc_pages_cpuset_fallback(gfp_t gfp_mask, unsigned int order,
			      unsigned int alloc_flags,
			      const struct alloc_context *ac)
{
	struct page *page;

	page = get_page_from_freelist(gfp_mask, order,
			alloc_flags|ALLOC_CPUSET, ac);
	/*
	 * fallback to ignore cpuset restriction if our nodes
	 * are depleted
	 */
	if (!page)
		page = get_page_from_freelist(gfp_mask, order,
				alloc_flags, ac);

	return page;
}

static inline struct page *
__alloc_pages_may_oom(gfp_t gfp_mask, unsigned int order,
	const struct alloc_context *ac, unsigned long *did_some_progress)
{
	struct oom_control oc = {
		.zonelist = ac->zonelist,
		.nodemask = ac->nodemask,
		.memcg = NULL,
		.gfp_mask = gfp_mask,
		.order = order,
	};
	struct page *page;

	*did_some_progress = 0;

	/*
	 * Acquire the oom lock.  If that fails, somebody else is
	 * making progress for us.
	 */
	if (!mutex_trylock(&oom_lock)) {
		*did_some_progress = 1;
		schedule_timeout_uninterruptible(1);
		return NULL;
	}

	/*
	 * Go through the zonelist yet one more time, keep very high watermark
	 * here, this is only to catch a parallel oom killing, we must fail if
	 * we're still under heavy pressure. But make sure that this reclaim
	 * attempt shall not depend on __GFP_DIRECT_RECLAIM && !__GFP_NORETRY
	 * allocation which will never fail due to oom_lock already held.
	 */
	page = get_page_from_freelist((gfp_mask | __GFP_HARDWALL) &
				      ~__GFP_DIRECT_RECLAIM, order,
				      ALLOC_WMARK_HIGH|ALLOC_CPUSET, ac);
	if (page)
		goto out;

	/* Coredumps can quickly deplete all memory reserves */
	if (current->flags & PF_DUMPCORE)
		goto out;
	/* The OOM killer will not help higher order allocs */
	if (order > PAGE_ALLOC_COSTLY_ORDER)
		goto out;
	/*
	 * We have already exhausted all our reclaim opportunities without any
	 * success so it is time to admit defeat. We will skip the OOM killer
	 * because it is very likely that the caller has a more reasonable
	 * fallback than shooting a random task.
	 *
	 * The OOM killer may not free memory on a specific node.
	 */
	if (gfp_mask & (__GFP_RETRY_MAYFAIL | __GFP_THISNODE))
		goto out;
	/* The OOM killer does not needlessly kill tasks for lowmem */
	if (ac->highest_zoneidx < ZONE_NORMAL)
		goto out;
	if (pm_suspended_storage())
		goto out;
	/*
	 * XXX: GFP_NOFS allocations should rather fail than rely on
	 * other request to make a forward progress.
	 * We are in an unfortunate situation where out_of_memory cannot
	 * do much for this context but let's try it to at least get
	 * access to memory reserved if the current task is killed (see
	 * out_of_memory). Once filesystems are ready to handle allocation
	 * failures more gracefully we should just bail out here.
	 */

	/* Exhausted what can be done so it's blame time */
	if (out_of_memory(&oc) || WARN_ON_ONCE(gfp_mask & __GFP_NOFAIL)) {
		*did_some_progress = 1;

		/*
		 * Help non-failing allocations by giving them access to memory
		 * reserves
		 */
		if (gfp_mask & __GFP_NOFAIL)
			page = __alloc_pages_cpuset_fallback(gfp_mask, order,
					ALLOC_NO_WATERMARKS, ac);
	}
out:
	mutex_unlock(&oom_lock);
	return page;
}

/*
 * Maximum number of compaction retries wit a progress before OOM
 * killer is consider as the only way to move forward.
 */
#define MAX_COMPACT_RETRIES 16

#ifdef CONFIG_COMPACTION
/* Try memory compaction for high-order allocations before reclaim */
static struct page *
__alloc_pages_direct_compact(gfp_t gfp_mask, unsigned int order,
		unsigned int alloc_flags, const struct alloc_context *ac,
		enum compact_priority prio, enum compact_result *compact_result)
{
	struct page *page = NULL;
	unsigned long pflags;
	unsigned int noreclaim_flag;

	if (!order)
		return NULL;

	psi_memstall_enter(&pflags);
	noreclaim_flag = memalloc_noreclaim_save();

	*compact_result = try_to_compact_pages(gfp_mask, order, alloc_flags, ac,
								prio, &page);

	memalloc_noreclaim_restore(noreclaim_flag);
	psi_memstall_leave(&pflags);

	/*
	 * At least in one zone compaction wasn't deferred or skipped, so let's
	 * count a compaction stall
	 */
	count_vm_event(COMPACTSTALL);

	/* Prep a captured page if available */
	if (page)
		prep_new_page(page, order, gfp_mask, alloc_flags);

	/* Try get a page from the freelist if available */
	if (!page)
		page = get_page_from_freelist(gfp_mask, order, alloc_flags, ac);

	if (page) {
		struct zone *zone = page_zone(page);

		zone->compact_blockskip_flush = false;
		compaction_defer_reset(zone, order, true);
		count_vm_event(COMPACTSUCCESS);
		return page;
	}

	/*
	 * It's bad if compaction run occurs and fails. The most likely reason
	 * is that pages exist, but not enough to satisfy watermarks.
	 */
	count_vm_event(COMPACTFAIL);

	cond_resched();

	return NULL;
}

static inline bool
should_compact_retry(struct alloc_context *ac, int order, int alloc_flags,
		     enum compact_result compact_result,
		     enum compact_priority *compact_priority,
		     int *compaction_retries)
{
	int max_retries = MAX_COMPACT_RETRIES;
	int min_priority;
	bool ret = false;
	int retries = *compaction_retries;
	enum compact_priority priority = *compact_priority;

	if (!order)
		return false;

	if (compaction_made_progress(compact_result))
		(*compaction_retries)++;

	/*
	 * compaction considers all the zone as desperately out of memory
	 * so it doesn't really make much sense to retry except when the
	 * failure could be caused by insufficient priority
	 */
	if (compaction_failed(compact_result))
		goto check_priority;

	/*
	 * compaction was skipped because there are not enough order-0 pages
	 * to work with, so we retry only if it looks like reclaim can help.
	 */
	if (compaction_needs_reclaim(compact_result)) {
		ret = compaction_zonelist_suitable(ac, order, alloc_flags);
		goto out;
	}

	/*
	 * make sure the compaction wasn't deferred or didn't bail out early
	 * due to locks contention before we declare that we should give up.
	 * But the next retry should use a higher priority if allowed, so
	 * we don't just keep bailing out endlessly.
	 */
	if (compaction_withdrawn(compact_result)) {
		goto check_priority;
	}

	/*
	 * !costly requests are much more important than __GFP_RETRY_MAYFAIL
	 * costly ones because they are de facto nofail and invoke OOM
	 * killer to move on while costly can fail and users are ready
	 * to cope with that. 1/4 retries is rather arbitrary but we
	 * would need much more detailed feedback from compaction to
	 * make a better decision.
	 */
	if (order > PAGE_ALLOC_COSTLY_ORDER)
		max_retries /= 4;
	if (*compaction_retries <= max_retries) {
		ret = true;
		goto out;
	}

	/*
	 * Make sure there are attempts at the highest priority if we exhausted
	 * all retries or failed at the lower priorities.
	 */
check_priority:
	min_priority = (order > PAGE_ALLOC_COSTLY_ORDER) ?
			MIN_COMPACT_COSTLY_PRIORITY : MIN_COMPACT_PRIORITY;

	if (*compact_priority > min_priority) {
		(*compact_priority)--;
		*compaction_retries = 0;
		ret = true;
	}
out:
	trace_compact_retry(order, priority, compact_result, retries, max_retries, ret);
	return ret;
}
#else
static inline struct page *
__alloc_pages_direct_compact(gfp_t gfp_mask, unsigned int order,
		unsigned int alloc_flags, const struct alloc_context *ac,
		enum compact_priority prio, enum compact_result *compact_result)
{
	*compact_result = COMPACT_SKIPPED;
	return NULL;
}

static inline bool
should_compact_retry(struct alloc_context *ac, unsigned int order, int alloc_flags,
		     enum compact_result compact_result,
		     enum compact_priority *compact_priority,
		     int *compaction_retries)
{
	struct zone *zone;
	struct zoneref *z;

	if (!order || order > PAGE_ALLOC_COSTLY_ORDER)
		return false;

	/*
	 * There are setups with compaction disabled which would prefer to loop
	 * inside the allocator rather than hit the oom killer prematurely.
	 * Let's give them a good hope and keep retrying while the order-0
	 * watermarks are OK.
	 */
	for_each_zone_zonelist_nodemask(zone, z, ac->zonelist,
				ac->highest_zoneidx, ac->nodemask) {
		if (zone_watermark_ok(zone, 0, min_wmark_pages(zone),
					ac->highest_zoneidx, alloc_flags))
			return true;
	}
	return false;
}
#endif /* CONFIG_COMPACTION */

#ifdef CONFIG_LOCKDEP
static struct lockdep_map __fs_reclaim_map =
	STATIC_LOCKDEP_MAP_INIT("fs_reclaim", &__fs_reclaim_map);

static bool __need_fs_reclaim(gfp_t gfp_mask)
{
	gfp_mask = current_gfp_context(gfp_mask);

	/* no reclaim without waiting on it */
	if (!(gfp_mask & __GFP_DIRECT_RECLAIM))
		return false;

	/* this guy won't enter reclaim */
	if (current->flags & PF_MEMALLOC)
		return false;

	/* We're only interested __GFP_FS allocations for now */
	if (!(gfp_mask & __GFP_FS))
		return false;

	if (gfp_mask & __GFP_NOLOCKDEP)
		return false;

	return true;
}

void __fs_reclaim_acquire(void)
{
	lock_map_acquire(&__fs_reclaim_map);
}

void __fs_reclaim_release(void)
{
	lock_map_release(&__fs_reclaim_map);
}

void fs_reclaim_acquire(gfp_t gfp_mask)
{
	if (__need_fs_reclaim(gfp_mask))
		__fs_reclaim_acquire();
}
EXPORT_SYMBOL_GPL(fs_reclaim_acquire);

void fs_reclaim_release(gfp_t gfp_mask)
{
	if (__need_fs_reclaim(gfp_mask))
		__fs_reclaim_release();
}
EXPORT_SYMBOL_GPL(fs_reclaim_release);
#endif

/* Perform direct synchronous page reclaim */
static unsigned long
__perform_reclaim(gfp_t gfp_mask, unsigned int order,
					const struct alloc_context *ac)
{
	unsigned int noreclaim_flag;
	unsigned long pflags, progress;

	cond_resched();

	/* We now go into synchronous reclaim */
	cpuset_memory_pressure_bump();
	psi_memstall_enter(&pflags);
	fs_reclaim_acquire(gfp_mask);
	noreclaim_flag = memalloc_noreclaim_save();

	progress = try_to_free_pages(ac->zonelist, order, gfp_mask,
								ac->nodemask);

	memalloc_noreclaim_restore(noreclaim_flag);
	fs_reclaim_release(gfp_mask);
	psi_memstall_leave(&pflags);

	cond_resched();

	return progress;
}

/* The really slow allocator path where we enter direct reclaim */
static inline struct page *
__alloc_pages_direct_reclaim(gfp_t gfp_mask, unsigned int order,
		unsigned int alloc_flags, const struct alloc_context *ac,
		unsigned long *did_some_progress)
{
	struct page *page = NULL;
	bool drained = false;

	*did_some_progress = __perform_reclaim(gfp_mask, order, ac);
	if (unlikely(!(*did_some_progress)))
		return NULL;

retry:
	page = get_page_from_freelist(gfp_mask, order, alloc_flags, ac);

	/*
	 * If an allocation failed after direct reclaim, it could be because
	 * pages are pinned on the per-cpu lists or in high alloc reserves.
	 * Shrink them and try again
	 */
	if (!page && !drained) {
		unreserve_highatomic_pageblock(ac, false);
		drain_all_pages(NULL);
		drained = true;
		goto retry;
	}

	return page;
}

static void wake_all_kswapds(unsigned int order, gfp_t gfp_mask,
			     const struct alloc_context *ac)
{
	struct zoneref *z;
	struct zone *zone;
	pg_data_t *last_pgdat = NULL;
	enum zone_type highest_zoneidx = ac->highest_zoneidx;

	for_each_zone_zonelist_nodemask(zone, z, ac->zonelist, highest_zoneidx,
					ac->nodemask) {
		if (last_pgdat != zone->zone_pgdat)
			wakeup_kswapd(zone, gfp_mask, order, highest_zoneidx);
		last_pgdat = zone->zone_pgdat;
	}
}

static inline unsigned int
gfp_to_alloc_flags(gfp_t gfp_mask)
{
	unsigned int alloc_flags = ALLOC_WMARK_MIN | ALLOC_CPUSET;

	/*
	 * __GFP_HIGH is assumed to be the same as ALLOC_HIGH
	 * and __GFP_KSWAPD_RECLAIM is assumed to be the same as ALLOC_KSWAPD
	 * to save two branches.
	 */
	BUILD_BUG_ON(__GFP_HIGH != (__force gfp_t) ALLOC_HIGH);
	BUILD_BUG_ON(__GFP_KSWAPD_RECLAIM != (__force gfp_t) ALLOC_KSWAPD);

	/*
	 * The caller may dip into page reserves a bit more if the caller
	 * cannot run direct reclaim, or if the caller has realtime scheduling
	 * policy or is asking for __GFP_HIGH memory.  GFP_ATOMIC requests will
	 * set both ALLOC_HARDER (__GFP_ATOMIC) and ALLOC_HIGH (__GFP_HIGH).
	 */
	alloc_flags |= (__force int)
		(gfp_mask & (__GFP_HIGH | __GFP_KSWAPD_RECLAIM));

	if (gfp_mask & __GFP_ATOMIC) {
		/*
		 * Not worth trying to allocate harder for __GFP_NOMEMALLOC even
		 * if it can't schedule.
		 */
		if (!(gfp_mask & __GFP_NOMEMALLOC))
			alloc_flags |= ALLOC_HARDER;
		/*
		 * Ignore cpuset mems for GFP_ATOMIC rather than fail, see the
		 * comment for __cpuset_node_allowed().
		 */
		alloc_flags &= ~ALLOC_CPUSET;
	} else if (unlikely(rt_task(current)) && !in_interrupt())
		alloc_flags |= ALLOC_HARDER;

	alloc_flags = current_alloc_flags(gfp_mask, alloc_flags);

	return alloc_flags;
}

static bool oom_reserves_allowed(struct task_struct *tsk)
{
	if (!tsk_is_oom_victim(tsk))
		return false;

	/*
	 * !MMU doesn't have oom reaper so give access to memory reserves
	 * only to the thread with TIF_MEMDIE set
	 */
	if (!IS_ENABLED(CONFIG_MMU) && !test_thread_flag(TIF_MEMDIE))
		return false;

	return true;
}

/*
 * Distinguish requests which really need access to full memory
 * reserves from oom victims which can live with a portion of it
 */
static inline int __gfp_pfmemalloc_flags(gfp_t gfp_mask)
{
	if (unlikely(gfp_mask & __GFP_NOMEMALLOC))
		return 0;
	if (gfp_mask & __GFP_MEMALLOC)
		return ALLOC_NO_WATERMARKS;
	if (in_serving_softirq() && (current->flags & PF_MEMALLOC))
		return ALLOC_NO_WATERMARKS;
	if (!in_interrupt()) {
		if (current->flags & PF_MEMALLOC)
			return ALLOC_NO_WATERMARKS;
		else if (oom_reserves_allowed(current))
			return ALLOC_OOM;
	}

	return 0;
}

bool gfp_pfmemalloc_allowed(gfp_t gfp_mask)
{
	return !!__gfp_pfmemalloc_flags(gfp_mask);
}

/*
 * Checks whether it makes sense to retry the reclaim to make a forward progress
 * for the given allocation request.
 *
 * We give up when we either have tried MAX_RECLAIM_RETRIES in a row
 * without success, or when we couldn't even meet the watermark if we
 * reclaimed all remaining pages on the LRU lists.
 *
 * Returns true if a retry is viable or false to enter the oom path.
 */
static inline bool
should_reclaim_retry(gfp_t gfp_mask, unsigned order,
		     struct alloc_context *ac, int alloc_flags,
		     bool did_some_progress, int *no_progress_loops)
{
	struct zone *zone;
	struct zoneref *z;
	bool ret = false;

	/*
	 * Costly allocations might have made a progress but this doesn't mean
	 * their order will become available due to high fragmentation so
	 * always increment the no progress counter for them
	 */
	if (did_some_progress && order <= PAGE_ALLOC_COSTLY_ORDER)
		*no_progress_loops = 0;
	else
		(*no_progress_loops)++;

	/*
	 * Make sure we converge to OOM if we cannot make any progress
	 * several times in the row.
	 */
	if (*no_progress_loops > MAX_RECLAIM_RETRIES) {
		/* Before OOM, exhaust highatomic_reserve */
		return unreserve_highatomic_pageblock(ac, true);
	}

	/*
	 * Keep reclaiming pages while there is a chance this will lead
	 * somewhere.  If none of the target zones can satisfy our allocation
	 * request even if all reclaimable pages are considered then we are
	 * screwed and have to go OOM.
	 */
	for_each_zone_zonelist_nodemask(zone, z, ac->zonelist,
				ac->highest_zoneidx, ac->nodemask) {
		unsigned long available;
		unsigned long reclaimable;
		unsigned long min_wmark = min_wmark_pages(zone);
		bool wmark;

		available = reclaimable = zone_reclaimable_pages(zone);
		available += zone_page_state_snapshot(zone, NR_FREE_PAGES);

		/*
		 * Would the allocation succeed if we reclaimed all
		 * reclaimable pages?
		 */
		wmark = __zone_watermark_ok(zone, order, min_wmark,
				ac->highest_zoneidx, alloc_flags, available);
		trace_reclaim_retry_zone(z, order, reclaimable,
				available, min_wmark, *no_progress_loops, wmark);
		if (wmark) {
			/*
			 * If we didn't make any progress and have a lot of
			 * dirty + writeback pages then we should wait for
			 * an IO to complete to slow down the reclaim and
			 * prevent from pre mature OOM
			 */
			if (!did_some_progress) {
				unsigned long write_pending;

				write_pending = zone_page_state_snapshot(zone,
							NR_ZONE_WRITE_PENDING);

				if (2 * write_pending > reclaimable) {
					congestion_wait(BLK_RW_ASYNC, HZ/10);
					return true;
				}
			}

			ret = true;
			goto out;
		}
	}

out:
	/*
	 * Memory allocation/reclaim might be called from a WQ context and the
	 * current implementation of the WQ concurrency control doesn't
	 * recognize that a particular WQ is congested if the worker thread is
	 * looping without ever sleeping. Therefore we have to do a short sleep
	 * here rather than calling cond_resched().
	 */
	if (current->flags & PF_WQ_WORKER)
		schedule_timeout_uninterruptible(1);
	else
		cond_resched();
	return ret;
}

static inline bool
check_retry_cpuset(int cpuset_mems_cookie, struct alloc_context *ac)
{
	/*
	 * It's possible that cpuset's mems_allowed and the nodemask from
	 * mempolicy don't intersect. This should be normally dealt with by
	 * policy_nodemask(), but it's possible to race with cpuset update in
	 * such a way the check therein was true, and then it became false
	 * before we got our cpuset_mems_cookie here.
	 * This assumes that for all allocations, ac->nodemask can come only
	 * from MPOL_BIND mempolicy (whose documented semantics is to be ignored
	 * when it does not intersect with the cpuset restrictions) or the
	 * caller can deal with a violated nodemask.
	 */
	if (cpusets_enabled() && ac->nodemask &&
			!cpuset_nodemask_valid_mems_allowed(ac->nodemask)) {
		ac->nodemask = NULL;
		return true;
	}

	/*
	 * When updating a task's mems_allowed or mempolicy nodemask, it is
	 * possible to race with parallel threads in such a way that our
	 * allocation can fail while the mask is being updated. If we are about
	 * to fail, check if the cpuset changed during allocation and if so,
	 * retry.
	 */
	if (read_mems_allowed_retry(cpuset_mems_cookie))
		return true;

	return false;
}

static inline struct page *
__alloc_pages_slowpath(gfp_t gfp_mask, unsigned int order,
						struct alloc_context *ac)
{
	bool can_direct_reclaim = gfp_mask & __GFP_DIRECT_RECLAIM;
	const bool costly_order = order > PAGE_ALLOC_COSTLY_ORDER;
	struct page *page = NULL;
	unsigned int alloc_flags;
	unsigned long did_some_progress;
	enum compact_priority compact_priority;
	enum compact_result compact_result;
	int compaction_retries;
	int no_progress_loops;
	unsigned int cpuset_mems_cookie;
	int reserve_flags;

	/*
	 * We also sanity check to catch abuse of atomic reserves being used by
	 * callers that are not in atomic context.
	 */
	if (WARN_ON_ONCE((gfp_mask & (__GFP_ATOMIC|__GFP_DIRECT_RECLAIM)) ==
				(__GFP_ATOMIC|__GFP_DIRECT_RECLAIM)))
		gfp_mask &= ~__GFP_ATOMIC;

retry_cpuset:
	compaction_retries = 0;
	no_progress_loops = 0;
	compact_priority = DEF_COMPACT_PRIORITY;
	cpuset_mems_cookie = read_mems_allowed_begin();

	/*
	 * The fast path uses conservative alloc_flags to succeed only until
	 * kswapd needs to be woken up, and to avoid the cost of setting up
	 * alloc_flags precisely. So we do that now.
	 */
	alloc_flags = gfp_to_alloc_flags(gfp_mask);

	/*
	 * We need to recalculate the starting point for the zonelist iterator
	 * because we might have used different nodemask in the fast path, or
	 * there was a cpuset modification and we are retrying - otherwise we
	 * could end up iterating over non-eligible zones endlessly.
	 */
	ac->preferred_zoneref = first_zones_zonelist(ac->zonelist,
					ac->highest_zoneidx, ac->nodemask);
	if (!ac->preferred_zoneref->zone)
		goto nopage;

	if (alloc_flags & ALLOC_KSWAPD)
		wake_all_kswapds(order, gfp_mask, ac);

	/*
	 * The adjusted alloc_flags might result in immediate success, so try
	 * that first
	 */
	page = get_page_from_freelist(gfp_mask, order, alloc_flags, ac);
	if (page)
		goto got_pg;

	/*
	 * For costly allocations, try direct compaction first, as it's likely
	 * that we have enough base pages and don't need to reclaim. For non-
	 * movable high-order allocations, do that as well, as compaction will
	 * try prevent permanent fragmentation by migrating from blocks of the
	 * same migratetype.
	 * Don't try this for allocations that are allowed to ignore
	 * watermarks, as the ALLOC_NO_WATERMARKS attempt didn't yet happen.
	 */
	if (can_direct_reclaim &&
			(costly_order ||
			   (order > 0 && ac->migratetype != MIGRATE_MOVABLE))
			&& !gfp_pfmemalloc_allowed(gfp_mask)) {
		page = __alloc_pages_direct_compact(gfp_mask, order,
						alloc_flags, ac,
						INIT_COMPACT_PRIORITY,
						&compact_result);
		if (page)
			goto got_pg;

		/*
		 * Checks for costly allocations with __GFP_NORETRY, which
		 * includes some THP page fault allocations
		 */
		if (costly_order && (gfp_mask & __GFP_NORETRY)) {
			/*
			 * If allocating entire pageblock(s) and compaction
			 * failed because all zones are below low watermarks
			 * or is prohibited because it recently failed at this
			 * order, fail immediately unless the allocator has
			 * requested compaction and reclaim retry.
			 *
			 * Reclaim is
			 *  - potentially very expensive because zones are far
			 *    below their low watermarks or this is part of very
			 *    bursty high order allocations,
			 *  - not guaranteed to help because isolate_freepages()
			 *    may not iterate over freed pages as part of its
			 *    linear scan, and
			 *  - unlikely to make entire pageblocks free on its
			 *    own.
			 */
			if (compact_result == COMPACT_SKIPPED ||
			    compact_result == COMPACT_DEFERRED)
				goto nopage;

			/*
			 * Looks like reclaim/compaction is worth trying, but
			 * sync compaction could be very expensive, so keep
			 * using async compaction.
			 */
			compact_priority = INIT_COMPACT_PRIORITY;
		}
	}

retry:
	/* Ensure kswapd doesn't accidentally go to sleep as long as we loop */
	if (alloc_flags & ALLOC_KSWAPD)
		wake_all_kswapds(order, gfp_mask, ac);

	reserve_flags = __gfp_pfmemalloc_flags(gfp_mask);
	if (reserve_flags)
		alloc_flags = current_alloc_flags(gfp_mask, reserve_flags);

	/*
	 * Reset the nodemask and zonelist iterators if memory policies can be
	 * ignored. These allocations are high priority and system rather than
	 * user oriented.
	 */
	if (!(alloc_flags & ALLOC_CPUSET) || reserve_flags) {
		ac->nodemask = NULL;
		ac->preferred_zoneref = first_zones_zonelist(ac->zonelist,
					ac->highest_zoneidx, ac->nodemask);
	}

	/* Attempt with potentially adjusted zonelist and alloc_flags */
	page = get_page_from_freelist(gfp_mask, order, alloc_flags, ac);
	if (page)
		goto got_pg;

	/* Caller is not willing to reclaim, we can't balance anything */
	if (!can_direct_reclaim)
		goto nopage;

	/* Avoid recursion of direct reclaim */
	if (current->flags & PF_MEMALLOC)
		goto nopage;

	/* Try direct reclaim and then allocating */
	page = __alloc_pages_direct_reclaim(gfp_mask, order, alloc_flags, ac,
							&did_some_progress);
	if (page)
		goto got_pg;

	/* Try direct compaction and then allocating */
	page = __alloc_pages_direct_compact(gfp_mask, order, alloc_flags, ac,
					compact_priority, &compact_result);
	if (page)
		goto got_pg;

	/* Do not loop if specifically requested */
	if (gfp_mask & __GFP_NORETRY)
		goto nopage;

	/*
	 * Do not retry costly high order allocations unless they are
	 * __GFP_RETRY_MAYFAIL
	 */
	if (costly_order && !(gfp_mask & __GFP_RETRY_MAYFAIL))
		goto nopage;

	if (should_reclaim_retry(gfp_mask, order, ac, alloc_flags,
				 did_some_progress > 0, &no_progress_loops))
		goto retry;

	/*
	 * It doesn't make any sense to retry for the compaction if the order-0
	 * reclaim is not able to make any progress because the current
	 * implementation of the compaction depends on the sufficient amount
	 * of free memory (see __compaction_suitable)
	 */
	if (did_some_progress > 0 &&
			should_compact_retry(ac, order, alloc_flags,
				compact_result, &compact_priority,
				&compaction_retries))
		goto retry;


	/* Deal with possible cpuset update races before we start OOM killing */
	if (check_retry_cpuset(cpuset_mems_cookie, ac))
		goto retry_cpuset;

	/* Reclaim has failed us, start killing things */
	page = __alloc_pages_may_oom(gfp_mask, order, ac, &did_some_progress);
	if (page)
		goto got_pg;

	/* Avoid allocations with no watermarks from looping endlessly */
	if (tsk_is_oom_victim(current) &&
	    (alloc_flags & ALLOC_OOM ||
	     (gfp_mask & __GFP_NOMEMALLOC)))
		goto nopage;

	/* Retry as long as the OOM killer is making progress */
	if (did_some_progress) {
		no_progress_loops = 0;
		goto retry;
	}

nopage:
	/* Deal with possible cpuset update races before we fail */
	if (check_retry_cpuset(cpuset_mems_cookie, ac))
		goto retry_cpuset;

	/*
	 * Make sure that __GFP_NOFAIL request doesn't leak out and make sure
	 * we always retry
	 */
	if (gfp_mask & __GFP_NOFAIL) {
		/*
		 * All existing users of the __GFP_NOFAIL are blockable, so warn
		 * of any new users that actually require GFP_NOWAIT
		 */
		if (WARN_ON_ONCE(!can_direct_reclaim))
			goto fail;

		/*
		 * PF_MEMALLOC request from this context is rather bizarre
		 * because we cannot reclaim anything and only can loop waiting
		 * for somebody to do a work for us
		 */
		WARN_ON_ONCE(current->flags & PF_MEMALLOC);

		/*
		 * non failing costly orders are a hard requirement which we
		 * are not prepared for much so let's warn about these users
		 * so that we can identify them and convert them to something
		 * else.
		 */
		WARN_ON_ONCE(order > PAGE_ALLOC_COSTLY_ORDER);

		/*
		 * Help non-failing allocations by giving them access to memory
		 * reserves but do not use ALLOC_NO_WATERMARKS because this
		 * could deplete whole memory reserves which would just make
		 * the situation worse
		 */
		page = __alloc_pages_cpuset_fallback(gfp_mask, order, ALLOC_HARDER, ac);
		if (page)
			goto got_pg;

		cond_resched();
		goto retry;
	}
fail:
	warn_alloc(gfp_mask, ac->nodemask,
			"page allocation failure: order:%u", order);
got_pg:
	return page;
}

static inline bool prepare_alloc_pages(gfp_t gfp_mask, unsigned int order,
		int preferred_nid, nodemask_t *nodemask,
		struct alloc_context *ac, gfp_t *alloc_mask,
		unsigned int *alloc_flags)
{
	ac->highest_zoneidx = gfp_zone(gfp_mask);
	ac->zonelist = node_zonelist(preferred_nid, gfp_mask);
	ac->nodemask = nodemask;
	ac->migratetype = gfp_migratetype(gfp_mask);

	if (cpusets_enabled()) {
		*alloc_mask |= __GFP_HARDWALL;
		/*
		 * When we are in the interrupt context, it is irrelevant
		 * to the current task context. It means that any node ok.
		 */
		if (!in_interrupt() && !ac->nodemask)
			ac->nodemask = &cpuset_current_mems_allowed;
		else
			*alloc_flags |= ALLOC_CPUSET;
	}

	fs_reclaim_acquire(gfp_mask);
	fs_reclaim_release(gfp_mask);

	might_sleep_if(gfp_mask & __GFP_DIRECT_RECLAIM);

	if (should_fail_alloc_page(gfp_mask, order))
		return false;

	*alloc_flags = current_alloc_flags(gfp_mask, *alloc_flags);

	/* Dirty zone balancing only done in the fast path */
	ac->spread_dirty_pages = (gfp_mask & __GFP_WRITE);

	/*
	 * The preferred zone is used for statistics but crucially it is
	 * also used as the starting point for the zonelist iterator. It
	 * may get reset for allocations that ignore memory policies.
	 */
	ac->preferred_zoneref = first_zones_zonelist(ac->zonelist,
					ac->highest_zoneidx, ac->nodemask);

	return true;
}

/*
 * This is the 'heart' of the zoned buddy allocator.
 */
struct page *
__alloc_pages_nodemask(gfp_t gfp_mask, unsigned int order, int preferred_nid,
							nodemask_t *nodemask)
{
	struct page *page;
	unsigned int alloc_flags = ALLOC_WMARK_LOW;
	gfp_t alloc_mask; /* The gfp_t that was actually used for allocation */
	struct alloc_context ac = { };

	/*
	 * There are several places where we assume that the order value is sane
	 * so bail out early if the request is out of bound.
	 */
	if (unlikely(order >= MAX_ORDER)) {
		WARN_ON_ONCE(!(gfp_mask & __GFP_NOWARN));
		return NULL;
	}

	gfp_mask &= gfp_allowed_mask;
	alloc_mask = gfp_mask;
	if (!prepare_alloc_pages(gfp_mask, order, preferred_nid, nodemask, &ac, &alloc_mask, &alloc_flags))
		return NULL;

	/*
	 * Forbid the first pass from falling back to types that fragment
	 * memory until all local zones are considered.
	 */
	alloc_flags |= alloc_flags_nofragment(ac.preferred_zoneref->zone, gfp_mask);

	/* First allocation attempt */
	page = get_page_from_freelist(alloc_mask, order, alloc_flags, &ac);
	if (likely(page))
		goto out;

	/*
	 * Apply scoped allocation constraints. This is mainly about GFP_NOFS
	 * resp. GFP_NOIO which has to be inherited for all allocation requests
	 * from a particular context which has been marked by
	 * memalloc_no{fs,io}_{save,restore}.
	 */
	alloc_mask = current_gfp_context(gfp_mask);
	ac.spread_dirty_pages = false;

	/*
	 * Restore the original nodemask if it was potentially replaced with
	 * &cpuset_current_mems_allowed to optimize the fast-path attempt.
	 */
	ac.nodemask = nodemask;

	page = __alloc_pages_slowpath(alloc_mask, order, &ac);

out:
	if (memcg_kmem_enabled() && (gfp_mask & __GFP_ACCOUNT) && page &&
	    unlikely(__memcg_kmem_charge_page(page, gfp_mask, order) != 0)) {
		__free_pages(page, order);
		page = NULL;
	}

	trace_mm_page_alloc(page, order, alloc_mask, ac.migratetype);

	return page;
}
EXPORT_SYMBOL(__alloc_pages_nodemask);

/*
 * Common helper functions. Never use with __GFP_HIGHMEM because the returned
 * address cannot represent highmem pages. Use alloc_pages and then kmap if
 * you need to access high mem.
 */
unsigned long __get_free_pages(gfp_t gfp_mask, unsigned int order)
{
	struct page *page;

	page = alloc_pages(gfp_mask & ~__GFP_HIGHMEM, order);
	if (!page)
		return 0;
	return (unsigned long) page_address(page);
}
EXPORT_SYMBOL(__get_free_pages);

unsigned long get_zeroed_page(gfp_t gfp_mask)
{
	return __get_free_pages(gfp_mask | __GFP_ZERO, 0);
}
EXPORT_SYMBOL(get_zeroed_page);

static inline void free_the_page(struct page *page, unsigned int order)
{
	if (order == 0)		/* Via pcp? */
		free_unref_page(page);
	else
		__free_pages_ok(page, order, FPI_NONE);
}

void __free_pages(struct page *page, unsigned int order)
{
	if (put_page_testzero(page))
		free_the_page(page, order);
	else if (!PageHead(page))
		while (order-- > 0)
			free_the_page(page + (1 << order), order);
}
EXPORT_SYMBOL(__free_pages);

void free_pages(unsigned long addr, unsigned int order)
{
	if (addr != 0) {
		VM_BUG_ON(!virt_addr_valid((void *)addr));
		__free_pages(virt_to_page((void *)addr), order);
	}
}

EXPORT_SYMBOL(free_pages);

/*
 * Page Fragment:
 *  An arbitrary-length arbitrary-offset area of memory which resides
 *  within a 0 or higher order page.  Multiple fragments within that page
 *  are individually refcounted, in the page's reference counter.
 *
 * The page_frag functions below provide a simple allocation framework for
 * page fragments.  This is used by the network stack and network device
 * drivers to provide a backing region of memory for use as either an
 * sk_buff->head, or to be used in the "frags" portion of skb_shared_info.
 */
static struct page *__page_frag_cache_refill(struct page_frag_cache *nc,
					     gfp_t gfp_mask)
{
	struct page *page = NULL;
	gfp_t gfp = gfp_mask;

#if (PAGE_SIZE < PAGE_FRAG_CACHE_MAX_SIZE)
	gfp_mask |= __GFP_COMP | __GFP_NOWARN | __GFP_NORETRY |
		    __GFP_NOMEMALLOC;
	page = alloc_pages_node(NUMA_NO_NODE, gfp_mask,
				PAGE_FRAG_CACHE_MAX_ORDER);
	nc->size = page ? PAGE_FRAG_CACHE_MAX_SIZE : PAGE_SIZE;
#endif
	if (unlikely(!page))
		page = alloc_pages_node(NUMA_NO_NODE, gfp, 0);

	nc->va = page ? page_address(page) : NULL;

	return page;
}

void __page_frag_cache_drain(struct page *page, unsigned int count)
{
	VM_BUG_ON_PAGE(page_ref_count(page) == 0, page);

	if (page_ref_sub_and_test(page, count))
		free_the_page(page, compound_order(page));
}
EXPORT_SYMBOL(__page_frag_cache_drain);

void *page_frag_alloc(struct page_frag_cache *nc,
		      unsigned int fragsz, gfp_t gfp_mask)
{
	unsigned int size = PAGE_SIZE;
	struct page *page;
	int offset;

	if (unlikely(!nc->va)) {
refill:
		page = __page_frag_cache_refill(nc, gfp_mask);
		if (!page)
			return NULL;

#if (PAGE_SIZE < PAGE_FRAG_CACHE_MAX_SIZE)
		/* if size can vary use size else just use PAGE_SIZE */
		size = nc->size;
#endif
		/* Even if we own the page, we do not use atomic_set().
		 * This would break get_page_unless_zero() users.
		 */
		page_ref_add(page, PAGE_FRAG_CACHE_MAX_SIZE);

		/* reset page count bias and offset to start of new frag */
		nc->pfmemalloc = page_is_pfmemalloc(page);
		nc->pagecnt_bias = PAGE_FRAG_CACHE_MAX_SIZE + 1;
		nc->offset = size;
	}

	offset = nc->offset - fragsz;
	if (unlikely(offset < 0)) {
		page = virt_to_page(nc->va);

		if (!page_ref_sub_and_test(page, nc->pagecnt_bias))
			goto refill;

		if (unlikely(nc->pfmemalloc)) {
			free_the_page(page, compound_order(page));
			goto refill;
		}

#if (PAGE_SIZE < PAGE_FRAG_CACHE_MAX_SIZE)
		/* if size can vary use size else just use PAGE_SIZE */
		size = nc->size;
#endif
		/* OK, page count is 0, we can safely set it */
		set_page_count(page, PAGE_FRAG_CACHE_MAX_SIZE + 1);

		/* reset page count bias and offset to start of new frag */
		nc->pagecnt_bias = PAGE_FRAG_CACHE_MAX_SIZE + 1;
		offset = size - fragsz;
	}

	nc->pagecnt_bias--;
	nc->offset = offset;

	return nc->va + offset;
}
EXPORT_SYMBOL(page_frag_alloc);

/*
 * Frees a page fragment allocated out of either a compound or order 0 page.
 */
void page_frag_free(void *addr)
{
	struct page *page = virt_to_head_page(addr);

	if (unlikely(put_page_testzero(page)))
		free_the_page(page, compound_order(page));
}
EXPORT_SYMBOL(page_frag_free);

static void *make_alloc_exact(unsigned long addr, unsigned int order,
		size_t size)
{
	if (addr) {
		unsigned long alloc_end = addr + (PAGE_SIZE << order);
		unsigned long used = addr + PAGE_ALIGN(size);

		split_page(virt_to_page((void *)addr), order);
		while (used < alloc_end) {
			free_page(used);
			used += PAGE_SIZE;
		}
	}
	return (void *)addr;
}

/**
 * alloc_pages_exact - allocate an exact number physically-contiguous pages.
 * @size: the number of bytes to allocate
 * @gfp_mask: GFP flags for the allocation, must not contain __GFP_COMP
 *
 * This function is similar to alloc_pages(), except that it allocates the
 * minimum number of pages to satisfy the request.  alloc_pages() can only
 * allocate memory in power-of-two pages.
 *
 * This function is also limited by MAX_ORDER.
 *
 * Memory allocated by this function must be released by free_pages_exact().
 *
 * Return: pointer to the allocated area or %NULL in case of error.
 */
void *alloc_pages_exact(size_t size, gfp_t gfp_mask)
{
	unsigned int order = get_order(size);
	unsigned long addr;

	if (WARN_ON_ONCE(gfp_mask & __GFP_COMP))
		gfp_mask &= ~__GFP_COMP;

	addr = __get_free_pages(gfp_mask, order);
	return make_alloc_exact(addr, order, size);
}
EXPORT_SYMBOL(alloc_pages_exact);

/**
 * alloc_pages_exact_nid - allocate an exact number of physically-contiguous
 *			   pages on a node.
 * @nid: the preferred node ID where memory should be allocated
 * @size: the number of bytes to allocate
 * @gfp_mask: GFP flags for the allocation, must not contain __GFP_COMP
 *
 * Like alloc_pages_exact(), but try to allocate on node nid first before falling
 * back.
 *
 * Return: pointer to the allocated area or %NULL in case of error.
 */
void * __meminit alloc_pages_exact_nid(int nid, size_t size, gfp_t gfp_mask)
{
	unsigned int order = get_order(size);
	struct page *p;

	if (WARN_ON_ONCE(gfp_mask & __GFP_COMP))
		gfp_mask &= ~__GFP_COMP;

	p = alloc_pages_node(nid, gfp_mask, order);
	if (!p)
		return NULL;
	return make_alloc_exact((unsigned long)page_address(p), order, size);
}

/**
 * free_pages_exact - release memory allocated via alloc_pages_exact()
 * @virt: the value returned by alloc_pages_exact.
 * @size: size of allocation, same value as passed to alloc_pages_exact().
 *
 * Release the memory allocated by a previous call to alloc_pages_exact.
 */
void free_pages_exact(void *virt, size_t size)
{
	unsigned long addr = (unsigned long)virt;
	unsigned long end = addr + PAGE_ALIGN(size);

	while (addr < end) {
		free_page(addr);
		addr += PAGE_SIZE;
	}
}
EXPORT_SYMBOL(free_pages_exact);

/**
 * nr_free_zone_pages - count number of pages beyond high watermark
 * @offset: The zone index of the highest zone
 *
 * nr_free_zone_pages() counts the number of pages which are beyond the
 * high watermark within all zones at or below a given zone index.  For each
 * zone, the number of pages is calculated as:
 *
 *     nr_free_zone_pages = managed_pages - high_pages
 *
 * Return: number of pages beyond high watermark.
 */
static unsigned long nr_free_zone_pages(int offset)
{
	struct zoneref *z;
	struct zone *zone;

	/* Just pick one node, since fallback list is circular */
	unsigned long sum = 0;

	struct zonelist *zonelist = node_zonelist(numa_node_id(), GFP_KERNEL);

	for_each_zone_zonelist(zone, z, zonelist, offset) {
		unsigned long size = zone_managed_pages(zone);
		unsigned long high = high_wmark_pages(zone);
		if (size > high)
			sum += size - high;
	}

	return sum;
}

/**
 * nr_free_buffer_pages - count number of pages beyond high watermark
 *
 * nr_free_buffer_pages() counts the number of pages which are beyond the high
 * watermark within ZONE_DMA and ZONE_NORMAL.
 *
 * Return: number of pages beyond high watermark within ZONE_DMA and
 * ZONE_NORMAL.
 */
unsigned long nr_free_buffer_pages(void)
{
	return nr_free_zone_pages(gfp_zone(GFP_USER));
}
EXPORT_SYMBOL_GPL(nr_free_buffer_pages);

static inline void show_node(struct zone *zone)
{
	if (IS_ENABLED(CONFIG_NUMA))
		printk("Node %d ", zone_to_nid(zone));
}

long si_mem_available(void)
{
	long available;
	unsigned long pagecache;
	unsigned long wmark_low = 0;
	unsigned long pages[NR_LRU_LISTS];
	unsigned long reclaimable;
	struct zone *zone;
	int lru;

	for (lru = LRU_BASE; lru < NR_LRU_LISTS; lru++)
		pages[lru] = global_node_page_state(NR_LRU_BASE + lru);

	for_each_zone(zone)
		wmark_low += low_wmark_pages(zone);

	/*
	 * Estimate the amount of memory available for userspace allocations,
	 * without causing swapping.
	 */
	available = global_zone_page_state(NR_FREE_PAGES) - totalreserve_pages;

	/*
	 * Not all the page cache can be freed, otherwise the system will
	 * start swapping. Assume at least half of the page cache, or the
	 * low watermark worth of cache, needs to stay.
	 */
	pagecache = pages[LRU_ACTIVE_FILE] + pages[LRU_INACTIVE_FILE];
	pagecache -= min(pagecache / 2, wmark_low);
	available += pagecache;

	/*
	 * Part of the reclaimable slab and other kernel memory consists of
	 * items that are in use, and cannot be freed. Cap this estimate at the
	 * low watermark.
	 */
	reclaimable = global_node_page_state_pages(NR_SLAB_RECLAIMABLE_B) +
		global_node_page_state(NR_KERNEL_MISC_RECLAIMABLE);
	available += reclaimable - min(reclaimable / 2, wmark_low);

	if (available < 0)
		available = 0;
	return available;
}
EXPORT_SYMBOL_GPL(si_mem_available);

void si_meminfo(struct sysinfo *val)
{
	val->totalram = totalram_pages();
	val->sharedram = global_node_page_state(NR_SHMEM);
	val->freeram = global_zone_page_state(NR_FREE_PAGES);
	val->bufferram = nr_blockdev_pages();
	val->totalhigh = totalhigh_pages();
	val->freehigh = nr_free_highpages();
	val->mem_unit = PAGE_SIZE;
}

EXPORT_SYMBOL(si_meminfo);

#ifdef CONFIG_NUMA
void si_meminfo_node(struct sysinfo *val, int nid)
{
	int zone_type;		/* needs to be signed */
	unsigned long managed_pages = 0;
	unsigned long managed_highpages = 0;
	unsigned long free_highpages = 0;
	pg_data_t *pgdat = NODE_DATA(nid);

	for (zone_type = 0; zone_type < MAX_NR_ZONES; zone_type++)
		managed_pages += zone_managed_pages(&pgdat->node_zones[zone_type]);
	val->totalram = managed_pages;
	val->sharedram = node_page_state(pgdat, NR_SHMEM);
	val->freeram = sum_zone_node_page_state(nid, NR_FREE_PAGES);
#ifdef CONFIG_HIGHMEM
	for (zone_type = 0; zone_type < MAX_NR_ZONES; zone_type++) {
		struct zone *zone = &pgdat->node_zones[zone_type];

		if (is_highmem(zone)) {
			managed_highpages += zone_managed_pages(zone);
			free_highpages += zone_page_state(zone, NR_FREE_PAGES);
		}
	}
	val->totalhigh = managed_highpages;
	val->freehigh = free_highpages;
#else
	val->totalhigh = managed_highpages;
	val->freehigh = free_highpages;
#endif
	val->mem_unit = PAGE_SIZE;
}
#endif

/*
 * Determine whether the node should be displayed or not, depending on whether
 * SHOW_MEM_FILTER_NODES was passed to show_free_areas().
 */
static bool show_mem_node_skip(unsigned int flags, int nid, nodemask_t *nodemask)
{
	if (!(flags & SHOW_MEM_FILTER_NODES))
		return false;

	/*
	 * no node mask - aka implicit memory numa policy. Do not bother with
	 * the synchronization - read_mems_allowed_begin - because we do not
	 * have to be precise here.
	 */
	if (!nodemask)
		nodemask = &cpuset_current_mems_allowed;

	return !node_isset(nid, *nodemask);
}

#define K(x) ((x) << (PAGE_SHIFT-10))

static void show_migration_types(unsigned char type)
{
	static const char types[MIGRATE_TYPES] = {
		[MIGRATE_UNMOVABLE]	= 'U',
		[MIGRATE_MOVABLE]	= 'M',
		[MIGRATE_RECLAIMABLE]	= 'E',
		[MIGRATE_HIGHATOMIC]	= 'H',
#ifdef CONFIG_CMA
		[MIGRATE_CMA]		= 'C',
#endif
#ifdef CONFIG_MEMORY_ISOLATION
		[MIGRATE_ISOLATE]	= 'I',
#endif
	};
	char tmp[MIGRATE_TYPES + 1];
	char *p = tmp;
	int i;

	for (i = 0; i < MIGRATE_TYPES; i++) {
		if (type & (1 << i))
			*p++ = types[i];
	}

	*p = '\0';
	printk(KERN_CONT "(%s) ", tmp);
}

/*
 * Show free area list (used inside shift_scroll-lock stuff)
 * We also calculate the percentage fragmentation. We do this by counting the
 * memory on each free list with the exception of the first item on the list.
 *
 * Bits in @filter:
 * SHOW_MEM_FILTER_NODES: suppress nodes that are not allowed by current's
 *   cpuset.
 */
void show_free_areas(unsigned int filter, nodemask_t *nodemask)
{
	unsigned long free_pcp = 0;
	int cpu;
	struct zone *zone;
	pg_data_t *pgdat;

	for_each_populated_zone(zone) {
		if (show_mem_node_skip(filter, zone_to_nid(zone), nodemask))
			continue;

		for_each_online_cpu(cpu)
			free_pcp += per_cpu_ptr(zone->pageset, cpu)->pcp.count;
	}

	printk("active_anon:%lu inactive_anon:%lu isolated_anon:%lu\n"
		" active_file:%lu inactive_file:%lu isolated_file:%lu\n"
		" unevictable:%lu dirty:%lu writeback:%lu\n"
		" slab_reclaimable:%lu slab_unreclaimable:%lu\n"
		" mapped:%lu shmem:%lu pagetables:%lu bounce:%lu\n"
		" free:%lu free_pcp:%lu free_cma:%lu\n",
		global_node_page_state(NR_ACTIVE_ANON),
		global_node_page_state(NR_INACTIVE_ANON),
		global_node_page_state(NR_ISOLATED_ANON),
		global_node_page_state(NR_ACTIVE_FILE),
		global_node_page_state(NR_INACTIVE_FILE),
		global_node_page_state(NR_ISOLATED_FILE),
		global_node_page_state(NR_UNEVICTABLE),
		global_node_page_state(NR_FILE_DIRTY),
		global_node_page_state(NR_WRITEBACK),
		global_node_page_state_pages(NR_SLAB_RECLAIMABLE_B),
		global_node_page_state_pages(NR_SLAB_UNRECLAIMABLE_B),
		global_node_page_state(NR_FILE_MAPPED),
		global_node_page_state(NR_SHMEM),
		global_zone_page_state(NR_PAGETABLE),
		global_zone_page_state(NR_BOUNCE),
		global_zone_page_state(NR_FREE_PAGES),
		free_pcp,
		global_zone_page_state(NR_FREE_CMA_PAGES));

	for_each_online_pgdat(pgdat) {
		if (show_mem_node_skip(filter, pgdat->node_id, nodemask))
			continue;

		printk("Node %d"
			" active_anon:%lukB"
			" inactive_anon:%lukB"
			" active_file:%lukB"
			" inactive_file:%lukB"
			" unevictable:%lukB"
			" isolated(anon):%lukB"
			" isolated(file):%lukB"
			" mapped:%lukB"
			" dirty:%lukB"
			" writeback:%lukB"
			" shmem:%lukB"
#ifdef CONFIG_TRANSPARENT_HUGEPAGE
			" shmem_thp: %lukB"
			" shmem_pmdmapped: %lukB"
			" anon_thp: %lukB"
#endif
			" writeback_tmp:%lukB"
			" kernel_stack:%lukB"
#ifdef CONFIG_SHADOW_CALL_STACK
			" shadow_call_stack:%lukB"
#endif
			" all_unreclaimable? %s"
			"\n",
			pgdat->node_id,
			K(node_page_state(pgdat, NR_ACTIVE_ANON)),
			K(node_page_state(pgdat, NR_INACTIVE_ANON)),
			K(node_page_state(pgdat, NR_ACTIVE_FILE)),
			K(node_page_state(pgdat, NR_INACTIVE_FILE)),
			K(node_page_state(pgdat, NR_UNEVICTABLE)),
			K(node_page_state(pgdat, NR_ISOLATED_ANON)),
			K(node_page_state(pgdat, NR_ISOLATED_FILE)),
			K(node_page_state(pgdat, NR_FILE_MAPPED)),
			K(node_page_state(pgdat, NR_FILE_DIRTY)),
			K(node_page_state(pgdat, NR_WRITEBACK)),
			K(node_page_state(pgdat, NR_SHMEM)),
#ifdef CONFIG_TRANSPARENT_HUGEPAGE
			K(node_page_state(pgdat, NR_SHMEM_THPS) * HPAGE_PMD_NR),
			K(node_page_state(pgdat, NR_SHMEM_PMDMAPPED)
					* HPAGE_PMD_NR),
			K(node_page_state(pgdat, NR_ANON_THPS) * HPAGE_PMD_NR),
#endif
			K(node_page_state(pgdat, NR_WRITEBACK_TEMP)),
			node_page_state(pgdat, NR_KERNEL_STACK_KB),
#ifdef CONFIG_SHADOW_CALL_STACK
			node_page_state(pgdat, NR_KERNEL_SCS_KB),
#endif
			pgdat->kswapd_failures >= MAX_RECLAIM_RETRIES ?
				"yes" : "no");
	}

	for_each_populated_zone(zone) {
		int i;

		if (show_mem_node_skip(filter, zone_to_nid(zone), nodemask))
			continue;

		free_pcp = 0;
		for_each_online_cpu(cpu)
			free_pcp += per_cpu_ptr(zone->pageset, cpu)->pcp.count;

		show_node(zone);
		printk(KERN_CONT
			"%s"
			" free:%lukB"
			" min:%lukB"
			" low:%lukB"
			" high:%lukB"
			" reserved_highatomic:%luKB"
			" active_anon:%lukB"
			" inactive_anon:%lukB"
			" active_file:%lukB"
			" inactive_file:%lukB"
			" unevictable:%lukB"
			" writepending:%lukB"
			" present:%lukB"
			" managed:%lukB"
			" mlocked:%lukB"
			" pagetables:%lukB"
			" bounce:%lukB"
			" free_pcp:%lukB"
			" local_pcp:%ukB"
			" free_cma:%lukB"
			"\n",
			zone->name,
			K(zone_page_state(zone, NR_FREE_PAGES)),
			K(min_wmark_pages(zone)),
			K(low_wmark_pages(zone)),
			K(high_wmark_pages(zone)),
			K(zone->nr_reserved_highatomic),
			K(zone_page_state(zone, NR_ZONE_ACTIVE_ANON)),
			K(zone_page_state(zone, NR_ZONE_INACTIVE_ANON)),
			K(zone_page_state(zone, NR_ZONE_ACTIVE_FILE)),
			K(zone_page_state(zone, NR_ZONE_INACTIVE_FILE)),
			K(zone_page_state(zone, NR_ZONE_UNEVICTABLE)),
			K(zone_page_state(zone, NR_ZONE_WRITE_PENDING)),
			K(zone->present_pages),
			K(zone_managed_pages(zone)),
			K(zone_page_state(zone, NR_MLOCK)),
			K(zone_page_state(zone, NR_PAGETABLE)),
			K(zone_page_state(zone, NR_BOUNCE)),
			K(free_pcp),
			K(this_cpu_read(zone->pageset->pcp.count)),
			K(zone_page_state(zone, NR_FREE_CMA_PAGES)));
		printk("lowmem_reserve[]:");
		for (i = 0; i < MAX_NR_ZONES; i++)
			printk(KERN_CONT " %ld", zone->lowmem_reserve[i]);
		printk(KERN_CONT "\n");
	}

	for_each_populated_zone(zone) {
		unsigned int order;
		unsigned long nr[MAX_ORDER], flags, total = 0;
		unsigned char types[MAX_ORDER];

		if (show_mem_node_skip(filter, zone_to_nid(zone), nodemask))
			continue;
		show_node(zone);
		printk(KERN_CONT "%s: ", zone->name);

		spin_lock_irqsave(&zone->lock, flags);
		for (order = 0; order < MAX_ORDER; order++) {
			struct free_area *area = &zone->free_area[order];
			int type;

			nr[order] = area->nr_free;
			total += nr[order] << order;

			types[order] = 0;
			for (type = 0; type < MIGRATE_TYPES; type++) {
				if (!free_area_empty(area, type))
					types[order] |= 1 << type;
			}
		}
		spin_unlock_irqrestore(&zone->lock, flags);
		for (order = 0; order < MAX_ORDER; order++) {
			printk(KERN_CONT "%lu*%lukB ",
			       nr[order], K(1UL) << order);
			if (nr[order])
				show_migration_types(types[order]);
		}
		printk(KERN_CONT "= %lukB\n", K(total));
	}

	hugetlb_show_meminfo();

	printk("%ld total pagecache pages\n", global_node_page_state(NR_FILE_PAGES));

	show_swap_cache_info();
}

static void zoneref_set_zone(struct zone *zone, struct zoneref *zoneref)
{
	zoneref->zone = zone;
	zoneref->zone_idx = zone_idx(zone);
}

/*
 * Builds allocation fallback zone lists.
 *
 * Add all populated zones of a node to the zonelist.
 */
static int build_zonerefs_node(pg_data_t *pgdat, struct zoneref *zonerefs)
{
	struct zone *zone;
	enum zone_type zone_type = MAX_NR_ZONES;
	int nr_zones = 0;

	do {
		zone_type--;
		zone = pgdat->node_zones + zone_type;
		if (managed_zone(zone)) {
			zoneref_set_zone(zone, &zonerefs[nr_zones++]);
			check_highest_zone(zone_type);
		}
	} while (zone_type);

	return nr_zones;
}

#ifdef CONFIG_NUMA

static int __parse_numa_zonelist_order(char *s)
{
	/*
	 * We used to support different zonlists modes but they turned
	 * out to be just not useful. Let's keep the warning in place
	 * if somebody still use the cmd line parameter so that we do
	 * not fail it silently
	 */
	if (!(*s == 'd' || *s == 'D' || *s == 'n' || *s == 'N')) {
		pr_warn("Ignoring unsupported numa_zonelist_order value:  %s\n", s);
		return -EINVAL;
	}
	return 0;
}

char numa_zonelist_order[] = "Node";

/*
 * sysctl handler for numa_zonelist_order
 */
int numa_zonelist_order_handler(struct ctl_table *table, int write,
		void *buffer, size_t *length, loff_t *ppos)
{
	if (write)
		return __parse_numa_zonelist_order(buffer);
	return proc_dostring(table, write, buffer, length, ppos);
}


#define MAX_NODE_LOAD (nr_online_nodes)
static int node_load[MAX_NUMNODES];

/**
 * find_next_best_node - find the next node that should appear in a given node's fallback list
 * @node: node whose fallback list we're appending
 * @used_node_mask: nodemask_t of already used nodes
 *
 * We use a number of factors to determine which is the next node that should
 * appear on a given node's fallback list.  The node should not have appeared
 * already in @node's fallback list, and it should be the next closest node
 * according to the distance array (which contains arbitrary distance values
 * from each node to each node in the system), and should also prefer nodes
 * with no CPUs, since presumably they'll have very little allocation pressure
 * on them otherwise.
 *
 * Return: node id of the found node or %NUMA_NO_NODE if no node is found.
 */
static int find_next_best_node(int node, nodemask_t *used_node_mask)
{
	int n, val;
	int min_val = INT_MAX;
	int best_node = NUMA_NO_NODE;

	/* Use the local node if we haven't already */
	if (!node_isset(node, *used_node_mask)) {
		node_set(node, *used_node_mask);
		return node;
	}

	for_each_node_state(n, N_MEMORY) {

		/* Don't want a node to appear more than once */
		if (node_isset(n, *used_node_mask))
			continue;

		/* Use the distance array to find the distance */
		val = node_distance(node, n);

		/* Penalize nodes under us ("prefer the next node") */
		val += (n < node);

		/* Give preference to headless and unused nodes */
		if (!cpumask_empty(cpumask_of_node(n)))
			val += PENALTY_FOR_NODE_WITH_CPUS;

		/* Slight preference for less loaded node */
		val *= (MAX_NODE_LOAD*MAX_NUMNODES);
		val += node_load[n];

		if (val < min_val) {
			min_val = val;
			best_node = n;
		}
	}

	if (best_node >= 0)
		node_set(best_node, *used_node_mask);

	return best_node;
}


/*
 * Build zonelists ordered by node and zones within node.
 * This results in maximum locality--normal zone overflows into local
 * DMA zone, if any--but risks exhausting DMA zone.
 */
static void build_zonelists_in_node_order(pg_data_t *pgdat, int *node_order,
		unsigned nr_nodes)
{
	struct zoneref *zonerefs;
	int i;

	zonerefs = pgdat->node_zonelists[ZONELIST_FALLBACK]._zonerefs;

	for (i = 0; i < nr_nodes; i++) {
		int nr_zones;

		pg_data_t *node = NODE_DATA(node_order[i]);

		nr_zones = build_zonerefs_node(node, zonerefs);
		zonerefs += nr_zones;
	}
	zonerefs->zone = NULL;
	zonerefs->zone_idx = 0;
}

/*
 * Build gfp_thisnode zonelists
 */
static void build_thisnode_zonelists(pg_data_t *pgdat)
{
	struct zoneref *zonerefs;
	int nr_zones;

	zonerefs = pgdat->node_zonelists[ZONELIST_NOFALLBACK]._zonerefs;
	nr_zones = build_zonerefs_node(pgdat, zonerefs);
	zonerefs += nr_zones;
	zonerefs->zone = NULL;
	zonerefs->zone_idx = 0;
}

/*
 * Build zonelists ordered by zone and nodes within zones.
 * This results in conserving DMA zone[s] until all Normal memory is
 * exhausted, but results in overflowing to remote node while memory
 * may still exist in local DMA zone.
 */

static void build_zonelists(pg_data_t *pgdat)
{
	static int node_order[MAX_NUMNODES];
	int node, load, nr_nodes = 0;
	nodemask_t used_mask = NODE_MASK_NONE;
	int local_node, prev_node;

	/* NUMA-aware ordering of nodes */
	local_node = pgdat->node_id;
	load = nr_online_nodes;
	prev_node = local_node;

	memset(node_order, 0, sizeof(node_order));
	while ((node = find_next_best_node(local_node, &used_mask)) >= 0) {
		/*
		 * We don't want to pressure a particular node.
		 * So adding penalty to the first node in same
		 * distance group to make it round-robin.
		 */
		if (node_distance(local_node, node) !=
		    node_distance(local_node, prev_node))
			node_load[node] = load;

		node_order[nr_nodes++] = node;
		prev_node = node;
		load--;
	}

	build_zonelists_in_node_order(pgdat, node_order, nr_nodes);
	build_thisnode_zonelists(pgdat);
}

#ifdef CONFIG_HAVE_MEMORYLESS_NODES
/*
 * Return node id of node used for "local" allocations.
 * I.e., first node id of first zone in arg node's generic zonelist.
 * Used for initializing percpu 'numa_mem', which is used primarily
 * for kernel allocations, so use GFP_KERNEL flags to locate zonelist.
 */
int local_memory_node(int node)
{
	struct zoneref *z;

	z = first_zones_zonelist(node_zonelist(node, GFP_KERNEL),
				   gfp_zone(GFP_KERNEL),
				   NULL);
	return zone_to_nid(z->zone);
}
#endif

static void setup_min_unmapped_ratio(void);
static void setup_min_slab_ratio(void);
#else	/* CONFIG_NUMA */

static void build_zonelists(pg_data_t *pgdat)
{
	int node, local_node;
	struct zoneref *zonerefs;
	int nr_zones;

	local_node = pgdat->node_id;

	zonerefs = pgdat->node_zonelists[ZONELIST_FALLBACK]._zonerefs;
	nr_zones = build_zonerefs_node(pgdat, zonerefs);
	zonerefs += nr_zones;

	/*
	 * Now we build the zonelist so that it contains the zones
	 * of all the other nodes.
	 * We don't want to pressure a particular node, so when
	 * building the zones for node N, we make sure that the
	 * zones coming right after the local ones are those from
	 * node N+1 (modulo N)
	 */
	for (node = local_node + 1; node < MAX_NUMNODES; node++) {
		if (!node_online(node))
			continue;
		nr_zones = build_zonerefs_node(NODE_DATA(node), zonerefs);
		zonerefs += nr_zones;
	}
	for (node = 0; node < local_node; node++) {
		if (!node_online(node))
			continue;
		nr_zones = build_zonerefs_node(NODE_DATA(node), zonerefs);
		zonerefs += nr_zones;
	}

	zonerefs->zone = NULL;
	zonerefs->zone_idx = 0;
}

#endif	/* CONFIG_NUMA */

/*
 * Boot pageset table. One per cpu which is going to be used for all
 * zones and all nodes. The parameters will be set in such a way
 * that an item put on a list will immediately be handed over to
 * the buddy list. This is safe since pageset manipulation is done
 * with interrupts disabled.
 *
 * The boot_pagesets must be kept even after bootup is complete for
 * unused processors and/or zones. They do play a role for bootstrapping
 * hotplugged processors.
 *
 * zoneinfo_show() and maybe other functions do
 * not check if the processor is online before following the pageset pointer.
 * Other parts of the kernel may not check if the zone is available.
 */
static void setup_pageset(struct per_cpu_pageset *p, unsigned long batch);
static DEFINE_PER_CPU(struct per_cpu_pageset, boot_pageset);
static DEFINE_PER_CPU(struct per_cpu_nodestat, boot_nodestats);

static void __build_all_zonelists(void *data)
{
	int nid;
	int __maybe_unused cpu;
	pg_data_t *self = data;
	static DEFINE_SPINLOCK(lock);

	spin_lock(&lock);

#ifdef CONFIG_NUMA
	memset(node_load, 0, sizeof(node_load));
#endif

	/*
	 * This node is hotadded and no memory is yet present.   So just
	 * building zonelists is fine - no need to touch other nodes.
	 */
	if (self && !node_online(self->node_id)) {
		build_zonelists(self);
	} else {
		for_each_online_node(nid) {
			pg_data_t *pgdat = NODE_DATA(nid);

			build_zonelists(pgdat);
		}

#ifdef CONFIG_HAVE_MEMORYLESS_NODES
		/*
		 * We now know the "local memory node" for each node--
		 * i.e., the node of the first zone in the generic zonelist.
		 * Set up numa_mem percpu variable for on-line cpus.  During
		 * boot, only the boot cpu should be on-line;  we'll init the
		 * secondary cpus' numa_mem as they come on-line.  During
		 * node/memory hotplug, we'll fixup all on-line cpus.
		 */
		for_each_online_cpu(cpu)
			set_cpu_numa_mem(cpu, local_memory_node(cpu_to_node(cpu)));
#endif
	}

	spin_unlock(&lock);
}

static noinline void __init
build_all_zonelists_init(void)
{
	int cpu;

	__build_all_zonelists(NULL);

	/*
	 * Initialize the boot_pagesets that are going to be used
	 * for bootstrapping processors. The real pagesets for
	 * each zone will be allocated later when the per cpu
	 * allocator is available.
	 *
	 * boot_pagesets are used also for bootstrapping offline
	 * cpus if the system is already booted because the pagesets
	 * are needed to initialize allocators on a specific cpu too.
	 * F.e. the percpu allocator needs the page allocator which
	 * needs the percpu allocator in order to allocate its pagesets
	 * (a chicken-egg dilemma).
	 */
	for_each_possible_cpu(cpu)
		setup_pageset(&per_cpu(boot_pageset, cpu), 0);

	mminit_verify_zonelist();
	cpuset_init_current_mems_allowed();
}

/*
 * unless system_state == SYSTEM_BOOTING.
 *
 * __ref due to call of __init annotated helper build_all_zonelists_init
 * [protected by SYSTEM_BOOTING].
 */
void __ref build_all_zonelists(pg_data_t *pgdat)
{
	unsigned long vm_total_pages;

	if (system_state == SYSTEM_BOOTING) {
		build_all_zonelists_init();
	} else {
		__build_all_zonelists(pgdat);
		/* cpuset refresh routine should be here */
	}
	/* Get the number of free pages beyond high watermark in all zones. */
	vm_total_pages = nr_free_zone_pages(gfp_zone(GFP_HIGHUSER_MOVABLE));
	/*
	 * Disable grouping by mobility if the number of pages in the
	 * system is too low to allow the mechanism to work. It would be
	 * more accurate, but expensive to check per-zone. This check is
	 * made on memory-hotadd so a system can start with mobility
	 * disabled and enable it later
	 */
	if (vm_total_pages < (pageblock_nr_pages * MIGRATE_TYPES))
		page_group_by_mobility_disabled = 1;
	else
		page_group_by_mobility_disabled = 0;

	pr_info("Built %u zonelists, mobility grouping %s.  Total pages: %ld\n",
		nr_online_nodes,
		page_group_by_mobility_disabled ? "off" : "on",
		vm_total_pages);
#ifdef CONFIG_NUMA
	pr_info("Policy zone: %s\n", zone_names[policy_zone]);
#endif
}

/* If zone is ZONE_MOVABLE but memory is mirrored, it is an overlapped init */
static bool __meminit
overlap_memmap_init(unsigned long zone, unsigned long *pfn)
{
	static struct memblock_region *r;

	if (mirrored_kernelcore && zone == ZONE_MOVABLE) {
		if (!r || *pfn >= memblock_region_memory_end_pfn(r)) {
			for_each_mem_region(r) {
				if (*pfn < memblock_region_memory_end_pfn(r))
					break;
			}
		}
		if (*pfn >= memblock_region_memory_base_pfn(r) &&
		    memblock_is_mirror(r)) {
			*pfn = memblock_region_memory_end_pfn(r);
			return true;
		}
	}
	return false;
}

/*
 * Initially all pages are reserved - free ones are freed
 * up by memblock_free_all() once the early boot process is
 * done. Non-atomic initialization, single-pass.
 *
 * All aligned pageblocks are initialized to the specified migratetype
 * (usually MIGRATE_MOVABLE). Besides setting the migratetype, no related
 * zone stats (e.g., nr_isolate_pageblock) are touched.
 */
void __meminit memmap_init_zone(unsigned long size, int nid, unsigned long zone,
		unsigned long start_pfn, unsigned long zone_end_pfn,
		enum meminit_context context,
		struct vmem_altmap *altmap, int migratetype)
{
	unsigned long pfn, end_pfn = start_pfn + size;
	struct page *page;

	if (highest_memmap_pfn < end_pfn - 1)
		highest_memmap_pfn = end_pfn - 1;

#ifdef CONFIG_ZONE_DEVICE
	/*
	 * Honor reservation requested by the driver for this ZONE_DEVICE
	 * memory. We limit the total number of pages to initialize to just
	 * those that might contain the memory mapping. We will defer the
	 * ZONE_DEVICE page initialization until after we have released
	 * the hotplug lock.
	 */
	if (zone == ZONE_DEVICE) {
		if (!altmap)
			return;

		if (start_pfn == altmap->base_pfn)
			start_pfn += altmap->reserve;
		end_pfn = altmap->base_pfn + vmem_altmap_offset(altmap);
	}
#endif

	for (pfn = start_pfn; pfn < end_pfn; ) {
		/*
		 * There can be holes in boot-time mem_map[]s handed to this
		 * function.  They do not exist on hotplugged memory.
		 */
		if (context == MEMINIT_EARLY) {
			if (overlap_memmap_init(zone, &pfn))
				continue;
			if (defer_init(nid, pfn, zone_end_pfn))
				break;
		}

		page = pfn_to_page(pfn);
		__init_single_page(page, pfn, zone, nid);
		if (context == MEMINIT_HOTPLUG)
			__SetPageReserved(page);

		/*
		 * Usually, we want to mark the pageblock MIGRATE_MOVABLE,
		 * such that unmovable allocations won't be scattered all
		 * over the place during system boot.
		 */
		if (IS_ALIGNED(pfn, pageblock_nr_pages)) {
			set_pageblock_migratetype(page, migratetype);
			cond_resched();
		}
		pfn++;
	}
}

#ifdef CONFIG_ZONE_DEVICE
void __ref memmap_init_zone_device(struct zone *zone,
				   unsigned long start_pfn,
				   unsigned long nr_pages,
				   struct dev_pagemap *pgmap)
{
	unsigned long pfn, end_pfn = start_pfn + nr_pages;
	struct pglist_data *pgdat = zone->zone_pgdat;
	struct vmem_altmap *altmap = pgmap_altmap(pgmap);
	unsigned long zone_idx = zone_idx(zone);
	unsigned long start = jiffies;
	int nid = pgdat->node_id;

	if (WARN_ON_ONCE(!pgmap || zone_idx(zone) != ZONE_DEVICE))
		return;

	/*
	 * The call to memmap_init_zone should have already taken care
	 * of the pages reserved for the memmap, so we can just jump to
	 * the end of that region and start processing the device pages.
	 */
	if (altmap) {
		start_pfn = altmap->base_pfn + vmem_altmap_offset(altmap);
		nr_pages = end_pfn - start_pfn;
	}

	for (pfn = start_pfn; pfn < end_pfn; pfn++) {
		struct page *page = pfn_to_page(pfn);

		__init_single_page(page, pfn, zone_idx, nid);

		/*
		 * Mark page reserved as it will need to wait for onlining
		 * phase for it to be fully associated with a zone.
		 *
		 * We can use the non-atomic __set_bit operation for setting
		 * the flag as we are still initializing the pages.
		 */
		__SetPageReserved(page);

		/*
		 * ZONE_DEVICE pages union ->lru with a ->pgmap back pointer
		 * and zone_device_data.  It is a bug if a ZONE_DEVICE page is
		 * ever freed or placed on a driver-private list.
		 */
		page->pgmap = pgmap;
		page->zone_device_data = NULL;

		/*
		 * Mark the block movable so that blocks are reserved for
		 * movable at startup. This will force kernel allocations
		 * to reserve their blocks rather than leaking throughout
		 * the address space during boot when many long-lived
		 * kernel allocations are made.
		 *
		 * Please note that MEMINIT_HOTPLUG path doesn't clear memmap
		 * because this is done early in section_activate()
		 */
		if (IS_ALIGNED(pfn, pageblock_nr_pages)) {
			set_pageblock_migratetype(page, MIGRATE_MOVABLE);
			cond_resched();
		}
	}

	pr_info("%s initialised %lu pages in %ums\n", __func__,
		nr_pages, jiffies_to_msecs(jiffies - start));
}

#endif
static void __meminit zone_init_free_lists(struct zone *zone)
{
	unsigned int order, t;
	for_each_migratetype_order(order, t) {
		INIT_LIST_HEAD(&zone->free_area[order].free_list[t]);
		zone->free_area[order].nr_free = 0;
	}
}

#if !defined(CONFIG_FLAT_NODE_MEM_MAP)
/*
 * Only struct pages that correspond to ranges defined by memblock.memory
 * are zeroed and initialized by going through __init_single_page() during
 * memmap_init_zone().
 *
 * But, there could be struct pages that correspond to holes in
 * memblock.memory. This can happen because of the following reasons:
 * - physical memory bank size is not necessarily the exact multiple of the
 *   arbitrary section size
 * - early reserved memory may not be listed in memblock.memory
 * - memory layouts defined with memmap= kernel parameter may not align
 *   nicely with memmap sections
 *
 * Explicitly initialize those struct pages so that:
 * - PG_Reserved is set
 * - zone and node links point to zone and node that span the page if the
 *   hole is in the middle of a zone
 * - zone and node links point to adjacent zone/node if the hole falls on
 *   the zone boundary; the pages in such holes will be prepended to the
 *   zone/node above the hole except for the trailing pages in the last
 *   section that will be appended to the zone/node below.
 */
static u64 __meminit init_unavailable_range(unsigned long spfn,
					    unsigned long epfn,
					    int zone, int node)
{
	unsigned long pfn;
	u64 pgcnt = 0;

	for (pfn = spfn; pfn < epfn; pfn++) {
		if (!pfn_valid(ALIGN_DOWN(pfn, pageblock_nr_pages))) {
			pfn = ALIGN_DOWN(pfn, pageblock_nr_pages)
				+ pageblock_nr_pages - 1;
			continue;
		}
		__init_single_page(pfn_to_page(pfn), pfn, zone, node);
		__SetPageReserved(pfn_to_page(pfn));
		pgcnt++;
	}

	return pgcnt;
}
#else
static inline u64 init_unavailable_range(unsigned long spfn, unsigned long epfn,
					 int zone, int node)
{
	return 0;
}
#endif

void __meminit __weak memmap_init(unsigned long size, int nid,
				  unsigned long zone,
				  unsigned long range_start_pfn)
{
	static unsigned long hole_pfn;
	unsigned long start_pfn, end_pfn;
	unsigned long range_end_pfn = range_start_pfn + size;
	int i;
	u64 pgcnt = 0;

	for_each_mem_pfn_range(i, nid, &start_pfn, &end_pfn, NULL) {
		start_pfn = clamp(start_pfn, range_start_pfn, range_end_pfn);
		end_pfn = clamp(end_pfn, range_start_pfn, range_end_pfn);

		if (end_pfn > start_pfn) {
			size = end_pfn - start_pfn;
			memmap_init_zone(size, nid, zone, start_pfn, range_end_pfn,
					 MEMINIT_EARLY, NULL, MIGRATE_MOVABLE);
		}

		if (hole_pfn < start_pfn)
			pgcnt += init_unavailable_range(hole_pfn, start_pfn,
							zone, nid);
		hole_pfn = end_pfn;
	}

#ifdef CONFIG_SPARSEMEM
	/*
	 * Initialize the hole in the range [zone_end_pfn, section_end].
	 * If zone boundary falls in the middle of a section, this hole
	 * will be re-initialized during the call to this function for the
	 * higher zone.
	 */
	end_pfn = round_up(range_end_pfn, PAGES_PER_SECTION);
	if (hole_pfn < end_pfn)
		pgcnt += init_unavailable_range(hole_pfn, end_pfn,
						zone, nid);
#endif

	if (pgcnt)
		pr_info("  %s zone: %llu pages in unavailable ranges\n",
			zone_names[zone], pgcnt);
}

static int zone_batchsize(struct zone *zone)
{
#ifdef CONFIG_MMU
	int batch;

	/*
	 * The per-cpu-pages pools are set to around 1000th of the
	 * size of the zone.
	 */
	batch = zone_managed_pages(zone) / 1024;
	/* But no more than a meg. */
	if (batch * PAGE_SIZE > 1024 * 1024)
		batch = (1024 * 1024) / PAGE_SIZE;
	batch /= 4;		/* We effectively *= 4 below */
	if (batch < 1)
		batch = 1;

	/*
	 * Clamp the batch to a 2^n - 1 value. Having a power
	 * of 2 value was found to be more likely to have
	 * suboptimal cache aliasing properties in some cases.
	 *
	 * For example if 2 tasks are alternately allocating
	 * batches of pages, one task can end up with a lot
	 * of pages of one half of the possible page colors
	 * and the other with pages of the other colors.
	 */
	batch = rounddown_pow_of_two(batch + batch/2) - 1;

	return batch;

#else
	/* The deferral and batching of frees should be suppressed under NOMMU
	 * conditions.
	 *
	 * The problem is that NOMMU needs to be able to allocate large chunks
	 * of contiguous memory as there's no hardware page translation to
	 * assemble apparent contiguous memory from discontiguous pages.
	 *
	 * Queueing large contiguous runs of pages for batching, however,
	 * causes the pages to actually be freed in smaller chunks.  As there
	 * can be a significant delay between the individual batches being
	 * recycled, this leads to the once large chunks of space being
	 * fragmented and becoming unavailable for high-order allocations.
	 */
	return 0;
#endif
}

/*
 * pcp->high and pcp->batch values are related and dependent on one another:
 * ->batch must never be higher then ->high.
 * The following function updates them in a safe manner without read side
 * locking.
 *
 * Any new users of pcp->batch and pcp->high should ensure they can cope with
 * those fields changing asynchronously (acording to the above rule).
 *
 * mutex_is_locked(&pcp_batch_high_lock) required when calling this function
 * outside of boot time (or some other assurance that no concurrent updaters
 * exist).
 */
static void pageset_update(struct per_cpu_pages *pcp, unsigned long high,
		unsigned long batch)
{
       /* start with a fail safe value for batch */
	pcp->batch = 1;
	smp_wmb();

       /* Update high, then batch, in order */
	pcp->high = high;
	smp_wmb();

	pcp->batch = batch;
}

/* a companion to pageset_set_high() */
static void pageset_set_batch(struct per_cpu_pageset *p, unsigned long batch)
{
	pageset_update(&p->pcp, 6 * batch, max(1UL, 1 * batch));
}

static void pageset_init(struct per_cpu_pageset *p)
{
	struct per_cpu_pages *pcp;
	int migratetype;

	memset(p, 0, sizeof(*p));

	pcp = &p->pcp;
	for (migratetype = 0; migratetype < MIGRATE_PCPTYPES; migratetype++)
		INIT_LIST_HEAD(&pcp->lists[migratetype]);
}

static void setup_pageset(struct per_cpu_pageset *p, unsigned long batch)
{
	pageset_init(p);
	pageset_set_batch(p, batch);
}

/*
 * pageset_set_high() sets the high water mark for hot per_cpu_pagelist
 * to the value high for the pageset p.
 */
static void pageset_set_high(struct per_cpu_pageset *p,
				unsigned long high)
{
	unsigned long batch = max(1UL, high / 4);
	if ((high / 4) > (PAGE_SHIFT * 8))
		batch = PAGE_SHIFT * 8;

	pageset_update(&p->pcp, high, batch);
}

static void pageset_set_high_and_batch(struct zone *zone,
				       struct per_cpu_pageset *pcp)
{
	if (percpu_pagelist_fraction)
		pageset_set_high(pcp,
			(zone_managed_pages(zone) /
				percpu_pagelist_fraction));
	else
		pageset_set_batch(pcp, zone_batchsize(zone));
}

static void __meminit zone_pageset_init(struct zone *zone, int cpu)
{
	struct per_cpu_pageset *pcp = per_cpu_ptr(zone->pageset, cpu);

	pageset_init(pcp);
	pageset_set_high_and_batch(zone, pcp);
}

void __meminit setup_zone_pageset(struct zone *zone)
{
	int cpu;
	zone->pageset = alloc_percpu(struct per_cpu_pageset);
	for_each_possible_cpu(cpu)
		zone_pageset_init(zone, cpu);
}

/*
 * Allocate per cpu pagesets and initialize them.
 * Before this call only boot pagesets were available.
 */
void __init setup_per_cpu_pageset(void)
{
	struct pglist_data *pgdat;
	struct zone *zone;
	int __maybe_unused cpu;

	for_each_populated_zone(zone)
		setup_zone_pageset(zone);

#ifdef CONFIG_NUMA
	/*
	 * Unpopulated zones continue using the boot pagesets.
	 * The numa stats for these pagesets need to be reset.
	 * Otherwise, they will end up skewing the stats of
	 * the nodes these zones are associated with.
	 */
	for_each_possible_cpu(cpu) {
		struct per_cpu_pageset *pcp = &per_cpu(boot_pageset, cpu);
		memset(pcp->vm_numa_stat_diff, 0,
		       sizeof(pcp->vm_numa_stat_diff));
	}
#endif

	for_each_online_pgdat(pgdat)
		pgdat->per_cpu_nodestats =
			alloc_percpu(struct per_cpu_nodestat);
}

static __meminit void zone_pcp_init(struct zone *zone)
{
	/*
	 * per cpu subsystem is not up at this point. The following code
	 * relies on the ability of the linker to provide the
	 * offset of a (static) per cpu variable into the per cpu area.
	 */
	zone->pageset = &boot_pageset;

	if (populated_zone(zone))
		printk(KERN_DEBUG "  %s zone: %lu pages, LIFO batch:%u\n",
			zone->name, zone->present_pages,
					 zone_batchsize(zone));
}

void __meminit init_currently_empty_zone(struct zone *zone,
					unsigned long zone_start_pfn,
					unsigned long size)
{
	struct pglist_data *pgdat = zone->zone_pgdat;
	int zone_idx = zone_idx(zone) + 1;

	if (zone_idx > pgdat->nr_zones)
		pgdat->nr_zones = zone_idx;

	zone->zone_start_pfn = zone_start_pfn;

	mminit_dprintk(MMINIT_TRACE, "memmap_init",
			"Initialising map node %d zone %lu pfns %lu -> %lu\n",
			pgdat->node_id,
			(unsigned long)zone_idx(zone),
			zone_start_pfn, (zone_start_pfn + size));

	zone_init_free_lists(zone);
	zone->initialized = 1;
}

/**
 * get_pfn_range_for_nid - Return the start and end page frames for a node
 * @nid: The nid to return the range for. If MAX_NUMNODES, the min and max PFN are returned.
 * @start_pfn: Passed by reference. On return, it will have the node start_pfn.
 * @end_pfn: Passed by reference. On return, it will have the node end_pfn.
 *
 * It returns the start and end page frame of a node based on information
 * provided by memblock_set_node(). If called for a node
 * with no available memory, a warning is printed and the start and end
 * PFNs will be 0.
 */
void __init get_pfn_range_for_nid(unsigned int nid,
			unsigned long *start_pfn, unsigned long *end_pfn)
{
	unsigned long this_start_pfn, this_end_pfn;
	int i;

	*start_pfn = -1UL;
	*end_pfn = 0;

	for_each_mem_pfn_range(i, nid, &this_start_pfn, &this_end_pfn, NULL) {
		*start_pfn = min(*start_pfn, this_start_pfn);
		*end_pfn = max(*end_pfn, this_end_pfn);
	}

	if (*start_pfn == -1UL)
		*start_pfn = 0;
}

/*
 * This finds a zone that can be used for ZONE_MOVABLE pages. The
 * assumption is made that zones within a node are ordered in monotonic
 * increasing memory addresses so that the "highest" populated zone is used
 */
static void __init find_usable_zone_for_movable(void)
{
	int zone_index;
	for (zone_index = MAX_NR_ZONES - 1; zone_index >= 0; zone_index--) {
		if (zone_index == ZONE_MOVABLE)
			continue;

		if (arch_zone_highest_possible_pfn[zone_index] >
				arch_zone_lowest_possible_pfn[zone_index])
			break;
	}

	VM_BUG_ON(zone_index == -1);
	movable_zone = zone_index;
}

/*
 * The zone ranges provided by the architecture do not include ZONE_MOVABLE
 * because it is sized independent of architecture. Unlike the other zones,
 * the starting point for ZONE_MOVABLE is not fixed. It may be different
 * in each node depending on the size of each node and how evenly kernelcore
 * is distributed. This helper function adjusts the zone ranges
 * provided by the architecture for a given node by using the end of the
 * highest usable zone for ZONE_MOVABLE. This preserves the assumption that
 * zones within a node are in order of monotonic increases memory addresses
 */
static void __init adjust_zone_range_for_zone_movable(int nid,
					unsigned long zone_type,
					unsigned long node_start_pfn,
					unsigned long node_end_pfn,
					unsigned long *zone_start_pfn,
					unsigned long *zone_end_pfn)
{
	/* Only adjust if ZONE_MOVABLE is on this node */
	if (zone_movable_pfn[nid]) {
		/* Size ZONE_MOVABLE */
		if (zone_type == ZONE_MOVABLE) {
			*zone_start_pfn = zone_movable_pfn[nid];
			*zone_end_pfn = min(node_end_pfn,
				arch_zone_highest_possible_pfn[movable_zone]);

		/* Adjust for ZONE_MOVABLE starting within this range */
		} else if (!mirrored_kernelcore &&
			*zone_start_pfn < zone_movable_pfn[nid] &&
			*zone_end_pfn > zone_movable_pfn[nid]) {
			*zone_end_pfn = zone_movable_pfn[nid];

		/* Check if this whole range is within ZONE_MOVABLE */
		} else if (*zone_start_pfn >= zone_movable_pfn[nid])
			*zone_start_pfn = *zone_end_pfn;
	}
}

/*
 * Return the number of pages a zone spans in a node, including holes
 * present_pages = zone_spanned_pages_in_node() - zone_absent_pages_in_node()
 */
static unsigned long __init zone_spanned_pages_in_node(int nid,
					unsigned long zone_type,
					unsigned long node_start_pfn,
					unsigned long node_end_pfn,
					unsigned long *zone_start_pfn,
					unsigned long *zone_end_pfn)
{
	unsigned long zone_low = arch_zone_lowest_possible_pfn[zone_type];
	unsigned long zone_high = arch_zone_highest_possible_pfn[zone_type];
	/* When hotadd a new node from cpu_up(), the node should be empty */
	if (!node_start_pfn && !node_end_pfn)
		return 0;

	/* Get the start and end of the zone */
	*zone_start_pfn = clamp(node_start_pfn, zone_low, zone_high);
	*zone_end_pfn = clamp(node_end_pfn, zone_low, zone_high);
	adjust_zone_range_for_zone_movable(nid, zone_type,
				node_start_pfn, node_end_pfn,
				zone_start_pfn, zone_end_pfn);

	/* Check that this node has pages within the zone's required range */
	if (*zone_end_pfn < node_start_pfn || *zone_start_pfn > node_end_pfn)
		return 0;

	/* Move the zone boundaries inside the node if necessary */
	*zone_end_pfn = min(*zone_end_pfn, node_end_pfn);
	*zone_start_pfn = max(*zone_start_pfn, node_start_pfn);

	/* Return the spanned pages */
	return *zone_end_pfn - *zone_start_pfn;
}

/*
 * Return the number of holes in a range on a node. If nid is MAX_NUMNODES,
 * then all holes in the requested range will be accounted for.
 */
unsigned long __init __absent_pages_in_range(int nid,
				unsigned long range_start_pfn,
				unsigned long range_end_pfn)
{
	unsigned long nr_absent = range_end_pfn - range_start_pfn;
	unsigned long start_pfn, end_pfn;
	int i;

	for_each_mem_pfn_range(i, nid, &start_pfn, &end_pfn, NULL) {
		start_pfn = clamp(start_pfn, range_start_pfn, range_end_pfn);
		end_pfn = clamp(end_pfn, range_start_pfn, range_end_pfn);
		nr_absent -= end_pfn - start_pfn;
	}
	return nr_absent;
}

/**
 * absent_pages_in_range - Return number of page frames in holes within a range
 * @start_pfn: The start PFN to start searching for holes
 * @end_pfn: The end PFN to stop searching for holes
 *
 * Return: the number of pages frames in memory holes within a range.
 */
unsigned long __init absent_pages_in_range(unsigned long start_pfn,
							unsigned long end_pfn)
{
	return __absent_pages_in_range(MAX_NUMNODES, start_pfn, end_pfn);
}

/* Return the number of page frames in holes in a zone on a node */
static unsigned long __init zone_absent_pages_in_node(int nid,
					unsigned long zone_type,
					unsigned long node_start_pfn,
					unsigned long node_end_pfn)
{
	unsigned long zone_low = arch_zone_lowest_possible_pfn[zone_type];
	unsigned long zone_high = arch_zone_highest_possible_pfn[zone_type];
	unsigned long zone_start_pfn, zone_end_pfn;
	unsigned long nr_absent;

	/* When hotadd a new node from cpu_up(), the node should be empty */
	if (!node_start_pfn && !node_end_pfn)
		return 0;

	zone_start_pfn = clamp(node_start_pfn, zone_low, zone_high);
	zone_end_pfn = clamp(node_end_pfn, zone_low, zone_high);

	adjust_zone_range_for_zone_movable(nid, zone_type,
			node_start_pfn, node_end_pfn,
			&zone_start_pfn, &zone_end_pfn);
	nr_absent = __absent_pages_in_range(nid, zone_start_pfn, zone_end_pfn);

	/*
	 * ZONE_MOVABLE handling.
	 * Treat pages to be ZONE_MOVABLE in ZONE_NORMAL as absent pages
	 * and vice versa.
	 */
	if (mirrored_kernelcore && zone_movable_pfn[nid]) {
		unsigned long start_pfn, end_pfn;
		struct memblock_region *r;

		for_each_mem_region(r) {
			start_pfn = clamp(memblock_region_memory_base_pfn(r),
					  zone_start_pfn, zone_end_pfn);
			end_pfn = clamp(memblock_region_memory_end_pfn(r),
					zone_start_pfn, zone_end_pfn);

			if (zone_type == ZONE_MOVABLE &&
			    memblock_is_mirror(r))
				nr_absent += end_pfn - start_pfn;

			if (zone_type == ZONE_NORMAL &&
			    !memblock_is_mirror(r))
				nr_absent += end_pfn - start_pfn;
		}
	}

	return nr_absent;
}

static void __init calculate_node_totalpages(struct pglist_data *pgdat,
						unsigned long node_start_pfn,
						unsigned long node_end_pfn)
{
	unsigned long realtotalpages = 0, totalpages = 0;
	enum zone_type i;

	for (i = 0; i < MAX_NR_ZONES; i++) {
		struct zone *zone = pgdat->node_zones + i;
		unsigned long zone_start_pfn, zone_end_pfn;
		unsigned long spanned, absent;
		unsigned long size, real_size;

		spanned = zone_spanned_pages_in_node(pgdat->node_id, i,
						     node_start_pfn,
						     node_end_pfn,
						     &zone_start_pfn,
						     &zone_end_pfn);
		absent = zone_absent_pages_in_node(pgdat->node_id, i,
						   node_start_pfn,
						   node_end_pfn);

		size = spanned;
		real_size = size - absent;

		if (size)
			zone->zone_start_pfn = zone_start_pfn;
		else
			zone->zone_start_pfn = 0;
		zone->spanned_pages = size;
		zone->present_pages = real_size;

		totalpages += size;
		realtotalpages += real_size;
	}

	pgdat->node_spanned_pages = totalpages;
	pgdat->node_present_pages = realtotalpages;
	printk(KERN_DEBUG "On node %d totalpages: %lu\n", pgdat->node_id,
							realtotalpages);
}

#ifndef CONFIG_SPARSEMEM
/*
 * Calculate the size of the zone->blockflags rounded to an unsigned long
 * Start by making sure zonesize is a multiple of pageblock_order by rounding
 * up. Then use 1 NR_PAGEBLOCK_BITS worth of bits per pageblock, finally
 * round what is now in bits to nearest long in bits, then return it in
 * bytes.
 */
static unsigned long __init usemap_size(unsigned long zone_start_pfn, unsigned long zonesize)
{
	unsigned long usemapsize;

	zonesize += zone_start_pfn & (pageblock_nr_pages-1);
	usemapsize = roundup(zonesize, pageblock_nr_pages);
	usemapsize = usemapsize >> pageblock_order;
	usemapsize *= NR_PAGEBLOCK_BITS;
	usemapsize = roundup(usemapsize, 8 * sizeof(unsigned long));

	return usemapsize / 8;
}

static void __ref setup_usemap(struct pglist_data *pgdat,
				struct zone *zone,
				unsigned long zone_start_pfn,
				unsigned long zonesize)
{
	unsigned long usemapsize = usemap_size(zone_start_pfn, zonesize);
	zone->pageblock_flags = NULL;
	if (usemapsize) {
		zone->pageblock_flags =
			memblock_alloc_node(usemapsize, SMP_CACHE_BYTES,
					    pgdat->node_id);
		if (!zone->pageblock_flags)
			panic("Failed to allocate %ld bytes for zone %s pageblock flags on node %d\n",
			      usemapsize, zone->name, pgdat->node_id);
	}
}
#else
static inline void setup_usemap(struct pglist_data *pgdat, struct zone *zone,
				unsigned long zone_start_pfn, unsigned long zonesize) {}
#endif /* CONFIG_SPARSEMEM */

#ifdef CONFIG_HUGETLB_PAGE_SIZE_VARIABLE

/* Initialise the number of pages represented by NR_PAGEBLOCK_BITS */
void __init set_pageblock_order(void)
{
	unsigned int order;

	/* Check that pageblock_nr_pages has not already been setup */
	if (pageblock_order)
		return;

	if (HPAGE_SHIFT > PAGE_SHIFT)
		order = HUGETLB_PAGE_ORDER;
	else
		order = MAX_ORDER - 1;

	/*
	 * Assume the largest contiguous order of interest is a huge page.
	 * This value may be variable depending on boot parameters on IA64 and
	 * powerpc.
	 */
	pageblock_order = order;
}
#else /* CONFIG_HUGETLB_PAGE_SIZE_VARIABLE */

/*
 * When CONFIG_HUGETLB_PAGE_SIZE_VARIABLE is not set, set_pageblock_order()
 * is unused as pageblock_order is set at compile-time. See
 * include/linux/pageblock-flags.h for the values of pageblock_order based on
 * the kernel config
 */
void __init set_pageblock_order(void)
{
}

#endif /* CONFIG_HUGETLB_PAGE_SIZE_VARIABLE */

static unsigned long __init calc_memmap_size(unsigned long spanned_pages,
						unsigned long present_pages)
{
	unsigned long pages = spanned_pages;

	/*
	 * Provide a more accurate estimation if there are holes within
	 * the zone and SPARSEMEM is in use. If there are holes within the
	 * zone, each populated memory region may cost us one or two extra
	 * memmap pages due to alignment because memmap pages for each
	 * populated regions may not be naturally aligned on page boundary.
	 * So the (present_pages >> 4) heuristic is a tradeoff for that.
	 */
	if (spanned_pages > present_pages + (present_pages >> 4) &&
	    IS_ENABLED(CONFIG_SPARSEMEM))
		pages = present_pages;

	return PAGE_ALIGN(pages * sizeof(struct page)) >> PAGE_SHIFT;
}

#ifdef CONFIG_TRANSPARENT_HUGEPAGE
static void pgdat_init_split_queue(struct pglist_data *pgdat)
{
	struct deferred_split *ds_queue = &pgdat->deferred_split_queue;

	spin_lock_init(&ds_queue->split_queue_lock);
	INIT_LIST_HEAD(&ds_queue->split_queue);
	ds_queue->split_queue_len = 0;
}
#else
static void pgdat_init_split_queue(struct pglist_data *pgdat) {}
#endif

#ifdef CONFIG_COMPACTION
static void pgdat_init_kcompactd(struct pglist_data *pgdat)
{
	init_waitqueue_head(&pgdat->kcompactd_wait);
}
#else
static void pgdat_init_kcompactd(struct pglist_data *pgdat) {}
#endif

static void __meminit pgdat_init_internals(struct pglist_data *pgdat)
{
	pgdat_resize_init(pgdat);

	pgdat_init_split_queue(pgdat);
	pgdat_init_kcompactd(pgdat);

	init_waitqueue_head(&pgdat->kswapd_wait);
	init_waitqueue_head(&pgdat->pfmemalloc_wait);

	pgdat_page_ext_init(pgdat);
	spin_lock_init(&pgdat->lru_lock);
	lruvec_init(&pgdat->__lruvec);
}

static void __meminit zone_init_internals(struct zone *zone, enum zone_type idx, int nid,
							unsigned long remaining_pages)
{
	atomic_long_set(&zone->managed_pages, remaining_pages);
	zone_set_nid(zone, nid);
	zone->name = zone_names[idx];
	zone->zone_pgdat = NODE_DATA(nid);
	spin_lock_init(&zone->lock);
	zone_seqlock_init(zone);
	zone_pcp_init(zone);
}

/*
 * Set up the zone data structures
 * - init pgdat internals
 * - init all zones belonging to this node
 *
 * NOTE: this function is only called during memory hotplug
 */
#ifdef CONFIG_MEMORY_HOTPLUG
void __ref free_area_init_core_hotplug(int nid)
{
	enum zone_type z;
	pg_data_t *pgdat = NODE_DATA(nid);

	pgdat_init_internals(pgdat);
	for (z = 0; z < MAX_NR_ZONES; z++)
		zone_init_internals(&pgdat->node_zones[z], z, nid, 0);
}
#endif

/*
 * Set up the zone data structures:
 *   - mark all pages reserved
 *   - mark all memory queues empty
 *   - clear the memory bitmaps
 *
 * NOTE: pgdat should get zeroed by caller.
 * NOTE: this function is only called during early init.
 */
static void __init free_area_init_core(struct pglist_data *pgdat)
{
	enum zone_type j;
	int nid = pgdat->node_id;

	pgdat_init_internals(pgdat);
	pgdat->per_cpu_nodestats = &boot_nodestats;

	for (j = 0; j < MAX_NR_ZONES; j++) {
		struct zone *zone = pgdat->node_zones + j;
		unsigned long size, freesize, memmap_pages;
		unsigned long zone_start_pfn = zone->zone_start_pfn;

		size = zone->spanned_pages;
		freesize = zone->present_pages;

		/*
		 * Adjust freesize so that it accounts for how much memory
		 * is used by this zone for memmap. This affects the watermark
		 * and per-cpu initialisations
		 */
		memmap_pages = calc_memmap_size(size, freesize);
		if (!is_highmem_idx(j)) {
			if (freesize >= memmap_pages) {
				freesize -= memmap_pages;
				if (memmap_pages)
					printk(KERN_DEBUG
					       "  %s zone: %lu pages used for memmap\n",
					       zone_names[j], memmap_pages);
			} else
				pr_warn("  %s zone: %lu pages exceeds freesize %lu\n",
					zone_names[j], memmap_pages, freesize);
		}

		/* Account for reserved pages */
		if (j == 0 && freesize > dma_reserve) {
			freesize -= dma_reserve;
			printk(KERN_DEBUG "  %s zone: %lu pages reserved\n",
					zone_names[0], dma_reserve);
		}

		if (!is_highmem_idx(j))
			nr_kernel_pages += freesize;
		/* Charge for highmem memmap if there are enough kernel pages */
		else if (nr_kernel_pages > memmap_pages * 2)
			nr_kernel_pages -= memmap_pages;
		nr_all_pages += freesize;

		/*
		 * Set an approximate value for lowmem here, it will be adjusted
		 * when the bootmem allocator frees pages into the buddy system.
		 * And all highmem pages will be managed by the buddy system.
		 */
		zone_init_internals(zone, j, nid, freesize);

		if (!size)
			continue;

		set_pageblock_order();
		setup_usemap(pgdat, zone, zone_start_pfn, size);
		init_currently_empty_zone(zone, zone_start_pfn, size);
		memmap_init(size, nid, j, zone_start_pfn);
	}
}

#ifdef CONFIG_FLAT_NODE_MEM_MAP
static void __ref alloc_node_mem_map(struct pglist_data *pgdat)
{
	unsigned long __maybe_unused start = 0;
	unsigned long __maybe_unused offset = 0;

	/* Skip empty nodes */
	if (!pgdat->node_spanned_pages)
		return;

	start = pgdat->node_start_pfn & ~(MAX_ORDER_NR_PAGES - 1);
	offset = pgdat->node_start_pfn - start;
	/* ia64 gets its own node_mem_map, before this, without bootmem */
	if (!pgdat->node_mem_map) {
		unsigned long size, end;
		struct page *map;

		/*
		 * The zone's endpoints aren't required to be MAX_ORDER
		 * aligned but the node_mem_map endpoints must be in order
		 * for the buddy allocator to function correctly.
		 */
		end = pgdat_end_pfn(pgdat);
		end = ALIGN(end, MAX_ORDER_NR_PAGES);
		size =  (end - start) * sizeof(struct page);
		map = memblock_alloc_node(size, SMP_CACHE_BYTES,
					  pgdat->node_id);
		if (!map)
			panic("Failed to allocate %ld bytes for node %d memory map\n",
			      size, pgdat->node_id);
		pgdat->node_mem_map = map + offset;
	}
	pr_debug("%s: node %d, pgdat %08lx, node_mem_map %08lx\n",
				__func__, pgdat->node_id, (unsigned long)pgdat,
				(unsigned long)pgdat->node_mem_map);
#ifndef CONFIG_NEED_MULTIPLE_NODES
	/*
	 * With no DISCONTIG, the global mem_map is just set as node 0's
	 */
	if (pgdat == NODE_DATA(0)) {
		mem_map = NODE_DATA(0)->node_mem_map;
		if (page_to_pfn(mem_map) != pgdat->node_start_pfn)
			mem_map -= offset;
	}
#endif
}
#else
static void __ref alloc_node_mem_map(struct pglist_data *pgdat) { }
#endif /* CONFIG_FLAT_NODE_MEM_MAP */

#ifdef CONFIG_DEFERRED_STRUCT_PAGE_INIT
static inline void pgdat_set_deferred_range(pg_data_t *pgdat)
{
	pgdat->first_deferred_pfn = ULONG_MAX;
}
#else
static inline void pgdat_set_deferred_range(pg_data_t *pgdat) {}
#endif

static void __init free_area_init_node(int nid)
{
	pg_data_t *pgdat = NODE_DATA(nid);
	unsigned long start_pfn = 0;
	unsigned long end_pfn = 0;

	/* pg_data_t should be reset to zero when it's allocated */
	WARN_ON(pgdat->nr_zones || pgdat->kswapd_highest_zoneidx);

	get_pfn_range_for_nid(nid, &start_pfn, &end_pfn);

	pgdat->node_id = nid;
	pgdat->node_start_pfn = start_pfn;
	pgdat->per_cpu_nodestats = NULL;

	pr_info("Initmem setup node %d [mem %#018Lx-%#018Lx]\n", nid,
		(u64)start_pfn << PAGE_SHIFT,
		end_pfn ? ((u64)end_pfn << PAGE_SHIFT) - 1 : 0);
	calculate_node_totalpages(pgdat, start_pfn, end_pfn);

	alloc_node_mem_map(pgdat);
	pgdat_set_deferred_range(pgdat);

	free_area_init_core(pgdat);
}

void __init free_area_init_memoryless_node(int nid)
{
	free_area_init_node(nid);
}

#if MAX_NUMNODES > 1
/*
 * Figure out the number of possible node ids.
 */
void __init setup_nr_node_ids(void)
{
	unsigned int highest;

	highest = find_last_bit(node_possible_map.bits, MAX_NUMNODES);
	nr_node_ids = highest + 1;
}
#endif

/**
 * node_map_pfn_alignment - determine the maximum internode alignment
 *
 * This function should be called after node map is populated and sorted.
 * It calculates the maximum power of two alignment which can distinguish
 * all the nodes.
 *
 * For example, if all nodes are 1GiB and aligned to 1GiB, the return value
 * would indicate 1GiB alignment with (1 << (30 - PAGE_SHIFT)).  If the
 * nodes are shifted by 256MiB, 256MiB.  Note that if only the last node is
 * shifted, 1GiB is enough and this function will indicate so.
 *
 * This is used to test whether pfn -> nid mapping of the chosen memory
 * model has fine enough granularity to avoid incorrect mapping for the
 * populated node map.
 *
 * Return: the determined alignment in pfn's.  0 if there is no alignment
 * requirement (single node).
 */
unsigned long __init node_map_pfn_alignment(void)
{
	unsigned long accl_mask = 0, last_end = 0;
	unsigned long start, end, mask;
	int last_nid = NUMA_NO_NODE;
	int i, nid;

	for_each_mem_pfn_range(i, MAX_NUMNODES, &start, &end, &nid) {
		if (!start || last_nid < 0 || last_nid == nid) {
			last_nid = nid;
			last_end = end;
			continue;
		}

		/*
		 * Start with a mask granular enough to pin-point to the
		 * start pfn and tick off bits one-by-one until it becomes
		 * too coarse to separate the current node from the last.
		 */
		mask = ~((1 << __ffs(start)) - 1);
		while (mask && last_end <= (start & (mask << 1)))
			mask <<= 1;

		/* accumulate all internode masks */
		accl_mask |= mask;
	}

	/* convert mask to number of pages */
	return ~accl_mask + 1;
}

/**
 * find_min_pfn_with_active_regions - Find the minimum PFN registered
 *
 * Return: the minimum PFN based on information provided via
 * memblock_set_node().
 */
unsigned long __init find_min_pfn_with_active_regions(void)
{
	return PHYS_PFN(memblock_start_of_DRAM());
}

/*
 * early_calculate_totalpages()
 * Sum pages in active regions for movable zone.
 * Populate N_MEMORY for calculating usable_nodes.
 */
static unsigned long __init early_calculate_totalpages(void)
{
	unsigned long totalpages = 0;
	unsigned long start_pfn, end_pfn;
	int i, nid;

	for_each_mem_pfn_range(i, MAX_NUMNODES, &start_pfn, &end_pfn, &nid) {
		unsigned long pages = end_pfn - start_pfn;

		totalpages += pages;
		if (pages)
			node_set_state(nid, N_MEMORY);
	}
	return totalpages;
}

/*
 * Find the PFN the Movable zone begins in each node. Kernel memory
 * is spread evenly between nodes as long as the nodes have enough
 * memory. When they don't, some nodes will have more kernelcore than
 * others
 */
static void __init find_zone_movable_pfns_for_nodes(void)
{
	int i, nid;
	unsigned long usable_startpfn;
	unsigned long kernelcore_node, kernelcore_remaining;
	/* save the state before borrow the nodemask */
	nodemask_t saved_node_state = node_states[N_MEMORY];
	unsigned long totalpages = early_calculate_totalpages();
	int usable_nodes = nodes_weight(node_states[N_MEMORY]);
	struct memblock_region *r;

	/* Need to find movable_zone earlier when movable_node is specified. */
	find_usable_zone_for_movable();

	/*
	 * If movable_node is specified, ignore kernelcore and movablecore
	 * options.
	 */
	if (movable_node_is_enabled()) {
		for_each_mem_region(r) {
			if (!memblock_is_hotpluggable(r))
				continue;

			nid = memblock_get_region_node(r);

			usable_startpfn = PFN_DOWN(r->base);
			zone_movable_pfn[nid] = zone_movable_pfn[nid] ?
				min(usable_startpfn, zone_movable_pfn[nid]) :
				usable_startpfn;
		}

		goto out2;
	}

	/*
	 * If kernelcore=mirror is specified, ignore movablecore option
	 */
	if (mirrored_kernelcore) {
		bool mem_below_4gb_not_mirrored = false;

		for_each_mem_region(r) {
			if (memblock_is_mirror(r))
				continue;

			nid = memblock_get_region_node(r);

			usable_startpfn = memblock_region_memory_base_pfn(r);

			if (usable_startpfn < 0x100000) {
				mem_below_4gb_not_mirrored = true;
				continue;
			}

			zone_movable_pfn[nid] = zone_movable_pfn[nid] ?
				min(usable_startpfn, zone_movable_pfn[nid]) :
				usable_startpfn;
		}

		if (mem_below_4gb_not_mirrored)
			pr_warn("This configuration results in unmirrored kernel memory.\n");

		goto out2;
	}

	/*
	 * If kernelcore=nn% or movablecore=nn% was specified, calculate the
	 * amount of necessary memory.
	 */
	if (required_kernelcore_percent)
		required_kernelcore = (totalpages * 100 * required_kernelcore_percent) /
				       10000UL;
	if (required_movablecore_percent)
		required_movablecore = (totalpages * 100 * required_movablecore_percent) /
					10000UL;

	/*
	 * If movablecore= was specified, calculate what size of
	 * kernelcore that corresponds so that memory usable for
	 * any allocation type is evenly spread. If both kernelcore
	 * and movablecore are specified, then the value of kernelcore
	 * will be used for required_kernelcore if it's greater than
	 * what movablecore would have allowed.
	 */
	if (required_movablecore) {
		unsigned long corepages;

		/*
		 * Round-up so that ZONE_MOVABLE is at least as large as what
		 * was requested by the user
		 */
		required_movablecore =
			roundup(required_movablecore, MAX_ORDER_NR_PAGES);
		required_movablecore = min(totalpages, required_movablecore);
		corepages = totalpages - required_movablecore;

		required_kernelcore = max(required_kernelcore, corepages);
	}

	/*
	 * If kernelcore was not specified or kernelcore size is larger
	 * than totalpages, there is no ZONE_MOVABLE.
	 */
	if (!required_kernelcore || required_kernelcore >= totalpages)
		goto out;

	/* usable_startpfn is the lowest possible pfn ZONE_MOVABLE can be at */
	usable_startpfn = arch_zone_lowest_possible_pfn[movable_zone];

restart:
	/* Spread kernelcore memory as evenly as possible throughout nodes */
	kernelcore_node = required_kernelcore / usable_nodes;
	for_each_node_state(nid, N_MEMORY) {
		unsigned long start_pfn, end_pfn;

		/*
		 * Recalculate kernelcore_node if the division per node
		 * now exceeds what is necessary to satisfy the requested
		 * amount of memory for the kernel
		 */
		if (required_kernelcore < kernelcore_node)
			kernelcore_node = required_kernelcore / usable_nodes;

		/*
		 * As the map is walked, we track how much memory is usable
		 * by the kernel using kernelcore_remaining. When it is
		 * 0, the rest of the node is usable by ZONE_MOVABLE
		 */
		kernelcore_remaining = kernelcore_node;

		/* Go through each range of PFNs within this node */
		for_each_mem_pfn_range(i, nid, &start_pfn, &end_pfn, NULL) {
			unsigned long size_pages;

			start_pfn = max(start_pfn, zone_movable_pfn[nid]);
			if (start_pfn >= end_pfn)
				continue;

			/* Account for what is only usable for kernelcore */
			if (start_pfn < usable_startpfn) {
				unsigned long kernel_pages;
				kernel_pages = min(end_pfn, usable_startpfn)
								- start_pfn;

				kernelcore_remaining -= min(kernel_pages,
							kernelcore_remaining);
				required_kernelcore -= min(kernel_pages,
							required_kernelcore);

				/* Continue if range is now fully accounted */
				if (end_pfn <= usable_startpfn) {

					/*
					 * Push zone_movable_pfn to the end so
					 * that if we have to rebalance
					 * kernelcore across nodes, we will
					 * not double account here
					 */
					zone_movable_pfn[nid] = end_pfn;
					continue;
				}
				start_pfn = usable_startpfn;
			}

			/*
			 * The usable PFN range for ZONE_MOVABLE is from
			 * start_pfn->end_pfn. Calculate size_pages as the
			 * number of pages used as kernelcore
			 */
			size_pages = end_pfn - start_pfn;
			if (size_pages > kernelcore_remaining)
				size_pages = kernelcore_remaining;
			zone_movable_pfn[nid] = start_pfn + size_pages;

			/*
			 * Some kernelcore has been met, update counts and
			 * break if the kernelcore for this node has been
			 * satisfied
			 */
			required_kernelcore -= min(required_kernelcore,
								size_pages);
			kernelcore_remaining -= size_pages;
			if (!kernelcore_remaining)
				break;
		}
	}

	/*
	 * If there is still required_kernelcore, we do another pass with one
	 * less node in the count. This will push zone_movable_pfn[nid] further
	 * along on the nodes that still have memory until kernelcore is
	 * satisfied
	 */
	usable_nodes--;
	if (usable_nodes && required_kernelcore > usable_nodes)
		goto restart;

out2:
	/* Align start of ZONE_MOVABLE on all nids to MAX_ORDER_NR_PAGES */
	for (nid = 0; nid < MAX_NUMNODES; nid++)
		zone_movable_pfn[nid] =
			roundup(zone_movable_pfn[nid], MAX_ORDER_NR_PAGES);

out:
	/* restore the node_state */
	node_states[N_MEMORY] = saved_node_state;
}

/* Any regular or high memory on that node ? */
static void check_for_memory(pg_data_t *pgdat, int nid)
{
	enum zone_type zone_type;

	for (zone_type = 0; zone_type <= ZONE_MOVABLE - 1; zone_type++) {
		struct zone *zone = &pgdat->node_zones[zone_type];
		if (populated_zone(zone)) {
			if (IS_ENABLED(CONFIG_HIGHMEM))
				node_set_state(nid, N_HIGH_MEMORY);
			if (zone_type <= ZONE_NORMAL)
				node_set_state(nid, N_NORMAL_MEMORY);
			break;
		}
	}
}

/*
 * Some architecturs, e.g. ARC may have ZONE_HIGHMEM below ZONE_NORMAL. For
 * such cases we allow max_zone_pfn sorted in the descending order
 */
bool __weak arch_has_descending_max_zone_pfns(void)
{
	return false;
}

/**
 * free_area_init - Initialise all pg_data_t and zone data
 * @max_zone_pfn: an array of max PFNs for each zone
 *
 * This will call free_area_init_node() for each active node in the system.
 * Using the page ranges provided by memblock_set_node(), the size of each
 * zone in each node and their holes is calculated. If the maximum PFN
 * between two adjacent zones match, it is assumed that the zone is empty.
 * For example, if arch_max_dma_pfn == arch_max_dma32_pfn, it is assumed
 * that arch_max_dma32_pfn has no pages. It is also assumed that a zone
 * starts where the previous one ended. For example, ZONE_DMA32 starts
 * at arch_max_dma_pfn.
 */
void __init free_area_init(unsigned long *max_zone_pfn)
{
	unsigned long start_pfn, end_pfn;
	int i, nid, zone;
	bool descending;

	/* Record where the zone boundaries are */
	memset(arch_zone_lowest_possible_pfn, 0,
				sizeof(arch_zone_lowest_possible_pfn));
	memset(arch_zone_highest_possible_pfn, 0,
				sizeof(arch_zone_highest_possible_pfn));

	start_pfn = find_min_pfn_with_active_regions();
	descending = arch_has_descending_max_zone_pfns();

	for (i = 0; i < MAX_NR_ZONES; i++) {
		if (descending)
			zone = MAX_NR_ZONES - i - 1;
		else
			zone = i;

		if (zone == ZONE_MOVABLE)
			continue;

		end_pfn = max(max_zone_pfn[zone], start_pfn);
		arch_zone_lowest_possible_pfn[zone] = start_pfn;
		arch_zone_highest_possible_pfn[zone] = end_pfn;

		start_pfn = end_pfn;
	}

	/* Find the PFNs that ZONE_MOVABLE begins at in each node */
	memset(zone_movable_pfn, 0, sizeof(zone_movable_pfn));
	find_zone_movable_pfns_for_nodes();

	/* Print out the zone ranges */
	pr_info("Zone ranges:\n");
	for (i = 0; i < MAX_NR_ZONES; i++) {
		if (i == ZONE_MOVABLE)
			continue;
		pr_info("  %-8s ", zone_names[i]);
		if (arch_zone_lowest_possible_pfn[i] ==
				arch_zone_highest_possible_pfn[i])
			pr_cont("empty\n");
		else
			pr_cont("[mem %#018Lx-%#018Lx]\n",
				(u64)arch_zone_lowest_possible_pfn[i]
					<< PAGE_SHIFT,
				((u64)arch_zone_highest_possible_pfn[i]
					<< PAGE_SHIFT) - 1);
	}

	/* Print out the PFNs ZONE_MOVABLE begins at in each node */
	pr_info("Movable zone start for each node\n");
	for (i = 0; i < MAX_NUMNODES; i++) {
		if (zone_movable_pfn[i])
			pr_info("  Node %d: %#018Lx\n", i,
			       (u64)zone_movable_pfn[i] << PAGE_SHIFT);
	}

	/*
	 * Print out the early node map, and initialize the
	 * subsection-map relative to active online memory ranges to
	 * enable future "sub-section" extensions of the memory map.
	 */
	pr_info("Early memory node ranges\n");
	for_each_mem_pfn_range(i, MAX_NUMNODES, &start_pfn, &end_pfn, &nid) {
		pr_info("  node %3d: [mem %#018Lx-%#018Lx]\n", nid,
			(u64)start_pfn << PAGE_SHIFT,
			((u64)end_pfn << PAGE_SHIFT) - 1);
		subsection_map_init(start_pfn, end_pfn - start_pfn);
	}

	/* Initialise every node */
	mminit_verify_pageflags_layout();
	setup_nr_node_ids();
	for_each_online_node(nid) {
		pg_data_t *pgdat = NODE_DATA(nid);
		free_area_init_node(nid);

		/* Any memory on that node */
		if (pgdat->node_present_pages)
			node_set_state(nid, N_MEMORY);
		check_for_memory(pgdat, nid);
	}
}

static int __init cmdline_parse_core(char *p, unsigned long *core,
				     unsigned long *percent)
{
	unsigned long long coremem;
	char *endptr;

	if (!p)
		return -EINVAL;

	/* Value may be a percentage of total memory, otherwise bytes */
	coremem = simple_strtoull(p, &endptr, 0);
	if (*endptr == '%') {
		/* Paranoid check for percent values greater than 100 */
		WARN_ON(coremem > 100);

		*percent = coremem;
	} else {
		coremem = memparse(p, &p);
		/* Paranoid check that UL is enough for the coremem value */
		WARN_ON((coremem >> PAGE_SHIFT) > ULONG_MAX);

		*core = coremem >> PAGE_SHIFT;
		*percent = 0UL;
	}
	return 0;
}

/*
 * kernelcore=size sets the amount of memory for use for allocations that
 * cannot be reclaimed or migrated.
 */
static int __init cmdline_parse_kernelcore(char *p)
{
	/* parse kernelcore=mirror */
	if (parse_option_str(p, "mirror")) {
		mirrored_kernelcore = true;
		return 0;
	}

	return cmdline_parse_core(p, &required_kernelcore,
				  &required_kernelcore_percent);
}

/*
 * movablecore=size sets the amount of memory for use for allocations that
 * can be reclaimed or migrated.
 */
static int __init cmdline_parse_movablecore(char *p)
{
	return cmdline_parse_core(p, &required_movablecore,
				  &required_movablecore_percent);
}

early_param("kernelcore", cmdline_parse_kernelcore);
early_param("movablecore", cmdline_parse_movablecore);

void adjust_managed_page_count(struct page *page, long count)
{
	atomic_long_add(count, &page_zone(page)->managed_pages);
	totalram_pages_add(count);
#ifdef CONFIG_HIGHMEM
	if (PageHighMem(page))
		totalhigh_pages_add(count);
#endif
}
EXPORT_SYMBOL(adjust_managed_page_count);

unsigned long free_reserved_area(void *start, void *end, int poison, const char *s)
{
	void *pos;
	unsigned long pages = 0;

	start = (void *)PAGE_ALIGN((unsigned long)start);
	end = (void *)((unsigned long)end & PAGE_MASK);
	for (pos = start; pos < end; pos += PAGE_SIZE, pages++) {
		struct page *page = virt_to_page(pos);
		void *direct_map_addr;

		/*
		 * 'direct_map_addr' might be different from 'pos'
		 * because some architectures' virt_to_page()
		 * work with aliases.  Getting the direct map
		 * address ensures that we get a _writeable_
		 * alias for the memset().
		 */
		direct_map_addr = page_address(page);
		/*
		 * Perform a kasan-unchecked memset() since this memory
		 * has not been initialized.
		 */
		direct_map_addr = kasan_reset_tag(direct_map_addr);
		if ((unsigned int)poison <= 0xFF)
			memset(direct_map_addr, poison, PAGE_SIZE);

		free_reserved_page(page);
	}

	if (pages && s)
		pr_info("Freeing %s memory: %ldK\n",
			s, pages << (PAGE_SHIFT - 10));

	return pages;
}

#ifdef	CONFIG_HIGHMEM
void free_highmem_page(struct page *page)
{
	__free_reserved_page(page);
	totalram_pages_inc();
	atomic_long_inc(&page_zone(page)->managed_pages);
	totalhigh_pages_inc();
}
#endif


void __init mem_init_print_info(const char *str)
{
	unsigned long physpages, codesize, datasize, rosize, bss_size;
	unsigned long init_code_size, init_data_size;

	physpages = get_num_physpages();
	codesize = _etext - _stext;
	datasize = _edata - _sdata;
	rosize = __end_rodata - __start_rodata;
	bss_size = __bss_stop - __bss_start;
	init_data_size = __init_end - __init_begin;
	init_code_size = _einittext - _sinittext;

	/*
	 * Detect special cases and adjust section sizes accordingly:
	 * 1) .init.* may be embedded into .data sections
	 * 2) .init.text.* may be out of [__init_begin, __init_end],
	 *    please refer to arch/tile/kernel/vmlinux.lds.S.
	 * 3) .rodata.* may be embedded into .text or .data sections.
	 */
#define adj_init_size(start, end, size, pos, adj) \
	do { \
		if (start <= pos && pos < end && size > adj) \
			size -= adj; \
	} while (0)

	adj_init_size(__init_begin, __init_end, init_data_size,
		     _sinittext, init_code_size);
	adj_init_size(_stext, _etext, codesize, _sinittext, init_code_size);
	adj_init_size(_sdata, _edata, datasize, __init_begin, init_data_size);
	adj_init_size(_stext, _etext, codesize, __start_rodata, rosize);
	adj_init_size(_sdata, _edata, datasize, __start_rodata, rosize);

#undef	adj_init_size

	pr_info("Memory: %luK/%luK available (%luK kernel code, %luK rwdata, %luK rodata, %luK init, %luK bss, %luK reserved, %luK cma-reserved"
#ifdef	CONFIG_HIGHMEM
		", %luK highmem"
#endif
		"%s%s)\n",
		nr_free_pages() << (PAGE_SHIFT - 10),
		physpages << (PAGE_SHIFT - 10),
		codesize >> 10, datasize >> 10, rosize >> 10,
		(init_data_size + init_code_size) >> 10, bss_size >> 10,
		(physpages - totalram_pages() - totalcma_pages) << (PAGE_SHIFT - 10),
		totalcma_pages << (PAGE_SHIFT - 10),
#ifdef	CONFIG_HIGHMEM
		totalhigh_pages() << (PAGE_SHIFT - 10),
#endif
		str ? ", " : "", str ? str : "");
}

/**
 * set_dma_reserve - set the specified number of pages reserved in the first zone
 * @new_dma_reserve: The number of pages to mark reserved
 *
 * The per-cpu batchsize and zone watermarks are determined by managed_pages.
 * In the DMA zone, a significant percentage may be consumed by kernel image
 * and other unfreeable allocations which can skew the watermarks badly. This
 * function may optionally be used to account for unfreeable pages in the
 * first zone (e.g., ZONE_DMA). The effect will be lower watermarks and
 * smaller per-cpu batchsize.
 */
void __init set_dma_reserve(unsigned long new_dma_reserve)
{
	dma_reserve = new_dma_reserve;
}

static int page_alloc_cpu_dead(unsigned int cpu)
{

	lru_add_drain_cpu(cpu);
	drain_pages(cpu);

	/*
	 * Spill the event counters of the dead processor
	 * into the current processors event counters.
	 * This artificially elevates the count of the current
	 * processor.
	 */
	vm_events_fold_cpu(cpu);

	/*
	 * Zero the differential counters of the dead processor
	 * so that the vm statistics are consistent.
	 *
	 * This is only okay since the processor is dead and cannot
	 * race with what we are doing.
	 */
	cpu_vm_stats_fold(cpu);
	return 0;
}

#ifdef CONFIG_NUMA
int hashdist = HASHDIST_DEFAULT;

static int __init set_hashdist(char *str)
{
	if (!str)
		return 0;
	hashdist = simple_strtoul(str, &str, 0);
	return 1;
}
__setup("hashdist=", set_hashdist);
#endif

void __init page_alloc_init(void)
{
	int ret;

#ifdef CONFIG_NUMA
	if (num_node_state(N_MEMORY) == 1)
		hashdist = 0;
#endif

	ret = cpuhp_setup_state_nocalls(CPUHP_PAGE_ALLOC_DEAD,
					"mm/page_alloc:dead", NULL,
					page_alloc_cpu_dead);
	WARN_ON(ret < 0);
}

/*
 * calculate_totalreserve_pages - called when sysctl_lowmem_reserve_ratio
 *	or min_free_kbytes changes.
 */
static void calculate_totalreserve_pages(void)
{
	struct pglist_data *pgdat;
	unsigned long reserve_pages = 0;
	enum zone_type i, j;

	for_each_online_pgdat(pgdat) {

		pgdat->totalreserve_pages = 0;

		for (i = 0; i < MAX_NR_ZONES; i++) {
			struct zone *zone = pgdat->node_zones + i;
			long max = 0;
			unsigned long managed_pages = zone_managed_pages(zone);

			/* Find valid and maximum lowmem_reserve in the zone */
			for (j = i; j < MAX_NR_ZONES; j++) {
				if (zone->lowmem_reserve[j] > max)
					max = zone->lowmem_reserve[j];
			}

			/* we treat the high watermark as reserved pages. */
			max += high_wmark_pages(zone);

			if (max > managed_pages)
				max = managed_pages;

			pgdat->totalreserve_pages += max;

			reserve_pages += max;
		}
	}
	totalreserve_pages = reserve_pages;
}

/*
 * setup_per_zone_lowmem_reserve - called whenever
 *	sysctl_lowmem_reserve_ratio changes.  Ensures that each zone
 *	has a correct pages reserved value, so an adequate number of
 *	pages are left in the zone after a successful __alloc_pages().
 */
static void setup_per_zone_lowmem_reserve(void)
{
	struct pglist_data *pgdat;
	enum zone_type j, idx;

	for_each_online_pgdat(pgdat) {
		for (j = 0; j < MAX_NR_ZONES; j++) {
			struct zone *zone = pgdat->node_zones + j;
			unsigned long managed_pages = zone_managed_pages(zone);

			zone->lowmem_reserve[j] = 0;

			idx = j;
			while (idx) {
				struct zone *lower_zone;

				idx--;
				lower_zone = pgdat->node_zones + idx;

				if (!sysctl_lowmem_reserve_ratio[idx] ||
				    !zone_managed_pages(lower_zone)) {
					lower_zone->lowmem_reserve[j] = 0;
					continue;
				} else {
					lower_zone->lowmem_reserve[j] =
						managed_pages / sysctl_lowmem_reserve_ratio[idx];
				}
				managed_pages += zone_managed_pages(lower_zone);
			}
		}
	}

	/* update totalreserve_pages */
	calculate_totalreserve_pages();
}

static void __setup_per_zone_wmarks(void)
{
	unsigned long pages_min = min_free_kbytes >> (PAGE_SHIFT - 10);
	unsigned long pages_low = extra_free_kbytes >> (PAGE_SHIFT - 10);
	unsigned long lowmem_pages = 0;
	struct zone *zone;
	unsigned long flags;

	/* Calculate total number of !ZONE_HIGHMEM pages */
	for_each_zone(zone) {
		if (!is_highmem(zone))
			lowmem_pages += zone_managed_pages(zone);
	}

	for_each_zone(zone) {
		u64 tmp, low;

		spin_lock_irqsave(&zone->lock, flags);
		tmp = (u64)pages_min * zone_managed_pages(zone);
		do_div(tmp, lowmem_pages);
		low = (u64)pages_low * zone_managed_pages(zone);
		do_div(low, nr_free_zone_pages(gfp_zone(GFP_HIGHUSER_MOVABLE)));
		if (is_highmem(zone)) {
			/*
			 * __GFP_HIGH and PF_MEMALLOC allocations usually don't
			 * need highmem pages, so cap pages_min to a small
			 * value here.
			 *
			 * The WMARK_HIGH-WMARK_LOW and (WMARK_LOW-WMARK_MIN)
			 * deltas control async page reclaim, and so should
			 * not be capped for highmem.
			 */
			unsigned long min_pages;

			min_pages = zone_managed_pages(zone) / 1024;
			min_pages = clamp(min_pages, SWAP_CLUSTER_MAX, 128UL);
			zone->_watermark[WMARK_MIN] = min_pages;
		} else {
			/*
			 * If it's a lowmem zone, reserve a number of pages
			 * proportionate to the zone's size.
			 */
			zone->_watermark[WMARK_MIN] = tmp;
		}

		/*
		 * Set the kswapd watermarks distance according to the
		 * scale factor in proportion to available memory, but
		 * ensure a minimum size on small systems.
		 */
		tmp = max_t(u64, tmp >> 2,
			    mult_frac(zone_managed_pages(zone),
				      watermark_scale_factor, 10000));

		zone->watermark_boost = 0;
		zone->_watermark[WMARK_LOW]  = min_wmark_pages(zone) + low + tmp;
		zone->_watermark[WMARK_HIGH] = min_wmark_pages(zone) + low + tmp * 2;

		spin_unlock_irqrestore(&zone->lock, flags);
	}

	/* update totalreserve_pages */
	calculate_totalreserve_pages();
}

/**
 * setup_per_zone_wmarks - called when min_free_kbytes changes
 * or when memory is hot-{added|removed}
 *
 * Ensures that the watermark[min,low,high] values for each zone are set
 * correctly with respect to min_free_kbytes.
 */
void setup_per_zone_wmarks(void)
{
	static DEFINE_SPINLOCK(lock);

	spin_lock(&lock);
	__setup_per_zone_wmarks();
	spin_unlock(&lock);
}

/*
 * Initialise min_free_kbytes.
 *
 * For small machines we want it small (128k min).  For large machines
 * we want it large (256MB max).  But it is not linear, because network
 * bandwidth does not increase linearly with machine size.  We use
 *
 *	min_free_kbytes = 4 * sqrt(lowmem_kbytes), for better accuracy:
 *	min_free_kbytes = sqrt(lowmem_kbytes * 16)
 *
 * which yields
 *
 * 16MB:	512k
 * 32MB:	724k
 * 64MB:	1024k
 * 128MB:	1448k
 * 256MB:	2048k
 * 512MB:	2896k
 * 1024MB:	4096k
 * 2048MB:	5792k
 * 4096MB:	8192k
 * 8192MB:	11584k
 * 16384MB:	16384k
 */
int __meminit init_per_zone_wmark_min(void)
{
	unsigned long lowmem_kbytes;
	int new_min_free_kbytes;

	lowmem_kbytes = nr_free_buffer_pages() * (PAGE_SIZE >> 10);
	new_min_free_kbytes = int_sqrt(lowmem_kbytes * 16);

	if (new_min_free_kbytes > user_min_free_kbytes) {
		min_free_kbytes = new_min_free_kbytes;
		if (min_free_kbytes < 128)
			min_free_kbytes = 128;
		if (min_free_kbytes > 262144)
			min_free_kbytes = 262144;
	} else {
		pr_warn("min_free_kbytes is not updated to %d because user defined value %d is preferred\n",
				new_min_free_kbytes, user_min_free_kbytes);
	}
	setup_per_zone_wmarks();
	refresh_zone_stat_thresholds();
	setup_per_zone_lowmem_reserve();

#ifdef CONFIG_NUMA
	setup_min_unmapped_ratio();
	setup_min_slab_ratio();
#endif

	khugepaged_min_free_kbytes_update();

	return 0;
}
postcore_initcall(init_per_zone_wmark_min)

/*
 * min_free_kbytes_sysctl_handler - just a wrapper around proc_dointvec() so
 *	that we can call two helper functions whenever min_free_kbytes
 *	or extra_free_kbytes changes.
 */
int min_free_kbytes_sysctl_handler(struct ctl_table *table, int write,
		void *buffer, size_t *length, loff_t *ppos)
{
	int rc;

	rc = proc_dointvec_minmax(table, write, buffer, length, ppos);
	if (rc)
		return rc;

	if (write) {
		user_min_free_kbytes = min_free_kbytes;
		setup_per_zone_wmarks();
	}
	return 0;
}

int watermark_scale_factor_sysctl_handler(struct ctl_table *table, int write,
		void *buffer, size_t *length, loff_t *ppos)
{
	int rc;

	rc = proc_dointvec_minmax(table, write, buffer, length, ppos);
	if (rc)
		return rc;

	if (write)
		setup_per_zone_wmarks();

	return 0;
}

#ifdef CONFIG_NUMA
static void setup_min_unmapped_ratio(void)
{
	pg_data_t *pgdat;
	struct zone *zone;

	for_each_online_pgdat(pgdat)
		pgdat->min_unmapped_pages = 0;

	for_each_zone(zone)
		zone->zone_pgdat->min_unmapped_pages += (zone_managed_pages(zone) *
						         sysctl_min_unmapped_ratio) / 100;
}


int sysctl_min_unmapped_ratio_sysctl_handler(struct ctl_table *table, int write,
		void *buffer, size_t *length, loff_t *ppos)
{
	int rc;

	rc = proc_dointvec_minmax(table, write, buffer, length, ppos);
	if (rc)
		return rc;

	setup_min_unmapped_ratio();

	return 0;
}

static void setup_min_slab_ratio(void)
{
	pg_data_t *pgdat;
	struct zone *zone;

	for_each_online_pgdat(pgdat)
		pgdat->min_slab_pages = 0;

	for_each_zone(zone)
		zone->zone_pgdat->min_slab_pages += (zone_managed_pages(zone) *
						     sysctl_min_slab_ratio) / 100;
}

int sysctl_min_slab_ratio_sysctl_handler(struct ctl_table *table, int write,
		void *buffer, size_t *length, loff_t *ppos)
{
	int rc;

	rc = proc_dointvec_minmax(table, write, buffer, length, ppos);
	if (rc)
		return rc;

	setup_min_slab_ratio();

	return 0;
}
#endif

/*
 * lowmem_reserve_ratio_sysctl_handler - just a wrapper around
 *	proc_dointvec() so that we can call setup_per_zone_lowmem_reserve()
 *	whenever sysctl_lowmem_reserve_ratio changes.
 *
 * The reserve ratio obviously has absolutely no relation with the
 * minimum watermarks. The lowmem reserve ratio can only make sense
 * if in function of the boot time zone sizes.
 */
int lowmem_reserve_ratio_sysctl_handler(struct ctl_table *table, int write,
		void *buffer, size_t *length, loff_t *ppos)
{
	int i;

	proc_dointvec_minmax(table, write, buffer, length, ppos);

	for (i = 0; i < MAX_NR_ZONES; i++) {
		if (sysctl_lowmem_reserve_ratio[i] < 1)
			sysctl_lowmem_reserve_ratio[i] = 0;
	}

	setup_per_zone_lowmem_reserve();
	return 0;
}

static void __zone_pcp_update(struct zone *zone)
{
	unsigned int cpu;

	for_each_possible_cpu(cpu)
		pageset_set_high_and_batch(zone,
				per_cpu_ptr(zone->pageset, cpu));
}

/*
 * percpu_pagelist_fraction - changes the pcp->high for each zone on each
 * cpu.  It is the fraction of total pages in each zone that a hot per cpu
 * pagelist can have before it gets flushed back to buddy allocator.
 */
int percpu_pagelist_fraction_sysctl_handler(struct ctl_table *table, int write,
		void *buffer, size_t *length, loff_t *ppos)
{
	struct zone *zone;
	int old_percpu_pagelist_fraction;
	int ret;

	mutex_lock(&pcp_batch_high_lock);
	old_percpu_pagelist_fraction = percpu_pagelist_fraction;

	ret = proc_dointvec_minmax(table, write, buffer, length, ppos);
	if (!write || ret < 0)
		goto out;

	/* Sanity checking to avoid pcp imbalance */
	if (percpu_pagelist_fraction &&
	    percpu_pagelist_fraction < MIN_PERCPU_PAGELIST_FRACTION) {
		percpu_pagelist_fraction = old_percpu_pagelist_fraction;
		ret = -EINVAL;
		goto out;
	}

	/* No change? */
	if (percpu_pagelist_fraction == old_percpu_pagelist_fraction)
		goto out;

	for_each_populated_zone(zone)
		__zone_pcp_update(zone);
out:
	mutex_unlock(&pcp_batch_high_lock);
	return ret;
}

#ifndef __HAVE_ARCH_RESERVED_KERNEL_PAGES
/*
 * Returns the number of pages that arch has reserved but
 * is not known to alloc_large_system_hash().
 */
static unsigned long __init arch_reserved_kernel_pages(void)
{
	return 0;
}
#endif

/*
 * Adaptive scale is meant to reduce sizes of hash tables on large memory
 * machines. As memory size is increased the scale is also increased but at
 * slower pace.  Starting from ADAPT_SCALE_BASE (64G), every time memory
 * quadruples the scale is increased by one, which means the size of hash table
 * only doubles, instead of quadrupling as well.
 * Because 32-bit systems cannot have large physical memory, where this scaling
 * makes sense, it is disabled on such platforms.
 */
#if __BITS_PER_LONG > 32
#define ADAPT_SCALE_BASE	(64ul << 30)
#define ADAPT_SCALE_SHIFT	2
#define ADAPT_SCALE_NPAGES	(ADAPT_SCALE_BASE >> PAGE_SHIFT)
#endif

/*
 * allocate a large system hash table from bootmem
 * - it is assumed that the hash table must contain an exact power-of-2
 *   quantity of entries
 * - limit is the number of hash buckets, not the total allocation size
 */
void *__init alloc_large_system_hash(const char *tablename,
				     unsigned long bucketsize,
				     unsigned long numentries,
				     int scale,
				     int flags,
				     unsigned int *_hash_shift,
				     unsigned int *_hash_mask,
				     unsigned long low_limit,
				     unsigned long high_limit)
{
	unsigned long long max = high_limit;
	unsigned long log2qty, size;
	void *table = NULL;
	gfp_t gfp_flags;
	bool virt;

	/* allow the kernel cmdline to have a say */
	if (!numentries) {
		/* round applicable memory size up to nearest megabyte */
		numentries = nr_kernel_pages;
		numentries -= arch_reserved_kernel_pages();

		/* It isn't necessary when PAGE_SIZE >= 1MB */
		if (PAGE_SHIFT < 20)
			numentries = round_up(numentries, (1<<20)/PAGE_SIZE);

#if __BITS_PER_LONG > 32
		if (!high_limit) {
			unsigned long adapt;

			for (adapt = ADAPT_SCALE_NPAGES; adapt < numentries;
			     adapt <<= ADAPT_SCALE_SHIFT)
				scale++;
		}
#endif

		/* limit to 1 bucket per 2^scale bytes of low memory */
		if (scale > PAGE_SHIFT)
			numentries >>= (scale - PAGE_SHIFT);
		else
			numentries <<= (PAGE_SHIFT - scale);

		/* Make sure we've got at least a 0-order allocation.. */
		if (unlikely(flags & HASH_SMALL)) {
			/* Makes no sense without HASH_EARLY */
			WARN_ON(!(flags & HASH_EARLY));
			if (!(numentries >> *_hash_shift)) {
				numentries = 1UL << *_hash_shift;
				BUG_ON(!numentries);
			}
		} else if (unlikely((numentries * bucketsize) < PAGE_SIZE))
			numentries = PAGE_SIZE / bucketsize;
	}
	numentries = roundup_pow_of_two(numentries);

	/* limit allocation size to 1/16 total memory by default */
	if (max == 0) {
		max = ((unsigned long long)nr_all_pages << PAGE_SHIFT) >> 4;
		do_div(max, bucketsize);
	}
	max = min(max, 0x80000000ULL);

	if (numentries < low_limit)
		numentries = low_limit;
	if (numentries > max)
		numentries = max;

	log2qty = ilog2(numentries);

	gfp_flags = (flags & HASH_ZERO) ? GFP_ATOMIC | __GFP_ZERO : GFP_ATOMIC;
	do {
		virt = false;
		size = bucketsize << log2qty;
		if (flags & HASH_EARLY) {
			if (flags & HASH_ZERO)
				table = memblock_alloc(size, SMP_CACHE_BYTES);
			else
				table = memblock_alloc_raw(size,
							   SMP_CACHE_BYTES);
		} else if (get_order(size) >= MAX_ORDER || hashdist) {
			table = __vmalloc(size, gfp_flags);
			virt = true;
		} else {
			/*
			 * If bucketsize is not a power-of-two, we may free
			 * some pages at the end of hash table which
			 * alloc_pages_exact() automatically does
			 */
			table = alloc_pages_exact(size, gfp_flags);
			kmemleak_alloc(table, size, 1, gfp_flags);
		}
	} while (!table && size > PAGE_SIZE && --log2qty);

	if (!table)
		panic("Failed to allocate %s hash table\n", tablename);

	pr_info("%s hash table entries: %ld (order: %d, %lu bytes, %s)\n",
		tablename, 1UL << log2qty, ilog2(size) - PAGE_SHIFT, size,
		virt ? "vmalloc" : "linear");

	if (_hash_shift)
		*_hash_shift = log2qty;
	if (_hash_mask)
		*_hash_mask = (1 << log2qty) - 1;

	return table;
}

/*
 * This function checks whether pageblock includes unmovable pages or not.
 *
 * PageLRU check without isolation or lru_lock could race so that
 * MIGRATE_MOVABLE block might include unmovable pages. And __PageMovable
 * check without lock_page also may miss some movable non-lru pages at
 * race condition. So you can't expect this function should be exact.
 *
 * Returns a page without holding a reference. If the caller wants to
 * dereference that page (e.g., dumping), it has to make sure that it
 * cannot get removed (e.g., via memory unplug) concurrently.
 *
 */
struct page *has_unmovable_pages(struct zone *zone, struct page *page,
				 int migratetype, int flags)
{
	unsigned long iter = 0;
	unsigned long pfn = page_to_pfn(page);
	unsigned long offset = pfn % pageblock_nr_pages;

	if (is_migrate_cma_page(page)) {
		/*
		 * CMA allocations (alloc_contig_range) really need to mark
		 * isolate CMA pageblocks even when they are not movable in fact
		 * so consider them movable here.
		 */
		if (is_migrate_cma(migratetype))
			return NULL;

		return page;
	}

	for (; iter < pageblock_nr_pages - offset; iter++) {
		if (!pfn_valid_within(pfn + iter))
			continue;

		page = pfn_to_page(pfn + iter);

		/*
		 * Both, bootmem allocations and memory holes are marked
		 * PG_reserved and are unmovable. We can even have unmovable
		 * allocations inside ZONE_MOVABLE, for example when
		 * specifying "movablecore".
		 */
		if (PageReserved(page))
			return page;

		/*
		 * If the zone is movable and we have ruled out all reserved
		 * pages then it should be reasonably safe to assume the rest
		 * is movable.
		 */
		if (zone_idx(zone) == ZONE_MOVABLE)
			continue;

		/*
		 * Hugepages are not in LRU lists, but they're movable.
		 * THPs are on the LRU, but need to be counted as #small pages.
		 * We need not scan over tail pages because we don't
		 * handle each tail page individually in migration.
		 */
		if (PageHuge(page) || PageTransCompound(page)) {
			struct page *head = compound_head(page);
			unsigned int skip_pages;

			if (PageHuge(page)) {
				if (!hugepage_migration_supported(page_hstate(head)))
					return page;
			} else if (!PageLRU(head) && !__PageMovable(head)) {
				return page;
			}

			skip_pages = compound_nr(head) - (page - head);
			iter += skip_pages - 1;
			continue;
		}

		/*
		 * We can't use page_count without pin a page
		 * because another CPU can free compound page.
		 * This check already skips compound tails of THP
		 * because their page->_refcount is zero at all time.
		 */
		if (!page_ref_count(page)) {
			if (PageBuddy(page))
				iter += (1 << buddy_order(page)) - 1;
			continue;
		}

		/*
		 * The HWPoisoned page may be not in buddy system, and
		 * page_count() is not 0.
		 */
		if ((flags & MEMORY_OFFLINE) && PageHWPoison(page))
			continue;

		/*
		 * We treat all PageOffline() pages as movable when offlining
		 * to give drivers a chance to decrement their reference count
		 * in MEM_GOING_OFFLINE in order to indicate that these pages
		 * can be offlined as there are no direct references anymore.
		 * For actually unmovable PageOffline() where the driver does
		 * not support this, we will fail later when trying to actually
		 * move these pages that still have a reference count > 0.
		 * (false negatives in this function only)
		 */
		if ((flags & MEMORY_OFFLINE) && PageOffline(page))
			continue;

		if (__PageMovable(page) || PageLRU(page))
			continue;

		/*
		 * If there are RECLAIMABLE pages, we need to check
		 * it.  But now, memory offline itself doesn't call
		 * shrink_node_slabs() and it still to be fixed.
		 */
		return page;
	}
	return NULL;
}

#ifdef CONFIG_CONTIG_ALLOC
static unsigned long pfn_max_align_down(unsigned long pfn)
{
	return pfn & ~(max_t(unsigned long, MAX_ORDER_NR_PAGES,
			     pageblock_nr_pages) - 1);
}

static unsigned long pfn_max_align_up(unsigned long pfn)
{
	return ALIGN(pfn, max_t(unsigned long, MAX_ORDER_NR_PAGES,
				pageblock_nr_pages));
}

#if defined(CONFIG_DYNAMIC_DEBUG) || \
	(defined(CONFIG_DYNAMIC_DEBUG_CORE) && defined(DYNAMIC_DEBUG_MODULE))
/* Usage: See admin-guide/dynamic-debug-howto.rst */
static void alloc_contig_dump_pages(struct list_head *page_list)
{
	DEFINE_DYNAMIC_DEBUG_METADATA(descriptor, "migrate failure");

	if (DYNAMIC_DEBUG_BRANCH(descriptor)) {
		struct page *page;

		dump_stack();
		list_for_each_entry(page, page_list, lru)
			dump_page(page, "migration failure");
	}
}
#else
static inline void alloc_contig_dump_pages(struct list_head *page_list)
{
}
#endif

/* [start, end) must belong to a single zone. */
static int __alloc_contig_migrate_range(struct compact_control *cc,
					unsigned long start, unsigned long end)
{
	/* This function is based on compact_zone() from compaction.c. */
	unsigned int nr_reclaimed;
	unsigned long pfn = start;
	unsigned int tries = 0;
	unsigned int max_tries = 5;
	int ret = 0;
	struct migration_target_control mtc = {
		.nid = zone_to_nid(cc->zone),
		.gfp_mask = GFP_USER | __GFP_MOVABLE | __GFP_RETRY_MAYFAIL,
	};

	if (cc->alloc_contig && cc->mode == MIGRATE_ASYNC)
		max_tries = 1;

	lru_add_drain_all();

	while (pfn < end || !list_empty(&cc->migratepages)) {
		if (fatal_signal_pending(current)) {
			ret = -EINTR;
			break;
		}

		if (list_empty(&cc->migratepages)) {
			cc->nr_migratepages = 0;
			pfn = isolate_migratepages_range(cc, pfn, end);
			if (!pfn) {
				ret = -EINTR;
				break;
			}
			tries = 0;
		} else if (++tries == max_tries) {
			ret = ret < 0 ? ret : -EBUSY;
			break;
		}

		nr_reclaimed = reclaim_clean_pages_from_list(cc->zone,
							&cc->migratepages);
		cc->nr_migratepages -= nr_reclaimed;

		ret = migrate_pages(&cc->migratepages, alloc_migration_target,
				NULL, (unsigned long)&mtc, cc->mode, MR_CONTIG_RANGE);
	}
	if (ret < 0) {
		alloc_contig_dump_pages(&cc->migratepages);
		putback_movable_pages(&cc->migratepages);
		return ret;
	}
	return 0;
}

/**
 * alloc_contig_range() -- tries to allocate given range of pages
 * @start:	start PFN to allocate
 * @end:	one-past-the-last PFN to allocate
 * @migratetype:	migratetype of the underlaying pageblocks (either
 *			#MIGRATE_MOVABLE or #MIGRATE_CMA).  All pageblocks
 *			in range must have the same migratetype and it must
 *			be either of the two.
 * @gfp_mask:	GFP mask to use during compaction
 *
 * The PFN range does not have to be pageblock or MAX_ORDER_NR_PAGES
 * aligned.  The PFN range must belong to a single zone.
 *
 * The first thing this routine does is attempt to MIGRATE_ISOLATE all
 * pageblocks in the range.  Once isolated, the pageblocks should not
 * be modified by others.
 *
 * Return: zero on success or negative error code.  On success all
 * pages which PFN is in [start, end) are allocated for the caller and
 * need to be freed with free_contig_range().
 */
int alloc_contig_range(unsigned long start, unsigned long end,
		       unsigned migratetype, gfp_t gfp_mask)
{
	unsigned long outer_start, outer_end;
	unsigned int order;
	int ret = 0;

	struct compact_control cc = {
		.nr_migratepages = 0,
		.order = -1,
		.zone = page_zone(pfn_to_page(start)),
		.mode = gfp_mask & __GFP_NORETRY ? MIGRATE_ASYNC : MIGRATE_SYNC,
		.ignore_skip_hint = true,
		.no_set_skip_hint = true,
		.gfp_mask = current_gfp_context(gfp_mask),
		.alloc_contig = true,
	};
	INIT_LIST_HEAD(&cc.migratepages);

	/*
	 * What we do here is we mark all pageblocks in range as
	 * MIGRATE_ISOLATE.  Because pageblock and max order pages may
	 * have different sizes, and due to the way page allocator
	 * work, we align the range to biggest of the two pages so
	 * that page allocator won't try to merge buddies from
	 * different pageblocks and change MIGRATE_ISOLATE to some
	 * other migration type.
	 *
	 * Once the pageblocks are marked as MIGRATE_ISOLATE, we
	 * migrate the pages from an unaligned range (ie. pages that
	 * we are interested in).  This will put all the pages in
	 * range back to page allocator as MIGRATE_ISOLATE.
	 *
	 * When this is done, we take the pages in range from page
	 * allocator removing them from the buddy system.  This way
	 * page allocator will never consider using them.
	 *
	 * This lets us mark the pageblocks back as
	 * MIGRATE_CMA/MIGRATE_MOVABLE so that free pages in the
	 * aligned range but not in the unaligned, original range are
	 * put back to page allocator so that buddy can use them.
	 */

	ret = start_isolate_page_range(pfn_max_align_down(start),
				       pfn_max_align_up(end), migratetype, 0);
	if (ret)
		return ret;

	/*
	 * In case of -EBUSY, we'd like to know which page causes problem.
	 * So, just fall through. test_pages_isolated() has a tracepoint
	 * which will report the busy page.
	 *
	 * It is possible that busy pages could become available before
	 * the call to test_pages_isolated, and the range will actually be
	 * allocated.  So, if we fall through be sure to clear ret so that
	 * -EBUSY is not accidentally used or returned to caller.
	 */
	ret = __alloc_contig_migrate_range(&cc, start, end);
	if (ret && ret != -EBUSY)
		goto done;
	ret =0;

	/*
	 * Pages from [start, end) are within a MAX_ORDER_NR_PAGES
	 * aligned blocks that are marked as MIGRATE_ISOLATE.  What's
	 * more, all pages in [start, end) are free in page allocator.
	 * What we are going to do is to allocate all pages from
	 * [start, end) (that is remove them from page allocator).
	 *
	 * The only problem is that pages at the beginning and at the
	 * end of interesting range may be not aligned with pages that
	 * page allocator holds, ie. they can be part of higher order
	 * pages.  Because of this, we reserve the bigger range and
	 * once this is done free the pages we are not interested in.
	 *
	 * We don't have to hold zone->lock here because the pages are
	 * isolated thus they won't get removed from buddy.
	 */

	order = 0;
	outer_start = start;
	while (!PageBuddy(pfn_to_page(outer_start))) {
		if (++order >= MAX_ORDER) {
			outer_start = start;
			break;
		}
		outer_start &= ~0UL << order;
	}

	if (outer_start != start) {
		order = buddy_order(pfn_to_page(outer_start));

		/*
		 * outer_start page could be small order buddy page and
		 * it doesn't include start page. Adjust outer_start
		 * in this case to report failed page properly
		 * on tracepoint in test_pages_isolated()
		 */
		if (outer_start + (1UL << order) <= start)
			outer_start = start;
	}

	/* Make sure the range is really isolated. */
	if (test_pages_isolated(outer_start, end, 0)) {
		pr_info_ratelimited("%s: [%lx, %lx) PFNs busy\n",
			__func__, outer_start, end);
		ret = -EBUSY;
		goto done;
	}

	/* Grab isolated pages from freelists. */
	outer_end = isolate_freepages_range(&cc, outer_start, end);
	if (!outer_end) {
		ret = -EBUSY;
		goto done;
	}

	/* Free head and tail (if any) */
	if (start != outer_start)
		free_contig_range(outer_start, start - outer_start);
	if (end != outer_end)
		free_contig_range(end, outer_end - end);

done:
	undo_isolate_page_range(pfn_max_align_down(start),
				pfn_max_align_up(end), migratetype);
	return ret;
}
EXPORT_SYMBOL(alloc_contig_range);

static int __alloc_contig_pages(unsigned long start_pfn,
				unsigned long nr_pages, gfp_t gfp_mask)
{
	unsigned long end_pfn = start_pfn + nr_pages;

	return alloc_contig_range(start_pfn, end_pfn, MIGRATE_MOVABLE,
				  gfp_mask);
}

static bool pfn_range_valid_contig(struct zone *z, unsigned long start_pfn,
				   unsigned long nr_pages)
{
	unsigned long i, end_pfn = start_pfn + nr_pages;
	struct page *page;

	for (i = start_pfn; i < end_pfn; i++) {
		page = pfn_to_online_page(i);
		if (!page)
			return false;

		if (page_zone(page) != z)
			return false;

		if (PageReserved(page))
			return false;

		if (page_count(page) > 0)
			return false;

		if (PageHuge(page))
			return false;
	}
	return true;
}

static bool zone_spans_last_pfn(const struct zone *zone,
				unsigned long start_pfn, unsigned long nr_pages)
{
	unsigned long last_pfn = start_pfn + nr_pages - 1;

	return zone_spans_pfn(zone, last_pfn);
}

/**
 * alloc_contig_pages() -- tries to find and allocate contiguous range of pages
 * @nr_pages:	Number of contiguous pages to allocate
 * @gfp_mask:	GFP mask to limit search and used during compaction
 * @nid:	Target node
 * @nodemask:	Mask for other possible nodes
 *
 * This routine is a wrapper around alloc_contig_range(). It scans over zones
 * on an applicable zonelist to find a contiguous pfn range which can then be
 * tried for allocation with alloc_contig_range(). This routine is intended
 * for allocation requests which can not be fulfilled with the buddy allocator.
 *
 * The allocated memory is always aligned to a page boundary. If nr_pages is a
 * power of two then the alignment is guaranteed to be to the given nr_pages
 * (e.g. 1GB request would be aligned to 1GB).
 *
 * Allocated pages can be freed with free_contig_range() or by manually calling
 * __free_page() on each allocated page.
 *
 * Return: pointer to contiguous pages on success, or NULL if not successful.
 */
struct page *alloc_contig_pages(unsigned long nr_pages, gfp_t gfp_mask,
				int nid, nodemask_t *nodemask)
{
	unsigned long ret, pfn, flags;
	struct zonelist *zonelist;
	struct zone *zone;
	struct zoneref *z;

	zonelist = node_zonelist(nid, gfp_mask);
	for_each_zone_zonelist_nodemask(zone, z, zonelist,
					gfp_zone(gfp_mask), nodemask) {
		spin_lock_irqsave(&zone->lock, flags);

		pfn = ALIGN(zone->zone_start_pfn, nr_pages);
		while (zone_spans_last_pfn(zone, pfn, nr_pages)) {
			if (pfn_range_valid_contig(zone, pfn, nr_pages)) {
				/*
				 * We release the zone lock here because
				 * alloc_contig_range() will also lock the zone
				 * at some point. If there's an allocation
				 * spinning on this lock, it may win the race
				 * and cause alloc_contig_range() to fail...
				 */
				spin_unlock_irqrestore(&zone->lock, flags);
				ret = __alloc_contig_pages(pfn, nr_pages,
							gfp_mask);
				if (!ret)
					return pfn_to_page(pfn);
				spin_lock_irqsave(&zone->lock, flags);
			}
			pfn += nr_pages;
		}
		spin_unlock_irqrestore(&zone->lock, flags);
	}
	return NULL;
}
#endif /* CONFIG_CONTIG_ALLOC */

void free_contig_range(unsigned long pfn, unsigned int nr_pages)
{
	unsigned int count = 0;

	for (; nr_pages--; pfn++) {
		struct page *page = pfn_to_page(pfn);

		count += page_count(page) != 1;
		__free_page(page);
	}
	WARN(count != 0, "%d pages are still in use!\n", count);
}
EXPORT_SYMBOL(free_contig_range);

/*
 * The zone indicated has a new number of managed_pages; batch sizes and percpu
 * page high values need to be recalulated.
 */
void __meminit zone_pcp_update(struct zone *zone)
{
	mutex_lock(&pcp_batch_high_lock);
	__zone_pcp_update(zone);
	mutex_unlock(&pcp_batch_high_lock);
}

void zone_pcp_reset(struct zone *zone)
{
	unsigned long flags;
	int cpu;
	struct per_cpu_pageset *pset;

	/* avoid races with drain_pages()  */
	local_irq_save(flags);
	if (zone->pageset != &boot_pageset) {
		for_each_online_cpu(cpu) {
			pset = per_cpu_ptr(zone->pageset, cpu);
			drain_zonestat(zone, pset);
		}
		free_percpu(zone->pageset);
		zone->pageset = &boot_pageset;
	}
	local_irq_restore(flags);
}

#ifdef CONFIG_MEMORY_HOTREMOVE
/*
 * All pages in the range must be in a single zone, must not contain holes,
 * must span full sections, and must be isolated before calling this function.
 */
void __offline_isolated_pages(unsigned long start_pfn, unsigned long end_pfn)
{
	unsigned long pfn = start_pfn;
	struct page *page;
	struct zone *zone;
	unsigned int order;
	unsigned long flags;

	offline_mem_sections(pfn, end_pfn);
	zone = page_zone(pfn_to_page(pfn));
	spin_lock_irqsave(&zone->lock, flags);
	while (pfn < end_pfn) {
		page = pfn_to_page(pfn);
		/*
		 * The HWPoisoned page may be not in buddy system, and
		 * page_count() is not 0.
		 */
		if (unlikely(!PageBuddy(page) && PageHWPoison(page))) {
			pfn++;
			continue;
		}
		/*
		 * At this point all remaining PageOffline() pages have a
		 * reference count of 0 and can simply be skipped.
		 */
		if (PageOffline(page)) {
			BUG_ON(page_count(page));
			BUG_ON(PageBuddy(page));
			pfn++;
			continue;
		}

		BUG_ON(page_count(page));
		BUG_ON(!PageBuddy(page));
		order = buddy_order(page);
		del_page_from_free_list(page, zone, order);
		pfn += (1 << order);
	}
	spin_unlock_irqrestore(&zone->lock, flags);
}
#endif

bool is_free_buddy_page(struct page *page)
{
	struct zone *zone = page_zone(page);
	unsigned long pfn = page_to_pfn(page);
	unsigned long flags;
	unsigned int order;

	spin_lock_irqsave(&zone->lock, flags);
	for (order = 0; order < MAX_ORDER; order++) {
		struct page *page_head = page - (pfn & ((1 << order) - 1));

		if (PageBuddy(page_head) && buddy_order(page_head) >= order)
			break;
	}
	spin_unlock_irqrestore(&zone->lock, flags);

	return order < MAX_ORDER;
}

#ifdef CONFIG_MEMORY_FAILURE
/*
 * Break down a higher-order page in sub-pages, and keep our target out of
 * buddy allocator.
 */
static void break_down_buddy_pages(struct zone *zone, struct page *page,
				   struct page *target, int low, int high,
				   int migratetype)
{
	unsigned long size = 1 << high;
	struct page *current_buddy, *next_page;

	while (high > low) {
		high--;
		size >>= 1;

		if (target >= &page[size]) {
			next_page = page + size;
			current_buddy = page;
		} else {
			next_page = page;
			current_buddy = page + size;
		}

		if (set_page_guard(zone, current_buddy, high, migratetype))
			continue;

		if (current_buddy != target) {
			add_to_free_list(current_buddy, zone, high, migratetype);
			set_buddy_order(current_buddy, high);
			page = next_page;
		}
	}
}

/*
 * Take a page that will be marked as poisoned off the buddy allocator.
 */
bool take_page_off_buddy(struct page *page)
{
	struct zone *zone = page_zone(page);
	unsigned long pfn = page_to_pfn(page);
	unsigned long flags;
	unsigned int order;
	bool ret = false;

	spin_lock_irqsave(&zone->lock, flags);
	for (order = 0; order < MAX_ORDER; order++) {
		struct page *page_head = page - (pfn & ((1 << order) - 1));
		int page_order = buddy_order(page_head);

		if (PageBuddy(page_head) && page_order >= order) {
			unsigned long pfn_head = page_to_pfn(page_head);
			int migratetype = get_pfnblock_migratetype(page_head,
								   pfn_head);

			del_page_from_free_list(page_head, zone, page_order);
			break_down_buddy_pages(zone, page_head, page, 0,
						page_order, migratetype);
			ret = true;
			break;
		}
		if (page_count(page_head) > 0)
			break;
	}
	spin_unlock_irqrestore(&zone->lock, flags);
	return ret;
}
#endif<|MERGE_RESOLUTION|>--- conflicted
+++ resolved
@@ -2864,41 +2864,14 @@
 {
 	struct page *page;
 
-<<<<<<< HEAD
-=======
-	if (IS_ENABLED(CONFIG_CMA)) {
-		/*
-		 * Balance movable allocations between regular and CMA areas by
-		 * allocating from CMA when over half of the zone's free memory
-		 * is in the CMA area.
-		 */
-		if (alloc_flags & ALLOC_CMA &&
-		    zone_page_state(zone, NR_FREE_CMA_PAGES) >
-		    zone_page_state(zone, NR_FREE_PAGES) / 2) {
-			page = __rmqueue_cma_fallback(zone, order);
-			if (page)
-				goto out;
-		}
-	}
->>>>>>> 2bf9d1b4
 retry:
 	page = __rmqueue_smallest(zone, order, migratetype);
 
-<<<<<<< HEAD
 	if (unlikely(!page) && __rmqueue_fallback(zone, order, migratetype,
 						  alloc_flags))
 		goto retry;
 
 	trace_mm_page_alloc_zone_locked(page, order, migratetype);
-=======
-		if (!page && __rmqueue_fallback(zone, order, migratetype,
-								alloc_flags))
-			goto retry;
-	}
-out:
-	if (page)
-		trace_mm_page_alloc_zone_locked(page, order, migratetype);
->>>>>>> 2bf9d1b4
 	return page;
 }
 
