--- conflicted
+++ resolved
@@ -267,14 +267,7 @@
 		break;
 	}
 
-<<<<<<< HEAD
-	if (bio_crypt_clone(bio, bio_src, gfp_mask) < 0) {
-		bio_put(bio);
-		return NULL;
-	}
-=======
 	bio_crypt_clone(bio, bio_src, gfp_mask);
->>>>>>> c24d7797
 
 	if (bio_integrity(bio_src) &&
 	    bio_integrity_clone(bio, bio_src, gfp_mask) < 0) {
