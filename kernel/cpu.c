--- conflicted
+++ resolved
@@ -1120,11 +1120,7 @@
 {
 	int err;
 
-<<<<<<< HEAD
-	trace_android_vh_cpu_down(NULL);
-=======
 	trace_android_vh_cpu_down(cpu);
->>>>>>> 8a30a2ca
 
 	cpu_maps_update_begin();
 	err = cpu_down_maps_locked(cpu, target);
@@ -1187,8 +1183,6 @@
 		sched_cpu_drain_rq_wait(cpu);
 }
 
-<<<<<<< HEAD
-=======
 /* if rt task, set to cfs and return previous prio */
 static int pause_reduce_prio(void)
 {
@@ -1214,16 +1208,12 @@
 	}
 }
 
->>>>>>> 8a30a2ca
 int pause_cpus(struct cpumask *cpus)
 {
 	int err = 0;
 	int cpu;
 	u64 start_time = 0;
-<<<<<<< HEAD
-=======
 	int prev_prio;
->>>>>>> 8a30a2ca
 
 	start_time = sched_clock();
 
@@ -1278,11 +1268,8 @@
 		goto err_cpu_maps_update;
 	}
 
-<<<<<<< HEAD
-=======
 	prev_prio = pause_reduce_prio();
 
->>>>>>> 8a30a2ca
 	/*
 	 * Slow path deactivation:
 	 *
@@ -1326,10 +1313,7 @@
 
 err_cpus_write_unlock:
 	cpus_write_unlock();
-<<<<<<< HEAD
-=======
 	pause_restore_prio(prev_prio);
->>>>>>> 8a30a2ca
 err_cpu_maps_update:
 	cpu_maps_update_done();
 
@@ -1344,10 +1328,7 @@
 	unsigned int cpu;
 	int err = 0;
 	u64 start_time = 0;
-<<<<<<< HEAD
-=======
 	int prev_prio;
->>>>>>> 8a30a2ca
 
 	start_time = sched_clock();
 
@@ -1378,13 +1359,6 @@
 	if (err)
 		goto err_cpu_maps_update;
 
-<<<<<<< HEAD
-	/* Lazy Resume.  Build domains immediately instead of scheduling
-	 * a workqueue.  This is so that the cpu can pull load when
-	 * sent a load balancing kick.
-	 */
-	cpuset_hotplug_workfn(NULL);
-=======
 	prev_prio = pause_reduce_prio();
 
 	/* Lazy Resume. Build domains through schedule a workqueue on
@@ -1392,7 +1366,6 @@
 	 * early, and cannot add additional load to other busy cpu.
 	 */
 	cpuset_update_active_cpus_affine(cpumask_first(cpus));
->>>>>>> 8a30a2ca
 
 	cpus_write_lock();
 
@@ -1415,10 +1388,7 @@
 
 err_cpus_write_unlock:
 	cpus_write_unlock();
-<<<<<<< HEAD
-=======
 	pause_restore_prio(prev_prio);
->>>>>>> 8a30a2ca
 err_cpu_maps_update:
 	cpu_maps_update_done();
 
@@ -1616,11 +1586,7 @@
 		return -EINVAL;
 	}
 
-<<<<<<< HEAD
-	trace_android_vh_cpu_up(NULL);
-=======
 	trace_android_vh_cpu_up(cpu);
->>>>>>> 8a30a2ca
 
 	/*
 	 * CPU hotplug operations consists of many steps and each step
