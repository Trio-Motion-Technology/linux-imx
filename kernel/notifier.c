// SPDX-License-Identifier: GPL-2.0-only
#include <linux/kdebug.h>
#include <linux/kprobes.h>
#include <linux/export.h>
#include <linux/notifier.h>
#include <linux/rcupdate.h>
#include <linux/vmalloc.h>
#include <linux/reboot.h>

/*
 *	Notifier list for kernel code which wants to be called
 *	at shutdown. This is used to stop any idling DMA operations
 *	and the like.
 */
BLOCKING_NOTIFIER_HEAD(reboot_notifier_list);

/*
 *	Notifier chain core routines.  The exported routines below
 *	are layered on top of these, with appropriate locking added.
 */

static int notifier_chain_register(struct notifier_block **nl,
		struct notifier_block *n)
{
	while ((*nl) != NULL) {
		if (unlikely((*nl) == n)) {
			WARN(1, "double register detected");
<<<<<<< HEAD
			return 0;
		}
		if (n->priority > (*nl)->priority)
			break;
		nl = &((*nl)->next);
	}
	n->next = *nl;
	rcu_assign_pointer(*nl, n);
	return 0;
}

static int notifier_chain_cond_register(struct notifier_block **nl,
		struct notifier_block *n)
{
	while ((*nl) != NULL) {
		if ((*nl) == n)
=======
>>>>>>> d1988041
			return 0;
		}
		if (n->priority > (*nl)->priority)
			break;
		nl = &((*nl)->next);
	}
	n->next = *nl;
	rcu_assign_pointer(*nl, n);
	return 0;
}

static int notifier_chain_unregister(struct notifier_block **nl,
		struct notifier_block *n)
{
	while ((*nl) != NULL) {
		if ((*nl) == n) {
			rcu_assign_pointer(*nl, n->next);
			return 0;
		}
		nl = &((*nl)->next);
	}
	return -ENOENT;
}

/**
 * notifier_call_chain - Informs the registered notifiers about an event.
 *	@nl:		Pointer to head of the blocking notifier chain
 *	@val:		Value passed unmodified to notifier function
 *	@v:		Pointer passed unmodified to notifier function
 *	@nr_to_call:	Number of notifier functions to be called. Don't care
 *			value of this parameter is -1.
 *	@nr_calls:	Records the number of notifications sent. Don't care
 *			value of this field is NULL.
 *	@returns:	notifier_call_chain returns the value returned by the
 *			last notifier function called.
 */
static int notifier_call_chain(struct notifier_block **nl,
			       unsigned long val, void *v,
			       int nr_to_call, int *nr_calls)
{
	int ret = NOTIFY_DONE;
	struct notifier_block *nb, *next_nb;

	nb = rcu_dereference_raw(*nl);

	while (nb && nr_to_call) {
		next_nb = rcu_dereference_raw(nb->next);

#ifdef CONFIG_DEBUG_NOTIFIERS
		if (unlikely(!func_ptr_is_kernel_text(nb->notifier_call))) {
			WARN(1, "Invalid notifier called!");
			nb = next_nb;
			continue;
		}
#endif
		ret = nb->notifier_call(nb, val, v);

		if (nr_calls)
			(*nr_calls)++;

		if (ret & NOTIFY_STOP_MASK)
			break;
		nb = next_nb;
		nr_to_call--;
	}
	return ret;
}
NOKPROBE_SYMBOL(notifier_call_chain);

/**
 * notifier_call_chain_robust - Inform the registered notifiers about an event
 *                              and rollback on error.
 * @nl:		Pointer to head of the blocking notifier chain
 * @val_up:	Value passed unmodified to the notifier function
 * @val_down:	Value passed unmodified to the notifier function when recovering
 *              from an error on @val_up
 * @v		Pointer passed unmodified to the notifier function
 *
 * NOTE:	It is important the @nl chain doesn't change between the two
 *		invocations of notifier_call_chain() such that we visit the
 *		exact same notifier callbacks; this rules out any RCU usage.
 *
 * Returns:	the return value of the @val_up call.
 */
static int notifier_call_chain_robust(struct notifier_block **nl,
				     unsigned long val_up, unsigned long val_down,
				     void *v)
{
	int ret, nr = 0;

	ret = notifier_call_chain(nl, val_up, v, -1, &nr);
	if (ret & NOTIFY_STOP_MASK)
		notifier_call_chain(nl, val_down, v, nr-1, NULL);

	return ret;
}

/*
 *	Atomic notifier chain routines.  Registration and unregistration
 *	use a spinlock, and call_chain is synchronized by RCU (no locks).
 */

/**
 *	atomic_notifier_chain_register - Add notifier to an atomic notifier chain
 *	@nh: Pointer to head of the atomic notifier chain
 *	@n: New entry in notifier chain
 *
 *	Adds a notifier to an atomic notifier chain.
 *
 *	Currently always returns zero.
 */
int atomic_notifier_chain_register(struct atomic_notifier_head *nh,
		struct notifier_block *n)
{
	unsigned long flags;
	int ret;

	spin_lock_irqsave(&nh->lock, flags);
	ret = notifier_chain_register(&nh->head, n);
	spin_unlock_irqrestore(&nh->lock, flags);
	return ret;
}
EXPORT_SYMBOL_GPL(atomic_notifier_chain_register);

/**
 *	atomic_notifier_chain_unregister - Remove notifier from an atomic notifier chain
 *	@nh: Pointer to head of the atomic notifier chain
 *	@n: Entry to remove from notifier chain
 *
 *	Removes a notifier from an atomic notifier chain.
 *
 *	Returns zero on success or %-ENOENT on failure.
 */
int atomic_notifier_chain_unregister(struct atomic_notifier_head *nh,
		struct notifier_block *n)
{
	unsigned long flags;
	int ret;

	spin_lock_irqsave(&nh->lock, flags);
	ret = notifier_chain_unregister(&nh->head, n);
	spin_unlock_irqrestore(&nh->lock, flags);
	synchronize_rcu();
	return ret;
}
EXPORT_SYMBOL_GPL(atomic_notifier_chain_unregister);

int atomic_notifier_call_chain_robust(struct atomic_notifier_head *nh,
		unsigned long val_up, unsigned long val_down, void *v)
{
	unsigned long flags;
	int ret;

	/*
	 * Musn't use RCU; because then the notifier list can
	 * change between the up and down traversal.
	 */
	spin_lock_irqsave(&nh->lock, flags);
	ret = notifier_call_chain_robust(&nh->head, val_up, val_down, v);
	spin_unlock_irqrestore(&nh->lock, flags);

	return ret;
}
EXPORT_SYMBOL_GPL(atomic_notifier_call_chain_robust);
NOKPROBE_SYMBOL(atomic_notifier_call_chain_robust);

/**
 *	atomic_notifier_call_chain - Call functions in an atomic notifier chain
 *	@nh: Pointer to head of the atomic notifier chain
 *	@val: Value passed unmodified to notifier function
 *	@v: Pointer passed unmodified to notifier function
 *
 *	Calls each function in a notifier chain in turn.  The functions
 *	run in an atomic context, so they must not block.
 *	This routine uses RCU to synchronize with changes to the chain.
 *
 *	If the return value of the notifier can be and'ed
 *	with %NOTIFY_STOP_MASK then atomic_notifier_call_chain()
 *	will return immediately, with the return value of
 *	the notifier function which halted execution.
 *	Otherwise the return value is the return value
 *	of the last notifier function called.
 */
int atomic_notifier_call_chain(struct atomic_notifier_head *nh,
			       unsigned long val, void *v)
{
	int ret;

	rcu_read_lock();
	ret = notifier_call_chain(&nh->head, val, v, -1, NULL);
	rcu_read_unlock();

	return ret;
}
EXPORT_SYMBOL_GPL(atomic_notifier_call_chain);
NOKPROBE_SYMBOL(atomic_notifier_call_chain);

/*
 *	Blocking notifier chain routines.  All access to the chain is
 *	synchronized by an rwsem.
 */

/**
 *	blocking_notifier_chain_register - Add notifier to a blocking notifier chain
 *	@nh: Pointer to head of the blocking notifier chain
 *	@n: New entry in notifier chain
 *
 *	Adds a notifier to a blocking notifier chain.
 *	Must be called in process context.
 *
 *	Currently always returns zero.
 */
int blocking_notifier_chain_register(struct blocking_notifier_head *nh,
		struct notifier_block *n)
{
	int ret;

	/*
	 * This code gets used during boot-up, when task switching is
	 * not yet working and interrupts must remain disabled.  At
	 * such times we must not call down_write().
	 */
	if (unlikely(system_state == SYSTEM_BOOTING))
		return notifier_chain_register(&nh->head, n);

	down_write(&nh->rwsem);
	ret = notifier_chain_register(&nh->head, n);
	up_write(&nh->rwsem);
	return ret;
}
EXPORT_SYMBOL_GPL(blocking_notifier_chain_register);

/**
 *	blocking_notifier_chain_unregister - Remove notifier from a blocking notifier chain
 *	@nh: Pointer to head of the blocking notifier chain
 *	@n: Entry to remove from notifier chain
 *
 *	Removes a notifier from a blocking notifier chain.
 *	Must be called from process context.
 *
 *	Returns zero on success or %-ENOENT on failure.
 */
int blocking_notifier_chain_unregister(struct blocking_notifier_head *nh,
		struct notifier_block *n)
{
	int ret;

	/*
	 * This code gets used during boot-up, when task switching is
	 * not yet working and interrupts must remain disabled.  At
	 * such times we must not call down_write().
	 */
	if (unlikely(system_state == SYSTEM_BOOTING))
		return notifier_chain_unregister(&nh->head, n);

	down_write(&nh->rwsem);
	ret = notifier_chain_unregister(&nh->head, n);
	up_write(&nh->rwsem);
	return ret;
}
EXPORT_SYMBOL_GPL(blocking_notifier_chain_unregister);

int blocking_notifier_call_chain_robust(struct blocking_notifier_head *nh,
		unsigned long val_up, unsigned long val_down, void *v)
{
	int ret = NOTIFY_DONE;

	/*
	 * We check the head outside the lock, but if this access is
	 * racy then it does not matter what the result of the test
	 * is, we re-check the list after having taken the lock anyway:
	 */
	if (rcu_access_pointer(nh->head)) {
		down_read(&nh->rwsem);
		ret = notifier_call_chain_robust(&nh->head, val_up, val_down, v);
		up_read(&nh->rwsem);
	}
	return ret;
}
EXPORT_SYMBOL_GPL(blocking_notifier_call_chain_robust);

/**
 *	blocking_notifier_call_chain - Call functions in a blocking notifier chain
 *	@nh: Pointer to head of the blocking notifier chain
 *	@val: Value passed unmodified to notifier function
 *	@v: Pointer passed unmodified to notifier function
 *
 *	Calls each function in a notifier chain in turn.  The functions
 *	run in a process context, so they are allowed to block.
 *
 *	If the return value of the notifier can be and'ed
 *	with %NOTIFY_STOP_MASK then blocking_notifier_call_chain()
 *	will return immediately, with the return value of
 *	the notifier function which halted execution.
 *	Otherwise the return value is the return value
 *	of the last notifier function called.
 */
int blocking_notifier_call_chain(struct blocking_notifier_head *nh,
		unsigned long val, void *v)
{
	int ret = NOTIFY_DONE;

	/*
	 * We check the head outside the lock, but if this access is
	 * racy then it does not matter what the result of the test
	 * is, we re-check the list after having taken the lock anyway:
	 */
	if (rcu_access_pointer(nh->head)) {
		down_read(&nh->rwsem);
		ret = notifier_call_chain(&nh->head, val, v, -1, NULL);
		up_read(&nh->rwsem);
	}
	return ret;
}
EXPORT_SYMBOL_GPL(blocking_notifier_call_chain);

/*
 *	Raw notifier chain routines.  There is no protection;
 *	the caller must provide it.  Use at your own risk!
 */

/**
 *	raw_notifier_chain_register - Add notifier to a raw notifier chain
 *	@nh: Pointer to head of the raw notifier chain
 *	@n: New entry in notifier chain
 *
 *	Adds a notifier to a raw notifier chain.
 *	All locking must be provided by the caller.
 *
 *	Currently always returns zero.
 */
int raw_notifier_chain_register(struct raw_notifier_head *nh,
		struct notifier_block *n)
{
	return notifier_chain_register(&nh->head, n);
}
EXPORT_SYMBOL_GPL(raw_notifier_chain_register);

/**
 *	raw_notifier_chain_unregister - Remove notifier from a raw notifier chain
 *	@nh: Pointer to head of the raw notifier chain
 *	@n: Entry to remove from notifier chain
 *
 *	Removes a notifier from a raw notifier chain.
 *	All locking must be provided by the caller.
 *
 *	Returns zero on success or %-ENOENT on failure.
 */
int raw_notifier_chain_unregister(struct raw_notifier_head *nh,
		struct notifier_block *n)
{
	return notifier_chain_unregister(&nh->head, n);
}
EXPORT_SYMBOL_GPL(raw_notifier_chain_unregister);

int raw_notifier_call_chain_robust(struct raw_notifier_head *nh,
		unsigned long val_up, unsigned long val_down, void *v)
{
	return notifier_call_chain_robust(&nh->head, val_up, val_down, v);
}
EXPORT_SYMBOL_GPL(raw_notifier_call_chain_robust);

/**
 *	raw_notifier_call_chain - Call functions in a raw notifier chain
 *	@nh: Pointer to head of the raw notifier chain
 *	@val: Value passed unmodified to notifier function
 *	@v: Pointer passed unmodified to notifier function
 *
 *	Calls each function in a notifier chain in turn.  The functions
 *	run in an undefined context.
 *	All locking must be provided by the caller.
 *
 *	If the return value of the notifier can be and'ed
 *	with %NOTIFY_STOP_MASK then raw_notifier_call_chain()
 *	will return immediately, with the return value of
 *	the notifier function which halted execution.
 *	Otherwise the return value is the return value
 *	of the last notifier function called.
 */
int raw_notifier_call_chain(struct raw_notifier_head *nh,
		unsigned long val, void *v)
{
	return notifier_call_chain(&nh->head, val, v, -1, NULL);
}
EXPORT_SYMBOL_GPL(raw_notifier_call_chain);

#ifdef CONFIG_SRCU
/*
 *	SRCU notifier chain routines.    Registration and unregistration
 *	use a mutex, and call_chain is synchronized by SRCU (no locks).
 */

/**
 *	srcu_notifier_chain_register - Add notifier to an SRCU notifier chain
 *	@nh: Pointer to head of the SRCU notifier chain
 *	@n: New entry in notifier chain
 *
 *	Adds a notifier to an SRCU notifier chain.
 *	Must be called in process context.
 *
 *	Currently always returns zero.
 */
int srcu_notifier_chain_register(struct srcu_notifier_head *nh,
		struct notifier_block *n)
{
	int ret;

	/*
	 * This code gets used during boot-up, when task switching is
	 * not yet working and interrupts must remain disabled.  At
	 * such times we must not call mutex_lock().
	 */
	if (unlikely(system_state == SYSTEM_BOOTING))
		return notifier_chain_register(&nh->head, n);

	mutex_lock(&nh->mutex);
	ret = notifier_chain_register(&nh->head, n);
	mutex_unlock(&nh->mutex);
	return ret;
}
EXPORT_SYMBOL_GPL(srcu_notifier_chain_register);

/**
 *	srcu_notifier_chain_unregister - Remove notifier from an SRCU notifier chain
 *	@nh: Pointer to head of the SRCU notifier chain
 *	@n: Entry to remove from notifier chain
 *
 *	Removes a notifier from an SRCU notifier chain.
 *	Must be called from process context.
 *
 *	Returns zero on success or %-ENOENT on failure.
 */
int srcu_notifier_chain_unregister(struct srcu_notifier_head *nh,
		struct notifier_block *n)
{
	int ret;

	/*
	 * This code gets used during boot-up, when task switching is
	 * not yet working and interrupts must remain disabled.  At
	 * such times we must not call mutex_lock().
	 */
	if (unlikely(system_state == SYSTEM_BOOTING))
		return notifier_chain_unregister(&nh->head, n);

	mutex_lock(&nh->mutex);
	ret = notifier_chain_unregister(&nh->head, n);
	mutex_unlock(&nh->mutex);
	synchronize_srcu(&nh->srcu);
	return ret;
}
EXPORT_SYMBOL_GPL(srcu_notifier_chain_unregister);

/**
 *	srcu_notifier_call_chain - Call functions in an SRCU notifier chain
 *	@nh: Pointer to head of the SRCU notifier chain
 *	@val: Value passed unmodified to notifier function
 *	@v: Pointer passed unmodified to notifier function
 *
 *	Calls each function in a notifier chain in turn.  The functions
 *	run in a process context, so they are allowed to block.
 *
 *	If the return value of the notifier can be and'ed
 *	with %NOTIFY_STOP_MASK then srcu_notifier_call_chain()
 *	will return immediately, with the return value of
 *	the notifier function which halted execution.
 *	Otherwise the return value is the return value
 *	of the last notifier function called.
 */
int srcu_notifier_call_chain(struct srcu_notifier_head *nh,
		unsigned long val, void *v)
{
	int ret;
	int idx;

	idx = srcu_read_lock(&nh->srcu);
	ret = notifier_call_chain(&nh->head, val, v, -1, NULL);
	srcu_read_unlock(&nh->srcu, idx);
	return ret;
}
EXPORT_SYMBOL_GPL(srcu_notifier_call_chain);

/**
 *	srcu_init_notifier_head - Initialize an SRCU notifier head
 *	@nh: Pointer to head of the srcu notifier chain
 *
 *	Unlike other sorts of notifier heads, SRCU notifier heads require
 *	dynamic initialization.  Be sure to call this routine before
 *	calling any of the other SRCU notifier routines for this head.
 *
 *	If an SRCU notifier head is deallocated, it must first be cleaned
 *	up by calling srcu_cleanup_notifier_head().  Otherwise the head's
 *	per-cpu data (used by the SRCU mechanism) will leak.
 */
void srcu_init_notifier_head(struct srcu_notifier_head *nh)
{
	mutex_init(&nh->mutex);
	if (init_srcu_struct(&nh->srcu) < 0)
		BUG();
	nh->head = NULL;
}
EXPORT_SYMBOL_GPL(srcu_init_notifier_head);

#endif /* CONFIG_SRCU */

static ATOMIC_NOTIFIER_HEAD(die_chain);

int notrace notify_die(enum die_val val, const char *str,
	       struct pt_regs *regs, long err, int trap, int sig)
{
	struct die_args args = {
		.regs	= regs,
		.str	= str,
		.err	= err,
		.trapnr	= trap,
		.signr	= sig,

	};
	RCU_LOCKDEP_WARN(!rcu_is_watching(),
			   "notify_die called but RCU thinks we're quiescent");
	return atomic_notifier_call_chain(&die_chain, val, &args);
}
NOKPROBE_SYMBOL(notify_die);

int register_die_notifier(struct notifier_block *nb)
{
<<<<<<< HEAD
	vmalloc_sync_mappings();
=======
>>>>>>> d1988041
	return atomic_notifier_chain_register(&die_chain, nb);
}
EXPORT_SYMBOL_GPL(register_die_notifier);

int unregister_die_notifier(struct notifier_block *nb)
{
	return atomic_notifier_chain_unregister(&die_chain, nb);
}
EXPORT_SYMBOL_GPL(unregister_die_notifier);<|MERGE_RESOLUTION|>--- conflicted
+++ resolved
@@ -25,25 +25,6 @@
 	while ((*nl) != NULL) {
 		if (unlikely((*nl) == n)) {
 			WARN(1, "double register detected");
-<<<<<<< HEAD
-			return 0;
-		}
-		if (n->priority > (*nl)->priority)
-			break;
-		nl = &((*nl)->next);
-	}
-	n->next = *nl;
-	rcu_assign_pointer(*nl, n);
-	return 0;
-}
-
-static int notifier_chain_cond_register(struct notifier_block **nl,
-		struct notifier_block *n)
-{
-	while ((*nl) != NULL) {
-		if ((*nl) == n)
-=======
->>>>>>> d1988041
 			return 0;
 		}
 		if (n->priority > (*nl)->priority)
@@ -570,10 +551,6 @@
 
 int register_die_notifier(struct notifier_block *nb)
 {
-<<<<<<< HEAD
-	vmalloc_sync_mappings();
-=======
->>>>>>> d1988041
 	return atomic_notifier_chain_register(&die_chain, nb);
 }
 EXPORT_SYMBOL_GPL(register_die_notifier);
