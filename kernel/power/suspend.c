--- conflicted
+++ resolved
@@ -137,13 +137,11 @@
 			break;
 		}
 
-<<<<<<< HEAD
 		clear_wakeup_reasons();
-=======
+
 		if (s2idle_ops && s2idle_ops->check)
 			s2idle_ops->check();
 
->>>>>>> 7fb68b6c
 		s2idle_enter();
 	}
 
