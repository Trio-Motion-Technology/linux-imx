--- conflicted
+++ resolved
@@ -419,16 +419,11 @@
 {
 	dma_addr_t dma_addr = paddr;
 
-<<<<<<< HEAD
-	if (unlikely(!dma_capable(dev, dma_addr, size))) {
-		report_addr(dev, dma_addr, size);
-=======
 	if (unlikely(!dma_capable(dev, dma_addr, size, false))) {
 		dev_err_once(dev,
 			     "DMA addr %pad+%zu overflow (mask %llx, bus limit %llx).\n",
 			     &dma_addr, size, *dev->dma_mask, dev->bus_dma_limit);
 		WARN_ON_ONCE(1);
->>>>>>> d1988041
 		return DMA_MAPPING_ERROR;
 	}
 
