--- conflicted
+++ resolved
@@ -1233,14 +1233,10 @@
 		if (top_cs && (task->flags & PF_KTHREAD) &&
 		    kthread_is_per_cpu(task))
 			continue;
-<<<<<<< HEAD
-		update_cpus_allowed(cs, task, cs->effective_cpus);
-=======
 
 		cpumask_and(new_cpus, cs->effective_cpus,
 			    task_cpu_possible_mask(task));
-		set_cpus_allowed_ptr(task, new_cpus);
->>>>>>> b4ecddcc
+		update_cpus_allowed(cs, task, cs->effective_cpus);
 	}
 	css_task_iter_end(&it);
 }
