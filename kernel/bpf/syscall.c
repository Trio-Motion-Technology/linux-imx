--- conflicted
+++ resolved
@@ -3028,40 +3028,6 @@
 	if (CHECK_ATTR(BPF_PROG_DETACH))
 		return -EINVAL;
 
-<<<<<<< HEAD
-	switch (attr->attach_type) {
-	case BPF_CGROUP_INET_INGRESS:
-	case BPF_CGROUP_INET_EGRESS:
-		ptype = BPF_PROG_TYPE_CGROUP_SKB;
-		break;
-	case BPF_CGROUP_INET_SOCK_CREATE:
-	case BPF_CGROUP_INET4_POST_BIND:
-	case BPF_CGROUP_INET6_POST_BIND:
-		ptype = BPF_PROG_TYPE_CGROUP_SOCK;
-		break;
-	case BPF_CGROUP_INET4_BIND:
-	case BPF_CGROUP_INET6_BIND:
-	case BPF_CGROUP_INET4_CONNECT:
-	case BPF_CGROUP_INET6_CONNECT:
-	case BPF_CGROUP_UDP4_SENDMSG:
-	case BPF_CGROUP_UDP6_SENDMSG:
-	case BPF_CGROUP_UDP4_RECVMSG:
-	case BPF_CGROUP_UDP6_RECVMSG:
-		ptype = BPF_PROG_TYPE_CGROUP_SOCK_ADDR;
-		break;
-	case BPF_CGROUP_SOCK_OPS:
-		ptype = BPF_PROG_TYPE_SOCK_OPS;
-		break;
-	case BPF_CGROUP_DEVICE:
-		ptype = BPF_PROG_TYPE_CGROUP_DEVICE;
-		break;
-	case BPF_SK_MSG_VERDICT:
-		return sock_map_prog_detach(attr, BPF_PROG_TYPE_SK_MSG);
-	case BPF_SK_SKB_STREAM_PARSER:
-	case BPF_SK_SKB_STREAM_VERDICT:
-		return sock_map_prog_detach(attr, BPF_PROG_TYPE_SK_SKB);
-	case BPF_LIRC_MODE2:
-=======
 	ptype = attach_type_to_prog_type(attr->attach_type);
 
 	switch (ptype) {
@@ -3069,7 +3035,6 @@
 	case BPF_PROG_TYPE_SK_SKB:
 		return sock_map_prog_detach(attr, ptype);
 	case BPF_PROG_TYPE_LIRC_MODE2:
->>>>>>> d1988041
 		return lirc_prog_detach(attr);
 	case BPF_PROG_TYPE_FLOW_DISSECTOR:
 		return netns_bpf_prog_detach(attr, ptype);
@@ -3822,12 +3787,9 @@
 					     uattr);
 	else if (f.file->f_op == &btf_fops)
 		err = bpf_btf_get_info_by_fd(f.file, f.file->private_data, attr, uattr);
-<<<<<<< HEAD
-=======
 	else if (f.file->f_op == &bpf_link_fops)
 		err = bpf_link_get_info_by_fd(f.file, f.file->private_data,
 					      attr, uattr);
->>>>>>> d1988041
 	else
 		err = -EINVAL;
 
