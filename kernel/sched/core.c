// SPDX-License-Identifier: GPL-2.0-only
/*
 *  kernel/sched/core.c
 *
 *  Core kernel scheduler code and related syscalls
 *
 *  Copyright (C) 1991-2002  Linus Torvalds
 */
#define CREATE_TRACE_POINTS
#include <trace/events/sched.h>
#undef CREATE_TRACE_POINTS

#include "sched.h"

#include <linux/nospec.h>

#include <linux/kcov.h>
#include <linux/scs.h>

#include <asm/switch_to.h>
#include <asm/tlb.h>

#include "../workqueue_internal.h"
#include "../../fs/io-wq.h"
#include "../smpboot.h"

#include "pelt.h"
#include "smp.h"

#include <trace/hooks/sched.h>
#include <trace/hooks/dtask.h>

/*
 * Export tracepoints that act as a bare tracehook (ie: have no trace event
 * associated with them) to allow external modules to probe them.
 */
EXPORT_TRACEPOINT_SYMBOL_GPL(pelt_cfs_tp);
EXPORT_TRACEPOINT_SYMBOL_GPL(pelt_rt_tp);
EXPORT_TRACEPOINT_SYMBOL_GPL(pelt_dl_tp);
EXPORT_TRACEPOINT_SYMBOL_GPL(pelt_irq_tp);
EXPORT_TRACEPOINT_SYMBOL_GPL(pelt_se_tp);
EXPORT_TRACEPOINT_SYMBOL_GPL(sched_cpu_capacity_tp);
EXPORT_TRACEPOINT_SYMBOL_GPL(sched_overutilized_tp);
EXPORT_TRACEPOINT_SYMBOL_GPL(sched_util_est_cfs_tp);
EXPORT_TRACEPOINT_SYMBOL_GPL(sched_util_est_se_tp);
EXPORT_TRACEPOINT_SYMBOL_GPL(sched_update_nr_running_tp);
EXPORT_TRACEPOINT_SYMBOL_GPL(sched_switch);
EXPORT_TRACEPOINT_SYMBOL_GPL(sched_waking);
#ifdef CONFIG_SCHEDSTATS
EXPORT_TRACEPOINT_SYMBOL_GPL(sched_stat_sleep);
EXPORT_TRACEPOINT_SYMBOL_GPL(sched_stat_wait);
EXPORT_TRACEPOINT_SYMBOL_GPL(sched_stat_iowait);
EXPORT_TRACEPOINT_SYMBOL_GPL(sched_stat_blocked);
#endif

DEFINE_PER_CPU_SHARED_ALIGNED(struct rq, runqueues);
EXPORT_SYMBOL_GPL(runqueues);

#ifdef CONFIG_SCHED_DEBUG
/*
 * Debugging: various feature bits
 *
 * If SCHED_DEBUG is disabled, each compilation unit has its own copy of
 * sysctl_sched_features, defined in sched.h, to allow constants propagation
 * at compile time and compiler optimization based on features default.
 */
#define SCHED_FEAT(name, enabled)	\
	(1UL << __SCHED_FEAT_##name) * enabled |
const_debug unsigned int sysctl_sched_features =
#include "features.h"
	0;
EXPORT_SYMBOL_GPL(sysctl_sched_features);
#undef SCHED_FEAT
#endif

/*
 * Number of tasks to iterate in a single balance run.
 * Limited because this is done with IRQs disabled.
 */
const_debug unsigned int sysctl_sched_nr_migrate = 32;

/*
 * period over which we measure -rt task CPU usage in us.
 * default: 1s
 */
unsigned int sysctl_sched_rt_period = 1000000;

__read_mostly int scheduler_running;

/*
 * part of the period that we allow rt tasks to run in us.
 * default: 0.95s
 */
int sysctl_sched_rt_runtime = 950000;


/*
 * Serialization rules:
 *
 * Lock order:
 *
 *   p->pi_lock
 *     rq->lock
 *       hrtimer_cpu_base->lock (hrtimer_start() for bandwidth controls)
 *
 *  rq1->lock
 *    rq2->lock  where: rq1 < rq2
 *
 * Regular state:
 *
 * Normal scheduling state is serialized by rq->lock. __schedule() takes the
 * local CPU's rq->lock, it optionally removes the task from the runqueue and
 * always looks at the local rq data structures to find the most elegible task
 * to run next.
 *
 * Task enqueue is also under rq->lock, possibly taken from another CPU.
 * Wakeups from another LLC domain might use an IPI to transfer the enqueue to
 * the local CPU to avoid bouncing the runqueue state around [ see
 * ttwu_queue_wakelist() ]
 *
 * Task wakeup, specifically wakeups that involve migration, are horribly
 * complicated to avoid having to take two rq->locks.
 *
 * Special state:
 *
 * System-calls and anything external will use task_rq_lock() which acquires
 * both p->pi_lock and rq->lock. As a consequence the state they change is
 * stable while holding either lock:
 *
 *  - sched_setaffinity()/
 *    set_cpus_allowed_ptr():	p->cpus_ptr, p->nr_cpus_allowed
 *  - set_user_nice():		p->se.load, p->*prio
 *  - __sched_setscheduler():	p->sched_class, p->policy, p->*prio,
 *				p->se.load, p->rt_priority,
 *				p->dl.dl_{runtime, deadline, period, flags, bw, density}
 *  - sched_setnuma():		p->numa_preferred_nid
 *  - sched_move_task()/
 *    cpu_cgroup_fork():	p->sched_task_group
 *  - uclamp_update_active()	p->uclamp*
 *
 * p->state <- TASK_*:
 *
 *   is changed locklessly using set_current_state(), __set_current_state() or
 *   set_special_state(), see their respective comments, or by
 *   try_to_wake_up(). This latter uses p->pi_lock to serialize against
 *   concurrent self.
 *
 * p->on_rq <- { 0, 1 = TASK_ON_RQ_QUEUED, 2 = TASK_ON_RQ_MIGRATING }:
 *
 *   is set by activate_task() and cleared by deactivate_task(), under
 *   rq->lock. Non-zero indicates the task is runnable, the special
 *   ON_RQ_MIGRATING state is used for migration without holding both
 *   rq->locks. It indicates task_cpu() is not stable, see task_rq_lock().
 *
 * p->on_cpu <- { 0, 1 }:
 *
 *   is set by prepare_task() and cleared by finish_task() such that it will be
 *   set before p is scheduled-in and cleared after p is scheduled-out, both
 *   under rq->lock. Non-zero indicates the task is running on its CPU.
 *
 *   [ The astute reader will observe that it is possible for two tasks on one
 *     CPU to have ->on_cpu = 1 at the same time. ]
 *
 * task_cpu(p): is changed by set_task_cpu(), the rules are:
 *
 *  - Don't call set_task_cpu() on a blocked task:
 *
 *    We don't care what CPU we're not running on, this simplifies hotplug,
 *    the CPU assignment of blocked tasks isn't required to be valid.
 *
 *  - for try_to_wake_up(), called under p->pi_lock:
 *
 *    This allows try_to_wake_up() to only take one rq->lock, see its comment.
 *
 *  - for migration called under rq->lock:
 *    [ see task_on_rq_migrating() in task_rq_lock() ]
 *
 *    o move_queued_task()
 *    o detach_task()
 *
 *  - for migration called under double_rq_lock():
 *
 *    o __migrate_swap_task()
 *    o push_rt_task() / pull_rt_task()
 *    o push_dl_task() / pull_dl_task()
 *    o dl_task_offline_migration()
 *
 */

/*
 * __task_rq_lock - lock the rq @p resides on.
 */
struct rq *__task_rq_lock(struct task_struct *p, struct rq_flags *rf)
	__acquires(rq->lock)
{
	struct rq *rq;

	lockdep_assert_held(&p->pi_lock);

	for (;;) {
		rq = task_rq(p);
		raw_spin_lock(&rq->lock);
		if (likely(rq == task_rq(p) && !task_on_rq_migrating(p))) {
			rq_pin_lock(rq, rf);
			return rq;
		}
		raw_spin_unlock(&rq->lock);

		while (unlikely(task_on_rq_migrating(p)))
			cpu_relax();
	}
}
EXPORT_SYMBOL_GPL(__task_rq_lock);

/*
 * task_rq_lock - lock p->pi_lock and lock the rq @p resides on.
 */
struct rq *task_rq_lock(struct task_struct *p, struct rq_flags *rf)
	__acquires(p->pi_lock)
	__acquires(rq->lock)
{
	struct rq *rq;

	for (;;) {
		raw_spin_lock_irqsave(&p->pi_lock, rf->flags);
		rq = task_rq(p);
		raw_spin_lock(&rq->lock);
		/*
		 *	move_queued_task()		task_rq_lock()
		 *
		 *	ACQUIRE (rq->lock)
		 *	[S] ->on_rq = MIGRATING		[L] rq = task_rq()
		 *	WMB (__set_task_cpu())		ACQUIRE (rq->lock);
		 *	[S] ->cpu = new_cpu		[L] task_rq()
		 *					[L] ->on_rq
		 *	RELEASE (rq->lock)
		 *
		 * If we observe the old CPU in task_rq_lock(), the acquire of
		 * the old rq->lock will fully serialize against the stores.
		 *
		 * If we observe the new CPU in task_rq_lock(), the address
		 * dependency headed by '[L] rq = task_rq()' and the acquire
		 * will pair with the WMB to ensure we then also see migrating.
		 */
		if (likely(rq == task_rq(p) && !task_on_rq_migrating(p))) {
			rq_pin_lock(rq, rf);
			return rq;
		}
		raw_spin_unlock(&rq->lock);
		raw_spin_unlock_irqrestore(&p->pi_lock, rf->flags);

		while (unlikely(task_on_rq_migrating(p)))
			cpu_relax();
	}
}
EXPORT_SYMBOL_GPL(task_rq_lock);

/*
 * RQ-clock updating methods:
 */

static void update_rq_clock_task(struct rq *rq, s64 delta)
{
/*
 * In theory, the compile should just see 0 here, and optimize out the call
 * to sched_rt_avg_update. But I don't trust it...
 */
	s64 __maybe_unused steal = 0, irq_delta = 0;

#ifdef CONFIG_IRQ_TIME_ACCOUNTING
	irq_delta = irq_time_read(cpu_of(rq)) - rq->prev_irq_time;

	/*
	 * Since irq_time is only updated on {soft,}irq_exit, we might run into
	 * this case when a previous update_rq_clock() happened inside a
	 * {soft,}irq region.
	 *
	 * When this happens, we stop ->clock_task and only update the
	 * prev_irq_time stamp to account for the part that fit, so that a next
	 * update will consume the rest. This ensures ->clock_task is
	 * monotonic.
	 *
	 * It does however cause some slight miss-attribution of {soft,}irq
	 * time, a more accurate solution would be to update the irq_time using
	 * the current rq->clock timestamp, except that would require using
	 * atomic ops.
	 */
	if (irq_delta > delta)
		irq_delta = delta;

	rq->prev_irq_time += irq_delta;
	delta -= irq_delta;
#endif
#ifdef CONFIG_PARAVIRT_TIME_ACCOUNTING
	if (static_key_false((&paravirt_steal_rq_enabled))) {
		steal = paravirt_steal_clock(cpu_of(rq));
		steal -= rq->prev_steal_time_rq;

		if (unlikely(steal > delta))
			steal = delta;

		rq->prev_steal_time_rq += steal;
		delta -= steal;
	}
#endif

	rq->clock_task += delta;

#ifdef CONFIG_HAVE_SCHED_AVG_IRQ
	if ((irq_delta + steal) && sched_feat(NONTASK_CAPACITY))
		update_irq_load_avg(rq, irq_delta + steal);
#endif
	update_rq_clock_pelt(rq, delta);
}

void update_rq_clock(struct rq *rq)
{
	s64 delta;

	lockdep_assert_held(&rq->lock);

	if (rq->clock_update_flags & RQCF_ACT_SKIP)
		return;

#ifdef CONFIG_SCHED_DEBUG
	if (sched_feat(WARN_DOUBLE_CLOCK))
		SCHED_WARN_ON(rq->clock_update_flags & RQCF_UPDATED);
	rq->clock_update_flags |= RQCF_UPDATED;
#endif

	delta = sched_clock_cpu(cpu_of(rq)) - rq->clock;
	if (delta < 0)
		return;
	rq->clock += delta;
	update_rq_clock_task(rq, delta);
}
EXPORT_SYMBOL_GPL(update_rq_clock);

static inline void
rq_csd_init(struct rq *rq, struct __call_single_data *csd, smp_call_func_t func)
{
	csd->flags = 0;
	csd->func = func;
	csd->info = rq;
}

#ifdef CONFIG_SCHED_HRTICK
/*
 * Use HR-timers to deliver accurate preemption points.
 */

static void hrtick_clear(struct rq *rq)
{
	if (hrtimer_active(&rq->hrtick_timer))
		hrtimer_cancel(&rq->hrtick_timer);
}

/*
 * High-resolution timer tick.
 * Runs from hardirq context with interrupts disabled.
 */
static enum hrtimer_restart hrtick(struct hrtimer *timer)
{
	struct rq *rq = container_of(timer, struct rq, hrtick_timer);
	struct rq_flags rf;

	WARN_ON_ONCE(cpu_of(rq) != smp_processor_id());

	rq_lock(rq, &rf);
	update_rq_clock(rq);
	rq->curr->sched_class->task_tick(rq, rq->curr, 1);
	rq_unlock(rq, &rf);

	return HRTIMER_NORESTART;
}

#ifdef CONFIG_SMP

static void __hrtick_restart(struct rq *rq)
{
	struct hrtimer *timer = &rq->hrtick_timer;
	ktime_t time = rq->hrtick_time;

	hrtimer_start(timer, time, HRTIMER_MODE_ABS_PINNED_HARD);
}

/*
 * called from hardirq (IPI) context
 */
static void __hrtick_start(void *arg)
{
	struct rq *rq = arg;
	struct rq_flags rf;

	rq_lock(rq, &rf);
	__hrtick_restart(rq);
	rq_unlock(rq, &rf);
}

/*
 * Called to set the hrtick timer state.
 *
 * called with rq->lock held and irqs disabled
 */
void hrtick_start(struct rq *rq, u64 delay)
{
	struct hrtimer *timer = &rq->hrtick_timer;
	s64 delta;

	/*
	 * Don't schedule slices shorter than 10000ns, that just
	 * doesn't make sense and can cause timer DoS.
	 */
	delta = max_t(s64, delay, 10000LL);
	rq->hrtick_time = ktime_add_ns(timer->base->get_time(), delta);

	if (rq == this_rq())
		__hrtick_restart(rq);
	else
		smp_call_function_single_async(cpu_of(rq), &rq->hrtick_csd);
}

#else
/*
 * Called to set the hrtick timer state.
 *
 * called with rq->lock held and irqs disabled
 */
void hrtick_start(struct rq *rq, u64 delay)
{
	/*
	 * Don't schedule slices shorter than 10000ns, that just
	 * doesn't make sense. Rely on vruntime for fairness.
	 */
	delay = max_t(u64, delay, 10000LL);
	hrtimer_start(&rq->hrtick_timer, ns_to_ktime(delay),
		      HRTIMER_MODE_REL_PINNED_HARD);
}

#endif /* CONFIG_SMP */

static void hrtick_rq_init(struct rq *rq)
{
#ifdef CONFIG_SMP
	rq_csd_init(rq, &rq->hrtick_csd, __hrtick_start);
#endif
	hrtimer_init(&rq->hrtick_timer, CLOCK_MONOTONIC, HRTIMER_MODE_REL_HARD);
	rq->hrtick_timer.function = hrtick;
}
#else	/* CONFIG_SCHED_HRTICK */
static inline void hrtick_clear(struct rq *rq)
{
}

static inline void hrtick_rq_init(struct rq *rq)
{
}
#endif	/* CONFIG_SCHED_HRTICK */

/*
 * cmpxchg based fetch_or, macro so it works for different integer types
 */
#define fetch_or(ptr, mask)						\
	({								\
		typeof(ptr) _ptr = (ptr);				\
		typeof(mask) _mask = (mask);				\
		typeof(*_ptr) _old, _val = *_ptr;			\
									\
		for (;;) {						\
			_old = cmpxchg(_ptr, _val, _val | _mask);	\
			if (_old == _val)				\
				break;					\
			_val = _old;					\
		}							\
	_old;								\
})

#if defined(CONFIG_SMP) && defined(TIF_POLLING_NRFLAG)
/*
 * Atomically set TIF_NEED_RESCHED and test for TIF_POLLING_NRFLAG,
 * this avoids any races wrt polling state changes and thereby avoids
 * spurious IPIs.
 */
static bool set_nr_and_not_polling(struct task_struct *p)
{
	struct thread_info *ti = task_thread_info(p);
	return !(fetch_or(&ti->flags, _TIF_NEED_RESCHED) & _TIF_POLLING_NRFLAG);
}

/*
 * Atomically set TIF_NEED_RESCHED if TIF_POLLING_NRFLAG is set.
 *
 * If this returns true, then the idle task promises to call
 * sched_ttwu_pending() and reschedule soon.
 */
static bool set_nr_if_polling(struct task_struct *p)
{
	struct thread_info *ti = task_thread_info(p);
	typeof(ti->flags) old, val = READ_ONCE(ti->flags);

	for (;;) {
		if (!(val & _TIF_POLLING_NRFLAG))
			return false;
		if (val & _TIF_NEED_RESCHED)
			return true;
		old = cmpxchg(&ti->flags, val, val | _TIF_NEED_RESCHED);
		if (old == val)
			break;
		val = old;
	}
	return true;
}

#else
static bool set_nr_and_not_polling(struct task_struct *p)
{
	set_tsk_need_resched(p);
	return true;
}

#ifdef CONFIG_SMP
static bool set_nr_if_polling(struct task_struct *p)
{
	return false;
}
#endif
#endif

static bool __wake_q_add(struct wake_q_head *head, struct task_struct *task)
{
	struct wake_q_node *node = &task->wake_q;

	/*
	 * Atomically grab the task, if ->wake_q is !nil already it means
	 * its already queued (either by us or someone else) and will get the
	 * wakeup due to that.
	 *
	 * In order to ensure that a pending wakeup will observe our pending
	 * state, even in the failed case, an explicit smp_mb() must be used.
	 */
	smp_mb__before_atomic();
	if (unlikely(cmpxchg_relaxed(&node->next, NULL, WAKE_Q_TAIL)))
		return false;

	/*
	 * The head is context local, there can be no concurrency.
	 */
	*head->lastp = node;
	head->lastp = &node->next;
	head->count++;
	return true;
}

/**
 * wake_q_add() - queue a wakeup for 'later' waking.
 * @head: the wake_q_head to add @task to
 * @task: the task to queue for 'later' wakeup
 *
 * Queue a task for later wakeup, most likely by the wake_up_q() call in the
 * same context, _HOWEVER_ this is not guaranteed, the wakeup can come
 * instantly.
 *
 * This function must be used as-if it were wake_up_process(); IOW the task
 * must be ready to be woken at this location.
 */
void wake_q_add(struct wake_q_head *head, struct task_struct *task)
{
	if (__wake_q_add(head, task))
		get_task_struct(task);
}

/**
 * wake_q_add_safe() - safely queue a wakeup for 'later' waking.
 * @head: the wake_q_head to add @task to
 * @task: the task to queue for 'later' wakeup
 *
 * Queue a task for later wakeup, most likely by the wake_up_q() call in the
 * same context, _HOWEVER_ this is not guaranteed, the wakeup can come
 * instantly.
 *
 * This function must be used as-if it were wake_up_process(); IOW the task
 * must be ready to be woken at this location.
 *
 * This function is essentially a task-safe equivalent to wake_q_add(). Callers
 * that already hold reference to @task can call the 'safe' version and trust
 * wake_q to do the right thing depending whether or not the @task is already
 * queued for wakeup.
 */
void wake_q_add_safe(struct wake_q_head *head, struct task_struct *task)
{
	if (!__wake_q_add(head, task))
		put_task_struct(task);
}

void wake_up_q(struct wake_q_head *head)
{
	struct wake_q_node *node = head->first;

	while (node != WAKE_Q_TAIL) {
		struct task_struct *task;

		task = container_of(node, struct task_struct, wake_q);
		BUG_ON(!task);
		/* Task can safely be re-inserted now: */
		node = node->next;
		task->wake_q.next = NULL;
		task->wake_q_count = head->count;

		/*
		 * wake_up_process() executes a full barrier, which pairs with
		 * the queueing in wake_q_add() so as not to miss wakeups.
		 */
		wake_up_process(task);
		task->wake_q_count = 0;
		put_task_struct(task);
	}
}

/*
 * resched_curr - mark rq's current task 'to be rescheduled now'.
 *
 * On UP this means the setting of the need_resched flag, on SMP it
 * might also involve a cross-CPU call to trigger the scheduler on
 * the target CPU.
 */
void resched_curr(struct rq *rq)
{
	struct task_struct *curr = rq->curr;
	int cpu;

	lockdep_assert_held(&rq->lock);

	if (test_tsk_need_resched(curr))
		return;

	cpu = cpu_of(rq);

	if (cpu == smp_processor_id()) {
		set_tsk_need_resched(curr);
		set_preempt_need_resched();
		return;
	}

	if (set_nr_and_not_polling(curr))
		smp_send_reschedule(cpu);
	else
		trace_sched_wake_idle_without_ipi(cpu);
}
EXPORT_SYMBOL_GPL(resched_curr);

void resched_cpu(int cpu)
{
	struct rq *rq = cpu_rq(cpu);
	unsigned long flags;

	raw_spin_lock_irqsave(&rq->lock, flags);
	if (cpu_online(cpu) || cpu == smp_processor_id())
		resched_curr(rq);
	raw_spin_unlock_irqrestore(&rq->lock, flags);
}

#ifdef CONFIG_SMP
#ifdef CONFIG_NO_HZ_COMMON
/*
 * In the semi idle case, use the nearest busy CPU for migrating timers
 * from an idle CPU.  This is good for power-savings.
 *
 * We don't do similar optimization for completely idle system, as
 * selecting an idle CPU will add more delays to the timers than intended
 * (as that CPU's timer base may not be uptodate wrt jiffies etc).
 */
int get_nohz_timer_target(void)
{
	int i, cpu = smp_processor_id(), default_cpu = -1;
	struct sched_domain *sd;

	if (housekeeping_cpu(cpu, HK_FLAG_TIMER) && cpu_active(cpu)) {
		if (!idle_cpu(cpu))
			return cpu;
		default_cpu = cpu;
	}

	rcu_read_lock();
	for_each_domain(cpu, sd) {
		for_each_cpu_and(i, sched_domain_span(sd),
			housekeeping_cpumask(HK_FLAG_TIMER)) {
			if (cpu == i)
				continue;

			if (!idle_cpu(i)) {
				cpu = i;
				goto unlock;
			}
		}
	}

	if (default_cpu == -1) {
		for_each_cpu_and(i, cpu_active_mask,
				 housekeeping_cpumask(HK_FLAG_TIMER)) {
			if (cpu == i)
				continue;

			if (!idle_cpu(i)) {
				cpu = i;
				goto unlock;
			}
		}

		/* no active, not-idle, housekpeeing CPU found. */
		default_cpu = cpumask_any(cpu_active_mask);

		if (unlikely(default_cpu >= nr_cpu_ids))
			goto unlock;
	}

	cpu = default_cpu;
unlock:
	rcu_read_unlock();
	return cpu;
}

/*
 * When add_timer_on() enqueues a timer into the timer wheel of an
 * idle CPU then this timer might expire before the next timer event
 * which is scheduled to wake up that CPU. In case of a completely
 * idle system the next event might even be infinite time into the
 * future. wake_up_idle_cpu() ensures that the CPU is woken up and
 * leaves the inner idle loop so the newly added timer is taken into
 * account when the CPU goes back to idle and evaluates the timer
 * wheel for the next timer event.
 */
static void wake_up_idle_cpu(int cpu)
{
	struct rq *rq = cpu_rq(cpu);

	if (cpu == smp_processor_id())
		return;

	if (set_nr_and_not_polling(rq->idle))
		smp_send_reschedule(cpu);
	else
		trace_sched_wake_idle_without_ipi(cpu);
}

static bool wake_up_full_nohz_cpu(int cpu)
{
	/*
	 * We just need the target to call irq_exit() and re-evaluate
	 * the next tick. The nohz full kick at least implies that.
	 * If needed we can still optimize that later with an
	 * empty IRQ.
	 */
	if (cpu_is_offline(cpu))
		return true;  /* Don't try to wake offline CPUs. */
	if (tick_nohz_full_cpu(cpu)) {
		if (cpu != smp_processor_id() ||
		    tick_nohz_tick_stopped())
			tick_nohz_full_kick_cpu(cpu);
		return true;
	}

	return false;
}

/*
 * Wake up the specified CPU.  If the CPU is going offline, it is the
 * caller's responsibility to deal with the lost wakeup, for example,
 * by hooking into the CPU_DEAD notifier like timers and hrtimers do.
 */
void wake_up_nohz_cpu(int cpu)
{
	if (!wake_up_full_nohz_cpu(cpu))
		wake_up_idle_cpu(cpu);
}

static void nohz_csd_func(void *info)
{
	struct rq *rq = info;
	int cpu = cpu_of(rq);
	unsigned int flags;

	/*
	 * Release the rq::nohz_csd.
	 */
	flags = atomic_fetch_andnot(NOHZ_KICK_MASK, nohz_flags(cpu));
	WARN_ON(!(flags & NOHZ_KICK_MASK));

	rq->idle_balance = idle_cpu(cpu);
	if (rq->idle_balance && !need_resched()) {
		rq->nohz_idle_balance = flags;
		raise_softirq_irqoff(SCHED_SOFTIRQ);
	}
}

#endif /* CONFIG_NO_HZ_COMMON */

#ifdef CONFIG_NO_HZ_FULL
bool sched_can_stop_tick(struct rq *rq)
{
	int fifo_nr_running;

	/* Deadline tasks, even if single, need the tick */
	if (rq->dl.dl_nr_running)
		return false;

	/*
	 * If there are more than one RR tasks, we need the tick to effect the
	 * actual RR behaviour.
	 */
	if (rq->rt.rr_nr_running) {
		if (rq->rt.rr_nr_running == 1)
			return true;
		else
			return false;
	}

	/*
	 * If there's no RR tasks, but FIFO tasks, we can skip the tick, no
	 * forced preemption between FIFO tasks.
	 */
	fifo_nr_running = rq->rt.rt_nr_running - rq->rt.rr_nr_running;
	if (fifo_nr_running)
		return true;

	/*
	 * If there are no DL,RR/FIFO tasks, there must only be CFS tasks left;
	 * if there's more than one we need the tick for involuntary
	 * preemption.
	 */
	if (rq->nr_running > 1)
		return false;

	return true;
}
#endif /* CONFIG_NO_HZ_FULL */
#endif /* CONFIG_SMP */

#if defined(CONFIG_RT_GROUP_SCHED) || (defined(CONFIG_FAIR_GROUP_SCHED) && \
			(defined(CONFIG_SMP) || defined(CONFIG_CFS_BANDWIDTH)))
/*
 * Iterate task_group tree rooted at *from, calling @down when first entering a
 * node and @up when leaving it for the final time.
 *
 * Caller must hold rcu_lock or sufficient equivalent.
 */
int walk_tg_tree_from(struct task_group *from,
			     tg_visitor down, tg_visitor up, void *data)
{
	struct task_group *parent, *child;
	int ret;

	parent = from;

down:
	ret = (*down)(parent, data);
	if (ret)
		goto out;
	list_for_each_entry_rcu(child, &parent->children, siblings) {
		parent = child;
		goto down;

up:
		continue;
	}
	ret = (*up)(parent, data);
	if (ret || parent == from)
		goto out;

	child = parent;
	parent = parent->parent;
	if (parent)
		goto up;
out:
	return ret;
}

int tg_nop(struct task_group *tg, void *data)
{
	return 0;
}
#endif

static void set_load_weight(struct task_struct *p, bool update_load)
{
	int prio = p->static_prio - MAX_RT_PRIO;
	struct load_weight *load = &p->se.load;

	/*
	 * SCHED_IDLE tasks get minimal weight:
	 */
	if (task_has_idle_policy(p)) {
		load->weight = scale_load(WEIGHT_IDLEPRIO);
		load->inv_weight = WMULT_IDLEPRIO;
		return;
	}

	/*
	 * SCHED_OTHER tasks have to update their load when changing their
	 * weight
	 */
	if (update_load && p->sched_class == &fair_sched_class) {
		reweight_task(p, prio);
	} else {
		load->weight = scale_load(sched_prio_to_weight[prio]);
		load->inv_weight = sched_prio_to_wmult[prio];
	}
}

#ifdef CONFIG_UCLAMP_TASK
/*
 * Serializes updates of utilization clamp values
 *
 * The (slow-path) user-space triggers utilization clamp value updates which
 * can require updates on (fast-path) scheduler's data structures used to
 * support enqueue/dequeue operations.
 * While the per-CPU rq lock protects fast-path update operations, user-space
 * requests are serialized using a mutex to reduce the risk of conflicting
 * updates or API abuses.
 */
static DEFINE_MUTEX(uclamp_mutex);

/* Max allowed minimum utilization */
unsigned int sysctl_sched_uclamp_util_min = SCHED_CAPACITY_SCALE;

/* Max allowed maximum utilization */
unsigned int sysctl_sched_uclamp_util_max = SCHED_CAPACITY_SCALE;

/*
 * By default RT tasks run at the maximum performance point/capacity of the
 * system. Uclamp enforces this by always setting UCLAMP_MIN of RT tasks to
 * SCHED_CAPACITY_SCALE.
 *
 * This knob allows admins to change the default behavior when uclamp is being
 * used. In battery powered devices, particularly, running at the maximum
 * capacity and frequency will increase energy consumption and shorten the
 * battery life.
 *
 * This knob only affects RT tasks that their uclamp_se->user_defined == false.
 *
 * This knob will not override the system default sched_util_clamp_min defined
 * above.
 */
unsigned int sysctl_sched_uclamp_util_min_rt_default = SCHED_CAPACITY_SCALE;

/* All clamps are required to be less or equal than these values */
static struct uclamp_se uclamp_default[UCLAMP_CNT];

/*
 * This static key is used to reduce the uclamp overhead in the fast path. It
 * primarily disables the call to uclamp_rq_{inc, dec}() in
 * enqueue/dequeue_task().
 *
 * This allows users to continue to enable uclamp in their kernel config with
 * minimum uclamp overhead in the fast path.
 *
 * As soon as userspace modifies any of the uclamp knobs, the static key is
 * enabled, since we have an actual users that make use of uclamp
 * functionality.
 *
 * The knobs that would enable this static key are:
 *
 *   * A task modifying its uclamp value with sched_setattr().
 *   * An admin modifying the sysctl_sched_uclamp_{min, max} via procfs.
 *   * An admin modifying the cgroup cpu.uclamp.{min, max}
 */
DEFINE_STATIC_KEY_FALSE(sched_uclamp_used);
EXPORT_SYMBOL_GPL(sched_uclamp_used);

/* Integer rounded range for each bucket */
#define UCLAMP_BUCKET_DELTA DIV_ROUND_CLOSEST(SCHED_CAPACITY_SCALE, UCLAMP_BUCKETS)

#define for_each_clamp_id(clamp_id) \
	for ((clamp_id) = 0; (clamp_id) < UCLAMP_CNT; (clamp_id)++)

static inline unsigned int uclamp_bucket_id(unsigned int clamp_value)
{
	return min_t(unsigned int, clamp_value / UCLAMP_BUCKET_DELTA, UCLAMP_BUCKETS - 1);
}

static inline unsigned int uclamp_none(enum uclamp_id clamp_id)
{
	if (clamp_id == UCLAMP_MIN)
		return 0;
	return SCHED_CAPACITY_SCALE;
}

static inline void uclamp_se_set(struct uclamp_se *uc_se,
				 unsigned int value, bool user_defined)
{
	uc_se->value = value;
	uc_se->bucket_id = uclamp_bucket_id(value);
	uc_se->user_defined = user_defined;
}

static inline unsigned int
uclamp_idle_value(struct rq *rq, enum uclamp_id clamp_id,
		  unsigned int clamp_value)
{
	/*
	 * Avoid blocked utilization pushing up the frequency when we go
	 * idle (which drops the max-clamp) by retaining the last known
	 * max-clamp.
	 */
	if (clamp_id == UCLAMP_MAX) {
		rq->uclamp_flags |= UCLAMP_FLAG_IDLE;
		return clamp_value;
	}

	return uclamp_none(UCLAMP_MIN);
}

static inline void uclamp_idle_reset(struct rq *rq, enum uclamp_id clamp_id,
				     unsigned int clamp_value)
{
	/* Reset max-clamp retention only on idle exit */
	if (!(rq->uclamp_flags & UCLAMP_FLAG_IDLE))
		return;

	WRITE_ONCE(rq->uclamp[clamp_id].value, clamp_value);
}

static inline
unsigned int uclamp_rq_max_value(struct rq *rq, enum uclamp_id clamp_id,
				   unsigned int clamp_value)
{
	struct uclamp_bucket *bucket = rq->uclamp[clamp_id].bucket;
	int bucket_id = UCLAMP_BUCKETS - 1;

	/*
	 * Since both min and max clamps are max aggregated, find the
	 * top most bucket with tasks in.
	 */
	for ( ; bucket_id >= 0; bucket_id--) {
		if (!bucket[bucket_id].tasks)
			continue;
		return bucket[bucket_id].value;
	}

	/* No tasks -- default clamp values */
	return uclamp_idle_value(rq, clamp_id, clamp_value);
}

static void __uclamp_update_util_min_rt_default(struct task_struct *p)
{
	unsigned int default_util_min;
	struct uclamp_se *uc_se;

	lockdep_assert_held(&p->pi_lock);

	uc_se = &p->uclamp_req[UCLAMP_MIN];

	/* Only sync if user didn't override the default */
	if (uc_se->user_defined)
		return;

	default_util_min = sysctl_sched_uclamp_util_min_rt_default;
	uclamp_se_set(uc_se, default_util_min, false);
}

static void uclamp_update_util_min_rt_default(struct task_struct *p)
{
	struct rq_flags rf;
	struct rq *rq;

	if (!rt_task(p))
		return;

	/* Protect updates to p->uclamp_* */
	rq = task_rq_lock(p, &rf);
	__uclamp_update_util_min_rt_default(p);
	task_rq_unlock(rq, p, &rf);
}

static void uclamp_sync_util_min_rt_default(void)
{
	struct task_struct *g, *p;

	/*
	 * copy_process()			sysctl_uclamp
	 *					  uclamp_min_rt = X;
	 *   write_lock(&tasklist_lock)		  read_lock(&tasklist_lock)
	 *   // link thread			  smp_mb__after_spinlock()
	 *   write_unlock(&tasklist_lock)	  read_unlock(&tasklist_lock);
	 *   sched_post_fork()			  for_each_process_thread()
	 *     __uclamp_sync_rt()		    __uclamp_sync_rt()
	 *
	 * Ensures that either sched_post_fork() will observe the new
	 * uclamp_min_rt or for_each_process_thread() will observe the new
	 * task.
	 */
	read_lock(&tasklist_lock);
	smp_mb__after_spinlock();
	read_unlock(&tasklist_lock);

	rcu_read_lock();
	for_each_process_thread(g, p)
		uclamp_update_util_min_rt_default(p);
	rcu_read_unlock();
}

static inline struct uclamp_se
uclamp_tg_restrict(struct task_struct *p, enum uclamp_id clamp_id)
{
	/* Copy by value as we could modify it */
	struct uclamp_se uc_req = p->uclamp_req[clamp_id];
#ifdef CONFIG_UCLAMP_TASK_GROUP
	unsigned int tg_min, tg_max, value;

	/*
	 * Tasks in autogroups or root task group will be
	 * restricted by system defaults.
	 */
	if (task_group_is_autogroup(task_group(p)))
		return uc_req;
	if (task_group(p) == &root_task_group)
		return uc_req;

	tg_min = task_group(p)->uclamp[UCLAMP_MIN].value;
	tg_max = task_group(p)->uclamp[UCLAMP_MAX].value;
	value = uc_req.value;
	value = clamp(value, tg_min, tg_max);
	uclamp_se_set(&uc_req, value, false);
#endif

	return uc_req;
}

/*
 * The effective clamp bucket index of a task depends on, by increasing
 * priority:
 * - the task specific clamp value, when explicitly requested from userspace
 * - the task group effective clamp value, for tasks not either in the root
 *   group or in an autogroup
 * - the system default clamp value, defined by the sysadmin
 */
static inline struct uclamp_se
uclamp_eff_get(struct task_struct *p, enum uclamp_id clamp_id)
{
	struct uclamp_se uc_req = uclamp_tg_restrict(p, clamp_id);
	struct uclamp_se uc_max = uclamp_default[clamp_id];
	struct uclamp_se uc_eff;
	int ret = 0;

	trace_android_rvh_uclamp_eff_get(p, clamp_id, &uc_max, &uc_eff, &ret);
	if (ret)
		return uc_eff;

	/* System default restrictions always apply */
	if (unlikely(uc_req.value > uc_max.value))
		return uc_max;

	return uc_req;
}

unsigned long uclamp_eff_value(struct task_struct *p, enum uclamp_id clamp_id)
{
	struct uclamp_se uc_eff;

	/* Task currently refcounted: use back-annotated (effective) value */
	if (p->uclamp[clamp_id].active)
		return (unsigned long)p->uclamp[clamp_id].value;

	uc_eff = uclamp_eff_get(p, clamp_id);

	return (unsigned long)uc_eff.value;
}
EXPORT_SYMBOL_GPL(uclamp_eff_value);

/*
 * When a task is enqueued on a rq, the clamp bucket currently defined by the
 * task's uclamp::bucket_id is refcounted on that rq. This also immediately
 * updates the rq's clamp value if required.
 *
 * Tasks can have a task-specific value requested from user-space, track
 * within each bucket the maximum value for tasks refcounted in it.
 * This "local max aggregation" allows to track the exact "requested" value
 * for each bucket when all its RUNNABLE tasks require the same clamp.
 */
static inline void uclamp_rq_inc_id(struct rq *rq, struct task_struct *p,
				    enum uclamp_id clamp_id)
{
	struct uclamp_rq *uc_rq = &rq->uclamp[clamp_id];
	struct uclamp_se *uc_se = &p->uclamp[clamp_id];
	struct uclamp_bucket *bucket;

	lockdep_assert_held(&rq->lock);

	/* Update task effective clamp */
	p->uclamp[clamp_id] = uclamp_eff_get(p, clamp_id);

	bucket = &uc_rq->bucket[uc_se->bucket_id];
	bucket->tasks++;
	uc_se->active = true;

	uclamp_idle_reset(rq, clamp_id, uc_se->value);

	/*
	 * Local max aggregation: rq buckets always track the max
	 * "requested" clamp value of its RUNNABLE tasks.
	 */
	if (bucket->tasks == 1 || uc_se->value > bucket->value)
		bucket->value = uc_se->value;

	if (uc_se->value > READ_ONCE(uc_rq->value))
		WRITE_ONCE(uc_rq->value, uc_se->value);
}

/*
 * When a task is dequeued from a rq, the clamp bucket refcounted by the task
 * is released. If this is the last task reference counting the rq's max
 * active clamp value, then the rq's clamp value is updated.
 *
 * Both refcounted tasks and rq's cached clamp values are expected to be
 * always valid. If it's detected they are not, as defensive programming,
 * enforce the expected state and warn.
 */
static inline void uclamp_rq_dec_id(struct rq *rq, struct task_struct *p,
				    enum uclamp_id clamp_id)
{
	struct uclamp_rq *uc_rq = &rq->uclamp[clamp_id];
	struct uclamp_se *uc_se = &p->uclamp[clamp_id];
	struct uclamp_bucket *bucket;
	unsigned int bkt_clamp;
	unsigned int rq_clamp;

	lockdep_assert_held(&rq->lock);

	/*
	 * If sched_uclamp_used was enabled after task @p was enqueued,
	 * we could end up with unbalanced call to uclamp_rq_dec_id().
	 *
	 * In this case the uc_se->active flag should be false since no uclamp
	 * accounting was performed at enqueue time and we can just return
	 * here.
	 *
	 * Need to be careful of the following enqeueue/dequeue ordering
	 * problem too
	 *
	 *	enqueue(taskA)
	 *	// sched_uclamp_used gets enabled
	 *	enqueue(taskB)
	 *	dequeue(taskA)
	 *	// Must not decrement bukcet->tasks here
	 *	dequeue(taskB)
	 *
	 * where we could end up with stale data in uc_se and
	 * bucket[uc_se->bucket_id].
	 *
	 * The following check here eliminates the possibility of such race.
	 */
	if (unlikely(!uc_se->active))
		return;

	bucket = &uc_rq->bucket[uc_se->bucket_id];

	SCHED_WARN_ON(!bucket->tasks);
	if (likely(bucket->tasks))
		bucket->tasks--;

	uc_se->active = false;

	/*
	 * Keep "local max aggregation" simple and accept to (possibly)
	 * overboost some RUNNABLE tasks in the same bucket.
	 * The rq clamp bucket value is reset to its base value whenever
	 * there are no more RUNNABLE tasks refcounting it.
	 */
	if (likely(bucket->tasks))
		return;

	rq_clamp = READ_ONCE(uc_rq->value);
	/*
	 * Defensive programming: this should never happen. If it happens,
	 * e.g. due to future modification, warn and fixup the expected value.
	 */
	SCHED_WARN_ON(bucket->value > rq_clamp);
	if (bucket->value >= rq_clamp) {
		bkt_clamp = uclamp_rq_max_value(rq, clamp_id, uc_se->value);
		WRITE_ONCE(uc_rq->value, bkt_clamp);
	}
}

static inline void uclamp_rq_inc(struct rq *rq, struct task_struct *p)
{
	enum uclamp_id clamp_id;

	/*
	 * Avoid any overhead until uclamp is actually used by the userspace.
	 *
	 * The condition is constructed such that a NOP is generated when
	 * sched_uclamp_used is disabled.
	 */
	if (!static_branch_unlikely(&sched_uclamp_used))
		return;

	if (unlikely(!p->sched_class->uclamp_enabled))
		return;

	for_each_clamp_id(clamp_id)
		uclamp_rq_inc_id(rq, p, clamp_id);

	/* Reset clamp idle holding when there is one RUNNABLE task */
	if (rq->uclamp_flags & UCLAMP_FLAG_IDLE)
		rq->uclamp_flags &= ~UCLAMP_FLAG_IDLE;
}

static inline void uclamp_rq_dec(struct rq *rq, struct task_struct *p)
{
	enum uclamp_id clamp_id;

	/*
	 * Avoid any overhead until uclamp is actually used by the userspace.
	 *
	 * The condition is constructed such that a NOP is generated when
	 * sched_uclamp_used is disabled.
	 */
	if (!static_branch_unlikely(&sched_uclamp_used))
		return;

	if (unlikely(!p->sched_class->uclamp_enabled))
		return;

	for_each_clamp_id(clamp_id)
		uclamp_rq_dec_id(rq, p, clamp_id);
}

static inline void uclamp_rq_reinc_id(struct rq *rq, struct task_struct *p,
				      enum uclamp_id clamp_id)
{
	if (!p->uclamp[clamp_id].active)
		return;

	uclamp_rq_dec_id(rq, p, clamp_id);
	uclamp_rq_inc_id(rq, p, clamp_id);

	/*
	 * Make sure to clear the idle flag if we've transiently reached 0
	 * active tasks on rq.
	 */
	if (clamp_id == UCLAMP_MAX && (rq->uclamp_flags & UCLAMP_FLAG_IDLE))
		rq->uclamp_flags &= ~UCLAMP_FLAG_IDLE;
}

static inline void
uclamp_update_active(struct task_struct *p)
{
	enum uclamp_id clamp_id;
	struct rq_flags rf;
	struct rq *rq;

	/*
	 * Lock the task and the rq where the task is (or was) queued.
	 *
	 * We might lock the (previous) rq of a !RUNNABLE task, but that's the
	 * price to pay to safely serialize util_{min,max} updates with
	 * enqueues, dequeues and migration operations.
	 * This is the same locking schema used by __set_cpus_allowed_ptr().
	 */
	rq = task_rq_lock(p, &rf);

	/*
	 * Setting the clamp bucket is serialized by task_rq_lock().
	 * If the task is not yet RUNNABLE and its task_struct is not
	 * affecting a valid clamp bucket, the next time it's enqueued,
	 * it will already see the updated clamp bucket value.
	 */
<<<<<<< HEAD
	for_each_clamp_id(clamp_id) {
		if (p->uclamp[clamp_id].active) {
			uclamp_rq_dec_id(rq, p, clamp_id);
			uclamp_rq_inc_id(rq, p, clamp_id);
		}
	}
=======
	uclamp_rq_reinc_id(rq, p, clamp_id);
>>>>>>> c72ca115

	task_rq_unlock(rq, p, &rf);
}

#ifdef CONFIG_UCLAMP_TASK_GROUP
static inline void
uclamp_update_active_tasks(struct cgroup_subsys_state *css)
{
	struct css_task_iter it;
	struct task_struct *p;

	css_task_iter_start(css, 0, &it);
	while ((p = css_task_iter_next(&it)))
		uclamp_update_active(p);
	css_task_iter_end(&it);
}

static void cpu_util_update_eff(struct cgroup_subsys_state *css);
static void uclamp_update_root_tg(void)
{
	struct task_group *tg = &root_task_group;

	uclamp_se_set(&tg->uclamp_req[UCLAMP_MIN],
		      sysctl_sched_uclamp_util_min, false);
	uclamp_se_set(&tg->uclamp_req[UCLAMP_MAX],
		      sysctl_sched_uclamp_util_max, false);

	rcu_read_lock();
	cpu_util_update_eff(&root_task_group.css);
	rcu_read_unlock();
}
#else
static void uclamp_update_root_tg(void) { }
#endif

int sysctl_sched_uclamp_handler(struct ctl_table *table, int write,
				void *buffer, size_t *lenp, loff_t *ppos)
{
	bool update_root_tg = false;
	int old_min, old_max, old_min_rt;
	int result;

	mutex_lock(&uclamp_mutex);
	old_min = sysctl_sched_uclamp_util_min;
	old_max = sysctl_sched_uclamp_util_max;
	old_min_rt = sysctl_sched_uclamp_util_min_rt_default;

	result = proc_dointvec(table, write, buffer, lenp, ppos);
	if (result)
		goto undo;
	if (!write)
		goto done;

	if (sysctl_sched_uclamp_util_min > sysctl_sched_uclamp_util_max ||
	    sysctl_sched_uclamp_util_max > SCHED_CAPACITY_SCALE	||
	    sysctl_sched_uclamp_util_min_rt_default > SCHED_CAPACITY_SCALE) {

		result = -EINVAL;
		goto undo;
	}

	if (old_min != sysctl_sched_uclamp_util_min) {
		uclamp_se_set(&uclamp_default[UCLAMP_MIN],
			      sysctl_sched_uclamp_util_min, false);
		update_root_tg = true;
	}
	if (old_max != sysctl_sched_uclamp_util_max) {
		uclamp_se_set(&uclamp_default[UCLAMP_MAX],
			      sysctl_sched_uclamp_util_max, false);
		update_root_tg = true;
	}

	if (update_root_tg) {
		static_branch_enable(&sched_uclamp_used);
		uclamp_update_root_tg();
	}

	if (old_min_rt != sysctl_sched_uclamp_util_min_rt_default) {
		static_branch_enable(&sched_uclamp_used);
		uclamp_sync_util_min_rt_default();
	}

	/*
	 * We update all RUNNABLE tasks only when task groups are in use.
	 * Otherwise, keep it simple and do just a lazy update at each next
	 * task enqueue time.
	 */

	goto done;

undo:
	sysctl_sched_uclamp_util_min = old_min;
	sysctl_sched_uclamp_util_max = old_max;
	sysctl_sched_uclamp_util_min_rt_default = old_min_rt;
done:
	mutex_unlock(&uclamp_mutex);

	return result;
}

static int uclamp_validate(struct task_struct *p,
			   const struct sched_attr *attr)
{
	int util_min = p->uclamp_req[UCLAMP_MIN].value;
	int util_max = p->uclamp_req[UCLAMP_MAX].value;

	if (attr->sched_flags & SCHED_FLAG_UTIL_CLAMP_MIN) {
		util_min = attr->sched_util_min;

		if (util_min + 1 > SCHED_CAPACITY_SCALE + 1)
			return -EINVAL;
	}

	if (attr->sched_flags & SCHED_FLAG_UTIL_CLAMP_MAX) {
		util_max = attr->sched_util_max;

		if (util_max + 1 > SCHED_CAPACITY_SCALE + 1)
			return -EINVAL;
	}

	if (util_min != -1 && util_max != -1 && util_min > util_max)
		return -EINVAL;

	/*
	 * We have valid uclamp attributes; make sure uclamp is enabled.
	 *
	 * We need to do that here, because enabling static branches is a
	 * blocking operation which obviously cannot be done while holding
	 * scheduler locks.
	 */
	static_branch_enable(&sched_uclamp_used);

	return 0;
}

static bool uclamp_reset(const struct sched_attr *attr,
			 enum uclamp_id clamp_id,
			 struct uclamp_se *uc_se)
{
	/* Reset on sched class change for a non user-defined clamp value. */
	if (likely(!(attr->sched_flags & SCHED_FLAG_UTIL_CLAMP)) &&
	    !uc_se->user_defined)
		return true;

	/* Reset on sched_util_{min,max} == -1. */
	if (clamp_id == UCLAMP_MIN &&
	    attr->sched_flags & SCHED_FLAG_UTIL_CLAMP_MIN &&
	    attr->sched_util_min == -1) {
		return true;
	}

	if (clamp_id == UCLAMP_MAX &&
	    attr->sched_flags & SCHED_FLAG_UTIL_CLAMP_MAX &&
	    attr->sched_util_max == -1) {
		return true;
	}

	return false;
}

static void __setscheduler_uclamp(struct task_struct *p,
				  const struct sched_attr *attr)
{
	enum uclamp_id clamp_id;

	for_each_clamp_id(clamp_id) {
		struct uclamp_se *uc_se = &p->uclamp_req[clamp_id];
		unsigned int value;

		if (!uclamp_reset(attr, clamp_id, uc_se))
			continue;

		/*
		 * RT by default have a 100% boost value that could be modified
		 * at runtime.
		 */
		if (unlikely(rt_task(p) && clamp_id == UCLAMP_MIN))
			value = sysctl_sched_uclamp_util_min_rt_default;
		else
			value = uclamp_none(clamp_id);

		uclamp_se_set(uc_se, value, false);

	}

	if (likely(!(attr->sched_flags & SCHED_FLAG_UTIL_CLAMP)))
		return;

	if (attr->sched_flags & SCHED_FLAG_UTIL_CLAMP_MIN &&
	    attr->sched_util_min != -1) {
		uclamp_se_set(&p->uclamp_req[UCLAMP_MIN],
			      attr->sched_util_min, true);
		trace_android_vh_setscheduler_uclamp(p, UCLAMP_MIN, attr->sched_util_min);
	}

	if (attr->sched_flags & SCHED_FLAG_UTIL_CLAMP_MAX &&
	    attr->sched_util_max != -1) {
		uclamp_se_set(&p->uclamp_req[UCLAMP_MAX],
			      attr->sched_util_max, true);
		trace_android_vh_setscheduler_uclamp(p, UCLAMP_MAX, attr->sched_util_max);
	}
}

static void uclamp_fork(struct task_struct *p)
{
	enum uclamp_id clamp_id;

	/*
	 * We don't need to hold task_rq_lock() when updating p->uclamp_* here
	 * as the task is still at its early fork stages.
	 */
	for_each_clamp_id(clamp_id)
		p->uclamp[clamp_id].active = false;

	if (likely(!p->sched_reset_on_fork))
		return;

	for_each_clamp_id(clamp_id) {
		uclamp_se_set(&p->uclamp_req[clamp_id],
			      uclamp_none(clamp_id), false);
	}
}

static void uclamp_post_fork(struct task_struct *p)
{
	uclamp_update_util_min_rt_default(p);
}

static void __init init_uclamp_rq(struct rq *rq)
{
	enum uclamp_id clamp_id;
	struct uclamp_rq *uc_rq = rq->uclamp;

	for_each_clamp_id(clamp_id) {
		uc_rq[clamp_id] = (struct uclamp_rq) {
			.value = uclamp_none(clamp_id)
		};
	}

	rq->uclamp_flags = 0;
}

static void __init init_uclamp(void)
{
	struct uclamp_se uc_max = {};
	enum uclamp_id clamp_id;
	int cpu;

	for_each_possible_cpu(cpu)
		init_uclamp_rq(cpu_rq(cpu));

	for_each_clamp_id(clamp_id) {
		uclamp_se_set(&init_task.uclamp_req[clamp_id],
			      uclamp_none(clamp_id), false);
	}

	/* System defaults allow max clamp values for both indexes */
	uclamp_se_set(&uc_max, uclamp_none(UCLAMP_MAX), false);
	for_each_clamp_id(clamp_id) {
		uclamp_default[clamp_id] = uc_max;
#ifdef CONFIG_UCLAMP_TASK_GROUP
		root_task_group.uclamp_req[clamp_id] = uc_max;
		root_task_group.uclamp[clamp_id] = uc_max;
#endif
	}
}

#else /* CONFIG_UCLAMP_TASK */
static inline void uclamp_rq_inc(struct rq *rq, struct task_struct *p) { }
static inline void uclamp_rq_dec(struct rq *rq, struct task_struct *p) { }
static inline int uclamp_validate(struct task_struct *p,
				  const struct sched_attr *attr)
{
	return -EOPNOTSUPP;
}
static void __setscheduler_uclamp(struct task_struct *p,
				  const struct sched_attr *attr) { }
static inline void uclamp_fork(struct task_struct *p) { }
static inline void uclamp_post_fork(struct task_struct *p) { }
static inline void init_uclamp(void) { }
#endif /* CONFIG_UCLAMP_TASK */

static inline void enqueue_task(struct rq *rq, struct task_struct *p, int flags)
{
	if (!(flags & ENQUEUE_NOCLOCK))
		update_rq_clock(rq);

	if (!(flags & ENQUEUE_RESTORE)) {
		sched_info_queued(rq, p);
		psi_enqueue(p, flags & ENQUEUE_WAKEUP);
	}

	uclamp_rq_inc(rq, p);
	trace_android_rvh_enqueue_task(rq, p, flags);
	p->sched_class->enqueue_task(rq, p, flags);
	trace_android_rvh_after_enqueue_task(rq, p);
}

static inline void dequeue_task(struct rq *rq, struct task_struct *p, int flags)
{
	if (!(flags & DEQUEUE_NOCLOCK))
		update_rq_clock(rq);

	if (!(flags & DEQUEUE_SAVE)) {
		sched_info_dequeued(rq, p);
		psi_dequeue(p, flags & DEQUEUE_SLEEP);
	}

	uclamp_rq_dec(rq, p);
	trace_android_rvh_dequeue_task(rq, p, flags);
	p->sched_class->dequeue_task(rq, p, flags);
	trace_android_rvh_after_dequeue_task(rq, p);
}

void activate_task(struct rq *rq, struct task_struct *p, int flags)
{
	enqueue_task(rq, p, flags);

	p->on_rq = TASK_ON_RQ_QUEUED;
}
EXPORT_SYMBOL_GPL(activate_task);

void deactivate_task(struct rq *rq, struct task_struct *p, int flags)
{
	p->on_rq = (flags & DEQUEUE_SLEEP) ? 0 : TASK_ON_RQ_MIGRATING;

	dequeue_task(rq, p, flags);
}
EXPORT_SYMBOL_GPL(deactivate_task);

/*
 * __normal_prio - return the priority that is based on the static prio
 */
static inline int __normal_prio(struct task_struct *p)
{
	return p->static_prio;
}

/*
 * Calculate the expected normal priority: i.e. priority
 * without taking RT-inheritance into account. Might be
 * boosted by interactivity modifiers. Changes upon fork,
 * setprio syscalls, and whenever the interactivity
 * estimator recalculates.
 */
static inline int normal_prio(struct task_struct *p)
{
	int prio;

	if (task_has_dl_policy(p))
		prio = MAX_DL_PRIO-1;
	else if (task_has_rt_policy(p))
		prio = MAX_RT_PRIO-1 - p->rt_priority;
	else
		prio = __normal_prio(p);
	return prio;
}

/*
 * Calculate the current priority, i.e. the priority
 * taken into account by the scheduler. This value might
 * be boosted by RT tasks, or might be boosted by
 * interactivity modifiers. Will be RT if the task got
 * RT-boosted. If not then it returns p->normal_prio.
 */
static int effective_prio(struct task_struct *p)
{
	p->normal_prio = normal_prio(p);
	/*
	 * If we are RT tasks or we were boosted to RT priority,
	 * keep the priority unchanged. Otherwise, update priority
	 * to the normal priority:
	 */
	if (!rt_prio(p->prio))
		return p->normal_prio;
	return p->prio;
}

/**
 * task_curr - is this task currently executing on a CPU?
 * @p: the task in question.
 *
 * Return: 1 if the task is currently executing. 0 otherwise.
 */
inline int task_curr(const struct task_struct *p)
{
	return cpu_curr(task_cpu(p)) == p;
}

/*
 * switched_from, switched_to and prio_changed must _NOT_ drop rq->lock,
 * use the balance_callback list if you want balancing.
 *
 * this means any call to check_class_changed() must be followed by a call to
 * balance_callback().
 */
static inline void check_class_changed(struct rq *rq, struct task_struct *p,
				       const struct sched_class *prev_class,
				       int oldprio)
{
	if (prev_class != p->sched_class) {
		if (prev_class->switched_from)
			prev_class->switched_from(rq, p);

		p->sched_class->switched_to(rq, p);
	} else if (oldprio != p->prio || dl_task(p))
		p->sched_class->prio_changed(rq, p, oldprio);
}

void check_preempt_curr(struct rq *rq, struct task_struct *p, int flags)
{
	if (p->sched_class == rq->curr->sched_class)
		rq->curr->sched_class->check_preempt_curr(rq, p, flags);
	else if (p->sched_class > rq->curr->sched_class)
		resched_curr(rq);

	/*
	 * A queue event has occurred, and we're going to schedule.  In
	 * this case, we can save a useless back to back clock update.
	 */
	if (task_on_rq_queued(rq->curr) && test_tsk_need_resched(rq->curr))
		rq_clock_skip_update(rq);
}
EXPORT_SYMBOL_GPL(check_preempt_curr);

#ifdef CONFIG_SMP

/*
 * Per-CPU kthreads are allowed to run on !active && online CPUs, see
 * __set_cpus_allowed_ptr() and select_fallback_rq().
 */
static inline bool is_cpu_allowed(struct task_struct *p, int cpu)
{
	if (!cpumask_test_cpu(cpu, p->cpus_ptr))
		return false;

	if (is_per_cpu_kthread(p))
		return cpu_online(cpu);

	if (!cpu_active(cpu))
		return false;

	return cpumask_test_cpu(cpu, task_cpu_possible_mask(p));
}

/*
 * This is how migration works:
 *
 * 1) we invoke migration_cpu_stop() on the target CPU using
 *    stop_one_cpu().
 * 2) stopper starts to run (implicitly forcing the migrated thread
 *    off the CPU)
 * 3) it checks whether the migrated task is still in the wrong runqueue.
 * 4) if it's in the wrong runqueue then the migration thread removes
 *    it and puts it into the right queue.
 * 5) stopper completes and stop_one_cpu() returns and the migration
 *    is done.
 */

/*
 * move_queued_task - move a queued task to new rq.
 *
 * Returns (locked) new rq. Old rq's lock is released.
 */
static struct rq *move_queued_task(struct rq *rq, struct rq_flags *rf,
				   struct task_struct *p, int new_cpu)
{
	int detached = 0;

	lockdep_assert_held(&rq->lock);

	/*
	 * The vendor hook may drop the lock temporarily, so
	 * pass the rq flags to unpin lock. We expect the
	 * rq lock to be held after return.
	 */
	trace_android_rvh_migrate_queued_task(rq, rf, p, new_cpu, &detached);
	if (detached)
		goto attach;

	deactivate_task(rq, p, DEQUEUE_NOCLOCK);
	set_task_cpu(p, new_cpu);

attach:
	rq_unlock(rq, rf);
	rq = cpu_rq(new_cpu);

	rq_lock(rq, rf);
	BUG_ON(task_cpu(p) != new_cpu);
	activate_task(rq, p, 0);
	check_preempt_curr(rq, p, 0);

	return rq;
}

struct migration_arg {
	struct task_struct *task;
	int dest_cpu;
};

/*
 * Move (not current) task off this CPU, onto the destination CPU. We're doing
 * this because either it can't run here any more (set_cpus_allowed()
 * away from this CPU, or CPU going down), or because we're
 * attempting to rebalance this task on exec (sched_exec).
 *
 * So we race with normal scheduler movements, but that's OK, as long
 * as the task is no longer on this CPU.
 */
static struct rq *__migrate_task(struct rq *rq, struct rq_flags *rf,
				 struct task_struct *p, int dest_cpu)
{
	/* Affinity changed (again). */
	if (!is_cpu_allowed(p, dest_cpu))
		return rq;

	update_rq_clock(rq);
	rq = move_queued_task(rq, rf, p, dest_cpu);

	return rq;
}

/*
 * migration_cpu_stop - this will be executed by a highprio stopper thread
 * and performs thread migration by bumping thread off CPU then
 * 'pushing' onto another runqueue.
 */
static int migration_cpu_stop(void *data)
{
	struct migration_arg *arg = data;
	struct task_struct *p = arg->task;
	struct rq *rq = this_rq();
	struct rq_flags rf;

	/*
	 * The original target CPU might have gone down and we might
	 * be on another CPU but it doesn't matter.
	 */
	local_irq_disable();
	/*
	 * We need to explicitly wake pending tasks before running
	 * __migrate_task() such that we will not miss enforcing cpus_ptr
	 * during wakeups, see set_cpus_allowed_ptr()'s TASK_WAKING test.
	 */
	flush_smp_call_function_from_idle();

	raw_spin_lock(&p->pi_lock);
	rq_lock(rq, &rf);
	/*
	 * If task_rq(p) != rq, it cannot be migrated here, because we're
	 * holding rq->lock, if p->on_rq == 0 it cannot get enqueued because
	 * we're holding p->pi_lock.
	 */
	if (task_rq(p) == rq) {
		if (task_on_rq_queued(p))
			rq = __migrate_task(rq, &rf, p, arg->dest_cpu);
		else
			p->wake_cpu = arg->dest_cpu;
	}
	rq_unlock(rq, &rf);
	raw_spin_unlock(&p->pi_lock);

	local_irq_enable();
	return 0;
}

/*
 * sched_class::set_cpus_allowed must do the below, but is not required to
 * actually call this function.
 */
void set_cpus_allowed_common(struct task_struct *p, const struct cpumask *new_mask)
{
	cpumask_copy(&p->cpus_mask, new_mask);
	p->nr_cpus_allowed = cpumask_weight(new_mask);
	trace_android_rvh_set_cpus_allowed_comm(p, new_mask);
}

void do_set_cpus_allowed(struct task_struct *p, const struct cpumask *new_mask)
{
	struct rq *rq = task_rq(p);
	bool queued, running;

	lockdep_assert_held(&p->pi_lock);

	queued = task_on_rq_queued(p);
	running = task_current(rq, p);

	if (queued) {
		/*
		 * Because __kthread_bind() calls this on blocked tasks without
		 * holding rq->lock.
		 */
		lockdep_assert_held(&rq->lock);
		dequeue_task(rq, p, DEQUEUE_SAVE | DEQUEUE_NOCLOCK);
	}
	if (running)
		put_prev_task(rq, p);

	p->sched_class->set_cpus_allowed(p, new_mask);

	if (queued)
		enqueue_task(rq, p, ENQUEUE_RESTORE | ENQUEUE_NOCLOCK);
	if (running)
		set_next_task(rq, p);
}

/*
 * Called with both p->pi_lock and rq->lock held; drops both before returning.
 */
static int __set_cpus_allowed_ptr_locked(struct task_struct *p,
					 const struct cpumask *new_mask,
					 bool check,
					 struct rq *rq,
					 struct rq_flags *rf)
{
	const struct cpumask *cpu_valid_mask = cpu_active_mask;
	const struct cpumask *cpu_allowed_mask = task_cpu_possible_mask(p);
	unsigned int dest_cpu;
	int ret = 0;

	update_rq_clock(rq);

	if (p->flags & PF_KTHREAD) {
		/*
		 * Kernel threads are allowed on online && !active CPUs
		 */
		cpu_valid_mask = cpu_online_mask;
	} else if (!cpumask_subset(new_mask, cpu_allowed_mask)) {
		ret = -EINVAL;
		goto out;
	}

	/*
	 * Must re-check here, to close a race against __kthread_bind(),
	 * sched_setaffinity() is not guaranteed to observe the flag.
	 */
	if (check && (p->flags & PF_NO_SETAFFINITY)) {
		ret = -EINVAL;
		goto out;
	}

	if (cpumask_equal(&p->cpus_mask, new_mask))
		goto out;

	/*
	 * Picking a ~random cpu helps in cases where we are changing affinity
	 * for groups of tasks (ie. cpuset), so that load balancing is not
	 * immediately required to distribute the tasks within their new mask.
	 */
	dest_cpu = cpumask_any_and_distribute(cpu_valid_mask, new_mask);
	if (dest_cpu >= nr_cpu_ids) {
		ret = -EINVAL;
		goto out;
	}

	do_set_cpus_allowed(p, new_mask);

	if (p->flags & PF_KTHREAD) {
		/*
		 * For kernel threads that do indeed end up on online &&
		 * !active we want to ensure they are strict per-CPU threads.
		 */
		WARN_ON(cpumask_intersects(new_mask, cpu_online_mask) &&
			!cpumask_intersects(new_mask, cpu_active_mask) &&
			p->nr_cpus_allowed != 1);
	}

	/* Can the task run on the task's current CPU? If so, we're done */
	if (cpumask_test_cpu(task_cpu(p), new_mask))
		goto out;

	if (task_running(rq, p) || p->state == TASK_WAKING) {
		struct migration_arg arg = { p, dest_cpu };
		/* Need help from migration thread: drop lock and wait. */
		task_rq_unlock(rq, p, rf);
		stop_one_cpu(cpu_of(rq), migration_cpu_stop, &arg);
		return 0;
	} else if (task_on_rq_queued(p)) {
		/*
		 * OK, since we're going to drop the lock immediately
		 * afterwards anyway.
		 */
		rq = move_queued_task(rq, rf, p, dest_cpu);
	}
out:
	task_rq_unlock(rq, p, rf);

	return ret;
}

/*
 * Change a given task's CPU affinity. Migrate the thread to a
 * proper CPU and schedule it away if the CPU it's executing on
 * is removed from the allowed bitmask.
 *
 * NOTE: the caller must have a valid reference to the task, the
 * task must not exit() & deallocate itself prematurely. The
 * call is not atomic; no spinlocks may be held.
 */
static int __set_cpus_allowed_ptr(struct task_struct *p,
				  const struct cpumask *new_mask, bool check)
{
	struct rq_flags rf;
	struct rq *rq;

	rq = task_rq_lock(p, &rf);
	return __set_cpus_allowed_ptr_locked(p, new_mask, check, rq, &rf);
}

int set_cpus_allowed_ptr(struct task_struct *p, const struct cpumask *new_mask)
{
	return __set_cpus_allowed_ptr(p, new_mask, false);
}
EXPORT_SYMBOL_GPL(set_cpus_allowed_ptr);

/*
 * Change a given task's CPU affinity to the intersection of its current
 * affinity mask and @subset_mask, writing the resulting mask to @new_mask.
 * If the resulting mask is empty, leave the affinity unchanged and return
 * -EINVAL.
 */
static int restrict_cpus_allowed_ptr(struct task_struct *p,
				     struct cpumask *new_mask,
				     const struct cpumask *subset_mask)
{
	struct rq_flags rf;
	struct rq *rq;

	rq = task_rq_lock(p, &rf);
	if (!cpumask_and(new_mask, &p->cpus_mask, subset_mask)) {
		task_rq_unlock(rq, p, &rf);
		return -EINVAL;
	}

	return __set_cpus_allowed_ptr_locked(p, new_mask, false, rq, &rf);
}

/*
 * Restrict a given task's CPU affinity so that it is a subset of
 * task_cpu_possible_mask(). If the resulting mask is empty, we warn and
 * walk up the cpuset hierarchy until we find a suitable mask.
 */
void force_compatible_cpus_allowed_ptr(struct task_struct *p)
{
	cpumask_var_t new_mask;
	const struct cpumask *override_mask = task_cpu_possible_mask(p);

	alloc_cpumask_var(&new_mask, GFP_KERNEL);

	/*
	 * __migrate_task() can fail silently in the face of concurrent
	 * offlining of the chosen destination CPU, so take the hotplug
	 * lock to ensure that the migration succeeds.
	 */
	trace_android_rvh_force_compatible_pre(NULL);
	cpus_read_lock();
	if (!cpumask_available(new_mask))
		goto out_set_mask;

	if (!restrict_cpus_allowed_ptr(p, new_mask, override_mask))
		goto out_free_mask;

	/*
	 * We failed to find a valid subset of the affinity mask for the
	 * task, so override it based on its cpuset hierarchy.
	 */
	cpuset_cpus_allowed(p, new_mask);
	override_mask = new_mask;

out_set_mask:
	if (printk_ratelimit()) {
		printk_deferred("Overriding affinity for process %d (%s) to CPUs %*pbl\n",
				task_pid_nr(p), p->comm,
				cpumask_pr_args(override_mask));
	}

	WARN_ON(set_cpus_allowed_ptr(p, override_mask));
out_free_mask:
	cpus_read_unlock();
	trace_android_rvh_force_compatible_post(NULL);
	free_cpumask_var(new_mask);
}

void set_task_cpu(struct task_struct *p, unsigned int new_cpu)
{
#ifdef CONFIG_SCHED_DEBUG
	/*
	 * We should never call set_task_cpu() on a blocked task,
	 * ttwu() will sort out the placement.
	 */
	WARN_ON_ONCE(p->state != TASK_RUNNING && p->state != TASK_WAKING &&
			!p->on_rq);

	/*
	 * Migrating fair class task must have p->on_rq = TASK_ON_RQ_MIGRATING,
	 * because schedstat_wait_{start,end} rebase migrating task's wait_start
	 * time relying on p->on_rq.
	 */
	WARN_ON_ONCE(p->state == TASK_RUNNING &&
		     p->sched_class == &fair_sched_class &&
		     (p->on_rq && !task_on_rq_migrating(p)));

#ifdef CONFIG_LOCKDEP
	/*
	 * The caller should hold either p->pi_lock or rq->lock, when changing
	 * a task's CPU. ->pi_lock for waking tasks, rq->lock for runnable tasks.
	 *
	 * sched_move_task() holds both and thus holding either pins the cgroup,
	 * see task_group().
	 *
	 * Furthermore, all task_rq users should acquire both locks, see
	 * task_rq_lock().
	 */
	WARN_ON_ONCE(debug_locks && !(lockdep_is_held(&p->pi_lock) ||
				      lockdep_is_held(&task_rq(p)->lock)));
#endif
	/*
	 * Clearly, migrating tasks to offline CPUs is a fairly daft thing.
	 */
	WARN_ON_ONCE(!cpu_online(new_cpu));
#endif

	trace_sched_migrate_task(p, new_cpu);

	if (task_cpu(p) != new_cpu) {
		if (p->sched_class->migrate_task_rq)
			p->sched_class->migrate_task_rq(p, new_cpu);
		p->se.nr_migrations++;
		rseq_migrate(p);
		perf_event_task_migrate(p);
		trace_android_rvh_set_task_cpu(p, new_cpu);
	}

	__set_task_cpu(p, new_cpu);
}
EXPORT_SYMBOL_GPL(set_task_cpu);

static void __migrate_swap_task(struct task_struct *p, int cpu)
{
	if (task_on_rq_queued(p)) {
		struct rq *src_rq, *dst_rq;
		struct rq_flags srf, drf;

		src_rq = task_rq(p);
		dst_rq = cpu_rq(cpu);

		rq_pin_lock(src_rq, &srf);
		rq_pin_lock(dst_rq, &drf);

		deactivate_task(src_rq, p, 0);
		set_task_cpu(p, cpu);
		activate_task(dst_rq, p, 0);
		check_preempt_curr(dst_rq, p, 0);

		rq_unpin_lock(dst_rq, &drf);
		rq_unpin_lock(src_rq, &srf);

	} else {
		/*
		 * Task isn't running anymore; make it appear like we migrated
		 * it before it went to sleep. This means on wakeup we make the
		 * previous CPU our target instead of where it really is.
		 */
		p->wake_cpu = cpu;
	}
}

struct migration_swap_arg {
	struct task_struct *src_task, *dst_task;
	int src_cpu, dst_cpu;
};

static int migrate_swap_stop(void *data)
{
	struct migration_swap_arg *arg = data;
	struct rq *src_rq, *dst_rq;
	int ret = -EAGAIN;

	if (!cpu_active(arg->src_cpu) || !cpu_active(arg->dst_cpu))
		return -EAGAIN;

	src_rq = cpu_rq(arg->src_cpu);
	dst_rq = cpu_rq(arg->dst_cpu);

	double_raw_lock(&arg->src_task->pi_lock,
			&arg->dst_task->pi_lock);
	double_rq_lock(src_rq, dst_rq);

	if (task_cpu(arg->dst_task) != arg->dst_cpu)
		goto unlock;

	if (task_cpu(arg->src_task) != arg->src_cpu)
		goto unlock;

	if (!cpumask_test_cpu(arg->dst_cpu, arg->src_task->cpus_ptr))
		goto unlock;

	if (!cpumask_test_cpu(arg->src_cpu, arg->dst_task->cpus_ptr))
		goto unlock;

	__migrate_swap_task(arg->src_task, arg->dst_cpu);
	__migrate_swap_task(arg->dst_task, arg->src_cpu);

	ret = 0;

unlock:
	double_rq_unlock(src_rq, dst_rq);
	raw_spin_unlock(&arg->dst_task->pi_lock);
	raw_spin_unlock(&arg->src_task->pi_lock);

	return ret;
}

/*
 * Cross migrate two tasks
 */
int migrate_swap(struct task_struct *cur, struct task_struct *p,
		int target_cpu, int curr_cpu)
{
	struct migration_swap_arg arg;
	int ret = -EINVAL;

	arg = (struct migration_swap_arg){
		.src_task = cur,
		.src_cpu = curr_cpu,
		.dst_task = p,
		.dst_cpu = target_cpu,
	};

	if (arg.src_cpu == arg.dst_cpu)
		goto out;

	/*
	 * These three tests are all lockless; this is OK since all of them
	 * will be re-checked with proper locks held further down the line.
	 */
	if (!cpu_active(arg.src_cpu) || !cpu_active(arg.dst_cpu))
		goto out;

	if (!cpumask_test_cpu(arg.dst_cpu, arg.src_task->cpus_ptr))
		goto out;

	if (!cpumask_test_cpu(arg.src_cpu, arg.dst_task->cpus_ptr))
		goto out;

	trace_sched_swap_numa(cur, arg.src_cpu, p, arg.dst_cpu);
	ret = stop_two_cpus(arg.dst_cpu, arg.src_cpu, migrate_swap_stop, &arg);

out:
	return ret;
}
EXPORT_SYMBOL_GPL(migrate_swap);

/*
 * wait_task_inactive - wait for a thread to unschedule.
 *
 * If @match_state is nonzero, it's the @p->state value just checked and
 * not expected to change.  If it changes, i.e. @p might have woken up,
 * then return zero.  When we succeed in waiting for @p to be off its CPU,
 * we return a positive number (its total switch count).  If a second call
 * a short while later returns the same number, the caller can be sure that
 * @p has remained unscheduled the whole time.
 *
 * The caller must ensure that the task *will* unschedule sometime soon,
 * else this function might spin for a *long* time. This function can't
 * be called with interrupts off, or it may introduce deadlock with
 * smp_call_function() if an IPI is sent by the same process we are
 * waiting to become inactive.
 */
unsigned long wait_task_inactive(struct task_struct *p, long match_state)
{
	int running, queued;
	struct rq_flags rf;
	unsigned long ncsw;
	struct rq *rq;

	for (;;) {
		/*
		 * We do the initial early heuristics without holding
		 * any task-queue locks at all. We'll only try to get
		 * the runqueue lock when things look like they will
		 * work out!
		 */
		rq = task_rq(p);

		/*
		 * If the task is actively running on another CPU
		 * still, just relax and busy-wait without holding
		 * any locks.
		 *
		 * NOTE! Since we don't hold any locks, it's not
		 * even sure that "rq" stays as the right runqueue!
		 * But we don't care, since "task_running()" will
		 * return false if the runqueue has changed and p
		 * is actually now running somewhere else!
		 */
		while (task_running(rq, p)) {
			if (match_state && unlikely(p->state != match_state))
				return 0;
			cpu_relax();
		}

		/*
		 * Ok, time to look more closely! We need the rq
		 * lock now, to be *sure*. If we're wrong, we'll
		 * just go back and repeat.
		 */
		rq = task_rq_lock(p, &rf);
		trace_sched_wait_task(p);
		running = task_running(rq, p);
		queued = task_on_rq_queued(p);
		ncsw = 0;
		if (!match_state || p->state == match_state)
			ncsw = p->nvcsw | LONG_MIN; /* sets MSB */
		task_rq_unlock(rq, p, &rf);

		/*
		 * If it changed from the expected state, bail out now.
		 */
		if (unlikely(!ncsw))
			break;

		/*
		 * Was it really running after all now that we
		 * checked with the proper locks actually held?
		 *
		 * Oops. Go back and try again..
		 */
		if (unlikely(running)) {
			cpu_relax();
			continue;
		}

		/*
		 * It's not enough that it's not actively running,
		 * it must be off the runqueue _entirely_, and not
		 * preempted!
		 *
		 * So if it was still runnable (but just not actively
		 * running right now), it's preempted, and we should
		 * yield - it could be a while.
		 */
		if (unlikely(queued)) {
			ktime_t to = NSEC_PER_SEC / HZ;

			set_current_state(TASK_UNINTERRUPTIBLE);
			schedule_hrtimeout(&to, HRTIMER_MODE_REL);
			continue;
		}

		/*
		 * Ahh, all good. It wasn't running, and it wasn't
		 * runnable, which means that it will never become
		 * running in the future either. We're all done!
		 */
		break;
	}

	return ncsw;
}

/***
 * kick_process - kick a running thread to enter/exit the kernel
 * @p: the to-be-kicked thread
 *
 * Cause a process which is running on another CPU to enter
 * kernel-mode, without any delay. (to get signals handled.)
 *
 * NOTE: this function doesn't have to take the runqueue lock,
 * because all it wants to ensure is that the remote task enters
 * the kernel. If the IPI races and the task has been migrated
 * to another CPU then no harm is done and the purpose has been
 * achieved as well.
 */
void kick_process(struct task_struct *p)
{
	int cpu;

	preempt_disable();
	cpu = task_cpu(p);
	if ((cpu != smp_processor_id()) && task_curr(p))
		smp_send_reschedule(cpu);
	preempt_enable();
}
EXPORT_SYMBOL_GPL(kick_process);

/*
 * ->cpus_ptr is protected by both rq->lock and p->pi_lock
 *
 * A few notes on cpu_active vs cpu_online:
 *
 *  - cpu_active must be a subset of cpu_online
 *
 *  - on CPU-up we allow per-CPU kthreads on the online && !active CPU,
 *    see __set_cpus_allowed_ptr(). At this point the newly online
 *    CPU isn't yet part of the sched domains, and balancing will not
 *    see it.
 *
 *  - on CPU-down we clear cpu_active() to mask the sched domains and
 *    avoid the load balancer to place new tasks on the to be removed
 *    CPU. Existing tasks will remain running there and will be taken
 *    off.
 *
 * This means that fallback selection must not select !active CPUs.
 * And can assume that any active CPU must be online. Conversely
 * select_task_rq() below may allow selection of !active CPUs in order
 * to satisfy the above rules.
 */
static int select_fallback_rq(int cpu, struct task_struct *p)
{
	int nid = cpu_to_node(cpu);
	const struct cpumask *nodemask = NULL;
	enum { cpuset, possible, fail } state = cpuset;
	int dest_cpu = -1;

	trace_android_rvh_select_fallback_rq(cpu, p, &dest_cpu);
	if (dest_cpu >= 0)
		return dest_cpu;

	/*
	 * If the node that the CPU is on has been offlined, cpu_to_node()
	 * will return -1. There is no CPU on the node, and we should
	 * select the CPU on the other node.
	 */
	if (nid != -1) {
		nodemask = cpumask_of_node(nid);

		/* Look for allowed, online CPU in same node. */
		for_each_cpu(dest_cpu, nodemask) {
			if (is_cpu_allowed(p, dest_cpu))
				return dest_cpu;
		}
	}

	for (;;) {
		/* Any allowed, online CPU? */
		for_each_cpu(dest_cpu, p->cpus_ptr) {
			if (!is_cpu_allowed(p, dest_cpu))
				continue;

			goto out;
		}

		/* No more Mr. Nice Guy. */
		switch (state) {
		case cpuset:
			if (IS_ENABLED(CONFIG_CPUSETS)) {
				cpuset_cpus_allowed_fallback(p);
				state = possible;
				break;
			}
			fallthrough;
		case possible:
			do_set_cpus_allowed(p, task_cpu_possible_mask(p));
			state = fail;
			break;
		case fail:
			BUG();
			break;
		}
	}

out:
	if (state != cpuset) {
		/*
		 * Don't tell them about moving exiting tasks or
		 * kernel threads (both mm NULL), since they never
		 * leave kernel.
		 */
		if (p->mm && printk_ratelimit()) {
			printk_deferred("process %d (%s) no longer affine to cpu%d\n",
					task_pid_nr(p), p->comm, cpu);
		}
	}

	return dest_cpu;
}

/*
 * The caller (fork, wakeup) owns p->pi_lock, ->cpus_ptr is stable.
 */
static inline
int select_task_rq(struct task_struct *p, int cpu, int sd_flags, int wake_flags)
{
	lockdep_assert_held(&p->pi_lock);

	if (p->nr_cpus_allowed > 1)
		cpu = p->sched_class->select_task_rq(p, cpu, sd_flags, wake_flags);
	else
		cpu = cpumask_any(p->cpus_ptr);

	/*
	 * In order not to call set_task_cpu() on a blocking task we need
	 * to rely on ttwu() to place the task on a valid ->cpus_ptr
	 * CPU.
	 *
	 * Since this is common to all placement strategies, this lives here.
	 *
	 * [ this allows ->select_task() to simply return task_cpu(p) and
	 *   not worry about this generic constraint ]
	 */
	if (unlikely(!is_cpu_allowed(p, cpu)))
		cpu = select_fallback_rq(task_cpu(p), p);

	return cpu;
}

void sched_set_stop_task(int cpu, struct task_struct *stop)
{
	struct sched_param param = { .sched_priority = MAX_RT_PRIO - 1 };
	struct task_struct *old_stop = cpu_rq(cpu)->stop;

	if (stop) {
		/*
		 * Make it appear like a SCHED_FIFO task, its something
		 * userspace knows about and won't get confused about.
		 *
		 * Also, it will make PI more or less work without too
		 * much confusion -- but then, stop work should not
		 * rely on PI working anyway.
		 */
		sched_setscheduler_nocheck(stop, SCHED_FIFO, &param);

		stop->sched_class = &stop_sched_class;
	}

	cpu_rq(cpu)->stop = stop;

	if (old_stop) {
		/*
		 * Reset it back to a normal scheduling class so that
		 * it can die in pieces.
		 */
		old_stop->sched_class = &rt_sched_class;
	}
}

#else

static inline int __set_cpus_allowed_ptr(struct task_struct *p,
					 const struct cpumask *new_mask, bool check)
{
	return set_cpus_allowed_ptr(p, new_mask);
}

#endif /* CONFIG_SMP */

static void
ttwu_stat(struct task_struct *p, int cpu, int wake_flags)
{
	struct rq *rq;

	if (!schedstat_enabled())
		return;

	rq = this_rq();

#ifdef CONFIG_SMP
	if (cpu == rq->cpu) {
		__schedstat_inc(rq->ttwu_local);
		__schedstat_inc(p->se.statistics.nr_wakeups_local);
	} else {
		struct sched_domain *sd;

		__schedstat_inc(p->se.statistics.nr_wakeups_remote);
		rcu_read_lock();
		for_each_domain(rq->cpu, sd) {
			if (cpumask_test_cpu(cpu, sched_domain_span(sd))) {
				__schedstat_inc(sd->ttwu_wake_remote);
				break;
			}
		}
		rcu_read_unlock();
	}

	if (wake_flags & WF_MIGRATED)
		__schedstat_inc(p->se.statistics.nr_wakeups_migrate);
#endif /* CONFIG_SMP */

	__schedstat_inc(rq->ttwu_count);
	__schedstat_inc(p->se.statistics.nr_wakeups);

	if (wake_flags & WF_SYNC)
		__schedstat_inc(p->se.statistics.nr_wakeups_sync);
}

/*
 * Mark the task runnable and perform wakeup-preemption.
 */
static void ttwu_do_wakeup(struct rq *rq, struct task_struct *p, int wake_flags,
			   struct rq_flags *rf)
{
	check_preempt_curr(rq, p, wake_flags);
	p->state = TASK_RUNNING;
	trace_sched_wakeup(p);

#ifdef CONFIG_SMP
	if (p->sched_class->task_woken) {
		/*
		 * Our task @p is fully woken up and running; so its safe to
		 * drop the rq->lock, hereafter rq is only used for statistics.
		 */
		rq_unpin_lock(rq, rf);
		p->sched_class->task_woken(rq, p);
		rq_repin_lock(rq, rf);
	}

	if (rq->idle_stamp) {
		u64 delta = rq_clock(rq) - rq->idle_stamp;
		u64 max = 2*rq->max_idle_balance_cost;

		update_avg(&rq->avg_idle, delta);

		if (rq->avg_idle > max)
			rq->avg_idle = max;

		rq->idle_stamp = 0;
	}
#endif
}

static void
ttwu_do_activate(struct rq *rq, struct task_struct *p, int wake_flags,
		 struct rq_flags *rf)
{
	int en_flags = ENQUEUE_WAKEUP | ENQUEUE_NOCLOCK;

	if (wake_flags & WF_SYNC)
		en_flags |= ENQUEUE_WAKEUP_SYNC;

	lockdep_assert_held(&rq->lock);

	if (p->sched_contributes_to_load)
		rq->nr_uninterruptible--;

#ifdef CONFIG_SMP
	if (wake_flags & WF_MIGRATED)
		en_flags |= ENQUEUE_MIGRATED;
	else
#endif
	if (p->in_iowait) {
		delayacct_blkio_end(p);
		atomic_dec(&task_rq(p)->nr_iowait);
	}

	activate_task(rq, p, en_flags);
	ttwu_do_wakeup(rq, p, wake_flags, rf);
}

/*
 * Consider @p being inside a wait loop:
 *
 *   for (;;) {
 *      set_current_state(TASK_UNINTERRUPTIBLE);
 *
 *      if (CONDITION)
 *         break;
 *
 *      schedule();
 *   }
 *   __set_current_state(TASK_RUNNING);
 *
 * between set_current_state() and schedule(). In this case @p is still
 * runnable, so all that needs doing is change p->state back to TASK_RUNNING in
 * an atomic manner.
 *
 * By taking task_rq(p)->lock we serialize against schedule(), if @p->on_rq
 * then schedule() must still happen and p->state can be changed to
 * TASK_RUNNING. Otherwise we lost the race, schedule() has happened, and we
 * need to do a full wakeup with enqueue.
 *
 * Returns: %true when the wakeup is done,
 *          %false otherwise.
 */
static int ttwu_runnable(struct task_struct *p, int wake_flags)
{
	struct rq_flags rf;
	struct rq *rq;
	int ret = 0;

	rq = __task_rq_lock(p, &rf);
	if (task_on_rq_queued(p)) {
		/* check_preempt_curr() may use rq clock */
		update_rq_clock(rq);
		ttwu_do_wakeup(rq, p, wake_flags, &rf);
		ret = 1;
	}
	__task_rq_unlock(rq, &rf);

	return ret;
}

#ifdef CONFIG_SMP
void sched_ttwu_pending(void *arg)
{
	struct llist_node *llist = arg;
	struct rq *rq = this_rq();
	struct task_struct *p, *t;
	struct rq_flags rf;

	if (!llist)
		return;

	/*
	 * rq::ttwu_pending racy indication of out-standing wakeups.
	 * Races such that false-negatives are possible, since they
	 * are shorter lived that false-positives would be.
	 */
	WRITE_ONCE(rq->ttwu_pending, 0);

	rq_lock_irqsave(rq, &rf);
	update_rq_clock(rq);

	llist_for_each_entry_safe(p, t, llist, wake_entry.llist) {
		if (WARN_ON_ONCE(p->on_cpu))
			smp_cond_load_acquire(&p->on_cpu, !VAL);

		if (WARN_ON_ONCE(task_cpu(p) != cpu_of(rq)))
			set_task_cpu(p, cpu_of(rq));

		ttwu_do_activate(rq, p, p->sched_remote_wakeup ? WF_MIGRATED : 0, &rf);
	}

	rq_unlock_irqrestore(rq, &rf);
}

void send_call_function_single_ipi(int cpu)
{
	struct rq *rq = cpu_rq(cpu);

	if (!set_nr_if_polling(rq->idle))
		arch_send_call_function_single_ipi(cpu);
	else
		trace_sched_wake_idle_without_ipi(cpu);
}

/*
 * Queue a task on the target CPUs wake_list and wake the CPU via IPI if
 * necessary. The wakee CPU on receipt of the IPI will queue the task
 * via sched_ttwu_wakeup() for activation so the wakee incurs the cost
 * of the wakeup instead of the waker.
 */
static void __ttwu_queue_wakelist(struct task_struct *p, int cpu, int wake_flags)
{
	struct rq *rq = cpu_rq(cpu);

	p->sched_remote_wakeup = !!(wake_flags & WF_MIGRATED);

	WRITE_ONCE(rq->ttwu_pending, 1);
	__smp_call_single_queue(cpu, &p->wake_entry.llist);
}

void wake_up_if_idle(int cpu)
{
	struct rq *rq = cpu_rq(cpu);
	struct rq_flags rf;

	rcu_read_lock();

	if (!is_idle_task(rcu_dereference(rq->curr)))
		goto out;

	if (set_nr_if_polling(rq->idle)) {
		trace_sched_wake_idle_without_ipi(cpu);
	} else {
		rq_lock_irqsave(rq, &rf);
		if (is_idle_task(rq->curr))
			smp_send_reschedule(cpu);
		/* Else CPU is not idle, do nothing here: */
		rq_unlock_irqrestore(rq, &rf);
	}

out:
	rcu_read_unlock();
}
EXPORT_SYMBOL_GPL(wake_up_if_idle);

bool cpus_share_cache(int this_cpu, int that_cpu)
{
	return per_cpu(sd_llc_id, this_cpu) == per_cpu(sd_llc_id, that_cpu);
}

static inline bool ttwu_queue_cond(int cpu, int wake_flags)
{
	/*
	 * If the CPU does not share cache, then queue the task on the
	 * remote rqs wakelist to avoid accessing remote data.
	 */
	if (!cpus_share_cache(smp_processor_id(), cpu))
		return true;

	/*
	 * If the task is descheduling and the only running task on the
	 * CPU then use the wakelist to offload the task activation to
	 * the soon-to-be-idle CPU as the current CPU is likely busy.
	 * nr_running is checked to avoid unnecessary task stacking.
	 */
	if ((wake_flags & WF_ON_CPU) && cpu_rq(cpu)->nr_running <= 1)
		return true;

	return false;
}

static bool ttwu_queue_wakelist(struct task_struct *p, int cpu, int wake_flags)
{
	bool cond = false;

	trace_android_rvh_ttwu_cond(&cond);

	if ((sched_feat(TTWU_QUEUE) && ttwu_queue_cond(cpu, wake_flags)) ||
			cond) {
		if (WARN_ON_ONCE(cpu == smp_processor_id()))
			return false;

		sched_clock_cpu(cpu); /* Sync clocks across CPUs */
		__ttwu_queue_wakelist(p, cpu, wake_flags);
		return true;
	}

	return false;
}

#else /* !CONFIG_SMP */

static inline bool ttwu_queue_wakelist(struct task_struct *p, int cpu, int wake_flags)
{
	return false;
}

#endif /* CONFIG_SMP */

static void ttwu_queue(struct task_struct *p, int cpu, int wake_flags)
{
	struct rq *rq = cpu_rq(cpu);
	struct rq_flags rf;

	if (ttwu_queue_wakelist(p, cpu, wake_flags))
		return;

	rq_lock(rq, &rf);
	update_rq_clock(rq);
	ttwu_do_activate(rq, p, wake_flags, &rf);
	rq_unlock(rq, &rf);
}

/*
 * Notes on Program-Order guarantees on SMP systems.
 *
 *  MIGRATION
 *
 * The basic program-order guarantee on SMP systems is that when a task [t]
 * migrates, all its activity on its old CPU [c0] happens-before any subsequent
 * execution on its new CPU [c1].
 *
 * For migration (of runnable tasks) this is provided by the following means:
 *
 *  A) UNLOCK of the rq(c0)->lock scheduling out task t
 *  B) migration for t is required to synchronize *both* rq(c0)->lock and
 *     rq(c1)->lock (if not at the same time, then in that order).
 *  C) LOCK of the rq(c1)->lock scheduling in task
 *
 * Release/acquire chaining guarantees that B happens after A and C after B.
 * Note: the CPU doing B need not be c0 or c1
 *
 * Example:
 *
 *   CPU0            CPU1            CPU2
 *
 *   LOCK rq(0)->lock
 *   sched-out X
 *   sched-in Y
 *   UNLOCK rq(0)->lock
 *
 *                                   LOCK rq(0)->lock // orders against CPU0
 *                                   dequeue X
 *                                   UNLOCK rq(0)->lock
 *
 *                                   LOCK rq(1)->lock
 *                                   enqueue X
 *                                   UNLOCK rq(1)->lock
 *
 *                   LOCK rq(1)->lock // orders against CPU2
 *                   sched-out Z
 *                   sched-in X
 *                   UNLOCK rq(1)->lock
 *
 *
 *  BLOCKING -- aka. SLEEP + WAKEUP
 *
 * For blocking we (obviously) need to provide the same guarantee as for
 * migration. However the means are completely different as there is no lock
 * chain to provide order. Instead we do:
 *
 *   1) smp_store_release(X->on_cpu, 0)   -- finish_task()
 *   2) smp_cond_load_acquire(!X->on_cpu) -- try_to_wake_up()
 *
 * Example:
 *
 *   CPU0 (schedule)  CPU1 (try_to_wake_up) CPU2 (schedule)
 *
 *   LOCK rq(0)->lock LOCK X->pi_lock
 *   dequeue X
 *   sched-out X
 *   smp_store_release(X->on_cpu, 0);
 *
 *                    smp_cond_load_acquire(&X->on_cpu, !VAL);
 *                    X->state = WAKING
 *                    set_task_cpu(X,2)
 *
 *                    LOCK rq(2)->lock
 *                    enqueue X
 *                    X->state = RUNNING
 *                    UNLOCK rq(2)->lock
 *
 *                                          LOCK rq(2)->lock // orders against CPU1
 *                                          sched-out Z
 *                                          sched-in X
 *                                          UNLOCK rq(2)->lock
 *
 *                    UNLOCK X->pi_lock
 *   UNLOCK rq(0)->lock
 *
 *
 * However, for wakeups there is a second guarantee we must provide, namely we
 * must ensure that CONDITION=1 done by the caller can not be reordered with
 * accesses to the task state; see try_to_wake_up() and set_current_state().
 */

/**
 * try_to_wake_up - wake up a thread
 * @p: the thread to be awakened
 * @state: the mask of task states that can be woken
 * @wake_flags: wake modifier flags (WF_*)
 *
 * Conceptually does:
 *
 *   If (@state & @p->state) @p->state = TASK_RUNNING.
 *
 * If the task was not queued/runnable, also place it back on a runqueue.
 *
 * This function is atomic against schedule() which would dequeue the task.
 *
 * It issues a full memory barrier before accessing @p->state, see the comment
 * with set_current_state().
 *
 * Uses p->pi_lock to serialize against concurrent wake-ups.
 *
 * Relies on p->pi_lock stabilizing:
 *  - p->sched_class
 *  - p->cpus_ptr
 *  - p->sched_task_group
 * in order to do migration, see its use of select_task_rq()/set_task_cpu().
 *
 * Tries really hard to only take one task_rq(p)->lock for performance.
 * Takes rq->lock in:
 *  - ttwu_runnable()    -- old rq, unavoidable, see comment there;
 *  - ttwu_queue()       -- new rq, for enqueue of the task;
 *  - psi_ttwu_dequeue() -- much sadness :-( accounting will kill us.
 *
 * As a consequence we race really badly with just about everything. See the
 * many memory barriers and their comments for details.
 *
 * Return: %true if @p->state changes (an actual wakeup was done),
 *	   %false otherwise.
 */
static int
try_to_wake_up(struct task_struct *p, unsigned int state, int wake_flags)
{
	unsigned long flags;
	int cpu, success = 0;

	preempt_disable();
	if (p == current) {
		/*
		 * We're waking current, this means 'p->on_rq' and 'task_cpu(p)
		 * == smp_processor_id()'. Together this means we can special
		 * case the whole 'p->on_rq && ttwu_runnable()' case below
		 * without taking any locks.
		 *
		 * In particular:
		 *  - we rely on Program-Order guarantees for all the ordering,
		 *  - we're serialized against set_special_state() by virtue of
		 *    it disabling IRQs (this allows not taking ->pi_lock).
		 */
		if (!(p->state & state))
			goto out;

		success = 1;
		trace_sched_waking(p);
		p->state = TASK_RUNNING;
		trace_sched_wakeup(p);
		goto out;
	}

	/*
	 * If we are going to wake up a thread waiting for CONDITION we
	 * need to ensure that CONDITION=1 done by the caller can not be
	 * reordered with p->state check below. This pairs with smp_store_mb()
	 * in set_current_state() that the waiting thread does.
	 */
	raw_spin_lock_irqsave(&p->pi_lock, flags);
	smp_mb__after_spinlock();
	if (!(p->state & state))
		goto unlock;

#ifdef CONFIG_FREEZER
	/*
	 * If we're going to wake up a thread which may be frozen, then
	 * we can only do so if we have an active CPU which is capable of
	 * running it. This may not be the case when resuming from suspend,
	 * as the secondary CPUs may not yet be back online. See __thaw_task()
	 * for the actual wakeup.
	 */
	if (unlikely(frozen_or_skipped(p)) &&
	    !cpumask_intersects(cpu_active_mask, task_cpu_possible_mask(p)))
		goto unlock;
#endif

	trace_sched_waking(p);

	/* We're going to change ->state: */
	success = 1;

	/*
	 * Ensure we load p->on_rq _after_ p->state, otherwise it would
	 * be possible to, falsely, observe p->on_rq == 0 and get stuck
	 * in smp_cond_load_acquire() below.
	 *
	 * sched_ttwu_pending()			try_to_wake_up()
	 *   STORE p->on_rq = 1			  LOAD p->state
	 *   UNLOCK rq->lock
	 *
	 * __schedule() (switch to task 'p')
	 *   LOCK rq->lock			  smp_rmb();
	 *   smp_mb__after_spinlock();
	 *   UNLOCK rq->lock
	 *
	 * [task p]
	 *   STORE p->state = UNINTERRUPTIBLE	  LOAD p->on_rq
	 *
	 * Pairs with the LOCK+smp_mb__after_spinlock() on rq->lock in
	 * __schedule().  See the comment for smp_mb__after_spinlock().
	 *
	 * A similar smb_rmb() lives in try_invoke_on_locked_down_task().
	 */
	smp_rmb();
	if (READ_ONCE(p->on_rq) && ttwu_runnable(p, wake_flags))
		goto unlock;

#ifdef CONFIG_SMP
	/*
	 * Ensure we load p->on_cpu _after_ p->on_rq, otherwise it would be
	 * possible to, falsely, observe p->on_cpu == 0.
	 *
	 * One must be running (->on_cpu == 1) in order to remove oneself
	 * from the runqueue.
	 *
	 * __schedule() (switch to task 'p')	try_to_wake_up()
	 *   STORE p->on_cpu = 1		  LOAD p->on_rq
	 *   UNLOCK rq->lock
	 *
	 * __schedule() (put 'p' to sleep)
	 *   LOCK rq->lock			  smp_rmb();
	 *   smp_mb__after_spinlock();
	 *   STORE p->on_rq = 0			  LOAD p->on_cpu
	 *
	 * Pairs with the LOCK+smp_mb__after_spinlock() on rq->lock in
	 * __schedule().  See the comment for smp_mb__after_spinlock().
	 *
	 * Form a control-dep-acquire with p->on_rq == 0 above, to ensure
	 * schedule()'s deactivate_task() has 'happened' and p will no longer
	 * care about it's own p->state. See the comment in __schedule().
	 */
	smp_acquire__after_ctrl_dep();

	/*
	 * We're doing the wakeup (@success == 1), they did a dequeue (p->on_rq
	 * == 0), which means we need to do an enqueue, change p->state to
	 * TASK_WAKING such that we can unlock p->pi_lock before doing the
	 * enqueue, such as ttwu_queue_wakelist().
	 */
	p->state = TASK_WAKING;

	/*
	 * If the owning (remote) CPU is still in the middle of schedule() with
	 * this task as prev, considering queueing p on the remote CPUs wake_list
	 * which potentially sends an IPI instead of spinning on p->on_cpu to
	 * let the waker make forward progress. This is safe because IRQs are
	 * disabled and the IPI will deliver after on_cpu is cleared.
	 *
	 * Ensure we load task_cpu(p) after p->on_cpu:
	 *
	 * set_task_cpu(p, cpu);
	 *   STORE p->cpu = @cpu
	 * __schedule() (switch to task 'p')
	 *   LOCK rq->lock
	 *   smp_mb__after_spin_lock()		smp_cond_load_acquire(&p->on_cpu)
	 *   STORE p->on_cpu = 1		LOAD p->cpu
	 *
	 * to ensure we observe the correct CPU on which the task is currently
	 * scheduling.
	 */
	if (smp_load_acquire(&p->on_cpu) &&
	    ttwu_queue_wakelist(p, task_cpu(p), wake_flags | WF_ON_CPU))
		goto unlock;

	/*
	 * If the owning (remote) CPU is still in the middle of schedule() with
	 * this task as prev, wait until its done referencing the task.
	 *
	 * Pairs with the smp_store_release() in finish_task().
	 *
	 * This ensures that tasks getting woken will be fully ordered against
	 * their previous state and preserve Program Order.
	 */
	smp_cond_load_acquire(&p->on_cpu, !VAL);

	trace_android_rvh_try_to_wake_up(p);

	cpu = select_task_rq(p, p->wake_cpu, SD_BALANCE_WAKE, wake_flags);
	if (task_cpu(p) != cpu) {
		if (p->in_iowait) {
			delayacct_blkio_end(p);
			atomic_dec(&task_rq(p)->nr_iowait);
		}

		wake_flags |= WF_MIGRATED;
		psi_ttwu_dequeue(p);
		set_task_cpu(p, cpu);
	}
#else
	cpu = task_cpu(p);
#endif /* CONFIG_SMP */

	ttwu_queue(p, cpu, wake_flags);
unlock:
	raw_spin_unlock_irqrestore(&p->pi_lock, flags);
out:
	if (success) {
		trace_android_rvh_try_to_wake_up_success(p);
		ttwu_stat(p, task_cpu(p), wake_flags);
	}
	preempt_enable();

	return success;
}

/**
 * try_invoke_on_locked_down_task - Invoke a function on task in fixed state
 * @p: Process for which the function is to be invoked, can be @current.
 * @func: Function to invoke.
 * @arg: Argument to function.
 *
 * If the specified task can be quickly locked into a definite state
 * (either sleeping or on a given runqueue), arrange to keep it in that
 * state while invoking @func(@arg).  This function can use ->on_rq and
 * task_curr() to work out what the state is, if required.  Given that
 * @func can be invoked with a runqueue lock held, it had better be quite
 * lightweight.
 *
 * Returns:
 *	@false if the task slipped out from under the locks.
 *	@true if the task was locked onto a runqueue or is sleeping.
 *		However, @func can override this by returning @false.
 */
bool try_invoke_on_locked_down_task(struct task_struct *p, bool (*func)(struct task_struct *t, void *arg), void *arg)
{
	struct rq_flags rf;
	bool ret = false;
	struct rq *rq;

	raw_spin_lock_irqsave(&p->pi_lock, rf.flags);
	if (p->on_rq) {
		rq = __task_rq_lock(p, &rf);
		if (task_rq(p) == rq)
			ret = func(p, arg);
		rq_unlock(rq, &rf);
	} else {
		switch (p->state) {
		case TASK_RUNNING:
		case TASK_WAKING:
			break;
		default:
			smp_rmb(); // See smp_rmb() comment in try_to_wake_up().
			if (!p->on_rq)
				ret = func(p, arg);
		}
	}
	raw_spin_unlock_irqrestore(&p->pi_lock, rf.flags);
	return ret;
}

/**
 * wake_up_process - Wake up a specific process
 * @p: The process to be woken up.
 *
 * Attempt to wake up the nominated process and move it to the set of runnable
 * processes.
 *
 * Return: 1 if the process was woken up, 0 if it was already running.
 *
 * This function executes a full memory barrier before accessing the task state.
 */
int wake_up_process(struct task_struct *p)
{
	return try_to_wake_up(p, TASK_NORMAL, 0);
}
EXPORT_SYMBOL(wake_up_process);

int wake_up_state(struct task_struct *p, unsigned int state)
{
	return try_to_wake_up(p, state, 0);
}

/*
 * Perform scheduler related setup for a newly forked process p.
 * p is forked by current.
 *
 * __sched_fork() is basic setup used by init_idle() too:
 */
static void __sched_fork(unsigned long clone_flags, struct task_struct *p)
{
	p->on_rq			= 0;

	p->se.on_rq			= 0;
	p->se.exec_start		= 0;
	p->se.sum_exec_runtime		= 0;
	p->se.prev_sum_exec_runtime	= 0;
	p->se.nr_migrations		= 0;
	p->se.vruntime			= 0;
	INIT_LIST_HEAD(&p->se.group_node);

#ifdef CONFIG_FAIR_GROUP_SCHED
	p->se.cfs_rq			= NULL;
#endif

	trace_android_rvh_sched_fork_init(p);

#ifdef CONFIG_SCHEDSTATS
	/* Even if schedstat is disabled, there should not be garbage */
	memset(&p->se.statistics, 0, sizeof(p->se.statistics));
#endif

	RB_CLEAR_NODE(&p->dl.rb_node);
	init_dl_task_timer(&p->dl);
	init_dl_inactive_task_timer(&p->dl);
	__dl_clear_params(p);

	INIT_LIST_HEAD(&p->rt.run_list);
	p->rt.timeout		= 0;
	p->rt.time_slice	= sched_rr_timeslice;
	p->rt.on_rq		= 0;
	p->rt.on_list		= 0;

#ifdef CONFIG_PREEMPT_NOTIFIERS
	INIT_HLIST_HEAD(&p->preempt_notifiers);
#endif

#ifdef CONFIG_COMPACTION
	p->capture_control = NULL;
#endif
	init_numa_balancing(clone_flags, p);
#ifdef CONFIG_SMP
	p->wake_entry.u_flags = CSD_TYPE_TTWU;
#endif
}

DEFINE_STATIC_KEY_FALSE(sched_numa_balancing);

#ifdef CONFIG_NUMA_BALANCING

void set_numabalancing_state(bool enabled)
{
	if (enabled)
		static_branch_enable(&sched_numa_balancing);
	else
		static_branch_disable(&sched_numa_balancing);
}

#ifdef CONFIG_PROC_SYSCTL
int sysctl_numa_balancing(struct ctl_table *table, int write,
			  void *buffer, size_t *lenp, loff_t *ppos)
{
	struct ctl_table t;
	int err;
	int state = static_branch_likely(&sched_numa_balancing);

	if (write && !capable(CAP_SYS_ADMIN))
		return -EPERM;

	t = *table;
	t.data = &state;
	err = proc_dointvec_minmax(&t, write, buffer, lenp, ppos);
	if (err < 0)
		return err;
	if (write)
		set_numabalancing_state(state);
	return err;
}
#endif
#endif

#ifdef CONFIG_SCHEDSTATS

DEFINE_STATIC_KEY_FALSE(sched_schedstats);
static bool __initdata __sched_schedstats = false;

static void set_schedstats(bool enabled)
{
	if (enabled)
		static_branch_enable(&sched_schedstats);
	else
		static_branch_disable(&sched_schedstats);
}

void force_schedstat_enabled(void)
{
	if (!schedstat_enabled()) {
		pr_info("kernel profiling enabled schedstats, disable via kernel.sched_schedstats.\n");
		static_branch_enable(&sched_schedstats);
	}
}

static int __init setup_schedstats(char *str)
{
	int ret = 0;
	if (!str)
		goto out;

	/*
	 * This code is called before jump labels have been set up, so we can't
	 * change the static branch directly just yet.  Instead set a temporary
	 * variable so init_schedstats() can do it later.
	 */
	if (!strcmp(str, "enable")) {
		__sched_schedstats = true;
		ret = 1;
	} else if (!strcmp(str, "disable")) {
		__sched_schedstats = false;
		ret = 1;
	}
out:
	if (!ret)
		pr_warn("Unable to parse schedstats=\n");

	return ret;
}
__setup("schedstats=", setup_schedstats);

static void __init init_schedstats(void)
{
	set_schedstats(__sched_schedstats);
}

#ifdef CONFIG_PROC_SYSCTL
int sysctl_schedstats(struct ctl_table *table, int write, void *buffer,
		size_t *lenp, loff_t *ppos)
{
	struct ctl_table t;
	int err;
	int state = static_branch_likely(&sched_schedstats);

	if (write && !capable(CAP_SYS_ADMIN))
		return -EPERM;

	t = *table;
	t.data = &state;
	err = proc_dointvec_minmax(&t, write, buffer, lenp, ppos);
	if (err < 0)
		return err;
	if (write)
		set_schedstats(state);
	return err;
}
#endif /* CONFIG_PROC_SYSCTL */
#else  /* !CONFIG_SCHEDSTATS */
static inline void init_schedstats(void) {}
#endif /* CONFIG_SCHEDSTATS */

/*
 * fork()/clone()-time setup:
 */
int sched_fork(unsigned long clone_flags, struct task_struct *p)
{
	unsigned long flags;

	trace_android_rvh_sched_fork(p);

	__sched_fork(clone_flags, p);
	/*
	 * We mark the process as NEW here. This guarantees that
	 * nobody will actually run it, and a signal or other external
	 * event cannot wake it up and insert it on the runqueue either.
	 */
	p->state = TASK_NEW;

	/*
	 * Make sure we do not leak PI boosting priority to the child.
	 */
	p->prio = current->normal_prio;
	trace_android_rvh_prepare_prio_fork(p);

	uclamp_fork(p);

	/*
	 * Revert to default priority/policy on fork if requested.
	 */
	if (unlikely(p->sched_reset_on_fork)) {
		if (task_has_dl_policy(p) || task_has_rt_policy(p)) {
			p->policy = SCHED_NORMAL;
			p->static_prio = NICE_TO_PRIO(0);
			p->rt_priority = 0;
		} else if (PRIO_TO_NICE(p->static_prio) < 0)
			p->static_prio = NICE_TO_PRIO(0);

		p->prio = p->normal_prio = __normal_prio(p);
		set_load_weight(p, false);

		/*
		 * We don't need the reset flag anymore after the fork. It has
		 * fulfilled its duty:
		 */
		p->sched_reset_on_fork = 0;
	}

	if (dl_prio(p->prio))
		return -EAGAIN;
	else if (rt_prio(p->prio))
		p->sched_class = &rt_sched_class;
	else
		p->sched_class = &fair_sched_class;

	init_entity_runnable_average(&p->se);
	trace_android_rvh_finish_prio_fork(p);

	/*
	 * The child is not yet in the pid-hash so no cgroup attach races,
	 * and the cgroup is pinned to this child due to cgroup_fork()
	 * is ran before sched_fork().
	 *
	 * Silence PROVE_RCU.
	 */
	raw_spin_lock_irqsave(&p->pi_lock, flags);
	rseq_migrate(p);
	/*
	 * We're setting the CPU for the first time, we don't migrate,
	 * so use __set_task_cpu().
	 */
	__set_task_cpu(p, smp_processor_id());
	if (p->sched_class->task_fork)
		p->sched_class->task_fork(p);
	raw_spin_unlock_irqrestore(&p->pi_lock, flags);

#ifdef CONFIG_SCHED_INFO
	if (likely(sched_info_on()))
		memset(&p->sched_info, 0, sizeof(p->sched_info));
#endif
#if defined(CONFIG_SMP)
	p->on_cpu = 0;
#endif
	init_task_preempt_count(p);
#ifdef CONFIG_SMP
	plist_node_init(&p->pushable_tasks, MAX_PRIO);
	RB_CLEAR_NODE(&p->pushable_dl_tasks);
#endif
	return 0;
}

void sched_post_fork(struct task_struct *p)
{
	uclamp_post_fork(p);
}

unsigned long to_ratio(u64 period, u64 runtime)
{
	if (runtime == RUNTIME_INF)
		return BW_UNIT;

	/*
	 * Doing this here saves a lot of checks in all
	 * the calling paths, and returning zero seems
	 * safe for them anyway.
	 */
	if (period == 0)
		return 0;

	return div64_u64(runtime << BW_SHIFT, period);
}

/*
 * wake_up_new_task - wake up a newly created task for the first time.
 *
 * This function will do some initial scheduler statistics housekeeping
 * that must be done for every newly created context, then puts the task
 * on the runqueue and wakes it.
 */
void wake_up_new_task(struct task_struct *p)
{
	struct rq_flags rf;
	struct rq *rq;

	trace_android_rvh_wake_up_new_task(p);

	raw_spin_lock_irqsave(&p->pi_lock, rf.flags);
	p->state = TASK_RUNNING;
#ifdef CONFIG_SMP
	/*
	 * Fork balancing, do it here and not earlier because:
	 *  - cpus_ptr can change in the fork path
	 *  - any previously selected CPU might disappear through hotplug
	 *
	 * Use __set_task_cpu() to avoid calling sched_class::migrate_task_rq,
	 * as we're not fully set-up yet.
	 */
	p->recent_used_cpu = task_cpu(p);
	rseq_migrate(p);
	__set_task_cpu(p, select_task_rq(p, task_cpu(p), SD_BALANCE_FORK, 0));
#endif
	rq = __task_rq_lock(p, &rf);
	update_rq_clock(rq);
	post_init_entity_util_avg(p);
	trace_android_rvh_new_task_stats(p);

	activate_task(rq, p, ENQUEUE_NOCLOCK);
	trace_sched_wakeup_new(p);
	check_preempt_curr(rq, p, WF_FORK);
#ifdef CONFIG_SMP
	if (p->sched_class->task_woken) {
		/*
		 * Nothing relies on rq->lock after this, so its fine to
		 * drop it.
		 */
		rq_unpin_lock(rq, &rf);
		p->sched_class->task_woken(rq, p);
		rq_repin_lock(rq, &rf);
	}
#endif
	task_rq_unlock(rq, p, &rf);
}

#ifdef CONFIG_PREEMPT_NOTIFIERS

static DEFINE_STATIC_KEY_FALSE(preempt_notifier_key);

void preempt_notifier_inc(void)
{
	static_branch_inc(&preempt_notifier_key);
}
EXPORT_SYMBOL_GPL(preempt_notifier_inc);

void preempt_notifier_dec(void)
{
	static_branch_dec(&preempt_notifier_key);
}
EXPORT_SYMBOL_GPL(preempt_notifier_dec);

/**
 * preempt_notifier_register - tell me when current is being preempted & rescheduled
 * @notifier: notifier struct to register
 */
void preempt_notifier_register(struct preempt_notifier *notifier)
{
	if (!static_branch_unlikely(&preempt_notifier_key))
		WARN(1, "registering preempt_notifier while notifiers disabled\n");

	hlist_add_head(&notifier->link, &current->preempt_notifiers);
}
EXPORT_SYMBOL_GPL(preempt_notifier_register);

/**
 * preempt_notifier_unregister - no longer interested in preemption notifications
 * @notifier: notifier struct to unregister
 *
 * This is *not* safe to call from within a preemption notifier.
 */
void preempt_notifier_unregister(struct preempt_notifier *notifier)
{
	hlist_del(&notifier->link);
}
EXPORT_SYMBOL_GPL(preempt_notifier_unregister);

static void __fire_sched_in_preempt_notifiers(struct task_struct *curr)
{
	struct preempt_notifier *notifier;

	hlist_for_each_entry(notifier, &curr->preempt_notifiers, link)
		notifier->ops->sched_in(notifier, raw_smp_processor_id());
}

static __always_inline void fire_sched_in_preempt_notifiers(struct task_struct *curr)
{
	if (static_branch_unlikely(&preempt_notifier_key))
		__fire_sched_in_preempt_notifiers(curr);
}

static void
__fire_sched_out_preempt_notifiers(struct task_struct *curr,
				   struct task_struct *next)
{
	struct preempt_notifier *notifier;

	hlist_for_each_entry(notifier, &curr->preempt_notifiers, link)
		notifier->ops->sched_out(notifier, next);
}

static __always_inline void
fire_sched_out_preempt_notifiers(struct task_struct *curr,
				 struct task_struct *next)
{
	if (static_branch_unlikely(&preempt_notifier_key))
		__fire_sched_out_preempt_notifiers(curr, next);
}

#else /* !CONFIG_PREEMPT_NOTIFIERS */

static inline void fire_sched_in_preempt_notifiers(struct task_struct *curr)
{
}

static inline void
fire_sched_out_preempt_notifiers(struct task_struct *curr,
				 struct task_struct *next)
{
}

#endif /* CONFIG_PREEMPT_NOTIFIERS */

static inline void prepare_task(struct task_struct *next)
{
#ifdef CONFIG_SMP
	/*
	 * Claim the task as running, we do this before switching to it
	 * such that any running task will have this set.
	 *
	 * See the ttwu() WF_ON_CPU case and its ordering comment.
	 */
	WRITE_ONCE(next->on_cpu, 1);
#endif
}

static inline void finish_task(struct task_struct *prev)
{
#ifdef CONFIG_SMP
	/*
	 * This must be the very last reference to @prev from this CPU. After
	 * p->on_cpu is cleared, the task can be moved to a different CPU. We
	 * must ensure this doesn't happen until the switch is completely
	 * finished.
	 *
	 * In particular, the load of prev->state in finish_task_switch() must
	 * happen before this.
	 *
	 * Pairs with the smp_cond_load_acquire() in try_to_wake_up().
	 */
	smp_store_release(&prev->on_cpu, 0);
#endif
}

static inline void
prepare_lock_switch(struct rq *rq, struct task_struct *next, struct rq_flags *rf)
{
	/*
	 * Since the runqueue lock will be released by the next
	 * task (which is an invalid locking op but in the case
	 * of the scheduler it's an obvious special-case), so we
	 * do an early lockdep release here:
	 */
	rq_unpin_lock(rq, rf);
	spin_release(&rq->lock.dep_map, _THIS_IP_);
#ifdef CONFIG_DEBUG_SPINLOCK
	/* this is a valid case when another task releases the spinlock */
	rq->lock.owner = next;
#endif
}

static inline void finish_lock_switch(struct rq *rq)
{
	/*
	 * If we are tracking spinlock dependencies then we have to
	 * fix up the runqueue lock - which gets 'carried over' from
	 * prev into current:
	 */
	spin_acquire(&rq->lock.dep_map, 0, 0, _THIS_IP_);
	raw_spin_unlock_irq(&rq->lock);
}

/*
 * NOP if the arch has not defined these:
 */

#ifndef prepare_arch_switch
# define prepare_arch_switch(next)	do { } while (0)
#endif

#ifndef finish_arch_post_lock_switch
# define finish_arch_post_lock_switch()	do { } while (0)
#endif

/**
 * prepare_task_switch - prepare to switch tasks
 * @rq: the runqueue preparing to switch
 * @prev: the current task that is being switched out
 * @next: the task we are going to switch to.
 *
 * This is called with the rq lock held and interrupts off. It must
 * be paired with a subsequent finish_task_switch after the context
 * switch.
 *
 * prepare_task_switch sets up locking and calls architecture specific
 * hooks.
 */
static inline void
prepare_task_switch(struct rq *rq, struct task_struct *prev,
		    struct task_struct *next)
{
	kcov_prepare_switch(prev);
	sched_info_switch(rq, prev, next);
	perf_event_task_sched_out(prev, next);
	rseq_preempt(prev);
	fire_sched_out_preempt_notifiers(prev, next);
	prepare_task(next);
	prepare_arch_switch(next);
}

/**
 * finish_task_switch - clean up after a task-switch
 * @prev: the thread we just switched away from.
 *
 * finish_task_switch must be called after the context switch, paired
 * with a prepare_task_switch call before the context switch.
 * finish_task_switch will reconcile locking set up by prepare_task_switch,
 * and do any other architecture-specific cleanup actions.
 *
 * Note that we may have delayed dropping an mm in context_switch(). If
 * so, we finish that here outside of the runqueue lock. (Doing it
 * with the lock held can cause deadlocks; see schedule() for
 * details.)
 *
 * The context switch have flipped the stack from under us and restored the
 * local variables which were saved when this task called schedule() in the
 * past. prev == current is still correct but we need to recalculate this_rq
 * because prev may have moved to another CPU.
 */
static struct rq *finish_task_switch(struct task_struct *prev)
	__releases(rq->lock)
{
	struct rq *rq = this_rq();
	struct mm_struct *mm = rq->prev_mm;
	long prev_state;

	/*
	 * The previous task will have left us with a preempt_count of 2
	 * because it left us after:
	 *
	 *	schedule()
	 *	  preempt_disable();			// 1
	 *	  __schedule()
	 *	    raw_spin_lock_irq(&rq->lock)	// 2
	 *
	 * Also, see FORK_PREEMPT_COUNT.
	 */
	if (WARN_ONCE(preempt_count() != 2*PREEMPT_DISABLE_OFFSET,
		      "corrupted preempt_count: %s/%d/0x%x\n",
		      current->comm, current->pid, preempt_count()))
		preempt_count_set(FORK_PREEMPT_COUNT);

	rq->prev_mm = NULL;

	/*
	 * A task struct has one reference for the use as "current".
	 * If a task dies, then it sets TASK_DEAD in tsk->state and calls
	 * schedule one last time. The schedule call will never return, and
	 * the scheduled task must drop that reference.
	 *
	 * We must observe prev->state before clearing prev->on_cpu (in
	 * finish_task), otherwise a concurrent wakeup can get prev
	 * running on another CPU and we could rave with its RUNNING -> DEAD
	 * transition, resulting in a double drop.
	 */
	prev_state = prev->state;
	vtime_task_switch(prev);
	perf_event_task_sched_in(prev, current);
	finish_task(prev);
	finish_lock_switch(rq);
	finish_arch_post_lock_switch();
	kcov_finish_switch(current);

	fire_sched_in_preempt_notifiers(current);
	/*
	 * When switching through a kernel thread, the loop in
	 * membarrier_{private,global}_expedited() may have observed that
	 * kernel thread and not issued an IPI. It is therefore possible to
	 * schedule between user->kernel->user threads without passing though
	 * switch_mm(). Membarrier requires a barrier after storing to
	 * rq->curr, before returning to userspace, so provide them here:
	 *
	 * - a full memory barrier for {PRIVATE,GLOBAL}_EXPEDITED, implicitly
	 *   provided by mmdrop(),
	 * - a sync_core for SYNC_CORE.
	 */
	if (mm) {
		membarrier_mm_sync_core_before_usermode(mm);
		mmdrop(mm);
	}
	if (unlikely(prev_state == TASK_DEAD)) {
		if (prev->sched_class->task_dead)
			prev->sched_class->task_dead(prev);

		/*
		 * Remove function-return probe instances associated with this
		 * task and put them back on the free list.
		 */
		kprobe_flush_task(prev);
		trace_android_rvh_flush_task(prev);

		/* Task is done with its stack. */
		put_task_stack(prev);

		put_task_struct_rcu_user(prev);
	}

	tick_nohz_task_switch();
	return rq;
}

#ifdef CONFIG_SMP

/* rq->lock is NOT held, but preemption is disabled */
static void __balance_callback(struct rq *rq)
{
	struct callback_head *head, *next;
	void (*func)(struct rq *rq);
	unsigned long flags;

	raw_spin_lock_irqsave(&rq->lock, flags);
	head = rq->balance_callback;
	rq->balance_callback = NULL;
	while (head) {
		func = (void (*)(struct rq *))head->func;
		next = head->next;
		head->next = NULL;
		head = next;

		func(rq);
	}
	raw_spin_unlock_irqrestore(&rq->lock, flags);
}

static inline void balance_callback(struct rq *rq)
{
	if (unlikely(rq->balance_callback))
		__balance_callback(rq);
}

#else

static inline void balance_callback(struct rq *rq)
{
}

#endif

/**
 * schedule_tail - first thing a freshly forked thread must call.
 * @prev: the thread we just switched away from.
 */
asmlinkage __visible void schedule_tail(struct task_struct *prev)
	__releases(rq->lock)
{
	struct rq *rq;

	/*
	 * New tasks start with FORK_PREEMPT_COUNT, see there and
	 * finish_task_switch() for details.
	 *
	 * finish_task_switch() will drop rq->lock() and lower preempt_count
	 * and the preempt_enable() will end up enabling preemption (on
	 * PREEMPT_COUNT kernels).
	 */

	rq = finish_task_switch(prev);
	balance_callback(rq);
	preempt_enable();

	if (current->set_child_tid)
		put_user(task_pid_vnr(current), current->set_child_tid);

	calculate_sigpending();
}

/*
 * context_switch - switch to the new MM and the new thread's register state.
 */
static __always_inline struct rq *
context_switch(struct rq *rq, struct task_struct *prev,
	       struct task_struct *next, struct rq_flags *rf)
{
	prepare_task_switch(rq, prev, next);

	/*
	 * For paravirt, this is coupled with an exit in switch_to to
	 * combine the page table reload and the switch backend into
	 * one hypercall.
	 */
	arch_start_context_switch(prev);

	/*
	 * kernel -> kernel   lazy + transfer active
	 *   user -> kernel   lazy + mmgrab() active
	 *
	 * kernel ->   user   switch + mmdrop() active
	 *   user ->   user   switch
	 */
	if (!next->mm) {                                // to kernel
		enter_lazy_tlb(prev->active_mm, next);

		next->active_mm = prev->active_mm;
		if (prev->mm)                           // from user
			mmgrab(prev->active_mm);
		else
			prev->active_mm = NULL;
	} else {                                        // to user
		membarrier_switch_mm(rq, prev->active_mm, next->mm);
		/*
		 * sys_membarrier() requires an smp_mb() between setting
		 * rq->curr / membarrier_switch_mm() and returning to userspace.
		 *
		 * The below provides this either through switch_mm(), or in
		 * case 'prev->active_mm == next->mm' through
		 * finish_task_switch()'s mmdrop().
		 */
		switch_mm_irqs_off(prev->active_mm, next->mm, next);

		if (!prev->mm) {                        // from kernel
			/* will mmdrop() in finish_task_switch(). */
			rq->prev_mm = prev->active_mm;
			prev->active_mm = NULL;
		}
	}

	rq->clock_update_flags &= ~(RQCF_ACT_SKIP|RQCF_REQ_SKIP);

	prepare_lock_switch(rq, next, rf);

	/* Here we just switch the register state and the stack. */
	switch_to(prev, next, prev);
	barrier();

	return finish_task_switch(prev);
}

/*
 * nr_running and nr_context_switches:
 *
 * externally visible scheduler statistics: current number of runnable
 * threads, total number of context switches performed since bootup.
 */
unsigned long nr_running(void)
{
	unsigned long i, sum = 0;

	for_each_online_cpu(i)
		sum += cpu_rq(i)->nr_running;

	return sum;
}

/*
 * Check if only the current task is running on the CPU.
 *
 * Caution: this function does not check that the caller has disabled
 * preemption, thus the result might have a time-of-check-to-time-of-use
 * race.  The caller is responsible to use it correctly, for example:
 *
 * - from a non-preemptible section (of course)
 *
 * - from a thread that is bound to a single CPU
 *
 * - in a loop with very short iterations (e.g. a polling loop)
 */
bool single_task_running(void)
{
	return raw_rq()->nr_running == 1;
}
EXPORT_SYMBOL(single_task_running);

unsigned long long nr_context_switches(void)
{
	int i;
	unsigned long long sum = 0;

	for_each_possible_cpu(i)
		sum += cpu_rq(i)->nr_switches;

	return sum;
}

/*
 * Consumers of these two interfaces, like for example the cpuidle menu
 * governor, are using nonsensical data. Preferring shallow idle state selection
 * for a CPU that has IO-wait which might not even end up running the task when
 * it does become runnable.
 */

unsigned long nr_iowait_cpu(int cpu)
{
	return atomic_read(&cpu_rq(cpu)->nr_iowait);
}

/*
 * IO-wait accounting, and how its mostly bollocks (on SMP).
 *
 * The idea behind IO-wait account is to account the idle time that we could
 * have spend running if it were not for IO. That is, if we were to improve the
 * storage performance, we'd have a proportional reduction in IO-wait time.
 *
 * This all works nicely on UP, where, when a task blocks on IO, we account
 * idle time as IO-wait, because if the storage were faster, it could've been
 * running and we'd not be idle.
 *
 * This has been extended to SMP, by doing the same for each CPU. This however
 * is broken.
 *
 * Imagine for instance the case where two tasks block on one CPU, only the one
 * CPU will have IO-wait accounted, while the other has regular idle. Even
 * though, if the storage were faster, both could've ran at the same time,
 * utilising both CPUs.
 *
 * This means, that when looking globally, the current IO-wait accounting on
 * SMP is a lower bound, by reason of under accounting.
 *
 * Worse, since the numbers are provided per CPU, they are sometimes
 * interpreted per CPU, and that is nonsensical. A blocked task isn't strictly
 * associated with any one particular CPU, it can wake to another CPU than it
 * blocked on. This means the per CPU IO-wait number is meaningless.
 *
 * Task CPU affinities can make all that even more 'interesting'.
 */

unsigned long nr_iowait(void)
{
	unsigned long i, sum = 0;

	for_each_possible_cpu(i)
		sum += nr_iowait_cpu(i);

	return sum;
}

#ifdef CONFIG_SMP

/*
 * sched_exec - execve() is a valuable balancing opportunity, because at
 * this point the task has the smallest effective memory and cache footprint.
 */
void sched_exec(void)
{
	struct task_struct *p = current;
	unsigned long flags;
	int dest_cpu;
	bool cond = false;

	trace_android_rvh_sched_exec(&cond);
	if (cond)
		return;

	raw_spin_lock_irqsave(&p->pi_lock, flags);
	dest_cpu = p->sched_class->select_task_rq(p, task_cpu(p), SD_BALANCE_EXEC, 0);
	if (dest_cpu == smp_processor_id())
		goto unlock;

	if (likely(cpu_active(dest_cpu))) {
		struct migration_arg arg = { p, dest_cpu };

		raw_spin_unlock_irqrestore(&p->pi_lock, flags);
		stop_one_cpu(task_cpu(p), migration_cpu_stop, &arg);
		return;
	}
unlock:
	raw_spin_unlock_irqrestore(&p->pi_lock, flags);
}

#endif

DEFINE_PER_CPU(struct kernel_stat, kstat);
DEFINE_PER_CPU(struct kernel_cpustat, kernel_cpustat);

EXPORT_PER_CPU_SYMBOL(kstat);
EXPORT_PER_CPU_SYMBOL(kernel_cpustat);

/*
 * The function fair_sched_class.update_curr accesses the struct curr
 * and its field curr->exec_start; when called from task_sched_runtime(),
 * we observe a high rate of cache misses in practice.
 * Prefetching this data results in improved performance.
 */
static inline void prefetch_curr_exec_start(struct task_struct *p)
{
#ifdef CONFIG_FAIR_GROUP_SCHED
	struct sched_entity *curr = (&p->se)->cfs_rq->curr;
#else
	struct sched_entity *curr = (&task_rq(p)->cfs)->curr;
#endif
	prefetch(curr);
	prefetch(&curr->exec_start);
}

/*
 * Return accounted runtime for the task.
 * In case the task is currently running, return the runtime plus current's
 * pending runtime that have not been accounted yet.
 */
unsigned long long task_sched_runtime(struct task_struct *p)
{
	struct rq_flags rf;
	struct rq *rq;
	u64 ns;

#if defined(CONFIG_64BIT) && defined(CONFIG_SMP)
	/*
	 * 64-bit doesn't need locks to atomically read a 64-bit value.
	 * So we have a optimization chance when the task's delta_exec is 0.
	 * Reading ->on_cpu is racy, but this is ok.
	 *
	 * If we race with it leaving CPU, we'll take a lock. So we're correct.
	 * If we race with it entering CPU, unaccounted time is 0. This is
	 * indistinguishable from the read occurring a few cycles earlier.
	 * If we see ->on_cpu without ->on_rq, the task is leaving, and has
	 * been accounted, so we're correct here as well.
	 */
	if (!p->on_cpu || !task_on_rq_queued(p))
		return p->se.sum_exec_runtime;
#endif

	rq = task_rq_lock(p, &rf);
	/*
	 * Must be ->curr _and_ ->on_rq.  If dequeued, we would
	 * project cycles that may never be accounted to this
	 * thread, breaking clock_gettime().
	 */
	if (task_current(rq, p) && task_on_rq_queued(p)) {
		prefetch_curr_exec_start(p);
		update_rq_clock(rq);
		p->sched_class->update_curr(rq);
	}
	ns = p->se.sum_exec_runtime;
	task_rq_unlock(rq, p, &rf);

	return ns;
}

/*
 * This function gets called by the timer code, with HZ frequency.
 * We call it with interrupts disabled.
 */
void scheduler_tick(void)
{
	int cpu = smp_processor_id();
	struct rq *rq = cpu_rq(cpu);
	struct task_struct *curr = rq->curr;
	struct rq_flags rf;
	unsigned long thermal_pressure;

	arch_scale_freq_tick();
	sched_clock_tick();

	rq_lock(rq, &rf);

	trace_android_rvh_tick_entry(rq);
	update_rq_clock(rq);
	thermal_pressure = arch_scale_thermal_pressure(cpu_of(rq));
	update_thermal_load_avg(rq_clock_thermal(rq), rq, thermal_pressure);
	curr->sched_class->task_tick(rq, curr, 0);
	calc_global_load_tick(rq);
	psi_task_tick(rq);

	rq_unlock(rq, &rf);

	perf_event_task_tick();

#ifdef CONFIG_SMP
	rq->idle_balance = idle_cpu(cpu);
	trigger_load_balance(rq);
#endif

	trace_android_vh_scheduler_tick(rq);
}

#ifdef CONFIG_NO_HZ_FULL

struct tick_work {
	int			cpu;
	atomic_t		state;
	struct delayed_work	work;
};
/* Values for ->state, see diagram below. */
#define TICK_SCHED_REMOTE_OFFLINE	0
#define TICK_SCHED_REMOTE_OFFLINING	1
#define TICK_SCHED_REMOTE_RUNNING	2

/*
 * State diagram for ->state:
 *
 *
 *          TICK_SCHED_REMOTE_OFFLINE
 *                    |   ^
 *                    |   |
 *                    |   | sched_tick_remote()
 *                    |   |
 *                    |   |
 *                    +--TICK_SCHED_REMOTE_OFFLINING
 *                    |   ^
 *                    |   |
 * sched_tick_start() |   | sched_tick_stop()
 *                    |   |
 *                    V   |
 *          TICK_SCHED_REMOTE_RUNNING
 *
 *
 * Other transitions get WARN_ON_ONCE(), except that sched_tick_remote()
 * and sched_tick_start() are happy to leave the state in RUNNING.
 */

static struct tick_work __percpu *tick_work_cpu;

static void sched_tick_remote(struct work_struct *work)
{
	struct delayed_work *dwork = to_delayed_work(work);
	struct tick_work *twork = container_of(dwork, struct tick_work, work);
	int cpu = twork->cpu;
	struct rq *rq = cpu_rq(cpu);
	struct task_struct *curr;
	struct rq_flags rf;
	u64 delta;
	int os;

	/*
	 * Handle the tick only if it appears the remote CPU is running in full
	 * dynticks mode. The check is racy by nature, but missing a tick or
	 * having one too much is no big deal because the scheduler tick updates
	 * statistics and checks timeslices in a time-independent way, regardless
	 * of when exactly it is running.
	 */
	if (!tick_nohz_tick_stopped_cpu(cpu))
		goto out_requeue;

	rq_lock_irq(rq, &rf);
	curr = rq->curr;
	if (cpu_is_offline(cpu))
		goto out_unlock;

	update_rq_clock(rq);

	if (!is_idle_task(curr)) {
		/*
		 * Make sure the next tick runs within a reasonable
		 * amount of time.
		 */
		delta = rq_clock_task(rq) - curr->se.exec_start;
		WARN_ON_ONCE(delta > (u64)NSEC_PER_SEC * 3);
	}
	curr->sched_class->task_tick(rq, curr, 0);

	calc_load_nohz_remote(rq);
out_unlock:
	rq_unlock_irq(rq, &rf);
out_requeue:

	/*
	 * Run the remote tick once per second (1Hz). This arbitrary
	 * frequency is large enough to avoid overload but short enough
	 * to keep scheduler internal stats reasonably up to date.  But
	 * first update state to reflect hotplug activity if required.
	 */
	os = atomic_fetch_add_unless(&twork->state, -1, TICK_SCHED_REMOTE_RUNNING);
	WARN_ON_ONCE(os == TICK_SCHED_REMOTE_OFFLINE);
	if (os == TICK_SCHED_REMOTE_RUNNING)
		queue_delayed_work(system_unbound_wq, dwork, HZ);
}

static void sched_tick_start(int cpu)
{
	int os;
	struct tick_work *twork;

	if (housekeeping_cpu(cpu, HK_FLAG_TICK))
		return;

	WARN_ON_ONCE(!tick_work_cpu);

	twork = per_cpu_ptr(tick_work_cpu, cpu);
	os = atomic_xchg(&twork->state, TICK_SCHED_REMOTE_RUNNING);
	WARN_ON_ONCE(os == TICK_SCHED_REMOTE_RUNNING);
	if (os == TICK_SCHED_REMOTE_OFFLINE) {
		twork->cpu = cpu;
		INIT_DELAYED_WORK(&twork->work, sched_tick_remote);
		queue_delayed_work(system_unbound_wq, &twork->work, HZ);
	}
}

#ifdef CONFIG_HOTPLUG_CPU
static void sched_tick_stop(int cpu)
{
	struct tick_work *twork;
	int os;

	if (housekeeping_cpu(cpu, HK_FLAG_TICK))
		return;

	WARN_ON_ONCE(!tick_work_cpu);

	twork = per_cpu_ptr(tick_work_cpu, cpu);
	/* There cannot be competing actions, but don't rely on stop-machine. */
	os = atomic_xchg(&twork->state, TICK_SCHED_REMOTE_OFFLINING);
	WARN_ON_ONCE(os != TICK_SCHED_REMOTE_RUNNING);
	/* Don't cancel, as this would mess up the state machine. */
}
#endif /* CONFIG_HOTPLUG_CPU */

int __init sched_tick_offload_init(void)
{
	tick_work_cpu = alloc_percpu(struct tick_work);
	BUG_ON(!tick_work_cpu);
	return 0;
}

#else /* !CONFIG_NO_HZ_FULL */
static inline void sched_tick_start(int cpu) { }
static inline void sched_tick_stop(int cpu) { }
#endif

#if defined(CONFIG_PREEMPTION) && (defined(CONFIG_DEBUG_PREEMPT) || \
				defined(CONFIG_TRACE_PREEMPT_TOGGLE))
/*
 * If the value passed in is equal to the current preempt count
 * then we just disabled preemption. Start timing the latency.
 */
static inline void preempt_latency_start(int val)
{
	if (preempt_count() == val) {
		unsigned long ip = get_lock_parent_ip();
#ifdef CONFIG_DEBUG_PREEMPT
		current->preempt_disable_ip = ip;
#endif
		trace_preempt_off(CALLER_ADDR0, ip);
	}
}

void preempt_count_add(int val)
{
#ifdef CONFIG_DEBUG_PREEMPT
	/*
	 * Underflow?
	 */
	if (DEBUG_LOCKS_WARN_ON((preempt_count() < 0)))
		return;
#endif
	__preempt_count_add(val);
#ifdef CONFIG_DEBUG_PREEMPT
	/*
	 * Spinlock count overflowing soon?
	 */
	DEBUG_LOCKS_WARN_ON((preempt_count() & PREEMPT_MASK) >=
				PREEMPT_MASK - 10);
#endif
	preempt_latency_start(val);
}
EXPORT_SYMBOL(preempt_count_add);
NOKPROBE_SYMBOL(preempt_count_add);

/*
 * If the value passed in equals to the current preempt count
 * then we just enabled preemption. Stop timing the latency.
 */
static inline void preempt_latency_stop(int val)
{
	if (preempt_count() == val)
		trace_preempt_on(CALLER_ADDR0, get_lock_parent_ip());
}

void preempt_count_sub(int val)
{
#ifdef CONFIG_DEBUG_PREEMPT
	/*
	 * Underflow?
	 */
	if (DEBUG_LOCKS_WARN_ON(val > preempt_count()))
		return;
	/*
	 * Is the spinlock portion underflowing?
	 */
	if (DEBUG_LOCKS_WARN_ON((val < PREEMPT_MASK) &&
			!(preempt_count() & PREEMPT_MASK)))
		return;
#endif

	preempt_latency_stop(val);
	__preempt_count_sub(val);
}
EXPORT_SYMBOL(preempt_count_sub);
NOKPROBE_SYMBOL(preempt_count_sub);

#else
static inline void preempt_latency_start(int val) { }
static inline void preempt_latency_stop(int val) { }
#endif

static inline unsigned long get_preempt_disable_ip(struct task_struct *p)
{
#ifdef CONFIG_DEBUG_PREEMPT
	return p->preempt_disable_ip;
#else
	return 0;
#endif
}

/*
 * Print scheduling while atomic bug:
 */
static noinline void __schedule_bug(struct task_struct *prev)
{
	/* Save this before calling printk(), since that will clobber it */
	unsigned long preempt_disable_ip = get_preempt_disable_ip(current);

	if (oops_in_progress)
		return;

	printk(KERN_ERR "BUG: scheduling while atomic: %s/%d/0x%08x\n",
		prev->comm, prev->pid, preempt_count());

	debug_show_held_locks(prev);
	print_modules();
	if (irqs_disabled())
		print_irqtrace_events(prev);
	if (IS_ENABLED(CONFIG_DEBUG_PREEMPT)
	    && in_atomic_preempt_off()) {
		pr_err("Preemption disabled at:");
		print_ip_sym(KERN_ERR, preempt_disable_ip);
	}
	if (panic_on_warn)
		panic("scheduling while atomic\n");

	trace_android_rvh_schedule_bug(prev);

	dump_stack();
	add_taint(TAINT_WARN, LOCKDEP_STILL_OK);
}

/*
 * Various schedule()-time debugging checks and statistics:
 */
static inline void schedule_debug(struct task_struct *prev, bool preempt)
{
#ifdef CONFIG_SCHED_STACK_END_CHECK
	if (task_stack_end_corrupted(prev))
		panic("corrupted stack end detected inside scheduler\n");

	if (task_scs_end_corrupted(prev))
		panic("corrupted shadow stack detected inside scheduler\n");
#endif

#ifdef CONFIG_DEBUG_ATOMIC_SLEEP
	if (!preempt && prev->state && prev->non_block_count) {
		printk(KERN_ERR "BUG: scheduling in a non-blocking section: %s/%d/%i\n",
			prev->comm, prev->pid, prev->non_block_count);
		dump_stack();
		add_taint(TAINT_WARN, LOCKDEP_STILL_OK);
	}
#endif

	if (unlikely(in_atomic_preempt_off())) {
		__schedule_bug(prev);
		preempt_count_set(PREEMPT_DISABLED);
	}
	rcu_sleep_check();

	profile_hit(SCHED_PROFILING, __builtin_return_address(0));

	schedstat_inc(this_rq()->sched_count);
}

static void put_prev_task_balance(struct rq *rq, struct task_struct *prev,
				  struct rq_flags *rf)
{
#ifdef CONFIG_SMP
	const struct sched_class *class;
	/*
	 * We must do the balancing pass before put_prev_task(), such
	 * that when we release the rq->lock the task is in the same
	 * state as before we took rq->lock.
	 *
	 * We can terminate the balance pass as soon as we know there is
	 * a runnable task of @class priority or higher.
	 */
	for_class_range(class, prev->sched_class, &idle_sched_class) {
		if (class->balance(rq, prev, rf))
			break;
	}
#endif

	put_prev_task(rq, prev);
}

/*
 * Pick up the highest-prio task:
 */
static inline struct task_struct *
pick_next_task(struct rq *rq, struct task_struct *prev, struct rq_flags *rf)
{
	const struct sched_class *class;
	struct task_struct *p;

	/*
	 * Optimization: we know that if all tasks are in the fair class we can
	 * call that function directly, but only if the @prev task wasn't of a
	 * higher scheduling class, because otherwise those loose the
	 * opportunity to pull in more work from other CPUs.
	 */
	if (likely(prev->sched_class <= &fair_sched_class &&
		   rq->nr_running == rq->cfs.h_nr_running)) {

		p = pick_next_task_fair(rq, prev, rf);
		if (unlikely(p == RETRY_TASK))
			goto restart;

		/* Assumes fair_sched_class->next == idle_sched_class */
		if (!p) {
			put_prev_task(rq, prev);
			p = pick_next_task_idle(rq);
		}

		return p;
	}

restart:
	put_prev_task_balance(rq, prev, rf);

	for_each_class(class) {
		p = class->pick_next_task(rq);
		if (p)
			return p;
	}

	/* The idle class should always have a runnable task: */
	BUG();
}

/*
 * __schedule() is the main scheduler function.
 *
 * The main means of driving the scheduler and thus entering this function are:
 *
 *   1. Explicit blocking: mutex, semaphore, waitqueue, etc.
 *
 *   2. TIF_NEED_RESCHED flag is checked on interrupt and userspace return
 *      paths. For example, see arch/x86/entry_64.S.
 *
 *      To drive preemption between tasks, the scheduler sets the flag in timer
 *      interrupt handler scheduler_tick().
 *
 *   3. Wakeups don't really cause entry into schedule(). They add a
 *      task to the run-queue and that's it.
 *
 *      Now, if the new task added to the run-queue preempts the current
 *      task, then the wakeup sets TIF_NEED_RESCHED and schedule() gets
 *      called on the nearest possible occasion:
 *
 *       - If the kernel is preemptible (CONFIG_PREEMPTION=y):
 *
 *         - in syscall or exception context, at the next outmost
 *           preempt_enable(). (this might be as soon as the wake_up()'s
 *           spin_unlock()!)
 *
 *         - in IRQ context, return from interrupt-handler to
 *           preemptible context
 *
 *       - If the kernel is not preemptible (CONFIG_PREEMPTION is not set)
 *         then at the next:
 *
 *          - cond_resched() call
 *          - explicit schedule() call
 *          - return from syscall or exception to user-space
 *          - return from interrupt-handler to user-space
 *
 * WARNING: must be called with preemption disabled!
 */
static void __sched notrace __schedule(bool preempt)
{
	struct task_struct *prev, *next;
	unsigned long *switch_count;
	unsigned long prev_state;
	struct rq_flags rf;
	struct rq *rq;
	int cpu;

	cpu = smp_processor_id();
	rq = cpu_rq(cpu);
	prev = rq->curr;

	schedule_debug(prev, preempt);

	if (sched_feat(HRTICK))
		hrtick_clear(rq);

	local_irq_disable();
	rcu_note_context_switch(preempt);

	/*
	 * Make sure that signal_pending_state()->signal_pending() below
	 * can't be reordered with __set_current_state(TASK_INTERRUPTIBLE)
	 * done by the caller to avoid the race with signal_wake_up():
	 *
	 * __set_current_state(@state)		signal_wake_up()
	 * schedule()				  set_tsk_thread_flag(p, TIF_SIGPENDING)
	 *					  wake_up_state(p, state)
	 *   LOCK rq->lock			    LOCK p->pi_state
	 *   smp_mb__after_spinlock()		    smp_mb__after_spinlock()
	 *     if (signal_pending_state())	    if (p->state & @state)
	 *
	 * Also, the membarrier system call requires a full memory barrier
	 * after coming from user-space, before storing to rq->curr.
	 */
	rq_lock(rq, &rf);
	smp_mb__after_spinlock();

	/* Promote REQ to ACT */
	rq->clock_update_flags <<= 1;
	update_rq_clock(rq);

	switch_count = &prev->nivcsw;

	/*
	 * We must load prev->state once (task_struct::state is volatile), such
	 * that:
	 *
	 *  - we form a control dependency vs deactivate_task() below.
	 *  - ptrace_{,un}freeze_traced() can change ->state underneath us.
	 */
	prev_state = prev->state;
	if (!preempt && prev_state) {
		if (signal_pending_state(prev_state, prev)) {
			prev->state = TASK_RUNNING;
		} else {
			prev->sched_contributes_to_load =
				(prev_state & TASK_UNINTERRUPTIBLE) &&
				!(prev_state & TASK_NOLOAD) &&
				!(prev->flags & PF_FROZEN);

			if (prev->sched_contributes_to_load)
				rq->nr_uninterruptible++;

			/*
			 * __schedule()			ttwu()
			 *   prev_state = prev->state;    if (p->on_rq && ...)
			 *   if (prev_state)		    goto out;
			 *     p->on_rq = 0;		  smp_acquire__after_ctrl_dep();
			 *				  p->state = TASK_WAKING
			 *
			 * Where __schedule() and ttwu() have matching control dependencies.
			 *
			 * After this, schedule() must not care about p->state any more.
			 */
			deactivate_task(rq, prev, DEQUEUE_SLEEP | DEQUEUE_NOCLOCK);

			if (prev->in_iowait) {
				atomic_inc(&rq->nr_iowait);
				delayacct_blkio_start();
			}
		}
		switch_count = &prev->nvcsw;
	}

	next = pick_next_task(rq, prev, &rf);
	clear_tsk_need_resched(prev);
	clear_preempt_need_resched();

	trace_android_rvh_schedule(prev, next, rq);
	if (likely(prev != next)) {
		rq->nr_switches++;
		/*
		 * RCU users of rcu_dereference(rq->curr) may not see
		 * changes to task_struct made by pick_next_task().
		 */
		RCU_INIT_POINTER(rq->curr, next);
		/*
		 * The membarrier system call requires each architecture
		 * to have a full memory barrier after updating
		 * rq->curr, before returning to user-space.
		 *
		 * Here are the schemes providing that barrier on the
		 * various architectures:
		 * - mm ? switch_mm() : mmdrop() for x86, s390, sparc, PowerPC.
		 *   switch_mm() rely on membarrier_arch_switch_mm() on PowerPC.
		 * - finish_lock_switch() for weakly-ordered
		 *   architectures where spin_unlock is a full barrier,
		 * - switch_to() for arm64 (weakly-ordered, spin_unlock
		 *   is a RELEASE barrier),
		 */
		++*switch_count;

		psi_sched_switch(prev, next, !task_on_rq_queued(prev));

		trace_sched_switch(preempt, prev, next);

		/* Also unlocks the rq: */
		rq = context_switch(rq, prev, next, &rf);
	} else {
		rq->clock_update_flags &= ~(RQCF_ACT_SKIP|RQCF_REQ_SKIP);
		rq_unlock_irq(rq, &rf);
	}

	balance_callback(rq);
}

void __noreturn do_task_dead(void)
{
	/* Causes final put_task_struct in finish_task_switch(): */
	set_special_state(TASK_DEAD);

	/* Tell freezer to ignore us: */
	current->flags |= PF_NOFREEZE;

	__schedule(false);
	BUG();

	/* Avoid "noreturn function does return" - but don't continue if BUG() is a NOP: */
	for (;;)
		cpu_relax();
}

static inline void sched_submit_work(struct task_struct *tsk)
{
	unsigned int task_flags;

	if (!tsk->state)
		return;

	task_flags = tsk->flags;
	/*
	 * If a worker went to sleep, notify and ask workqueue whether
	 * it wants to wake up a task to maintain concurrency.
	 * As this function is called inside the schedule() context,
	 * we disable preemption to avoid it calling schedule() again
	 * in the possible wakeup of a kworker and because wq_worker_sleeping()
	 * requires it.
	 */
	if (task_flags & (PF_WQ_WORKER | PF_IO_WORKER)) {
		preempt_disable();
		if (task_flags & PF_WQ_WORKER)
			wq_worker_sleeping(tsk);
		else
			io_wq_worker_sleeping(tsk);
		preempt_enable_no_resched();
	}

	if (tsk_is_pi_blocked(tsk))
		return;

	/*
	 * If we are going to sleep and we have plugged IO queued,
	 * make sure to submit it to avoid deadlocks.
	 */
	if (blk_needs_flush_plug(tsk))
		blk_schedule_flush_plug(tsk);
}

static void sched_update_worker(struct task_struct *tsk)
{
	if (tsk->flags & (PF_WQ_WORKER | PF_IO_WORKER)) {
		if (tsk->flags & PF_WQ_WORKER)
			wq_worker_running(tsk);
		else
			io_wq_worker_running(tsk);
	}
}

asmlinkage __visible void __sched schedule(void)
{
	struct task_struct *tsk = current;

	sched_submit_work(tsk);
	do {
		preempt_disable();
		__schedule(false);
		sched_preempt_enable_no_resched();
	} while (need_resched());
	sched_update_worker(tsk);
}
EXPORT_SYMBOL(schedule);

/*
 * synchronize_rcu_tasks() makes sure that no task is stuck in preempted
 * state (have scheduled out non-voluntarily) by making sure that all
 * tasks have either left the run queue or have gone into user space.
 * As idle tasks do not do either, they must not ever be preempted
 * (schedule out non-voluntarily).
 *
 * schedule_idle() is similar to schedule_preempt_disable() except that it
 * never enables preemption because it does not call sched_submit_work().
 */
void __sched schedule_idle(void)
{
	/*
	 * As this skips calling sched_submit_work(), which the idle task does
	 * regardless because that function is a nop when the task is in a
	 * TASK_RUNNING state, make sure this isn't used someplace that the
	 * current task can be in any other state. Note, idle is always in the
	 * TASK_RUNNING state.
	 */
	WARN_ON_ONCE(current->state);
	do {
		__schedule(false);
	} while (need_resched());
}

#ifdef CONFIG_CONTEXT_TRACKING
asmlinkage __visible void __sched schedule_user(void)
{
	/*
	 * If we come here after a random call to set_need_resched(),
	 * or we have been woken up remotely but the IPI has not yet arrived,
	 * we haven't yet exited the RCU idle mode. Do it here manually until
	 * we find a better solution.
	 *
	 * NB: There are buggy callers of this function.  Ideally we
	 * should warn if prev_state != CONTEXT_USER, but that will trigger
	 * too frequently to make sense yet.
	 */
	enum ctx_state prev_state = exception_enter();
	schedule();
	exception_exit(prev_state);
}
#endif

/**
 * schedule_preempt_disabled - called with preemption disabled
 *
 * Returns with preemption disabled. Note: preempt_count must be 1
 */
void __sched schedule_preempt_disabled(void)
{
	sched_preempt_enable_no_resched();
	schedule();
	preempt_disable();
}

static void __sched notrace preempt_schedule_common(void)
{
	do {
		/*
		 * Because the function tracer can trace preempt_count_sub()
		 * and it also uses preempt_enable/disable_notrace(), if
		 * NEED_RESCHED is set, the preempt_enable_notrace() called
		 * by the function tracer will call this function again and
		 * cause infinite recursion.
		 *
		 * Preemption must be disabled here before the function
		 * tracer can trace. Break up preempt_disable() into two
		 * calls. One to disable preemption without fear of being
		 * traced. The other to still record the preemption latency,
		 * which can also be traced by the function tracer.
		 */
		preempt_disable_notrace();
		preempt_latency_start(1);
		__schedule(true);
		preempt_latency_stop(1);
		preempt_enable_no_resched_notrace();

		/*
		 * Check again in case we missed a preemption opportunity
		 * between schedule and now.
		 */
	} while (need_resched());
}

#ifdef CONFIG_PREEMPTION
/*
 * This is the entry point to schedule() from in-kernel preemption
 * off of preempt_enable.
 */
asmlinkage __visible void __sched notrace preempt_schedule(void)
{
	/*
	 * If there is a non-zero preempt_count or interrupts are disabled,
	 * we do not want to preempt the current task. Just return..
	 */
	if (likely(!preemptible()))
		return;

	preempt_schedule_common();
}
NOKPROBE_SYMBOL(preempt_schedule);
EXPORT_SYMBOL(preempt_schedule);

/**
 * preempt_schedule_notrace - preempt_schedule called by tracing
 *
 * The tracing infrastructure uses preempt_enable_notrace to prevent
 * recursion and tracing preempt enabling caused by the tracing
 * infrastructure itself. But as tracing can happen in areas coming
 * from userspace or just about to enter userspace, a preempt enable
 * can occur before user_exit() is called. This will cause the scheduler
 * to be called when the system is still in usermode.
 *
 * To prevent this, the preempt_enable_notrace will use this function
 * instead of preempt_schedule() to exit user context if needed before
 * calling the scheduler.
 */
asmlinkage __visible void __sched notrace preempt_schedule_notrace(void)
{
	enum ctx_state prev_ctx;

	if (likely(!preemptible()))
		return;

	do {
		/*
		 * Because the function tracer can trace preempt_count_sub()
		 * and it also uses preempt_enable/disable_notrace(), if
		 * NEED_RESCHED is set, the preempt_enable_notrace() called
		 * by the function tracer will call this function again and
		 * cause infinite recursion.
		 *
		 * Preemption must be disabled here before the function
		 * tracer can trace. Break up preempt_disable() into two
		 * calls. One to disable preemption without fear of being
		 * traced. The other to still record the preemption latency,
		 * which can also be traced by the function tracer.
		 */
		preempt_disable_notrace();
		preempt_latency_start(1);
		/*
		 * Needs preempt disabled in case user_exit() is traced
		 * and the tracer calls preempt_enable_notrace() causing
		 * an infinite recursion.
		 */
		prev_ctx = exception_enter();
		__schedule(true);
		exception_exit(prev_ctx);

		preempt_latency_stop(1);
		preempt_enable_no_resched_notrace();
	} while (need_resched());
}
EXPORT_SYMBOL_GPL(preempt_schedule_notrace);

#endif /* CONFIG_PREEMPTION */

/*
 * This is the entry point to schedule() from kernel preemption
 * off of irq context.
 * Note, that this is called and return with irqs disabled. This will
 * protect us against recursive calling from irq.
 */
asmlinkage __visible void __sched preempt_schedule_irq(void)
{
	enum ctx_state prev_state;

	/* Catch callers which need to be fixed */
	BUG_ON(preempt_count() || !irqs_disabled());

	prev_state = exception_enter();

	do {
		preempt_disable();
		local_irq_enable();
		__schedule(true);
		local_irq_disable();
		sched_preempt_enable_no_resched();
	} while (need_resched());

	exception_exit(prev_state);
}

int default_wake_function(wait_queue_entry_t *curr, unsigned mode, int wake_flags,
			  void *key)
{
	WARN_ON_ONCE(IS_ENABLED(CONFIG_SCHED_DEBUG) && wake_flags & ~(WF_SYNC | WF_ANDROID_VENDOR));
	return try_to_wake_up(curr->private, mode, wake_flags);
}
EXPORT_SYMBOL(default_wake_function);

#ifdef CONFIG_RT_MUTEXES

static inline int __rt_effective_prio(struct task_struct *pi_task, int prio)
{
	if (pi_task)
		prio = min(prio, pi_task->prio);

	return prio;
}

static inline int rt_effective_prio(struct task_struct *p, int prio)
{
	struct task_struct *pi_task = rt_mutex_get_top_task(p);

	return __rt_effective_prio(pi_task, prio);
}

/*
 * rt_mutex_setprio - set the current priority of a task
 * @p: task to boost
 * @pi_task: donor task
 *
 * This function changes the 'effective' priority of a task. It does
 * not touch ->normal_prio like __setscheduler().
 *
 * Used by the rt_mutex code to implement priority inheritance
 * logic. Call site only calls if the priority of the task changed.
 */
void rt_mutex_setprio(struct task_struct *p, struct task_struct *pi_task)
{
	int prio, oldprio, queued, running, queue_flag =
		DEQUEUE_SAVE | DEQUEUE_MOVE | DEQUEUE_NOCLOCK;
	const struct sched_class *prev_class;
	struct rq_flags rf;
	struct rq *rq;

	trace_android_rvh_rtmutex_prepare_setprio(p, pi_task);
	/* XXX used to be waiter->prio, not waiter->task->prio */
	prio = __rt_effective_prio(pi_task, p->normal_prio);

	/*
	 * If nothing changed; bail early.
	 */
	if (p->pi_top_task == pi_task && prio == p->prio && !dl_prio(prio))
		return;

	rq = __task_rq_lock(p, &rf);
	update_rq_clock(rq);
	/*
	 * Set under pi_lock && rq->lock, such that the value can be used under
	 * either lock.
	 *
	 * Note that there is loads of tricky to make this pointer cache work
	 * right. rt_mutex_slowunlock()+rt_mutex_postunlock() work together to
	 * ensure a task is de-boosted (pi_task is set to NULL) before the
	 * task is allowed to run again (and can exit). This ensures the pointer
	 * points to a blocked task -- which guaratees the task is present.
	 */
	p->pi_top_task = pi_task;

	/*
	 * For FIFO/RR we only need to set prio, if that matches we're done.
	 */
	if (prio == p->prio && !dl_prio(prio))
		goto out_unlock;

	/*
	 * Idle task boosting is a nono in general. There is one
	 * exception, when PREEMPT_RT and NOHZ is active:
	 *
	 * The idle task calls get_next_timer_interrupt() and holds
	 * the timer wheel base->lock on the CPU and another CPU wants
	 * to access the timer (probably to cancel it). We can safely
	 * ignore the boosting request, as the idle CPU runs this code
	 * with interrupts disabled and will complete the lock
	 * protected section without being interrupted. So there is no
	 * real need to boost.
	 */
	if (unlikely(p == rq->idle)) {
		WARN_ON(p != rq->curr);
		WARN_ON(p->pi_blocked_on);
		goto out_unlock;
	}

	trace_sched_pi_setprio(p, pi_task);
	oldprio = p->prio;

	if (oldprio == prio)
		queue_flag &= ~DEQUEUE_MOVE;

	prev_class = p->sched_class;
	queued = task_on_rq_queued(p);
	running = task_current(rq, p);
	if (queued)
		dequeue_task(rq, p, queue_flag);
	if (running)
		put_prev_task(rq, p);

	/*
	 * Boosting condition are:
	 * 1. -rt task is running and holds mutex A
	 *      --> -dl task blocks on mutex A
	 *
	 * 2. -dl task is running and holds mutex A
	 *      --> -dl task blocks on mutex A and could preempt the
	 *          running task
	 */
	if (dl_prio(prio)) {
		if (!dl_prio(p->normal_prio) ||
		    (pi_task && dl_prio(pi_task->prio) &&
		     dl_entity_preempt(&pi_task->dl, &p->dl))) {
			p->dl.pi_se = pi_task->dl.pi_se;
			queue_flag |= ENQUEUE_REPLENISH;
		} else {
			p->dl.pi_se = &p->dl;
		}
		p->sched_class = &dl_sched_class;
	} else if (rt_prio(prio)) {
		if (dl_prio(oldprio))
			p->dl.pi_se = &p->dl;
		if (oldprio < prio)
			queue_flag |= ENQUEUE_HEAD;
		p->sched_class = &rt_sched_class;
	} else {
		if (dl_prio(oldprio))
			p->dl.pi_se = &p->dl;
		if (rt_prio(oldprio))
			p->rt.timeout = 0;
		p->sched_class = &fair_sched_class;
	}

	p->prio = prio;

	if (queued)
		enqueue_task(rq, p, queue_flag);
	if (running)
		set_next_task(rq, p);

	check_class_changed(rq, p, prev_class, oldprio);
out_unlock:
	/* Avoid rq from going away on us: */
	preempt_disable();
	__task_rq_unlock(rq, &rf);

	balance_callback(rq);
	preempt_enable();
}
#else
static inline int rt_effective_prio(struct task_struct *p, int prio)
{
	return prio;
}
#endif

void set_user_nice(struct task_struct *p, long nice)
{
	bool queued, running, allowed = false;
	int old_prio;
	struct rq_flags rf;
	struct rq *rq;

	trace_android_rvh_set_user_nice(p, &nice, &allowed);
	if ((task_nice(p) == nice || nice < MIN_NICE || nice > MAX_NICE) && !allowed)
		return;
	/*
	 * We have to be careful, if called from sys_setpriority(),
	 * the task might be in the middle of scheduling on another CPU.
	 */
	rq = task_rq_lock(p, &rf);
	update_rq_clock(rq);

	/*
	 * The RT priorities are set via sched_setscheduler(), but we still
	 * allow the 'normal' nice value to be set - but as expected
	 * it wont have any effect on scheduling until the task is
	 * SCHED_DEADLINE, SCHED_FIFO or SCHED_RR:
	 */
	if (task_has_dl_policy(p) || task_has_rt_policy(p)) {
		p->static_prio = NICE_TO_PRIO(nice);
		goto out_unlock;
	}
	queued = task_on_rq_queued(p);
	running = task_current(rq, p);
	if (queued)
		dequeue_task(rq, p, DEQUEUE_SAVE | DEQUEUE_NOCLOCK);
	if (running)
		put_prev_task(rq, p);

	p->static_prio = NICE_TO_PRIO(nice);
	set_load_weight(p, true);
	old_prio = p->prio;
	p->prio = effective_prio(p);

	if (queued)
		enqueue_task(rq, p, ENQUEUE_RESTORE | ENQUEUE_NOCLOCK);
	if (running)
		set_next_task(rq, p);

	/*
	 * If the task increased its priority or is running and
	 * lowered its priority, then reschedule its CPU:
	 */
	p->sched_class->prio_changed(rq, p, old_prio);

out_unlock:
	task_rq_unlock(rq, p, &rf);
}
EXPORT_SYMBOL(set_user_nice);

/*
 * can_nice - check if a task can reduce its nice value
 * @p: task
 * @nice: nice value
 */
int can_nice(const struct task_struct *p, const int nice)
{
	/* Convert nice value [19,-20] to rlimit style value [1,40]: */
	int nice_rlim = nice_to_rlimit(nice);

	return (nice_rlim <= task_rlimit(p, RLIMIT_NICE) ||
		capable(CAP_SYS_NICE));
}

#ifdef __ARCH_WANT_SYS_NICE

/*
 * sys_nice - change the priority of the current process.
 * @increment: priority increment
 *
 * sys_setpriority is a more generic, but much slower function that
 * does similar things.
 */
SYSCALL_DEFINE1(nice, int, increment)
{
	long nice, retval;

	/*
	 * Setpriority might change our priority at the same moment.
	 * We don't have to worry. Conceptually one call occurs first
	 * and we have a single winner.
	 */
	increment = clamp(increment, -NICE_WIDTH, NICE_WIDTH);
	nice = task_nice(current) + increment;

	nice = clamp_val(nice, MIN_NICE, MAX_NICE);
	if (increment < 0 && !can_nice(current, nice))
		return -EPERM;

	retval = security_task_setnice(current, nice);
	if (retval)
		return retval;

	set_user_nice(current, nice);
	return 0;
}

#endif

/**
 * task_prio - return the priority value of a given task.
 * @p: the task in question.
 *
 * Return: The priority value as seen by users in /proc.
 * RT tasks are offset by -200. Normal tasks are centered
 * around 0, value goes from -16 to +15.
 */
int task_prio(const struct task_struct *p)
{
	return p->prio - MAX_RT_PRIO;
}

/**
 * idle_cpu - is a given CPU idle currently?
 * @cpu: the processor in question.
 *
 * Return: 1 if the CPU is currently idle. 0 otherwise.
 */
int idle_cpu(int cpu)
{
	struct rq *rq = cpu_rq(cpu);

	if (rq->curr != rq->idle)
		return 0;

	if (rq->nr_running)
		return 0;

#ifdef CONFIG_SMP
	if (rq->ttwu_pending)
		return 0;
#endif

	return 1;
}

/**
 * available_idle_cpu - is a given CPU idle for enqueuing work.
 * @cpu: the CPU in question.
 *
 * Return: 1 if the CPU is currently idle. 0 otherwise.
 */
int available_idle_cpu(int cpu)
{
	if (!idle_cpu(cpu))
		return 0;

	if (vcpu_is_preempted(cpu))
		return 0;

	return 1;
}
EXPORT_SYMBOL_GPL(available_idle_cpu);

/**
 * idle_task - return the idle task for a given CPU.
 * @cpu: the processor in question.
 *
 * Return: The idle task for the CPU @cpu.
 */
struct task_struct *idle_task(int cpu)
{
	return cpu_rq(cpu)->idle;
}

/**
 * find_process_by_pid - find a process with a matching PID value.
 * @pid: the pid in question.
 *
 * The task of @pid, if found. %NULL otherwise.
 */
static struct task_struct *find_process_by_pid(pid_t pid)
{
	return pid ? find_task_by_vpid(pid) : current;
}

/*
 * sched_setparam() passes in -1 for its policy, to let the functions
 * it calls know not to change it.
 */
#define SETPARAM_POLICY	-1

static void __setscheduler_params(struct task_struct *p,
		const struct sched_attr *attr)
{
	int policy = attr->sched_policy;

	if (policy == SETPARAM_POLICY)
		policy = p->policy;

	p->policy = policy;

	if (dl_policy(policy))
		__setparam_dl(p, attr);
	else if (fair_policy(policy))
		p->static_prio = NICE_TO_PRIO(attr->sched_nice);

	/*
	 * __sched_setscheduler() ensures attr->sched_priority == 0 when
	 * !rt_policy. Always setting this ensures that things like
	 * getparam()/getattr() don't report silly values for !rt tasks.
	 */
	p->rt_priority = attr->sched_priority;
	p->normal_prio = normal_prio(p);
	set_load_weight(p, true);
}

/* Actually do priority change: must hold pi & rq lock. */
static void __setscheduler(struct rq *rq, struct task_struct *p,
			   const struct sched_attr *attr, bool keep_boost)
{
	/*
	 * If params can't change scheduling class changes aren't allowed
	 * either.
	 */
	if (attr->sched_flags & SCHED_FLAG_KEEP_PARAMS)
		return;

	__setscheduler_params(p, attr);

	/*
	 * Keep a potential priority boosting if called from
	 * sched_setscheduler().
	 */
	p->prio = normal_prio(p);
	if (keep_boost)
		p->prio = rt_effective_prio(p, p->prio);

	if (dl_prio(p->prio))
		p->sched_class = &dl_sched_class;
	else if (rt_prio(p->prio))
		p->sched_class = &rt_sched_class;
	else
		p->sched_class = &fair_sched_class;

	trace_android_rvh_setscheduler(p);
}

/*
 * Check the target process has a UID that matches the current process's:
 */
static bool check_same_owner(struct task_struct *p)
{
	const struct cred *cred = current_cred(), *pcred;
	bool match;

	rcu_read_lock();
	pcred = __task_cred(p);
	match = (uid_eq(cred->euid, pcred->euid) ||
		 uid_eq(cred->euid, pcred->uid));
	rcu_read_unlock();
	return match;
}

static int __sched_setscheduler(struct task_struct *p,
				const struct sched_attr *attr,
				bool user, bool pi)
{
	int newprio = dl_policy(attr->sched_policy) ? MAX_DL_PRIO - 1 :
		      MAX_RT_PRIO - 1 - attr->sched_priority;
	int retval, oldprio, oldpolicy = -1, queued, running;
	int new_effective_prio, policy = attr->sched_policy;
	const struct sched_class *prev_class;
	struct rq_flags rf;
	int reset_on_fork;
	int queue_flags = DEQUEUE_SAVE | DEQUEUE_MOVE | DEQUEUE_NOCLOCK;
	struct rq *rq;

	/* The pi code expects interrupts enabled */
	BUG_ON(pi && in_interrupt());
recheck:
	/* Double check policy once rq lock held: */
	if (policy < 0) {
		reset_on_fork = p->sched_reset_on_fork;
		policy = oldpolicy = p->policy;
	} else {
		reset_on_fork = !!(attr->sched_flags & SCHED_FLAG_RESET_ON_FORK);

		if (!valid_policy(policy))
			return -EINVAL;
	}

	if (attr->sched_flags & ~(SCHED_FLAG_ALL | SCHED_FLAG_SUGOV))
		return -EINVAL;

	/*
	 * Valid priorities for SCHED_FIFO and SCHED_RR are
	 * 1..MAX_USER_RT_PRIO-1, valid priority for SCHED_NORMAL,
	 * SCHED_BATCH and SCHED_IDLE is 0.
	 */
	if ((p->mm && attr->sched_priority > MAX_USER_RT_PRIO-1) ||
	    (!p->mm && attr->sched_priority > MAX_RT_PRIO-1))
		return -EINVAL;
	if ((dl_policy(policy) && !__checkparam_dl(attr)) ||
	    (rt_policy(policy) != (attr->sched_priority != 0)))
		return -EINVAL;

	/*
	 * Allow unprivileged RT tasks to decrease priority:
	 */
	if (user && !capable(CAP_SYS_NICE)) {
		if (fair_policy(policy)) {
			if (attr->sched_nice < task_nice(p) &&
			    !can_nice(p, attr->sched_nice))
				return -EPERM;
		}

		if (rt_policy(policy)) {
			unsigned long rlim_rtprio =
					task_rlimit(p, RLIMIT_RTPRIO);

			/* Can't set/change the rt policy: */
			if (policy != p->policy && !rlim_rtprio)
				return -EPERM;

			/* Can't increase priority: */
			if (attr->sched_priority > p->rt_priority &&
			    attr->sched_priority > rlim_rtprio)
				return -EPERM;
		}

		 /*
		  * Can't set/change SCHED_DEADLINE policy at all for now
		  * (safest behavior); in the future we would like to allow
		  * unprivileged DL tasks to increase their relative deadline
		  * or reduce their runtime (both ways reducing utilization)
		  */
		if (dl_policy(policy))
			return -EPERM;

		/*
		 * Treat SCHED_IDLE as nice 20. Only allow a switch to
		 * SCHED_NORMAL if the RLIMIT_NICE would normally permit it.
		 */
		if (task_has_idle_policy(p) && !idle_policy(policy)) {
			if (!can_nice(p, task_nice(p)))
				return -EPERM;
		}

		/* Can't change other user's priorities: */
		if (!check_same_owner(p))
			return -EPERM;

		/* Normal users shall not reset the sched_reset_on_fork flag: */
		if (p->sched_reset_on_fork && !reset_on_fork)
			return -EPERM;

		/* Can't change util-clamps */
		if (attr->sched_flags & SCHED_FLAG_UTIL_CLAMP)
			return -EPERM;
	}

	if (user) {
		if (attr->sched_flags & SCHED_FLAG_SUGOV)
			return -EINVAL;

		retval = security_task_setscheduler(p);
		if (retval)
			return retval;
	}

	/* Update task specific "requested" clamps */
	if (attr->sched_flags & SCHED_FLAG_UTIL_CLAMP) {
		retval = uclamp_validate(p, attr);
		if (retval)
			return retval;
	}

	/*
	 * Make sure no PI-waiters arrive (or leave) while we are
	 * changing the priority of the task:
	 *
	 * To be able to change p->policy safely, the appropriate
	 * runqueue lock must be held.
	 */
	rq = task_rq_lock(p, &rf);
	update_rq_clock(rq);

	/*
	 * Changing the policy of the stop threads its a very bad idea:
	 */
	if (p == rq->stop) {
		retval = -EINVAL;
		goto unlock;
	}

	/*
	 * If not changing anything there's no need to proceed further,
	 * but store a possible modification of reset_on_fork.
	 */
	if (unlikely(policy == p->policy)) {
		if (fair_policy(policy) && attr->sched_nice != task_nice(p))
			goto change;
		if (rt_policy(policy) && attr->sched_priority != p->rt_priority)
			goto change;
		if (dl_policy(policy) && dl_param_changed(p, attr))
			goto change;
		if (attr->sched_flags & SCHED_FLAG_UTIL_CLAMP)
			goto change;

		p->sched_reset_on_fork = reset_on_fork;
		retval = 0;
		goto unlock;
	}
change:

	if (user) {
#ifdef CONFIG_RT_GROUP_SCHED
		/*
		 * Do not allow realtime tasks into groups that have no runtime
		 * assigned.
		 */
		if (rt_bandwidth_enabled() && rt_policy(policy) &&
				task_group(p)->rt_bandwidth.rt_runtime == 0 &&
				!task_group_is_autogroup(task_group(p))) {
			retval = -EPERM;
			goto unlock;
		}
#endif
#ifdef CONFIG_SMP
		if (dl_bandwidth_enabled() && dl_policy(policy) &&
				!(attr->sched_flags & SCHED_FLAG_SUGOV)) {
			cpumask_t *span = rq->rd->span;

			/*
			 * Don't allow tasks with an affinity mask smaller than
			 * the entire root_domain to become SCHED_DEADLINE. We
			 * will also fail if there's no bandwidth available.
			 */
			if (!cpumask_subset(span, p->cpus_ptr) ||
			    rq->rd->dl_bw.bw == 0) {
				retval = -EPERM;
				goto unlock;
			}
		}
#endif
	}

	/* Re-check policy now with rq lock held: */
	if (unlikely(oldpolicy != -1 && oldpolicy != p->policy)) {
		policy = oldpolicy = -1;
		task_rq_unlock(rq, p, &rf);
		goto recheck;
	}

	/*
	 * If setscheduling to SCHED_DEADLINE (or changing the parameters
	 * of a SCHED_DEADLINE task) we need to check if enough bandwidth
	 * is available.
	 */
	if ((dl_policy(policy) || dl_task(p)) && sched_dl_overflow(p, policy, attr)) {
		retval = -EBUSY;
		goto unlock;
	}

	p->sched_reset_on_fork = reset_on_fork;
	oldprio = p->prio;

	if (pi) {
		/*
		 * Take priority boosted tasks into account. If the new
		 * effective priority is unchanged, we just store the new
		 * normal parameters and do not touch the scheduler class and
		 * the runqueue. This will be done when the task deboost
		 * itself.
		 */
		new_effective_prio = rt_effective_prio(p, newprio);
		if (new_effective_prio == oldprio)
			queue_flags &= ~DEQUEUE_MOVE;
	}

	queued = task_on_rq_queued(p);
	running = task_current(rq, p);
	if (queued)
		dequeue_task(rq, p, queue_flags);
	if (running)
		put_prev_task(rq, p);

	prev_class = p->sched_class;

	__setscheduler(rq, p, attr, pi);
	__setscheduler_uclamp(p, attr);

	if (queued) {
		/*
		 * We enqueue to tail when the priority of a task is
		 * increased (user space view).
		 */
		if (oldprio < p->prio)
			queue_flags |= ENQUEUE_HEAD;

		enqueue_task(rq, p, queue_flags);
	}
	if (running)
		set_next_task(rq, p);

	check_class_changed(rq, p, prev_class, oldprio);

	/* Avoid rq from going away on us: */
	preempt_disable();
	task_rq_unlock(rq, p, &rf);

	if (pi)
		rt_mutex_adjust_pi(p);

	/* Run balance callbacks after we've adjusted the PI chain: */
	balance_callback(rq);
	preempt_enable();

	return 0;

unlock:
	task_rq_unlock(rq, p, &rf);
	return retval;
}

static int _sched_setscheduler(struct task_struct *p, int policy,
			       const struct sched_param *param, bool check)
{
	struct sched_attr attr = {
		.sched_policy   = policy,
		.sched_priority = param->sched_priority,
		.sched_nice	= PRIO_TO_NICE(p->static_prio),
	};

	/* Fixup the legacy SCHED_RESET_ON_FORK hack. */
	if ((policy != SETPARAM_POLICY) && (policy & SCHED_RESET_ON_FORK)) {
		attr.sched_flags |= SCHED_FLAG_RESET_ON_FORK;
		policy &= ~SCHED_RESET_ON_FORK;
		attr.sched_policy = policy;
	}

	return __sched_setscheduler(p, &attr, check, true);
}
/**
 * sched_setscheduler - change the scheduling policy and/or RT priority of a thread.
 * @p: the task in question.
 * @policy: new policy.
 * @param: structure containing the new RT priority.
 *
 * Use sched_set_fifo(), read its comment.
 *
 * Return: 0 on success. An error code otherwise.
 *
 * NOTE that the task may be already dead.
 */
int sched_setscheduler(struct task_struct *p, int policy,
		       const struct sched_param *param)
{
	return _sched_setscheduler(p, policy, param, true);
}
EXPORT_SYMBOL_GPL(sched_setscheduler);

int sched_setattr(struct task_struct *p, const struct sched_attr *attr)
{
	return __sched_setscheduler(p, attr, true, true);
}
EXPORT_SYMBOL_GPL(sched_setattr);

int sched_setattr_nocheck(struct task_struct *p, const struct sched_attr *attr)
{
	return __sched_setscheduler(p, attr, false, true);
}
EXPORT_SYMBOL_GPL(sched_setattr_nocheck);

/**
 * sched_setscheduler_nocheck - change the scheduling policy and/or RT priority of a thread from kernelspace.
 * @p: the task in question.
 * @policy: new policy.
 * @param: structure containing the new RT priority.
 *
 * Just like sched_setscheduler, only don't bother checking if the
 * current context has permission.  For example, this is needed in
 * stop_machine(): we create temporary high priority worker threads,
 * but our caller might not have that capability.
 *
 * Return: 0 on success. An error code otherwise.
 */
int sched_setscheduler_nocheck(struct task_struct *p, int policy,
			       const struct sched_param *param)
{
	return _sched_setscheduler(p, policy, param, false);
}
EXPORT_SYMBOL_GPL(sched_setscheduler_nocheck);

/*
 * SCHED_FIFO is a broken scheduler model; that is, it is fundamentally
 * incapable of resource management, which is the one thing an OS really should
 * be doing.
 *
 * This is of course the reason it is limited to privileged users only.
 *
 * Worse still; it is fundamentally impossible to compose static priority
 * workloads. You cannot take two correctly working static prio workloads
 * and smash them together and still expect them to work.
 *
 * For this reason 'all' FIFO tasks the kernel creates are basically at:
 *
 *   MAX_RT_PRIO / 2
 *
 * The administrator _MUST_ configure the system, the kernel simply doesn't
 * know enough information to make a sensible choice.
 */
void sched_set_fifo(struct task_struct *p)
{
	struct sched_param sp = { .sched_priority = MAX_RT_PRIO / 2 };
	WARN_ON_ONCE(sched_setscheduler_nocheck(p, SCHED_FIFO, &sp) != 0);
}
EXPORT_SYMBOL_GPL(sched_set_fifo);

/*
 * For when you don't much care about FIFO, but want to be above SCHED_NORMAL.
 */
void sched_set_fifo_low(struct task_struct *p)
{
	struct sched_param sp = { .sched_priority = 1 };
	WARN_ON_ONCE(sched_setscheduler_nocheck(p, SCHED_FIFO, &sp) != 0);
}
EXPORT_SYMBOL_GPL(sched_set_fifo_low);

void sched_set_normal(struct task_struct *p, int nice)
{
	struct sched_attr attr = {
		.sched_policy = SCHED_NORMAL,
		.sched_nice = nice,
	};
	WARN_ON_ONCE(sched_setattr_nocheck(p, &attr) != 0);
}
EXPORT_SYMBOL_GPL(sched_set_normal);

static int
do_sched_setscheduler(pid_t pid, int policy, struct sched_param __user *param)
{
	struct sched_param lparam;
	struct task_struct *p;
	int retval;

	if (!param || pid < 0)
		return -EINVAL;
	if (copy_from_user(&lparam, param, sizeof(struct sched_param)))
		return -EFAULT;

	rcu_read_lock();
	retval = -ESRCH;
	p = find_process_by_pid(pid);
	if (p != NULL)
		retval = sched_setscheduler(p, policy, &lparam);
	rcu_read_unlock();

	return retval;
}

/*
 * Mimics kernel/events/core.c perf_copy_attr().
 */
static int sched_copy_attr(struct sched_attr __user *uattr, struct sched_attr *attr)
{
	u32 size;
	int ret;

	/* Zero the full structure, so that a short copy will be nice: */
	memset(attr, 0, sizeof(*attr));

	ret = get_user(size, &uattr->size);
	if (ret)
		return ret;

	/* ABI compatibility quirk: */
	if (!size)
		size = SCHED_ATTR_SIZE_VER0;
	if (size < SCHED_ATTR_SIZE_VER0 || size > PAGE_SIZE)
		goto err_size;

	ret = copy_struct_from_user(attr, sizeof(*attr), uattr, size);
	if (ret) {
		if (ret == -E2BIG)
			goto err_size;
		return ret;
	}

	if ((attr->sched_flags & SCHED_FLAG_UTIL_CLAMP) &&
	    size < SCHED_ATTR_SIZE_VER1)
		return -EINVAL;

	/*
	 * XXX: Do we want to be lenient like existing syscalls; or do we want
	 * to be strict and return an error on out-of-bounds values?
	 */
	attr->sched_nice = clamp(attr->sched_nice, MIN_NICE, MAX_NICE);

	return 0;

err_size:
	put_user(sizeof(*attr), &uattr->size);
	return -E2BIG;
}

static void get_params(struct task_struct *p, struct sched_attr *attr)
{
	if (task_has_dl_policy(p))
		__getparam_dl(p, attr);
	else if (task_has_rt_policy(p))
		attr->sched_priority = p->rt_priority;
	else
		attr->sched_nice = task_nice(p);
}

/**
 * sys_sched_setscheduler - set/change the scheduler policy and RT priority
 * @pid: the pid in question.
 * @policy: new policy.
 * @param: structure containing the new RT priority.
 *
 * Return: 0 on success. An error code otherwise.
 */
SYSCALL_DEFINE3(sched_setscheduler, pid_t, pid, int, policy, struct sched_param __user *, param)
{
	if (policy < 0)
		return -EINVAL;

	return do_sched_setscheduler(pid, policy, param);
}

/**
 * sys_sched_setparam - set/change the RT priority of a thread
 * @pid: the pid in question.
 * @param: structure containing the new RT priority.
 *
 * Return: 0 on success. An error code otherwise.
 */
SYSCALL_DEFINE2(sched_setparam, pid_t, pid, struct sched_param __user *, param)
{
	return do_sched_setscheduler(pid, SETPARAM_POLICY, param);
}

/**
 * sys_sched_setattr - same as above, but with extended sched_attr
 * @pid: the pid in question.
 * @uattr: structure containing the extended parameters.
 * @flags: for future extension.
 */
SYSCALL_DEFINE3(sched_setattr, pid_t, pid, struct sched_attr __user *, uattr,
			       unsigned int, flags)
{
	struct sched_attr attr;
	struct task_struct *p;
	int retval;

	if (!uattr || pid < 0 || flags)
		return -EINVAL;

	retval = sched_copy_attr(uattr, &attr);
	if (retval)
		return retval;

	if ((int)attr.sched_policy < 0)
		return -EINVAL;
	if (attr.sched_flags & SCHED_FLAG_KEEP_POLICY)
		attr.sched_policy = SETPARAM_POLICY;

	rcu_read_lock();
	retval = -ESRCH;
	p = find_process_by_pid(pid);
	if (likely(p))
		get_task_struct(p);
	rcu_read_unlock();

	if (likely(p)) {
		if (attr.sched_flags & SCHED_FLAG_KEEP_PARAMS)
			get_params(p, &attr);
		retval = sched_setattr(p, &attr);
		put_task_struct(p);
	}

	return retval;
}

/**
 * sys_sched_getscheduler - get the policy (scheduling class) of a thread
 * @pid: the pid in question.
 *
 * Return: On success, the policy of the thread. Otherwise, a negative error
 * code.
 */
SYSCALL_DEFINE1(sched_getscheduler, pid_t, pid)
{
	struct task_struct *p;
	int retval;

	if (pid < 0)
		return -EINVAL;

	retval = -ESRCH;
	rcu_read_lock();
	p = find_process_by_pid(pid);
	if (p) {
		retval = security_task_getscheduler(p);
		if (!retval)
			retval = p->policy
				| (p->sched_reset_on_fork ? SCHED_RESET_ON_FORK : 0);
	}
	rcu_read_unlock();
	return retval;
}

/**
 * sys_sched_getparam - get the RT priority of a thread
 * @pid: the pid in question.
 * @param: structure containing the RT priority.
 *
 * Return: On success, 0 and the RT priority is in @param. Otherwise, an error
 * code.
 */
SYSCALL_DEFINE2(sched_getparam, pid_t, pid, struct sched_param __user *, param)
{
	struct sched_param lp = { .sched_priority = 0 };
	struct task_struct *p;
	int retval;

	if (!param || pid < 0)
		return -EINVAL;

	rcu_read_lock();
	p = find_process_by_pid(pid);
	retval = -ESRCH;
	if (!p)
		goto out_unlock;

	retval = security_task_getscheduler(p);
	if (retval)
		goto out_unlock;

	if (task_has_rt_policy(p))
		lp.sched_priority = p->rt_priority;
	rcu_read_unlock();

	/*
	 * This one might sleep, we cannot do it with a spinlock held ...
	 */
	retval = copy_to_user(param, &lp, sizeof(*param)) ? -EFAULT : 0;

	return retval;

out_unlock:
	rcu_read_unlock();
	return retval;
}

/*
 * Copy the kernel size attribute structure (which might be larger
 * than what user-space knows about) to user-space.
 *
 * Note that all cases are valid: user-space buffer can be larger or
 * smaller than the kernel-space buffer. The usual case is that both
 * have the same size.
 */
static int
sched_attr_copy_to_user(struct sched_attr __user *uattr,
			struct sched_attr *kattr,
			unsigned int usize)
{
	unsigned int ksize = sizeof(*kattr);

	if (!access_ok(uattr, usize))
		return -EFAULT;

	/*
	 * sched_getattr() ABI forwards and backwards compatibility:
	 *
	 * If usize == ksize then we just copy everything to user-space and all is good.
	 *
	 * If usize < ksize then we only copy as much as user-space has space for,
	 * this keeps ABI compatibility as well. We skip the rest.
	 *
	 * If usize > ksize then user-space is using a newer version of the ABI,
	 * which part the kernel doesn't know about. Just ignore it - tooling can
	 * detect the kernel's knowledge of attributes from the attr->size value
	 * which is set to ksize in this case.
	 */
	kattr->size = min(usize, ksize);

	if (copy_to_user(uattr, kattr, kattr->size))
		return -EFAULT;

	return 0;
}

/**
 * sys_sched_getattr - similar to sched_getparam, but with sched_attr
 * @pid: the pid in question.
 * @uattr: structure containing the extended parameters.
 * @usize: sizeof(attr) for fwd/bwd comp.
 * @flags: for future extension.
 */
SYSCALL_DEFINE4(sched_getattr, pid_t, pid, struct sched_attr __user *, uattr,
		unsigned int, usize, unsigned int, flags)
{
	struct sched_attr kattr = { };
	struct task_struct *p;
	int retval;

	if (!uattr || pid < 0 || usize > PAGE_SIZE ||
	    usize < SCHED_ATTR_SIZE_VER0 || flags)
		return -EINVAL;

	rcu_read_lock();
	p = find_process_by_pid(pid);
	retval = -ESRCH;
	if (!p)
		goto out_unlock;

	retval = security_task_getscheduler(p);
	if (retval)
		goto out_unlock;

	kattr.sched_policy = p->policy;
	if (p->sched_reset_on_fork)
		kattr.sched_flags |= SCHED_FLAG_RESET_ON_FORK;
	get_params(p, &kattr);
	kattr.sched_flags &= SCHED_FLAG_ALL;

#ifdef CONFIG_UCLAMP_TASK
	/*
	 * This could race with another potential updater, but this is fine
	 * because it'll correctly read the old or the new value. We don't need
	 * to guarantee who wins the race as long as it doesn't return garbage.
	 */
	kattr.sched_util_min = p->uclamp_req[UCLAMP_MIN].value;
	kattr.sched_util_max = p->uclamp_req[UCLAMP_MAX].value;
#endif

	rcu_read_unlock();

	return sched_attr_copy_to_user(uattr, &kattr, usize);

out_unlock:
	rcu_read_unlock();
	return retval;
}

long sched_setaffinity(pid_t pid, const struct cpumask *in_mask)
{
	cpumask_var_t cpus_allowed, new_mask;
	struct task_struct *p;
	int retval;
	int skip = 0;

	rcu_read_lock();

	p = find_process_by_pid(pid);
	if (!p) {
		rcu_read_unlock();
		return -ESRCH;
	}

	/* Prevent p going away */
	get_task_struct(p);
	rcu_read_unlock();

	if (p->flags & PF_NO_SETAFFINITY) {
		retval = -EINVAL;
		goto out_put_task;
	}
	if (!alloc_cpumask_var(&cpus_allowed, GFP_KERNEL)) {
		retval = -ENOMEM;
		goto out_put_task;
	}
	if (!alloc_cpumask_var(&new_mask, GFP_KERNEL)) {
		retval = -ENOMEM;
		goto out_free_cpus_allowed;
	}
	retval = -EPERM;
	if (!check_same_owner(p)) {
		rcu_read_lock();
		if (!ns_capable(__task_cred(p)->user_ns, CAP_SYS_NICE)) {
			rcu_read_unlock();
			goto out_free_new_mask;
		}
		rcu_read_unlock();
	}

	trace_android_vh_sched_setaffinity_early(p, in_mask, &skip);
	if (skip)
		goto out_free_new_mask;
	retval = security_task_setscheduler(p);
	if (retval)
		goto out_free_new_mask;


	cpuset_cpus_allowed(p, cpus_allowed);
	cpumask_and(new_mask, in_mask, cpus_allowed);

	/*
	 * Since bandwidth control happens on root_domain basis,
	 * if admission test is enabled, we only admit -deadline
	 * tasks allowed to run on all the CPUs in the task's
	 * root_domain.
	 */
#ifdef CONFIG_SMP
	if (task_has_dl_policy(p) && dl_bandwidth_enabled()) {
		rcu_read_lock();
		if (!cpumask_subset(task_rq(p)->rd->span, new_mask)) {
			retval = -EBUSY;
			rcu_read_unlock();
			goto out_free_new_mask;
		}
		rcu_read_unlock();
	}
#endif
again:
	retval = __set_cpus_allowed_ptr(p, new_mask, true);

	if (!retval) {
		cpuset_cpus_allowed(p, cpus_allowed);
		if (!cpumask_subset(new_mask, cpus_allowed)) {
			/*
			 * We must have raced with a concurrent cpuset
			 * update. Just reset the cpus_allowed to the
			 * cpuset's cpus_allowed
			 */
			cpumask_copy(new_mask, cpus_allowed);
			goto again;
		}
	}

	trace_android_rvh_sched_setaffinity(p, in_mask, &retval);

out_free_new_mask:
	free_cpumask_var(new_mask);
out_free_cpus_allowed:
	free_cpumask_var(cpus_allowed);
out_put_task:
	put_task_struct(p);
	return retval;
}

static int get_user_cpu_mask(unsigned long __user *user_mask_ptr, unsigned len,
			     struct cpumask *new_mask)
{
	if (len < cpumask_size())
		cpumask_clear(new_mask);
	else if (len > cpumask_size())
		len = cpumask_size();

	return copy_from_user(new_mask, user_mask_ptr, len) ? -EFAULT : 0;
}

/**
 * sys_sched_setaffinity - set the CPU affinity of a process
 * @pid: pid of the process
 * @len: length in bytes of the bitmask pointed to by user_mask_ptr
 * @user_mask_ptr: user-space pointer to the new CPU mask
 *
 * Return: 0 on success. An error code otherwise.
 */
SYSCALL_DEFINE3(sched_setaffinity, pid_t, pid, unsigned int, len,
		unsigned long __user *, user_mask_ptr)
{
	cpumask_var_t new_mask;
	int retval;

	if (!alloc_cpumask_var(&new_mask, GFP_KERNEL))
		return -ENOMEM;

	retval = get_user_cpu_mask(user_mask_ptr, len, new_mask);
	if (retval == 0)
		retval = sched_setaffinity(pid, new_mask);
	free_cpumask_var(new_mask);
	return retval;
}

long sched_getaffinity(pid_t pid, struct cpumask *mask)
{
	struct task_struct *p;
	unsigned long flags;
	int retval;

	rcu_read_lock();

	retval = -ESRCH;
	p = find_process_by_pid(pid);
	if (!p)
		goto out_unlock;

	retval = security_task_getscheduler(p);
	if (retval)
		goto out_unlock;

	raw_spin_lock_irqsave(&p->pi_lock, flags);
	cpumask_and(mask, &p->cpus_mask, cpu_active_mask);
	raw_spin_unlock_irqrestore(&p->pi_lock, flags);

out_unlock:
	rcu_read_unlock();

	return retval;
}

/**
 * sys_sched_getaffinity - get the CPU affinity of a process
 * @pid: pid of the process
 * @len: length in bytes of the bitmask pointed to by user_mask_ptr
 * @user_mask_ptr: user-space pointer to hold the current CPU mask
 *
 * Return: size of CPU mask copied to user_mask_ptr on success. An
 * error code otherwise.
 */
SYSCALL_DEFINE3(sched_getaffinity, pid_t, pid, unsigned int, len,
		unsigned long __user *, user_mask_ptr)
{
	int ret;
	cpumask_var_t mask;

	if ((len * BITS_PER_BYTE) < nr_cpu_ids)
		return -EINVAL;
	if (len & (sizeof(unsigned long)-1))
		return -EINVAL;

	if (!alloc_cpumask_var(&mask, GFP_KERNEL))
		return -ENOMEM;

	ret = sched_getaffinity(pid, mask);
	if (ret == 0) {
		unsigned int retlen = min(len, cpumask_size());

		if (copy_to_user(user_mask_ptr, mask, retlen))
			ret = -EFAULT;
		else
			ret = retlen;
	}
	free_cpumask_var(mask);

	return ret;
}

/**
 * sys_sched_yield - yield the current processor to other threads.
 *
 * This function yields the current CPU to other tasks. If there are no
 * other threads running on this CPU then this function will return.
 *
 * Return: 0.
 */
static void do_sched_yield(void)
{
	struct rq_flags rf;
	struct rq *rq;

	rq = this_rq_lock_irq(&rf);

	schedstat_inc(rq->yld_count);
	current->sched_class->yield_task(rq);

	preempt_disable();
	rq_unlock_irq(rq, &rf);
	sched_preempt_enable_no_resched();

	schedule();
}

SYSCALL_DEFINE0(sched_yield)
{
	do_sched_yield();
	return 0;
}

#ifndef CONFIG_PREEMPTION
int __sched _cond_resched(void)
{
	if (should_resched(0)) {
		preempt_schedule_common();
		return 1;
	}
	rcu_all_qs();
	return 0;
}
EXPORT_SYMBOL(_cond_resched);
#endif

/*
 * __cond_resched_lock() - if a reschedule is pending, drop the given lock,
 * call schedule, and on return reacquire the lock.
 *
 * This works OK both with and without CONFIG_PREEMPTION. We do strange low-level
 * operations here to prevent schedule() from being called twice (once via
 * spin_unlock(), once by hand).
 */
int __cond_resched_lock(spinlock_t *lock)
{
	int resched = should_resched(PREEMPT_LOCK_OFFSET);
	int ret = 0;

	lockdep_assert_held(lock);

	if (spin_needbreak(lock) || resched) {
		spin_unlock(lock);
		if (resched)
			preempt_schedule_common();
		else
			cpu_relax();
		ret = 1;
		spin_lock(lock);
	}
	return ret;
}
EXPORT_SYMBOL(__cond_resched_lock);

/**
 * yield - yield the current processor to other threads.
 *
 * Do not ever use this function, there's a 99% chance you're doing it wrong.
 *
 * The scheduler is at all times free to pick the calling task as the most
 * eligible task to run, if removing the yield() call from your code breaks
 * it, its already broken.
 *
 * Typical broken usage is:
 *
 * while (!event)
 *	yield();
 *
 * where one assumes that yield() will let 'the other' process run that will
 * make event true. If the current task is a SCHED_FIFO task that will never
 * happen. Never use yield() as a progress guarantee!!
 *
 * If you want to use yield() to wait for something, use wait_event().
 * If you want to use yield() to be 'nice' for others, use cond_resched().
 * If you still want to use yield(), do not!
 */
void __sched yield(void)
{
	set_current_state(TASK_RUNNING);
	do_sched_yield();
}
EXPORT_SYMBOL(yield);

/**
 * yield_to - yield the current processor to another thread in
 * your thread group, or accelerate that thread toward the
 * processor it's on.
 * @p: target task
 * @preempt: whether task preemption is allowed or not
 *
 * It's the caller's job to ensure that the target task struct
 * can't go away on us before we can do any checks.
 *
 * Return:
 *	true (>0) if we indeed boosted the target task.
 *	false (0) if we failed to boost the target.
 *	-ESRCH if there's no task to yield to.
 */
int __sched yield_to(struct task_struct *p, bool preempt)
{
	struct task_struct *curr = current;
	struct rq *rq, *p_rq;
	unsigned long flags;
	int yielded = 0;

	local_irq_save(flags);
	rq = this_rq();

again:
	p_rq = task_rq(p);
	/*
	 * If we're the only runnable task on the rq and target rq also
	 * has only one task, there's absolutely no point in yielding.
	 */
	if (rq->nr_running == 1 && p_rq->nr_running == 1) {
		yielded = -ESRCH;
		goto out_irq;
	}

	double_rq_lock(rq, p_rq);
	if (task_rq(p) != p_rq) {
		double_rq_unlock(rq, p_rq);
		goto again;
	}

	if (!curr->sched_class->yield_to_task)
		goto out_unlock;

	if (curr->sched_class != p->sched_class)
		goto out_unlock;

	if (task_running(p_rq, p) || p->state)
		goto out_unlock;

	yielded = curr->sched_class->yield_to_task(rq, p);
	if (yielded) {
		schedstat_inc(rq->yld_count);
		/*
		 * Make p's CPU reschedule; pick_next_entity takes care of
		 * fairness.
		 */
		if (preempt && rq != p_rq)
			resched_curr(p_rq);
	}

out_unlock:
	double_rq_unlock(rq, p_rq);
out_irq:
	local_irq_restore(flags);

	if (yielded > 0)
		schedule();

	return yielded;
}
EXPORT_SYMBOL_GPL(yield_to);

int io_schedule_prepare(void)
{
	int old_iowait = current->in_iowait;

	current->in_iowait = 1;
	blk_schedule_flush_plug(current);

	return old_iowait;
}

void io_schedule_finish(int token)
{
	current->in_iowait = token;
}

/*
 * This task is about to go to sleep on IO. Increment rq->nr_iowait so
 * that process accounting knows that this is a task in IO wait state.
 */
long __sched io_schedule_timeout(long timeout)
{
	int token;
	long ret;

	token = io_schedule_prepare();
	ret = schedule_timeout(timeout);
	io_schedule_finish(token);

	return ret;
}
EXPORT_SYMBOL(io_schedule_timeout);

void __sched io_schedule(void)
{
	int token;

	token = io_schedule_prepare();
	schedule();
	io_schedule_finish(token);
}
EXPORT_SYMBOL(io_schedule);

/**
 * sys_sched_get_priority_max - return maximum RT priority.
 * @policy: scheduling class.
 *
 * Return: On success, this syscall returns the maximum
 * rt_priority that can be used by a given scheduling class.
 * On failure, a negative error code is returned.
 */
SYSCALL_DEFINE1(sched_get_priority_max, int, policy)
{
	int ret = -EINVAL;

	switch (policy) {
	case SCHED_FIFO:
	case SCHED_RR:
		ret = MAX_USER_RT_PRIO-1;
		break;
	case SCHED_DEADLINE:
	case SCHED_NORMAL:
	case SCHED_BATCH:
	case SCHED_IDLE:
		ret = 0;
		break;
	}
	return ret;
}

/**
 * sys_sched_get_priority_min - return minimum RT priority.
 * @policy: scheduling class.
 *
 * Return: On success, this syscall returns the minimum
 * rt_priority that can be used by a given scheduling class.
 * On failure, a negative error code is returned.
 */
SYSCALL_DEFINE1(sched_get_priority_min, int, policy)
{
	int ret = -EINVAL;

	switch (policy) {
	case SCHED_FIFO:
	case SCHED_RR:
		ret = 1;
		break;
	case SCHED_DEADLINE:
	case SCHED_NORMAL:
	case SCHED_BATCH:
	case SCHED_IDLE:
		ret = 0;
	}
	return ret;
}

static int sched_rr_get_interval(pid_t pid, struct timespec64 *t)
{
	struct task_struct *p;
	unsigned int time_slice;
	struct rq_flags rf;
	struct rq *rq;
	int retval;

	if (pid < 0)
		return -EINVAL;

	retval = -ESRCH;
	rcu_read_lock();
	p = find_process_by_pid(pid);
	if (!p)
		goto out_unlock;

	retval = security_task_getscheduler(p);
	if (retval)
		goto out_unlock;

	rq = task_rq_lock(p, &rf);
	time_slice = 0;
	if (p->sched_class->get_rr_interval)
		time_slice = p->sched_class->get_rr_interval(rq, p);
	task_rq_unlock(rq, p, &rf);

	rcu_read_unlock();
	jiffies_to_timespec64(time_slice, t);
	return 0;

out_unlock:
	rcu_read_unlock();
	return retval;
}

/**
 * sys_sched_rr_get_interval - return the default timeslice of a process.
 * @pid: pid of the process.
 * @interval: userspace pointer to the timeslice value.
 *
 * this syscall writes the default timeslice value of a given process
 * into the user-space timespec buffer. A value of '0' means infinity.
 *
 * Return: On success, 0 and the timeslice is in @interval. Otherwise,
 * an error code.
 */
SYSCALL_DEFINE2(sched_rr_get_interval, pid_t, pid,
		struct __kernel_timespec __user *, interval)
{
	struct timespec64 t;
	int retval = sched_rr_get_interval(pid, &t);

	if (retval == 0)
		retval = put_timespec64(&t, interval);

	return retval;
}

#ifdef CONFIG_COMPAT_32BIT_TIME
SYSCALL_DEFINE2(sched_rr_get_interval_time32, pid_t, pid,
		struct old_timespec32 __user *, interval)
{
	struct timespec64 t;
	int retval = sched_rr_get_interval(pid, &t);

	if (retval == 0)
		retval = put_old_timespec32(&t, interval);
	return retval;
}
#endif

void sched_show_task(struct task_struct *p)
{
	unsigned long free = 0;
	int ppid;

	if (!try_get_task_stack(p))
		return;

	pr_info("task:%-15.15s state:%c", p->comm, task_state_to_char(p));

	if (p->state == TASK_RUNNING)
		pr_cont("  running task    ");
#ifdef CONFIG_DEBUG_STACK_USAGE
	free = stack_not_used(p);
#endif
	ppid = 0;
	rcu_read_lock();
	if (pid_alive(p))
		ppid = task_pid_nr(rcu_dereference(p->real_parent));
	rcu_read_unlock();
	pr_cont(" stack:%5lu pid:%5d ppid:%6d flags:0x%08lx\n",
		free, task_pid_nr(p), ppid,
		(unsigned long)task_thread_info(p)->flags);

	print_worker_info(KERN_INFO, p);
	trace_android_vh_sched_show_task(p);
	show_stack(p, NULL, KERN_INFO);
	put_task_stack(p);
}
EXPORT_SYMBOL_GPL(sched_show_task);

static inline bool
state_filter_match(unsigned long state_filter, struct task_struct *p)
{
	/* no filter, everything matches */
	if (!state_filter)
		return true;

	/* filter, but doesn't match */
	if (!(p->state & state_filter))
		return false;

	/*
	 * When looking for TASK_UNINTERRUPTIBLE skip TASK_IDLE (allows
	 * TASK_KILLABLE).
	 */
	if (state_filter == TASK_UNINTERRUPTIBLE && p->state == TASK_IDLE)
		return false;

	return true;
}


void show_state_filter(unsigned long state_filter)
{
	struct task_struct *g, *p;

	rcu_read_lock();
	for_each_process_thread(g, p) {
		/*
		 * reset the NMI-timeout, listing all files on a slow
		 * console might take a lot of time:
		 * Also, reset softlockup watchdogs on all CPUs, because
		 * another CPU might be blocked waiting for us to process
		 * an IPI.
		 */
		touch_nmi_watchdog();
		touch_all_softlockup_watchdogs();
		if (state_filter_match(state_filter, p))
			sched_show_task(p);
	}

#ifdef CONFIG_SCHED_DEBUG
	if (!state_filter)
		sysrq_sched_debug_show();
#endif
	rcu_read_unlock();
	/*
	 * Only show locks if all tasks are dumped:
	 */
	if (!state_filter)
		debug_show_all_locks();
}

/**
 * init_idle - set up an idle thread for a given CPU
 * @idle: task in question
 * @cpu: CPU the idle task belongs to
 *
 * NOTE: this function does not set the idle thread's NEED_RESCHED
 * flag, to make booting more robust.
 */
void __init init_idle(struct task_struct *idle, int cpu)
{
	struct rq *rq = cpu_rq(cpu);
	unsigned long flags;

	__sched_fork(0, idle);

	raw_spin_lock_irqsave(&idle->pi_lock, flags);
	raw_spin_lock(&rq->lock);

	idle->state = TASK_RUNNING;
	idle->se.exec_start = sched_clock();
	idle->flags |= PF_IDLE;

	scs_task_reset(idle);
	kasan_unpoison_task_stack(idle);

#ifdef CONFIG_SMP
	/*
	 * Its possible that init_idle() gets called multiple times on a task,
	 * in that case do_set_cpus_allowed() will not do the right thing.
	 *
	 * And since this is boot we can forgo the serialization.
	 */
	set_cpus_allowed_common(idle, cpumask_of(cpu));
#endif
	/*
	 * We're having a chicken and egg problem, even though we are
	 * holding rq->lock, the CPU isn't yet set to this CPU so the
	 * lockdep check in task_group() will fail.
	 *
	 * Similar case to sched_fork(). / Alternatively we could
	 * use task_rq_lock() here and obtain the other rq->lock.
	 *
	 * Silence PROVE_RCU
	 */
	rcu_read_lock();
	__set_task_cpu(idle, cpu);
	rcu_read_unlock();

	rq->idle = idle;
	rcu_assign_pointer(rq->curr, idle);
	idle->on_rq = TASK_ON_RQ_QUEUED;
#ifdef CONFIG_SMP
	idle->on_cpu = 1;
#endif
	raw_spin_unlock(&rq->lock);
	raw_spin_unlock_irqrestore(&idle->pi_lock, flags);

	/* Set the preempt count _outside_ the spinlocks! */
	init_idle_preempt_count(idle, cpu);

	/*
	 * The idle tasks have their own, simple scheduling class:
	 */
	idle->sched_class = &idle_sched_class;
	ftrace_graph_init_idle_task(idle, cpu);
	vtime_init_idle(idle, cpu);
#ifdef CONFIG_SMP
	sprintf(idle->comm, "%s/%d", INIT_TASK_COMM, cpu);
#endif
}

#ifdef CONFIG_SMP

int cpuset_cpumask_can_shrink(const struct cpumask *cur,
			      const struct cpumask *trial)
{
	int ret = 1;

	if (!cpumask_weight(cur))
		return ret;

	ret = dl_cpuset_cpumask_can_shrink(cur, trial);

	return ret;
}

int task_can_attach(struct task_struct *p,
		    const struct cpumask *cs_cpus_allowed)
{
	int ret = 0;

	/*
	 * Kthreads which disallow setaffinity shouldn't be moved
	 * to a new cpuset; we don't want to change their CPU
	 * affinity and isolating such threads by their set of
	 * allowed nodes is unnecessary.  Thus, cpusets are not
	 * applicable for such threads.  This prevents checking for
	 * success of set_cpus_allowed_ptr() on all attached tasks
	 * before cpus_mask may be changed.
	 */
	if (p->flags & PF_NO_SETAFFINITY) {
		ret = -EINVAL;
		goto out;
	}

	if (dl_task(p) && !cpumask_intersects(task_rq(p)->rd->span,
					      cs_cpus_allowed))
		ret = dl_task_can_attach(p, cs_cpus_allowed);

out:
	return ret;
}

bool sched_smp_initialized __read_mostly;

#ifdef CONFIG_NUMA_BALANCING
/* Migrate current task p to target_cpu */
int migrate_task_to(struct task_struct *p, int target_cpu)
{
	struct migration_arg arg = { p, target_cpu };
	int curr_cpu = task_cpu(p);

	if (curr_cpu == target_cpu)
		return 0;

	if (!cpumask_test_cpu(target_cpu, p->cpus_ptr))
		return -EINVAL;

	/* TODO: This is not properly updating schedstats */

	trace_sched_move_numa(p, curr_cpu, target_cpu);
	return stop_one_cpu(curr_cpu, migration_cpu_stop, &arg);
}

/*
 * Requeue a task on a given node and accurately track the number of NUMA
 * tasks on the runqueues
 */
void sched_setnuma(struct task_struct *p, int nid)
{
	bool queued, running;
	struct rq_flags rf;
	struct rq *rq;

	rq = task_rq_lock(p, &rf);
	queued = task_on_rq_queued(p);
	running = task_current(rq, p);

	if (queued)
		dequeue_task(rq, p, DEQUEUE_SAVE);
	if (running)
		put_prev_task(rq, p);

	p->numa_preferred_nid = nid;

	if (queued)
		enqueue_task(rq, p, ENQUEUE_RESTORE | ENQUEUE_NOCLOCK);
	if (running)
		set_next_task(rq, p);
	task_rq_unlock(rq, p, &rf);
}
#endif /* CONFIG_NUMA_BALANCING */

#ifdef CONFIG_HOTPLUG_CPU
/*
 * Ensure that the idle task is using init_mm right before its CPU goes
 * offline.
 */
void idle_task_exit(void)
{
	struct mm_struct *mm = current->active_mm;

	BUG_ON(cpu_online(smp_processor_id()));
	BUG_ON(current != this_rq()->idle);

	if (mm != &init_mm) {
		switch_mm(mm, &init_mm, current);
		finish_arch_post_lock_switch();
	}

	/* finish_cpu(), as ran on the BP, will clean up the active_mm state */
}

/*
 * Since this CPU is going 'away' for a while, fold any nr_active delta
 * we might have. Assumes we're called after migrate_tasks() so that the
 * nr_active count is stable. We need to take the teardown thread which
 * is calling this into account, so we hand in adjust = 1 to the load
 * calculation.
 *
 * Also see the comment "Global load-average calculations".
 */
static void calc_load_migrate(struct rq *rq)
{
	long delta = calc_load_fold_active(rq, 1);
	if (delta)
		atomic_long_add(delta, &calc_load_tasks);
}

static struct task_struct *__pick_migrate_task(struct rq *rq)
{
	const struct sched_class *class;
	struct task_struct *next;

	for_each_class(class) {
		next = class->pick_next_task(rq);
		if (next) {
			next->sched_class->put_prev_task(rq, next);
			return next;
		}
	}

	/* The idle class should always have a runnable task */
	BUG();
}

/*
 * Migrate all tasks from the rq, sleeping tasks will be migrated by
 * try_to_wake_up()->select_task_rq().
 *
 * Called with rq->lock held even though we'er in stop_machine() and
 * there's no concurrency possible, we hold the required locks anyway
 * because of lock validation efforts.
 *
 * force: if false, the function will skip CPU pinned kthreads.
 */
static void migrate_tasks(struct rq *dead_rq, struct rq_flags *rf, bool force)
{
	struct rq *rq = dead_rq;
	struct task_struct *next, *tmp, *stop = rq->stop;
	LIST_HEAD(percpu_kthreads);
	struct rq_flags orf = *rf;
	int dest_cpu;

	/*
	 * Fudge the rq selection such that the below task selection loop
	 * doesn't get stuck on the currently eligible stop task.
	 *
	 * We're currently inside stop_machine() and the rq is either stuck
	 * in the stop_machine_cpu_stop() loop, or we're executing this code,
	 * either way we should never end up calling schedule() until we're
	 * done here.
	 */
	rq->stop = NULL;

	/*
	 * put_prev_task() and pick_next_task() sched
	 * class method both need to have an up-to-date
	 * value of rq->clock[_task]
	 */
	update_rq_clock(rq);

#ifdef CONFIG_SCHED_DEBUG
	/* note the clock update in orf */
	orf.clock_update_flags |= RQCF_UPDATED;
#endif

	for (;;) {
		/*
		 * There's this thread running, bail when that's the only
		 * remaining thread:
		 */
		if (rq->nr_running == 1)
			break;

		next = __pick_migrate_task(rq);

		/*
		 * Argh ... no iterator for tasks, we need to remove the
		 * kthread from the run-queue to continue.
		 */
		if (!force && is_per_cpu_kthread(next)) {
			INIT_LIST_HEAD(&next->percpu_kthread_node);
			list_add(&next->percpu_kthread_node, &percpu_kthreads);

			/* DEQUEUE_SAVE not used due to move_entity in rt */
			deactivate_task(rq, next,
					DEQUEUE_NOCLOCK);
			continue;
		}

		/*
		 * Rules for changing task_struct::cpus_mask are holding
		 * both pi_lock and rq->lock, such that holding either
		 * stabilizes the mask.
		 *
		 * Drop rq->lock is not quite as disastrous as it usually is
		 * because !cpu_active at this point, which means load-balance
		 * will not interfere. Also, stop-machine.
		 */
		rq_unlock(rq, rf);
		raw_spin_lock(&next->pi_lock);
		rq_relock(rq, rf);

		/*
		 * Since we're inside stop-machine, _nothing_ should have
		 * changed the task, WARN if weird stuff happened, because in
		 * that case the above rq->lock drop is a fail too.
		 */
		if (task_rq(next) != rq || !task_on_rq_queued(next)) {
			/*
			 * In the !force case, there is a hole between
			 * rq_unlock() and rq_relock(), where another CPU might
			 * not observe an up to date cpu_active_mask and try to
			 * move tasks around.
			 */
			WARN_ON(force);
			raw_spin_unlock(&next->pi_lock);
			continue;
		}

		/* Find suitable destination for @next, with force if needed. */
		dest_cpu = select_fallback_rq(dead_rq->cpu, next);
		rq = __migrate_task(rq, rf, next, dest_cpu);
		if (rq != dead_rq) {
			rq_unlock(rq, rf);
			rq = dead_rq;
			*rf = orf;
			rq_relock(rq, rf);
		}
		raw_spin_unlock(&next->pi_lock);
	}

	list_for_each_entry_safe(next, tmp, &percpu_kthreads,
				 percpu_kthread_node) {

		/* ENQUEUE_RESTORE not used due to move_entity in rt */
		activate_task(rq, next, ENQUEUE_NOCLOCK);
		list_del(&next->percpu_kthread_node);
	}

	rq->stop = stop;
}

static int drain_rq_cpu_stop(void *data)
{
	struct rq *rq = this_rq();
	struct rq_flags rf;

	rq_lock_irqsave(rq, &rf);
	migrate_tasks(rq, &rf, false);
	rq_unlock_irqrestore(rq, &rf);

	return 0;
}

int sched_cpu_drain_rq(unsigned int cpu)
{
	struct cpu_stop_work *rq_drain = &(cpu_rq(cpu)->drain);
	struct cpu_stop_done *rq_drain_done = &(cpu_rq(cpu)->drain_done);

	if (idle_cpu(cpu)) {
		rq_drain->done = NULL;
		return 0;
	}

	return stop_one_cpu_async(cpu, drain_rq_cpu_stop, NULL, rq_drain,
				  rq_drain_done);
}

void sched_cpu_drain_rq_wait(unsigned int cpu)
{
	struct cpu_stop_work *rq_drain = &(cpu_rq(cpu)->drain);

	if (rq_drain->done)
		cpu_stop_work_wait(rq_drain);
}
#endif /* CONFIG_HOTPLUG_CPU */

void set_rq_online(struct rq *rq)
{
	if (!rq->online) {
		const struct sched_class *class;

		cpumask_set_cpu(rq->cpu, rq->rd->online);
		rq->online = 1;

		for_each_class(class) {
			if (class->rq_online)
				class->rq_online(rq);
		}
	}
}

void set_rq_offline(struct rq *rq)
{
	if (rq->online) {
		const struct sched_class *class;

		for_each_class(class) {
			if (class->rq_offline)
				class->rq_offline(rq);
		}

		cpumask_clear_cpu(rq->cpu, rq->rd->online);
		rq->online = 0;
	}
}

/*
 * used to mark begin/end of suspend/resume:
 */
static int num_cpus_frozen;

/*
 * Update cpusets according to cpu_active mask.  If cpusets are
 * disabled, cpuset_update_active_cpus() becomes a simple wrapper
 * around partition_sched_domains().
 *
 * If we come here as part of a suspend/resume, don't touch cpusets because we
 * want to restore it back to its original state upon resume anyway.
 */
static void cpuset_cpu_active(void)
{
	if (cpuhp_tasks_frozen) {
		/*
		 * num_cpus_frozen tracks how many CPUs are involved in suspend
		 * resume sequence. As long as this is not the last online
		 * operation in the resume sequence, just build a single sched
		 * domain, ignoring cpusets.
		 */
		partition_sched_domains(1, NULL, NULL);
		if (--num_cpus_frozen)
			return;
		/*
		 * This is the last CPU online operation. So fall through and
		 * restore the original sched domains by considering the
		 * cpuset configurations.
		 */
		cpuset_force_rebuild();
	}
	cpuset_update_active_cpus();
}

static int cpuset_cpu_inactive(unsigned int cpu)
{
	if (!cpuhp_tasks_frozen) {
		if (dl_cpu_busy(cpu))
			return -EBUSY;
		cpuset_update_active_cpus();
	} else {
		num_cpus_frozen++;
		partition_sched_domains(1, NULL, NULL);
	}
	return 0;
}

int sched_cpu_activate(unsigned int cpu)
{
	struct rq *rq = cpu_rq(cpu);
	struct rq_flags rf;

#ifdef CONFIG_SCHED_SMT
	/*
	 * When going up, increment the number of cores with SMT present.
	 */
	if (cpumask_weight(cpu_smt_mask(cpu)) == 2)
		static_branch_inc_cpuslocked(&sched_smt_present);
#endif
	set_cpu_active(cpu, true);

	if (sched_smp_initialized) {
		sched_domains_numa_masks_set(cpu);
		cpuset_cpu_active();
	}

	/*
	 * Put the rq online, if not already. This happens:
	 *
	 * 1) In the early boot process, because we build the real domains
	 *    after all CPUs have been brought up.
	 *
	 * 2) At runtime, if cpuset_cpu_active() fails to rebuild the
	 *    domains.
	 */
	rq_lock_irqsave(rq, &rf);
	if (rq->rd) {
		BUG_ON(!cpumask_test_cpu(cpu, rq->rd->span));
		set_rq_online(rq);
	}
	rq_unlock_irqrestore(rq, &rf);

	update_max_interval();

	return 0;
}

int sched_cpus_activate(struct cpumask *cpus)
{
	unsigned int cpu;

	for_each_cpu(cpu, cpus) {
		if (sched_cpu_activate(cpu)) {
			for_each_cpu_and(cpu, cpus, cpu_active_mask)
				sched_cpu_deactivate(cpu);

			return -EBUSY;
		}
	}

	return 0;
}

int _sched_cpu_deactivate(unsigned int cpu)
{
	int ret;

	set_cpu_active(cpu, false);

#ifdef CONFIG_SCHED_SMT
	/*
	 * When going down, decrement the number of cores with SMT present.
	 */
	if (cpumask_weight(cpu_smt_mask(cpu)) == 2)
		static_branch_dec_cpuslocked(&sched_smt_present);
#endif

	if (!sched_smp_initialized)
		return 0;

	ret = cpuset_cpu_inactive(cpu);
	if (ret) {
		set_cpu_active(cpu, true);
		return ret;
	}
	sched_domains_numa_masks_clear(cpu);

	update_max_interval();

	return 0;
}

int sched_cpu_deactivate(unsigned int cpu)
{
	int ret = _sched_cpu_deactivate(cpu);

	if (ret)
		return ret;

	/*
	 * We've cleared cpu_active_mask, wait for all preempt-disabled and RCU
	 * users of this state to go away such that all new such users will
	 * observe it.
	 *
	 * Do sync before park smpboot threads to take care the rcu boost case.
	 */
	synchronize_rcu();

	return 0;
}

int sched_cpus_deactivate_nosync(struct cpumask *cpus)
{
	unsigned int cpu;

	for_each_cpu(cpu, cpus) {
		if (_sched_cpu_deactivate(cpu)) {
			for_each_cpu(cpu, cpus) {
				if (!cpu_active(cpu))
					sched_cpu_activate(cpu);
			}

			return -EBUSY;
		}
	}

	return 0;
}

static void sched_rq_cpu_starting(unsigned int cpu)
{
	struct rq *rq = cpu_rq(cpu);

	rq->calc_load_update = calc_load_update;
}

int sched_cpu_starting(unsigned int cpu)
{
	sched_rq_cpu_starting(cpu);
	sched_tick_start(cpu);
	trace_android_rvh_sched_cpu_starting(cpu);
	return 0;
}

#ifdef CONFIG_HOTPLUG_CPU
int sched_cpu_dying(unsigned int cpu)
{
	struct rq *rq = cpu_rq(cpu);
	struct rq_flags rf;

	/* Handle pending wakeups and then migrate everything off */
	sched_tick_stop(cpu);

	rq_lock_irqsave(rq, &rf);
	if (rq->rd) {
		BUG_ON(!cpumask_test_cpu(cpu, rq->rd->span));
		set_rq_offline(rq);
	}
	migrate_tasks(rq, &rf, true);
	BUG_ON(rq->nr_running != 1);
	rq_unlock_irqrestore(rq, &rf);

	trace_android_rvh_sched_cpu_dying(cpu);

	calc_load_migrate(rq);
	nohz_balance_exit_idle(rq);
	hrtick_clear(rq);
	return 0;
}
#endif

void __init sched_init_smp(void)
{
	sched_init_numa();

	/*
	 * There's no userspace yet to cause hotplug operations; hence all the
	 * CPU masks are stable and all blatant races in the below code cannot
	 * happen.
	 */
	mutex_lock(&sched_domains_mutex);
	sched_init_domains(cpu_active_mask);
	mutex_unlock(&sched_domains_mutex);

	/* Move init over to a non-isolated CPU */
	if (set_cpus_allowed_ptr(current, housekeeping_cpumask(HK_FLAG_DOMAIN)) < 0)
		BUG();

	sched_init_granularity();

	init_sched_rt_class();
	init_sched_dl_class();

	sched_smp_initialized = true;
}

static int __init migration_init(void)
{
	sched_cpu_starting(smp_processor_id());
	return 0;
}
early_initcall(migration_init);

#else
void __init sched_init_smp(void)
{
	sched_init_granularity();
}
#endif /* CONFIG_SMP */

int in_sched_functions(unsigned long addr)
{
	return in_lock_functions(addr) ||
		(addr >= (unsigned long)__sched_text_start
		&& addr < (unsigned long)__sched_text_end);
}

#ifdef CONFIG_CGROUP_SCHED
/*
 * Default task group.
 * Every task in system belongs to this group at bootup.
 */
struct task_group root_task_group;
EXPORT_SYMBOL_GPL(root_task_group);
LIST_HEAD(task_groups);
EXPORT_SYMBOL_GPL(task_groups);

/* Cacheline aligned slab cache for task_group */
static struct kmem_cache *task_group_cache __read_mostly;
#endif

DECLARE_PER_CPU(cpumask_var_t, load_balance_mask);
DECLARE_PER_CPU(cpumask_var_t, select_idle_mask);

void __init sched_init(void)
{
	unsigned long ptr = 0;
	int i;

	/* Make sure the linker didn't screw up */
	BUG_ON(&idle_sched_class + 1 != &fair_sched_class ||
	       &fair_sched_class + 1 != &rt_sched_class ||
	       &rt_sched_class + 1   != &dl_sched_class);
#ifdef CONFIG_SMP
	BUG_ON(&dl_sched_class + 1 != &stop_sched_class);
#endif

	wait_bit_init();

#ifdef CONFIG_FAIR_GROUP_SCHED
	ptr += 2 * nr_cpu_ids * sizeof(void **);
#endif
#ifdef CONFIG_RT_GROUP_SCHED
	ptr += 2 * nr_cpu_ids * sizeof(void **);
#endif
	if (ptr) {
		ptr = (unsigned long)kzalloc(ptr, GFP_NOWAIT);

#ifdef CONFIG_FAIR_GROUP_SCHED
		root_task_group.se = (struct sched_entity **)ptr;
		ptr += nr_cpu_ids * sizeof(void **);

		root_task_group.cfs_rq = (struct cfs_rq **)ptr;
		ptr += nr_cpu_ids * sizeof(void **);

		root_task_group.shares = ROOT_TASK_GROUP_LOAD;
		init_cfs_bandwidth(&root_task_group.cfs_bandwidth);
#endif /* CONFIG_FAIR_GROUP_SCHED */
#ifdef CONFIG_RT_GROUP_SCHED
		root_task_group.rt_se = (struct sched_rt_entity **)ptr;
		ptr += nr_cpu_ids * sizeof(void **);

		root_task_group.rt_rq = (struct rt_rq **)ptr;
		ptr += nr_cpu_ids * sizeof(void **);

#endif /* CONFIG_RT_GROUP_SCHED */
	}
#ifdef CONFIG_CPUMASK_OFFSTACK
	for_each_possible_cpu(i) {
		per_cpu(load_balance_mask, i) = (cpumask_var_t)kzalloc_node(
			cpumask_size(), GFP_KERNEL, cpu_to_node(i));
		per_cpu(select_idle_mask, i) = (cpumask_var_t)kzalloc_node(
			cpumask_size(), GFP_KERNEL, cpu_to_node(i));
	}
#endif /* CONFIG_CPUMASK_OFFSTACK */

	init_rt_bandwidth(&def_rt_bandwidth, global_rt_period(), global_rt_runtime());
	init_dl_bandwidth(&def_dl_bandwidth, global_rt_period(), global_rt_runtime());

#ifdef CONFIG_SMP
	init_defrootdomain();
#endif

#ifdef CONFIG_RT_GROUP_SCHED
	init_rt_bandwidth(&root_task_group.rt_bandwidth,
			global_rt_period(), global_rt_runtime());
#endif /* CONFIG_RT_GROUP_SCHED */

#ifdef CONFIG_CGROUP_SCHED
	task_group_cache = KMEM_CACHE(task_group, 0);

	list_add(&root_task_group.list, &task_groups);
	INIT_LIST_HEAD(&root_task_group.children);
	INIT_LIST_HEAD(&root_task_group.siblings);
	autogroup_init(&init_task);
#endif /* CONFIG_CGROUP_SCHED */

	for_each_possible_cpu(i) {
		struct rq *rq;

		rq = cpu_rq(i);
		raw_spin_lock_init(&rq->lock);
		rq->nr_running = 0;
		rq->calc_load_active = 0;
		rq->calc_load_update = jiffies + LOAD_FREQ;
		init_cfs_rq(&rq->cfs);
		init_rt_rq(&rq->rt);
		init_dl_rq(&rq->dl);
#ifdef CONFIG_FAIR_GROUP_SCHED
		INIT_LIST_HEAD(&rq->leaf_cfs_rq_list);
		rq->tmp_alone_branch = &rq->leaf_cfs_rq_list;
		/*
		 * How much CPU bandwidth does root_task_group get?
		 *
		 * In case of task-groups formed thr' the cgroup filesystem, it
		 * gets 100% of the CPU resources in the system. This overall
		 * system CPU resource is divided among the tasks of
		 * root_task_group and its child task-groups in a fair manner,
		 * based on each entity's (task or task-group's) weight
		 * (se->load.weight).
		 *
		 * In other words, if root_task_group has 10 tasks of weight
		 * 1024) and two child groups A0 and A1 (of weight 1024 each),
		 * then A0's share of the CPU resource is:
		 *
		 *	A0's bandwidth = 1024 / (10*1024 + 1024 + 1024) = 8.33%
		 *
		 * We achieve this by letting root_task_group's tasks sit
		 * directly in rq->cfs (i.e root_task_group->se[] = NULL).
		 */
		init_tg_cfs_entry(&root_task_group, &rq->cfs, NULL, i, NULL);
#endif /* CONFIG_FAIR_GROUP_SCHED */

		rq->rt.rt_runtime = def_rt_bandwidth.rt_runtime;
#ifdef CONFIG_RT_GROUP_SCHED
		init_tg_rt_entry(&root_task_group, &rq->rt, NULL, i, NULL);
#endif
#ifdef CONFIG_SMP
		rq->sd = NULL;
		rq->rd = NULL;
		rq->cpu_capacity = rq->cpu_capacity_orig = SCHED_CAPACITY_SCALE;
		rq->balance_callback = NULL;
		rq->active_balance = 0;
		rq->next_balance = jiffies;
		rq->push_cpu = 0;
		rq->cpu = i;
		rq->online = 0;
		rq->idle_stamp = 0;
		rq->avg_idle = 2*sysctl_sched_migration_cost;
		rq->max_idle_balance_cost = sysctl_sched_migration_cost;

		INIT_LIST_HEAD(&rq->cfs_tasks);

		rq_attach_root(rq, &def_root_domain);
#ifdef CONFIG_NO_HZ_COMMON
		rq->last_blocked_load_update_tick = jiffies;
		atomic_set(&rq->nohz_flags, 0);

		rq_csd_init(rq, &rq->nohz_csd, nohz_csd_func);
#endif
#endif /* CONFIG_SMP */
		hrtick_rq_init(rq);
		atomic_set(&rq->nr_iowait, 0);
	}

	set_load_weight(&init_task, false);

	/*
	 * The boot idle thread does lazy MMU switching as well:
	 */
	mmgrab(&init_mm);
	enter_lazy_tlb(&init_mm, current);

	/*
	 * Make us the idle thread. Technically, schedule() should not be
	 * called from this thread, however somewhere below it might be,
	 * but because we are the idle thread, we just pick up running again
	 * when this runqueue becomes "idle".
	 */
	init_idle(current, smp_processor_id());

	calc_load_update = jiffies + LOAD_FREQ;

#ifdef CONFIG_SMP
	idle_thread_set_boot_cpu();
#endif
	init_sched_fair_class();

	init_schedstats();

	psi_init();

	init_uclamp();

	scheduler_running = 1;
}

#ifdef CONFIG_DEBUG_ATOMIC_SLEEP
static inline int preempt_count_equals(int preempt_offset)
{
	int nested = preempt_count() + rcu_preempt_depth();

	return (nested == preempt_offset);
}

void __might_sleep(const char *file, int line, int preempt_offset)
{
	/*
	 * Blocking primitives will set (and therefore destroy) current->state,
	 * since we will exit with TASK_RUNNING make sure we enter with it,
	 * otherwise we will destroy state.
	 */
	WARN_ONCE(current->state != TASK_RUNNING && current->task_state_change,
			"do not call blocking ops when !TASK_RUNNING; "
			"state=%lx set at [<%p>] %pS\n",
			current->state,
			(void *)current->task_state_change,
			(void *)current->task_state_change);

	___might_sleep(file, line, preempt_offset);
}
EXPORT_SYMBOL(__might_sleep);

void ___might_sleep(const char *file, int line, int preempt_offset)
{
	/* Ratelimiting timestamp: */
	static unsigned long prev_jiffy;

	unsigned long preempt_disable_ip;

	/* WARN_ON_ONCE() by default, no rate limit required: */
	rcu_sleep_check();

	if ((preempt_count_equals(preempt_offset) && !irqs_disabled() &&
	     !is_idle_task(current) && !current->non_block_count) ||
	    system_state == SYSTEM_BOOTING || system_state > SYSTEM_RUNNING ||
	    oops_in_progress)
		return;

	if (time_before(jiffies, prev_jiffy + HZ) && prev_jiffy)
		return;
	prev_jiffy = jiffies;

	/* Save this before calling printk(), since that will clobber it: */
	preempt_disable_ip = get_preempt_disable_ip(current);

	printk(KERN_ERR
		"BUG: sleeping function called from invalid context at %s:%d\n",
			file, line);
	printk(KERN_ERR
		"in_atomic(): %d, irqs_disabled(): %d, non_block: %d, pid: %d, name: %s\n",
			in_atomic(), irqs_disabled(), current->non_block_count,
			current->pid, current->comm);

	if (task_stack_end_corrupted(current))
		printk(KERN_EMERG "Thread overran stack, or stack corrupted\n");

	debug_show_held_locks(current);
	if (irqs_disabled())
		print_irqtrace_events(current);
	if (IS_ENABLED(CONFIG_DEBUG_PREEMPT)
	    && !preempt_count_equals(preempt_offset)) {
		pr_err("Preemption disabled at:");
		print_ip_sym(KERN_ERR, preempt_disable_ip);
	}

	trace_android_rvh_schedule_bug(NULL);

	dump_stack();
	add_taint(TAINT_WARN, LOCKDEP_STILL_OK);
}
EXPORT_SYMBOL(___might_sleep);

void __cant_sleep(const char *file, int line, int preempt_offset)
{
	static unsigned long prev_jiffy;

	if (irqs_disabled())
		return;

	if (!IS_ENABLED(CONFIG_PREEMPT_COUNT))
		return;

	if (preempt_count() > preempt_offset)
		return;

	if (time_before(jiffies, prev_jiffy + HZ) && prev_jiffy)
		return;
	prev_jiffy = jiffies;

	printk(KERN_ERR "BUG: assuming atomic context at %s:%d\n", file, line);
	printk(KERN_ERR "in_atomic(): %d, irqs_disabled(): %d, pid: %d, name: %s\n",
			in_atomic(), irqs_disabled(),
			current->pid, current->comm);

	debug_show_held_locks(current);
	dump_stack();
	add_taint(TAINT_WARN, LOCKDEP_STILL_OK);
}
EXPORT_SYMBOL_GPL(__cant_sleep);
#endif

#ifdef CONFIG_MAGIC_SYSRQ
void normalize_rt_tasks(void)
{
	struct task_struct *g, *p;
	struct sched_attr attr = {
		.sched_policy = SCHED_NORMAL,
	};

	read_lock(&tasklist_lock);
	for_each_process_thread(g, p) {
		/*
		 * Only normalize user tasks:
		 */
		if (p->flags & PF_KTHREAD)
			continue;

		p->se.exec_start = 0;
		schedstat_set(p->se.statistics.wait_start,  0);
		schedstat_set(p->se.statistics.sleep_start, 0);
		schedstat_set(p->se.statistics.block_start, 0);

		if (!dl_task(p) && !rt_task(p)) {
			/*
			 * Renice negative nice level userspace
			 * tasks back to 0:
			 */
			if (task_nice(p) < 0)
				set_user_nice(p, 0);
			continue;
		}

		__sched_setscheduler(p, &attr, false, false);
	}
	read_unlock(&tasklist_lock);
}

#endif /* CONFIG_MAGIC_SYSRQ */

#if defined(CONFIG_IA64) || defined(CONFIG_KGDB_KDB)
/*
 * These functions are only useful for the IA64 MCA handling, or kdb.
 *
 * They can only be called when the whole system has been
 * stopped - every CPU needs to be quiescent, and no scheduling
 * activity can take place. Using them for anything else would
 * be a serious bug, and as a result, they aren't even visible
 * under any other configuration.
 */

/**
 * curr_task - return the current task for a given CPU.
 * @cpu: the processor in question.
 *
 * ONLY VALID WHEN THE WHOLE SYSTEM IS STOPPED!
 *
 * Return: The current task for @cpu.
 */
struct task_struct *curr_task(int cpu)
{
	return cpu_curr(cpu);
}

#endif /* defined(CONFIG_IA64) || defined(CONFIG_KGDB_KDB) */

#ifdef CONFIG_IA64
/**
 * ia64_set_curr_task - set the current task for a given CPU.
 * @cpu: the processor in question.
 * @p: the task pointer to set.
 *
 * Description: This function must only be used when non-maskable interrupts
 * are serviced on a separate stack. It allows the architecture to switch the
 * notion of the current task on a CPU in a non-blocking manner. This function
 * must be called with all CPU's synchronized, and interrupts disabled, the
 * and caller must save the original value of the current task (see
 * curr_task() above) and restore that value before reenabling interrupts and
 * re-starting the system.
 *
 * ONLY VALID WHEN THE WHOLE SYSTEM IS STOPPED!
 */
void ia64_set_curr_task(int cpu, struct task_struct *p)
{
	cpu_curr(cpu) = p;
}

#endif

#ifdef CONFIG_CGROUP_SCHED
/* task_group_lock serializes the addition/removal of task groups */
static DEFINE_SPINLOCK(task_group_lock);

static inline void alloc_uclamp_sched_group(struct task_group *tg,
					    struct task_group *parent)
{
#ifdef CONFIG_UCLAMP_TASK_GROUP
	enum uclamp_id clamp_id;

	for_each_clamp_id(clamp_id) {
		uclamp_se_set(&tg->uclamp_req[clamp_id],
			      uclamp_none(clamp_id), false);
		tg->uclamp[clamp_id] = parent->uclamp[clamp_id];
	}
#endif
}

static void sched_free_group(struct task_group *tg)
{
	free_fair_sched_group(tg);
	free_rt_sched_group(tg);
	autogroup_free(tg);
	kmem_cache_free(task_group_cache, tg);
}

/* allocate runqueue etc for a new task group */
struct task_group *sched_create_group(struct task_group *parent)
{
	struct task_group *tg;

	tg = kmem_cache_alloc(task_group_cache, GFP_KERNEL | __GFP_ZERO);
	if (!tg)
		return ERR_PTR(-ENOMEM);

	if (!alloc_fair_sched_group(tg, parent))
		goto err;

	if (!alloc_rt_sched_group(tg, parent))
		goto err;

	alloc_uclamp_sched_group(tg, parent);

	return tg;

err:
	sched_free_group(tg);
	return ERR_PTR(-ENOMEM);
}

void sched_online_group(struct task_group *tg, struct task_group *parent)
{
	unsigned long flags;

	spin_lock_irqsave(&task_group_lock, flags);
	list_add_rcu(&tg->list, &task_groups);

	/* Root should already exist: */
	WARN_ON(!parent);

	tg->parent = parent;
	INIT_LIST_HEAD(&tg->children);
	list_add_rcu(&tg->siblings, &parent->children);
	spin_unlock_irqrestore(&task_group_lock, flags);

	online_fair_sched_group(tg);
}

/* rcu callback to free various structures associated with a task group */
static void sched_free_group_rcu(struct rcu_head *rhp)
{
	/* Now it should be safe to free those cfs_rqs: */
	sched_free_group(container_of(rhp, struct task_group, rcu));
}

void sched_destroy_group(struct task_group *tg)
{
	/* Wait for possible concurrent references to cfs_rqs complete: */
	call_rcu(&tg->rcu, sched_free_group_rcu);
}

void sched_offline_group(struct task_group *tg)
{
	unsigned long flags;

	/* End participation in shares distribution: */
	unregister_fair_sched_group(tg);

	spin_lock_irqsave(&task_group_lock, flags);
	list_del_rcu(&tg->list);
	list_del_rcu(&tg->siblings);
	spin_unlock_irqrestore(&task_group_lock, flags);
}

static void sched_change_group(struct task_struct *tsk, int type)
{
	struct task_group *tg;

	/*
	 * All callers are synchronized by task_rq_lock(); we do not use RCU
	 * which is pointless here. Thus, we pass "true" to task_css_check()
	 * to prevent lockdep warnings.
	 */
	tg = container_of(task_css_check(tsk, cpu_cgrp_id, true),
			  struct task_group, css);
	tg = autogroup_task_group(tsk, tg);
	tsk->sched_task_group = tg;

#ifdef CONFIG_FAIR_GROUP_SCHED
	if (tsk->sched_class->task_change_group)
		tsk->sched_class->task_change_group(tsk, type);
	else
#endif
		set_task_rq(tsk, task_cpu(tsk));
}

/*
 * Change task's runqueue when it moves between groups.
 *
 * The caller of this function should have put the task in its new group by
 * now. This function just updates tsk->se.cfs_rq and tsk->se.parent to reflect
 * its new group.
 */
void sched_move_task(struct task_struct *tsk)
{
	int queued, running, queue_flags =
		DEQUEUE_SAVE | DEQUEUE_MOVE | DEQUEUE_NOCLOCK;
	struct rq_flags rf;
	struct rq *rq;

	rq = task_rq_lock(tsk, &rf);
	update_rq_clock(rq);

	running = task_current(rq, tsk);
	queued = task_on_rq_queued(tsk);

	if (queued)
		dequeue_task(rq, tsk, queue_flags);
	if (running)
		put_prev_task(rq, tsk);

	sched_change_group(tsk, TASK_MOVE_GROUP);

	if (queued)
		enqueue_task(rq, tsk, queue_flags);
	if (running) {
		set_next_task(rq, tsk);
		/*
		 * After changing group, the running task may have joined a
		 * throttled one but it's still the running task. Trigger a
		 * resched to make sure that task can still run.
		 */
		resched_curr(rq);
	}

	task_rq_unlock(rq, tsk, &rf);
}

static inline struct task_group *css_tg(struct cgroup_subsys_state *css)
{
	return css ? container_of(css, struct task_group, css) : NULL;
}

static struct cgroup_subsys_state *
cpu_cgroup_css_alloc(struct cgroup_subsys_state *parent_css)
{
	struct task_group *parent = css_tg(parent_css);
	struct task_group *tg;

	if (!parent) {
		/* This is early initialization for the top cgroup */
		return &root_task_group.css;
	}

	tg = sched_create_group(parent);
	if (IS_ERR(tg))
		return ERR_PTR(-ENOMEM);

	return &tg->css;
}

/* Expose task group only after completing cgroup initialization */
static int cpu_cgroup_css_online(struct cgroup_subsys_state *css)
{
	struct task_group *tg = css_tg(css);
	struct task_group *parent = css_tg(css->parent);

	if (parent)
		sched_online_group(tg, parent);

#ifdef CONFIG_UCLAMP_TASK_GROUP
	/* Propagate the effective uclamp value for the new group */
	mutex_lock(&uclamp_mutex);
	rcu_read_lock();
	cpu_util_update_eff(css);
	rcu_read_unlock();
	mutex_unlock(&uclamp_mutex);
#endif

	trace_android_rvh_cpu_cgroup_online(css);
	return 0;
}

static void cpu_cgroup_css_released(struct cgroup_subsys_state *css)
{
	struct task_group *tg = css_tg(css);

	sched_offline_group(tg);
}

static void cpu_cgroup_css_free(struct cgroup_subsys_state *css)
{
	struct task_group *tg = css_tg(css);

	/*
	 * Relies on the RCU grace period between css_released() and this.
	 */
	sched_free_group(tg);
}

/*
 * This is called before wake_up_new_task(), therefore we really only
 * have to set its group bits, all the other stuff does not apply.
 */
static void cpu_cgroup_fork(struct task_struct *task)
{
	struct rq_flags rf;
	struct rq *rq;

	rq = task_rq_lock(task, &rf);

	update_rq_clock(rq);
	sched_change_group(task, TASK_SET_GROUP);

	task_rq_unlock(rq, task, &rf);
}

static int cpu_cgroup_can_attach(struct cgroup_taskset *tset)
{
	struct task_struct *task;
	struct cgroup_subsys_state *css;
	int ret = 0;

	cgroup_taskset_for_each(task, css, tset) {
#ifdef CONFIG_RT_GROUP_SCHED
		if (!sched_rt_can_attach(css_tg(css), task))
			return -EINVAL;
#endif
		/*
		 * Serialize against wake_up_new_task() such that if its
		 * running, we're sure to observe its full state.
		 */
		raw_spin_lock_irq(&task->pi_lock);
		/*
		 * Avoid calling sched_move_task() before wake_up_new_task()
		 * has happened. This would lead to problems with PELT, due to
		 * move wanting to detach+attach while we're not attached yet.
		 */
		if (task->state == TASK_NEW)
			ret = -EINVAL;
		raw_spin_unlock_irq(&task->pi_lock);

		if (ret)
			break;
	}

	trace_android_rvh_cpu_cgroup_can_attach(tset, &ret);

	return ret;
}

static void cpu_cgroup_attach(struct cgroup_taskset *tset)
{
	struct task_struct *task;
	struct cgroup_subsys_state *css;

	cgroup_taskset_for_each(task, css, tset)
		sched_move_task(task);

	trace_android_rvh_cpu_cgroup_attach(tset);
}

#ifdef CONFIG_UCLAMP_TASK_GROUP
static void cpu_util_update_eff(struct cgroup_subsys_state *css)
{
	struct cgroup_subsys_state *top_css = css;
	struct uclamp_se *uc_parent = NULL;
	struct uclamp_se *uc_se = NULL;
	unsigned int eff[UCLAMP_CNT];
	enum uclamp_id clamp_id;
	unsigned int clamps;

	lockdep_assert_held(&uclamp_mutex);
	SCHED_WARN_ON(!rcu_read_lock_held());

	css_for_each_descendant_pre(css, top_css) {
		uc_parent = css_tg(css)->parent
			? css_tg(css)->parent->uclamp : NULL;

		for_each_clamp_id(clamp_id) {
			/* Assume effective clamps matches requested clamps */
			eff[clamp_id] = css_tg(css)->uclamp_req[clamp_id].value;
			/* Cap effective clamps with parent's effective clamps */
			if (uc_parent &&
			    eff[clamp_id] > uc_parent[clamp_id].value) {
				eff[clamp_id] = uc_parent[clamp_id].value;
			}
		}
		/* Ensure protection is always capped by limit */
		eff[UCLAMP_MIN] = min(eff[UCLAMP_MIN], eff[UCLAMP_MAX]);

		/* Propagate most restrictive effective clamps */
		clamps = 0x0;
		uc_se = css_tg(css)->uclamp;
		for_each_clamp_id(clamp_id) {
			if (eff[clamp_id] == uc_se[clamp_id].value)
				continue;
			uc_se[clamp_id].value = eff[clamp_id];
			uc_se[clamp_id].bucket_id = uclamp_bucket_id(eff[clamp_id]);
			clamps |= (0x1 << clamp_id);
		}
		if (!clamps) {
			css = css_rightmost_descendant(css);
			continue;
		}

		/* Immediately update descendants RUNNABLE tasks */
		uclamp_update_active_tasks(css);
	}
}

/*
 * Integer 10^N with a given N exponent by casting to integer the literal "1eN"
 * C expression. Since there is no way to convert a macro argument (N) into a
 * character constant, use two levels of macros.
 */
#define _POW10(exp) ((unsigned int)1e##exp)
#define POW10(exp) _POW10(exp)

struct uclamp_request {
#define UCLAMP_PERCENT_SHIFT	2
#define UCLAMP_PERCENT_SCALE	(100 * POW10(UCLAMP_PERCENT_SHIFT))
	s64 percent;
	u64 util;
	int ret;
};

static inline struct uclamp_request
capacity_from_percent(char *buf)
{
	struct uclamp_request req = {
		.percent = UCLAMP_PERCENT_SCALE,
		.util = SCHED_CAPACITY_SCALE,
		.ret = 0,
	};

	buf = strim(buf);
	if (strcmp(buf, "max")) {
		req.ret = cgroup_parse_float(buf, UCLAMP_PERCENT_SHIFT,
					     &req.percent);
		if (req.ret)
			return req;
		if ((u64)req.percent > UCLAMP_PERCENT_SCALE) {
			req.ret = -ERANGE;
			return req;
		}

		req.util = req.percent << SCHED_CAPACITY_SHIFT;
		req.util = DIV_ROUND_CLOSEST_ULL(req.util, UCLAMP_PERCENT_SCALE);
	}

	return req;
}

static ssize_t cpu_uclamp_write(struct kernfs_open_file *of, char *buf,
				size_t nbytes, loff_t off,
				enum uclamp_id clamp_id)
{
	struct uclamp_request req;
	struct task_group *tg;

	req = capacity_from_percent(buf);
	if (req.ret)
		return req.ret;

	static_branch_enable(&sched_uclamp_used);

	mutex_lock(&uclamp_mutex);
	rcu_read_lock();

	tg = css_tg(of_css(of));
	if (tg->uclamp_req[clamp_id].value != req.util)
		uclamp_se_set(&tg->uclamp_req[clamp_id], req.util, false);

	/*
	 * Because of not recoverable conversion rounding we keep track of the
	 * exact requested value
	 */
	tg->uclamp_pct[clamp_id] = req.percent;

	/* Update effective clamps to track the most restrictive value */
	cpu_util_update_eff(of_css(of));

	rcu_read_unlock();
	mutex_unlock(&uclamp_mutex);

	return nbytes;
}

static ssize_t cpu_uclamp_min_write(struct kernfs_open_file *of,
				    char *buf, size_t nbytes,
				    loff_t off)
{
	return cpu_uclamp_write(of, buf, nbytes, off, UCLAMP_MIN);
}

static ssize_t cpu_uclamp_max_write(struct kernfs_open_file *of,
				    char *buf, size_t nbytes,
				    loff_t off)
{
	return cpu_uclamp_write(of, buf, nbytes, off, UCLAMP_MAX);
}

static inline void cpu_uclamp_print(struct seq_file *sf,
				    enum uclamp_id clamp_id)
{
	struct task_group *tg;
	u64 util_clamp;
	u64 percent;
	u32 rem;

	rcu_read_lock();
	tg = css_tg(seq_css(sf));
	util_clamp = tg->uclamp_req[clamp_id].value;
	rcu_read_unlock();

	if (util_clamp == SCHED_CAPACITY_SCALE) {
		seq_puts(sf, "max\n");
		return;
	}

	percent = tg->uclamp_pct[clamp_id];
	percent = div_u64_rem(percent, POW10(UCLAMP_PERCENT_SHIFT), &rem);
	seq_printf(sf, "%llu.%0*u\n", percent, UCLAMP_PERCENT_SHIFT, rem);
}

static int cpu_uclamp_min_show(struct seq_file *sf, void *v)
{
	cpu_uclamp_print(sf, UCLAMP_MIN);
	return 0;
}

static int cpu_uclamp_max_show(struct seq_file *sf, void *v)
{
	cpu_uclamp_print(sf, UCLAMP_MAX);
	return 0;
}

static int cpu_uclamp_ls_write_u64(struct cgroup_subsys_state *css,
				   struct cftype *cftype, u64 ls)
{
	struct task_group *tg;

	if (ls > 1)
		return -EINVAL;
	tg = css_tg(css);
	tg->latency_sensitive = (unsigned int) ls;

	return 0;
}

static u64 cpu_uclamp_ls_read_u64(struct cgroup_subsys_state *css,
				  struct cftype *cft)
{
	struct task_group *tg = css_tg(css);

	return (u64) tg->latency_sensitive;
}
#endif /* CONFIG_UCLAMP_TASK_GROUP */

#ifdef CONFIG_FAIR_GROUP_SCHED
static int cpu_shares_write_u64(struct cgroup_subsys_state *css,
				struct cftype *cftype, u64 shareval)
{
	if (shareval > scale_load_down(ULONG_MAX))
		shareval = MAX_SHARES;
	return sched_group_set_shares(css_tg(css), scale_load(shareval));
}

static u64 cpu_shares_read_u64(struct cgroup_subsys_state *css,
			       struct cftype *cft)
{
	struct task_group *tg = css_tg(css);

	return (u64) scale_load_down(tg->shares);
}

#ifdef CONFIG_CFS_BANDWIDTH
static DEFINE_MUTEX(cfs_constraints_mutex);

const u64 max_cfs_quota_period = 1 * NSEC_PER_SEC; /* 1s */
static const u64 min_cfs_quota_period = 1 * NSEC_PER_MSEC; /* 1ms */
/* More than 203 days if BW_SHIFT equals 20. */
static const u64 max_cfs_runtime = MAX_BW * NSEC_PER_USEC;

static int __cfs_schedulable(struct task_group *tg, u64 period, u64 runtime);

static int tg_set_cfs_bandwidth(struct task_group *tg, u64 period, u64 quota)
{
	int i, ret = 0, runtime_enabled, runtime_was_enabled;
	struct cfs_bandwidth *cfs_b = &tg->cfs_bandwidth;

	if (tg == &root_task_group)
		return -EINVAL;

	/*
	 * Ensure we have at some amount of bandwidth every period.  This is
	 * to prevent reaching a state of large arrears when throttled via
	 * entity_tick() resulting in prolonged exit starvation.
	 */
	if (quota < min_cfs_quota_period || period < min_cfs_quota_period)
		return -EINVAL;

	/*
	 * Likewise, bound things on the otherside by preventing insane quota
	 * periods.  This also allows us to normalize in computing quota
	 * feasibility.
	 */
	if (period > max_cfs_quota_period)
		return -EINVAL;

	/*
	 * Bound quota to defend quota against overflow during bandwidth shift.
	 */
	if (quota != RUNTIME_INF && quota > max_cfs_runtime)
		return -EINVAL;

	/*
	 * Prevent race between setting of cfs_rq->runtime_enabled and
	 * unthrottle_offline_cfs_rqs().
	 */
	get_online_cpus();
	mutex_lock(&cfs_constraints_mutex);
	ret = __cfs_schedulable(tg, period, quota);
	if (ret)
		goto out_unlock;

	runtime_enabled = quota != RUNTIME_INF;
	runtime_was_enabled = cfs_b->quota != RUNTIME_INF;
	/*
	 * If we need to toggle cfs_bandwidth_used, off->on must occur
	 * before making related changes, and on->off must occur afterwards
	 */
	if (runtime_enabled && !runtime_was_enabled)
		cfs_bandwidth_usage_inc();
	raw_spin_lock_irq(&cfs_b->lock);
	cfs_b->period = ns_to_ktime(period);
	cfs_b->quota = quota;

	__refill_cfs_bandwidth_runtime(cfs_b);

	/* Restart the period timer (if active) to handle new period expiry: */
	if (runtime_enabled)
		start_cfs_bandwidth(cfs_b);

	raw_spin_unlock_irq(&cfs_b->lock);

	for_each_online_cpu(i) {
		struct cfs_rq *cfs_rq = tg->cfs_rq[i];
		struct rq *rq = cfs_rq->rq;
		struct rq_flags rf;

		rq_lock_irq(rq, &rf);
		cfs_rq->runtime_enabled = runtime_enabled;
		cfs_rq->runtime_remaining = 0;

		if (cfs_rq->throttled)
			unthrottle_cfs_rq(cfs_rq);
		rq_unlock_irq(rq, &rf);
	}
	if (runtime_was_enabled && !runtime_enabled)
		cfs_bandwidth_usage_dec();
out_unlock:
	mutex_unlock(&cfs_constraints_mutex);
	put_online_cpus();

	return ret;
}

static int tg_set_cfs_quota(struct task_group *tg, long cfs_quota_us)
{
	u64 quota, period;

	period = ktime_to_ns(tg->cfs_bandwidth.period);
	if (cfs_quota_us < 0)
		quota = RUNTIME_INF;
	else if ((u64)cfs_quota_us <= U64_MAX / NSEC_PER_USEC)
		quota = (u64)cfs_quota_us * NSEC_PER_USEC;
	else
		return -EINVAL;

	return tg_set_cfs_bandwidth(tg, period, quota);
}

static long tg_get_cfs_quota(struct task_group *tg)
{
	u64 quota_us;

	if (tg->cfs_bandwidth.quota == RUNTIME_INF)
		return -1;

	quota_us = tg->cfs_bandwidth.quota;
	do_div(quota_us, NSEC_PER_USEC);

	return quota_us;
}

static int tg_set_cfs_period(struct task_group *tg, long cfs_period_us)
{
	u64 quota, period;

	if ((u64)cfs_period_us > U64_MAX / NSEC_PER_USEC)
		return -EINVAL;

	period = (u64)cfs_period_us * NSEC_PER_USEC;
	quota = tg->cfs_bandwidth.quota;

	return tg_set_cfs_bandwidth(tg, period, quota);
}

static long tg_get_cfs_period(struct task_group *tg)
{
	u64 cfs_period_us;

	cfs_period_us = ktime_to_ns(tg->cfs_bandwidth.period);
	do_div(cfs_period_us, NSEC_PER_USEC);

	return cfs_period_us;
}

static s64 cpu_cfs_quota_read_s64(struct cgroup_subsys_state *css,
				  struct cftype *cft)
{
	return tg_get_cfs_quota(css_tg(css));
}

static int cpu_cfs_quota_write_s64(struct cgroup_subsys_state *css,
				   struct cftype *cftype, s64 cfs_quota_us)
{
	return tg_set_cfs_quota(css_tg(css), cfs_quota_us);
}

static u64 cpu_cfs_period_read_u64(struct cgroup_subsys_state *css,
				   struct cftype *cft)
{
	return tg_get_cfs_period(css_tg(css));
}

static int cpu_cfs_period_write_u64(struct cgroup_subsys_state *css,
				    struct cftype *cftype, u64 cfs_period_us)
{
	return tg_set_cfs_period(css_tg(css), cfs_period_us);
}

struct cfs_schedulable_data {
	struct task_group *tg;
	u64 period, quota;
};

/*
 * normalize group quota/period to be quota/max_period
 * note: units are usecs
 */
static u64 normalize_cfs_quota(struct task_group *tg,
			       struct cfs_schedulable_data *d)
{
	u64 quota, period;

	if (tg == d->tg) {
		period = d->period;
		quota = d->quota;
	} else {
		period = tg_get_cfs_period(tg);
		quota = tg_get_cfs_quota(tg);
	}

	/* note: these should typically be equivalent */
	if (quota == RUNTIME_INF || quota == -1)
		return RUNTIME_INF;

	return to_ratio(period, quota);
}

static int tg_cfs_schedulable_down(struct task_group *tg, void *data)
{
	struct cfs_schedulable_data *d = data;
	struct cfs_bandwidth *cfs_b = &tg->cfs_bandwidth;
	s64 quota = 0, parent_quota = -1;

	if (!tg->parent) {
		quota = RUNTIME_INF;
	} else {
		struct cfs_bandwidth *parent_b = &tg->parent->cfs_bandwidth;

		quota = normalize_cfs_quota(tg, d);
		parent_quota = parent_b->hierarchical_quota;

		/*
		 * Ensure max(child_quota) <= parent_quota.  On cgroup2,
		 * always take the min.  On cgroup1, only inherit when no
		 * limit is set:
		 */
		if (cgroup_subsys_on_dfl(cpu_cgrp_subsys)) {
			quota = min(quota, parent_quota);
		} else {
			if (quota == RUNTIME_INF)
				quota = parent_quota;
			else if (parent_quota != RUNTIME_INF && quota > parent_quota)
				return -EINVAL;
		}
	}
	cfs_b->hierarchical_quota = quota;

	return 0;
}

static int __cfs_schedulable(struct task_group *tg, u64 period, u64 quota)
{
	int ret;
	struct cfs_schedulable_data data = {
		.tg = tg,
		.period = period,
		.quota = quota,
	};

	if (quota != RUNTIME_INF) {
		do_div(data.period, NSEC_PER_USEC);
		do_div(data.quota, NSEC_PER_USEC);
	}

	rcu_read_lock();
	ret = walk_tg_tree(tg_cfs_schedulable_down, tg_nop, &data);
	rcu_read_unlock();

	return ret;
}

static int cpu_cfs_stat_show(struct seq_file *sf, void *v)
{
	struct task_group *tg = css_tg(seq_css(sf));
	struct cfs_bandwidth *cfs_b = &tg->cfs_bandwidth;

	seq_printf(sf, "nr_periods %d\n", cfs_b->nr_periods);
	seq_printf(sf, "nr_throttled %d\n", cfs_b->nr_throttled);
	seq_printf(sf, "throttled_time %llu\n", cfs_b->throttled_time);

	if (schedstat_enabled() && tg != &root_task_group) {
		u64 ws = 0;
		int i;

		for_each_possible_cpu(i)
			ws += schedstat_val(tg->se[i]->statistics.wait_sum);

		seq_printf(sf, "wait_sum %llu\n", ws);
	}

	return 0;
}
#endif /* CONFIG_CFS_BANDWIDTH */
#endif /* CONFIG_FAIR_GROUP_SCHED */

#ifdef CONFIG_RT_GROUP_SCHED
static int cpu_rt_runtime_write(struct cgroup_subsys_state *css,
				struct cftype *cft, s64 val)
{
	return sched_group_set_rt_runtime(css_tg(css), val);
}

static s64 cpu_rt_runtime_read(struct cgroup_subsys_state *css,
			       struct cftype *cft)
{
	return sched_group_rt_runtime(css_tg(css));
}

static int cpu_rt_period_write_uint(struct cgroup_subsys_state *css,
				    struct cftype *cftype, u64 rt_period_us)
{
	return sched_group_set_rt_period(css_tg(css), rt_period_us);
}

static u64 cpu_rt_period_read_uint(struct cgroup_subsys_state *css,
				   struct cftype *cft)
{
	return sched_group_rt_period(css_tg(css));
}
#endif /* CONFIG_RT_GROUP_SCHED */

static struct cftype cpu_legacy_files[] = {
#ifdef CONFIG_FAIR_GROUP_SCHED
	{
		.name = "shares",
		.read_u64 = cpu_shares_read_u64,
		.write_u64 = cpu_shares_write_u64,
	},
#endif
#ifdef CONFIG_CFS_BANDWIDTH
	{
		.name = "cfs_quota_us",
		.read_s64 = cpu_cfs_quota_read_s64,
		.write_s64 = cpu_cfs_quota_write_s64,
	},
	{
		.name = "cfs_period_us",
		.read_u64 = cpu_cfs_period_read_u64,
		.write_u64 = cpu_cfs_period_write_u64,
	},
	{
		.name = "stat",
		.seq_show = cpu_cfs_stat_show,
	},
#endif
#ifdef CONFIG_RT_GROUP_SCHED
	{
		.name = "rt_runtime_us",
		.read_s64 = cpu_rt_runtime_read,
		.write_s64 = cpu_rt_runtime_write,
	},
	{
		.name = "rt_period_us",
		.read_u64 = cpu_rt_period_read_uint,
		.write_u64 = cpu_rt_period_write_uint,
	},
#endif
#ifdef CONFIG_UCLAMP_TASK_GROUP
	{
		.name = "uclamp.min",
		.flags = CFTYPE_NOT_ON_ROOT,
		.seq_show = cpu_uclamp_min_show,
		.write = cpu_uclamp_min_write,
	},
	{
		.name = "uclamp.max",
		.flags = CFTYPE_NOT_ON_ROOT,
		.seq_show = cpu_uclamp_max_show,
		.write = cpu_uclamp_max_write,
	},
	{
		.name = "uclamp.latency_sensitive",
		.flags = CFTYPE_NOT_ON_ROOT,
		.read_u64 = cpu_uclamp_ls_read_u64,
		.write_u64 = cpu_uclamp_ls_write_u64,
	},
#endif
	{ }	/* Terminate */
};

static int cpu_extra_stat_show(struct seq_file *sf,
			       struct cgroup_subsys_state *css)
{
#ifdef CONFIG_CFS_BANDWIDTH
	{
		struct task_group *tg = css_tg(css);
		struct cfs_bandwidth *cfs_b = &tg->cfs_bandwidth;
		u64 throttled_usec;

		throttled_usec = cfs_b->throttled_time;
		do_div(throttled_usec, NSEC_PER_USEC);

		seq_printf(sf, "nr_periods %d\n"
			   "nr_throttled %d\n"
			   "throttled_usec %llu\n",
			   cfs_b->nr_periods, cfs_b->nr_throttled,
			   throttled_usec);
	}
#endif
	return 0;
}

#ifdef CONFIG_FAIR_GROUP_SCHED
static u64 cpu_weight_read_u64(struct cgroup_subsys_state *css,
			       struct cftype *cft)
{
	struct task_group *tg = css_tg(css);
	u64 weight = scale_load_down(tg->shares);

	return DIV_ROUND_CLOSEST_ULL(weight * CGROUP_WEIGHT_DFL, 1024);
}

static int cpu_weight_write_u64(struct cgroup_subsys_state *css,
				struct cftype *cft, u64 weight)
{
	/*
	 * cgroup weight knobs should use the common MIN, DFL and MAX
	 * values which are 1, 100 and 10000 respectively.  While it loses
	 * a bit of range on both ends, it maps pretty well onto the shares
	 * value used by scheduler and the round-trip conversions preserve
	 * the original value over the entire range.
	 */
	if (weight < CGROUP_WEIGHT_MIN || weight > CGROUP_WEIGHT_MAX)
		return -ERANGE;

	weight = DIV_ROUND_CLOSEST_ULL(weight * 1024, CGROUP_WEIGHT_DFL);

	return sched_group_set_shares(css_tg(css), scale_load(weight));
}

static s64 cpu_weight_nice_read_s64(struct cgroup_subsys_state *css,
				    struct cftype *cft)
{
	unsigned long weight = scale_load_down(css_tg(css)->shares);
	int last_delta = INT_MAX;
	int prio, delta;

	/* find the closest nice value to the current weight */
	for (prio = 0; prio < ARRAY_SIZE(sched_prio_to_weight); prio++) {
		delta = abs(sched_prio_to_weight[prio] - weight);
		if (delta >= last_delta)
			break;
		last_delta = delta;
	}

	return PRIO_TO_NICE(prio - 1 + MAX_RT_PRIO);
}

static int cpu_weight_nice_write_s64(struct cgroup_subsys_state *css,
				     struct cftype *cft, s64 nice)
{
	unsigned long weight;
	int idx;

	if (nice < MIN_NICE || nice > MAX_NICE)
		return -ERANGE;

	idx = NICE_TO_PRIO(nice) - MAX_RT_PRIO;
	idx = array_index_nospec(idx, 40);
	weight = sched_prio_to_weight[idx];

	return sched_group_set_shares(css_tg(css), scale_load(weight));
}
#endif

static void __maybe_unused cpu_period_quota_print(struct seq_file *sf,
						  long period, long quota)
{
	if (quota < 0)
		seq_puts(sf, "max");
	else
		seq_printf(sf, "%ld", quota);

	seq_printf(sf, " %ld\n", period);
}

/* caller should put the current value in *@periodp before calling */
static int __maybe_unused cpu_period_quota_parse(char *buf,
						 u64 *periodp, u64 *quotap)
{
	char tok[21];	/* U64_MAX */

	if (sscanf(buf, "%20s %llu", tok, periodp) < 1)
		return -EINVAL;

	*periodp *= NSEC_PER_USEC;

	if (sscanf(tok, "%llu", quotap))
		*quotap *= NSEC_PER_USEC;
	else if (!strcmp(tok, "max"))
		*quotap = RUNTIME_INF;
	else
		return -EINVAL;

	return 0;
}

#ifdef CONFIG_CFS_BANDWIDTH
static int cpu_max_show(struct seq_file *sf, void *v)
{
	struct task_group *tg = css_tg(seq_css(sf));

	cpu_period_quota_print(sf, tg_get_cfs_period(tg), tg_get_cfs_quota(tg));
	return 0;
}

static ssize_t cpu_max_write(struct kernfs_open_file *of,
			     char *buf, size_t nbytes, loff_t off)
{
	struct task_group *tg = css_tg(of_css(of));
	u64 period = tg_get_cfs_period(tg);
	u64 quota;
	int ret;

	ret = cpu_period_quota_parse(buf, &period, &quota);
	if (!ret)
		ret = tg_set_cfs_bandwidth(tg, period, quota);
	return ret ?: nbytes;
}
#endif

static struct cftype cpu_files[] = {
#ifdef CONFIG_FAIR_GROUP_SCHED
	{
		.name = "weight",
		.flags = CFTYPE_NOT_ON_ROOT,
		.read_u64 = cpu_weight_read_u64,
		.write_u64 = cpu_weight_write_u64,
	},
	{
		.name = "weight.nice",
		.flags = CFTYPE_NOT_ON_ROOT,
		.read_s64 = cpu_weight_nice_read_s64,
		.write_s64 = cpu_weight_nice_write_s64,
	},
#endif
#ifdef CONFIG_CFS_BANDWIDTH
	{
		.name = "max",
		.flags = CFTYPE_NOT_ON_ROOT,
		.seq_show = cpu_max_show,
		.write = cpu_max_write,
	},
#endif
#ifdef CONFIG_UCLAMP_TASK_GROUP
	{
		.name = "uclamp.min",
		.flags = CFTYPE_NOT_ON_ROOT,
		.seq_show = cpu_uclamp_min_show,
		.write = cpu_uclamp_min_write,
	},
	{
		.name = "uclamp.max",
		.flags = CFTYPE_NOT_ON_ROOT,
		.seq_show = cpu_uclamp_max_show,
		.write = cpu_uclamp_max_write,
	},
	{
		.name = "uclamp.latency_sensitive",
		.flags = CFTYPE_NOT_ON_ROOT,
		.read_u64 = cpu_uclamp_ls_read_u64,
		.write_u64 = cpu_uclamp_ls_write_u64,
	},
#endif
	{ }	/* terminate */
};

struct cgroup_subsys cpu_cgrp_subsys = {
	.css_alloc	= cpu_cgroup_css_alloc,
	.css_online	= cpu_cgroup_css_online,
	.css_released	= cpu_cgroup_css_released,
	.css_free	= cpu_cgroup_css_free,
	.css_extra_stat_show = cpu_extra_stat_show,
	.fork		= cpu_cgroup_fork,
	.can_attach	= cpu_cgroup_can_attach,
	.attach		= cpu_cgroup_attach,
	.legacy_cftypes	= cpu_legacy_files,
	.dfl_cftypes	= cpu_files,
	.early_init	= true,
	.threaded	= true,
};

#endif	/* CONFIG_CGROUP_SCHED */

void dump_cpu_task(int cpu)
{
	pr_info("Task dump for CPU %d:\n", cpu);
	sched_show_task(cpu_curr(cpu));
}

/*
 * Nice levels are multiplicative, with a gentle 10% change for every
 * nice level changed. I.e. when a CPU-bound task goes from nice 0 to
 * nice 1, it will get ~10% less CPU time than another CPU-bound task
 * that remained on nice 0.
 *
 * The "10% effect" is relative and cumulative: from _any_ nice level,
 * if you go up 1 level, it's -10% CPU usage, if you go down 1 level
 * it's +10% CPU usage. (to achieve that we use a multiplier of 1.25.
 * If a task goes up by ~10% and another task goes down by ~10% then
 * the relative distance between them is ~25%.)
 */
const int sched_prio_to_weight[40] = {
 /* -20 */     88761,     71755,     56483,     46273,     36291,
 /* -15 */     29154,     23254,     18705,     14949,     11916,
 /* -10 */      9548,      7620,      6100,      4904,      3906,
 /*  -5 */      3121,      2501,      1991,      1586,      1277,
 /*   0 */      1024,       820,       655,       526,       423,
 /*   5 */       335,       272,       215,       172,       137,
 /*  10 */       110,        87,        70,        56,        45,
 /*  15 */        36,        29,        23,        18,        15,
};

/*
 * Inverse (2^32/x) values of the sched_prio_to_weight[] array, precalculated.
 *
 * In cases where the weight does not change often, we can use the
 * precalculated inverse to speed up arithmetics by turning divisions
 * into multiplications:
 */
const u32 sched_prio_to_wmult[40] = {
 /* -20 */     48388,     59856,     76040,     92818,    118348,
 /* -15 */    147320,    184698,    229616,    287308,    360437,
 /* -10 */    449829,    563644,    704093,    875809,   1099582,
 /*  -5 */   1376151,   1717300,   2157191,   2708050,   3363326,
 /*   0 */   4194304,   5237765,   6557202,   8165337,  10153587,
 /*   5 */  12820798,  15790321,  19976592,  24970740,  31350126,
 /*  10 */  39045157,  49367440,  61356676,  76695844,  95443717,
 /*  15 */ 119304647, 148102320, 186737708, 238609294, 286331153,
};

void call_trace_sched_update_nr_running(struct rq *rq, int count)
{
        trace_sched_update_nr_running_tp(rq, count);
}<|MERGE_RESOLUTION|>--- conflicted
+++ resolved
@@ -1364,16 +1364,8 @@
 	 * affecting a valid clamp bucket, the next time it's enqueued,
 	 * it will already see the updated clamp bucket value.
 	 */
-<<<<<<< HEAD
-	for_each_clamp_id(clamp_id) {
-		if (p->uclamp[clamp_id].active) {
-			uclamp_rq_dec_id(rq, p, clamp_id);
-			uclamp_rq_inc_id(rq, p, clamp_id);
-		}
-	}
-=======
-	uclamp_rq_reinc_id(rq, p, clamp_id);
->>>>>>> c72ca115
+	for_each_clamp_id(clamp_id)
+		uclamp_rq_reinc_id(rq, p, clamp_id);
 
 	task_rq_unlock(rq, p, &rf);
 }
