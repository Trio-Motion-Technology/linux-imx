--- conflicted
+++ resolved
@@ -67,19 +67,11 @@
  * Return 'true' if:
  * - the local and remote CPUs share @policy,
  * - dvfs_possible_from_any_cpu is set in @policy and the local CPU is not going
-<<<<<<< HEAD
- *   offline (in which it is not expected to run cpufreq updates any more).
-=======
  *   offline (in which case it is not expected to run cpufreq updates any more).
->>>>>>> cff670b3
  */
 bool cpufreq_this_cpu_can_update(struct cpufreq_policy *policy)
 {
 	return cpumask_test_cpu(smp_processor_id(), policy->cpus) ||
 		(policy->dvfs_possible_from_any_cpu &&
-<<<<<<< HEAD
-		rcu_dereference_sched(*this_cpu_ptr(&cpufreq_update_util_data)));
-=======
 		 rcu_dereference_sched(*this_cpu_ptr(&cpufreq_update_util_data)));
->>>>>>> cff670b3
 }