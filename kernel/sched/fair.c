--- conflicted
+++ resolved
@@ -10060,18 +10060,7 @@
 			.src_cpu	= busiest_rq->cpu,
 			.src_rq		= busiest_rq,
 			.idle		= CPU_IDLE,
-<<<<<<< HEAD
-			/*
-			 * can_migrate_task() doesn't need to compute new_dst_cpu
-			 * for active balancing. Since we have CPU_IDLE, but no
-			 * @dst_grpmask we need to make that test go away with lying
-			 * about DST_PINNED.
-			 */
-			.flags		= LBF_DST_PINNED,
 			.src_rq_rf	= &rf,
-=======
-			.flags		= LBF_ACTIVE_LB,
->>>>>>> 16b3d0cf
 		};
 
 		schedstat_inc(sd->alb_count);
