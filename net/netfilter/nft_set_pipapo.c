// SPDX-License-Identifier: GPL-2.0-only

/* PIPAPO: PIle PAcket POlicies: set for arbitrary concatenations of ranges
 *
 * Copyright (c) 2019-2020 Red Hat GmbH
 *
 * Author: Stefano Brivio <sbrivio@redhat.com>
 */

/**
 * DOC: Theory of Operation
 *
 *
 * Problem
 * -------
 *
 * Match packet bytes against entries composed of ranged or non-ranged packet
 * field specifiers, mapping them to arbitrary references. For example:
 *
 * ::
 *
 *               --- fields --->
 *      |    [net],[port],[net]... => [reference]
 *   entries [net],[port],[net]... => [reference]
 *      |    [net],[port],[net]... => [reference]
 *      V    ...
 *
 * where [net] fields can be IP ranges or netmasks, and [port] fields are port
 * ranges. Arbitrary packet fields can be matched.
 *
 *
 * Algorithm Overview
 * ------------------
 *
 * This algorithm is loosely inspired by [Ligatti 2010], and fundamentally
 * relies on the consideration that every contiguous range in a space of b bits
 * can be converted into b * 2 netmasks, from Theorem 3 in [Rottenstreich 2010],
 * as also illustrated in Section 9 of [Kogan 2014].
 *
 * Classification against a number of entries, that require matching given bits
 * of a packet field, is performed by grouping those bits in sets of arbitrary
 * size, and classifying packet bits one group at a time.
 *
 * Example:
 *   to match the source port (16 bits) of a packet, we can divide those 16 bits
 *   in 4 groups of 4 bits each. Given the entry:
 *      0000 0001 0101 1001
 *   and a packet with source port:
 *      0000 0001 1010 1001
 *   first and second groups match, but the third doesn't. We conclude that the
 *   packet doesn't match the given entry.
 *
 * Translate the set to a sequence of lookup tables, one per field. Each table
 * has two dimensions: bit groups to be matched for a single packet field, and
 * all the possible values of said groups (buckets). Input entries are
 * represented as one or more rules, depending on the number of composing
 * netmasks for the given field specifier, and a group match is indicated as a
 * set bit, with number corresponding to the rule index, in all the buckets
 * whose value matches the entry for a given group.
 *
 * Rules are mapped between fields through an array of x, n pairs, with each
 * item mapping a matched rule to one or more rules. The position of the pair in
 * the array indicates the matched rule to be mapped to the next field, x
 * indicates the first rule index in the next field, and n the amount of
 * next-field rules the current rule maps to.
 *
 * The mapping array for the last field maps to the desired references.
 *
 * To match, we perform table lookups using the values of grouped packet bits,
 * and use a sequence of bitwise operations to progressively evaluate rule
 * matching.
 *
 * A stand-alone, reference implementation, also including notes about possible
 * future optimisations, is available at:
 *    https://pipapo.lameexcu.se/
 *
 * Insertion
 * ---------
 *
 * - For each packet field:
 *
 *   - divide the b packet bits we want to classify into groups of size t,
 *     obtaining ceil(b / t) groups
 *
 *      Example: match on destination IP address, with t = 4: 32 bits, 8 groups
 *      of 4 bits each
 *
 *   - allocate a lookup table with one column ("bucket") for each possible
 *     value of a group, and with one row for each group
 *
 *      Example: 8 groups, 2^4 buckets:
 *
 * ::
 *
 *                     bucket
 *      group  0   1   2   3   4   5   6   7   8   9  10  11  12  13  14  15
 *        0
 *        1
 *        2
 *        3
 *        4
 *        5
 *        6
 *        7
 *
 *   - map the bits we want to classify for the current field, for a given
 *     entry, to a single rule for non-ranged and netmask set items, and to one
 *     or multiple rules for ranges. Ranges are expanded to composing netmasks
 *     by pipapo_expand().
 *
 *      Example: 2 entries, 10.0.0.5:1024 and 192.168.1.0-192.168.2.1:2048
 *      - rule #0: 10.0.0.5
 *      - rule #1: 192.168.1.0/24
 *      - rule #2: 192.168.2.0/31
 *
 *   - insert references to the rules in the lookup table, selecting buckets
 *     according to bit values of a rule in the given group. This is done by
 *     pipapo_insert().
 *
 *      Example: given:
 *      - rule #0: 10.0.0.5 mapping to buckets
 *        < 0 10  0 0   0 0  0 5 >
 *      - rule #1: 192.168.1.0/24 mapping to buckets
 *        < 12 0  10 8  0 1  < 0..15 > < 0..15 > >
 *      - rule #2: 192.168.2.0/31 mapping to buckets
 *        < 12 0  10 8  0 2  0 < 0..1 > >
 *
 *      these bits are set in the lookup table:
 *
 * ::
 *
 *                     bucket
 *      group  0   1   2   3   4   5   6   7   8   9  10  11  12  13  14  15
 *        0    0                                              1,2
 *        1   1,2                                      0
 *        2    0                                      1,2
 *        3    0                              1,2
 *        4  0,1,2
 *        5    0   1   2
 *        6  0,1,2 1   1   1   1   1   1   1   1   1   1   1   1   1   1   1
 *        7   1,2 1,2  1   1   1  0,1  1   1   1   1   1   1   1   1   1   1
 *
 *   - if this is not the last field in the set, fill a mapping array that maps
 *     rules from the lookup table to rules belonging to the same entry in
 *     the next lookup table, done by pipapo_map().
 *
 *     Note that as rules map to contiguous ranges of rules, given how netmask
 *     expansion and insertion is performed, &union nft_pipapo_map_bucket stores
 *     this information as pairs of first rule index, rule count.
 *
 *      Example: 2 entries, 10.0.0.5:1024 and 192.168.1.0-192.168.2.1:2048,
 *      given lookup table #0 for field 0 (see example above):
 *
 * ::
 *
 *                     bucket
 *      group  0   1   2   3   4   5   6   7   8   9  10  11  12  13  14  15
 *        0    0                                              1,2
 *        1   1,2                                      0
 *        2    0                                      1,2
 *        3    0                              1,2
 *        4  0,1,2
 *        5    0   1   2
 *        6  0,1,2 1   1   1   1   1   1   1   1   1   1   1   1   1   1   1
 *        7   1,2 1,2  1   1   1  0,1  1   1   1   1   1   1   1   1   1   1
 *
 *      and lookup table #1 for field 1 with:
 *      - rule #0: 1024 mapping to buckets
 *        < 0  0  4  0 >
 *      - rule #1: 2048 mapping to buckets
 *        < 0  0  5  0 >
 *
 * ::
 *
 *                     bucket
 *      group  0   1   2   3   4   5   6   7   8   9  10  11  12  13  14  15
 *        0   0,1
 *        1   0,1
 *        2                    0   1
 *        3   0,1
 *
 *      we need to map rules for 10.0.0.5 in lookup table #0 (rule #0) to 1024
 *      in lookup table #1 (rule #0) and rules for 192.168.1.0-192.168.2.1
 *      (rules #1, #2) to 2048 in lookup table #2 (rule #1):
 *
 * ::
 *
 *       rule indices in current field: 0    1    2
 *       map to rules in next field:    0    1    1
 *
 *   - if this is the last field in the set, fill a mapping array that maps
 *     rules from the last lookup table to element pointers, also done by
 *     pipapo_map().
 *
 *     Note that, in this implementation, we have two elements (start, end) for
 *     each entry. The pointer to the end element is stored in this array, and
 *     the pointer to the start element is linked from it.
 *
 *      Example: entry 10.0.0.5:1024 has a corresponding &struct nft_pipapo_elem
 *      pointer, 0x66, and element for 192.168.1.0-192.168.2.1:2048 is at 0x42.
 *      From the rules of lookup table #1 as mapped above:
 *
 * ::
 *
 *       rule indices in last field:    0    1
 *       map to elements:             0x66  0x42
 *
 *
 * Matching
 * --------
 *
 * We use a result bitmap, with the size of a single lookup table bucket, to
 * represent the matching state that applies at every algorithm step. This is
 * done by pipapo_lookup().
 *
 * - For each packet field:
 *
 *   - start with an all-ones result bitmap (res_map in pipapo_lookup())
 *
 *   - perform a lookup into the table corresponding to the current field,
 *     for each group, and at every group, AND the current result bitmap with
 *     the value from the lookup table bucket
 *
 * ::
 *
 *      Example: 192.168.1.5 < 12 0  10 8  0 1  0 5 >, with lookup table from
 *      insertion examples.
 *      Lookup table buckets are at least 3 bits wide, we'll assume 8 bits for
 *      convenience in this example. Initial result bitmap is 0xff, the steps
 *      below show the value of the result bitmap after each group is processed:
 *
 *                     bucket
 *      group  0   1   2   3   4   5   6   7   8   9  10  11  12  13  14  15
 *        0    0                                              1,2
 *        result bitmap is now: 0xff & 0x6 [bucket 12] = 0x6
 *
 *        1   1,2                                      0
 *        result bitmap is now: 0x6 & 0x6 [bucket 0] = 0x6
 *
 *        2    0                                      1,2
 *        result bitmap is now: 0x6 & 0x6 [bucket 10] = 0x6
 *
 *        3    0                              1,2
 *        result bitmap is now: 0x6 & 0x6 [bucket 8] = 0x6
 *
 *        4  0,1,2
 *        result bitmap is now: 0x6 & 0x7 [bucket 0] = 0x6
 *
 *        5    0   1   2
 *        result bitmap is now: 0x6 & 0x2 [bucket 1] = 0x2
 *
 *        6  0,1,2 1   1   1   1   1   1   1   1   1   1   1   1   1   1   1
 *        result bitmap is now: 0x2 & 0x7 [bucket 0] = 0x2
 *
 *        7   1,2 1,2  1   1   1  0,1  1   1   1   1   1   1   1   1   1   1
 *        final result bitmap for this field is: 0x2 & 0x3 [bucket 5] = 0x2
 *
 *   - at the next field, start with a new, all-zeroes result bitmap. For each
 *     bit set in the previous result bitmap, fill the new result bitmap
 *     (fill_map in pipapo_lookup()) with the rule indices from the
 *     corresponding buckets of the mapping field for this field, done by
 *     pipapo_refill()
 *
 *      Example: with mapping table from insertion examples, with the current
 *      result bitmap from the previous example, 0x02:
 *
 * ::
 *
 *       rule indices in current field: 0    1    2
 *       map to rules in next field:    0    1    1
 *
 *      the new result bitmap will be 0x02: rule 1 was set, and rule 1 will be
 *      set.
 *
 *      We can now extend this example to cover the second iteration of the step
 *      above (lookup and AND bitmap): assuming the port field is
 *      2048 < 0  0  5  0 >, with starting result bitmap 0x2, and lookup table
 *      for "port" field from pre-computation example:
 *
 * ::
 *
 *                     bucket
 *      group  0   1   2   3   4   5   6   7   8   9  10  11  12  13  14  15
 *        0   0,1
 *        1   0,1
 *        2                    0   1
 *        3   0,1
 *
 *       operations are: 0x2 & 0x3 [bucket 0] & 0x3 [bucket 0] & 0x2 [bucket 5]
 *       & 0x3 [bucket 0], resulting bitmap is 0x2.
 *
 *   - if this is the last field in the set, look up the value from the mapping
 *     array corresponding to the final result bitmap
 *
 *      Example: 0x2 resulting bitmap from 192.168.1.5:2048, mapping array for
 *      last field from insertion example:
 *
 * ::
 *
 *       rule indices in last field:    0    1
 *       map to elements:             0x66  0x42
 *
 *      the matching element is at 0x42.
 *
 *
 * References
 * ----------
 *
 * [Ligatti 2010]
 *      A Packet-classification Algorithm for Arbitrary Bitmask Rules, with
 *      Automatic Time-space Tradeoffs
 *      Jay Ligatti, Josh Kuhn, and Chris Gage.
 *      Proceedings of the IEEE International Conference on Computer
 *      Communication Networks (ICCCN), August 2010.
 *      https://www.cse.usf.edu/~ligatti/papers/grouper-conf.pdf
 *
 * [Rottenstreich 2010]
 *      Worst-Case TCAM Rule Expansion
 *      Ori Rottenstreich and Isaac Keslassy.
 *      2010 Proceedings IEEE INFOCOM, San Diego, CA, 2010.
 *      http://citeseerx.ist.psu.edu/viewdoc/download?doi=10.1.1.212.4592&rep=rep1&type=pdf
 *
 * [Kogan 2014]
 *      SAX-PAC (Scalable And eXpressive PAcket Classification)
 *      Kirill Kogan, Sergey Nikolenko, Ori Rottenstreich, William Culhane,
 *      and Patrick Eugster.
 *      Proceedings of the 2014 ACM conference on SIGCOMM, August 2014.
 *      https://www.sigcomm.org/sites/default/files/ccr/papers/2014/August/2619239-2626294.pdf
 */

#include <linux/kernel.h>
#include <linux/init.h>
#include <linux/module.h>
#include <linux/netlink.h>
#include <linux/netfilter.h>
#include <linux/netfilter/nf_tables.h>
#include <net/netfilter/nf_tables_core.h>
#include <uapi/linux/netfilter/nf_tables.h>
#include <linux/bitmap.h>
#include <linux/bitops.h>

#include "nft_set_pipapo_avx2.h"
#include "nft_set_pipapo.h"

/* Current working bitmap index, toggled between field matches */
static DEFINE_PER_CPU(bool, nft_pipapo_scratch_index);

/**
 * pipapo_refill() - For each set bit, set bits from selected mapping table item
 * @map:	Bitmap to be scanned for set bits
 * @len:	Length of bitmap in longs
 * @rules:	Number of rules in field
 * @dst:	Destination bitmap
 * @mt:		Mapping table containing bit set specifiers
 * @match_only:	Find a single bit and return, don't fill
 *
 * Iteration over set bits with __builtin_ctzl(): Daniel Lemire, public domain.
 *
 * For each bit set in map, select the bucket from mapping table with index
 * corresponding to the position of the bit set. Use start bit and amount of
 * bits specified in bucket to fill region in dst.
 *
 * Return: -1 on no match, bit position on 'match_only', 0 otherwise.
 */
int pipapo_refill(unsigned long *map, int len, int rules, unsigned long *dst,
		  union nft_pipapo_map_bucket *mt, bool match_only)
{
	unsigned long bitset;
	int k, ret = -1;

	for (k = 0; k < len; k++) {
		bitset = map[k];
		while (bitset) {
			unsigned long t = bitset & -bitset;
			int r = __builtin_ctzl(bitset);
			int i = k * BITS_PER_LONG + r;

			if (unlikely(i >= rules)) {
				map[k] = 0;
				return -1;
			}

			if (match_only) {
				bitmap_clear(map, i, 1);
				return i;
			}

			ret = 0;

			bitmap_set(dst, mt[i].to, mt[i].n);

			bitset ^= t;
		}
		map[k] = 0;
	}

	return ret;
}

/**
 * nft_pipapo_lookup() - Lookup function
 * @net:	Network namespace
 * @set:	nftables API set representation
 * @key:	nftables API element representation containing key data
 * @ext:	nftables API extension pointer, filled with matching reference
 *
 * For more details, see DOC: Theory of Operation.
 *
 * Return: true on match, false otherwise.
 */
bool nft_pipapo_lookup(const struct net *net, const struct nft_set *set,
		       const u32 *key, const struct nft_set_ext **ext)
{
	struct nft_pipapo *priv = nft_set_priv(set);
	unsigned long *res_map, *fill_map;
	u8 genmask = nft_genmask_cur(net);
	const u8 *rp = (const u8 *)key;
	struct nft_pipapo_match *m;
	struct nft_pipapo_field *f;
	bool map_index;
	int i;

	local_bh_disable();

	map_index = raw_cpu_read(nft_pipapo_scratch_index);

	m = rcu_dereference(priv->match);

	if (unlikely(!m || !*raw_cpu_ptr(m->scratch)))
		goto out;

	res_map  = *raw_cpu_ptr(m->scratch) + (map_index ? m->bsize_max : 0);
	fill_map = *raw_cpu_ptr(m->scratch) + (map_index ? 0 : m->bsize_max);

	memset(res_map, 0xff, m->bsize_max * sizeof(*res_map));

	nft_pipapo_for_each_field(f, i, m) {
		bool last = i == m->field_count - 1;
		int b;

		/* For each bit group: select lookup table bucket depending on
		 * packet bytes value, then AND bucket value
		 */
		if (likely(f->bb == 8))
			pipapo_and_field_buckets_8bit(f, res_map, rp);
		else
			pipapo_and_field_buckets_4bit(f, res_map, rp);
		NFT_PIPAPO_GROUP_BITS_ARE_8_OR_4;

		rp += f->groups / NFT_PIPAPO_GROUPS_PER_BYTE(f);

		/* Now populate the bitmap for the next field, unless this is
		 * the last field, in which case return the matched 'ext'
		 * pointer if any.
		 *
		 * Now res_map contains the matching bitmap, and fill_map is the
		 * bitmap for the next field.
		 */
next_match:
		b = pipapo_refill(res_map, f->bsize, f->rules, fill_map, f->mt,
				  last);
		if (b < 0) {
			raw_cpu_write(nft_pipapo_scratch_index, map_index);
			local_bh_enable();

			return false;
		}

		if (last) {
			*ext = &f->mt[b].e->ext;
			if (unlikely(nft_set_elem_expired(*ext) ||
				     !nft_set_elem_active(*ext, genmask)))
				goto next_match;

			/* Last field: we're just returning the key without
			 * filling the initial bitmap for the next field, so the
			 * current inactive bitmap is clean and can be reused as
			 * *next* bitmap (not initial) for the next packet.
			 */
			raw_cpu_write(nft_pipapo_scratch_index, map_index);
			local_bh_enable();

			return true;
		}

		/* Swap bitmap indices: res_map is the initial bitmap for the
		 * next field, and fill_map is guaranteed to be all-zeroes at
		 * this point.
		 */
		map_index = !map_index;
		swap(res_map, fill_map);

		rp += NFT_PIPAPO_GROUPS_PADDING(f);
	}

out:
	local_bh_enable();
	return false;
}

/**
 * pipapo_get() - Get matching element reference given key data
 * @net:	Network namespace
 * @set:	nftables API set representation
 * @data:	Key data to be matched against existing elements
 * @genmask:	If set, check that element is active in given genmask
 *
 * This is essentially the same as the lookup function, except that it matches
 * key data against the uncommitted copy and doesn't use preallocated maps for
 * bitmap results.
 *
 * Return: pointer to &struct nft_pipapo_elem on match, error pointer otherwise.
 */
static struct nft_pipapo_elem *pipapo_get(const struct net *net,
					  const struct nft_set *set,
					  const u8 *data, u8 genmask)
{
	struct nft_pipapo_elem *ret = ERR_PTR(-ENOENT);
	struct nft_pipapo *priv = nft_set_priv(set);
	struct nft_pipapo_match *m = priv->clone;
	unsigned long *res_map, *fill_map = NULL;
	struct nft_pipapo_field *f;
	int i;

	res_map = kmalloc_array(m->bsize_max, sizeof(*res_map), GFP_ATOMIC);
	if (!res_map) {
		ret = ERR_PTR(-ENOMEM);
		goto out;
	}

	fill_map = kcalloc(m->bsize_max, sizeof(*res_map), GFP_ATOMIC);
	if (!fill_map) {
		ret = ERR_PTR(-ENOMEM);
		goto out;
	}

	memset(res_map, 0xff, m->bsize_max * sizeof(*res_map));

	nft_pipapo_for_each_field(f, i, m) {
		bool last = i == m->field_count - 1;
		int b;

		/* For each bit group: select lookup table bucket depending on
		 * packet bytes value, then AND bucket value
		 */
		if (f->bb == 8)
			pipapo_and_field_buckets_8bit(f, res_map, data);
		else if (f->bb == 4)
			pipapo_and_field_buckets_4bit(f, res_map, data);
		else
			BUG();

		data += f->groups / NFT_PIPAPO_GROUPS_PER_BYTE(f);

		/* Now populate the bitmap for the next field, unless this is
		 * the last field, in which case return the matched 'ext'
		 * pointer if any.
		 *
		 * Now res_map contains the matching bitmap, and fill_map is the
		 * bitmap for the next field.
		 */
next_match:
		b = pipapo_refill(res_map, f->bsize, f->rules, fill_map, f->mt,
				  last);
		if (b < 0)
			goto out;

		if (last) {
			if (nft_set_elem_expired(&f->mt[b].e->ext) ||
			    (genmask &&
			     !nft_set_elem_active(&f->mt[b].e->ext, genmask)))
				goto next_match;

			ret = f->mt[b].e;
			goto out;
		}

		data += NFT_PIPAPO_GROUPS_PADDING(f);

		/* Swap bitmap indices: fill_map will be the initial bitmap for
		 * the next field (i.e. the new res_map), and res_map is
		 * guaranteed to be all-zeroes at this point, ready to be filled
		 * according to the next mapping table.
		 */
		swap(res_map, fill_map);
	}

out:
	kfree(fill_map);
	kfree(res_map);
	return ret;
}

/**
 * nft_pipapo_get() - Get matching element reference given key data
 * @net:	Network namespace
 * @set:	nftables API set representation
 * @elem:	nftables API element representation containing key data
 * @flags:	Unused
 */
static void *nft_pipapo_get(const struct net *net, const struct nft_set *set,
			    const struct nft_set_elem *elem, unsigned int flags)
{
	return pipapo_get(net, set, (const u8 *)elem->key.val.data,
			  nft_genmask_cur(net));
}

/**
 * pipapo_resize() - Resize lookup or mapping table, or both
 * @f:		Field containing lookup and mapping tables
 * @old_rules:	Previous amount of rules in field
 * @rules:	New amount of rules
 *
 * Increase, decrease or maintain tables size depending on new amount of rules,
 * and copy data over. In case the new size is smaller, throw away data for
 * highest-numbered rules.
 *
 * Return: 0 on success, -ENOMEM on allocation failure.
 */
static int pipapo_resize(struct nft_pipapo_field *f, int old_rules, int rules)
{
	long *new_lt = NULL, *new_p, *old_lt = f->lt, *old_p;
	union nft_pipapo_map_bucket *new_mt, *old_mt = f->mt;
	size_t new_bucket_size, copy;
	int group, bucket;

	new_bucket_size = DIV_ROUND_UP(rules, BITS_PER_LONG);
#ifdef NFT_PIPAPO_ALIGN
	new_bucket_size = roundup(new_bucket_size,
				  NFT_PIPAPO_ALIGN / sizeof(*new_lt));
#endif

	if (new_bucket_size == f->bsize)
		goto mt;

	if (new_bucket_size > f->bsize)
		copy = f->bsize;
	else
		copy = new_bucket_size;

	new_lt = kvzalloc(f->groups * NFT_PIPAPO_BUCKETS(f->bb) *
			  new_bucket_size * sizeof(*new_lt) +
			  NFT_PIPAPO_ALIGN_HEADROOM,
			  GFP_KERNEL);
	if (!new_lt)
		return -ENOMEM;

	new_p = NFT_PIPAPO_LT_ALIGN(new_lt);
	old_p = NFT_PIPAPO_LT_ALIGN(old_lt);

	for (group = 0; group < f->groups; group++) {
		for (bucket = 0; bucket < NFT_PIPAPO_BUCKETS(f->bb); bucket++) {
			memcpy(new_p, old_p, copy * sizeof(*new_p));
			new_p += copy;
			old_p += copy;

			if (new_bucket_size > f->bsize)
				new_p += new_bucket_size - f->bsize;
			else
				old_p += f->bsize - new_bucket_size;
		}
	}

mt:
	new_mt = kvmalloc(rules * sizeof(*new_mt), GFP_KERNEL);
	if (!new_mt) {
		kvfree(new_lt);
		return -ENOMEM;
	}

	memcpy(new_mt, f->mt, min(old_rules, rules) * sizeof(*new_mt));
	if (rules > old_rules) {
		memset(new_mt + old_rules, 0,
		       (rules - old_rules) * sizeof(*new_mt));
	}

	if (new_lt) {
		f->bsize = new_bucket_size;
		NFT_PIPAPO_LT_ASSIGN(f, new_lt);
		kvfree(old_lt);
	}

	f->mt = new_mt;
	kvfree(old_mt);

	return 0;
}

/**
 * pipapo_bucket_set() - Set rule bit in bucket given group and group value
 * @f:		Field containing lookup table
 * @rule:	Rule index
 * @group:	Group index
 * @v:		Value of bit group
 */
static void pipapo_bucket_set(struct nft_pipapo_field *f, int rule, int group,
			      int v)
{
	unsigned long *pos;

	pos = NFT_PIPAPO_LT_ALIGN(f->lt);
	pos += f->bsize * NFT_PIPAPO_BUCKETS(f->bb) * group;
	pos += f->bsize * v;

	__set_bit(rule, pos);
}

/**
 * pipapo_lt_4b_to_8b() - Switch lookup table group width from 4 bits to 8 bits
 * @old_groups:	Number of current groups
 * @bsize:	Size of one bucket, in longs
 * @old_lt:	Pointer to the current lookup table
 * @new_lt:	Pointer to the new, pre-allocated lookup table
 *
 * Each bucket with index b in the new lookup table, belonging to group g, is
 * filled with the bit intersection between:
 * - bucket with index given by the upper 4 bits of b, from group g, and
 * - bucket with index given by the lower 4 bits of b, from group g + 1
 *
 * That is, given buckets from the new lookup table N(x, y) and the old lookup
 * table O(x, y), with x bucket index, and y group index:
 *
 *	N(b, g) := O(b / 16, g) & O(b % 16, g + 1)
 *
 * This ensures equivalence of the matching results on lookup. Two examples in
 * pictures:
 *
 *              bucket
 *  group  0  1  2  3  4  5  6  7  8  9 10 11 12 13 14 15 16 17 18 ... 254 255
 *    0                ^
 *    1                |                                                 ^
 *   ...             ( & )                                               |
 *                  /     \                                              |
 *                 /       \                                         .-( & )-.
 *                /  bucket \                                        |       |
 *      group  0 / 1   2   3 \ 4   5   6   7   8   9  10  11  12  13 |14  15 |
 *        0     /             \                                      |       |
 *        1                    \                                     |       |
 *        2                                                          |     --'
 *        3                                                          '-
 *       ...
 */
static void pipapo_lt_4b_to_8b(int old_groups, int bsize,
			       unsigned long *old_lt, unsigned long *new_lt)
{
	int g, b, i;

	for (g = 0; g < old_groups / 2; g++) {
		int src_g0 = g * 2, src_g1 = g * 2 + 1;

		for (b = 0; b < NFT_PIPAPO_BUCKETS(8); b++) {
			int src_b0 = b / NFT_PIPAPO_BUCKETS(4);
			int src_b1 = b % NFT_PIPAPO_BUCKETS(4);
			int src_i0 = src_g0 * NFT_PIPAPO_BUCKETS(4) + src_b0;
			int src_i1 = src_g1 * NFT_PIPAPO_BUCKETS(4) + src_b1;

			for (i = 0; i < bsize; i++) {
				*new_lt = old_lt[src_i0 * bsize + i] &
					  old_lt[src_i1 * bsize + i];
				new_lt++;
			}
		}
	}
}

/**
 * pipapo_lt_8b_to_4b() - Switch lookup table group width from 8 bits to 4 bits
 * @old_groups:	Number of current groups
 * @bsize:	Size of one bucket, in longs
 * @old_lt:	Pointer to the current lookup table
 * @new_lt:	Pointer to the new, pre-allocated lookup table
 *
 * Each bucket with index b in the new lookup table, belonging to group g, is
 * filled with the bit union of:
 * - all the buckets with index such that the upper four bits of the lower byte
 *   equal b, from group g, with g odd
 * - all the buckets with index such that the lower four bits equal b, from
 *   group g, with g even
 *
 * That is, given buckets from the new lookup table N(x, y) and the old lookup
 * table O(x, y), with x bucket index, and y group index:
 *
 *	- with g odd:  N(b, g) := U(O(x, g) for each x : x = (b & 0xf0) >> 4)
 *	- with g even: N(b, g) := U(O(x, g) for each x : x = b & 0x0f)
 *
 * where U() denotes the arbitrary union operation (binary OR of n terms). This
 * ensures equivalence of the matching results on lookup.
 */
static void pipapo_lt_8b_to_4b(int old_groups, int bsize,
			       unsigned long *old_lt, unsigned long *new_lt)
{
	int g, b, bsrc, i;

	memset(new_lt, 0, old_groups * 2 * NFT_PIPAPO_BUCKETS(4) * bsize *
			  sizeof(unsigned long));

	for (g = 0; g < old_groups * 2; g += 2) {
		int src_g = g / 2;

		for (b = 0; b < NFT_PIPAPO_BUCKETS(4); b++) {
			for (bsrc = NFT_PIPAPO_BUCKETS(8) * src_g;
			     bsrc < NFT_PIPAPO_BUCKETS(8) * (src_g + 1);
			     bsrc++) {
				if (((bsrc & 0xf0) >> 4) != b)
					continue;

				for (i = 0; i < bsize; i++)
					new_lt[i] |= old_lt[bsrc * bsize + i];
			}

			new_lt += bsize;
		}

		for (b = 0; b < NFT_PIPAPO_BUCKETS(4); b++) {
			for (bsrc = NFT_PIPAPO_BUCKETS(8) * src_g;
			     bsrc < NFT_PIPAPO_BUCKETS(8) * (src_g + 1);
			     bsrc++) {
				if ((bsrc & 0x0f) != b)
					continue;

				for (i = 0; i < bsize; i++)
					new_lt[i] |= old_lt[bsrc * bsize + i];
			}

			new_lt += bsize;
		}
	}
}

/**
 * pipapo_lt_bits_adjust() - Adjust group size for lookup table if needed
 * @f:		Field containing lookup table
 */
static void pipapo_lt_bits_adjust(struct nft_pipapo_field *f)
{
	unsigned long *new_lt;
	int groups, bb;
	size_t lt_size;

	lt_size = f->groups * NFT_PIPAPO_BUCKETS(f->bb) * f->bsize *
		  sizeof(*f->lt);

	if (f->bb == NFT_PIPAPO_GROUP_BITS_SMALL_SET &&
	    lt_size > NFT_PIPAPO_LT_SIZE_HIGH) {
		groups = f->groups * 2;
		bb = NFT_PIPAPO_GROUP_BITS_LARGE_SET;

		lt_size = groups * NFT_PIPAPO_BUCKETS(bb) * f->bsize *
			  sizeof(*f->lt);
	} else if (f->bb == NFT_PIPAPO_GROUP_BITS_LARGE_SET &&
		   lt_size < NFT_PIPAPO_LT_SIZE_LOW) {
		groups = f->groups / 2;
		bb = NFT_PIPAPO_GROUP_BITS_SMALL_SET;

		lt_size = groups * NFT_PIPAPO_BUCKETS(bb) * f->bsize *
			  sizeof(*f->lt);

		/* Don't increase group width if the resulting lookup table size
		 * would exceed the upper size threshold for a "small" set.
		 */
		if (lt_size > NFT_PIPAPO_LT_SIZE_HIGH)
			return;
	} else {
		return;
	}

	new_lt = kvzalloc(lt_size + NFT_PIPAPO_ALIGN_HEADROOM, GFP_KERNEL);
	if (!new_lt)
		return;

	NFT_PIPAPO_GROUP_BITS_ARE_8_OR_4;
	if (f->bb == 4 && bb == 8) {
		pipapo_lt_4b_to_8b(f->groups, f->bsize,
				   NFT_PIPAPO_LT_ALIGN(f->lt),
				   NFT_PIPAPO_LT_ALIGN(new_lt));
	} else if (f->bb == 8 && bb == 4) {
		pipapo_lt_8b_to_4b(f->groups, f->bsize,
				   NFT_PIPAPO_LT_ALIGN(f->lt),
				   NFT_PIPAPO_LT_ALIGN(new_lt));
	} else {
		BUG();
	}

	f->groups = groups;
	f->bb = bb;
	kvfree(f->lt);
	NFT_PIPAPO_LT_ASSIGN(f, new_lt);
}

/**
 * pipapo_insert() - Insert new rule in field given input key and mask length
 * @f:		Field containing lookup table
 * @k:		Input key for classification, without nftables padding
 * @mask_bits:	Length of mask; matches field length for non-ranged entry
 *
 * Insert a new rule reference in lookup buckets corresponding to k and
 * mask_bits.
 *
 * Return: 1 on success (one rule inserted), negative error code on failure.
 */
static int pipapo_insert(struct nft_pipapo_field *f, const uint8_t *k,
			 int mask_bits)
{
	int rule = f->rules, group, ret, bit_offset = 0;

	ret = pipapo_resize(f, f->rules, f->rules + 1);
	if (ret)
		return ret;

	f->rules++;

	for (group = 0; group < f->groups; group++) {
		int i, v;
		u8 mask;

		v = k[group / (BITS_PER_BYTE / f->bb)];
		v &= GENMASK(BITS_PER_BYTE - bit_offset - 1, 0);
		v >>= (BITS_PER_BYTE - bit_offset) - f->bb;

		bit_offset += f->bb;
		bit_offset %= BITS_PER_BYTE;

		if (mask_bits >= (group + 1) * f->bb) {
			/* Not masked */
			pipapo_bucket_set(f, rule, group, v);
		} else if (mask_bits <= group * f->bb) {
			/* Completely masked */
			for (i = 0; i < NFT_PIPAPO_BUCKETS(f->bb); i++)
				pipapo_bucket_set(f, rule, group, i);
		} else {
			/* The mask limit falls on this group */
			mask = GENMASK(f->bb - 1, 0);
			mask >>= mask_bits - group * f->bb;
			for (i = 0; i < NFT_PIPAPO_BUCKETS(f->bb); i++) {
				if ((i & ~mask) == (v & ~mask))
					pipapo_bucket_set(f, rule, group, i);
			}
		}
	}

	pipapo_lt_bits_adjust(f);

	return 1;
}

/**
 * pipapo_step_diff() - Check if setting @step bit in netmask would change it
 * @base:	Mask we are expanding
 * @step:	Step bit for given expansion step
 * @len:	Total length of mask space (set and unset bits), bytes
 *
 * Convenience function for mask expansion.
 *
 * Return: true if step bit changes mask (i.e. isn't set), false otherwise.
 */
static bool pipapo_step_diff(u8 *base, int step, int len)
{
	/* Network order, byte-addressed */
#ifdef __BIG_ENDIAN__
	return !(BIT(step % BITS_PER_BYTE) & base[step / BITS_PER_BYTE]);
#else
	return !(BIT(step % BITS_PER_BYTE) &
		 base[len - 1 - step / BITS_PER_BYTE]);
#endif
}

/**
 * pipapo_step_after_end() - Check if mask exceeds range end with given step
 * @base:	Mask we are expanding
 * @end:	End of range
 * @step:	Step bit for given expansion step, highest bit to be set
 * @len:	Total length of mask space (set and unset bits), bytes
 *
 * Convenience function for mask expansion.
 *
 * Return: true if mask exceeds range setting step bits, false otherwise.
 */
static bool pipapo_step_after_end(const u8 *base, const u8 *end, int step,
				  int len)
{
	u8 tmp[NFT_PIPAPO_MAX_BYTES];
	int i;

	memcpy(tmp, base, len);

	/* Network order, byte-addressed */
	for (i = 0; i <= step; i++)
#ifdef __BIG_ENDIAN__
		tmp[i / BITS_PER_BYTE] |= BIT(i % BITS_PER_BYTE);
#else
		tmp[len - 1 - i / BITS_PER_BYTE] |= BIT(i % BITS_PER_BYTE);
#endif

	return memcmp(tmp, end, len) > 0;
}

/**
 * pipapo_base_sum() - Sum step bit to given len-sized netmask base with carry
 * @base:	Netmask base
 * @step:	Step bit to sum
 * @len:	Netmask length, bytes
 */
static void pipapo_base_sum(u8 *base, int step, int len)
{
	bool carry = false;
	int i;

	/* Network order, byte-addressed */
#ifdef __BIG_ENDIAN__
	for (i = step / BITS_PER_BYTE; i < len; i++) {
#else
	for (i = len - 1 - step / BITS_PER_BYTE; i >= 0; i--) {
#endif
		if (carry)
			base[i]++;
		else
			base[i] += 1 << (step % BITS_PER_BYTE);

		if (base[i])
			break;

		carry = true;
	}
}

/**
 * pipapo_expand() - Expand to composing netmasks, insert into lookup table
 * @f:		Field containing lookup table
 * @start:	Start of range
 * @end:	End of range
 * @len:	Length of value in bits
 *
 * Expand range to composing netmasks and insert corresponding rule references
 * in lookup buckets.
 *
 * Return: number of inserted rules on success, negative error code on failure.
 */
static int pipapo_expand(struct nft_pipapo_field *f,
			 const u8 *start, const u8 *end, int len)
{
	int step, masks = 0, bytes = DIV_ROUND_UP(len, BITS_PER_BYTE);
	u8 base[NFT_PIPAPO_MAX_BYTES];

	memcpy(base, start, bytes);
	while (memcmp(base, end, bytes) <= 0) {
		int err;

		step = 0;
		while (pipapo_step_diff(base, step, bytes)) {
			if (pipapo_step_after_end(base, end, step, bytes))
				break;

			step++;
			if (step >= len) {
				if (!masks) {
					err = pipapo_insert(f, base, 0);
					if (err < 0)
						return err;
					masks = 1;
				}
				goto out;
			}
		}

		err = pipapo_insert(f, base, len - step);

		if (err < 0)
			return err;

		masks++;
		pipapo_base_sum(base, step, bytes);
	}
out:
	return masks;
}

/**
 * pipapo_map() - Insert rules in mapping tables, mapping them between fields
 * @m:		Matching data, including mapping table
 * @map:	Table of rule maps: array of first rule and amount of rules
 *		in next field a given rule maps to, for each field
 * @e:		For last field, nft_set_ext pointer matching rules map to
 */
static void pipapo_map(struct nft_pipapo_match *m,
		       union nft_pipapo_map_bucket map[NFT_PIPAPO_MAX_FIELDS],
		       struct nft_pipapo_elem *e)
{
	struct nft_pipapo_field *f;
	int i, j;

	for (i = 0, f = m->f; i < m->field_count - 1; i++, f++) {
		for (j = 0; j < map[i].n; j++) {
			f->mt[map[i].to + j].to = map[i + 1].to;
			f->mt[map[i].to + j].n = map[i + 1].n;
		}
	}

	/* Last field: map to ext instead of mapping to next field */
	for (j = 0; j < map[i].n; j++)
		f->mt[map[i].to + j].e = e;
}

/**
 * pipapo_realloc_scratch() - Reallocate scratch maps for partial match results
 * @clone:	Copy of matching data with pending insertions and deletions
 * @bsize_max:	Maximum bucket size, scratch maps cover two buckets
 *
 * Return: 0 on success, -ENOMEM on failure.
 */
static int pipapo_realloc_scratch(struct nft_pipapo_match *clone,
				  unsigned long bsize_max)
{
	int i;

	for_each_possible_cpu(i) {
		unsigned long *scratch;
#ifdef NFT_PIPAPO_ALIGN
		unsigned long *scratch_aligned;
#endif

		scratch = kzalloc_node(bsize_max * sizeof(*scratch) * 2 +
				       NFT_PIPAPO_ALIGN_HEADROOM,
				       GFP_KERNEL, cpu_to_node(i));
		if (!scratch) {
			/* On failure, there's no need to undo previous
			 * allocations: this means that some scratch maps have
			 * a bigger allocated size now (this is only called on
			 * insertion), but the extra space won't be used by any
			 * CPU as new elements are not inserted and m->bsize_max
			 * is not updated.
			 */
			return -ENOMEM;
		}

		kfree(*per_cpu_ptr(clone->scratch, i));

		*per_cpu_ptr(clone->scratch, i) = scratch;

#ifdef NFT_PIPAPO_ALIGN
		scratch_aligned = NFT_PIPAPO_LT_ALIGN(scratch);
		*per_cpu_ptr(clone->scratch_aligned, i) = scratch_aligned;
#endif
	}

	return 0;
}

/**
 * nft_pipapo_insert() - Validate and insert ranged elements
 * @net:	Network namespace
 * @set:	nftables API set representation
 * @elem:	nftables API element representation containing key data
 * @ext2:	Filled with pointer to &struct nft_set_ext in inserted element
 *
 * Return: 0 on success, error pointer on failure.
 */
static int nft_pipapo_insert(const struct net *net, const struct nft_set *set,
			     const struct nft_set_elem *elem,
			     struct nft_set_ext **ext2)
{
	const struct nft_set_ext *ext = nft_set_elem_ext(set, elem->priv);
	union nft_pipapo_map_bucket rulemap[NFT_PIPAPO_MAX_FIELDS];
	const u8 *start = (const u8 *)elem->key.val.data, *end;
	struct nft_pipapo_elem *e = elem->priv, *dup;
	struct nft_pipapo *priv = nft_set_priv(set);
	struct nft_pipapo_match *m = priv->clone;
	u8 genmask = nft_genmask_next(net);
	struct nft_pipapo_field *f;
	const u8 *start_p, *end_p;
	int i, bsize_max, err = 0;

	if (nft_set_ext_exists(ext, NFT_SET_EXT_KEY_END))
		end = (const u8 *)nft_set_ext_key_end(ext)->data;
	else
		end = start;

	dup = pipapo_get(net, set, start, genmask);
	if (!IS_ERR(dup)) {
		/* Check if we already have the same exact entry */
		const struct nft_data *dup_key, *dup_end;

		dup_key = nft_set_ext_key(&dup->ext);
		if (nft_set_ext_exists(&dup->ext, NFT_SET_EXT_KEY_END))
			dup_end = nft_set_ext_key_end(&dup->ext);
		else
			dup_end = dup_key;

		if (!memcmp(start, dup_key->data, sizeof(*dup_key->data)) &&
		    !memcmp(end, dup_end->data, sizeof(*dup_end->data))) {
			*ext2 = &dup->ext;
			return -EEXIST;
		}

		return -ENOTEMPTY;
	}

	if (PTR_ERR(dup) == -ENOENT) {
		/* Look for partially overlapping entries */
		dup = pipapo_get(net, set, end, nft_genmask_next(net));
	}

	if (PTR_ERR(dup) != -ENOENT) {
		if (IS_ERR(dup))
			return PTR_ERR(dup);
		*ext2 = &dup->ext;
		return -ENOTEMPTY;
	}

	/* Validate */
	start_p = start;
	end_p = end;
	nft_pipapo_for_each_field(f, i, m) {
		if (f->rules >= (unsigned long)NFT_PIPAPO_RULE0_MAX)
			return -ENOSPC;

		if (memcmp(start_p, end_p,
			   f->groups / NFT_PIPAPO_GROUPS_PER_BYTE(f)) > 0)
			return -EINVAL;

		start_p += NFT_PIPAPO_GROUPS_PADDED_SIZE(f);
		end_p += NFT_PIPAPO_GROUPS_PADDED_SIZE(f);
	}

	/* Insert */
	priv->dirty = true;

	bsize_max = m->bsize_max;

	nft_pipapo_for_each_field(f, i, m) {
		int ret;

		rulemap[i].to = f->rules;

		ret = memcmp(start, end,
			     f->groups / NFT_PIPAPO_GROUPS_PER_BYTE(f));
		if (!ret)
			ret = pipapo_insert(f, start, f->groups * f->bb);
		else
			ret = pipapo_expand(f, start, end, f->groups * f->bb);

		if (ret < 0)
			return ret;

		if (f->bsize > bsize_max)
			bsize_max = f->bsize;

		rulemap[i].n = ret;

		start += NFT_PIPAPO_GROUPS_PADDED_SIZE(f);
		end += NFT_PIPAPO_GROUPS_PADDED_SIZE(f);
	}

	if (!*get_cpu_ptr(m->scratch) || bsize_max > m->bsize_max) {
		put_cpu_ptr(m->scratch);

		err = pipapo_realloc_scratch(m, bsize_max);
		if (err)
			return err;

		m->bsize_max = bsize_max;
	} else {
		put_cpu_ptr(m->scratch);
	}

	*ext2 = &e->ext;

	pipapo_map(m, rulemap, e);

	return 0;
}

/**
 * pipapo_clone() - Clone matching data to create new working copy
 * @old:	Existing matching data
 *
 * Return: copy of matching data passed as 'old', error pointer on failure
 */
static struct nft_pipapo_match *pipapo_clone(struct nft_pipapo_match *old)
{
	struct nft_pipapo_field *dst, *src;
	struct nft_pipapo_match *new;
	int i;

	new = kmalloc(sizeof(*new) + sizeof(*dst) * old->field_count,
		      GFP_KERNEL);
	if (!new)
		return ERR_PTR(-ENOMEM);

	new->field_count = old->field_count;
	new->bsize_max = old->bsize_max;

	new->scratch = alloc_percpu(*new->scratch);
	if (!new->scratch)
		goto out_scratch;

#ifdef NFT_PIPAPO_ALIGN
	new->scratch_aligned = alloc_percpu(*new->scratch_aligned);
	if (!new->scratch_aligned)
		goto out_scratch;
#endif
	for_each_possible_cpu(i)
		*per_cpu_ptr(new->scratch, i) = NULL;

	if (pipapo_realloc_scratch(new, old->bsize_max))
		goto out_scratch_realloc;

	rcu_head_init(&new->rcu);

	src = old->f;
	dst = new->f;

	for (i = 0; i < old->field_count; i++) {
		unsigned long *new_lt;

		memcpy(dst, src, offsetof(struct nft_pipapo_field, lt));

		new_lt = kvzalloc(src->groups * NFT_PIPAPO_BUCKETS(src->bb) *
				  src->bsize * sizeof(*dst->lt) +
				  NFT_PIPAPO_ALIGN_HEADROOM,
				  GFP_KERNEL);
		if (!new_lt)
			goto out_lt;

		NFT_PIPAPO_LT_ASSIGN(dst, new_lt);

		memcpy(NFT_PIPAPO_LT_ALIGN(new_lt),
		       NFT_PIPAPO_LT_ALIGN(src->lt),
		       src->bsize * sizeof(*dst->lt) *
		       src->groups * NFT_PIPAPO_BUCKETS(src->bb));

		dst->mt = kvmalloc(src->rules * sizeof(*src->mt), GFP_KERNEL);
		if (!dst->mt)
			goto out_mt;

		memcpy(dst->mt, src->mt, src->rules * sizeof(*src->mt));
		src++;
		dst++;
	}

	return new;

out_mt:
	kvfree(dst->lt);
out_lt:
	for (dst--; i > 0; i--) {
		kvfree(dst->mt);
		kvfree(dst->lt);
		dst--;
	}
out_scratch_realloc:
	for_each_possible_cpu(i)
		kfree(*per_cpu_ptr(new->scratch, i));
#ifdef NFT_PIPAPO_ALIGN
	free_percpu(new->scratch_aligned);
#endif
out_scratch:
	free_percpu(new->scratch);
	kfree(new);

	return ERR_PTR(-ENOMEM);
}

/**
 * pipapo_rules_same_key() - Get number of rules originated from the same entry
 * @f:		Field containing mapping table
 * @first:	Index of first rule in set of rules mapping to same entry
 *
 * Using the fact that all rules in a field that originated from the same entry
 * will map to the same set of rules in the next field, or to the same element
 * reference, return the cardinality of the set of rules that originated from
 * the same entry as the rule with index @first, @first rule included.
 *
 * In pictures:
 *				rules
 *	field #0		0    1    2    3    4
 *		map to:		0    1   2-4  2-4  5-9
 *				.    .    .......   . ...
 *				|    |    |    | \   \
 *				|    |    |    |  \   \
 *				|    |    |    |   \   \
 *				'    '    '    '    '   \
 *	in field #1		0    1    2    3    4    5 ...
 *
 * if this is called for rule 2 on field #0, it will return 3, as also rules 2
 * and 3 in field 0 map to the same set of rules (2, 3, 4) in the next field.
 *
 * For the last field in a set, we can rely on associated entries to map to the
 * same element references.
 *
 * Return: Number of rules that originated from the same entry as @first.
 */
static int pipapo_rules_same_key(struct nft_pipapo_field *f, int first)
{
	struct nft_pipapo_elem *e = NULL; /* Keep gcc happy */
	int r;

	for (r = first; r < f->rules; r++) {
		if (r != first && e != f->mt[r].e)
			return r - first;

		e = f->mt[r].e;
	}

	if (r != first)
		return r - first;

	return 0;
}

/**
 * pipapo_unmap() - Remove rules from mapping tables, renumber remaining ones
 * @mt:		Mapping array
 * @rules:	Original amount of rules in mapping table
 * @start:	First rule index to be removed
 * @n:		Amount of rules to be removed
 * @to_offset:	First rule index, in next field, this group of rules maps to
 * @is_last:	If this is the last field, delete reference from mapping array
 *
 * This is used to unmap rules from the mapping table for a single field,
 * maintaining consistency and compactness for the existing ones.
 *
 * In pictures: let's assume that we want to delete rules 2 and 3 from the
 * following mapping array:
 *
 *                 rules
 *               0      1      2      3      4
 *      map to:  4-10   4-10   11-15  11-15  16-18
 *
 * the result will be:
 *
 *                 rules
 *               0      1      2
 *      map to:  4-10   4-10   11-13
 *
 * for fields before the last one. In case this is the mapping table for the
 * last field in a set, and rules map to pointers to &struct nft_pipapo_elem:
 *
 *                      rules
 *                        0      1      2      3      4
 *  element pointers:  0x42   0x42   0x33   0x33   0x44
 *
 * the result will be:
 *
 *                      rules
 *                        0      1      2
 *  element pointers:  0x42   0x42   0x44
 */
static void pipapo_unmap(union nft_pipapo_map_bucket *mt, int rules,
			 int start, int n, int to_offset, bool is_last)
{
	int i;

	memmove(mt + start, mt + start + n, (rules - start - n) * sizeof(*mt));
	memset(mt + rules - n, 0, n * sizeof(*mt));

	if (is_last)
		return;

	for (i = start; i < rules - n; i++)
		mt[i].to -= to_offset;
}

/**
 * pipapo_drop() - Delete entry from lookup and mapping tables, given rule map
 * @m:		Matching data
 * @rulemap:	Table of rule maps, arrays of first rule and amount of rules
 *		in next field a given entry maps to, for each field
 *
 * For each rule in lookup table buckets mapping to this set of rules, drop
 * all bits set in lookup table mapping. In pictures, assuming we want to drop
 * rules 0 and 1 from this lookup table:
 *
 *                     bucket
 *      group  0   1   2   3   4   5   6   7   8   9  10  11  12  13  14  15
 *        0    0                                              1,2
 *        1   1,2                                      0
 *        2    0                                      1,2
 *        3    0                              1,2
 *        4  0,1,2
 *        5    0   1   2
 *        6  0,1,2 1   1   1   1   1   1   1   1   1   1   1   1   1   1   1
 *        7   1,2 1,2  1   1   1  0,1  1   1   1   1   1   1   1   1   1   1
 *
 * rule 2 becomes rule 0, and the result will be:
 *
 *                     bucket
 *      group  0   1   2   3   4   5   6   7   8   9  10  11  12  13  14  15
 *        0                                                    0
 *        1    0
 *        2                                            0
 *        3                                    0
 *        4    0
 *        5            0
 *        6    0
 *        7    0   0
 *
 * once this is done, call unmap() to drop all the corresponding rule references
 * from mapping tables.
 */
static void pipapo_drop(struct nft_pipapo_match *m,
			union nft_pipapo_map_bucket rulemap[])
{
	struct nft_pipapo_field *f;
	int i;

	nft_pipapo_for_each_field(f, i, m) {
		int g;

		for (g = 0; g < f->groups; g++) {
			unsigned long *pos;
			int b;

			pos = NFT_PIPAPO_LT_ALIGN(f->lt) + g *
			      NFT_PIPAPO_BUCKETS(f->bb) * f->bsize;

			for (b = 0; b < NFT_PIPAPO_BUCKETS(f->bb); b++) {
				bitmap_cut(pos, pos, rulemap[i].to,
					   rulemap[i].n,
					   f->bsize * BITS_PER_LONG);

				pos += f->bsize;
			}
		}

		pipapo_unmap(f->mt, f->rules, rulemap[i].to, rulemap[i].n,
			     rulemap[i + 1].n, i == m->field_count - 1);
		if (pipapo_resize(f, f->rules, f->rules - rulemap[i].n)) {
			/* We can ignore this, a failure to shrink tables down
			 * doesn't make tables invalid.
			 */
			;
		}
		f->rules -= rulemap[i].n;

		pipapo_lt_bits_adjust(f);
	}
}

/**
 * pipapo_gc() - Drop expired entries from set, destroy start and end elements
 * @set:	nftables API set representation
 * @m:		Matching data
 */
static void pipapo_gc(const struct nft_set *set, struct nft_pipapo_match *m)
{
	struct nft_pipapo *priv = nft_set_priv(set);
	int rules_f0, first_rule = 0;
	struct nft_pipapo_elem *e;

	while ((rules_f0 = pipapo_rules_same_key(m->f, first_rule))) {
		union nft_pipapo_map_bucket rulemap[NFT_PIPAPO_MAX_FIELDS];
		struct nft_pipapo_field *f;
		int i, start, rules_fx;

		start = first_rule;
		rules_fx = rules_f0;

		nft_pipapo_for_each_field(f, i, m) {
			rulemap[i].to = start;
			rulemap[i].n = rules_fx;

			if (i < m->field_count - 1) {
				rules_fx = f->mt[start].n;
				start = f->mt[start].to;
			}
		}

		/* Pick the last field, and its last index */
		f--;
		i--;
		e = f->mt[rulemap[i].to].e;
		if (nft_set_elem_expired(&e->ext) &&
		    !nft_set_elem_mark_busy(&e->ext)) {
			priv->dirty = true;
			pipapo_drop(m, rulemap);

			rcu_barrier();
			nft_set_elem_destroy(set, e, true);

			/* And check again current first rule, which is now the
			 * first we haven't checked.
			 */
		} else {
			first_rule += rules_f0;
		}
	}

	e = nft_set_catchall_gc(set);
	if (e)
		nft_set_elem_destroy(set, e, true);

	priv->last_gc = jiffies;
}

/**
 * pipapo_free_fields() - Free per-field tables contained in matching data
 * @m:		Matching data
 */
static void pipapo_free_fields(struct nft_pipapo_match *m)
{
	struct nft_pipapo_field *f;
	int i;

	nft_pipapo_for_each_field(f, i, m) {
		kvfree(f->lt);
		kvfree(f->mt);
	}
}

static void pipapo_free_match(struct nft_pipapo_match *m)
{
	int i;

	for_each_possible_cpu(i)
		kfree(*per_cpu_ptr(m->scratch, i));

#ifdef NFT_PIPAPO_ALIGN
	free_percpu(m->scratch_aligned);
#endif
	free_percpu(m->scratch);

	pipapo_free_fields(m);

	kfree(m);
}

/**
 * pipapo_reclaim_match - RCU callback to free fields from old matching data
 * @rcu:	RCU head
 */
static void pipapo_reclaim_match(struct rcu_head *rcu)
{
	struct nft_pipapo_match *m;

	m = container_of(rcu, struct nft_pipapo_match, rcu);
	pipapo_free_match(m);
}

/**
 * nft_pipapo_commit() - Replace lookup data with current working copy
 * @set:	nftables API set representation
 *
 * While at it, check if we should perform garbage collection on the working
 * copy before committing it for lookup, and don't replace the table if the
 * working copy doesn't have pending changes.
 *
 * We also need to create a new working copy for subsequent insertions and
 * deletions.
 */
static void nft_pipapo_commit(const struct nft_set *set)
{
	struct nft_pipapo *priv = nft_set_priv(set);
	struct nft_pipapo_match *new_clone, *old;

	if (time_after_eq(jiffies, priv->last_gc + nft_set_gc_interval(set)))
		pipapo_gc(set, priv->clone);

	if (!priv->dirty)
		return;

	new_clone = pipapo_clone(priv->clone);
	if (IS_ERR(new_clone))
		return;

	priv->dirty = false;

	old = rcu_access_pointer(priv->match);
	rcu_assign_pointer(priv->match, priv->clone);
	if (old)
		call_rcu(&old->rcu, pipapo_reclaim_match);

	priv->clone = new_clone;
}

<<<<<<< HEAD
=======
static bool nft_pipapo_transaction_mutex_held(const struct nft_set *set)
{
#ifdef CONFIG_PROVE_LOCKING
	const struct net *net = read_pnet(&set->net);

	return lockdep_is_held(&nft_pernet(net)->commit_mutex);
#else
	return true;
#endif
}

>>>>>>> 7732c16f
static void nft_pipapo_abort(const struct nft_set *set)
{
	struct nft_pipapo *priv = nft_set_priv(set);
	struct nft_pipapo_match *new_clone, *m;

	if (!priv->dirty)
		return;

<<<<<<< HEAD
	m = rcu_dereference(priv->match);
=======
	m = rcu_dereference_protected(priv->match, nft_pipapo_transaction_mutex_held(set));
>>>>>>> 7732c16f

	new_clone = pipapo_clone(m);
	if (IS_ERR(new_clone))
		return;

	priv->dirty = false;

	pipapo_free_match(priv->clone);
	priv->clone = new_clone;
}

/**
 * nft_pipapo_activate() - Mark element reference as active given key, commit
 * @net:	Network namespace
 * @set:	nftables API set representation
 * @elem:	nftables API element representation containing key data
 *
 * On insertion, elements are added to a copy of the matching data currently
 * in use for lookups, and not directly inserted into current lookup data. Both
 * nft_pipapo_insert() and nft_pipapo_activate() are called once for each
 * element, hence we can't purpose either one as a real commit operation.
 */
static void nft_pipapo_activate(const struct net *net,
				const struct nft_set *set,
				const struct nft_set_elem *elem)
{
	struct nft_pipapo_elem *e;

	e = pipapo_get(net, set, (const u8 *)elem->key.val.data, 0);
	if (IS_ERR(e))
		return;

	nft_set_elem_change_active(net, set, &e->ext);
	nft_set_elem_clear_busy(&e->ext);
}

/**
 * pipapo_deactivate() - Check that element is in set, mark as inactive
 * @net:	Network namespace
 * @set:	nftables API set representation
 * @data:	Input key data
 * @ext:	nftables API extension pointer, used to check for end element
 *
 * This is a convenience function that can be called from both
 * nft_pipapo_deactivate() and nft_pipapo_flush(), as they are in fact the same
 * operation.
 *
 * Return: deactivated element if found, NULL otherwise.
 */
static void *pipapo_deactivate(const struct net *net, const struct nft_set *set,
			       const u8 *data, const struct nft_set_ext *ext)
{
	struct nft_pipapo_elem *e;

	e = pipapo_get(net, set, data, nft_genmask_next(net));
	if (IS_ERR(e))
		return NULL;

	nft_set_elem_change_active(net, set, &e->ext);

	return e;
}

/**
 * nft_pipapo_deactivate() - Call pipapo_deactivate() to make element inactive
 * @net:	Network namespace
 * @set:	nftables API set representation
 * @elem:	nftables API element representation containing key data
 *
 * Return: deactivated element if found, NULL otherwise.
 */
static void *nft_pipapo_deactivate(const struct net *net,
				   const struct nft_set *set,
				   const struct nft_set_elem *elem)
{
	const struct nft_set_ext *ext = nft_set_elem_ext(set, elem->priv);

	return pipapo_deactivate(net, set, (const u8 *)elem->key.val.data, ext);
}

/**
 * nft_pipapo_flush() - Call pipapo_deactivate() to make element inactive
 * @net:	Network namespace
 * @set:	nftables API set representation
 * @elem:	nftables API element representation containing key data
 *
 * This is functionally the same as nft_pipapo_deactivate(), with a slightly
 * different interface, and it's also called once for each element in a set
 * being flushed, so we can't implement, strictly speaking, a flush operation,
 * which would otherwise be as simple as allocating an empty copy of the
 * matching data.
 *
 * Note that we could in theory do that, mark the set as flushed, and ignore
 * subsequent calls, but we would leak all the elements after the first one,
 * because they wouldn't then be freed as result of API calls.
 *
 * Return: true if element was found and deactivated.
 */
static bool nft_pipapo_flush(const struct net *net, const struct nft_set *set,
			     void *elem)
{
	struct nft_pipapo_elem *e = elem;

	return pipapo_deactivate(net, set, (const u8 *)nft_set_ext_key(&e->ext),
				 &e->ext);
}

/**
 * pipapo_get_boundaries() - Get byte interval for associated rules
 * @f:		Field including lookup table
 * @first_rule:	First rule (lowest index)
 * @rule_count:	Number of associated rules
 * @left:	Byte expression for left boundary (start of range)
 * @right:	Byte expression for right boundary (end of range)
 *
 * Given the first rule and amount of rules that originated from the same entry,
 * build the original range associated with the entry, and calculate the length
 * of the originating netmask.
 *
 * In pictures:
 *
 *                     bucket
 *      group  0   1   2   3   4   5   6   7   8   9  10  11  12  13  14  15
 *        0                                                   1,2
 *        1   1,2
 *        2                                           1,2
 *        3                                   1,2
 *        4   1,2
 *        5        1   2
 *        6   1,2  1   1   1   1   1   1   1   1   1   1   1   1   1   1   1
 *        7   1,2 1,2  1   1   1   1   1   1   1   1   1   1   1   1   1   1
 *
 * this is the lookup table corresponding to the IPv4 range
 * 192.168.1.0-192.168.2.1, which was expanded to the two composing netmasks,
 * rule #1: 192.168.1.0/24, and rule #2: 192.168.2.0/31.
 *
 * This function fills @left and @right with the byte values of the leftmost
 * and rightmost bucket indices for the lowest and highest rule indices,
 * respectively. If @first_rule is 1 and @rule_count is 2, we obtain, in
 * nibbles:
 *   left:  < 12, 0, 10, 8, 0, 1, 0, 0 >
 *   right: < 12, 0, 10, 8, 0, 2, 2, 1 >
 * corresponding to bytes:
 *   left:  < 192, 168, 1, 0 >
 *   right: < 192, 168, 2, 1 >
 * with mask length irrelevant here, unused on return, as the range is already
 * defined by its start and end points. The mask length is relevant for a single
 * ranged entry instead: if @first_rule is 1 and @rule_count is 1, we ignore
 * rule 2 above: @left becomes < 192, 168, 1, 0 >, @right becomes
 * < 192, 168, 1, 255 >, and the mask length, calculated from the distances
 * between leftmost and rightmost bucket indices for each group, would be 24.
 *
 * Return: mask length, in bits.
 */
static int pipapo_get_boundaries(struct nft_pipapo_field *f, int first_rule,
				 int rule_count, u8 *left, u8 *right)
{
	int g, mask_len = 0, bit_offset = 0;
	u8 *l = left, *r = right;

	for (g = 0; g < f->groups; g++) {
		int b, x0, x1;

		x0 = -1;
		x1 = -1;
		for (b = 0; b < NFT_PIPAPO_BUCKETS(f->bb); b++) {
			unsigned long *pos;

			pos = NFT_PIPAPO_LT_ALIGN(f->lt) +
			      (g * NFT_PIPAPO_BUCKETS(f->bb) + b) * f->bsize;
			if (test_bit(first_rule, pos) && x0 == -1)
				x0 = b;
			if (test_bit(first_rule + rule_count - 1, pos))
				x1 = b;
		}

		*l |= x0 << (BITS_PER_BYTE - f->bb - bit_offset);
		*r |= x1 << (BITS_PER_BYTE - f->bb - bit_offset);

		bit_offset += f->bb;
		if (bit_offset >= BITS_PER_BYTE) {
			bit_offset %= BITS_PER_BYTE;
			l++;
			r++;
		}

		if (x1 - x0 == 0)
			mask_len += 4;
		else if (x1 - x0 == 1)
			mask_len += 3;
		else if (x1 - x0 == 3)
			mask_len += 2;
		else if (x1 - x0 == 7)
			mask_len += 1;
	}

	return mask_len;
}

/**
 * pipapo_match_field() - Match rules against byte ranges
 * @f:		Field including the lookup table
 * @first_rule:	First of associated rules originating from same entry
 * @rule_count:	Amount of associated rules
 * @start:	Start of range to be matched
 * @end:	End of range to be matched
 *
 * Return: true on match, false otherwise.
 */
static bool pipapo_match_field(struct nft_pipapo_field *f,
			       int first_rule, int rule_count,
			       const u8 *start, const u8 *end)
{
	u8 right[NFT_PIPAPO_MAX_BYTES] = { 0 };
	u8 left[NFT_PIPAPO_MAX_BYTES] = { 0 };

	pipapo_get_boundaries(f, first_rule, rule_count, left, right);

	return !memcmp(start, left,
		       f->groups / NFT_PIPAPO_GROUPS_PER_BYTE(f)) &&
	       !memcmp(end, right, f->groups / NFT_PIPAPO_GROUPS_PER_BYTE(f));
}

/**
 * nft_pipapo_remove() - Remove element given key, commit
 * @net:	Network namespace
 * @set:	nftables API set representation
 * @elem:	nftables API element representation containing key data
 *
 * Similarly to nft_pipapo_activate(), this is used as commit operation by the
 * API, but it's called once per element in the pending transaction, so we can't
 * implement this as a single commit operation. Closest we can get is to remove
 * the matched element here, if any, and commit the updated matching data.
 */
static void nft_pipapo_remove(const struct net *net, const struct nft_set *set,
			      const struct nft_set_elem *elem)
{
	struct nft_pipapo *priv = nft_set_priv(set);
	struct nft_pipapo_match *m = priv->clone;
	struct nft_pipapo_elem *e = elem->priv;
	int rules_f0, first_rule = 0;
	const u8 *data;

	data = (const u8 *)nft_set_ext_key(&e->ext);

	e = pipapo_get(net, set, data, 0);
	if (IS_ERR(e))
		return;

	while ((rules_f0 = pipapo_rules_same_key(m->f, first_rule))) {
		union nft_pipapo_map_bucket rulemap[NFT_PIPAPO_MAX_FIELDS];
		const u8 *match_start, *match_end;
		struct nft_pipapo_field *f;
		int i, start, rules_fx;

		match_start = data;

		if (nft_set_ext_exists(&e->ext, NFT_SET_EXT_KEY_END))
			match_end = (const u8 *)nft_set_ext_key_end(&e->ext)->data;
		else
			match_end = data;

		start = first_rule;
		rules_fx = rules_f0;

		nft_pipapo_for_each_field(f, i, m) {
			if (!pipapo_match_field(f, start, rules_fx,
						match_start, match_end))
				break;

			rulemap[i].to = start;
			rulemap[i].n = rules_fx;

			rules_fx = f->mt[start].n;
			start = f->mt[start].to;

			match_start += NFT_PIPAPO_GROUPS_PADDED_SIZE(f);
			match_end += NFT_PIPAPO_GROUPS_PADDED_SIZE(f);
		}

		if (i == m->field_count) {
			priv->dirty = true;
			pipapo_drop(m, rulemap);
			return;
		}

		first_rule += rules_f0;
	}
}

/**
 * nft_pipapo_walk() - Walk over elements
 * @ctx:	nftables API context
 * @set:	nftables API set representation
 * @iter:	Iterator
 *
 * As elements are referenced in the mapping array for the last field, directly
 * scan that array: there's no need to follow rule mappings from the first
 * field.
 */
static void nft_pipapo_walk(const struct nft_ctx *ctx, struct nft_set *set,
			    struct nft_set_iter *iter)
{
	struct nft_pipapo *priv = nft_set_priv(set);
	struct net *net = read_pnet(&set->net);
	struct nft_pipapo_match *m;
	struct nft_pipapo_field *f;
	int i, r;

	rcu_read_lock();
	if (iter->genmask == nft_genmask_cur(net))
		m = rcu_dereference(priv->match);
	else
		m = priv->clone;

	if (unlikely(!m))
		goto out;

	for (i = 0, f = m->f; i < m->field_count - 1; i++, f++)
		;

	for (r = 0; r < f->rules; r++) {
		struct nft_pipapo_elem *e;
		struct nft_set_elem elem;

		if (r < f->rules - 1 && f->mt[r + 1].e == f->mt[r].e)
			continue;

		if (iter->count < iter->skip)
			goto cont;

		e = f->mt[r].e;
		if (nft_set_elem_expired(&e->ext))
			goto cont;

		elem.priv = e;

		iter->err = iter->fn(ctx, set, iter, &elem);
		if (iter->err < 0)
			goto out;

cont:
		iter->count++;
	}

out:
	rcu_read_unlock();
}

/**
 * nft_pipapo_privsize() - Return the size of private data for the set
 * @nla:	netlink attributes, ignored as size doesn't depend on them
 * @desc:	Set description, ignored as size doesn't depend on it
 *
 * Return: size of private data for this set implementation, in bytes
 */
static u64 nft_pipapo_privsize(const struct nlattr * const nla[],
			       const struct nft_set_desc *desc)
{
	return sizeof(struct nft_pipapo);
}

/**
 * nft_pipapo_estimate() - Set size, space and lookup complexity
 * @desc:	Set description, element count and field description used
 * @features:	Flags: NFT_SET_INTERVAL needs to be there
 * @est:	Storage for estimation data
 *
 * Return: true if set description is compatible, false otherwise
 */
static bool nft_pipapo_estimate(const struct nft_set_desc *desc, u32 features,
				struct nft_set_estimate *est)
{
	if (!(features & NFT_SET_INTERVAL) ||
	    desc->field_count < NFT_PIPAPO_MIN_FIELDS)
		return false;

	est->size = pipapo_estimate_size(desc);
	if (!est->size)
		return false;

	est->lookup = NFT_SET_CLASS_O_LOG_N;

	est->space = NFT_SET_CLASS_O_N;

	return true;
}

/**
 * nft_pipapo_init() - Initialise data for a set instance
 * @set:	nftables API set representation
 * @desc:	Set description
 * @nla:	netlink attributes
 *
 * Validate number and size of fields passed as NFTA_SET_DESC_CONCAT netlink
 * attributes, initialise internal set parameters, current instance of matching
 * data and a copy for subsequent insertions.
 *
 * Return: 0 on success, negative error code on failure.
 */
static int nft_pipapo_init(const struct nft_set *set,
			   const struct nft_set_desc *desc,
			   const struct nlattr * const nla[])
{
	struct nft_pipapo *priv = nft_set_priv(set);
	struct nft_pipapo_match *m;
	struct nft_pipapo_field *f;
	int err, i, field_count;

	field_count = desc->field_count ? : 1;

	if (field_count > NFT_PIPAPO_MAX_FIELDS)
		return -EINVAL;

	m = kmalloc(sizeof(*priv->match) + sizeof(*f) * field_count,
		    GFP_KERNEL);
	if (!m)
		return -ENOMEM;

	m->field_count = field_count;
	m->bsize_max = 0;

	m->scratch = alloc_percpu(unsigned long *);
	if (!m->scratch) {
		err = -ENOMEM;
		goto out_scratch;
	}
	for_each_possible_cpu(i)
		*per_cpu_ptr(m->scratch, i) = NULL;

#ifdef NFT_PIPAPO_ALIGN
	m->scratch_aligned = alloc_percpu(unsigned long *);
	if (!m->scratch_aligned) {
		err = -ENOMEM;
		goto out_free;
	}
	for_each_possible_cpu(i)
		*per_cpu_ptr(m->scratch_aligned, i) = NULL;
#endif

	rcu_head_init(&m->rcu);

	nft_pipapo_for_each_field(f, i, m) {
		int len = desc->field_len[i] ? : set->klen;

		f->bb = NFT_PIPAPO_GROUP_BITS_INIT;
		f->groups = len * NFT_PIPAPO_GROUPS_PER_BYTE(f);

		priv->width += round_up(len, sizeof(u32));

		f->bsize = 0;
		f->rules = 0;
		NFT_PIPAPO_LT_ASSIGN(f, NULL);
		f->mt = NULL;
	}

	/* Create an initial clone of matching data for next insertion */
	priv->clone = pipapo_clone(m);
	if (IS_ERR(priv->clone)) {
		err = PTR_ERR(priv->clone);
		goto out_free;
	}

	priv->dirty = false;

	rcu_assign_pointer(priv->match, m);

	return 0;

out_free:
#ifdef NFT_PIPAPO_ALIGN
	free_percpu(m->scratch_aligned);
#endif
	free_percpu(m->scratch);
out_scratch:
	kfree(m);

	return err;
}

/**
 * nft_set_pipapo_match_destroy() - Destroy elements from key mapping array
 * @ctx:	context
 * @set:	nftables API set representation
 * @m:		matching data pointing to key mapping array
 */
static void nft_set_pipapo_match_destroy(const struct nft_ctx *ctx,
					 const struct nft_set *set,
					 struct nft_pipapo_match *m)
{
	struct nft_pipapo_field *f;
	int i, r;

	for (i = 0, f = m->f; i < m->field_count - 1; i++, f++)
		;

	for (r = 0; r < f->rules; r++) {
		struct nft_pipapo_elem *e;

		if (r < f->rules - 1 && f->mt[r + 1].e == f->mt[r].e)
			continue;

		e = f->mt[r].e;

		nf_tables_set_elem_destroy(ctx, set, e);
	}
}

/**
 * nft_pipapo_destroy() - Free private data for set and all committed elements
 * @ctx:	context
 * @set:	nftables API set representation
 */
static void nft_pipapo_destroy(const struct nft_ctx *ctx,
			       const struct nft_set *set)
{
	struct nft_pipapo *priv = nft_set_priv(set);
	struct nft_pipapo_match *m;
	int cpu;

	m = rcu_dereference_protected(priv->match, true);
	if (m) {
		rcu_barrier();

		nft_set_pipapo_match_destroy(ctx, set, m);

#ifdef NFT_PIPAPO_ALIGN
		free_percpu(m->scratch_aligned);
#endif
		for_each_possible_cpu(cpu)
			kfree(*per_cpu_ptr(m->scratch, cpu));
		free_percpu(m->scratch);
		pipapo_free_fields(m);
		kfree(m);
		priv->match = NULL;
	}

	if (priv->clone) {
		m = priv->clone;

		if (priv->dirty)
			nft_set_pipapo_match_destroy(ctx, set, m);

#ifdef NFT_PIPAPO_ALIGN
		free_percpu(priv->clone->scratch_aligned);
#endif
		for_each_possible_cpu(cpu)
			kfree(*per_cpu_ptr(priv->clone->scratch, cpu));
		free_percpu(priv->clone->scratch);

		pipapo_free_fields(priv->clone);
		kfree(priv->clone);
		priv->clone = NULL;
	}
}

/**
 * nft_pipapo_gc_init() - Initialise garbage collection
 * @set:	nftables API set representation
 *
 * Instead of actually setting up a periodic work for garbage collection, as
 * this operation requires a swap of matching data with the working copy, we'll
 * do that opportunistically with other commit operations if the interval is
 * elapsed, so we just need to set the current jiffies timestamp here.
 */
static void nft_pipapo_gc_init(const struct nft_set *set)
{
	struct nft_pipapo *priv = nft_set_priv(set);

	priv->last_gc = jiffies;
}

const struct nft_set_type nft_set_pipapo_type = {
	.features	= NFT_SET_INTERVAL | NFT_SET_MAP | NFT_SET_OBJECT |
			  NFT_SET_TIMEOUT,
	.ops		= {
		.lookup		= nft_pipapo_lookup,
		.insert		= nft_pipapo_insert,
		.activate	= nft_pipapo_activate,
		.deactivate	= nft_pipapo_deactivate,
		.flush		= nft_pipapo_flush,
		.remove		= nft_pipapo_remove,
		.walk		= nft_pipapo_walk,
		.get		= nft_pipapo_get,
		.privsize	= nft_pipapo_privsize,
		.estimate	= nft_pipapo_estimate,
		.init		= nft_pipapo_init,
		.destroy	= nft_pipapo_destroy,
		.gc_init	= nft_pipapo_gc_init,
		.commit		= nft_pipapo_commit,
		.abort		= nft_pipapo_abort,
		.elemsize	= offsetof(struct nft_pipapo_elem, ext),
	},
};

#if defined(CONFIG_X86_64) && !defined(CONFIG_UML)
const struct nft_set_type nft_set_pipapo_avx2_type = {
	.features	= NFT_SET_INTERVAL | NFT_SET_MAP | NFT_SET_OBJECT |
			  NFT_SET_TIMEOUT,
	.ops		= {
		.lookup		= nft_pipapo_avx2_lookup,
		.insert		= nft_pipapo_insert,
		.activate	= nft_pipapo_activate,
		.deactivate	= nft_pipapo_deactivate,
		.flush		= nft_pipapo_flush,
		.remove		= nft_pipapo_remove,
		.walk		= nft_pipapo_walk,
		.get		= nft_pipapo_get,
		.privsize	= nft_pipapo_privsize,
		.estimate	= nft_pipapo_avx2_estimate,
		.init		= nft_pipapo_init,
		.destroy	= nft_pipapo_destroy,
		.gc_init	= nft_pipapo_gc_init,
		.commit		= nft_pipapo_commit,
		.abort		= nft_pipapo_abort,
		.elemsize	= offsetof(struct nft_pipapo_elem, ext),
	},
};
#endif<|MERGE_RESOLUTION|>--- conflicted
+++ resolved
@@ -1672,8 +1672,6 @@
 	priv->clone = new_clone;
 }
 
-<<<<<<< HEAD
-=======
 static bool nft_pipapo_transaction_mutex_held(const struct nft_set *set)
 {
 #ifdef CONFIG_PROVE_LOCKING
@@ -1685,7 +1683,6 @@
 #endif
 }
 
->>>>>>> 7732c16f
 static void nft_pipapo_abort(const struct nft_set *set)
 {
 	struct nft_pipapo *priv = nft_set_priv(set);
@@ -1694,11 +1691,7 @@
 	if (!priv->dirty)
 		return;
 
-<<<<<<< HEAD
-	m = rcu_dereference(priv->match);
-=======
 	m = rcu_dereference_protected(priv->match, nft_pipapo_transaction_mutex_held(set));
->>>>>>> 7732c16f
 
 	new_clone = pipapo_clone(m);
 	if (IS_ERR(new_clone))
