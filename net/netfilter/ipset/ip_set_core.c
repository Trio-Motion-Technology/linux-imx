--- conflicted
+++ resolved
@@ -1703,19 +1703,11 @@
 
 	do {
 		if (retried) {
-<<<<<<< HEAD
-			__ip_set_get(set);
-			nfnl_unlock(NFNL_SUBSYS_IPSET);
-			cond_resched();
-			nfnl_lock(NFNL_SUBSYS_IPSET);
-			__ip_set_put(set);
-=======
 			__ip_set_get_netlink(set);
 			nfnl_unlock(NFNL_SUBSYS_IPSET);
 			cond_resched();
 			nfnl_lock(NFNL_SUBSYS_IPSET);
 			__ip_set_put_netlink(set);
->>>>>>> 35361bda
 		}
 
 		ip_set_lock(set);
