// SPDX-License-Identifier: GPL-2.0-or-later
/*
 *	IPv6 fragment reassembly
 *	Linux INET6 implementation
 *
 *	Authors:
 *	Pedro Roque		<roque@di.fc.ul.pt>
 *
 *	Based on: net/ipv4/ip_fragment.c
 */

/*
 *	Fixes:
 *	Andi Kleen	Make it work with multiple hosts.
 *			More RFC compliance.
 *
 *      Horst von Brand Add missing #include <linux/string.h>
 *	Alexey Kuznetsov	SMP races, threading, cleanup.
 *	Patrick McHardy		LRU queue of frag heads for evictor.
 *	Mitsuru KANDA @USAGI	Register inet6_protocol{}.
 *	David Stevens and
 *	YOSHIFUJI,H. @USAGI	Always remove fragment header to
 *				calculate ICV correctly.
 */

#define pr_fmt(fmt) "IPv6: " fmt

#include <linux/errno.h>
#include <linux/types.h>
#include <linux/string.h>
#include <linux/socket.h>
#include <linux/sockios.h>
#include <linux/jiffies.h>
#include <linux/net.h>
#include <linux/list.h>
#include <linux/netdevice.h>
#include <linux/in6.h>
#include <linux/ipv6.h>
#include <linux/icmpv6.h>
#include <linux/random.h>
#include <linux/jhash.h>
#include <linux/skbuff.h>
#include <linux/slab.h>
#include <linux/export.h>

#include <net/sock.h>
#include <net/snmp.h>

#include <net/ipv6.h>
#include <net/ip6_route.h>
#include <net/protocol.h>
#include <net/transp_v6.h>
#include <net/rawv6.h>
#include <net/ndisc.h>
#include <net/addrconf.h>
#include <net/ipv6_frag.h>
#include <net/inet_ecn.h>

static const char ip6_frag_cache_name[] = "ip6-frags";

static u8 ip6_frag_ecn(const struct ipv6hdr *ipv6h)
{
	return 1 << (ipv6_get_dsfield(ipv6h) & INET_ECN_MASK);
}

static struct inet_frags ip6_frags;

static int ip6_frag_reasm(struct frag_queue *fq, struct sk_buff *skb,
			  struct sk_buff *prev_tail, struct net_device *dev);

static void ip6_frag_expire(struct timer_list *t)
{
	struct inet_frag_queue *frag = from_timer(frag, t, timer);
	struct frag_queue *fq;

	fq = container_of(frag, struct frag_queue, q);

	ip6frag_expire_frag_queue(fq->q.fqdir->net, fq);
}

static struct frag_queue *
fq_find(struct net *net, __be32 id, const struct ipv6hdr *hdr, int iif)
{
	struct frag_v6_compare_key key = {
		.id = id,
		.saddr = hdr->saddr,
		.daddr = hdr->daddr,
		.user = IP6_DEFRAG_LOCAL_DELIVER,
		.iif = iif,
	};
	struct inet_frag_queue *q;

	if (!(ipv6_addr_type(&hdr->daddr) & (IPV6_ADDR_MULTICAST |
					    IPV6_ADDR_LINKLOCAL)))
		key.iif = 0;

	q = inet_frag_find(net->ipv6.fqdir, &key);
	if (!q)
		return NULL;

	return container_of(q, struct frag_queue, q);
}

static int ip6_frag_queue(struct frag_queue *fq, struct sk_buff *skb,
			  struct frag_hdr *fhdr, int nhoff,
			  u32 *prob_offset)
{
	struct net *net = dev_net(skb_dst(skb)->dev);
	int offset, end, fragsize;
	struct sk_buff *prev_tail;
	struct net_device *dev;
	int err = -ENOENT;
	u8 ecn;

	if (fq->q.flags & INET_FRAG_COMPLETE)
		goto err;

	err = -EINVAL;
	offset = ntohs(fhdr->frag_off) & ~0x7;
	end = offset + (ntohs(ipv6_hdr(skb)->payload_len) -
			((u8 *)(fhdr + 1) - (u8 *)(ipv6_hdr(skb) + 1)));

	if ((unsigned int)end > IPV6_MAXPLEN) {
		*prob_offset = (u8 *)&fhdr->frag_off - skb_network_header(skb);
		/* note that if prob_offset is set, the skb is freed elsewhere,
		 * we do not free it here.
		 */
		return -1;
	}

	ecn = ip6_frag_ecn(ipv6_hdr(skb));

	if (skb->ip_summed == CHECKSUM_COMPLETE) {
		const unsigned char *nh = skb_network_header(skb);
		skb->csum = csum_sub(skb->csum,
				     csum_partial(nh, (u8 *)(fhdr + 1) - nh,
						  0));
	}

	/* Is this the final fragment? */
	if (!(fhdr->frag_off & htons(IP6_MF))) {
		/* If we already have some bits beyond end
		 * or have different end, the segment is corrupted.
		 */
		if (end < fq->q.len ||
		    ((fq->q.flags & INET_FRAG_LAST_IN) && end != fq->q.len))
			goto discard_fq;
		fq->q.flags |= INET_FRAG_LAST_IN;
		fq->q.len = end;
	} else {
		/* Check if the fragment is rounded to 8 bytes.
		 * Required by the RFC.
		 */
		if (end & 0x7) {
			/* RFC2460 says always send parameter problem in
			 * this case. -DaveM
			 */
			*prob_offset = offsetof(struct ipv6hdr, payload_len);
			return -1;
		}
		if (end > fq->q.len) {
			/* Some bits beyond end -> corruption. */
			if (fq->q.flags & INET_FRAG_LAST_IN)
				goto discard_fq;
			fq->q.len = end;
		}
	}

	if (end == offset)
		goto discard_fq;

	err = -ENOMEM;
	/* Point into the IP datagram 'data' part. */
	if (!pskb_pull(skb, (u8 *) (fhdr + 1) - skb->data))
		goto discard_fq;

	err = pskb_trim_rcsum(skb, end - offset);
	if (err)
		goto discard_fq;

	/* Note : skb->rbnode and skb->dev share the same location. */
	dev = skb->dev;
	/* Makes sure compiler wont do silly aliasing games */
	barrier();

	prev_tail = fq->q.fragments_tail;
	err = inet_frag_queue_insert(&fq->q, skb, offset, end);
	if (err)
		goto insert_error;

	if (dev)
		fq->iif = dev->ifindex;

	fq->q.stamp = skb->tstamp;
	fq->q.meat += skb->len;
	fq->ecn |= ecn;
	add_frag_mem_limit(fq->q.fqdir, skb->truesize);

	fragsize = -skb_network_offset(skb) + skb->len;
	if (fragsize > fq->q.max_size)
		fq->q.max_size = fragsize;

	/* The first fragment.
	 * nhoffset is obtained from the first fragment, of course.
	 */
	if (offset == 0) {
		fq->nhoffset = nhoff;
		fq->q.flags |= INET_FRAG_FIRST_IN;
	}

	if (fq->q.flags == (INET_FRAG_FIRST_IN | INET_FRAG_LAST_IN) &&
	    fq->q.meat == fq->q.len) {
		unsigned long orefdst = skb->_skb_refdst;

		skb->_skb_refdst = 0UL;
		err = ip6_frag_reasm(fq, skb, prev_tail, dev);
		skb->_skb_refdst = orefdst;
		return err;
	}

	skb_dst_drop(skb);
	return -EINPROGRESS;

insert_error:
	if (err == IPFRAG_DUP) {
		kfree_skb(skb);
		return -EINVAL;
	}
	err = -EINVAL;
	__IP6_INC_STATS(net, ip6_dst_idev(skb_dst(skb)),
			IPSTATS_MIB_REASM_OVERLAPS);
discard_fq:
	inet_frag_kill(&fq->q);
	__IP6_INC_STATS(net, ip6_dst_idev(skb_dst(skb)),
			IPSTATS_MIB_REASMFAILS);
err:
	kfree_skb(skb);
	return err;
}

/*
 *	Check if this packet is complete.
 *
 *	It is called with locked fq, and caller must check that
 *	queue is eligible for reassembly i.e. it is not COMPLETE,
 *	the last and the first frames arrived and all the bits are here.
 */
static int ip6_frag_reasm(struct frag_queue *fq, struct sk_buff *skb,
			  struct sk_buff *prev_tail, struct net_device *dev)
{
<<<<<<< HEAD
	struct net *net = container_of(fq->q.net, struct net, ipv6.frags);
=======
	struct net *net = fq->q.fqdir->net;
>>>>>>> f7688b48
	unsigned int nhoff;
	void *reasm_data;
	int payload_len;
	u8 ecn;

	inet_frag_kill(&fq->q);

	ecn = ip_frag_ecn_table[fq->ecn];
	if (unlikely(ecn == 0xff))
		goto out_fail;

	reasm_data = inet_frag_reasm_prepare(&fq->q, skb, prev_tail);
	if (!reasm_data)
		goto out_oom;

	payload_len = ((skb->data - skb_network_header(skb)) -
		       sizeof(struct ipv6hdr) + fq->q.len -
		       sizeof(struct frag_hdr));
	if (payload_len > IPV6_MAXPLEN)
		goto out_oversize;

	/* We have to remove fragment header from datagram and to relocate
	 * header in order to calculate ICV correctly. */
	nhoff = fq->nhoffset;
	skb_network_header(skb)[nhoff] = skb_transport_header(skb)[0];
	memmove(skb->head + sizeof(struct frag_hdr), skb->head,
		(skb->data - skb->head) - sizeof(struct frag_hdr));
	if (skb_mac_header_was_set(skb))
		skb->mac_header += sizeof(struct frag_hdr);
	skb->network_header += sizeof(struct frag_hdr);
<<<<<<< HEAD

	skb_reset_transport_header(skb);

	inet_frag_reasm_finish(&fq->q, skb, reasm_data);
=======

	skb_reset_transport_header(skb);

	inet_frag_reasm_finish(&fq->q, skb, reasm_data, true);
>>>>>>> f7688b48

	skb->dev = dev;
	ipv6_hdr(skb)->payload_len = htons(payload_len);
	ipv6_change_dsfield(ipv6_hdr(skb), 0xff, ecn);
	IP6CB(skb)->nhoff = nhoff;
	IP6CB(skb)->flags |= IP6SKB_FRAGMENTED;
	IP6CB(skb)->frag_max_size = fq->q.max_size;

	/* Yes, and fold redundant checksum back. 8) */
	skb_postpush_rcsum(skb, skb_network_header(skb),
			   skb_network_header_len(skb));

	rcu_read_lock();
	__IP6_INC_STATS(net, __in6_dev_stats_get(dev, skb), IPSTATS_MIB_REASMOKS);
	rcu_read_unlock();
	fq->q.rb_fragments = RB_ROOT;
	fq->q.fragments_tail = NULL;
	fq->q.last_run_head = NULL;
	return 1;

out_oversize:
	net_dbg_ratelimited("ip6_frag_reasm: payload len = %d\n", payload_len);
	goto out_fail;
out_oom:
	net_dbg_ratelimited("ip6_frag_reasm: no memory for reassembly\n");
out_fail:
	rcu_read_lock();
	__IP6_INC_STATS(net, __in6_dev_stats_get(dev, skb), IPSTATS_MIB_REASMFAILS);
	rcu_read_unlock();
	inet_frag_kill(&fq->q);
	return -1;
}

static int ipv6_frag_rcv(struct sk_buff *skb)
{
	struct frag_hdr *fhdr;
	struct frag_queue *fq;
	const struct ipv6hdr *hdr = ipv6_hdr(skb);
	struct net *net = dev_net(skb_dst(skb)->dev);
	int iif;

	if (IP6CB(skb)->flags & IP6SKB_FRAGMENTED)
		goto fail_hdr;

	__IP6_INC_STATS(net, ip6_dst_idev(skb_dst(skb)), IPSTATS_MIB_REASMREQDS);

	/* Jumbo payload inhibits frag. header */
	if (hdr->payload_len == 0)
		goto fail_hdr;

	if (!pskb_may_pull(skb, (skb_transport_offset(skb) +
				 sizeof(struct frag_hdr))))
		goto fail_hdr;

	hdr = ipv6_hdr(skb);
	fhdr = (struct frag_hdr *)skb_transport_header(skb);

	if (!(fhdr->frag_off & htons(0xFFF9))) {
		/* It is not a fragmented frame */
		skb->transport_header += sizeof(struct frag_hdr);
		__IP6_INC_STATS(net,
				ip6_dst_idev(skb_dst(skb)), IPSTATS_MIB_REASMOKS);

		IP6CB(skb)->nhoff = (u8 *)fhdr - skb_network_header(skb);
		IP6CB(skb)->flags |= IP6SKB_FRAGMENTED;
		return 1;
	}

	iif = skb->dev ? skb->dev->ifindex : 0;
	fq = fq_find(net, fhdr->identification, hdr, iif);
	if (fq) {
		u32 prob_offset = 0;
		int ret;

		spin_lock(&fq->q.lock);

		fq->iif = iif;
		ret = ip6_frag_queue(fq, skb, fhdr, IP6CB(skb)->nhoff,
				     &prob_offset);

		spin_unlock(&fq->q.lock);
		inet_frag_put(&fq->q);
		if (prob_offset) {
			__IP6_INC_STATS(net, __in6_dev_get_safely(skb->dev),
					IPSTATS_MIB_INHDRERRORS);
			/* icmpv6_param_prob() calls kfree_skb(skb) */
			icmpv6_param_prob(skb, ICMPV6_HDR_FIELD, prob_offset);
		}
		return ret;
	}

	__IP6_INC_STATS(net, ip6_dst_idev(skb_dst(skb)), IPSTATS_MIB_REASMFAILS);
	kfree_skb(skb);
	return -1;

fail_hdr:
	__IP6_INC_STATS(net, __in6_dev_get_safely(skb->dev),
			IPSTATS_MIB_INHDRERRORS);
	icmpv6_param_prob(skb, ICMPV6_HDR_FIELD, skb_network_header_len(skb));
	return -1;
}

static const struct inet6_protocol frag_protocol = {
	.handler	=	ipv6_frag_rcv,
	.flags		=	INET6_PROTO_NOPOLICY,
};

#ifdef CONFIG_SYSCTL

static struct ctl_table ip6_frags_ns_ctl_table[] = {
	{
		.procname	= "ip6frag_high_thresh",
		.maxlen		= sizeof(unsigned long),
		.mode		= 0644,
		.proc_handler	= proc_doulongvec_minmax,
	},
	{
		.procname	= "ip6frag_low_thresh",
		.maxlen		= sizeof(unsigned long),
		.mode		= 0644,
		.proc_handler	= proc_doulongvec_minmax,
	},
	{
		.procname	= "ip6frag_time",
		.maxlen		= sizeof(int),
		.mode		= 0644,
		.proc_handler	= proc_dointvec_jiffies,
	},
	{ }
};

/* secret interval has been deprecated */
static int ip6_frags_secret_interval_unused;
static struct ctl_table ip6_frags_ctl_table[] = {
	{
		.procname	= "ip6frag_secret_interval",
		.data		= &ip6_frags_secret_interval_unused,
		.maxlen		= sizeof(int),
		.mode		= 0644,
		.proc_handler	= proc_dointvec_jiffies,
	},
	{ }
};

static int __net_init ip6_frags_ns_sysctl_register(struct net *net)
{
	struct ctl_table *table;
	struct ctl_table_header *hdr;

	table = ip6_frags_ns_ctl_table;
	if (!net_eq(net, &init_net)) {
		table = kmemdup(table, sizeof(ip6_frags_ns_ctl_table), GFP_KERNEL);
		if (!table)
			goto err_alloc;

	}
	table[0].data	= &net->ipv6.fqdir->high_thresh;
	table[0].extra1	= &net->ipv6.fqdir->low_thresh;
	table[1].data	= &net->ipv6.fqdir->low_thresh;
	table[1].extra2	= &net->ipv6.fqdir->high_thresh;
	table[2].data	= &net->ipv6.fqdir->timeout;

	hdr = register_net_sysctl(net, "net/ipv6", table);
	if (!hdr)
		goto err_reg;

	net->ipv6.sysctl.frags_hdr = hdr;
	return 0;

err_reg:
	if (!net_eq(net, &init_net))
		kfree(table);
err_alloc:
	return -ENOMEM;
}

static void __net_exit ip6_frags_ns_sysctl_unregister(struct net *net)
{
	struct ctl_table *table;

	table = net->ipv6.sysctl.frags_hdr->ctl_table_arg;
	unregister_net_sysctl_table(net->ipv6.sysctl.frags_hdr);
	if (!net_eq(net, &init_net))
		kfree(table);
}

static struct ctl_table_header *ip6_ctl_header;

static int ip6_frags_sysctl_register(void)
{
	ip6_ctl_header = register_net_sysctl(&init_net, "net/ipv6",
			ip6_frags_ctl_table);
	return ip6_ctl_header == NULL ? -ENOMEM : 0;
}

static void ip6_frags_sysctl_unregister(void)
{
	unregister_net_sysctl_table(ip6_ctl_header);
}
#else
static int ip6_frags_ns_sysctl_register(struct net *net)
{
	return 0;
}

static void ip6_frags_ns_sysctl_unregister(struct net *net)
{
}

static int ip6_frags_sysctl_register(void)
{
	return 0;
}

static void ip6_frags_sysctl_unregister(void)
{
}
#endif

static int __net_init ipv6_frags_init_net(struct net *net)
{
	int res;

	res = fqdir_init(&net->ipv6.fqdir, &ip6_frags, net);
	if (res < 0)
		return res;

	net->ipv6.fqdir->high_thresh = IPV6_FRAG_HIGH_THRESH;
	net->ipv6.fqdir->low_thresh = IPV6_FRAG_LOW_THRESH;
	net->ipv6.fqdir->timeout = IPV6_FRAG_TIMEOUT;

	res = ip6_frags_ns_sysctl_register(net);
	if (res < 0)
		fqdir_exit(net->ipv6.fqdir);
	return res;
}

static void __net_exit ipv6_frags_pre_exit_net(struct net *net)
{
	fqdir_pre_exit(net->ipv6.fqdir);
}

static void __net_exit ipv6_frags_exit_net(struct net *net)
{
	ip6_frags_ns_sysctl_unregister(net);
	fqdir_exit(net->ipv6.fqdir);
}

static struct pernet_operations ip6_frags_ops = {
	.init		= ipv6_frags_init_net,
	.pre_exit	= ipv6_frags_pre_exit_net,
	.exit		= ipv6_frags_exit_net,
};

static const struct rhashtable_params ip6_rhash_params = {
	.head_offset		= offsetof(struct inet_frag_queue, node),
	.hashfn			= ip6frag_key_hashfn,
	.obj_hashfn		= ip6frag_obj_hashfn,
	.obj_cmpfn		= ip6frag_obj_cmpfn,
	.automatic_shrinking	= true,
};

int __init ipv6_frag_init(void)
{
	int ret;

	ip6_frags.constructor = ip6frag_init;
	ip6_frags.destructor = NULL;
	ip6_frags.qsize = sizeof(struct frag_queue);
	ip6_frags.frag_expire = ip6_frag_expire;
	ip6_frags.frags_cache_name = ip6_frag_cache_name;
	ip6_frags.rhash_params = ip6_rhash_params;
	ret = inet_frags_init(&ip6_frags);
	if (ret)
		goto out;

	ret = inet6_add_protocol(&frag_protocol, IPPROTO_FRAGMENT);
	if (ret)
		goto err_protocol;

	ret = ip6_frags_sysctl_register();
	if (ret)
		goto err_sysctl;

	ret = register_pernet_subsys(&ip6_frags_ops);
	if (ret)
		goto err_pernet;

out:
	return ret;

err_pernet:
	ip6_frags_sysctl_unregister();
err_sysctl:
	inet6_del_protocol(&frag_protocol, IPPROTO_FRAGMENT);
err_protocol:
	inet_frags_fini(&ip6_frags);
	goto out;
}

void ipv6_frag_exit(void)
{
	ip6_frags_sysctl_unregister();
	unregister_pernet_subsys(&ip6_frags_ops);
	inet6_del_protocol(&frag_protocol, IPPROTO_FRAGMENT);
	inet_frags_fini(&ip6_frags);
}<|MERGE_RESOLUTION|>--- conflicted
+++ resolved
@@ -248,11 +248,7 @@
 static int ip6_frag_reasm(struct frag_queue *fq, struct sk_buff *skb,
 			  struct sk_buff *prev_tail, struct net_device *dev)
 {
-<<<<<<< HEAD
-	struct net *net = container_of(fq->q.net, struct net, ipv6.frags);
-=======
 	struct net *net = fq->q.fqdir->net;
->>>>>>> f7688b48
 	unsigned int nhoff;
 	void *reasm_data;
 	int payload_len;
@@ -283,17 +279,10 @@
 	if (skb_mac_header_was_set(skb))
 		skb->mac_header += sizeof(struct frag_hdr);
 	skb->network_header += sizeof(struct frag_hdr);
-<<<<<<< HEAD
 
 	skb_reset_transport_header(skb);
 
-	inet_frag_reasm_finish(&fq->q, skb, reasm_data);
-=======
-
-	skb_reset_transport_header(skb);
-
 	inet_frag_reasm_finish(&fq->q, skb, reasm_data, true);
->>>>>>> f7688b48
 
 	skb->dev = dev;
 	ipv6_hdr(skb)->payload_len = htons(payload_len);
