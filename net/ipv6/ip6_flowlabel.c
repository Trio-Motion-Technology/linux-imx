// SPDX-License-Identifier: GPL-2.0-or-later
/*
 *	ip6_flowlabel.c		IPv6 flowlabel manager.
 *
 *	Authors:	Alexey Kuznetsov, <kuznet@ms2.inr.ac.ru>
 */

#include <linux/capability.h>
#include <linux/errno.h>
#include <linux/types.h>
#include <linux/socket.h>
#include <linux/net.h>
#include <linux/netdevice.h>
#include <linux/in6.h>
#include <linux/proc_fs.h>
#include <linux/seq_file.h>
#include <linux/slab.h>
#include <linux/export.h>
#include <linux/pid_namespace.h>
#include <linux/jump_label_ratelimit.h>

#include <net/net_namespace.h>
#include <net/sock.h>

#include <net/ipv6.h>
#include <net/rawv6.h>
#include <net/transp_v6.h>

#include <linux/uaccess.h>

#define FL_MIN_LINGER	6	/* Minimal linger. It is set to 6sec specified
				   in old IPv6 RFC. Well, it was reasonable value.
				 */
#define FL_MAX_LINGER	150	/* Maximal linger timeout */

/* FL hash table */

#define FL_MAX_PER_SOCK	32
#define FL_MAX_SIZE	4096
#define FL_HASH_MASK	255
#define FL_HASH(l)	(ntohl(l)&FL_HASH_MASK)

static atomic_t fl_size = ATOMIC_INIT(0);
static struct ip6_flowlabel __rcu *fl_ht[FL_HASH_MASK+1];

static void ip6_fl_gc(struct timer_list *unused);
static DEFINE_TIMER(ip6_fl_gc_timer, ip6_fl_gc);

/* FL hash table lock: it protects only of GC */

static DEFINE_SPINLOCK(ip6_fl_lock);

/* Big socket sock */

static DEFINE_SPINLOCK(ip6_sk_fl_lock);

DEFINE_STATIC_KEY_DEFERRED_FALSE(ipv6_flowlabel_exclusive, HZ);
EXPORT_SYMBOL(ipv6_flowlabel_exclusive);

#define for_each_fl_rcu(hash, fl)				\
	for (fl = rcu_dereference_bh(fl_ht[(hash)]);		\
	     fl != NULL;					\
	     fl = rcu_dereference_bh(fl->next))
#define for_each_fl_continue_rcu(fl)				\
	for (fl = rcu_dereference_bh(fl->next);			\
	     fl != NULL;					\
	     fl = rcu_dereference_bh(fl->next))

#define for_each_sk_fl_rcu(np, sfl)				\
	for (sfl = rcu_dereference_bh(np->ipv6_fl_list);	\
	     sfl != NULL;					\
	     sfl = rcu_dereference_bh(sfl->next))

static inline struct ip6_flowlabel *__fl_lookup(struct net *net, __be32 label)
{
	struct ip6_flowlabel *fl;

	for_each_fl_rcu(FL_HASH(label), fl) {
		if (fl->label == label && net_eq(fl->fl_net, net))
			return fl;
	}
	return NULL;
}

static struct ip6_flowlabel *fl_lookup(struct net *net, __be32 label)
{
	struct ip6_flowlabel *fl;

	rcu_read_lock_bh();
	fl = __fl_lookup(net, label);
	if (fl && !atomic_inc_not_zero(&fl->users))
		fl = NULL;
	rcu_read_unlock_bh();
	return fl;
}

<<<<<<< HEAD
=======
static bool fl_shared_exclusive(struct ip6_flowlabel *fl)
{
	return fl->share == IPV6_FL_S_EXCL ||
	       fl->share == IPV6_FL_S_PROCESS ||
	       fl->share == IPV6_FL_S_USER;
}

>>>>>>> f7688b48
static void fl_free_rcu(struct rcu_head *head)
{
	struct ip6_flowlabel *fl = container_of(head, struct ip6_flowlabel, rcu);

	if (fl->share == IPV6_FL_S_PROCESS)
		put_pid(fl->owner.pid);
	kfree(fl->opt);
	kfree(fl);
}


static void fl_free(struct ip6_flowlabel *fl)
{
<<<<<<< HEAD
	if (fl)
		call_rcu(&fl->rcu, fl_free_rcu);
=======
	if (!fl)
		return;

	if (fl_shared_exclusive(fl) || fl->opt)
		static_branch_slow_dec_deferred(&ipv6_flowlabel_exclusive);

	call_rcu(&fl->rcu, fl_free_rcu);
>>>>>>> f7688b48
}

static void fl_release(struct ip6_flowlabel *fl)
{
	spin_lock_bh(&ip6_fl_lock);

	fl->lastuse = jiffies;
	if (atomic_dec_and_test(&fl->users)) {
		unsigned long ttd = fl->lastuse + fl->linger;
		if (time_after(ttd, fl->expires))
			fl->expires = ttd;
		ttd = fl->expires;
		if (fl->opt && fl->share == IPV6_FL_S_EXCL) {
			struct ipv6_txoptions *opt = fl->opt;
			fl->opt = NULL;
			kfree(opt);
		}
		if (!timer_pending(&ip6_fl_gc_timer) ||
		    time_after(ip6_fl_gc_timer.expires, ttd))
			mod_timer(&ip6_fl_gc_timer, ttd);
	}
	spin_unlock_bh(&ip6_fl_lock);
}

static void ip6_fl_gc(struct timer_list *unused)
{
	int i;
	unsigned long now = jiffies;
	unsigned long sched = 0;

	spin_lock(&ip6_fl_lock);

	for (i = 0; i <= FL_HASH_MASK; i++) {
		struct ip6_flowlabel *fl;
		struct ip6_flowlabel __rcu **flp;

		flp = &fl_ht[i];
		while ((fl = rcu_dereference_protected(*flp,
						       lockdep_is_held(&ip6_fl_lock))) != NULL) {
			if (atomic_read(&fl->users) == 0) {
				unsigned long ttd = fl->lastuse + fl->linger;
				if (time_after(ttd, fl->expires))
					fl->expires = ttd;
				ttd = fl->expires;
				if (time_after_eq(now, ttd)) {
					*flp = fl->next;
					fl_free(fl);
					atomic_dec(&fl_size);
					continue;
				}
				if (!sched || time_before(ttd, sched))
					sched = ttd;
			}
			flp = &fl->next;
		}
	}
	if (!sched && atomic_read(&fl_size))
		sched = now + FL_MAX_LINGER;
	if (sched) {
		mod_timer(&ip6_fl_gc_timer, sched);
	}
	spin_unlock(&ip6_fl_lock);
}

static void __net_exit ip6_fl_purge(struct net *net)
{
	int i;

	spin_lock_bh(&ip6_fl_lock);
	for (i = 0; i <= FL_HASH_MASK; i++) {
		struct ip6_flowlabel *fl;
		struct ip6_flowlabel __rcu **flp;

		flp = &fl_ht[i];
		while ((fl = rcu_dereference_protected(*flp,
						       lockdep_is_held(&ip6_fl_lock))) != NULL) {
			if (net_eq(fl->fl_net, net) &&
			    atomic_read(&fl->users) == 0) {
				*flp = fl->next;
				fl_free(fl);
				atomic_dec(&fl_size);
				continue;
			}
			flp = &fl->next;
		}
	}
	spin_unlock_bh(&ip6_fl_lock);
}

static struct ip6_flowlabel *fl_intern(struct net *net,
				       struct ip6_flowlabel *fl, __be32 label)
{
	struct ip6_flowlabel *lfl;

	fl->label = label & IPV6_FLOWLABEL_MASK;

	spin_lock_bh(&ip6_fl_lock);
	if (label == 0) {
		for (;;) {
			fl->label = htonl(prandom_u32())&IPV6_FLOWLABEL_MASK;
			if (fl->label) {
				lfl = __fl_lookup(net, fl->label);
				if (!lfl)
					break;
			}
		}
	} else {
		/*
		 * we dropper the ip6_fl_lock, so this entry could reappear
		 * and we need to recheck with it.
		 *
		 * OTOH no need to search the active socket first, like it is
		 * done in ipv6_flowlabel_opt - sock is locked, so new entry
		 * with the same label can only appear on another sock
		 */
		lfl = __fl_lookup(net, fl->label);
		if (lfl) {
			atomic_inc(&lfl->users);
			spin_unlock_bh(&ip6_fl_lock);
			return lfl;
		}
	}

	fl->lastuse = jiffies;
	fl->next = fl_ht[FL_HASH(fl->label)];
	rcu_assign_pointer(fl_ht[FL_HASH(fl->label)], fl);
	atomic_inc(&fl_size);
	spin_unlock_bh(&ip6_fl_lock);
	return NULL;
}



/* Socket flowlabel lists */

struct ip6_flowlabel *__fl6_sock_lookup(struct sock *sk, __be32 label)
{
	struct ipv6_fl_socklist *sfl;
	struct ipv6_pinfo *np = inet6_sk(sk);

	label &= IPV6_FLOWLABEL_MASK;

	rcu_read_lock_bh();
	for_each_sk_fl_rcu(np, sfl) {
		struct ip6_flowlabel *fl = sfl->fl;

		if (fl->label == label && atomic_inc_not_zero(&fl->users)) {
			fl->lastuse = jiffies;
			rcu_read_unlock_bh();
			return fl;
		}
	}
	rcu_read_unlock_bh();
	return NULL;
}
EXPORT_SYMBOL_GPL(__fl6_sock_lookup);

void fl6_free_socklist(struct sock *sk)
{
	struct ipv6_pinfo *np = inet6_sk(sk);
	struct ipv6_fl_socklist *sfl;

	if (!rcu_access_pointer(np->ipv6_fl_list))
		return;

	spin_lock_bh(&ip6_sk_fl_lock);
	while ((sfl = rcu_dereference_protected(np->ipv6_fl_list,
						lockdep_is_held(&ip6_sk_fl_lock))) != NULL) {
		np->ipv6_fl_list = sfl->next;
		spin_unlock_bh(&ip6_sk_fl_lock);

		fl_release(sfl->fl);
		kfree_rcu(sfl, rcu);

		spin_lock_bh(&ip6_sk_fl_lock);
	}
	spin_unlock_bh(&ip6_sk_fl_lock);
}

/* Service routines */


/*
   It is the only difficult place. flowlabel enforces equal headers
   before and including routing header, however user may supply options
   following rthdr.
 */

struct ipv6_txoptions *fl6_merge_options(struct ipv6_txoptions *opt_space,
					 struct ip6_flowlabel *fl,
					 struct ipv6_txoptions *fopt)
{
	struct ipv6_txoptions *fl_opt = fl->opt;

	if (!fopt || fopt->opt_flen == 0)
		return fl_opt;

	if (fl_opt) {
		opt_space->hopopt = fl_opt->hopopt;
		opt_space->dst0opt = fl_opt->dst0opt;
		opt_space->srcrt = fl_opt->srcrt;
		opt_space->opt_nflen = fl_opt->opt_nflen;
	} else {
		if (fopt->opt_nflen == 0)
			return fopt;
		opt_space->hopopt = NULL;
		opt_space->dst0opt = NULL;
		opt_space->srcrt = NULL;
		opt_space->opt_nflen = 0;
	}
	opt_space->dst1opt = fopt->dst1opt;
	opt_space->opt_flen = fopt->opt_flen;
	opt_space->tot_len = fopt->tot_len;
	return opt_space;
}
EXPORT_SYMBOL_GPL(fl6_merge_options);

static unsigned long check_linger(unsigned long ttl)
{
	if (ttl < FL_MIN_LINGER)
		return FL_MIN_LINGER*HZ;
	if (ttl > FL_MAX_LINGER && !capable(CAP_NET_ADMIN))
		return 0;
	return ttl*HZ;
}

static int fl6_renew(struct ip6_flowlabel *fl, unsigned long linger, unsigned long expires)
{
	linger = check_linger(linger);
	if (!linger)
		return -EPERM;
	expires = check_linger(expires);
	if (!expires)
		return -EPERM;

	spin_lock_bh(&ip6_fl_lock);
	fl->lastuse = jiffies;
	if (time_before(fl->linger, linger))
		fl->linger = linger;
	if (time_before(expires, fl->linger))
		expires = fl->linger;
	if (time_before(fl->expires, fl->lastuse + expires))
		fl->expires = fl->lastuse + expires;
	spin_unlock_bh(&ip6_fl_lock);

	return 0;
}

static struct ip6_flowlabel *
fl_create(struct net *net, struct sock *sk, struct in6_flowlabel_req *freq,
	  char __user *optval, int optlen, int *err_p)
{
	struct ip6_flowlabel *fl = NULL;
	int olen;
	int addr_type;
	int err;

	olen = optlen - CMSG_ALIGN(sizeof(*freq));
	err = -EINVAL;
	if (olen > 64 * 1024)
		goto done;

	err = -ENOMEM;
	fl = kzalloc(sizeof(*fl), GFP_KERNEL);
	if (!fl)
		goto done;

	if (olen > 0) {
		struct msghdr msg;
		struct flowi6 flowi6;
		struct ipcm6_cookie ipc6;

		err = -ENOMEM;
		fl->opt = kmalloc(sizeof(*fl->opt) + olen, GFP_KERNEL);
		if (!fl->opt)
			goto done;

		memset(fl->opt, 0, sizeof(*fl->opt));
		fl->opt->tot_len = sizeof(*fl->opt) + olen;
		err = -EFAULT;
		if (copy_from_user(fl->opt+1, optval+CMSG_ALIGN(sizeof(*freq)), olen))
			goto done;

		msg.msg_controllen = olen;
		msg.msg_control = (void *)(fl->opt+1);
		memset(&flowi6, 0, sizeof(flowi6));

		ipc6.opt = fl->opt;
		err = ip6_datagram_send_ctl(net, sk, &msg, &flowi6, &ipc6);
		if (err)
			goto done;
		err = -EINVAL;
		if (fl->opt->opt_flen)
			goto done;
		if (fl->opt->opt_nflen == 0) {
			kfree(fl->opt);
			fl->opt = NULL;
		}
	}

	fl->fl_net = net;
	fl->expires = jiffies;
	err = fl6_renew(fl, freq->flr_linger, freq->flr_expires);
	if (err)
		goto done;
	fl->share = freq->flr_share;
	addr_type = ipv6_addr_type(&freq->flr_dst);
	if ((addr_type & IPV6_ADDR_MAPPED) ||
	    addr_type == IPV6_ADDR_ANY) {
		err = -EINVAL;
		goto done;
	}
	fl->dst = freq->flr_dst;
	atomic_set(&fl->users, 1);
	switch (fl->share) {
	case IPV6_FL_S_EXCL:
	case IPV6_FL_S_ANY:
		break;
	case IPV6_FL_S_PROCESS:
		fl->owner.pid = get_task_pid(current, PIDTYPE_PID);
		break;
	case IPV6_FL_S_USER:
		fl->owner.uid = current_euid();
		break;
	default:
		err = -EINVAL;
		goto done;
	}
	if (fl_shared_exclusive(fl) || fl->opt)
		static_branch_deferred_inc(&ipv6_flowlabel_exclusive);
	return fl;

done:
	if (fl) {
		kfree(fl->opt);
		kfree(fl);
	}
	*err_p = err;
	return NULL;
}

static int mem_check(struct sock *sk)
{
	struct ipv6_pinfo *np = inet6_sk(sk);
	struct ipv6_fl_socklist *sfl;
	int room = FL_MAX_SIZE - atomic_read(&fl_size);
	int count = 0;

	if (room > FL_MAX_SIZE - FL_MAX_PER_SOCK)
		return 0;

	rcu_read_lock_bh();
	for_each_sk_fl_rcu(np, sfl)
		count++;
	rcu_read_unlock_bh();

	if (room <= 0 ||
	    ((count >= FL_MAX_PER_SOCK ||
	      (count > 0 && room < FL_MAX_SIZE/2) || room < FL_MAX_SIZE/4) &&
	     !capable(CAP_NET_ADMIN)))
		return -ENOBUFS;

	return 0;
}

static inline void fl_link(struct ipv6_pinfo *np, struct ipv6_fl_socklist *sfl,
		struct ip6_flowlabel *fl)
{
	spin_lock_bh(&ip6_sk_fl_lock);
	sfl->fl = fl;
	sfl->next = np->ipv6_fl_list;
	rcu_assign_pointer(np->ipv6_fl_list, sfl);
	spin_unlock_bh(&ip6_sk_fl_lock);
}

int ipv6_flowlabel_opt_get(struct sock *sk, struct in6_flowlabel_req *freq,
			   int flags)
{
	struct ipv6_pinfo *np = inet6_sk(sk);
	struct ipv6_fl_socklist *sfl;

	if (flags & IPV6_FL_F_REMOTE) {
		freq->flr_label = np->rcv_flowinfo & IPV6_FLOWLABEL_MASK;
		return 0;
	}

	if (np->repflow) {
		freq->flr_label = np->flow_label;
		return 0;
	}

	rcu_read_lock_bh();

	for_each_sk_fl_rcu(np, sfl) {
		if (sfl->fl->label == (np->flow_label & IPV6_FLOWLABEL_MASK)) {
			spin_lock_bh(&ip6_fl_lock);
			freq->flr_label = sfl->fl->label;
			freq->flr_dst = sfl->fl->dst;
			freq->flr_share = sfl->fl->share;
			freq->flr_expires = (sfl->fl->expires - jiffies) / HZ;
			freq->flr_linger = sfl->fl->linger / HZ;

			spin_unlock_bh(&ip6_fl_lock);
			rcu_read_unlock_bh();
			return 0;
		}
	}
	rcu_read_unlock_bh();

	return -ENOENT;
}

int ipv6_flowlabel_opt(struct sock *sk, char __user *optval, int optlen)
{
	int uninitialized_var(err);
	struct net *net = sock_net(sk);
	struct ipv6_pinfo *np = inet6_sk(sk);
	struct in6_flowlabel_req freq;
	struct ipv6_fl_socklist *sfl1 = NULL;
	struct ipv6_fl_socklist *sfl;
	struct ipv6_fl_socklist __rcu **sflp;
	struct ip6_flowlabel *fl, *fl1 = NULL;


	if (optlen < sizeof(freq))
		return -EINVAL;

	if (copy_from_user(&freq, optval, sizeof(freq)))
		return -EFAULT;

	switch (freq.flr_action) {
	case IPV6_FL_A_PUT:
		if (freq.flr_flags & IPV6_FL_F_REFLECT) {
			if (sk->sk_protocol != IPPROTO_TCP)
				return -ENOPROTOOPT;
			if (!np->repflow)
				return -ESRCH;
			np->flow_label = 0;
			np->repflow = 0;
			return 0;
		}
		spin_lock_bh(&ip6_sk_fl_lock);
		for (sflp = &np->ipv6_fl_list;
		     (sfl = rcu_dereference_protected(*sflp,
						      lockdep_is_held(&ip6_sk_fl_lock))) != NULL;
		     sflp = &sfl->next) {
			if (sfl->fl->label == freq.flr_label) {
				if (freq.flr_label == (np->flow_label&IPV6_FLOWLABEL_MASK))
					np->flow_label &= ~IPV6_FLOWLABEL_MASK;
				*sflp = sfl->next;
				spin_unlock_bh(&ip6_sk_fl_lock);
				fl_release(sfl->fl);
				kfree_rcu(sfl, rcu);
				return 0;
			}
		}
		spin_unlock_bh(&ip6_sk_fl_lock);
		return -ESRCH;

	case IPV6_FL_A_RENEW:
		rcu_read_lock_bh();
		for_each_sk_fl_rcu(np, sfl) {
			if (sfl->fl->label == freq.flr_label) {
				err = fl6_renew(sfl->fl, freq.flr_linger, freq.flr_expires);
				rcu_read_unlock_bh();
				return err;
			}
		}
		rcu_read_unlock_bh();

		if (freq.flr_share == IPV6_FL_S_NONE &&
		    ns_capable(net->user_ns, CAP_NET_ADMIN)) {
			fl = fl_lookup(net, freq.flr_label);
			if (fl) {
				err = fl6_renew(fl, freq.flr_linger, freq.flr_expires);
				fl_release(fl);
				return err;
			}
		}
		return -ESRCH;

	case IPV6_FL_A_GET:
		if (freq.flr_flags & IPV6_FL_F_REFLECT) {
			struct net *net = sock_net(sk);
			if (net->ipv6.sysctl.flowlabel_consistency) {
				net_info_ratelimited("Can not set IPV6_FL_F_REFLECT if flowlabel_consistency sysctl is enable\n");
				return -EPERM;
			}

			if (sk->sk_protocol != IPPROTO_TCP)
				return -ENOPROTOOPT;

			np->repflow = 1;
			return 0;
		}

		if (freq.flr_label & ~IPV6_FLOWLABEL_MASK)
			return -EINVAL;

		if (net->ipv6.sysctl.flowlabel_state_ranges &&
		    (freq.flr_label & IPV6_FLOWLABEL_STATELESS_FLAG))
			return -ERANGE;

		fl = fl_create(net, sk, &freq, optval, optlen, &err);
		if (!fl)
			return err;
		sfl1 = kmalloc(sizeof(*sfl1), GFP_KERNEL);

		if (freq.flr_label) {
			err = -EEXIST;
			rcu_read_lock_bh();
			for_each_sk_fl_rcu(np, sfl) {
				if (sfl->fl->label == freq.flr_label) {
					if (freq.flr_flags&IPV6_FL_F_EXCL) {
						rcu_read_unlock_bh();
						goto done;
					}
					fl1 = sfl->fl;
					if (!atomic_inc_not_zero(&fl1->users))
						fl1 = NULL;
					break;
				}
			}
			rcu_read_unlock_bh();

			if (!fl1)
				fl1 = fl_lookup(net, freq.flr_label);
			if (fl1) {
recheck:
				err = -EEXIST;
				if (freq.flr_flags&IPV6_FL_F_EXCL)
					goto release;
				err = -EPERM;
				if (fl1->share == IPV6_FL_S_EXCL ||
				    fl1->share != fl->share ||
				    ((fl1->share == IPV6_FL_S_PROCESS) &&
				     (fl1->owner.pid != fl->owner.pid)) ||
				    ((fl1->share == IPV6_FL_S_USER) &&
				     !uid_eq(fl1->owner.uid, fl->owner.uid)))
					goto release;

				err = -ENOMEM;
				if (!sfl1)
					goto release;
				if (fl->linger > fl1->linger)
					fl1->linger = fl->linger;
				if ((long)(fl->expires - fl1->expires) > 0)
					fl1->expires = fl->expires;
				fl_link(np, sfl1, fl1);
				fl_free(fl);
				return 0;

release:
				fl_release(fl1);
				goto done;
			}
		}
		err = -ENOENT;
		if (!(freq.flr_flags&IPV6_FL_F_CREATE))
			goto done;

		err = -ENOMEM;
		if (!sfl1)
			goto done;

		err = mem_check(sk);
		if (err != 0)
			goto done;

		fl1 = fl_intern(net, fl, freq.flr_label);
		if (fl1)
			goto recheck;

		if (!freq.flr_label) {
			if (copy_to_user(&((struct in6_flowlabel_req __user *) optval)->flr_label,
					 &fl->label, sizeof(fl->label))) {
				/* Intentionally ignore fault. */
			}
		}

		fl_link(np, sfl1, fl);
		return 0;

	default:
		return -EINVAL;
	}

done:
	fl_free(fl);
	kfree(sfl1);
	return err;
}

#ifdef CONFIG_PROC_FS

struct ip6fl_iter_state {
	struct seq_net_private p;
	struct pid_namespace *pid_ns;
	int bucket;
};

#define ip6fl_seq_private(seq)	((struct ip6fl_iter_state *)(seq)->private)

static struct ip6_flowlabel *ip6fl_get_first(struct seq_file *seq)
{
	struct ip6_flowlabel *fl = NULL;
	struct ip6fl_iter_state *state = ip6fl_seq_private(seq);
	struct net *net = seq_file_net(seq);

	for (state->bucket = 0; state->bucket <= FL_HASH_MASK; ++state->bucket) {
		for_each_fl_rcu(state->bucket, fl) {
			if (net_eq(fl->fl_net, net))
				goto out;
		}
	}
	fl = NULL;
out:
	return fl;
}

static struct ip6_flowlabel *ip6fl_get_next(struct seq_file *seq, struct ip6_flowlabel *fl)
{
	struct ip6fl_iter_state *state = ip6fl_seq_private(seq);
	struct net *net = seq_file_net(seq);

	for_each_fl_continue_rcu(fl) {
		if (net_eq(fl->fl_net, net))
			goto out;
	}

try_again:
	if (++state->bucket <= FL_HASH_MASK) {
		for_each_fl_rcu(state->bucket, fl) {
			if (net_eq(fl->fl_net, net))
				goto out;
		}
		goto try_again;
	}
	fl = NULL;

out:
	return fl;
}

static struct ip6_flowlabel *ip6fl_get_idx(struct seq_file *seq, loff_t pos)
{
	struct ip6_flowlabel *fl = ip6fl_get_first(seq);
	if (fl)
		while (pos && (fl = ip6fl_get_next(seq, fl)) != NULL)
			--pos;
	return pos ? NULL : fl;
}

static void *ip6fl_seq_start(struct seq_file *seq, loff_t *pos)
	__acquires(RCU)
{
	struct ip6fl_iter_state *state = ip6fl_seq_private(seq);

	state->pid_ns = proc_pid_ns(file_inode(seq->file));

	rcu_read_lock_bh();
	return *pos ? ip6fl_get_idx(seq, *pos - 1) : SEQ_START_TOKEN;
}

static void *ip6fl_seq_next(struct seq_file *seq, void *v, loff_t *pos)
{
	struct ip6_flowlabel *fl;

	if (v == SEQ_START_TOKEN)
		fl = ip6fl_get_first(seq);
	else
		fl = ip6fl_get_next(seq, v);
	++*pos;
	return fl;
}

static void ip6fl_seq_stop(struct seq_file *seq, void *v)
	__releases(RCU)
{
	rcu_read_unlock_bh();
}

static int ip6fl_seq_show(struct seq_file *seq, void *v)
{
	struct ip6fl_iter_state *state = ip6fl_seq_private(seq);
	if (v == SEQ_START_TOKEN) {
		seq_puts(seq, "Label S Owner  Users  Linger Expires  Dst                              Opt\n");
	} else {
		struct ip6_flowlabel *fl = v;
		seq_printf(seq,
			   "%05X %-1d %-6d %-6d %-6ld %-8ld %pi6 %-4d\n",
			   (unsigned int)ntohl(fl->label),
			   fl->share,
			   ((fl->share == IPV6_FL_S_PROCESS) ?
			    pid_nr_ns(fl->owner.pid, state->pid_ns) :
			    ((fl->share == IPV6_FL_S_USER) ?
			     from_kuid_munged(seq_user_ns(seq), fl->owner.uid) :
			     0)),
			   atomic_read(&fl->users),
			   fl->linger/HZ,
			   (long)(fl->expires - jiffies)/HZ,
			   &fl->dst,
			   fl->opt ? fl->opt->opt_nflen : 0);
	}
	return 0;
}

static const struct seq_operations ip6fl_seq_ops = {
	.start	=	ip6fl_seq_start,
	.next	=	ip6fl_seq_next,
	.stop	=	ip6fl_seq_stop,
	.show	=	ip6fl_seq_show,
};

static int __net_init ip6_flowlabel_proc_init(struct net *net)
{
	if (!proc_create_net("ip6_flowlabel", 0444, net->proc_net,
			&ip6fl_seq_ops, sizeof(struct ip6fl_iter_state)))
		return -ENOMEM;
	return 0;
}

static void __net_exit ip6_flowlabel_proc_fini(struct net *net)
{
	remove_proc_entry("ip6_flowlabel", net->proc_net);
}
#else
static inline int ip6_flowlabel_proc_init(struct net *net)
{
	return 0;
}
static inline void ip6_flowlabel_proc_fini(struct net *net)
{
}
#endif

static void __net_exit ip6_flowlabel_net_exit(struct net *net)
{
	ip6_fl_purge(net);
	ip6_flowlabel_proc_fini(net);
}

static struct pernet_operations ip6_flowlabel_net_ops = {
	.init = ip6_flowlabel_proc_init,
	.exit = ip6_flowlabel_net_exit,
};

int ip6_flowlabel_init(void)
{
	return register_pernet_subsys(&ip6_flowlabel_net_ops);
}

void ip6_flowlabel_cleanup(void)
{
	static_key_deferred_flush(&ipv6_flowlabel_exclusive);
	del_timer(&ip6_fl_gc_timer);
	unregister_pernet_subsys(&ip6_flowlabel_net_ops);
}<|MERGE_RESOLUTION|>--- conflicted
+++ resolved
@@ -94,8 +94,6 @@
 	return fl;
 }
 
-<<<<<<< HEAD
-=======
 static bool fl_shared_exclusive(struct ip6_flowlabel *fl)
 {
 	return fl->share == IPV6_FL_S_EXCL ||
@@ -103,7 +101,6 @@
 	       fl->share == IPV6_FL_S_USER;
 }
 
->>>>>>> f7688b48
 static void fl_free_rcu(struct rcu_head *head)
 {
 	struct ip6_flowlabel *fl = container_of(head, struct ip6_flowlabel, rcu);
@@ -117,10 +114,6 @@
 
 static void fl_free(struct ip6_flowlabel *fl)
 {
-<<<<<<< HEAD
-	if (fl)
-		call_rcu(&fl->rcu, fl_free_rcu);
-=======
 	if (!fl)
 		return;
 
@@ -128,7 +121,6 @@
 		static_branch_slow_dec_deferred(&ipv6_flowlabel_exclusive);
 
 	call_rcu(&fl->rcu, fl_free_rcu);
->>>>>>> f7688b48
 }
 
 static void fl_release(struct ip6_flowlabel *fl)
