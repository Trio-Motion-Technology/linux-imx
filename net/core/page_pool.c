/* SPDX-License-Identifier: GPL-2.0
 *
 * page_pool.c
 *	Author:	Jesper Dangaard Brouer <netoptimizer@brouer.com>
 *	Copyright (C) 2016 Red Hat, Inc.
 */

#include <linux/types.h>
#include <linux/kernel.h>
#include <linux/slab.h>
#include <linux/device.h>

#include <net/page_pool.h>
#include <net/xdp.h>

#include <linux/dma-direction.h>
#include <linux/dma-mapping.h>
#include <linux/page-flags.h>
#include <linux/mm.h> /* for __put_page() */

#include <trace/events/page_pool.h>

#define DEFER_TIME (msecs_to_jiffies(1000))
#define DEFER_WARN_INTERVAL (60 * HZ)

static int page_pool_init(struct page_pool *pool,
			  const struct page_pool_params *params)
{
	unsigned int ring_qsize = 1024; /* Default */

	memcpy(&pool->p, params, sizeof(pool->p));

	/* Validate only known flags were used */
	if (pool->p.flags & ~(PP_FLAG_ALL))
		return -EINVAL;

	if (pool->p.pool_size)
		ring_qsize = pool->p.pool_size;

	/* Sanity limit mem that can be pinned down */
	if (ring_qsize > 32768)
		return -E2BIG;

	/* DMA direction is either DMA_FROM_DEVICE or DMA_BIDIRECTIONAL.
	 * DMA_BIDIRECTIONAL is for allowing page used for DMA sending,
	 * which is the XDP_TX use-case.
	 */
	if (pool->p.flags & PP_FLAG_DMA_MAP) {
		if ((pool->p.dma_dir != DMA_FROM_DEVICE) &&
		    (pool->p.dma_dir != DMA_BIDIRECTIONAL))
			return -EINVAL;
	}

	if (pool->p.flags & PP_FLAG_DMA_SYNC_DEV) {
		/* In order to request DMA-sync-for-device the page
		 * needs to be mapped
		 */
		if (!(pool->p.flags & PP_FLAG_DMA_MAP))
			return -EINVAL;

		if (!pool->p.max_len)
			return -EINVAL;

		/* pool->p.offset has to be set according to the address
		 * offset used by the DMA engine to start copying rx data
		 */
	}

	if (ptr_ring_init(&pool->ring, ring_qsize, GFP_KERNEL) < 0)
		return -ENOMEM;

	atomic_set(&pool->pages_state_release_cnt, 0);

	/* Driver calling page_pool_create() also call page_pool_destroy() */
	refcount_set(&pool->user_cnt, 1);

	if (pool->p.flags & PP_FLAG_DMA_MAP)
		get_device(pool->p.dev);

	return 0;
}

struct page_pool *page_pool_create(const struct page_pool_params *params)
{
	struct page_pool *pool;
	int err;

	pool = kzalloc_node(sizeof(*pool), GFP_KERNEL, params->nid);
	if (!pool)
		return ERR_PTR(-ENOMEM);

	err = page_pool_init(pool, params);
	if (err < 0) {
		pr_warn("%s() gave up with errno %d\n", __func__, err);
		kfree(pool);
		return ERR_PTR(err);
	}

	return pool;
}
EXPORT_SYMBOL(page_pool_create);

static void page_pool_return_page(struct page_pool *pool, struct page *page);

noinline
static struct page *page_pool_refill_alloc_cache(struct page_pool *pool)
{
	struct ptr_ring *r = &pool->ring;
	struct page *page;
	int pref_nid; /* preferred NUMA node */

	/* Quicker fallback, avoid locks when ring is empty */
	if (__ptr_ring_empty(r))
		return NULL;

	/* Softirq guarantee CPU and thus NUMA node is stable. This,
	 * assumes CPU refilling driver RX-ring will also run RX-NAPI.
	 */
#ifdef CONFIG_NUMA
	pref_nid = (pool->p.nid == NUMA_NO_NODE) ? numa_mem_id() : pool->p.nid;
#else
	/* Ignore pool->p.nid setting if !CONFIG_NUMA, helps compiler */
	pref_nid = numa_mem_id(); /* will be zero like page_to_nid() */
#endif

	/* Slower-path: Get pages from locked ring queue */
	spin_lock(&r->consumer_lock);

	/* Refill alloc array, but only if NUMA match */
	do {
		page = __ptr_ring_consume(r);
		if (unlikely(!page))
			break;

		if (likely(page_to_nid(page) == pref_nid)) {
			pool->alloc.cache[pool->alloc.count++] = page;
		} else {
			/* NUMA mismatch;
			 * (1) release 1 page to page-allocator and
			 * (2) break out to fallthrough to alloc_pages_node.
			 * This limit stress on page buddy alloactor.
			 */
			page_pool_return_page(pool, page);
			page = NULL;
			break;
		}
	} while (pool->alloc.count < PP_ALLOC_CACHE_REFILL);

	/* Return last page */
	if (likely(pool->alloc.count > 0))
		page = pool->alloc.cache[--pool->alloc.count];

	spin_unlock(&r->consumer_lock);
	return page;
}

/* fast path */
static struct page *__page_pool_get_cached(struct page_pool *pool)
{
	struct page *page;

	/* Caller MUST guarantee safe non-concurrent access, e.g. softirq */
	if (likely(pool->alloc.count)) {
		/* Fast-path */
		page = pool->alloc.cache[--pool->alloc.count];
	} else {
		page = page_pool_refill_alloc_cache(pool);
	}

	return page;
}

static void page_pool_dma_sync_for_device(struct page_pool *pool,
					  struct page *page,
					  unsigned int dma_sync_size)
{
	dma_addr_t dma_addr = page_pool_get_dma_addr(page);

	dma_sync_size = min(dma_sync_size, pool->p.max_len);
	dma_sync_single_range_for_device(pool->p.dev, dma_addr,
					 pool->p.offset, dma_sync_size,
					 pool->p.dma_dir);
}

static bool page_pool_dma_map(struct page_pool *pool, struct page *page)
{
	dma_addr_t dma;

	/* Setup DMA mapping: use 'struct page' area for storing DMA-addr
	 * since dma_addr_t can be either 32 or 64 bits and does not always fit
	 * into page private data (i.e 32bit cpu with 64bit DMA caps)
	 * This mapping is kept for lifetime of page, until leaving pool.
	 */
	dma = dma_map_page_attrs(pool->p.dev, page, 0,
				 (PAGE_SIZE << pool->p.order),
				 pool->p.dma_dir, DMA_ATTR_SKIP_CPU_SYNC);
<<<<<<< HEAD
	if (dma_mapping_error(pool->p.dev, dma)) {
		put_page(page);
		return NULL;
	}
=======
	if (dma_mapping_error(pool->p.dev, dma))
		return false;

>>>>>>> 25423f4b
	page_pool_set_dma_addr(page, dma);

	if (pool->p.flags & PP_FLAG_DMA_SYNC_DEV)
		page_pool_dma_sync_for_device(pool, page, pool->p.max_len);

	return true;
}

static struct page *__page_pool_alloc_page_order(struct page_pool *pool,
						 gfp_t gfp)
{
	struct page *page;

	gfp |= __GFP_COMP;
	page = alloc_pages_node(pool->p.nid, gfp, pool->p.order);
	if (unlikely(!page))
		return NULL;

	if ((pool->p.flags & PP_FLAG_DMA_MAP) &&
	    unlikely(!page_pool_dma_map(pool, page))) {
		put_page(page);
		return NULL;
	}

	/* Track how many pages are held 'in-flight' */
	pool->pages_state_hold_cnt++;
	trace_page_pool_state_hold(pool, page, pool->pages_state_hold_cnt);
	return page;
}

/* slow path */
noinline
static struct page *__page_pool_alloc_pages_slow(struct page_pool *pool,
						 gfp_t gfp)
{
	const int bulk = PP_ALLOC_CACHE_REFILL;
	unsigned int pp_flags = pool->p.flags;
	unsigned int pp_order = pool->p.order;
	struct page *page;
	int i, nr_pages;

	/* Don't support bulk alloc for high-order pages */
	if (unlikely(pp_order))
		return __page_pool_alloc_page_order(pool, gfp);

	/* Unnecessary as alloc cache is empty, but guarantees zero count */
	if (unlikely(pool->alloc.count > 0))
		return pool->alloc.cache[--pool->alloc.count];

	/* Mark empty alloc.cache slots "empty" for alloc_pages_bulk_array */
	memset(&pool->alloc.cache, 0, sizeof(void *) * bulk);

	nr_pages = alloc_pages_bulk_array(gfp, bulk, pool->alloc.cache);
	if (unlikely(!nr_pages))
		return NULL;

	/* Pages have been filled into alloc.cache array, but count is zero and
	 * page element have not been (possibly) DMA mapped.
	 */
	for (i = 0; i < nr_pages; i++) {
		page = pool->alloc.cache[i];
		if ((pp_flags & PP_FLAG_DMA_MAP) &&
		    unlikely(!page_pool_dma_map(pool, page))) {
			put_page(page);
			continue;
		}
		pool->alloc.cache[pool->alloc.count++] = page;
		/* Track how many pages are held 'in-flight' */
		pool->pages_state_hold_cnt++;
		trace_page_pool_state_hold(pool, page,
					   pool->pages_state_hold_cnt);
	}

	/* Return last page */
	if (likely(pool->alloc.count > 0))
		page = pool->alloc.cache[--pool->alloc.count];
	else
		page = NULL;

	/* When page just alloc'ed is should/must have refcnt 1. */
	return page;
}

/* For using page_pool replace: alloc_pages() API calls, but provide
 * synchronization guarantee for allocation side.
 */
struct page *page_pool_alloc_pages(struct page_pool *pool, gfp_t gfp)
{
	struct page *page;

	/* Fast-path: Get a page from cache */
	page = __page_pool_get_cached(pool);
	if (page)
		return page;

	/* Slow-path: cache empty, do real allocation */
	page = __page_pool_alloc_pages_slow(pool, gfp);
	return page;
}
EXPORT_SYMBOL(page_pool_alloc_pages);

/* Calculate distance between two u32 values, valid if distance is below 2^(31)
 *  https://en.wikipedia.org/wiki/Serial_number_arithmetic#General_Solution
 */
#define _distance(a, b)	(s32)((a) - (b))

static s32 page_pool_inflight(struct page_pool *pool)
{
	u32 release_cnt = atomic_read(&pool->pages_state_release_cnt);
	u32 hold_cnt = READ_ONCE(pool->pages_state_hold_cnt);
	s32 inflight;

	inflight = _distance(hold_cnt, release_cnt);

	trace_page_pool_release(pool, inflight, hold_cnt, release_cnt);
	WARN(inflight < 0, "Negative(%d) inflight packet-pages", inflight);

	return inflight;
}

/* Disconnects a page (from a page_pool).  API users can have a need
 * to disconnect a page (from a page_pool), to allow it to be used as
 * a regular page (that will eventually be returned to the normal
 * page-allocator via put_page).
 */
void page_pool_release_page(struct page_pool *pool, struct page *page)
{
	dma_addr_t dma;
	int count;

	if (!(pool->p.flags & PP_FLAG_DMA_MAP))
		/* Always account for inflight pages, even if we didn't
		 * map them
		 */
		goto skip_dma_unmap;

	dma = page_pool_get_dma_addr(page);

	/* When page is unmapped, it cannot be returned to our pool */
	dma_unmap_page_attrs(pool->p.dev, dma,
			     PAGE_SIZE << pool->p.order, pool->p.dma_dir,
			     DMA_ATTR_SKIP_CPU_SYNC);
	page_pool_set_dma_addr(page, 0);
skip_dma_unmap:
	/* This may be the last page returned, releasing the pool, so
	 * it is not safe to reference pool afterwards.
	 */
	count = atomic_inc_return(&pool->pages_state_release_cnt);
	trace_page_pool_state_release(pool, page, count);
}
EXPORT_SYMBOL(page_pool_release_page);

/* Return a page to the page allocator, cleaning up our state */
static void page_pool_return_page(struct page_pool *pool, struct page *page)
{
	page_pool_release_page(pool, page);

	put_page(page);
	/* An optimization would be to call __free_pages(page, pool->p.order)
	 * knowing page is not part of page-cache (thus avoiding a
	 * __page_cache_release() call).
	 */
}

static bool page_pool_recycle_in_ring(struct page_pool *pool, struct page *page)
{
	int ret;
	/* BH protection not needed if current is serving softirq */
	if (in_serving_softirq())
		ret = ptr_ring_produce(&pool->ring, page);
	else
		ret = ptr_ring_produce_bh(&pool->ring, page);

	return (ret == 0) ? true : false;
}

/* Only allow direct recycling in special circumstances, into the
 * alloc side cache.  E.g. during RX-NAPI processing for XDP_DROP use-case.
 *
 * Caller must provide appropriate safe context.
 */
static bool page_pool_recycle_in_cache(struct page *page,
				       struct page_pool *pool)
{
	if (unlikely(pool->alloc.count == PP_ALLOC_CACHE_SIZE))
		return false;

	/* Caller MUST have verified/know (page_ref_count(page) == 1) */
	pool->alloc.cache[pool->alloc.count++] = page;
	return true;
}

/* If the page refcnt == 1, this will try to recycle the page.
 * if PP_FLAG_DMA_SYNC_DEV is set, we'll try to sync the DMA area for
 * the configured size min(dma_sync_size, pool->max_len).
 * If the page refcnt != 1, then the page will be returned to memory
 * subsystem.
 */
static __always_inline struct page *
__page_pool_put_page(struct page_pool *pool, struct page *page,
		     unsigned int dma_sync_size, bool allow_direct)
{
	/* This allocator is optimized for the XDP mode that uses
	 * one-frame-per-page, but have fallbacks that act like the
	 * regular page allocator APIs.
	 *
	 * refcnt == 1 means page_pool owns page, and can recycle it.
	 *
	 * page is NOT reusable when allocated when system is under
	 * some pressure. (page_is_pfmemalloc)
	 */
	if (likely(page_ref_count(page) == 1 && !page_is_pfmemalloc(page))) {
		/* Read barrier done in page_ref_count / READ_ONCE */

		if (pool->p.flags & PP_FLAG_DMA_SYNC_DEV)
			page_pool_dma_sync_for_device(pool, page,
						      dma_sync_size);

		if (allow_direct && in_serving_softirq() &&
		    page_pool_recycle_in_cache(page, pool))
			return NULL;

		/* Page found as candidate for recycling */
		return page;
	}
	/* Fallback/non-XDP mode: API user have elevated refcnt.
	 *
	 * Many drivers split up the page into fragments, and some
	 * want to keep doing this to save memory and do refcnt based
	 * recycling. Support this use case too, to ease drivers
	 * switching between XDP/non-XDP.
	 *
	 * In-case page_pool maintains the DMA mapping, API user must
	 * call page_pool_put_page once.  In this elevated refcnt
	 * case, the DMA is unmapped/released, as driver is likely
	 * doing refcnt based recycle tricks, meaning another process
	 * will be invoking put_page.
	 */
	/* Do not replace this with page_pool_return_page() */
	page_pool_release_page(pool, page);
	put_page(page);

	return NULL;
}

void page_pool_put_page(struct page_pool *pool, struct page *page,
			unsigned int dma_sync_size, bool allow_direct)
{
	page = __page_pool_put_page(pool, page, dma_sync_size, allow_direct);
	if (page && !page_pool_recycle_in_ring(pool, page)) {
		/* Cache full, fallback to free pages */
		page_pool_return_page(pool, page);
	}
}
EXPORT_SYMBOL(page_pool_put_page);

/* Caller must not use data area after call, as this function overwrites it */
void page_pool_put_page_bulk(struct page_pool *pool, void **data,
			     int count)
{
	int i, bulk_len = 0;

	for (i = 0; i < count; i++) {
		struct page *page = virt_to_head_page(data[i]);

		page = __page_pool_put_page(pool, page, -1, false);
		/* Approved for bulk recycling in ptr_ring cache */
		if (page)
			data[bulk_len++] = page;
	}

	if (unlikely(!bulk_len))
		return;

	/* Bulk producer into ptr_ring page_pool cache */
	page_pool_ring_lock(pool);
	for (i = 0; i < bulk_len; i++) {
		if (__ptr_ring_produce(&pool->ring, data[i]))
			break; /* ring full */
	}
	page_pool_ring_unlock(pool);

	/* Hopefully all pages was return into ptr_ring */
	if (likely(i == bulk_len))
		return;

	/* ptr_ring cache full, free remaining pages outside producer lock
	 * since put_page() with refcnt == 1 can be an expensive operation
	 */
	for (; i < bulk_len; i++)
		page_pool_return_page(pool, data[i]);
}
EXPORT_SYMBOL(page_pool_put_page_bulk);

static void page_pool_empty_ring(struct page_pool *pool)
{
	struct page *page;

	/* Empty recycle ring */
	while ((page = ptr_ring_consume_bh(&pool->ring))) {
		/* Verify the refcnt invariant of cached pages */
		if (!(page_ref_count(page) == 1))
			pr_crit("%s() page_pool refcnt %d violation\n",
				__func__, page_ref_count(page));

		page_pool_return_page(pool, page);
	}
}

static void page_pool_free(struct page_pool *pool)
{
	if (pool->disconnect)
		pool->disconnect(pool);

	ptr_ring_cleanup(&pool->ring, NULL);

	if (pool->p.flags & PP_FLAG_DMA_MAP)
		put_device(pool->p.dev);

	kfree(pool);
}

static void page_pool_empty_alloc_cache_once(struct page_pool *pool)
{
	struct page *page;

	if (pool->destroy_cnt)
		return;

	/* Empty alloc cache, assume caller made sure this is
	 * no-longer in use, and page_pool_alloc_pages() cannot be
	 * call concurrently.
	 */
	while (pool->alloc.count) {
		page = pool->alloc.cache[--pool->alloc.count];
		page_pool_return_page(pool, page);
	}
}

static void page_pool_scrub(struct page_pool *pool)
{
	page_pool_empty_alloc_cache_once(pool);
	pool->destroy_cnt++;

	/* No more consumers should exist, but producers could still
	 * be in-flight.
	 */
	page_pool_empty_ring(pool);
}

static int page_pool_release(struct page_pool *pool)
{
	int inflight;

	page_pool_scrub(pool);
	inflight = page_pool_inflight(pool);
	if (!inflight)
		page_pool_free(pool);

	return inflight;
}

static void page_pool_release_retry(struct work_struct *wq)
{
	struct delayed_work *dwq = to_delayed_work(wq);
	struct page_pool *pool = container_of(dwq, typeof(*pool), release_dw);
	int inflight;

	inflight = page_pool_release(pool);
	if (!inflight)
		return;

	/* Periodic warning */
	if (time_after_eq(jiffies, pool->defer_warn)) {
		int sec = (s32)((u32)jiffies - (u32)pool->defer_start) / HZ;

		pr_warn("%s() stalled pool shutdown %d inflight %d sec\n",
			__func__, inflight, sec);
		pool->defer_warn = jiffies + DEFER_WARN_INTERVAL;
	}

	/* Still not ready to be disconnected, retry later */
	schedule_delayed_work(&pool->release_dw, DEFER_TIME);
}

void page_pool_use_xdp_mem(struct page_pool *pool, void (*disconnect)(void *))
{
	refcount_inc(&pool->user_cnt);
	pool->disconnect = disconnect;
}

void page_pool_destroy(struct page_pool *pool)
{
	if (!pool)
		return;

	if (!page_pool_put(pool))
		return;

	if (!page_pool_release(pool))
		return;

	pool->defer_start = jiffies;
	pool->defer_warn  = jiffies + DEFER_WARN_INTERVAL;

	INIT_DELAYED_WORK(&pool->release_dw, page_pool_release_retry);
	schedule_delayed_work(&pool->release_dw, DEFER_TIME);
}
EXPORT_SYMBOL(page_pool_destroy);

/* Caller must provide appropriate safe context, e.g. NAPI. */
void page_pool_update_nid(struct page_pool *pool, int new_nid)
{
	struct page *page;

	trace_page_pool_update_nid(pool, new_nid);
	pool->p.nid = new_nid;

	/* Flush pool alloc cache, as refill will check NUMA node */
	while (pool->alloc.count) {
		page = pool->alloc.cache[--pool->alloc.count];
		page_pool_return_page(pool, page);
	}
}
EXPORT_SYMBOL(page_pool_update_nid);<|MERGE_RESOLUTION|>--- conflicted
+++ resolved
@@ -194,16 +194,9 @@
 	dma = dma_map_page_attrs(pool->p.dev, page, 0,
 				 (PAGE_SIZE << pool->p.order),
 				 pool->p.dma_dir, DMA_ATTR_SKIP_CPU_SYNC);
-<<<<<<< HEAD
-	if (dma_mapping_error(pool->p.dev, dma)) {
-		put_page(page);
-		return NULL;
-	}
-=======
 	if (dma_mapping_error(pool->p.dev, dma))
 		return false;
 
->>>>>>> 25423f4b
 	page_pool_set_dma_addr(page, dma);
 
 	if (pool->p.flags & PP_FLAG_DMA_SYNC_DEV)
