// SPDX-License-Identifier: GPL-2.0-or-later
/*
 * net/sched/sch_cbq.c	Class-Based Queueing discipline.
 *
 * Authors:	Alexey Kuznetsov, <kuznet@ms2.inr.ac.ru>
 */

#include <linux/module.h>
#include <linux/slab.h>
#include <linux/types.h>
#include <linux/kernel.h>
#include <linux/string.h>
#include <linux/errno.h>
#include <linux/skbuff.h>
#include <net/netlink.h>
#include <net/pkt_sched.h>
#include <net/pkt_cls.h>


/*	Class-Based Queueing (CBQ) algorithm.
	=======================================

	Sources: [1] Sally Floyd and Van Jacobson, "Link-sharing and Resource
		 Management Models for Packet Networks",
		 IEEE/ACM Transactions on Networking, Vol.3, No.4, 1995

		 [2] Sally Floyd, "Notes on CBQ and Guaranteed Service", 1995

		 [3] Sally Floyd, "Notes on Class-Based Queueing: Setting
		 Parameters", 1996

		 [4] Sally Floyd and Michael Speer, "Experimental Results
		 for Class-Based Queueing", 1998, not published.

	-----------------------------------------------------------------------

	Algorithm skeleton was taken from NS simulator cbq.cc.
	If someone wants to check this code against the LBL version,
	he should take into account that ONLY the skeleton was borrowed,
	the implementation is different. Particularly:

	--- The WRR algorithm is different. Our version looks more
	reasonable (I hope) and works when quanta are allowed to be
	less than MTU, which is always the case when real time classes
	have small rates. Note, that the statement of [3] is
	incomplete, delay may actually be estimated even if class
	per-round allotment is less than MTU. Namely, if per-round
	allotment is W*r_i, and r_1+...+r_k = r < 1

	delay_i <= ([MTU/(W*r_i)]*W*r + W*r + k*MTU)/B

	In the worst case we have IntServ estimate with D = W*r+k*MTU
	and C = MTU*r. The proof (if correct at all) is trivial.


	--- It seems that cbq-2.0 is not very accurate. At least, I cannot
	interpret some places, which look like wrong translations
	from NS. Anyone is advised to find these differences
	and explain to me, why I am wrong 8).

	--- Linux has no EOI event, so that we cannot estimate true class
	idle time. Workaround is to consider the next dequeue event
	as sign that previous packet is finished. This is wrong because of
	internal device queueing, but on a permanently loaded link it is true.
	Moreover, combined with clock integrator, this scheme looks
	very close to an ideal solution.  */

struct cbq_sched_data;


struct cbq_class {
	struct Qdisc_class_common common;
	struct cbq_class	*next_alive;	/* next class with backlog in this priority band */

/* Parameters */
	unsigned char		priority;	/* class priority */
	unsigned char		priority2;	/* priority to be used after overlimit */
	unsigned char		ewma_log;	/* time constant for idle time calculation */

	u32			defmap;

	/* Link-sharing scheduler parameters */
	long			maxidle;	/* Class parameters: see below. */
	long			offtime;
	long			minidle;
	u32			avpkt;
	struct qdisc_rate_table	*R_tab;

	/* General scheduler (WRR) parameters */
	long			allot;
	long			quantum;	/* Allotment per WRR round */
	long			weight;		/* Relative allotment: see below */

	struct Qdisc		*qdisc;		/* Ptr to CBQ discipline */
	struct cbq_class	*split;		/* Ptr to split node */
	struct cbq_class	*share;		/* Ptr to LS parent in the class tree */
	struct cbq_class	*tparent;	/* Ptr to tree parent in the class tree */
	struct cbq_class	*borrow;	/* NULL if class is bandwidth limited;
						   parent otherwise */
	struct cbq_class	*sibling;	/* Sibling chain */
	struct cbq_class	*children;	/* Pointer to children chain */

	struct Qdisc		*q;		/* Elementary queueing discipline */


/* Variables */
	unsigned char		cpriority;	/* Effective priority */
	unsigned char		delayed;
	unsigned char		level;		/* level of the class in hierarchy:
						   0 for leaf classes, and maximal
						   level of children + 1 for nodes.
						 */

	psched_time_t		last;		/* Last end of service */
	psched_time_t		undertime;
	long			avgidle;
	long			deficit;	/* Saved deficit for WRR */
	psched_time_t		penalized;
	struct gnet_stats_basic_packed bstats;
	struct gnet_stats_queue qstats;
	struct net_rate_estimator __rcu *rate_est;
	struct tc_cbq_xstats	xstats;

	struct tcf_proto __rcu	*filter_list;
	struct tcf_block	*block;

	int			filters;

	struct cbq_class	*defaults[TC_PRIO_MAX + 1];
};

struct cbq_sched_data {
	struct Qdisc_class_hash	clhash;			/* Hash table of all classes */
	int			nclasses[TC_CBQ_MAXPRIO + 1];
	unsigned int		quanta[TC_CBQ_MAXPRIO + 1];

	struct cbq_class	link;

	unsigned int		activemask;
	struct cbq_class	*active[TC_CBQ_MAXPRIO + 1];	/* List of all classes
								   with backlog */

#ifdef CONFIG_NET_CLS_ACT
	struct cbq_class	*rx_class;
#endif
	struct cbq_class	*tx_class;
	struct cbq_class	*tx_borrowed;
	int			tx_len;
	psched_time_t		now;		/* Cached timestamp */
	unsigned int		pmask;

	struct hrtimer		delay_timer;
	struct qdisc_watchdog	watchdog;	/* Watchdog timer,
						   started when CBQ has
						   backlog, but cannot
						   transmit just now */
	psched_tdiff_t		wd_expires;
	int			toplevel;
	u32			hgenerator;
};


#define L2T(cl, len)	qdisc_l2t((cl)->R_tab, len)

static inline struct cbq_class *
cbq_class_lookup(struct cbq_sched_data *q, u32 classid)
{
	struct Qdisc_class_common *clc;

	clc = qdisc_class_find(&q->clhash, classid);
	if (clc == NULL)
		return NULL;
	return container_of(clc, struct cbq_class, common);
}

#ifdef CONFIG_NET_CLS_ACT

static struct cbq_class *
cbq_reclassify(struct sk_buff *skb, struct cbq_class *this)
{
	struct cbq_class *cl;

	for (cl = this->tparent; cl; cl = cl->tparent) {
		struct cbq_class *new = cl->defaults[TC_PRIO_BESTEFFORT];

		if (new != NULL && new != this)
			return new;
	}
	return NULL;
}

#endif

/* Classify packet. The procedure is pretty complicated, but
 * it allows us to combine link sharing and priority scheduling
 * transparently.
 *
 * Namely, you can put link sharing rules (f.e. route based) at root of CBQ,
 * so that it resolves to split nodes. Then packets are classified
 * by logical priority, or a more specific classifier may be attached
 * to the split node.
 */

static struct cbq_class *
cbq_classify(struct sk_buff *skb, struct Qdisc *sch, int *qerr)
{
	struct cbq_sched_data *q = qdisc_priv(sch);
	struct cbq_class *head = &q->link;
	struct cbq_class **defmap;
	struct cbq_class *cl = NULL;
	u32 prio = skb->priority;
	struct tcf_proto *fl;
	struct tcf_result res;

	/*
	 *  Step 1. If skb->priority points to one of our classes, use it.
	 */
	if (TC_H_MAJ(prio ^ sch->handle) == 0 &&
	    (cl = cbq_class_lookup(q, prio)) != NULL)
		return cl;

	*qerr = NET_XMIT_SUCCESS | __NET_XMIT_BYPASS;
	for (;;) {
		int result = 0;
		defmap = head->defaults;

		fl = rcu_dereference_bh(head->filter_list);
		/*
		 * Step 2+n. Apply classifier.
		 */
		result = tcf_classify(skb, fl, &res, true);
		if (!fl || result < 0)
			goto fallback;

		cl = (void *)res.class;
		if (!cl) {
			if (TC_H_MAJ(res.classid))
				cl = cbq_class_lookup(q, res.classid);
			else if ((cl = defmap[res.classid & TC_PRIO_MAX]) == NULL)
				cl = defmap[TC_PRIO_BESTEFFORT];

			if (cl == NULL)
				goto fallback;
		}
		if (cl->level >= head->level)
			goto fallback;
#ifdef CONFIG_NET_CLS_ACT
		switch (result) {
		case TC_ACT_QUEUED:
		case TC_ACT_STOLEN:
		case TC_ACT_TRAP:
			*qerr = NET_XMIT_SUCCESS | __NET_XMIT_STOLEN;
			/* fall through */
		case TC_ACT_SHOT:
			return NULL;
		case TC_ACT_RECLASSIFY:
			return cbq_reclassify(skb, cl);
		}
#endif
		if (cl->level == 0)
			return cl;

		/*
		 * Step 3+n. If classifier selected a link sharing class,
		 *	   apply agency specific classifier.
		 *	   Repeat this procdure until we hit a leaf node.
		 */
		head = cl;
	}

fallback:
	cl = head;

	/*
	 * Step 4. No success...
	 */
	if (TC_H_MAJ(prio) == 0 &&
	    !(cl = head->defaults[prio & TC_PRIO_MAX]) &&
	    !(cl = head->defaults[TC_PRIO_BESTEFFORT]))
		return head;

	return cl;
}

/*
 * A packet has just been enqueued on the empty class.
 * cbq_activate_class adds it to the tail of active class list
 * of its priority band.
 */

static inline void cbq_activate_class(struct cbq_class *cl)
{
	struct cbq_sched_data *q = qdisc_priv(cl->qdisc);
	int prio = cl->cpriority;
	struct cbq_class *cl_tail;

	cl_tail = q->active[prio];
	q->active[prio] = cl;

	if (cl_tail != NULL) {
		cl->next_alive = cl_tail->next_alive;
		cl_tail->next_alive = cl;
	} else {
		cl->next_alive = cl;
		q->activemask |= (1<<prio);
	}
}

/*
 * Unlink class from active chain.
 * Note that this same procedure is done directly in cbq_dequeue*
 * during round-robin procedure.
 */

static void cbq_deactivate_class(struct cbq_class *this)
{
	struct cbq_sched_data *q = qdisc_priv(this->qdisc);
	int prio = this->cpriority;
	struct cbq_class *cl;
	struct cbq_class *cl_prev = q->active[prio];

	do {
		cl = cl_prev->next_alive;
		if (cl == this) {
			cl_prev->next_alive = cl->next_alive;
			cl->next_alive = NULL;

			if (cl == q->active[prio]) {
				q->active[prio] = cl_prev;
				if (cl == q->active[prio]) {
					q->active[prio] = NULL;
					q->activemask &= ~(1<<prio);
					return;
				}
			}
			return;
		}
	} while ((cl_prev = cl) != q->active[prio]);
}

static void
cbq_mark_toplevel(struct cbq_sched_data *q, struct cbq_class *cl)
{
	int toplevel = q->toplevel;

	if (toplevel > cl->level) {
		psched_time_t now = psched_get_time();

		do {
			if (cl->undertime < now) {
				q->toplevel = cl->level;
				return;
			}
		} while ((cl = cl->borrow) != NULL && toplevel > cl->level);
	}
}

static int
cbq_enqueue(struct sk_buff *skb, struct Qdisc *sch,
	    struct sk_buff **to_free)
{
	struct cbq_sched_data *q = qdisc_priv(sch);
	int uninitialized_var(ret);
	struct cbq_class *cl = cbq_classify(skb, sch, &ret);

#ifdef CONFIG_NET_CLS_ACT
	q->rx_class = cl;
#endif
	if (cl == NULL) {
		if (ret & __NET_XMIT_BYPASS)
			qdisc_qstats_drop(sch);
		__qdisc_drop(skb, to_free);
		return ret;
	}

	ret = qdisc_enqueue(skb, cl->q, to_free);
	if (ret == NET_XMIT_SUCCESS) {
		sch->q.qlen++;
		cbq_mark_toplevel(q, cl);
		if (!cl->next_alive)
			cbq_activate_class(cl);
		return ret;
	}

	if (net_xmit_drop_count(ret)) {
		qdisc_qstats_drop(sch);
		cbq_mark_toplevel(q, cl);
		cl->qstats.drops++;
	}
	return ret;
}

/* Overlimit action: penalize leaf class by adding offtime */
static void cbq_overlimit(struct cbq_class *cl)
{
	struct cbq_sched_data *q = qdisc_priv(cl->qdisc);
	psched_tdiff_t delay = cl->undertime - q->now;

	if (!cl->delayed) {
		delay += cl->offtime;

		/*
		 * Class goes to sleep, so that it will have no
		 * chance to work avgidle. Let's forgive it 8)
		 *
		 * BTW cbq-2.0 has a crap in this
		 * place, apparently they forgot to shift it by cl->ewma_log.
		 */
		if (cl->avgidle < 0)
			delay -= (-cl->avgidle) - ((-cl->avgidle) >> cl->ewma_log);
		if (cl->avgidle < cl->minidle)
			cl->avgidle = cl->minidle;
		if (delay <= 0)
			delay = 1;
		cl->undertime = q->now + delay;

		cl->xstats.overactions++;
		cl->delayed = 1;
	}
	if (q->wd_expires == 0 || q->wd_expires > delay)
		q->wd_expires = delay;

	/* Dirty work! We must schedule wakeups based on
	 * real available rate, rather than leaf rate,
	 * which may be tiny (even zero).
	 */
	if (q->toplevel == TC_CBQ_MAXLEVEL) {
		struct cbq_class *b;
		psched_tdiff_t base_delay = q->wd_expires;

		for (b = cl->borrow; b; b = b->borrow) {
			delay = b->undertime - q->now;
			if (delay < base_delay) {
				if (delay <= 0)
					delay = 1;
				base_delay = delay;
			}
		}

		q->wd_expires = base_delay;
	}
}

static psched_tdiff_t cbq_undelay_prio(struct cbq_sched_data *q, int prio,
				       psched_time_t now)
{
	struct cbq_class *cl;
	struct cbq_class *cl_prev = q->active[prio];
	psched_time_t sched = now;

	if (cl_prev == NULL)
		return 0;

	do {
		cl = cl_prev->next_alive;
		if (now - cl->penalized > 0) {
			cl_prev->next_alive = cl->next_alive;
			cl->next_alive = NULL;
			cl->cpriority = cl->priority;
			cl->delayed = 0;
			cbq_activate_class(cl);

			if (cl == q->active[prio]) {
				q->active[prio] = cl_prev;
				if (cl == q->active[prio]) {
					q->active[prio] = NULL;
					return 0;
				}
			}

			cl = cl_prev->next_alive;
		} else if (sched - cl->penalized > 0)
			sched = cl->penalized;
	} while ((cl_prev = cl) != q->active[prio]);

	return sched - now;
}

static enum hrtimer_restart cbq_undelay(struct hrtimer *timer)
{
	struct cbq_sched_data *q = container_of(timer, struct cbq_sched_data,
						delay_timer);
	struct Qdisc *sch = q->watchdog.qdisc;
	psched_time_t now;
	psched_tdiff_t delay = 0;
	unsigned int pmask;

	now = psched_get_time();

	pmask = q->pmask;
	q->pmask = 0;

	while (pmask) {
		int prio = ffz(~pmask);
		psched_tdiff_t tmp;

		pmask &= ~(1<<prio);

		tmp = cbq_undelay_prio(q, prio, now);
		if (tmp > 0) {
			q->pmask |= 1<<prio;
			if (tmp < delay || delay == 0)
				delay = tmp;
		}
	}

	if (delay) {
		ktime_t time;

		time = 0;
		time = ktime_add_ns(time, PSCHED_TICKS2NS(now + delay));
		hrtimer_start(&q->delay_timer, time, HRTIMER_MODE_ABS_PINNED);
	}

	__netif_schedule(qdisc_root(sch));
	return HRTIMER_NORESTART;
}

/*
 * It is mission critical procedure.
 *
 * We "regenerate" toplevel cutoff, if transmitting class
 * has backlog and it is not regulated. It is not part of
 * original CBQ description, but looks more reasonable.
 * Probably, it is wrong. This question needs further investigation.
 */

static inline void
cbq_update_toplevel(struct cbq_sched_data *q, struct cbq_class *cl,
		    struct cbq_class *borrowed)
{
	if (cl && q->toplevel >= borrowed->level) {
		if (cl->q->q.qlen > 1) {
			do {
				if (borrowed->undertime == PSCHED_PASTPERFECT) {
					q->toplevel = borrowed->level;
					return;
				}
			} while ((borrowed = borrowed->borrow) != NULL);
		}
#if 0
	/* It is not necessary now. Uncommenting it
	   will save CPU cycles, but decrease fairness.
	 */
		q->toplevel = TC_CBQ_MAXLEVEL;
#endif
	}
}

static void
cbq_update(struct cbq_sched_data *q)
{
	struct cbq_class *this = q->tx_class;
	struct cbq_class *cl = this;
	int len = q->tx_len;
	psched_time_t now;

	q->tx_class = NULL;
	/* Time integrator. We calculate EOS time
	 * by adding expected packet transmission time.
	 */
	now = q->now + L2T(&q->link, len);

	for ( ; cl; cl = cl->share) {
		long avgidle = cl->avgidle;
		long idle;

		cl->bstats.packets++;
		cl->bstats.bytes += len;

		/*
		 * (now - last) is total time between packet right edges.
		 * (last_pktlen/rate) is "virtual" busy time, so that
		 *
		 *	idle = (now - last) - last_pktlen/rate
		 */

		idle = now - cl->last;
		if ((unsigned long)idle > 128*1024*1024) {
			avgidle = cl->maxidle;
		} else {
			idle -= L2T(cl, len);

		/* true_avgidle := (1-W)*true_avgidle + W*idle,
		 * where W=2^{-ewma_log}. But cl->avgidle is scaled:
		 * cl->avgidle == true_avgidle/W,
		 * hence:
		 */
			avgidle += idle - (avgidle>>cl->ewma_log);
		}

		if (avgidle <= 0) {
			/* Overlimit or at-limit */

			if (avgidle < cl->minidle)
				avgidle = cl->minidle;

			cl->avgidle = avgidle;

			/* Calculate expected time, when this class
			 * will be allowed to send.
			 * It will occur, when:
			 * (1-W)*true_avgidle + W*delay = 0, i.e.
			 * idle = (1/W - 1)*(-true_avgidle)
			 * or
			 * idle = (1 - W)*(-cl->avgidle);
			 */
			idle = (-avgidle) - ((-avgidle) >> cl->ewma_log);

			/*
			 * That is not all.
			 * To maintain the rate allocated to the class,
			 * we add to undertime virtual clock,
			 * necessary to complete transmitted packet.
			 * (len/phys_bandwidth has been already passed
			 * to the moment of cbq_update)
			 */

			idle -= L2T(&q->link, len);
			idle += L2T(cl, len);

			cl->undertime = now + idle;
		} else {
			/* Underlimit */

			cl->undertime = PSCHED_PASTPERFECT;
			if (avgidle > cl->maxidle)
				cl->avgidle = cl->maxidle;
			else
				cl->avgidle = avgidle;
		}
		if ((s64)(now - cl->last) > 0)
			cl->last = now;
	}

	cbq_update_toplevel(q, this, q->tx_borrowed);
}

static inline struct cbq_class *
cbq_under_limit(struct cbq_class *cl)
{
	struct cbq_sched_data *q = qdisc_priv(cl->qdisc);
	struct cbq_class *this_cl = cl;

	if (cl->tparent == NULL)
		return cl;

	if (cl->undertime == PSCHED_PASTPERFECT || q->now >= cl->undertime) {
		cl->delayed = 0;
		return cl;
	}

	do {
		/* It is very suspicious place. Now overlimit
		 * action is generated for not bounded classes
		 * only if link is completely congested.
		 * Though it is in agree with ancestor-only paradigm,
		 * it looks very stupid. Particularly,
		 * it means that this chunk of code will either
		 * never be called or result in strong amplification
		 * of burstiness. Dangerous, silly, and, however,
		 * no another solution exists.
		 */
		cl = cl->borrow;
		if (!cl) {
			this_cl->qstats.overlimits++;
			cbq_overlimit(this_cl);
			return NULL;
		}
		if (cl->level > q->toplevel)
			return NULL;
	} while (cl->undertime != PSCHED_PASTPERFECT && q->now < cl->undertime);

	cl->delayed = 0;
	return cl;
}

static inline struct sk_buff *
cbq_dequeue_prio(struct Qdisc *sch, int prio)
{
	struct cbq_sched_data *q = qdisc_priv(sch);
	struct cbq_class *cl_tail, *cl_prev, *cl;
	struct sk_buff *skb;
	int deficit;

	cl_tail = cl_prev = q->active[prio];
	cl = cl_prev->next_alive;

	do {
		deficit = 0;

		/* Start round */
		do {
			struct cbq_class *borrow = cl;

			if (cl->q->q.qlen &&
			    (borrow = cbq_under_limit(cl)) == NULL)
				goto skip_class;

			if (cl->deficit <= 0) {
				/* Class exhausted its allotment per
				 * this round. Switch to the next one.
				 */
				deficit = 1;
				cl->deficit += cl->quantum;
				goto next_class;
			}

			skb = cl->q->dequeue(cl->q);

			/* Class did not give us any skb :-(
			 * It could occur even if cl->q->q.qlen != 0
			 * f.e. if cl->q == "tbf"
			 */
			if (skb == NULL)
				goto skip_class;

			cl->deficit -= qdisc_pkt_len(skb);
			q->tx_class = cl;
			q->tx_borrowed = borrow;
			if (borrow != cl) {
#ifndef CBQ_XSTATS_BORROWS_BYTES
				borrow->xstats.borrows++;
				cl->xstats.borrows++;
#else
				borrow->xstats.borrows += qdisc_pkt_len(skb);
				cl->xstats.borrows += qdisc_pkt_len(skb);
#endif
			}
			q->tx_len = qdisc_pkt_len(skb);

			if (cl->deficit <= 0) {
				q->active[prio] = cl;
				cl = cl->next_alive;
				cl->deficit += cl->quantum;
			}
			return skb;

skip_class:
			if (cl->q->q.qlen == 0 || prio != cl->cpriority) {
				/* Class is empty or penalized.
				 * Unlink it from active chain.
				 */
				cl_prev->next_alive = cl->next_alive;
				cl->next_alive = NULL;

				/* Did cl_tail point to it? */
				if (cl == cl_tail) {
					/* Repair it! */
					cl_tail = cl_prev;

					/* Was it the last class in this band? */
					if (cl == cl_tail) {
						/* Kill the band! */
						q->active[prio] = NULL;
						q->activemask &= ~(1<<prio);
						if (cl->q->q.qlen)
							cbq_activate_class(cl);
						return NULL;
					}

					q->active[prio] = cl_tail;
				}
				if (cl->q->q.qlen)
					cbq_activate_class(cl);

				cl = cl_prev;
			}

next_class:
			cl_prev = cl;
			cl = cl->next_alive;
		} while (cl_prev != cl_tail);
	} while (deficit);

	q->active[prio] = cl_prev;

	return NULL;
}

static inline struct sk_buff *
cbq_dequeue_1(struct Qdisc *sch)
{
	struct cbq_sched_data *q = qdisc_priv(sch);
	struct sk_buff *skb;
	unsigned int activemask;

	activemask = q->activemask & 0xFF;
	while (activemask) {
		int prio = ffz(~activemask);
		activemask &= ~(1<<prio);
		skb = cbq_dequeue_prio(sch, prio);
		if (skb)
			return skb;
	}
	return NULL;
}

static struct sk_buff *
cbq_dequeue(struct Qdisc *sch)
{
	struct sk_buff *skb;
	struct cbq_sched_data *q = qdisc_priv(sch);
	psched_time_t now;

	now = psched_get_time();

	if (q->tx_class)
		cbq_update(q);

	q->now = now;

	for (;;) {
		q->wd_expires = 0;

		skb = cbq_dequeue_1(sch);
		if (skb) {
			qdisc_bstats_update(sch, skb);
			sch->q.qlen--;
			return skb;
		}

		/* All the classes are overlimit.
		 *
		 * It is possible, if:
		 *
		 * 1. Scheduler is empty.
		 * 2. Toplevel cutoff inhibited borrowing.
		 * 3. Root class is overlimit.
		 *
		 * Reset 2d and 3d conditions and retry.
		 *
		 * Note, that NS and cbq-2.0 are buggy, peeking
		 * an arbitrary class is appropriate for ancestor-only
		 * sharing, but not for toplevel algorithm.
		 *
		 * Our version is better, but slower, because it requires
		 * two passes, but it is unavoidable with top-level sharing.
		 */

		if (q->toplevel == TC_CBQ_MAXLEVEL &&
		    q->link.undertime == PSCHED_PASTPERFECT)
			break;

		q->toplevel = TC_CBQ_MAXLEVEL;
		q->link.undertime = PSCHED_PASTPERFECT;
	}

	/* No packets in scheduler or nobody wants to give them to us :-(
	 * Sigh... start watchdog timer in the last case.
	 */

	if (sch->q.qlen) {
		qdisc_qstats_overlimit(sch);
		if (q->wd_expires)
			qdisc_watchdog_schedule(&q->watchdog,
						now + q->wd_expires);
	}
	return NULL;
}

/* CBQ class maintanance routines */

static void cbq_adjust_levels(struct cbq_class *this)
{
	if (this == NULL)
		return;

	do {
		int level = 0;
		struct cbq_class *cl;

		cl = this->children;
		if (cl) {
			do {
				if (cl->level > level)
					level = cl->level;
			} while ((cl = cl->sibling) != this->children);
		}
		this->level = level + 1;
	} while ((this = this->tparent) != NULL);
}

static void cbq_normalize_quanta(struct cbq_sched_data *q, int prio)
{
	struct cbq_class *cl;
	unsigned int h;

	if (q->quanta[prio] == 0)
		return;

	for (h = 0; h < q->clhash.hashsize; h++) {
		hlist_for_each_entry(cl, &q->clhash.hash[h], common.hnode) {
			/* BUGGGG... Beware! This expression suffer of
			 * arithmetic overflows!
			 */
			if (cl->priority == prio) {
				cl->quantum = (cl->weight*cl->allot*q->nclasses[prio])/
					q->quanta[prio];
			}
			if (cl->quantum <= 0 ||
			    cl->quantum > 32*qdisc_dev(cl->qdisc)->mtu) {
				pr_warn("CBQ: class %08x has bad quantum==%ld, repaired.\n",
					cl->common.classid, cl->quantum);
				cl->quantum = qdisc_dev(cl->qdisc)->mtu/2 + 1;
			}
		}
	}
}

static void cbq_sync_defmap(struct cbq_class *cl)
{
	struct cbq_sched_data *q = qdisc_priv(cl->qdisc);
	struct cbq_class *split = cl->split;
	unsigned int h;
	int i;

	if (split == NULL)
		return;

	for (i = 0; i <= TC_PRIO_MAX; i++) {
		if (split->defaults[i] == cl && !(cl->defmap & (1<<i)))
			split->defaults[i] = NULL;
	}

	for (i = 0; i <= TC_PRIO_MAX; i++) {
		int level = split->level;

		if (split->defaults[i])
			continue;

		for (h = 0; h < q->clhash.hashsize; h++) {
			struct cbq_class *c;

			hlist_for_each_entry(c, &q->clhash.hash[h],
					     common.hnode) {
				if (c->split == split && c->level < level &&
				    c->defmap & (1<<i)) {
					split->defaults[i] = c;
					level = c->level;
				}
			}
		}
	}
}

static void cbq_change_defmap(struct cbq_class *cl, u32 splitid, u32 def, u32 mask)
{
	struct cbq_class *split = NULL;

	if (splitid == 0) {
		split = cl->split;
		if (!split)
			return;
		splitid = split->common.classid;
	}

	if (split == NULL || split->common.classid != splitid) {
		for (split = cl->tparent; split; split = split->tparent)
			if (split->common.classid == splitid)
				break;
	}

	if (split == NULL)
		return;

	if (cl->split != split) {
		cl->defmap = 0;
		cbq_sync_defmap(cl);
		cl->split = split;
		cl->defmap = def & mask;
	} else
		cl->defmap = (cl->defmap & ~mask) | (def & mask);

	cbq_sync_defmap(cl);
}

static void cbq_unlink_class(struct cbq_class *this)
{
	struct cbq_class *cl, **clp;
	struct cbq_sched_data *q = qdisc_priv(this->qdisc);

	qdisc_class_hash_remove(&q->clhash, &this->common);

	if (this->tparent) {
		clp = &this->sibling;
		cl = *clp;
		do {
			if (cl == this) {
				*clp = cl->sibling;
				break;
			}
			clp = &cl->sibling;
		} while ((cl = *clp) != this->sibling);

		if (this->tparent->children == this) {
			this->tparent->children = this->sibling;
			if (this->sibling == this)
				this->tparent->children = NULL;
		}
	} else {
		WARN_ON(this->sibling != this);
	}
}

static void cbq_link_class(struct cbq_class *this)
{
	struct cbq_sched_data *q = qdisc_priv(this->qdisc);
	struct cbq_class *parent = this->tparent;

	this->sibling = this;
	qdisc_class_hash_insert(&q->clhash, &this->common);

	if (parent == NULL)
		return;

	if (parent->children == NULL) {
		parent->children = this;
	} else {
		this->sibling = parent->children->sibling;
		parent->children->sibling = this;
	}
}

static void
cbq_reset(struct Qdisc *sch)
{
	struct cbq_sched_data *q = qdisc_priv(sch);
	struct cbq_class *cl;
	int prio;
	unsigned int h;

	q->activemask = 0;
	q->pmask = 0;
	q->tx_class = NULL;
	q->tx_borrowed = NULL;
	qdisc_watchdog_cancel(&q->watchdog);
	hrtimer_cancel(&q->delay_timer);
	q->toplevel = TC_CBQ_MAXLEVEL;
	q->now = psched_get_time();

	for (prio = 0; prio <= TC_CBQ_MAXPRIO; prio++)
		q->active[prio] = NULL;

	for (h = 0; h < q->clhash.hashsize; h++) {
		hlist_for_each_entry(cl, &q->clhash.hash[h], common.hnode) {
			qdisc_reset(cl->q);

			cl->next_alive = NULL;
			cl->undertime = PSCHED_PASTPERFECT;
			cl->avgidle = cl->maxidle;
			cl->deficit = cl->quantum;
			cl->cpriority = cl->priority;
		}
	}
	sch->q.qlen = 0;
}


static int cbq_set_lss(struct cbq_class *cl, struct tc_cbq_lssopt *lss)
{
	if (lss->change & TCF_CBQ_LSS_FLAGS) {
		cl->share = (lss->flags & TCF_CBQ_LSS_ISOLATED) ? NULL : cl->tparent;
		cl->borrow = (lss->flags & TCF_CBQ_LSS_BOUNDED) ? NULL : cl->tparent;
	}
	if (lss->change & TCF_CBQ_LSS_EWMA)
		cl->ewma_log = lss->ewma_log;
	if (lss->change & TCF_CBQ_LSS_AVPKT)
		cl->avpkt = lss->avpkt;
	if (lss->change & TCF_CBQ_LSS_MINIDLE)
		cl->minidle = -(long)lss->minidle;
	if (lss->change & TCF_CBQ_LSS_MAXIDLE) {
		cl->maxidle = lss->maxidle;
		cl->avgidle = lss->maxidle;
	}
	if (lss->change & TCF_CBQ_LSS_OFFTIME)
		cl->offtime = lss->offtime;
	return 0;
}

static void cbq_rmprio(struct cbq_sched_data *q, struct cbq_class *cl)
{
	q->nclasses[cl->priority]--;
	q->quanta[cl->priority] -= cl->weight;
	cbq_normalize_quanta(q, cl->priority);
}

static void cbq_addprio(struct cbq_sched_data *q, struct cbq_class *cl)
{
	q->nclasses[cl->priority]++;
	q->quanta[cl->priority] += cl->weight;
	cbq_normalize_quanta(q, cl->priority);
}

static int cbq_set_wrr(struct cbq_class *cl, struct tc_cbq_wrropt *wrr)
{
	struct cbq_sched_data *q = qdisc_priv(cl->qdisc);

	if (wrr->allot)
		cl->allot = wrr->allot;
	if (wrr->weight)
		cl->weight = wrr->weight;
	if (wrr->priority) {
		cl->priority = wrr->priority - 1;
		cl->cpriority = cl->priority;
		if (cl->priority >= cl->priority2)
			cl->priority2 = TC_CBQ_MAXPRIO - 1;
	}

	cbq_addprio(q, cl);
	return 0;
}

static int cbq_set_fopt(struct cbq_class *cl, struct tc_cbq_fopt *fopt)
{
	cbq_change_defmap(cl, fopt->split, fopt->defmap, fopt->defchange);
	return 0;
}

static const struct nla_policy cbq_policy[TCA_CBQ_MAX + 1] = {
	[TCA_CBQ_LSSOPT]	= { .len = sizeof(struct tc_cbq_lssopt) },
	[TCA_CBQ_WRROPT]	= { .len = sizeof(struct tc_cbq_wrropt) },
	[TCA_CBQ_FOPT]		= { .len = sizeof(struct tc_cbq_fopt) },
	[TCA_CBQ_OVL_STRATEGY]	= { .len = sizeof(struct tc_cbq_ovl) },
	[TCA_CBQ_RATE]		= { .len = sizeof(struct tc_ratespec) },
	[TCA_CBQ_RTAB]		= { .type = NLA_BINARY, .len = TC_RTAB_SIZE },
	[TCA_CBQ_POLICE]	= { .len = sizeof(struct tc_cbq_police) },
};

static int cbq_opt_parse(struct nlattr *tb[TCA_CBQ_MAX + 1],
			 struct nlattr *opt,
			 struct netlink_ext_ack *extack)
{
	int err;

	if (!opt) {
		NL_SET_ERR_MSG(extack, "CBQ options are required for this operation");
		return -EINVAL;
	}

<<<<<<< HEAD
	err = nla_parse_nested(tb, TCA_CBQ_MAX, opt, cbq_policy, extack);
=======
	err = nla_parse_nested_deprecated(tb, TCA_CBQ_MAX, opt,
					  cbq_policy, extack);
>>>>>>> f7688b48
	if (err < 0)
		return err;

	if (tb[TCA_CBQ_WRROPT]) {
		const struct tc_cbq_wrropt *wrr = nla_data(tb[TCA_CBQ_WRROPT]);

		if (wrr->priority > TC_CBQ_MAXPRIO) {
			NL_SET_ERR_MSG(extack, "priority is bigger than TC_CBQ_MAXPRIO");
			err = -EINVAL;
		}
	}
	return err;
}

static int cbq_init(struct Qdisc *sch, struct nlattr *opt,
		    struct netlink_ext_ack *extack)
{
	struct cbq_sched_data *q = qdisc_priv(sch);
	struct nlattr *tb[TCA_CBQ_MAX + 1];
	struct tc_ratespec *r;
	int err;

	qdisc_watchdog_init(&q->watchdog, sch);
	hrtimer_init(&q->delay_timer, CLOCK_MONOTONIC, HRTIMER_MODE_ABS_PINNED);
	q->delay_timer.function = cbq_undelay;

	err = cbq_opt_parse(tb, opt, extack);
	if (err < 0)
		return err;

	if (!tb[TCA_CBQ_RTAB] || !tb[TCA_CBQ_RATE]) {
		NL_SET_ERR_MSG(extack, "Rate specification missing or incomplete");
		return -EINVAL;
	}

	r = nla_data(tb[TCA_CBQ_RATE]);

	q->link.R_tab = qdisc_get_rtab(r, tb[TCA_CBQ_RTAB], extack);
	if (!q->link.R_tab)
		return -EINVAL;

	err = tcf_block_get(&q->link.block, &q->link.filter_list, sch, extack);
	if (err)
		goto put_rtab;

	err = qdisc_class_hash_init(&q->clhash);
	if (err < 0)
		goto put_block;

	q->link.sibling = &q->link;
	q->link.common.classid = sch->handle;
	q->link.qdisc = sch;
	q->link.q = qdisc_create_dflt(sch->dev_queue, &pfifo_qdisc_ops,
				      sch->handle, NULL);
	if (!q->link.q)
		q->link.q = &noop_qdisc;
	else
		qdisc_hash_add(q->link.q, true);

	q->link.priority = TC_CBQ_MAXPRIO - 1;
	q->link.priority2 = TC_CBQ_MAXPRIO - 1;
	q->link.cpriority = TC_CBQ_MAXPRIO - 1;
	q->link.allot = psched_mtu(qdisc_dev(sch));
	q->link.quantum = q->link.allot;
	q->link.weight = q->link.R_tab->rate.rate;

	q->link.ewma_log = TC_CBQ_DEF_EWMA;
	q->link.avpkt = q->link.allot/2;
	q->link.minidle = -0x7FFFFFFF;

	q->toplevel = TC_CBQ_MAXLEVEL;
	q->now = psched_get_time();

	cbq_link_class(&q->link);

	if (tb[TCA_CBQ_LSSOPT])
		cbq_set_lss(&q->link, nla_data(tb[TCA_CBQ_LSSOPT]));

	cbq_addprio(q, &q->link);
	return 0;

put_block:
	tcf_block_put(q->link.block);

put_rtab:
	qdisc_put_rtab(q->link.R_tab);
	return err;
}

static int cbq_dump_rate(struct sk_buff *skb, struct cbq_class *cl)
{
	unsigned char *b = skb_tail_pointer(skb);

	if (nla_put(skb, TCA_CBQ_RATE, sizeof(cl->R_tab->rate), &cl->R_tab->rate))
		goto nla_put_failure;
	return skb->len;

nla_put_failure:
	nlmsg_trim(skb, b);
	return -1;
}

static int cbq_dump_lss(struct sk_buff *skb, struct cbq_class *cl)
{
	unsigned char *b = skb_tail_pointer(skb);
	struct tc_cbq_lssopt opt;

	opt.flags = 0;
	if (cl->borrow == NULL)
		opt.flags |= TCF_CBQ_LSS_BOUNDED;
	if (cl->share == NULL)
		opt.flags |= TCF_CBQ_LSS_ISOLATED;
	opt.ewma_log = cl->ewma_log;
	opt.level = cl->level;
	opt.avpkt = cl->avpkt;
	opt.maxidle = cl->maxidle;
	opt.minidle = (u32)(-cl->minidle);
	opt.offtime = cl->offtime;
	opt.change = ~0;
	if (nla_put(skb, TCA_CBQ_LSSOPT, sizeof(opt), &opt))
		goto nla_put_failure;
	return skb->len;

nla_put_failure:
	nlmsg_trim(skb, b);
	return -1;
}

static int cbq_dump_wrr(struct sk_buff *skb, struct cbq_class *cl)
{
	unsigned char *b = skb_tail_pointer(skb);
	struct tc_cbq_wrropt opt;

	memset(&opt, 0, sizeof(opt));
	opt.flags = 0;
	opt.allot = cl->allot;
	opt.priority = cl->priority + 1;
	opt.cpriority = cl->cpriority + 1;
	opt.weight = cl->weight;
	if (nla_put(skb, TCA_CBQ_WRROPT, sizeof(opt), &opt))
		goto nla_put_failure;
	return skb->len;

nla_put_failure:
	nlmsg_trim(skb, b);
	return -1;
}

static int cbq_dump_fopt(struct sk_buff *skb, struct cbq_class *cl)
{
	unsigned char *b = skb_tail_pointer(skb);
	struct tc_cbq_fopt opt;

	if (cl->split || cl->defmap) {
		opt.split = cl->split ? cl->split->common.classid : 0;
		opt.defmap = cl->defmap;
		opt.defchange = ~0;
		if (nla_put(skb, TCA_CBQ_FOPT, sizeof(opt), &opt))
			goto nla_put_failure;
	}
	return skb->len;

nla_put_failure:
	nlmsg_trim(skb, b);
	return -1;
}

static int cbq_dump_attr(struct sk_buff *skb, struct cbq_class *cl)
{
	if (cbq_dump_lss(skb, cl) < 0 ||
	    cbq_dump_rate(skb, cl) < 0 ||
	    cbq_dump_wrr(skb, cl) < 0 ||
	    cbq_dump_fopt(skb, cl) < 0)
		return -1;
	return 0;
}

static int cbq_dump(struct Qdisc *sch, struct sk_buff *skb)
{
	struct cbq_sched_data *q = qdisc_priv(sch);
	struct nlattr *nest;

	nest = nla_nest_start_noflag(skb, TCA_OPTIONS);
	if (nest == NULL)
		goto nla_put_failure;
	if (cbq_dump_attr(skb, &q->link) < 0)
		goto nla_put_failure;
	return nla_nest_end(skb, nest);

nla_put_failure:
	nla_nest_cancel(skb, nest);
	return -1;
}

static int
cbq_dump_stats(struct Qdisc *sch, struct gnet_dump *d)
{
	struct cbq_sched_data *q = qdisc_priv(sch);

	q->link.xstats.avgidle = q->link.avgidle;
	return gnet_stats_copy_app(d, &q->link.xstats, sizeof(q->link.xstats));
}

static int
cbq_dump_class(struct Qdisc *sch, unsigned long arg,
	       struct sk_buff *skb, struct tcmsg *tcm)
{
	struct cbq_class *cl = (struct cbq_class *)arg;
	struct nlattr *nest;

	if (cl->tparent)
		tcm->tcm_parent = cl->tparent->common.classid;
	else
		tcm->tcm_parent = TC_H_ROOT;
	tcm->tcm_handle = cl->common.classid;
	tcm->tcm_info = cl->q->handle;

	nest = nla_nest_start_noflag(skb, TCA_OPTIONS);
	if (nest == NULL)
		goto nla_put_failure;
	if (cbq_dump_attr(skb, cl) < 0)
		goto nla_put_failure;
	return nla_nest_end(skb, nest);

nla_put_failure:
	nla_nest_cancel(skb, nest);
	return -1;
}

static int
cbq_dump_class_stats(struct Qdisc *sch, unsigned long arg,
	struct gnet_dump *d)
{
	struct cbq_sched_data *q = qdisc_priv(sch);
	struct cbq_class *cl = (struct cbq_class *)arg;
	__u32 qlen;

	cl->xstats.avgidle = cl->avgidle;
	cl->xstats.undertime = 0;
	qdisc_qstats_qlen_backlog(cl->q, &qlen, &cl->qstats.backlog);

	if (cl->undertime != PSCHED_PASTPERFECT)
		cl->xstats.undertime = cl->undertime - q->now;

	if (gnet_stats_copy_basic(qdisc_root_sleeping_running(sch),
				  d, NULL, &cl->bstats) < 0 ||
	    gnet_stats_copy_rate_est(d, &cl->rate_est) < 0 ||
	    gnet_stats_copy_queue(d, NULL, &cl->qstats, qlen) < 0)
		return -1;

	return gnet_stats_copy_app(d, &cl->xstats, sizeof(cl->xstats));
}

static int cbq_graft(struct Qdisc *sch, unsigned long arg, struct Qdisc *new,
		     struct Qdisc **old, struct netlink_ext_ack *extack)
{
	struct cbq_class *cl = (struct cbq_class *)arg;

	if (new == NULL) {
		new = qdisc_create_dflt(sch->dev_queue, &pfifo_qdisc_ops,
					cl->common.classid, extack);
		if (new == NULL)
			return -ENOBUFS;
	}

	*old = qdisc_replace(sch, new, &cl->q);
	return 0;
}

static struct Qdisc *cbq_leaf(struct Qdisc *sch, unsigned long arg)
{
	struct cbq_class *cl = (struct cbq_class *)arg;

	return cl->q;
}

static void cbq_qlen_notify(struct Qdisc *sch, unsigned long arg)
{
	struct cbq_class *cl = (struct cbq_class *)arg;

	cbq_deactivate_class(cl);
}

static unsigned long cbq_find(struct Qdisc *sch, u32 classid)
{
	struct cbq_sched_data *q = qdisc_priv(sch);

	return (unsigned long)cbq_class_lookup(q, classid);
}

static void cbq_destroy_class(struct Qdisc *sch, struct cbq_class *cl)
{
	struct cbq_sched_data *q = qdisc_priv(sch);

	WARN_ON(cl->filters);

	tcf_block_put(cl->block);
	qdisc_put(cl->q);
	qdisc_put_rtab(cl->R_tab);
	gen_kill_estimator(&cl->rate_est);
	if (cl != &q->link)
		kfree(cl);
}

static void cbq_destroy(struct Qdisc *sch)
{
	struct cbq_sched_data *q = qdisc_priv(sch);
	struct hlist_node *next;
	struct cbq_class *cl;
	unsigned int h;

#ifdef CONFIG_NET_CLS_ACT
	q->rx_class = NULL;
#endif
	/*
	 * Filters must be destroyed first because we don't destroy the
	 * classes from root to leafs which means that filters can still
	 * be bound to classes which have been destroyed already. --TGR '04
	 */
	for (h = 0; h < q->clhash.hashsize; h++) {
		hlist_for_each_entry(cl, &q->clhash.hash[h], common.hnode) {
			tcf_block_put(cl->block);
			cl->block = NULL;
		}
	}
	for (h = 0; h < q->clhash.hashsize; h++) {
		hlist_for_each_entry_safe(cl, next, &q->clhash.hash[h],
					  common.hnode)
			cbq_destroy_class(sch, cl);
	}
	qdisc_class_hash_destroy(&q->clhash);
}

static int
cbq_change_class(struct Qdisc *sch, u32 classid, u32 parentid, struct nlattr **tca,
		 unsigned long *arg, struct netlink_ext_ack *extack)
{
	int err;
	struct cbq_sched_data *q = qdisc_priv(sch);
	struct cbq_class *cl = (struct cbq_class *)*arg;
	struct nlattr *opt = tca[TCA_OPTIONS];
	struct nlattr *tb[TCA_CBQ_MAX + 1];
	struct cbq_class *parent;
	struct qdisc_rate_table *rtab = NULL;

	err = cbq_opt_parse(tb, opt, extack);
	if (err < 0)
		return err;

	if (tb[TCA_CBQ_OVL_STRATEGY] || tb[TCA_CBQ_POLICE]) {
		NL_SET_ERR_MSG(extack, "Neither overlimit strategy nor policing attributes can be used for changing class params");
		return -EOPNOTSUPP;
	}

	if (cl) {
		/* Check parent */
		if (parentid) {
			if (cl->tparent &&
			    cl->tparent->common.classid != parentid) {
				NL_SET_ERR_MSG(extack, "Invalid parent id");
				return -EINVAL;
			}
			if (!cl->tparent && parentid != TC_H_ROOT) {
				NL_SET_ERR_MSG(extack, "Parent must be root");
				return -EINVAL;
			}
		}

		if (tb[TCA_CBQ_RATE]) {
			rtab = qdisc_get_rtab(nla_data(tb[TCA_CBQ_RATE]),
					      tb[TCA_CBQ_RTAB], extack);
			if (rtab == NULL)
				return -EINVAL;
		}

		if (tca[TCA_RATE]) {
			err = gen_replace_estimator(&cl->bstats, NULL,
						    &cl->rate_est,
						    NULL,
						    qdisc_root_sleeping_running(sch),
						    tca[TCA_RATE]);
			if (err) {
				NL_SET_ERR_MSG(extack, "Failed to replace specified rate estimator");
				qdisc_put_rtab(rtab);
				return err;
			}
		}

		/* Change class parameters */
		sch_tree_lock(sch);

		if (cl->next_alive != NULL)
			cbq_deactivate_class(cl);

		if (rtab) {
			qdisc_put_rtab(cl->R_tab);
			cl->R_tab = rtab;
		}

		if (tb[TCA_CBQ_LSSOPT])
			cbq_set_lss(cl, nla_data(tb[TCA_CBQ_LSSOPT]));

		if (tb[TCA_CBQ_WRROPT]) {
			cbq_rmprio(q, cl);
			cbq_set_wrr(cl, nla_data(tb[TCA_CBQ_WRROPT]));
		}

		if (tb[TCA_CBQ_FOPT])
			cbq_set_fopt(cl, nla_data(tb[TCA_CBQ_FOPT]));

		if (cl->q->q.qlen)
			cbq_activate_class(cl);

		sch_tree_unlock(sch);

		return 0;
	}

	if (parentid == TC_H_ROOT)
		return -EINVAL;

	if (!tb[TCA_CBQ_WRROPT] || !tb[TCA_CBQ_RATE] || !tb[TCA_CBQ_LSSOPT]) {
		NL_SET_ERR_MSG(extack, "One of the following attributes MUST be specified: WRR, rate or link sharing");
		return -EINVAL;
	}

	rtab = qdisc_get_rtab(nla_data(tb[TCA_CBQ_RATE]), tb[TCA_CBQ_RTAB],
			      extack);
	if (rtab == NULL)
		return -EINVAL;

	if (classid) {
		err = -EINVAL;
		if (TC_H_MAJ(classid ^ sch->handle) ||
		    cbq_class_lookup(q, classid)) {
			NL_SET_ERR_MSG(extack, "Specified class not found");
			goto failure;
		}
	} else {
		int i;
		classid = TC_H_MAKE(sch->handle, 0x8000);

		for (i = 0; i < 0x8000; i++) {
			if (++q->hgenerator >= 0x8000)
				q->hgenerator = 1;
			if (cbq_class_lookup(q, classid|q->hgenerator) == NULL)
				break;
		}
		err = -ENOSR;
		if (i >= 0x8000) {
			NL_SET_ERR_MSG(extack, "Unable to generate classid");
			goto failure;
		}
		classid = classid|q->hgenerator;
	}

	parent = &q->link;
	if (parentid) {
		parent = cbq_class_lookup(q, parentid);
		err = -EINVAL;
		if (!parent) {
			NL_SET_ERR_MSG(extack, "Failed to find parentid");
			goto failure;
		}
	}

	err = -ENOBUFS;
	cl = kzalloc(sizeof(*cl), GFP_KERNEL);
	if (cl == NULL)
		goto failure;

	err = tcf_block_get(&cl->block, &cl->filter_list, sch, extack);
	if (err) {
		kfree(cl);
		return err;
	}

	if (tca[TCA_RATE]) {
		err = gen_new_estimator(&cl->bstats, NULL, &cl->rate_est,
					NULL,
					qdisc_root_sleeping_running(sch),
					tca[TCA_RATE]);
		if (err) {
			NL_SET_ERR_MSG(extack, "Couldn't create new estimator");
			tcf_block_put(cl->block);
			kfree(cl);
			goto failure;
		}
	}

	cl->R_tab = rtab;
	rtab = NULL;
	cl->q = qdisc_create_dflt(sch->dev_queue, &pfifo_qdisc_ops, classid,
				  NULL);
	if (!cl->q)
		cl->q = &noop_qdisc;
	else
		qdisc_hash_add(cl->q, true);

	cl->common.classid = classid;
	cl->tparent = parent;
	cl->qdisc = sch;
	cl->allot = parent->allot;
	cl->quantum = cl->allot;
	cl->weight = cl->R_tab->rate.rate;

	sch_tree_lock(sch);
	cbq_link_class(cl);
	cl->borrow = cl->tparent;
	if (cl->tparent != &q->link)
		cl->share = cl->tparent;
	cbq_adjust_levels(parent);
	cl->minidle = -0x7FFFFFFF;
	cbq_set_lss(cl, nla_data(tb[TCA_CBQ_LSSOPT]));
	cbq_set_wrr(cl, nla_data(tb[TCA_CBQ_WRROPT]));
	if (cl->ewma_log == 0)
		cl->ewma_log = q->link.ewma_log;
	if (cl->maxidle == 0)
		cl->maxidle = q->link.maxidle;
	if (cl->avpkt == 0)
		cl->avpkt = q->link.avpkt;
	if (tb[TCA_CBQ_FOPT])
		cbq_set_fopt(cl, nla_data(tb[TCA_CBQ_FOPT]));
	sch_tree_unlock(sch);

	qdisc_class_hash_grow(sch, &q->clhash);

	*arg = (unsigned long)cl;
	return 0;

failure:
	qdisc_put_rtab(rtab);
	return err;
}

static int cbq_delete(struct Qdisc *sch, unsigned long arg)
{
	struct cbq_sched_data *q = qdisc_priv(sch);
	struct cbq_class *cl = (struct cbq_class *)arg;

	if (cl->filters || cl->children || cl == &q->link)
		return -EBUSY;

	sch_tree_lock(sch);

	qdisc_purge_queue(cl->q);

	if (cl->next_alive)
		cbq_deactivate_class(cl);

	if (q->tx_borrowed == cl)
		q->tx_borrowed = q->tx_class;
	if (q->tx_class == cl) {
		q->tx_class = NULL;
		q->tx_borrowed = NULL;
	}
#ifdef CONFIG_NET_CLS_ACT
	if (q->rx_class == cl)
		q->rx_class = NULL;
#endif

	cbq_unlink_class(cl);
	cbq_adjust_levels(cl->tparent);
	cl->defmap = 0;
	cbq_sync_defmap(cl);

	cbq_rmprio(q, cl);
	sch_tree_unlock(sch);

	cbq_destroy_class(sch, cl);
	return 0;
}

static struct tcf_block *cbq_tcf_block(struct Qdisc *sch, unsigned long arg,
				       struct netlink_ext_ack *extack)
{
	struct cbq_sched_data *q = qdisc_priv(sch);
	struct cbq_class *cl = (struct cbq_class *)arg;

	if (cl == NULL)
		cl = &q->link;

	return cl->block;
}

static unsigned long cbq_bind_filter(struct Qdisc *sch, unsigned long parent,
				     u32 classid)
{
	struct cbq_sched_data *q = qdisc_priv(sch);
	struct cbq_class *p = (struct cbq_class *)parent;
	struct cbq_class *cl = cbq_class_lookup(q, classid);

	if (cl) {
		if (p && p->level <= cl->level)
			return 0;
		cl->filters++;
		return (unsigned long)cl;
	}
	return 0;
}

static void cbq_unbind_filter(struct Qdisc *sch, unsigned long arg)
{
	struct cbq_class *cl = (struct cbq_class *)arg;

	cl->filters--;
}

static void cbq_walk(struct Qdisc *sch, struct qdisc_walker *arg)
{
	struct cbq_sched_data *q = qdisc_priv(sch);
	struct cbq_class *cl;
	unsigned int h;

	if (arg->stop)
		return;

	for (h = 0; h < q->clhash.hashsize; h++) {
		hlist_for_each_entry(cl, &q->clhash.hash[h], common.hnode) {
			if (arg->count < arg->skip) {
				arg->count++;
				continue;
			}
			if (arg->fn(sch, (unsigned long)cl, arg) < 0) {
				arg->stop = 1;
				return;
			}
			arg->count++;
		}
	}
}

static const struct Qdisc_class_ops cbq_class_ops = {
	.graft		=	cbq_graft,
	.leaf		=	cbq_leaf,
	.qlen_notify	=	cbq_qlen_notify,
	.find		=	cbq_find,
	.change		=	cbq_change_class,
	.delete		=	cbq_delete,
	.walk		=	cbq_walk,
	.tcf_block	=	cbq_tcf_block,
	.bind_tcf	=	cbq_bind_filter,
	.unbind_tcf	=	cbq_unbind_filter,
	.dump		=	cbq_dump_class,
	.dump_stats	=	cbq_dump_class_stats,
};

static struct Qdisc_ops cbq_qdisc_ops __read_mostly = {
	.next		=	NULL,
	.cl_ops		=	&cbq_class_ops,
	.id		=	"cbq",
	.priv_size	=	sizeof(struct cbq_sched_data),
	.enqueue	=	cbq_enqueue,
	.dequeue	=	cbq_dequeue,
	.peek		=	qdisc_peek_dequeued,
	.init		=	cbq_init,
	.reset		=	cbq_reset,
	.destroy	=	cbq_destroy,
	.change		=	NULL,
	.dump		=	cbq_dump,
	.dump_stats	=	cbq_dump_stats,
	.owner		=	THIS_MODULE,
};

static int __init cbq_module_init(void)
{
	return register_qdisc(&cbq_qdisc_ops);
}
static void __exit cbq_module_exit(void)
{
	unregister_qdisc(&cbq_qdisc_ops);
}
module_init(cbq_module_init)
module_exit(cbq_module_exit)
MODULE_LICENSE("GPL");<|MERGE_RESOLUTION|>--- conflicted
+++ resolved
@@ -1138,12 +1138,8 @@
 		return -EINVAL;
 	}
 
-<<<<<<< HEAD
-	err = nla_parse_nested(tb, TCA_CBQ_MAX, opt, cbq_policy, extack);
-=======
 	err = nla_parse_nested_deprecated(tb, TCA_CBQ_MAX, opt,
 					  cbq_policy, extack);
->>>>>>> f7688b48
 	if (err < 0)
 		return err;
 
