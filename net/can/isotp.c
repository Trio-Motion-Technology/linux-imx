// SPDX-License-Identifier: (GPL-2.0 OR BSD-3-Clause)
/* isotp.c - ISO 15765-2 CAN transport protocol for protocol family CAN
 *
 * This implementation does not provide ISO-TP specific return values to the
 * userspace.
 *
 * - RX path timeout of data reception leads to -ETIMEDOUT
 * - RX path SN mismatch leads to -EILSEQ
 * - RX path data reception with wrong padding leads to -EBADMSG
 * - TX path flowcontrol reception timeout leads to -ECOMM
 * - TX path flowcontrol reception overflow leads to -EMSGSIZE
 * - TX path flowcontrol reception with wrong layout/padding leads to -EBADMSG
 * - when a transfer (tx) is on the run the next write() blocks until it's done
 * - use CAN_ISOTP_WAIT_TX_DONE flag to block the caller until the PDU is sent
 * - as we have static buffers the check whether the PDU fits into the buffer
 *   is done at FF reception time (no support for sending 'wait frames')
 * - take care of the tx-queue-len as traffic shaping is still on the TODO list
 *
 * Copyright (c) 2020 Volkswagen Group Electronic Research
 * All rights reserved.
 *
 * Redistribution and use in source and binary forms, with or without
 * modification, are permitted provided that the following conditions
 * are met:
 * 1. Redistributions of source code must retain the above copyright
 *    notice, this list of conditions and the following disclaimer.
 * 2. Redistributions in binary form must reproduce the above copyright
 *    notice, this list of conditions and the following disclaimer in the
 *    documentation and/or other materials provided with the distribution.
 * 3. Neither the name of Volkswagen nor the names of its contributors
 *    may be used to endorse or promote products derived from this software
 *    without specific prior written permission.
 *
 * Alternatively, provided that this notice is retained in full, this
 * software may be distributed under the terms of the GNU General
 * Public License ("GPL") version 2, in which case the provisions of the
 * GPL apply INSTEAD OF those given above.
 *
 * The provided data structures and external interfaces from this code
 * are not restricted to be used by modules with a GPL compatible license.
 *
 * THIS SOFTWARE IS PROVIDED BY THE COPYRIGHT HOLDERS AND CONTRIBUTORS
 * "AS IS" AND ANY EXPRESS OR IMPLIED WARRANTIES, INCLUDING, BUT NOT
 * LIMITED TO, THE IMPLIED WARRANTIES OF MERCHANTABILITY AND FITNESS FOR
 * A PARTICULAR PURPOSE ARE DISCLAIMED. IN NO EVENT SHALL THE COPYRIGHT
 * OWNER OR CONTRIBUTORS BE LIABLE FOR ANY DIRECT, INDIRECT, INCIDENTAL,
 * SPECIAL, EXEMPLARY, OR CONSEQUENTIAL DAMAGES (INCLUDING, BUT NOT
 * LIMITED TO, PROCUREMENT OF SUBSTITUTE GOODS OR SERVICES; LOSS OF USE,
 * DATA, OR PROFITS; OR BUSINESS INTERRUPTION) HOWEVER CAUSED AND ON ANY
 * THEORY OF LIABILITY, WHETHER IN CONTRACT, STRICT LIABILITY, OR TORT
 * (INCLUDING NEGLIGENCE OR OTHERWISE) ARISING IN ANY WAY OUT OF THE USE
 * OF THIS SOFTWARE, EVEN IF ADVISED OF THE POSSIBILITY OF SUCH
 * DAMAGE.
 */

#include <linux/module.h>
#include <linux/init.h>
#include <linux/interrupt.h>
#include <linux/hrtimer.h>
#include <linux/wait.h>
#include <linux/uio.h>
#include <linux/net.h>
#include <linux/netdevice.h>
#include <linux/socket.h>
#include <linux/if_arp.h>
#include <linux/skbuff.h>
#include <linux/can.h>
#include <linux/can/core.h>
#include <linux/can/skb.h>
#include <linux/can/isotp.h>
#include <linux/slab.h>
#include <net/sock.h>
#include <net/net_namespace.h>

MODULE_DESCRIPTION("PF_CAN isotp 15765-2:2016 protocol");
MODULE_LICENSE("Dual BSD/GPL");
MODULE_AUTHOR("Oliver Hartkopp <socketcan@hartkopp.net>");
MODULE_ALIAS("can-proto-6");

#define SINGLE_MASK(id) (((id) & CAN_EFF_FLAG) ? \
			 (CAN_EFF_MASK | CAN_EFF_FLAG | CAN_RTR_FLAG) : \
			 (CAN_SFF_MASK | CAN_EFF_FLAG | CAN_RTR_FLAG))

/* ISO 15765-2:2016 supports more than 4095 byte per ISO PDU as the FF_DL can
 * take full 32 bit values (4 Gbyte). We would need some good concept to handle
 * this between user space and kernel space. For now increase the static buffer
 * to something about 8 kbyte to be able to test this new functionality.
 */
#define MAX_MSG_LENGTH 8200

/* N_PCI type values in bits 7-4 of N_PCI bytes */
#define N_PCI_SF 0x00	/* single frame */
#define N_PCI_FF 0x10	/* first frame */
#define N_PCI_CF 0x20	/* consecutive frame */
#define N_PCI_FC 0x30	/* flow control */

#define N_PCI_SZ 1	/* size of the PCI byte #1 */
#define SF_PCI_SZ4 1	/* size of SingleFrame PCI including 4 bit SF_DL */
#define SF_PCI_SZ8 2	/* size of SingleFrame PCI including 8 bit SF_DL */
#define FF_PCI_SZ12 2	/* size of FirstFrame PCI including 12 bit FF_DL */
#define FF_PCI_SZ32 6	/* size of FirstFrame PCI including 32 bit FF_DL */
#define FC_CONTENT_SZ 3	/* flow control content size in byte (FS/BS/STmin) */

#define ISOTP_CHECK_PADDING (CAN_ISOTP_CHK_PAD_LEN | CAN_ISOTP_CHK_PAD_DATA)

/* Flow Status given in FC frame */
#define ISOTP_FC_CTS 0		/* clear to send */
#define ISOTP_FC_WT 1		/* wait */
#define ISOTP_FC_OVFLW 2	/* overflow */

enum {
	ISOTP_IDLE = 0,
	ISOTP_WAIT_FIRST_FC,
	ISOTP_WAIT_FC,
	ISOTP_WAIT_DATA,
	ISOTP_SENDING
};

struct tpcon {
	int idx;
	int len;
	u8 state;
	u8 bs;
	u8 sn;
	u8 ll_dl;
	u8 buf[MAX_MSG_LENGTH + 1];
};

struct isotp_sock {
	struct sock sk;
	int bound;
	int ifindex;
	canid_t txid;
	canid_t rxid;
	ktime_t tx_gap;
	ktime_t lastrxcf_tstamp;
	struct hrtimer rxtimer, txtimer;
	struct can_isotp_options opt;
	struct can_isotp_fc_options rxfc, txfc;
	struct can_isotp_ll_options ll;
	u32 force_tx_stmin;
	u32 force_rx_stmin;
	struct tpcon rx, tx;
	struct notifier_block notifier;
	wait_queue_head_t wait;
};

static inline struct isotp_sock *isotp_sk(const struct sock *sk)
{
	return (struct isotp_sock *)sk;
}

static enum hrtimer_restart isotp_rx_timer_handler(struct hrtimer *hrtimer)
{
	struct isotp_sock *so = container_of(hrtimer, struct isotp_sock,
					     rxtimer);
	struct sock *sk = &so->sk;

	if (so->rx.state == ISOTP_WAIT_DATA) {
		/* we did not get new data frames in time */

		/* report 'connection timed out' */
		sk->sk_err = ETIMEDOUT;
		if (!sock_flag(sk, SOCK_DEAD))
			sk->sk_error_report(sk);

		/* reset rx state */
		so->rx.state = ISOTP_IDLE;
	}

	return HRTIMER_NORESTART;
}

static int isotp_send_fc(struct sock *sk, int ae, u8 flowstatus)
{
	struct net_device *dev;
	struct sk_buff *nskb;
	struct canfd_frame *ncf;
	struct isotp_sock *so = isotp_sk(sk);
	int can_send_ret;

	nskb = alloc_skb(so->ll.mtu + sizeof(struct can_skb_priv), gfp_any());
	if (!nskb)
		return 1;

	dev = dev_get_by_index(sock_net(sk), so->ifindex);
	if (!dev) {
		kfree_skb(nskb);
		return 1;
	}

	can_skb_reserve(nskb);
	can_skb_prv(nskb)->ifindex = dev->ifindex;
	can_skb_prv(nskb)->skbcnt = 0;

	nskb->dev = dev;
	can_skb_set_owner(nskb, sk);
	ncf = (struct canfd_frame *)nskb->data;
	skb_put_zero(nskb, so->ll.mtu);

	/* create & send flow control reply */
	ncf->can_id = so->txid;

	if (so->opt.flags & CAN_ISOTP_TX_PADDING) {
		memset(ncf->data, so->opt.txpad_content, CAN_MAX_DLEN);
		ncf->len = CAN_MAX_DLEN;
	} else {
		ncf->len = ae + FC_CONTENT_SZ;
	}

	ncf->data[ae] = N_PCI_FC | flowstatus;
	ncf->data[ae + 1] = so->rxfc.bs;
	ncf->data[ae + 2] = so->rxfc.stmin;

	if (ae)
		ncf->data[0] = so->opt.ext_address;

	ncf->flags = so->ll.tx_flags;

	can_send_ret = can_send(nskb, 1);
	if (can_send_ret)
		pr_notice_once("can-isotp: %s: can_send_ret %d\n",
			       __func__, can_send_ret);

	dev_put(dev);

	/* reset blocksize counter */
	so->rx.bs = 0;

	/* reset last CF frame rx timestamp for rx stmin enforcement */
	so->lastrxcf_tstamp = ktime_set(0, 0);

	/* start rx timeout watchdog */
	hrtimer_start(&so->rxtimer, ktime_set(1, 0), HRTIMER_MODE_REL_SOFT);
	return 0;
}

static void isotp_rcv_skb(struct sk_buff *skb, struct sock *sk)
{
	struct sockaddr_can *addr = (struct sockaddr_can *)skb->cb;

	BUILD_BUG_ON(sizeof(skb->cb) < sizeof(struct sockaddr_can));

	memset(addr, 0, sizeof(*addr));
	addr->can_family = AF_CAN;
	addr->can_ifindex = skb->dev->ifindex;

	if (sock_queue_rcv_skb(sk, skb) < 0)
		kfree_skb(skb);
}

static u8 padlen(u8 datalen)
{
	static const u8 plen[] = {
		8, 8, 8, 8, 8, 8, 8, 8, 8,	/* 0 - 8 */
		12, 12, 12, 12,			/* 9 - 12 */
		16, 16, 16, 16,			/* 13 - 16 */
		20, 20, 20, 20,			/* 17 - 20 */
		24, 24, 24, 24,			/* 21 - 24 */
		32, 32, 32, 32, 32, 32, 32, 32,	/* 25 - 32 */
		48, 48, 48, 48, 48, 48, 48, 48,	/* 33 - 40 */
		48, 48, 48, 48, 48, 48, 48, 48	/* 41 - 48 */
	};

	if (datalen > 48)
		return 64;

	return plen[datalen];
}

/* check for length optimization and return 1/true when the check fails */
static int check_optimized(struct canfd_frame *cf, int start_index)
{
	/* for CAN_DL <= 8 the start_index is equal to the CAN_DL as the
	 * padding would start at this point. E.g. if the padding would
	 * start at cf.data[7] cf->len has to be 7 to be optimal.
	 * Note: The data[] index starts with zero.
	 */
	if (cf->len <= CAN_MAX_DLEN)
		return (cf->len != start_index);

	/* This relation is also valid in the non-linear DLC range, where
	 * we need to take care of the minimal next possible CAN_DL.
	 * The correct check would be (padlen(cf->len) != padlen(start_index)).
	 * But as cf->len can only take discrete values from 12, .., 64 at this
	 * point the padlen(cf->len) is always equal to cf->len.
	 */
	return (cf->len != padlen(start_index));
}

/* check padding and return 1/true when the check fails */
static int check_pad(struct isotp_sock *so, struct canfd_frame *cf,
		     int start_index, u8 content)
{
	int i;

	/* no RX_PADDING value => check length of optimized frame length */
	if (!(so->opt.flags & CAN_ISOTP_RX_PADDING)) {
		if (so->opt.flags & CAN_ISOTP_CHK_PAD_LEN)
			return check_optimized(cf, start_index);

		/* no valid test against empty value => ignore frame */
		return 1;
	}

	/* check datalength of correctly padded CAN frame */
	if ((so->opt.flags & CAN_ISOTP_CHK_PAD_LEN) &&
	    cf->len != padlen(cf->len))
		return 1;

	/* check padding content */
	if (so->opt.flags & CAN_ISOTP_CHK_PAD_DATA) {
		for (i = start_index; i < cf->len; i++)
			if (cf->data[i] != content)
				return 1;
	}
	return 0;
}

static int isotp_rcv_fc(struct isotp_sock *so, struct canfd_frame *cf, int ae)
{
	struct sock *sk = &so->sk;

	if (so->tx.state != ISOTP_WAIT_FC &&
	    so->tx.state != ISOTP_WAIT_FIRST_FC)
		return 0;

	hrtimer_cancel(&so->txtimer);

	if ((cf->len < ae + FC_CONTENT_SZ) ||
	    ((so->opt.flags & ISOTP_CHECK_PADDING) &&
	     check_pad(so, cf, ae + FC_CONTENT_SZ, so->opt.rxpad_content))) {
		/* malformed PDU - report 'not a data message' */
		sk->sk_err = EBADMSG;
		if (!sock_flag(sk, SOCK_DEAD))
			sk->sk_error_report(sk);

		so->tx.state = ISOTP_IDLE;
		wake_up_interruptible(&so->wait);
		return 1;
	}

	/* get communication parameters only from the first FC frame */
	if (so->tx.state == ISOTP_WAIT_FIRST_FC) {
		so->txfc.bs = cf->data[ae + 1];
		so->txfc.stmin = cf->data[ae + 2];

		/* fix wrong STmin values according spec */
		if (so->txfc.stmin > 0x7F &&
		    (so->txfc.stmin < 0xF1 || so->txfc.stmin > 0xF9))
			so->txfc.stmin = 0x7F;

		so->tx_gap = ktime_set(0, 0);
		/* add transmission time for CAN frame N_As */
		so->tx_gap = ktime_add_ns(so->tx_gap, so->opt.frame_txtime);
		/* add waiting time for consecutive frames N_Cs */
		if (so->opt.flags & CAN_ISOTP_FORCE_TXSTMIN)
			so->tx_gap = ktime_add_ns(so->tx_gap,
						  so->force_tx_stmin);
		else if (so->txfc.stmin < 0x80)
			so->tx_gap = ktime_add_ns(so->tx_gap,
						  so->txfc.stmin * 1000000);
		else
			so->tx_gap = ktime_add_ns(so->tx_gap,
						  (so->txfc.stmin - 0xF0)
						  * 100000);
		so->tx.state = ISOTP_WAIT_FC;
	}

	switch (cf->data[ae] & 0x0F) {
	case ISOTP_FC_CTS:
		so->tx.bs = 0;
		so->tx.state = ISOTP_SENDING;
		/* start cyclic timer for sending CF frame */
		hrtimer_start(&so->txtimer, so->tx_gap,
			      HRTIMER_MODE_REL_SOFT);
		break;

	case ISOTP_FC_WT:
		/* start timer to wait for next FC frame */
		hrtimer_start(&so->txtimer, ktime_set(1, 0),
			      HRTIMER_MODE_REL_SOFT);
		break;

	case ISOTP_FC_OVFLW:
		/* overflow on receiver side - report 'message too long' */
		sk->sk_err = EMSGSIZE;
		if (!sock_flag(sk, SOCK_DEAD))
			sk->sk_error_report(sk);
		fallthrough;

	default:
		/* stop this tx job */
		so->tx.state = ISOTP_IDLE;
		wake_up_interruptible(&so->wait);
	}
	return 0;
}

static int isotp_rcv_sf(struct sock *sk, struct canfd_frame *cf, int pcilen,
			struct sk_buff *skb, int len)
{
	struct isotp_sock *so = isotp_sk(sk);
	struct sk_buff *nskb;

	hrtimer_cancel(&so->rxtimer);
	so->rx.state = ISOTP_IDLE;

	if (!len || len > cf->len - pcilen)
		return 1;

	if ((so->opt.flags & ISOTP_CHECK_PADDING) &&
	    check_pad(so, cf, pcilen + len, so->opt.rxpad_content)) {
		/* malformed PDU - report 'not a data message' */
		sk->sk_err = EBADMSG;
		if (!sock_flag(sk, SOCK_DEAD))
			sk->sk_error_report(sk);
		return 1;
	}

	nskb = alloc_skb(len, gfp_any());
	if (!nskb)
		return 1;

	memcpy(skb_put(nskb, len), &cf->data[pcilen], len);

	nskb->tstamp = skb->tstamp;
	nskb->dev = skb->dev;
	isotp_rcv_skb(nskb, sk);
	return 0;
}

static int isotp_rcv_ff(struct sock *sk, struct canfd_frame *cf, int ae)
{
	struct isotp_sock *so = isotp_sk(sk);
	int i;
	int off;
	int ff_pci_sz;

	hrtimer_cancel(&so->rxtimer);
	so->rx.state = ISOTP_IDLE;

	/* get the used sender LL_DL from the (first) CAN frame data length */
	so->rx.ll_dl = padlen(cf->len);

	/* the first frame has to use the entire frame up to LL_DL length */
	if (cf->len != so->rx.ll_dl)
		return 1;

	/* get the FF_DL */
	so->rx.len = (cf->data[ae] & 0x0F) << 8;
	so->rx.len += cf->data[ae + 1];

	/* Check for FF_DL escape sequence supporting 32 bit PDU length */
	if (so->rx.len) {
		ff_pci_sz = FF_PCI_SZ12;
	} else {
		/* FF_DL = 0 => get real length from next 4 bytes */
		so->rx.len = cf->data[ae + 2] << 24;
		so->rx.len += cf->data[ae + 3] << 16;
		so->rx.len += cf->data[ae + 4] << 8;
		so->rx.len += cf->data[ae + 5];
		ff_pci_sz = FF_PCI_SZ32;
	}

	/* take care of a potential SF_DL ESC offset for TX_DL > 8 */
	off = (so->rx.ll_dl > CAN_MAX_DLEN) ? 1 : 0;

	if (so->rx.len + ae + off + ff_pci_sz < so->rx.ll_dl)
		return 1;

	if (so->rx.len > MAX_MSG_LENGTH) {
		/* send FC frame with overflow status */
		isotp_send_fc(sk, ae, ISOTP_FC_OVFLW);
		return 1;
	}

	/* copy the first received data bytes */
	so->rx.idx = 0;
	for (i = ae + ff_pci_sz; i < so->rx.ll_dl; i++)
		so->rx.buf[so->rx.idx++] = cf->data[i];

	/* initial setup for this pdu reception */
	so->rx.sn = 1;
	so->rx.state = ISOTP_WAIT_DATA;

	/* no creation of flow control frames */
	if (so->opt.flags & CAN_ISOTP_LISTEN_MODE)
		return 0;

	/* send our first FC frame */
	isotp_send_fc(sk, ae, ISOTP_FC_CTS);
	return 0;
}

static int isotp_rcv_cf(struct sock *sk, struct canfd_frame *cf, int ae,
			struct sk_buff *skb)
{
	struct isotp_sock *so = isotp_sk(sk);
	struct sk_buff *nskb;
	int i;

	if (so->rx.state != ISOTP_WAIT_DATA)
		return 0;

	/* drop if timestamp gap is less than force_rx_stmin nano secs */
	if (so->opt.flags & CAN_ISOTP_FORCE_RXSTMIN) {
		if (ktime_to_ns(ktime_sub(skb->tstamp, so->lastrxcf_tstamp)) <
		    so->force_rx_stmin)
			return 0;

		so->lastrxcf_tstamp = skb->tstamp;
	}

	hrtimer_cancel(&so->rxtimer);

	/* CFs are never longer than the FF */
	if (cf->len > so->rx.ll_dl)
		return 1;

	/* CFs have usually the LL_DL length */
	if (cf->len < so->rx.ll_dl) {
		/* this is only allowed for the last CF */
		if (so->rx.len - so->rx.idx > so->rx.ll_dl - ae - N_PCI_SZ)
			return 1;
	}

	if ((cf->data[ae] & 0x0F) != so->rx.sn) {
		/* wrong sn detected - report 'illegal byte sequence' */
		sk->sk_err = EILSEQ;
		if (!sock_flag(sk, SOCK_DEAD))
			sk->sk_error_report(sk);

		/* reset rx state */
		so->rx.state = ISOTP_IDLE;
		return 1;
	}
	so->rx.sn++;
	so->rx.sn %= 16;

	for (i = ae + N_PCI_SZ; i < cf->len; i++) {
		so->rx.buf[so->rx.idx++] = cf->data[i];
		if (so->rx.idx >= so->rx.len)
			break;
	}

	if (so->rx.idx >= so->rx.len) {
		/* we are done */
		so->rx.state = ISOTP_IDLE;

		if ((so->opt.flags & ISOTP_CHECK_PADDING) &&
		    check_pad(so, cf, i + 1, so->opt.rxpad_content)) {
			/* malformed PDU - report 'not a data message' */
			sk->sk_err = EBADMSG;
			if (!sock_flag(sk, SOCK_DEAD))
				sk->sk_error_report(sk);
			return 1;
		}

		nskb = alloc_skb(so->rx.len, gfp_any());
		if (!nskb)
			return 1;

		memcpy(skb_put(nskb, so->rx.len), so->rx.buf,
		       so->rx.len);

		nskb->tstamp = skb->tstamp;
		nskb->dev = skb->dev;
		isotp_rcv_skb(nskb, sk);
		return 0;
	}

	/* perform blocksize handling, if enabled */
	if (!so->rxfc.bs || ++so->rx.bs < so->rxfc.bs) {
		/* start rx timeout watchdog */
		hrtimer_start(&so->rxtimer, ktime_set(1, 0),
			      HRTIMER_MODE_REL_SOFT);
		return 0;
	}

	/* no creation of flow control frames */
	if (so->opt.flags & CAN_ISOTP_LISTEN_MODE)
		return 0;

	/* we reached the specified blocksize so->rxfc.bs */
	isotp_send_fc(sk, ae, ISOTP_FC_CTS);
	return 0;
}

static void isotp_rcv(struct sk_buff *skb, void *data)
{
	struct sock *sk = (struct sock *)data;
	struct isotp_sock *so = isotp_sk(sk);
	struct canfd_frame *cf;
	int ae = (so->opt.flags & CAN_ISOTP_EXTEND_ADDR) ? 1 : 0;
	u8 n_pci_type, sf_dl;

	/* Strictly receive only frames with the configured MTU size
	 * => clear separation of CAN2.0 / CAN FD transport channels
	 */
	if (skb->len != so->ll.mtu)
		return;

	cf = (struct canfd_frame *)skb->data;

	/* if enabled: check reception of my configured extended address */
	if (ae && cf->data[0] != so->opt.rx_ext_address)
		return;

	n_pci_type = cf->data[ae] & 0xF0;

	if (so->opt.flags & CAN_ISOTP_HALF_DUPLEX) {
		/* check rx/tx path half duplex expectations */
		if ((so->tx.state != ISOTP_IDLE && n_pci_type != N_PCI_FC) ||
		    (so->rx.state != ISOTP_IDLE && n_pci_type == N_PCI_FC))
			return;
	}

	switch (n_pci_type) {
	case N_PCI_FC:
		/* tx path: flow control frame containing the FC parameters */
		isotp_rcv_fc(so, cf, ae);
		break;

	case N_PCI_SF:
		/* rx path: single frame
		 *
		 * As we do not have a rx.ll_dl configuration, we can only test
		 * if the CAN frames payload length matches the LL_DL == 8
		 * requirements - no matter if it's CAN 2.0 or CAN FD
		 */

		/* get the SF_DL from the N_PCI byte */
		sf_dl = cf->data[ae] & 0x0F;

		if (cf->len <= CAN_MAX_DLEN) {
			isotp_rcv_sf(sk, cf, SF_PCI_SZ4 + ae, skb, sf_dl);
		} else {
			if (skb->len == CANFD_MTU) {
				/* We have a CAN FD frame and CAN_DL is greater than 8:
				 * Only frames with the SF_DL == 0 ESC value are valid.
				 *
				 * If so take care of the increased SF PCI size
				 * (SF_PCI_SZ8) to point to the message content behind
				 * the extended SF PCI info and get the real SF_DL
				 * length value from the formerly first data byte.
				 */
				if (sf_dl == 0)
					isotp_rcv_sf(sk, cf, SF_PCI_SZ8 + ae, skb,
						     cf->data[SF_PCI_SZ4 + ae]);
			}
		}
		break;

	case N_PCI_FF:
		/* rx path: first frame */
		isotp_rcv_ff(sk, cf, ae);
		break;

	case N_PCI_CF:
		/* rx path: consecutive frame */
		isotp_rcv_cf(sk, cf, ae, skb);
		break;
	}
}

static void isotp_fill_dataframe(struct canfd_frame *cf, struct isotp_sock *so,
				 int ae, int off)
{
	int pcilen = N_PCI_SZ + ae + off;
	int space = so->tx.ll_dl - pcilen;
	int num = min_t(int, so->tx.len - so->tx.idx, space);
	int i;

	cf->can_id = so->txid;
	cf->len = num + pcilen;

	if (num < space) {
		if (so->opt.flags & CAN_ISOTP_TX_PADDING) {
			/* user requested padding */
			cf->len = padlen(cf->len);
			memset(cf->data, so->opt.txpad_content, cf->len);
		} else if (cf->len > CAN_MAX_DLEN) {
			/* mandatory padding for CAN FD frames */
			cf->len = padlen(cf->len);
			memset(cf->data, CAN_ISOTP_DEFAULT_PAD_CONTENT,
			       cf->len);
		}
	}

	for (i = 0; i < num; i++)
		cf->data[pcilen + i] = so->tx.buf[so->tx.idx++];

	if (ae)
		cf->data[0] = so->opt.ext_address;
}

static void isotp_create_fframe(struct canfd_frame *cf, struct isotp_sock *so,
				int ae)
{
	int i;
	int ff_pci_sz;

	cf->can_id = so->txid;
	cf->len = so->tx.ll_dl;
	if (ae)
		cf->data[0] = so->opt.ext_address;

	/* create N_PCI bytes with 12/32 bit FF_DL data length */
	if (so->tx.len > 4095) {
		/* use 32 bit FF_DL notation */
		cf->data[ae] = N_PCI_FF;
		cf->data[ae + 1] = 0;
		cf->data[ae + 2] = (u8)(so->tx.len >> 24) & 0xFFU;
		cf->data[ae + 3] = (u8)(so->tx.len >> 16) & 0xFFU;
		cf->data[ae + 4] = (u8)(so->tx.len >> 8) & 0xFFU;
		cf->data[ae + 5] = (u8)so->tx.len & 0xFFU;
		ff_pci_sz = FF_PCI_SZ32;
	} else {
		/* use 12 bit FF_DL notation */
		cf->data[ae] = (u8)(so->tx.len >> 8) | N_PCI_FF;
		cf->data[ae + 1] = (u8)so->tx.len & 0xFFU;
		ff_pci_sz = FF_PCI_SZ12;
	}

	/* add first data bytes depending on ae */
	for (i = ae + ff_pci_sz; i < so->tx.ll_dl; i++)
		cf->data[i] = so->tx.buf[so->tx.idx++];

	so->tx.sn = 1;
	so->tx.state = ISOTP_WAIT_FIRST_FC;
}

static enum hrtimer_restart isotp_tx_timer_handler(struct hrtimer *hrtimer)
{
	struct isotp_sock *so = container_of(hrtimer, struct isotp_sock,
					     txtimer);
	struct sock *sk = &so->sk;
	struct sk_buff *skb;
	struct net_device *dev;
	struct canfd_frame *cf;
	enum hrtimer_restart restart = HRTIMER_NORESTART;
	int can_send_ret;
	int ae = (so->opt.flags & CAN_ISOTP_EXTEND_ADDR) ? 1 : 0;

	switch (so->tx.state) {
	case ISOTP_WAIT_FC:
	case ISOTP_WAIT_FIRST_FC:

		/* we did not get any flow control frame in time */

		/* report 'communication error on send' */
		sk->sk_err = ECOMM;
		if (!sock_flag(sk, SOCK_DEAD))
			sk->sk_error_report(sk);

		/* reset tx state */
		so->tx.state = ISOTP_IDLE;
		wake_up_interruptible(&so->wait);
		break;

	case ISOTP_SENDING:

		/* push out the next segmented pdu */
		dev = dev_get_by_index(sock_net(sk), so->ifindex);
		if (!dev)
			break;

isotp_tx_burst:
		skb = alloc_skb(so->ll.mtu + sizeof(struct can_skb_priv),
				GFP_ATOMIC);
		if (!skb) {
			dev_put(dev);
			break;
		}

		can_skb_reserve(skb);
		can_skb_prv(skb)->ifindex = dev->ifindex;
		can_skb_prv(skb)->skbcnt = 0;

		cf = (struct canfd_frame *)skb->data;
		skb_put_zero(skb, so->ll.mtu);

		/* create consecutive frame */
		isotp_fill_dataframe(cf, so, ae, 0);

		/* place consecutive frame N_PCI in appropriate index */
		cf->data[ae] = N_PCI_CF | so->tx.sn++;
		so->tx.sn %= 16;
		so->tx.bs++;

		cf->flags = so->ll.tx_flags;

		skb->dev = dev;
		can_skb_set_owner(skb, sk);

		can_send_ret = can_send(skb, 1);
		if (can_send_ret)
			pr_notice_once("can-isotp: %s: can_send_ret %d\n",
				       __func__, can_send_ret);

		if (so->tx.idx >= so->tx.len) {
			/* we are done */
			so->tx.state = ISOTP_IDLE;
			dev_put(dev);
			wake_up_interruptible(&so->wait);
			break;
		}

		if (so->txfc.bs && so->tx.bs >= so->txfc.bs) {
			/* stop and wait for FC */
			so->tx.state = ISOTP_WAIT_FC;
			dev_put(dev);
			hrtimer_set_expires(&so->txtimer,
					    ktime_add(ktime_get(),
						      ktime_set(1, 0)));
			restart = HRTIMER_RESTART;
			break;
		}

		/* no gap between data frames needed => use burst mode */
		if (!so->tx_gap)
			goto isotp_tx_burst;

		/* start timer to send next data frame with correct delay */
		dev_put(dev);
		hrtimer_set_expires(&so->txtimer,
				    ktime_add(ktime_get(), so->tx_gap));
		restart = HRTIMER_RESTART;
		break;

	default:
		WARN_ON_ONCE(1);
	}

	return restart;
}

static int isotp_sendmsg(struct socket *sock, struct msghdr *msg, size_t size)
{
	struct sock *sk = sock->sk;
	struct isotp_sock *so = isotp_sk(sk);
	struct sk_buff *skb;
	struct net_device *dev;
	struct canfd_frame *cf;
	int ae = (so->opt.flags & CAN_ISOTP_EXTEND_ADDR) ? 1 : 0;
	int wait_tx_done = (so->opt.flags & CAN_ISOTP_WAIT_TX_DONE) ? 1 : 0;
	int off;
	int err;

	if (!so->bound)
		return -EADDRNOTAVAIL;

	/* we do not support multiple buffers - for now */
	if (so->tx.state != ISOTP_IDLE || wq_has_sleeper(&so->wait)) {
		if (msg->msg_flags & MSG_DONTWAIT)
			return -EAGAIN;

		/* wait for complete transmission of current pdu */
		wait_event_interruptible(so->wait, so->tx.state == ISOTP_IDLE);
	}

	if (!size || size > MAX_MSG_LENGTH)
		return -EINVAL;

	/* take care of a potential SF_DL ESC offset for TX_DL > 8 */
	off = (so->tx.ll_dl > CAN_MAX_DLEN) ? 1 : 0;

	/* does the given data fit into a single frame for SF_BROADCAST? */
	if ((so->opt.flags & CAN_ISOTP_SF_BROADCAST) &&
	    (size > so->tx.ll_dl - SF_PCI_SZ4 - ae - off))
		return -EINVAL;

	err = memcpy_from_msg(so->tx.buf, msg, size);
	if (err < 0)
		return err;

	dev = dev_get_by_index(sock_net(sk), so->ifindex);
	if (!dev)
		return -ENXIO;

	skb = sock_alloc_send_skb(sk, so->ll.mtu + sizeof(struct can_skb_priv),
				  msg->msg_flags & MSG_DONTWAIT, &err);
	if (!skb) {
		dev_put(dev);
		return err;
	}

	can_skb_reserve(skb);
	can_skb_prv(skb)->ifindex = dev->ifindex;
	can_skb_prv(skb)->skbcnt = 0;

	so->tx.state = ISOTP_SENDING;
	so->tx.len = size;
	so->tx.idx = 0;

	cf = (struct canfd_frame *)skb->data;
<<<<<<< HEAD
	skb_put(skb, so->ll.mtu);
=======
	skb_put_zero(skb, so->ll.mtu);
>>>>>>> 7aef27f0

	/* check for single frame transmission depending on TX_DL */
	if (size <= so->tx.ll_dl - SF_PCI_SZ4 - ae - off) {
		/* The message size generally fits into a SingleFrame - good.
		 *
		 * SF_DL ESC offset optimization:
		 *
		 * When TX_DL is greater 8 but the message would still fit
		 * into a 8 byte CAN frame, we can omit the offset.
		 * This prevents a protocol caused length extension from
		 * CAN_DL = 8 to CAN_DL = 12 due to the SF_SL ESC handling.
		 */
		if (size <= CAN_MAX_DLEN - SF_PCI_SZ4 - ae)
			off = 0;

		isotp_fill_dataframe(cf, so, ae, off);

		/* place single frame N_PCI w/o length in appropriate index */
		cf->data[ae] = N_PCI_SF;

		/* place SF_DL size value depending on the SF_DL ESC offset */
		if (off)
			cf->data[SF_PCI_SZ4 + ae] = size;
		else
			cf->data[ae] |= size;

		so->tx.state = ISOTP_IDLE;
		wake_up_interruptible(&so->wait);

		/* don't enable wait queue for a single frame transmission */
		wait_tx_done = 0;
	} else {
		/* send first frame and wait for FC */

		isotp_create_fframe(cf, so, ae);

		/* start timeout for FC */
		hrtimer_start(&so->txtimer, ktime_set(1, 0), HRTIMER_MODE_REL_SOFT);
	}

	/* send the first or only CAN frame */
	cf->flags = so->ll.tx_flags;

	skb->dev = dev;
	skb->sk = sk;
	err = can_send(skb, 1);
	dev_put(dev);
	if (err) {
		pr_notice_once("can-isotp: %s: can_send_ret %d\n",
			       __func__, err);
		return err;
	}

	if (wait_tx_done) {
		/* wait for complete transmission of current pdu */
		wait_event_interruptible(so->wait, so->tx.state == ISOTP_IDLE);
	}

	return size;
}

static int isotp_recvmsg(struct socket *sock, struct msghdr *msg, size_t size,
			 int flags)
{
	struct sock *sk = sock->sk;
	struct sk_buff *skb;
	int err = 0;
	int noblock;

	noblock = flags & MSG_DONTWAIT;
	flags &= ~MSG_DONTWAIT;

	skb = skb_recv_datagram(sk, flags, noblock, &err);
	if (!skb)
		return err;

	if (size < skb->len)
		msg->msg_flags |= MSG_TRUNC;
	else
		size = skb->len;

	err = memcpy_to_msg(msg, skb->data, size);
	if (err < 0) {
		skb_free_datagram(sk, skb);
		return err;
	}

	sock_recv_timestamp(msg, sk, skb);

	if (msg->msg_name) {
		msg->msg_namelen = sizeof(struct sockaddr_can);
		memcpy(msg->msg_name, skb->cb, msg->msg_namelen);
	}

	skb_free_datagram(sk, skb);

	return size;
}

static int isotp_release(struct socket *sock)
{
	struct sock *sk = sock->sk;
	struct isotp_sock *so;
	struct net *net;

	if (!sk)
		return 0;

	so = isotp_sk(sk);
	net = sock_net(sk);

	/* wait for complete transmission of current pdu */
	wait_event_interruptible(so->wait, so->tx.state == ISOTP_IDLE);

	unregister_netdevice_notifier(&so->notifier);

	lock_sock(sk);

	hrtimer_cancel(&so->txtimer);
	hrtimer_cancel(&so->rxtimer);

	/* remove current filters & unregister */
	if (so->bound && (!(so->opt.flags & CAN_ISOTP_SF_BROADCAST))) {
		if (so->ifindex) {
			struct net_device *dev;

			dev = dev_get_by_index(net, so->ifindex);
			if (dev) {
				can_rx_unregister(net, dev, so->rxid,
						  SINGLE_MASK(so->rxid),
						  isotp_rcv, sk);
				dev_put(dev);
			}
		}
	}

	so->ifindex = 0;
	so->bound = 0;

	sock_orphan(sk);
	sock->sk = NULL;

	release_sock(sk);
	sock_put(sk);

	return 0;
}

static int isotp_bind(struct socket *sock, struct sockaddr *uaddr, int len)
{
	struct sockaddr_can *addr = (struct sockaddr_can *)uaddr;
	struct sock *sk = sock->sk;
	struct isotp_sock *so = isotp_sk(sk);
	struct net *net = sock_net(sk);
	int ifindex;
	struct net_device *dev;
	int err = 0;
	int notify_enetdown = 0;
	int do_rx_reg = 1;

	if (len < CAN_REQUIRED_SIZE(struct sockaddr_can, can_addr.tp))
		return -EINVAL;

	/* do not register frame reception for functional addressing */
	if (so->opt.flags & CAN_ISOTP_SF_BROADCAST)
		do_rx_reg = 0;

	/* do not validate rx address for functional addressing */
	if (do_rx_reg) {
		if (addr->can_addr.tp.rx_id == addr->can_addr.tp.tx_id)
			return -EADDRNOTAVAIL;

		if (addr->can_addr.tp.rx_id & (CAN_ERR_FLAG | CAN_RTR_FLAG))
			return -EADDRNOTAVAIL;
	}

	if (addr->can_addr.tp.tx_id & (CAN_ERR_FLAG | CAN_RTR_FLAG))
		return -EADDRNOTAVAIL;

	if (!addr->can_ifindex)
		return -ENODEV;

	lock_sock(sk);

	if (so->bound && addr->can_ifindex == so->ifindex &&
	    addr->can_addr.tp.rx_id == so->rxid &&
	    addr->can_addr.tp.tx_id == so->txid)
		goto out;

	dev = dev_get_by_index(net, addr->can_ifindex);
	if (!dev) {
		err = -ENODEV;
		goto out;
	}
	if (dev->type != ARPHRD_CAN) {
		dev_put(dev);
		err = -ENODEV;
		goto out;
	}
	if (dev->mtu < so->ll.mtu) {
		dev_put(dev);
		err = -EINVAL;
		goto out;
	}
	if (!(dev->flags & IFF_UP))
		notify_enetdown = 1;

	ifindex = dev->ifindex;

	if (do_rx_reg)
		can_rx_register(net, dev, addr->can_addr.tp.rx_id,
				SINGLE_MASK(addr->can_addr.tp.rx_id),
				isotp_rcv, sk, "isotp", sk);

	dev_put(dev);

	if (so->bound && do_rx_reg) {
		/* unregister old filter */
		if (so->ifindex) {
			dev = dev_get_by_index(net, so->ifindex);
			if (dev) {
				can_rx_unregister(net, dev, so->rxid,
						  SINGLE_MASK(so->rxid),
						  isotp_rcv, sk);
				dev_put(dev);
			}
		}
	}

	/* switch to new settings */
	so->ifindex = ifindex;
	so->rxid = addr->can_addr.tp.rx_id;
	so->txid = addr->can_addr.tp.tx_id;
	so->bound = 1;

out:
	release_sock(sk);

	if (notify_enetdown) {
		sk->sk_err = ENETDOWN;
		if (!sock_flag(sk, SOCK_DEAD))
			sk->sk_error_report(sk);
	}

	return err;
}

static int isotp_getname(struct socket *sock, struct sockaddr *uaddr, int peer)
{
	struct sockaddr_can *addr = (struct sockaddr_can *)uaddr;
	struct sock *sk = sock->sk;
	struct isotp_sock *so = isotp_sk(sk);

	if (peer)
		return -EOPNOTSUPP;

	memset(addr, 0, sizeof(*addr));
	addr->can_family = AF_CAN;
	addr->can_ifindex = so->ifindex;
	addr->can_addr.tp.rx_id = so->rxid;
	addr->can_addr.tp.tx_id = so->txid;

	return sizeof(*addr);
}

static int isotp_setsockopt(struct socket *sock, int level, int optname,
			    sockptr_t optval, unsigned int optlen)
{
	struct sock *sk = sock->sk;
	struct isotp_sock *so = isotp_sk(sk);
	int ret = 0;

	if (level != SOL_CAN_ISOTP)
		return -EINVAL;

	if (so->bound)
		return -EISCONN;

	switch (optname) {
	case CAN_ISOTP_OPTS:
		if (optlen != sizeof(struct can_isotp_options))
			return -EINVAL;

		if (copy_from_sockptr(&so->opt, optval, optlen))
			return -EFAULT;

		/* no separate rx_ext_address is given => use ext_address */
		if (!(so->opt.flags & CAN_ISOTP_RX_EXT_ADDR))
			so->opt.rx_ext_address = so->opt.ext_address;
		break;

	case CAN_ISOTP_RECV_FC:
		if (optlen != sizeof(struct can_isotp_fc_options))
			return -EINVAL;

		if (copy_from_sockptr(&so->rxfc, optval, optlen))
			return -EFAULT;
		break;

	case CAN_ISOTP_TX_STMIN:
		if (optlen != sizeof(u32))
			return -EINVAL;

		if (copy_from_sockptr(&so->force_tx_stmin, optval, optlen))
			return -EFAULT;
		break;

	case CAN_ISOTP_RX_STMIN:
		if (optlen != sizeof(u32))
			return -EINVAL;

		if (copy_from_sockptr(&so->force_rx_stmin, optval, optlen))
			return -EFAULT;
		break;

	case CAN_ISOTP_LL_OPTS:
		if (optlen == sizeof(struct can_isotp_ll_options)) {
			struct can_isotp_ll_options ll;

			if (copy_from_sockptr(&ll, optval, optlen))
				return -EFAULT;

			/* check for correct ISO 11898-1 DLC data length */
			if (ll.tx_dl != padlen(ll.tx_dl))
				return -EINVAL;

			if (ll.mtu != CAN_MTU && ll.mtu != CANFD_MTU)
				return -EINVAL;

			if (ll.mtu == CAN_MTU &&
			    (ll.tx_dl > CAN_MAX_DLEN || ll.tx_flags != 0))
				return -EINVAL;

			memcpy(&so->ll, &ll, sizeof(ll));

			/* set ll_dl for tx path to similar place as for rx */
			so->tx.ll_dl = ll.tx_dl;
		} else {
			return -EINVAL;
		}
		break;

	default:
		ret = -ENOPROTOOPT;
	}

	return ret;
}

static int isotp_getsockopt(struct socket *sock, int level, int optname,
			    char __user *optval, int __user *optlen)
{
	struct sock *sk = sock->sk;
	struct isotp_sock *so = isotp_sk(sk);
	int len;
	void *val;

	if (level != SOL_CAN_ISOTP)
		return -EINVAL;
	if (get_user(len, optlen))
		return -EFAULT;
	if (len < 0)
		return -EINVAL;

	switch (optname) {
	case CAN_ISOTP_OPTS:
		len = min_t(int, len, sizeof(struct can_isotp_options));
		val = &so->opt;
		break;

	case CAN_ISOTP_RECV_FC:
		len = min_t(int, len, sizeof(struct can_isotp_fc_options));
		val = &so->rxfc;
		break;

	case CAN_ISOTP_TX_STMIN:
		len = min_t(int, len, sizeof(u32));
		val = &so->force_tx_stmin;
		break;

	case CAN_ISOTP_RX_STMIN:
		len = min_t(int, len, sizeof(u32));
		val = &so->force_rx_stmin;
		break;

	case CAN_ISOTP_LL_OPTS:
		len = min_t(int, len, sizeof(struct can_isotp_ll_options));
		val = &so->ll;
		break;

	default:
		return -ENOPROTOOPT;
	}

	if (put_user(len, optlen))
		return -EFAULT;
	if (copy_to_user(optval, val, len))
		return -EFAULT;
	return 0;
}

static int isotp_notifier(struct notifier_block *nb, unsigned long msg,
			  void *ptr)
{
	struct net_device *dev = netdev_notifier_info_to_dev(ptr);
	struct isotp_sock *so = container_of(nb, struct isotp_sock, notifier);
	struct sock *sk = &so->sk;

	if (!net_eq(dev_net(dev), sock_net(sk)))
		return NOTIFY_DONE;

	if (dev->type != ARPHRD_CAN)
		return NOTIFY_DONE;

	if (so->ifindex != dev->ifindex)
		return NOTIFY_DONE;

	switch (msg) {
	case NETDEV_UNREGISTER:
		lock_sock(sk);
		/* remove current filters & unregister */
		if (so->bound && (!(so->opt.flags & CAN_ISOTP_SF_BROADCAST)))
			can_rx_unregister(dev_net(dev), dev, so->rxid,
					  SINGLE_MASK(so->rxid),
					  isotp_rcv, sk);

		so->ifindex = 0;
		so->bound  = 0;
		release_sock(sk);

		sk->sk_err = ENODEV;
		if (!sock_flag(sk, SOCK_DEAD))
			sk->sk_error_report(sk);
		break;

	case NETDEV_DOWN:
		sk->sk_err = ENETDOWN;
		if (!sock_flag(sk, SOCK_DEAD))
			sk->sk_error_report(sk);
		break;
	}

	return NOTIFY_DONE;
}

static int isotp_init(struct sock *sk)
{
	struct isotp_sock *so = isotp_sk(sk);

	so->ifindex = 0;
	so->bound = 0;

	so->opt.flags = CAN_ISOTP_DEFAULT_FLAGS;
	so->opt.ext_address = CAN_ISOTP_DEFAULT_EXT_ADDRESS;
	so->opt.rx_ext_address = CAN_ISOTP_DEFAULT_EXT_ADDRESS;
	so->opt.rxpad_content = CAN_ISOTP_DEFAULT_PAD_CONTENT;
	so->opt.txpad_content = CAN_ISOTP_DEFAULT_PAD_CONTENT;
	so->opt.frame_txtime = CAN_ISOTP_DEFAULT_FRAME_TXTIME;
	so->rxfc.bs = CAN_ISOTP_DEFAULT_RECV_BS;
	so->rxfc.stmin = CAN_ISOTP_DEFAULT_RECV_STMIN;
	so->rxfc.wftmax = CAN_ISOTP_DEFAULT_RECV_WFTMAX;
	so->ll.mtu = CAN_ISOTP_DEFAULT_LL_MTU;
	so->ll.tx_dl = CAN_ISOTP_DEFAULT_LL_TX_DL;
	so->ll.tx_flags = CAN_ISOTP_DEFAULT_LL_TX_FLAGS;

	/* set ll_dl for tx path to similar place as for rx */
	so->tx.ll_dl = so->ll.tx_dl;

	so->rx.state = ISOTP_IDLE;
	so->tx.state = ISOTP_IDLE;

	hrtimer_init(&so->rxtimer, CLOCK_MONOTONIC, HRTIMER_MODE_REL_SOFT);
	so->rxtimer.function = isotp_rx_timer_handler;
	hrtimer_init(&so->txtimer, CLOCK_MONOTONIC, HRTIMER_MODE_REL_SOFT);
	so->txtimer.function = isotp_tx_timer_handler;

	init_waitqueue_head(&so->wait);

	so->notifier.notifier_call = isotp_notifier;
	register_netdevice_notifier(&so->notifier);

	return 0;
}

static int isotp_sock_no_ioctlcmd(struct socket *sock, unsigned int cmd,
				  unsigned long arg)
{
	/* no ioctls for socket layer -> hand it down to NIC layer */
	return -ENOIOCTLCMD;
}

static const struct proto_ops isotp_ops = {
	.family = PF_CAN,
	.release = isotp_release,
	.bind = isotp_bind,
	.connect = sock_no_connect,
	.socketpair = sock_no_socketpair,
	.accept = sock_no_accept,
	.getname = isotp_getname,
	.poll = datagram_poll,
	.ioctl = isotp_sock_no_ioctlcmd,
	.gettstamp = sock_gettstamp,
	.listen = sock_no_listen,
	.shutdown = sock_no_shutdown,
	.setsockopt = isotp_setsockopt,
	.getsockopt = isotp_getsockopt,
	.sendmsg = isotp_sendmsg,
	.recvmsg = isotp_recvmsg,
	.mmap = sock_no_mmap,
	.sendpage = sock_no_sendpage,
};

static struct proto isotp_proto __read_mostly = {
	.name = "CAN_ISOTP",
	.owner = THIS_MODULE,
	.obj_size = sizeof(struct isotp_sock),
	.init = isotp_init,
};

static const struct can_proto isotp_can_proto = {
	.type = SOCK_DGRAM,
	.protocol = CAN_ISOTP,
	.ops = &isotp_ops,
	.prot = &isotp_proto,
};

static __init int isotp_module_init(void)
{
	int err;

	pr_info("can: isotp protocol\n");

	err = can_proto_register(&isotp_can_proto);
	if (err < 0)
		pr_err("can: registration of isotp protocol failed\n");

	return err;
}

static __exit void isotp_module_exit(void)
{
	can_proto_unregister(&isotp_can_proto);
}

module_init(isotp_module_init);
module_exit(isotp_module_exit);<|MERGE_RESOLUTION|>--- conflicted
+++ resolved
@@ -895,11 +895,7 @@
 	so->tx.idx = 0;
 
 	cf = (struct canfd_frame *)skb->data;
-<<<<<<< HEAD
-	skb_put(skb, so->ll.mtu);
-=======
 	skb_put_zero(skb, so->ll.mtu);
->>>>>>> 7aef27f0
 
 	/* check for single frame transmission depending on TX_DL */
 	if (size <= so->tx.ll_dl - SF_PCI_SZ4 - ae - off) {
