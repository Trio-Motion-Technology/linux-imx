// SPDX-License-Identifier: GPL-2.0-or-later
/*
 * xfrm_device.c - IPsec device offloading code.
 *
 * Copyright (c) 2015 secunet Security Networks AG
 *
 * Author:
 * Steffen Klassert <steffen.klassert@secunet.com>
 */

#include <linux/errno.h>
#include <linux/module.h>
#include <linux/netdevice.h>
#include <linux/skbuff.h>
#include <linux/slab.h>
#include <linux/spinlock.h>
#include <net/dst.h>
#include <net/xfrm.h>
#include <linux/notifier.h>

#ifdef CONFIG_XFRM_OFFLOAD
static void __xfrm_transport_prep(struct xfrm_state *x, struct sk_buff *skb,
				  unsigned int hsize)
{
	struct xfrm_offload *xo = xfrm_offload(skb);

	skb_reset_mac_len(skb);
	if (xo->flags & XFRM_GSO_SEGMENT)
		skb->transport_header -= x->props.header_len;

	pskb_pull(skb, skb_transport_offset(skb) + x->props.header_len);
}

static void __xfrm_mode_tunnel_prep(struct xfrm_state *x, struct sk_buff *skb,
				    unsigned int hsize)

{
	struct xfrm_offload *xo = xfrm_offload(skb);

	if (xo->flags & XFRM_GSO_SEGMENT)
		skb->transport_header = skb->network_header + hsize;

	skb_reset_mac_len(skb);
	pskb_pull(skb, skb->mac_len + x->props.header_len);
}

static void __xfrm_mode_beet_prep(struct xfrm_state *x, struct sk_buff *skb,
				  unsigned int hsize)
{
	struct xfrm_offload *xo = xfrm_offload(skb);
	int phlen = 0;

	if (xo->flags & XFRM_GSO_SEGMENT)
		skb->transport_header = skb->network_header + hsize;

	skb_reset_mac_len(skb);
	if (x->sel.family != AF_INET6) {
		phlen = IPV4_BEET_PHMAXLEN;
		if (x->outer_mode.family == AF_INET6)
			phlen += sizeof(struct ipv6hdr) - sizeof(struct iphdr);
	}

	pskb_pull(skb, skb->mac_len + hsize + (x->props.header_len - phlen));
}

/* Adjust pointers into the packet when IPsec is done at layer2 */
static void xfrm_outer_mode_prep(struct xfrm_state *x, struct sk_buff *skb)
{
	switch (x->outer_mode.encap) {
	case XFRM_MODE_TUNNEL:
		if (x->outer_mode.family == AF_INET)
			return __xfrm_mode_tunnel_prep(x, skb,
						       sizeof(struct iphdr));
		if (x->outer_mode.family == AF_INET6)
			return __xfrm_mode_tunnel_prep(x, skb,
						       sizeof(struct ipv6hdr));
		break;
	case XFRM_MODE_TRANSPORT:
		if (x->outer_mode.family == AF_INET)
			return __xfrm_transport_prep(x, skb,
						     sizeof(struct iphdr));
		if (x->outer_mode.family == AF_INET6)
			return __xfrm_transport_prep(x, skb,
						     sizeof(struct ipv6hdr));
		break;
	case XFRM_MODE_BEET:
		if (x->outer_mode.family == AF_INET)
			return __xfrm_mode_beet_prep(x, skb,
						     sizeof(struct iphdr));
		if (x->outer_mode.family == AF_INET6)
			return __xfrm_mode_beet_prep(x, skb,
						     sizeof(struct ipv6hdr));
		break;
	case XFRM_MODE_ROUTEOPTIMIZATION:
	case XFRM_MODE_IN_TRIGGER:
		break;
	}
}

struct sk_buff *validate_xmit_xfrm(struct sk_buff *skb, netdev_features_t features, bool *again)
{
	int err;
	unsigned long flags;
	struct xfrm_state *x;
	struct softnet_data *sd;
	struct sk_buff *skb2, *nskb, *pskb = NULL;
	netdev_features_t esp_features = features;
	struct xfrm_offload *xo = xfrm_offload(skb);
	struct net_device *dev = skb->dev;
	struct sec_path *sp;

	if (!xo || (xo->flags & XFRM_XMIT))
		return skb;

	if (!(features & NETIF_F_HW_ESP))
		esp_features = features & ~(NETIF_F_SG | NETIF_F_CSUM_MASK);

	sp = skb_sec_path(skb);
	x = sp->xvec[sp->len - 1];
	if (xo->flags & XFRM_GRO || x->xso.flags & XFRM_OFFLOAD_INBOUND)
		return skb;

	/* This skb was already validated on the upper/virtual dev */
	if ((x->xso.dev != dev) && (x->xso.real_dev == dev))
		return skb;

	local_irq_save(flags);
	sd = this_cpu_ptr(&softnet_data);
	err = !skb_queue_empty(&sd->xfrm_backlog);
	local_irq_restore(flags);

	if (err) {
		*again = true;
		return skb;
	}

	xo->flags |= XFRM_XMIT;
<<<<<<< HEAD

	if (skb_is_gso(skb)) {
		struct net_device *dev = skb->dev;
=======
>>>>>>> d1988041

	if (skb_is_gso(skb) && unlikely(x->xso.dev != dev)) {
		struct sk_buff *segs;

		/* Packet got rerouted, fixup features and segment it. */
		esp_features = esp_features & ~(NETIF_F_HW_ESP | NETIF_F_GSO_ESP);

		segs = skb_gso_segment(skb, esp_features);
		if (IS_ERR(segs)) {
			kfree_skb(skb);
			atomic_long_inc(&dev->tx_dropped);
			return NULL;
		} else {
			consume_skb(skb);
			skb = segs;
		}
	}

	if (!skb->next) {
		esp_features |= skb->dev->gso_partial_features;
		xfrm_outer_mode_prep(x, skb);

		xo->flags |= XFRM_DEV_RESUME;

		err = x->type_offload->xmit(x, skb, esp_features);
		if (err) {
			if (err == -EINPROGRESS)
				return NULL;

			XFRM_INC_STATS(xs_net(x), LINUX_MIB_XFRMOUTSTATEPROTOERROR);
			kfree_skb(skb);
			return NULL;
		}

		skb_push(skb, skb->data - skb_mac_header(skb));

		return skb;
	}

	skb_list_walk_safe(skb, skb2, nskb) {
		esp_features |= skb->dev->gso_partial_features;
		skb_mark_not_on_list(skb2);

		xo = xfrm_offload(skb2);
		xo->flags |= XFRM_DEV_RESUME;

		xfrm_outer_mode_prep(x, skb2);

		err = x->type_offload->xmit(x, skb2, esp_features);
		if (!err) {
			skb2->next = nskb;
		} else if (err != -EINPROGRESS) {
			XFRM_INC_STATS(xs_net(x), LINUX_MIB_XFRMOUTSTATEPROTOERROR);
			skb2->next = nskb;
			kfree_skb_list(skb2);
			return NULL;
		} else {
			if (skb == skb2)
				skb = nskb;
			else
				pskb->next = nskb;

			continue;
		}

		skb_push(skb2, skb2->data - skb_mac_header(skb2));
		pskb = skb2;
	}

	return skb;
}
EXPORT_SYMBOL_GPL(validate_xmit_xfrm);

int xfrm_dev_state_add(struct net *net, struct xfrm_state *x,
		       struct xfrm_user_offload *xuo)
{
	int err;
	struct dst_entry *dst;
	struct net_device *dev;
	struct xfrm_state_offload *xso = &x->xso;
	xfrm_address_t *saddr;
	xfrm_address_t *daddr;

	if (!x->type_offload)
		return -EINVAL;

	/* We don't yet support UDP encapsulation and TFC padding. */
	if (x->encap || x->tfcpad)
		return -EINVAL;

	dev = dev_get_by_index(net, xuo->ifindex);
	if (!dev) {
		if (!(xuo->flags & XFRM_OFFLOAD_INBOUND)) {
			saddr = &x->props.saddr;
			daddr = &x->id.daddr;
		} else {
			saddr = &x->id.daddr;
			daddr = &x->props.saddr;
		}

		dst = __xfrm_dst_lookup(net, 0, 0, saddr, daddr,
					x->props.family,
					xfrm_smark_get(0, x));
		if (IS_ERR(dst))
			return 0;

		dev = dst->dev;

		dev_hold(dev);
		dst_release(dst);
	}

	if (!dev->xfrmdev_ops || !dev->xfrmdev_ops->xdo_dev_state_add) {
		xso->dev = NULL;
		dev_put(dev);
		return 0;
	}

	if (x->props.flags & XFRM_STATE_ESN &&
	    !dev->xfrmdev_ops->xdo_dev_state_advance_esn) {
		xso->dev = NULL;
		dev_put(dev);
		return -EINVAL;
	}

	xso->dev = dev;
	xso->real_dev = dev;
	xso->num_exthdrs = 1;
	xso->flags = xuo->flags;

	err = dev->xfrmdev_ops->xdo_dev_state_add(x);
	if (err) {
		xso->num_exthdrs = 0;
		xso->flags = 0;
		xso->dev = NULL;
		dev_put(dev);

		if (err != -EOPNOTSUPP)
			return err;
	}

	return 0;
}
EXPORT_SYMBOL_GPL(xfrm_dev_state_add);

bool xfrm_dev_offload_ok(struct sk_buff *skb, struct xfrm_state *x)
{
	int mtu;
	struct dst_entry *dst = skb_dst(skb);
	struct xfrm_dst *xdst = (struct xfrm_dst *)dst;
	struct net_device *dev = x->xso.dev;

	if (!x->type_offload || x->encap)
		return false;

	if ((!dev || (dev == xfrm_dst_path(dst)->dev)) &&
	    (!xdst->child->xfrm)) {
		mtu = xfrm_state_mtu(x, xdst->child_mtu_cached);
		if (skb->len <= mtu)
			goto ok;

		if (skb_is_gso(skb) && skb_gso_validate_network_len(skb, mtu))
			goto ok;
	}

	return false;

ok:
	if (dev && dev->xfrmdev_ops && dev->xfrmdev_ops->xdo_dev_offload_ok)
		return x->xso.dev->xfrmdev_ops->xdo_dev_offload_ok(skb, x);

	return true;
}
EXPORT_SYMBOL_GPL(xfrm_dev_offload_ok);

void xfrm_dev_resume(struct sk_buff *skb)
{
	struct net_device *dev = skb->dev;
	int ret = NETDEV_TX_BUSY;
	struct netdev_queue *txq;
	struct softnet_data *sd;
	unsigned long flags;

	rcu_read_lock();
	txq = netdev_core_pick_tx(dev, skb, NULL);

	HARD_TX_LOCK(dev, txq, smp_processor_id());
	if (!netif_xmit_frozen_or_stopped(txq))
		skb = dev_hard_start_xmit(skb, dev, txq, &ret);
	HARD_TX_UNLOCK(dev, txq);

	if (!dev_xmit_complete(ret)) {
		local_irq_save(flags);
		sd = this_cpu_ptr(&softnet_data);
		skb_queue_tail(&sd->xfrm_backlog, skb);
		raise_softirq_irqoff(NET_TX_SOFTIRQ);
		local_irq_restore(flags);
	}
	rcu_read_unlock();
}
EXPORT_SYMBOL_GPL(xfrm_dev_resume);

void xfrm_dev_backlog(struct softnet_data *sd)
{
	struct sk_buff_head *xfrm_backlog = &sd->xfrm_backlog;
	struct sk_buff_head list;
	struct sk_buff *skb;

	if (skb_queue_empty(xfrm_backlog))
		return;

	__skb_queue_head_init(&list);

	spin_lock(&xfrm_backlog->lock);
	skb_queue_splice_init(xfrm_backlog, &list);
	spin_unlock(&xfrm_backlog->lock);

	while (!skb_queue_empty(&list)) {
		skb = __skb_dequeue(&list);
		xfrm_dev_resume(skb);
	}

}
#endif

static int xfrm_api_check(struct net_device *dev)
{
#ifdef CONFIG_XFRM_OFFLOAD
	if ((dev->features & NETIF_F_HW_ESP_TX_CSUM) &&
	    !(dev->features & NETIF_F_HW_ESP))
		return NOTIFY_BAD;

	if ((dev->features & NETIF_F_HW_ESP) &&
	    (!(dev->xfrmdev_ops &&
	       dev->xfrmdev_ops->xdo_dev_state_add &&
	       dev->xfrmdev_ops->xdo_dev_state_delete)))
		return NOTIFY_BAD;
#else
	if (dev->features & (NETIF_F_HW_ESP | NETIF_F_HW_ESP_TX_CSUM))
		return NOTIFY_BAD;
#endif

	return NOTIFY_DONE;
}

static int xfrm_dev_register(struct net_device *dev)
{
	return xfrm_api_check(dev);
}

static int xfrm_dev_feat_change(struct net_device *dev)
{
	return xfrm_api_check(dev);
}

static int xfrm_dev_down(struct net_device *dev)
{
	if (dev->features & NETIF_F_HW_ESP)
		xfrm_dev_state_flush(dev_net(dev), dev, true);

	return NOTIFY_DONE;
}

static int xfrm_dev_event(struct notifier_block *this, unsigned long event, void *ptr)
{
	struct net_device *dev = netdev_notifier_info_to_dev(ptr);

	switch (event) {
	case NETDEV_REGISTER:
		return xfrm_dev_register(dev);

	case NETDEV_FEAT_CHANGE:
		return xfrm_dev_feat_change(dev);

	case NETDEV_DOWN:
	case NETDEV_UNREGISTER:
		return xfrm_dev_down(dev);
	}
	return NOTIFY_DONE;
}

static struct notifier_block xfrm_dev_notifier = {
	.notifier_call	= xfrm_dev_event,
};

void __init xfrm_dev_init(void)
{
	register_netdevice_notifier(&xfrm_dev_notifier);
}<|MERGE_RESOLUTION|>--- conflicted
+++ resolved
@@ -135,12 +135,6 @@
 	}
 
 	xo->flags |= XFRM_XMIT;
-<<<<<<< HEAD
-
-	if (skb_is_gso(skb)) {
-		struct net_device *dev = skb->dev;
-=======
->>>>>>> d1988041
 
 	if (skb_is_gso(skb) && unlikely(x->xso.dev != dev)) {
 		struct sk_buff *segs;
